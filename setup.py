import re
<<<<<<< HEAD
import sys
=======
from glob import glob
from pathlib import Path
>>>>>>> 56e90529

import pkg_resources
from setuptools import find_packages, setup

import versioneer

def get_extras_require():
    results = {}
    extra_key_mapping = {
        "aws_secrets": "boto",
        "azure_secrets": "azure",
        "gcp": "bigquery",
        "s3": "boto",
    }
    sqla_keys = (
        "athena",
        "bigquery",
        "dremio",
        "mssql",
        "mysql",
        "postgresql",
        "redshift",
        "snowflake",
        "teradata",
        "trino",
        "vertica",
    )
    ignore_keys = (
        "sqlalchemy",
        "test",
        "tools",
        "all-contrib-expectations",
    )

    requirements_dir = "reqs"
<<<<<<< HEAD
    rx_name_part = re.compile(rf"requirements-dev-(.*).txt")
=======
    glob_path = Path(f"{requirements_dir}/*.txt")
    rx_name_part = re.compile(r"requirements-dev-(.*).txt")
>>>>>>> 56e90529

    # Use Path() from pathlib so we can make this section of the code OS agnostic.
    # Loop through each requirement file and verify they are named
    # correctly and are in the right location.
    for path_and_file_name in Path().glob(f"{requirements_dir}/*.txt"):
        match = rx_name_part.match(path_and_file_name.name)
        assert (
            match is not None
        ), f"The extras requirements dir ({requirements_dir}) contains files that do not adhere to the following format: requirements-dev-*.txt"
        key = match.group(1)
        if key in ignore_keys:
            continue
        with open(path_and_file_name) as parsed_file:
            parsed = [str(req) for req in pkg_resources.parse_requirements(parsed_file)]
            results[key] = parsed

    lite = results.pop("lite")
    contrib = results.pop("contrib")
    docs_test = results.pop("api-docs-test")
    results["boto"] = [req for req in lite if req.startswith("boto")]
    results["sqlalchemy"] = [req for req in lite if req.startswith("sqlalchemy")]
    results["test"] = lite + contrib + docs_test

    for new_key, existing_key in extra_key_mapping.items():
        results[new_key] = results[existing_key]
    for key in sqla_keys:
        results[key] += results["sqlalchemy"]

    results.pop("boto")
    all_requirements_set = set()
    [all_requirements_set.update(vals) for vals in results.values()]
    results["dev"] = sorted(all_requirements_set)
    return results

# Parse requirements.txt
with open("requirements.txt") as f:
    required = f.read().splitlines()

long_description = "Always know what to expect from your data. (See https://github.com/great-expectations/great_expectations for full description)."

config = {
    "description": "Always know what to expect from your data.",
    "author": "The Great Expectations Team",
    "url": "https://github.com/great-expectations/great_expectations",
    "author_email": "team@greatexpectations.io",
    "version": versioneer.get_version(),
    "cmdclass": versioneer.get_cmdclass(),
    "install_requires": required,
    "extras_require": get_extras_require(),
    "packages": find_packages(
        exclude=["contrib*", "docs*", "tests*", "examples*", "scripts*"]
    ),
    "entry_points": {
        "console_scripts": ["great_expectations=great_expectations.cli:main"]
    },
    "name": "great_expectations",
    "long_description": long_description,
    "license": "Apache-2.0",
    "keywords": "data science testing pipeline data quality dataquality validation datavalidation",
    "include_package_data": True,
    "classifiers": [
        "Development Status :: 4 - Beta",
        "Intended Audience :: Developers",
        "Intended Audience :: Science/Research",
        "Intended Audience :: Other Audience",
        "Topic :: Scientific/Engineering",
        "Topic :: Software Development",
        "Topic :: Software Development :: Testing",
        "License :: OSI Approved :: Apache Software License",
        "Programming Language :: Python :: 3",
        "Programming Language :: Python :: 3.7",
        "Programming Language :: Python :: 3.8",
        "Programming Language :: Python :: 3.9",
        "Programming Language :: Python :: 3.10",
    ],
}

setup(**config)<|MERGE_RESOLUTION|>--- conflicted
+++ resolved
@@ -1,10 +1,6 @@
 import re
-<<<<<<< HEAD
-import sys
-=======
 from glob import glob
 from pathlib import Path
->>>>>>> 56e90529
 
 import pkg_resources
 from setuptools import find_packages, setup
@@ -40,12 +36,7 @@
     )
 
     requirements_dir = "reqs"
-<<<<<<< HEAD
     rx_name_part = re.compile(rf"requirements-dev-(.*).txt")
-=======
-    glob_path = Path(f"{requirements_dir}/*.txt")
-    rx_name_part = re.compile(r"requirements-dev-(.*).txt")
->>>>>>> 56e90529
 
     # Use Path() from pathlib so we can make this section of the code OS agnostic.
     # Loop through each requirement file and verify they are named
