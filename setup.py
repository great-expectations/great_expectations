--- conflicted
+++ resolved
@@ -94,11 +94,7 @@
     "entry_points": {
         "console_scripts": [
             "great_expectations=great_expectations.cli:main",
-<<<<<<< HEAD
-            "gx-agent=great_expectations.agent:run_agent"
-=======
             "gx-agent=great_expectations.agent:run_agent",
->>>>>>> 909c8445
         ]
     },
     "package_data": {"great_expectations": ["**/py.typed", "**/*.pyi"]},
