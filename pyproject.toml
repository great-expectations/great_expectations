--- conflicted
+++ resolved
@@ -467,16 +467,6 @@
     # SQLAlchemy 2.x support warnings. These warnings should be ignored until sqlalchemy 2.x is fully supported.
     # To get SQLAlchemy 2.x supported, remove one of these ignores and then fix the resulting errors.
     'ignore: The Engine.execute\(\) method is considered legacy as of the 1.x series of SQLAlchemy and will be removed in 2.0. All statement execution in SQLAlchemy 2.0 is performed by the Connection.execute\(\) method of Connection, or in the ORM by the Session.execute\(\) method of Session.:DeprecationWarning',
-<<<<<<< HEAD
-    # Example Actual Warning: sqlalchemy.exc.RemovedIn20Warning: Deprecated API features detected! These feature(s) are not compatible with SQLAlchemy 2.0. To prevent incompatible upgrades prior to updating applications, ensure requirements files are pinned to "sqlalchemy<2.0". Set environment variable SQLALCHEMY_WARN_20=1 to show all deprecation warnings.  Set environment variable SQLALCHEMY_SILENCE_UBER_WARNING=1 to silence this message. (Background on SQLAlchemy 2.0 at: https://sqlalche.me/e/b8d9)
-    # Found so far in test_cli_datasource_list
-    'ignore: Deprecated API features detected!:DeprecationWarning',
-=======
-    # Error with link to docs: sqlalchemy.exc.RemovedIn20Warning: The Connection.connect() method is considered legacy as of the 1.x series of SQLAlchemy and will be removed in 2.0. (Background on SQLAlchemy 2.0 at: https://sqlalche.me/e/b8d9)
-    # Found so far in pytest tests/test_ge_utils.py, which is a v2 API reference. We won't fix this since the v2 API
-    # code will be deleted soon.
-    'ignore: The Connection.connect\(\) method is considered legacy as of the 1.x series of SQLAlchemy and will be removed in 2.0.:DeprecationWarning',
->>>>>>> 15af89bc
     # Example Actual Warning: Found by running pytest tests/test_definitions/test_expectations_v2_api.py (delete with v2 api code if this warning doesn't appear elsewhere).
     # sqlalchemy.exc.RemovedIn20Warning: The Row.keys() method is considered legacy as of the 1.x series of SQLAlchemy and will be removed in 2.0. Use the namedtuple standard accessor Row._fields, or for full mapping behavior use  row._mapping.keys()  (Background on SQLAlchemy 2.0 at: https://sqlalche.me/e/b8d9)
     'ignore: The Row.keys\(\) method is considered legacy as of the 1.x series of SQLAlchemy and will be removed in 2.0.:DeprecationWarning',
