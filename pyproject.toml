--- conflicted
+++ resolved
@@ -200,13 +200,9 @@
     # https://github.com/charliermarsh/ruff#pyupgrade-up
     "UP", # pyupgrade
     # https://github.com/charliermarsh/ruff#isort-i
-<<<<<<< HEAD
-    # "I", # isort # TODO: replace isort usage with this
+    "I", # isort
     # https://github.com/charliermarsh/ruff#flake8-type-checking-tch
     "TCH",
-=======
-    "I", # isort
->>>>>>> 35da4831
 ]
 ignore = [
     # https://github.com/charliermarsh/ruff#pyflakes-f
