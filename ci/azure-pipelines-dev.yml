# This file is responsible for configuring the `dev` pipeline (https://dev.azure.com/great-expectations/great_expectations/_build)
#
# The pipeline is run under the following conditions:
#   - On the develop branch whenever a commit is made to an open PR
#
# `dev` runs unit tests for any directories that have sufficient coverage and integration tests for those that don't.
# The pipeline aims to balance both performance and safety to improve the developer experience but is innately less thorough than `great_expectations`.

trigger:
  branches:
    include:
    - pre_pr-* # Can be used to test both `great_expectations` and `dependency_graph` pipelines
    - develop
    exclude:
    - main

resources:
  containers:
  - container: postgres
    image: postgres:11
    ports:
    - 5432:5432
    env:
      POSTGRES_DB: "test_ci"
      POSTGRES_HOST_AUTH_METHOD: "trust"
  - container: mysql
    image: mysql:8.0.20
    ports:
      - 3306:3306
    env:
      MYSQL_ALLOW_EMPTY_PASSWORD: "yes"
      MYSQL_DATABASE: test_ci
  - container: mssql
    image: mcr.microsoft.com/mssql/server:2019-latest
    env:
      ACCEPT_EULA: Y
      MSSQL_SA_PASSWORD: ReallyStrongPwd1234%^&*
      MSSQL_DB: test_ci
      MSSQL_PID: Developer
    ports:
      - 1433:1433
  - container: trino
    image: trinodb/trino:400
    ports:
      - 8088:8080

variables:
  GE_USAGE_STATISTICS_URL: "https://qa.stats.greatexpectations.io/great_expectations/v1/usage_statistics"


stages:
  - stage: scope_check
    pool:
      vmImage: 'ubuntu-latest'
    jobs:
      - job: changes
        steps:
          - task: ChangedFiles@1
            name: CheckChanges
            inputs:
              verbose: true
              rules: |
                [DocsChanged]
                docs/**
                tests/integration/docusaurus/**
                tests/integration/fixtures/**
                tests/test_sets/**
                examples/expectations/*.py
                static/_redirects
                static/index.html
                /*.js
                /*.json
                yarn.lock

                [GXChanged]
                great_expectations/**/*.py
                pyproject.toml
                setup.cfg
                setup.py
                MANIFEST.in
                tests/**
                /*.txt
                /*.yml
                requirements*
                reqs/*.txt
                ci/**/*.yml
                assets/scripts/**
                scripts/*.py
                scripts/*.sh

  - stage: lint
    dependsOn: scope_check
    pool:
      vmImage: 'ubuntu-latest'

    jobs:
      - job: lint
        condition: eq(stageDependencies.scope_check.changes.outputs['CheckChanges.GXChanged'], true)
        steps:
          - task: UsePythonVersion@0
            inputs:
              versionSpec: 3.7
            displayName: 'Use Python 3.7'

          - script: |
              pip install $(grep -E '^(black|invoke|ruff)' reqs/requirements-dev-contrib.txt)
              EXIT_STATUS=0
              invoke fmt --check || EXIT_STATUS=$?
              invoke lint || EXIT_STATUS=$?
              exit $EXIT_STATUS

  - stage: unit_tests
    dependsOn: scope_check
    pool:
      vmImage: 'ubuntu-latest'

    jobs:
      - job: run_unit_tests
        condition: eq(stageDependencies.scope_check.changes.outputs['CheckChanges.GXChanged'], true)
        steps:
          - task: UsePythonVersion@0
            inputs:
              versionSpec: '3.7'
            displayName: 'Use Python 3.7'

          - bash: python -m pip install --upgrade pip
            displayName: 'Update pip'

          - script: |
              pip install --constraint constraints-dev.txt ".[test]" pytest-azurepipelines
            displayName: 'Install dependencies'

          - script: |
              invoke tests --cloud --unit --timeout=3.0
            displayName: 'Unit Tests'
            env:
              GE_USAGE_STATISTICS_URL: ${{ variables.GE_USAGE_STATISTICS_URL }}
              SQLALCHEMY_WARN_20: true

  - stage: custom_checks
    dependsOn: scope_check
    pool:
      vmImage: 'ubuntu-latest'

    jobs:
    - job: static_type_check
      variables:
        python.version: '3.8'
      steps:
      - task: UsePythonVersion@0
        inputs:
          versionSpec: $(python.version)
        displayName: 'Use Python $(python.version)'
      - script: |
          python -m pip install --upgrade pip
          pip install --requirement requirements-types.txt
          invoke type-check --ci --pretty --python-version $(python.version)
        name: StaticTypeCheck
      - script: |
          # initial run doesn't check `.pyi` source files
          invoke type-check --ci --pretty --check-stub-sources --python-version $(python.version)
        name: TypeCheckStubSourceFiles

    - job: docstring_linter
      steps:
      - script: |
          pip install --requirement reqs/requirements-dev-test.txt
          invoke docstrings
        name: DocstringLinter

    - job: unused_import_checker
      steps:
      - script: |
          pip install $(grep -E '^(ruff)' reqs/requirements-dev-contrib.txt)
          # https://www.flake8rules.com/rules/F401.html
          ruff --select F401 great_expectations tests
        name: UnusedImportChecker

    - job: check_repo_root_size
      steps:
        - script: ./ci/checks/check_repo_root_size.sh
          name: CheckRepoRootSize

    - job: docs_snippet_checker
      condition: eq(stageDependencies.scope_check.changes.outputs['CheckChanges.DocsChanged'], true)
      steps:
      - script: |
          yarn install
          python ci/checks/validate_docs_snippets.py
        name: DocsSnippetChecker

    - job: line_number_snippet_checker
      condition: eq(stageDependencies.scope_check.changes.outputs['CheckChanges.DocsChanged'], true)
      steps:
        - script: |
            python ci/checks/check_no_line_number_snippets.py
          name: LineNumberSnippetChecker

    - job: public_api_report
      steps:
        - script: |
            python docs/sphinx_api_docs_source/public_api_report.py
          name: PublicAPIReport

  - stage: import_ge
    dependsOn: scope_check
    pool:
      vmImage: 'ubuntu-20.04'

    jobs:
      - job: import_ge

        steps:
         - task: UsePythonVersion@0
           inputs:
             versionSpec: '3.7'
           displayName: 'Use Python 3.7'

         - bash: python -m pip install --upgrade pip
           displayName: 'Update pip'

         - script: |
             pip install  .
           displayName: 'Install GX and required dependencies (i.e. not sqlalchemy)'

         - script: |
             python -c "import great_expectations as gx; print('Successfully imported GX Version:', gx.__version__)"
           displayName: 'Import Great Expectations'

  - stage: runme_script_runner_tests
    dependsOn: scope_check
    pool:
      vmImage: 'ubuntu-20.04'

    jobs:
      - job: runme_script_runner_tests

        steps:
          - task: UsePythonVersion@0
            inputs:
              versionSpec: '3.7'
            displayName: 'Use Python 3.7'

          - script: |
              pip install --constraint constraints-dev.txt ".[test]"
              pip uninstall -y sqlalchemy
            displayName: 'Install GX and required dependencies (i.e. not sqlalchemy)'

          # tests containing the name "RUNME" are run
          - script: |
              pytest -v --no-sqlalchemy --docs-tests -m integration -k "RUNME" tests/integration/test_script_runner.py
            displayName: 'Run Flagged Tests'

      - job: runme_script_runner_tests_postgres

        services:
          postgres: postgres

        steps:
          - task: UsePythonVersion@0
            inputs:
              versionSpec: '3.7'
            displayName: 'Use Python 3.7'

          - script: |
              pip install --constraint constraints-dev.txt ".[test, postgresql]"
            displayName: 'Install GX and required dependencies'

          # tests containing the name "RUNME_POSTGRES" are run
          - script: |
              pytest -v --postgresql --docs-tests -m integration -k "RUNME_POSTGRES" tests/integration/test_script_runner.py
            displayName: 'Run Flagged Tests'

      - job: runme_script_runner_tests_postgres_msysql

        services:
          postgres: postgres
          mysql: mysql

        steps:
          - task: UsePythonVersion@0
            inputs:
              versionSpec: '3.7'
            displayName: 'Use Python 3.7'

          - script: |
              pip install --constraint constraints-dev.txt ".[test, postgresql, mysql]"
            displayName: 'Install GX and required dependencies'

<<<<<<< HEAD
=======
          - script: |
              printf 'Waiting for MySQL database to accept connections'
              until mysql --host=localhost --protocol=TCP --port=3306 --user=root --password='' --execute "SHOW DATABASES"; do
                printf '.'
                sleep 1;
              done;
            displayName: Wait for database to initialise
          - script: |
              echo "SET GLOBAL sql_mode=(SELECT REPLACE(@@sql_mode,'ONLY_FULL_GROUP_BY',''));" > mysql_setup_script.sql
              mysql --host=localhost --protocol=TCP --port=3306 --user=root --password='' --reconnect < mysql_setup_script.sql
            displayName: 'Configure mysql'

>>>>>>> 3f3aa981
          # tests containing the name "RUNME_POSTGRES_MYSQL" are run
          - script: |
              pytest -v --postgresql --mysql --docs-tests -m integration -k "RUNME_POSTGRES_MYSQL" tests/integration/test_script_runner.py
            displayName: 'Run Flagged Tests'

  - stage: required
    dependsOn: [scope_check, lint, import_ge, custom_checks, unit_tests, runme_script_runner_tests]
    pool:
      vmImage: 'ubuntu-20.04'

    jobs:
      # Runs pytest without any additional flags
      - job: minimal
        condition: eq(stageDependencies.scope_check.changes.outputs['CheckChanges.GXChanged'], true)
        strategy:
          # This matrix is intended to split up our sizeable test suite into two distinct components.
          # By splitting up slow tests from the remainder of the suite, we can parallelize test runs
          # at the cost of an additional Azure worker.
          #
          # To work as intended, "standard" and "slow" should be equally performant.
          matrix:
            standard:
              pytest_args: 'tests --ignore "tests/rule_based_profiler" --ignore "tests/integration"'
            slow:
              pytest_args: 'tests/rule_based_profiler tests/integration'

        steps:
          - task: UsePythonVersion@0
            inputs:
              versionSpec: '3.7'
            displayName: 'Use Python 3.7'

          - bash: python -m pip install --upgrade pip
            displayName: 'Update pip'

          - script: |
              pip install --constraint constraints-dev.txt ".[test]" pytest-azurepipelines
            displayName: 'Install dependencies'

          - script: |
              # Run pytest
              pytest $(pytest_args) \
                --no-sqlalchemy \
                --ignore 'tests/cli' \
                --ignore 'tests/integration/usage_statistics' \
                --napoleon-docstrings \
                --junitxml=junit/test-results.xml \
                --cov=. \
                --cov-report=xml \
                --cov-report=html \
                -m 'not unit and not e2e' \
                --durations=10

            displayName: 'pytest'
            env:
              GE_USAGE_STATISTICS_URL: ${{ variables.GE_USAGE_STATISTICS_URL }}
              SQLALCHEMY_WARN_20: true

          - task: PublishTestResults@2
            condition: succeededOrFailed()
            inputs:
              testResultsFiles: '**/test-*.xml'
              testRunTitle: 'Publish test results for Python $(python.version)'

          - task: PublishCodeCoverageResults@1
            inputs:
              codeCoverageTool: Cobertura
              summaryFileLocation: '$(System.DefaultWorkingDirectory)/**/coverage.xml'
              reportDirectory: '$(System.DefaultWorkingDirectory)/**/htmlcov'

      # Runs pytest with Spark and Postgres enabled
      - job: comprehensive
        timeoutInMinutes: 90
        condition: eq(stageDependencies.scope_check.changes.outputs['CheckChanges.GXChanged'], true)
        strategy:
          # This matrix is intended to split up our sizeable test suite into two distinct components.
          # By splitting up slow tests from the remainder of the suite, we can parallelize test runs
          # at the cost of an additional Azure worker.
          #
          # To work as intended, "standard" and "slow" should be equally performant.
          matrix:
            standard:
              pytest_args: 'tests --ignore "tests/rule_based_profiler" --ignore "tests/integration"'
            slow:
              pytest_args: 'tests/rule_based_profiler tests/integration'

        services:
          postgres: postgres

        steps:
          - task: UsePythonVersion@0
            inputs:
              versionSpec: '3.7'
            displayName: 'Use Python 3.7'

          - bash: python -m pip install --upgrade pip
            displayName: 'Update pip'

          - script: |
              pip install --constraint constraints-dev.txt ".[dev]" pytest-azurepipelines
            displayName: 'Install dependencies'

          - script: |
              # Run pytest
              pytest $(pytest_args) \
                --postgresql \
                --spark \
                --ignore 'tests/cli' \
                --ignore 'tests/integration/usage_statistics' \
                --napoleon-docstrings \
                --junitxml=junit/test-results.xml \
                --cov=. \
                --cov-report=xml \
                --cov-report=html \
                -m 'not unit and not e2e'

            displayName: 'pytest'
            env:
              GE_USAGE_STATISTICS_URL: ${{ variables.GE_USAGE_STATISTICS_URL }}
              SQLALCHEMY_WARN_20: true

          - task: PublishTestResults@2
            condition: succeededOrFailed()
            inputs:
              testResultsFiles: '**/test-*.xml'
              testRunTitle: 'Publish test results for Python $(python.version)'

          - task: PublishCodeCoverageResults@1
            inputs:
              codeCoverageTool: Cobertura
              summaryFileLocation: '$(System.DefaultWorkingDirectory)/**/coverage.xml'
              reportDirectory: '$(System.DefaultWorkingDirectory)/**/htmlcov'

  - stage: usage_stats_integration
    dependsOn: [scope_check, lint, import_ge, custom_checks, unit_tests]
    pool:
      vmImage: 'ubuntu-latest'

    jobs:
      - job: test_usage_stats_messages
        condition: eq(stageDependencies.scope_check.changes.outputs['CheckChanges.GXChanged'], true)
        variables:
          python.version: '3.8'

        steps:
          - task: UsePythonVersion@0
            inputs:
              versionSpec: '$(python.version)'
            displayName: 'Use Python $(python.version)'

          - bash: python -m pip install --upgrade pip
            displayName: 'Update pip'

          - script: |
              pip install --constraint constraints-dev.txt ".[test]" pytest-azurepipelines
            displayName: 'Install dependencies'

          # Due to the relatively small number of usage_stats tests, we deem it appropriate to test them in their entirely through pytest
          - script: |
              pytest --no-sqlalchemy --aws-integration -v tests/integration/usage_statistics

            displayName: 'pytest'
            env:
              GE_USAGE_STATISTICS_URL: ${{ variables.GE_USAGE_STATISTICS_URL }}

  - stage: db_integration
    pool:
      vmImage: 'ubuntu-latest'

    dependsOn: [scope_check, lint, import_ge, custom_checks, unit_tests]

    jobs:
      - job: mysql
        condition: eq(stageDependencies.scope_check.changes.outputs['CheckChanges.GXChanged'], true)

        services:
          mysql: mysql

        variables:
          python.version: '3.8'

        steps:
          - task: UsePythonVersion@0
            inputs:
              versionSpec: '$(python.version)'
            displayName: 'Use Python $(python.version)'

          - bash: python -m pip install --upgrade pip
            displayName: 'Update pip'

          - script: |
              printf 'Waiting for MySQL database to accept connections'
              until mysql --host=localhost --protocol=TCP --port=3306 --user=root --password='' --execute "SHOW DATABASES"; do
                printf '.'
                sleep 1;
              done;
            displayName: Wait for database to initialise

          - script: |
              echo "SET GLOBAL sql_mode=(SELECT REPLACE(@@sql_mode,'ONLY_FULL_GROUP_BY',''));" > mysql_setup_script.sql
              mysql --host=localhost --protocol=TCP --port=3306 --user=root --password='' --reconnect < mysql_setup_script.sql
            displayName: 'Configure mysql'

          - script: |
              pip install --constraint constraints-dev.txt ".[test, mysql]" pytest-azurepipelines
            displayName: 'Install dependencies'

          - script: |
              # Run pytest
              pytest tests/test_definitions tests/expectations \
                --mysql \
                --napoleon-docstrings \
                --junitxml=junit/test-results.xml \
                --cov=. \
                --cov-report=xml \
                --cov-report=html

            displayName: 'pytest'
            env:
              GE_USAGE_STATISTICS_URL: ${{ variables.GE_USAGE_STATISTICS_URL }}
              SQLALCHEMY_WARN_20: true

      - job: mssql
        condition: eq(stageDependencies.scope_check.changes.outputs['CheckChanges.GXChanged'], true)

        services:
          mssql: mssql

        variables:
          python.version: '3.8'

        steps:
          - task: UsePythonVersion@0
            inputs:
              versionSpec: '$(python.version)'
            displayName: 'Use Python $(python.version)'

          - bash: python -m pip install --upgrade pip
            displayName: 'Update pip'

          - script: |
              sqlcmd -U sa -P "ReallyStrongPwd1234%^&*" -Q "CREATE DATABASE test_ci;" -o create_db_output.txt

          - script: |
              pip install --constraint constraints-dev.txt ".[test, mssql]" pytest-azurepipelines
            displayName: 'Install dependencies'

          - script: |
              # Run pytest
              pytest tests/test_definitions tests/expectations \
                --mssql \
                --napoleon-docstrings \
                --junitxml=junit/test-results.xml \
                --cov=. \
                --cov-report=xml \
                --cov-report=html

            displayName: 'pytest'
            env:
              GE_USAGE_STATISTICS_URL: ${{ variables.GE_USAGE_STATISTICS_URL }}
              SQLALCHEMY_WARN_20: true

      - job: trino
        condition: eq(stageDependencies.scope_check.changes.outputs['CheckChanges.GXChanged'], true)

        services:
          trino: trino

        variables:
          python.version: '3.8'

        steps:
          - task: UsePythonVersion@0
            inputs:
              versionSpec: '$(python.version)'
            displayName: 'Use Python $(python.version)'

          - bash: python -m pip install --upgrade pip
            displayName: 'Update pip'

          - script: |
              printf 'Waiting for Trino database to accept connections'
              sleep 30
#             until trino --execute "SHOW CATALOGS"; do
#               printf '.'
#               sleep 1;
#             done;
            displayName: Wait for database to initialise

          - script: |
              pip install --constraint constraints-dev.txt ".[test, trino]" pytest-azurepipelines
            displayName: 'Install dependencies'

          - script: |
              # Run pytest
              pytest tests/test_definitions tests/expectations \
                --trino \
                --napoleon-docstrings \
                --junitxml=junit/test-results.xml \
                --cov=. \
                --cov-report=xml \
                --cov-report=html

            displayName: 'pytest'
            env:
              GE_USAGE_STATISTICS_URL: ${{ variables.GE_USAGE_STATISTICS_URL }}
              SQLALCHEMY_WARN_20: true

  - stage: cli_integration
    dependsOn: [scope_check, lint, import_ge, custom_checks, unit_tests]
    pool:
      vmImage: 'ubuntu-latest'

    jobs:
      - job: test_cli
        condition: eq(stageDependencies.scope_check.changes.outputs['CheckChanges.GXChanged'], true)

        services:
          postgres: postgres

        variables:
          python.version: '3.8'

        steps:
          - task: UsePythonVersion@0
            inputs:
              versionSpec: '$(python.version)'
            displayName: 'Use Python $(python.version)'

          - bash: python -m pip install --upgrade pip
            displayName: 'Update pip'

          - script: |
              pip install --constraint constraints-dev.txt ".[test, postgresql, spark, athena]" pytest-azurepipelines
            displayName: 'Install dependencies'

          - script: |
              # Run pytest
              pytest --postgresql --spark --aws-integration tests/cli

            displayName: 'pytest'
            env:
              GE_USAGE_STATISTICS_URL: ${{ variables.GE_USAGE_STATISTICS_URL }}
              SQLALCHEMY_WARN_20: true

  - stage: airflow_provider
    dependsOn: [scope_check, lint, import_ge, custom_checks, unit_tests]
    pool:
      vmImage: 'ubuntu-latest'

    jobs:
      - job: run_airflow_provider_tests
        steps:
          - task: UsePythonVersion@0
            inputs:
              versionSpec: '3.7'
            displayName: 'Use Python 3.7'

          - script: ./ci/checks/check_min_airflow_dependency_compatibility.sh
            name: CheckMinAirflowDependencyCompatibility

          - script: ./ci/checks/run_gx_airflow_operator_tests.sh
            name: RunAirflowProviderTests<|MERGE_RESOLUTION|>--- conflicted
+++ resolved
@@ -287,8 +287,6 @@
               pip install --constraint constraints-dev.txt ".[test, postgresql, mysql]"
             displayName: 'Install GX and required dependencies'
 
-<<<<<<< HEAD
-=======
           - script: |
               printf 'Waiting for MySQL database to accept connections'
               until mysql --host=localhost --protocol=TCP --port=3306 --user=root --password='' --execute "SHOW DATABASES"; do
@@ -301,7 +299,6 @@
               mysql --host=localhost --protocol=TCP --port=3306 --user=root --password='' --reconnect < mysql_setup_script.sql
             displayName: 'Configure mysql'
 
->>>>>>> 3f3aa981
           # tests containing the name "RUNME_POSTGRES_MYSQL" are run
           - script: |
               pytest -v --postgresql --mysql --docs-tests -m integration -k "RUNME_POSTGRES_MYSQL" tests/integration/test_script_runner.py
