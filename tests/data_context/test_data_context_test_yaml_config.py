import json
import os
import tempfile
import datetime

import pytest

from great_expectations.core import ExpectationSuite
from great_expectations.data_context.util import file_relative_path
from great_expectations.exceptions import PluginClassNotFoundError
from tests.test_utils import create_files_in_directory


def test_empty_store(empty_data_context_v3):
    my_expectation_store = empty_data_context_v3.test_yaml_config(
        yaml_config="""
module_name: great_expectations.data_context.store.expectations_store
class_name: ExpectationsStore
store_backend:

    module_name: "great_expectations.data_context.store.store_backend"
    class_name: InMemoryStoreBackend
"""
    )

    # assert False


def test_config_with_yaml_error(empty_data_context_v3):

    with pytest.raises(Exception):
        my_expectation_store = empty_data_context_v3.test_yaml_config(
            yaml_config="""
module_name: great_expectations.data_context.store.expectations_store
class_name: ExpectationsStore
store_backend:
    module_name: "great_expectations.data_context.store.store_backend"
    class_name: InMemoryStoreBackend
EGREGIOUS FORMATTING ERROR
"""
        )


def test_filesystem_store(empty_data_context_v3):
    tmp_dir = str(tempfile.mkdtemp())
    with open(os.path.join(tmp_dir, "expectations_A1.json"), "w") as f_:
        f_.write("\n")
    with open(os.path.join(tmp_dir, "expectations_A2.json"), "w") as f_:
        f_.write("\n")

    my_expectation_store = empty_data_context_v3.test_yaml_config(
        yaml_config=f"""
module_name: great_expectations.data_context.store.expectations_store
class_name: ExpectationsStore
store_backend:

    module_name: "great_expectations.data_context.store"
    class_name: TupleFilesystemStoreBackend
    base_directory: {tmp_dir}
"""
    )


def test_empty_store2(empty_data_context_v3):
    empty_data_context_v3.test_yaml_config(
        yaml_config="""
class_name: ValidationsStore
store_backend:

    module_name: "great_expectations.data_context.store.store_backend"
    class_name: InMemoryStoreBackend
"""
    )


def test_execution_environment_config(empty_data_context_v3):
    temp_dir = str(tempfile.mkdtemp())
    create_files_in_directory(
        directory=temp_dir,
        file_name_list=[
            "alex_20200809_1000.csv",
            "eugene_20200809_1500.csv",
            "james_20200811_1009.csv",
            "abe_20200809_1040.csv",
            "will_20200809_1002.csv",
            "james_20200713_1567.csv",
            "eugene_20201129_1900.csv",
            "will_20200810_1001.csv",
            "james_20200810_1003.csv",
            "alex_20200819_1300.csv",
        ],
    )
    print(temp_dir)

    return_obj = empty_data_context_v3.test_yaml_config(
        yaml_config=f"""
class_name: ExecutionEnvironment

execution_engine:
    class_name: PandasExecutionEngine

data_connectors:
    my_filesystem_data_connector:
        # class_name: ConfiguredAssetFilesystemDataConnector
        class_name: InferredAssetFilesystemDataConnector
        base_directory: {temp_dir}
        glob_directive: '*.csv'
        default_regex:
            pattern: (.+)_(\\d+)\\.csv
            group_names:
            - letter
            - number
""",
        return_mode="report_object",
    )

    print(json.dumps(return_obj, indent=2))

    assert set(return_obj.keys()) == set(["execution_engine", "data_connectors",])
    sub_obj = return_obj["data_connectors"]["my_filesystem_data_connector"]
    sub_obj.pop("example_data_reference")
    assert sub_obj == {
        "class_name": "InferredAssetFilesystemDataConnector",
        "data_asset_count": 1,
        "example_data_asset_names": ["DEFAULT_ASSET_NAME"],
        "data_assets": {
            "DEFAULT_ASSET_NAME": {
                "batch_definition_count": 10,
                "example_data_references": [
                    "abe_20200809_1040.csv",
                    "alex_20200809_1000.csv",
                    "alex_20200819_1300.csv",
                ],
            }
        },
        "example_unmatched_data_references": [],
        "unmatched_data_reference_count": 0,
    }


def test_error_states(empty_data_context_v3):

    first_config = """
class_name: ExecutionEnvironment

execution_engine:
    class_name: NOT_A_REAL_CLASS_NAME
"""

    with pytest.raises(PluginClassNotFoundError) as excinfo:
        empty_data_context_v3.test_yaml_config(yaml_config=first_config)
    # print(excinfo.value.message)
    # shortened_message_len = len(excinfo.value.message)
    # print("="*80)

    # Set shorten_tracebacks=True and verify that no error is thrown, even though the config is the same as before.
    # Note: a more thorough test could also verify that the traceback is indeed short.
    empty_data_context_v3.test_yaml_config(
        yaml_config=first_config, shorten_tracebacks=True,
    )

    # For good measure, do it again, with a different config and a different type of error
    temp_dir = str(tempfile.mkdtemp())
    second_config = f"""
class_name: ExecutionEnvironment

execution_engine:
    class_name: PandasExecutionEngine

data_connectors:
    my_filesystem_data_connector:
        # class_name: ConfiguredAssetFilesystemDataConnector
        class_name: InferredAssetFilesystemDataConnector
        base_directory: {temp_dir}
        glob_directive: '*.csv'
        default_regex:
            pattern: (.+)_(\\d+)\\.csv
            group_names:
            - letter
            - number
        NOT_A_REAL_KEY: nothing
"""

    with pytest.raises(TypeError) as excinfo:
        empty_data_context_v3.test_yaml_config(yaml_config=second_config,)

    empty_data_context_v3.test_yaml_config(
        yaml_config=second_config, shorten_tracebacks=True
    )


def test_config_variables_in_test_yaml_config(empty_data_context_v3, sa):
    context = empty_data_context_v3

    db_file = file_relative_path(
        __file__,
        os.path.join("..", "test_sets", "test_cases_for_sql_data_connector.db"),
    )

    context.save_config_variable("db_file", db_file)
    context.save_config_variable(
        "data_connector_name", "my_very_awesome_data_connector"
    )
    context.save_config_variable("suffix", "__whole_table")
    context.save_config_variable("sampling_n", "10")

    print(context.config_variables)

    first_config = """
class_name: StreamlinedSqlExecutionEnvironment
connection_string: sqlite:///${db_file}

introspection:
    ${data_connector_name}:
        data_asset_name_suffix: ${suffix}
        sampling_method: _sample_using_limit
        sampling_kwargs:
            n: ${sampling_n}
"""

    my_execution_environment = context.test_yaml_config(first_config)
    assert (
        "test_cases_for_sql_data_connector.db"
        in my_execution_environment.execution_engine.connection_string
    )

    report_object = context.test_yaml_config(first_config, return_mode="report_object")
    print(json.dumps(report_object, indent=2))
    assert report_object["data_connectors"]["count"] == 1
    assert set(report_object["data_connectors"].keys()) == {
        "count",
        "my_very_awesome_data_connector",
    }


<<<<<<< HEAD
def test_golden_path_sql_execution_environment_configuration(
    sa, empty_data_context_v3, test_connectable_postgresql_db
):
=======

def test_golden_path_sql_execution_environment_configuration(sa, empty_data_context_v3, test_connectable_postgresql_db):
>>>>>>> 5b5bbd3e
    """Tests the golden path for setting up a StreamlinedSQLExecutionEnvironment using test_yaml_config"""
    context = empty_data_context_v3

    os.chdir(context.root_directory)
    import great_expectations as ge

    context = ge.get_context()

    yaml_config = """
class_name: StreamlinedSqlExecutionEnvironment
credentials:
    drivername: postgresql
    username: postgres
    password: ""
    host: localhost
    port: 5432
    database: test_ci

introspection:
    whole_table_with_limits:
        sampling_method: _sample_using_limit
        sampling_kwargs:
            n: 10
"""
    # noinspection PyUnusedLocal
    report_object = context.test_yaml_config(
        name="my_datasource", yaml_config=yaml_config, return_mode="report_object",
    )
    # print(json.dumps(report_object, indent=2))
    # print(context.datasources)

    my_batch = context.get_batch("my_datasource", "whole_table_with_limits", "test_df",)
    assert len(my_batch.data.fetchall()) == 10

    with pytest.raises(KeyError):
        my_batch = context.get_batch(
            "my_datasource", "whole_table_with_limits", "DOES_NOT_EXIST",
        )

    my_validator = context.get_validator(
        "my_datasource",
        "whole_table_with_limits",
        "test_df",
        expectation_suite=ExpectationSuite("my_expectation_suite"),
    )

    # my_evr = my_validator.expect_column_values_to_be_between(
    #     column="a",
    #     min_value=10,
    #     max_value=100,
    # )
    # assert my_evr.success

    # my_evr = my_validator.expect_table_columns_to_match_ordered_list(ordered_list=["a", "b", "c"])
    # assert my_evr.success


def test_golden_path_inferred_asset_pandas_execution_environment_configuration(
    empty_data_context_v3,
    test_df,
    tmp_path_factory
):
    """
    Tests the golden path for InferredAssetFilesystemDataConnector with PandasExecutionEngine using test_yaml_config
    """
    base_directory = str(
        tmp_path_factory.mktemp(
            "test_golden_path_pandas_execution_environment_configuration"
        )
    )

    create_files_in_directory(
        directory=base_directory,
        file_name_list=[
            'test_dir_charlie/A/A-1.csv',
            'test_dir_charlie/A/A-2.csv',
            'test_dir_charlie/A/A-3.csv',
            'test_dir_charlie/B/B-1.csv',
            'test_dir_charlie/B/B-2.csv',
            'test_dir_charlie/B/B-3.csv',
            'test_dir_charlie/C/C-1.csv',
            'test_dir_charlie/C/C-2.csv',
            'test_dir_charlie/C/C-3.csv',
            'test_dir_charlie/D/D-1.csv',
            'test_dir_charlie/D/D-2.csv',
            'test_dir_charlie/D/D-3.csv',
        ],
        file_content_fn=lambda: test_df.to_csv(header=True, index=False)
    )

    context = empty_data_context_v3

    os.chdir(context.root_directory)
    import great_expectations as ge
    context = ge.get_context()

    yaml_config = f"""
class_name: ExecutionEnvironment

execution_engine:
    class_name: PandasExecutionEngine

data_connectors:
    my_filesystem_data_connector:
        class_name: InferredAssetFilesystemDataConnector
        base_directory: {base_directory}/test_dir_charlie
        glob_directive: "*/*.csv"

        default_regex:
            pattern: (.+)/(.+)-(\\d+)\\.csv
            group_names:
                - subdirectory
                - data_asset_name
                - number
"""

    # noinspection PyUnusedLocal
    report_object = context.test_yaml_config(
        name="my_directory_datasource",
        yaml_config=yaml_config,
        return_mode="report_object",
    )
    # print(json.dumps(report_object, indent=2))
    # print(context.datasources)

    # TODO: <Alex>Implement sampling for Pandas and Spark DataFrame Execution Engine classes as a follow-on task.</Alex>
    my_batch = context.get_batch(
        execution_environment_name="my_directory_datasource",
        data_connector_name="my_filesystem_data_connector",
        data_asset_name="A",
        partition_identifiers={
            "number": "2",
        },
        sampling_method="_sample_using_hash",
        sampling_kwargs={
            "column_name": "date",
            "hash_function_name": "md5"
        },
    )
    assert my_batch.batch_definition["data_asset_name"] == "A"
    assert my_batch.data.shape == (120, 10)
    df_data = my_batch.data
    df_data["date"] = df_data.apply(lambda row: datetime.datetime.strptime(row["date"], "%Y-%m-%d").date(), axis=1)
    assert df_data[
        (df_data["date"] >= datetime.date(2020, 1, 1)) & (df_data["date"] <= datetime.date(2020, 12, 31))
    ].shape[0] == 120

    with pytest.raises(ValueError):
        # noinspection PyUnusedLocal
        my_batch = context.get_batch(
            execution_environment_name="my_directory_datasource",
            data_connector_name="my_filesystem_data_connector",
            data_asset_name="DOES_NOT_EXIST",
        )

    # TODO: <Alex>Implement sampling for Pandas and Spark DataFrame Execution Engine classes as a follow-on task.</Alex>
    my_validator = context.get_validator(
        execution_environment_name="my_directory_datasource",
        data_connector_name="my_filesystem_data_connector",
        data_asset_name="D",
        partition_request={
            "partition_identifiers": {
                "number": "3"
            }
        },
        sampling_method="_sample_using_hash",
        sampling_kwargs={
            "column_name": "date",
            "hash_function_name": "md5"
        },
        expectation_suite=ExpectationSuite("my_expectation_suite"),
        # attach_new_expectation_suite=True, # The implementation of this argument is currently work-in-progress.
    )
    my_evr = my_validator.expect_column_values_to_be_between(
        column="d",
        min_value=1,
        max_value=31
    )
    assert my_evr.success

    # my_evr = my_validator.expect_table_columns_to_match_ordered_list(ordered_list=["x", "y", "z"])
    # assert my_evr.success


def test_golden_path_configured_asset_pandas_execution_environment_configuration(
    empty_data_context_v3,
    test_df,
    tmp_path_factory
):
    """
    Tests the golden path for InferredAssetFilesystemDataConnector with PandasExecutionEngine using test_yaml_config
    """
    base_directory = str(
        tmp_path_factory.mktemp(
            "test_golden_path_pandas_execution_environment_configuration"
        )
    )

    create_files_in_directory(
        directory=base_directory,
        file_name_list=[
            'test_dir_foxtrot/A/A-1.csv',
            'test_dir_foxtrot/A/A-2.csv',
            'test_dir_foxtrot/A/A-3.csv',
            'test_dir_foxtrot/B/B-1.txt',
            'test_dir_foxtrot/B/B-2.txt',
            'test_dir_foxtrot/B/B-3.txt',
            'test_dir_foxtrot/C/C-2017.csv',
            'test_dir_foxtrot/C/C-2018.csv',
            'test_dir_foxtrot/C/C-2019.csv',
            'test_dir_foxtrot/D/D-aaa.csv',
            'test_dir_foxtrot/D/D-bbb.csv',
            'test_dir_foxtrot/D/D-ccc.csv',
            'test_dir_foxtrot/D/D-ddd.csv',
            'test_dir_foxtrot/D/D-eee.csv',
        ],
        file_content_fn=lambda: test_df.to_csv(header=True, index=False)
    )

    context = empty_data_context_v3

    os.chdir(context.root_directory)
    import great_expectations as ge
    context = ge.get_context()

    yaml_config = f"""
class_name: ExecutionEnvironment

execution_engine:
    class_name: PandasExecutionEngine

data_connectors:
    my_filesystem_data_connector:
        class_name: ConfiguredAssetFilesystemDataConnector
        base_directory: {base_directory}
        # glob_directive: "*"

        default_regex:
            pattern: (.+)\\.csv
            group_names:
                - data_asset_name

        assets:
            A:
                base_directory: {base_directory}/test_dir_foxtrot/A
                pattern: (.+)-(\\d+)\\.csv
                group_names:
                    - letter
                    - number
            B:
                base_directory: {base_directory}/test_dir_foxtrot/B
                pattern: (.+)-(\\d+)\\.csv
                group_names:
                    - letter
                    - number
            C:
                base_directory: {base_directory}/test_dir_foxtrot/C
                pattern: (.+)-(\\d+)\\.csv
                group_names:
                    - letter
                    - year
            D:
                base_directory: {base_directory}/test_dir_foxtrot/D
                pattern: (.+)-(\\d+)\\.csv
                group_names:
                    - letter
                    - checksum
"""

    # noinspection PyUnusedLocal
    report_object = context.test_yaml_config(
        name="my_directory_datasource",
        yaml_config=yaml_config,
        return_mode="report_object",
    )
    # print(json.dumps(report_object, indent=2))
    # print(context.datasources)

    # TODO: <Alex>Implement sampling for Pandas and Spark DataFrame Execution Engine classes as a follow-on task.</Alex>
    my_batch = context.get_batch(
        execution_environment_name="my_directory_datasource",
        data_connector_name="my_filesystem_data_connector",
        data_asset_name="A",
        partition_identifiers={
            "number": "2",
        },
        sampling_method="_sample_using_hash",
        sampling_kwargs={
            "column_name": "date",
            "hash_function_name": "md5"
        },
    )
    assert my_batch.batch_definition["data_asset_name"] == "A"
    assert my_batch.data.shape == (120, 10)
    df_data = my_batch.data
    df_data["date"] = df_data.apply(lambda row: datetime.datetime.strptime(row["date"], "%Y-%m-%d").date(), axis=1)
    assert df_data[
        (df_data["date"] >= datetime.date(2020, 1, 1)) & (df_data["date"] <= datetime.date(2020, 12, 31))
    ].shape[0] == 120

    with pytest.raises(ValueError):
        # noinspection PyUnusedLocal
        my_batch = context.get_batch(
            execution_environment_name="my_directory_datasource",
            data_connector_name="my_filesystem_data_connector",
            data_asset_name="DOES_NOT_EXIST",
        )

    # TODO: <Alex>Implement sampling for Pandas and Spark DataFrame Execution Engine classes as a follow-on task.</Alex>
    my_validator = context.get_validator(
        execution_environment_name="my_directory_datasource",
        data_connector_name="my_filesystem_data_connector",
        data_asset_name="C",
        partition_request={
            "partition_identifiers": {
                "year": "2019"
            }
        },
        sampling_method="_sample_using_hash",
        sampling_kwargs={
            "column_name": "date",
            "hash_function_name": "md5"
        },
        expectation_suite=ExpectationSuite("my_expectation_suite"),
        # attach_new_expectation_suite=True, # The implementation of this argument is currently work-in-progress.
    )
    my_evr = my_validator.expect_column_values_to_be_between(
        column="d",
        min_value=1,
        max_value=31
    )
    assert my_evr.success

    # my_evr = my_validator.expect_table_columns_to_match_ordered_list(ordered_list=["x", "y", "z"])
    # assert my_evr.success<|MERGE_RESOLUTION|>--- conflicted
+++ resolved
@@ -233,14 +233,9 @@
     }
 
 
-<<<<<<< HEAD
 def test_golden_path_sql_execution_environment_configuration(
     sa, empty_data_context_v3, test_connectable_postgresql_db
 ):
-=======
-
-def test_golden_path_sql_execution_environment_configuration(sa, empty_data_context_v3, test_connectable_postgresql_db):
->>>>>>> 5b5bbd3e
     """Tests the golden path for setting up a StreamlinedSQLExecutionEnvironment using test_yaml_config"""
     context = empty_data_context_v3
 
