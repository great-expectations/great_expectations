--- conflicted
+++ resolved
@@ -7,13 +7,8 @@
 evaluation_parameter_store_name: "baz"
 datasources: "1"
 stores:
-<<<<<<< HEAD
   validations_store:
-    class_name: ValidationResultStore
-=======
-  local_validation_result_store:
     class_name: ValidationsStore
->>>>>>> f033fcf6
     store_backend:
       class_name: FixedLengthTupleFilesystemStoreBackend
       base_directory: uncommitted/validations/
