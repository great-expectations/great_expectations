--- conflicted
+++ resolved
@@ -16,45 +16,6 @@
 yaml = YAML()
 
 
-<<<<<<< HEAD
-@pytest.fixture
-def taxi_test_file():
-    return file_relative_path(
-        __file__,
-        os.path.join(
-            "..",
-            "test_sets",
-            "taxi_yellow_tripdata_samples",
-            "yellow_tripdata_sample_2019-01.csv",
-        ),
-    )
-
-
-# TODO:
-# adding tests where we keep adding files and have the assets populate correctly
-# this is because we know that everything should be correctly accessible at the Datacontext level.
-# 1. get_batch_list() should work correctly
-# 2. get_validator() should work correctly
-
-
-@pytest.fixture
-def taxi_test_file_directory():
-    return file_relative_path(
-        __file__,
-        os.path.join(
-            "..", "test_sets", "taxi_yellow_tripdata_samples", "first_3_files/"
-        ),
-    )
-
-
-@pytest.fixture()
-def test_df_pandas():
-    test_df: pd.DataFrame = pd.DataFrame(data={"col1": [1, 2], "col2": [3, 4]})
-    return test_df
-
-
-=======
->>>>>>> 77eb9ac4
 @pytest.fixture()
 def test_df_spark(spark_session):
     test_df = spark_session.createDataFrame(
