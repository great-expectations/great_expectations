--- conflicted
+++ resolved
@@ -1,22 +1,15 @@
 import os
 
 import pytest
+
 import great_expectations as ge
 from great_expectations.data_context.util import substitute_config_variable
 from great_expectations.exceptions import InvalidConfigError, MissingConfigVariableError
-<<<<<<< HEAD
-=======
-from tests.data_context.conftest import create_data_context_files
->>>>>>> fb1b1ce7
 
 
 def test_config_variables_on_context_without_config_variables_filepath_configured(
     data_context_without_config_variables_filepath_configured,
 ):
-<<<<<<< HEAD
-=======
-
->>>>>>> fb1b1ce7
     # test the behavior on a context that does not config_variables_filepath (the location of
     # the file with config variables values) configured.
 
@@ -160,13 +153,8 @@
         )  # does NOT equal "abc${arg1}"
     assert (
         """Unable to find a match for config substitution variable: `arg1`.
-<<<<<<< HEAD
     Please add this missing variable to your `uncommitted/config_variables.yml` file or your environment variables.
     See https://great-expectations.readthedocs.io/en/latest/reference/data_context_reference.html#managing-environment-and-secrets"""
-=======
-Please add this missing variable to your `uncommitted/config_variables.yml` file or your environment variables.
-See https://great-expectations.readthedocs.io/en/latest/reference/data_context_reference.html#managing-environment-and-secrets"""
->>>>>>> fb1b1ce7
         in exc.value.message
     )
     assert (
