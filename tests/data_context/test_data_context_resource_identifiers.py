<<<<<<< HEAD
from freezegun import freeze_time

from great_expectations.data_context.types.resource_identifiers import (
=======
import pytest
from great_expectations.data_context.types.resource_identifiers import (
    ExpectationSuiteIdentifier,
>>>>>>> fb1b1ce7
    ValidationResultIdentifier,
)
from great_expectations.exceptions import InvalidDataContextKeyError


def test_expectation_suite_identifier_to_tuple():
    identifier = ExpectationSuiteIdentifier("test.identifier.name")
    assert identifier.to_tuple() == ("test", "identifier", "name")
    assert identifier.to_fixed_length_tuple() == ("test.identifier.name",)

    with pytest.raises(InvalidDataContextKeyError) as exc:
        _ = ExpectationSuiteIdentifier(None)
    assert "must be a string, not NoneType" in str(exc.value)

    with pytest.raises(InvalidDataContextKeyError) as exc:
        _ = ExpectationSuiteIdentifier(1)
    assert "must be a string, not int" in str(exc.value)


@freeze_time("09/26/2019 13:42:41")
def test_ValidationResultIdentifier_to_tuple(expectation_suite_identifier):
    validation_result_identifier = ValidationResultIdentifier(
        expectation_suite_identifier, "my_run_id", "my_batch_identifier"
    )
    assert validation_result_identifier.to_tuple() == (
        "my",
        "expectation",
        "suite",
        "name",
        "my_run_id",
<<<<<<< HEAD
        "2019-09-26T13:42:41+00:00",
=======
>>>>>>> fb1b1ce7
        "my_batch_identifier",
    )
    assert validation_result_identifier.to_fixed_length_tuple() == (
        "my.expectation.suite.name",
        "my_run_id",
<<<<<<< HEAD
        "2019-09-26T13:42:41+00:00",
=======
>>>>>>> fb1b1ce7
        "my_batch_identifier",
    )

    validation_result_identifier_no_run_id = ValidationResultIdentifier(
        expectation_suite_identifier, None, "my_batch_identifier"
    )
    assert validation_result_identifier_no_run_id.to_tuple() == (
        "my",
        "expectation",
        "suite",
        "name",
        "__none__",
<<<<<<< HEAD
        "2019-09-26T13:42:41+00:00",
=======
>>>>>>> fb1b1ce7
        "my_batch_identifier",
    )
    assert validation_result_identifier_no_run_id.to_fixed_length_tuple() == (
        "my.expectation.suite.name",
        "__none__",
<<<<<<< HEAD
        "2019-09-26T13:42:41+00:00",
=======
>>>>>>> fb1b1ce7
        "my_batch_identifier",
    )

    validation_result_identifier_no_batch_identifier = ValidationResultIdentifier(
        expectation_suite_identifier, "my_run_id", None
    )
    assert validation_result_identifier_no_batch_identifier.to_tuple() == (
        "my",
        "expectation",
        "suite",
        "name",
        "my_run_id",
<<<<<<< HEAD
        "2019-09-26T13:42:41+00:00",
=======
>>>>>>> fb1b1ce7
        "__none__",
    )
    assert validation_result_identifier_no_batch_identifier.to_fixed_length_tuple() == (
        "my.expectation.suite.name",
        "my_run_id",
<<<<<<< HEAD
        "2019-09-26T13:42:41+00:00",
=======
>>>>>>> fb1b1ce7
        "__none__",
    )

    validation_result_identifier_no_run_id_no_batch_identifier = ValidationResultIdentifier(
        expectation_suite_identifier, None, None
    )
    assert validation_result_identifier_no_run_id_no_batch_identifier.to_tuple() == (
        "my",
        "expectation",
        "suite",
        "name",
        "__none__",
<<<<<<< HEAD
        "2019-09-26T13:42:41+00:00",
=======
>>>>>>> fb1b1ce7
        "__none__",
    )
    assert validation_result_identifier_no_run_id_no_batch_identifier.to_fixed_length_tuple() == (
        "my.expectation.suite.name",
        "__none__",
<<<<<<< HEAD
        "2019-09-26T13:42:41+00:00",
=======
>>>>>>> fb1b1ce7
        "__none__",
    )<|MERGE_RESOLUTION|>--- conflicted
+++ resolved
@@ -1,12 +1,8 @@
-<<<<<<< HEAD
+import pytest
 from freezegun import freeze_time
 
 from great_expectations.data_context.types.resource_identifiers import (
-=======
-import pytest
-from great_expectations.data_context.types.resource_identifiers import (
     ExpectationSuiteIdentifier,
->>>>>>> fb1b1ce7
     ValidationResultIdentifier,
 )
 from great_expectations.exceptions import InvalidDataContextKeyError
@@ -37,19 +33,13 @@
         "suite",
         "name",
         "my_run_id",
-<<<<<<< HEAD
         "2019-09-26T13:42:41+00:00",
-=======
->>>>>>> fb1b1ce7
         "my_batch_identifier",
     )
     assert validation_result_identifier.to_fixed_length_tuple() == (
         "my.expectation.suite.name",
         "my_run_id",
-<<<<<<< HEAD
         "2019-09-26T13:42:41+00:00",
-=======
->>>>>>> fb1b1ce7
         "my_batch_identifier",
     )
 
@@ -62,19 +52,13 @@
         "suite",
         "name",
         "__none__",
-<<<<<<< HEAD
         "2019-09-26T13:42:41+00:00",
-=======
->>>>>>> fb1b1ce7
         "my_batch_identifier",
     )
     assert validation_result_identifier_no_run_id.to_fixed_length_tuple() == (
         "my.expectation.suite.name",
         "__none__",
-<<<<<<< HEAD
         "2019-09-26T13:42:41+00:00",
-=======
->>>>>>> fb1b1ce7
         "my_batch_identifier",
     )
 
@@ -87,19 +71,13 @@
         "suite",
         "name",
         "my_run_id",
-<<<<<<< HEAD
         "2019-09-26T13:42:41+00:00",
-=======
->>>>>>> fb1b1ce7
         "__none__",
     )
     assert validation_result_identifier_no_batch_identifier.to_fixed_length_tuple() == (
         "my.expectation.suite.name",
         "my_run_id",
-<<<<<<< HEAD
         "2019-09-26T13:42:41+00:00",
-=======
->>>>>>> fb1b1ce7
         "__none__",
     )
 
@@ -112,18 +90,12 @@
         "suite",
         "name",
         "__none__",
-<<<<<<< HEAD
         "2019-09-26T13:42:41+00:00",
-=======
->>>>>>> fb1b1ce7
         "__none__",
     )
     assert validation_result_identifier_no_run_id_no_batch_identifier.to_fixed_length_tuple() == (
         "my.expectation.suite.name",
         "__none__",
-<<<<<<< HEAD
         "2019-09-26T13:42:41+00:00",
-=======
->>>>>>> fb1b1ce7
         "__none__",
     )