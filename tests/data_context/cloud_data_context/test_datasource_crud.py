--- conflicted
+++ resolved
@@ -17,8 +17,7 @@
 # module level markers
 pytestmark = pytest.mark.cloud
 
-<<<<<<< HEAD
-@pytest.mark.cloud
+
 def test_cloud_context_add_datasource_with_individual_fds_args_raises_error(
     empty_base_data_context_in_cloud_mode: CloudDataContext,
 ):
@@ -28,33 +27,7 @@
         context.add_datasource(name="my_pandas_fds", type="pandas", assets=[])
 
 
-@pytest.mark.cloud
-@pytest.mark.parametrize(
-    "save_changes",
-    [
-        pytest.param(True, id="save_changes=True"),
-        pytest.param(False, id="save_changes=False"),
-    ],
-)
-@pytest.mark.parametrize(
-    "config_includes_name_setting",
-    [
-        pytest.param("name_supplied_separately", id="name supplied separately"),
-        pytest.param("config_includes_name", id="config includes name"),
-        pytest.param(
-            "name_supplied_separately_and_included_in_config",
-            id="name supplied separately and config includes name",
-            marks=pytest.mark.xfail(strict=True, raises=TypeError),
-        ),
-    ],
-)
-def test_base_data_context_in_cloud_mode_add_datasource(
-    save_changes: bool,
-    config_includes_name_setting: str,
-=======
-
 def test_cloud_context_add_datasource_with_legacy_datasource_raises_error(
->>>>>>> d753e270
     empty_base_data_context_in_cloud_mode: CloudDataContext,
 ):
     context = empty_base_data_context_in_cloud_mode
