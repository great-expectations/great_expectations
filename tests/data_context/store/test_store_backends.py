import datetime
import json
import os
from typing import Optional
from unittest import mock

import boto3
import pyparsing as pp
import pytest
from moto import mock_s3
from pytest_mock import MockerFixture

from great_expectations.core.data_context_key import DataContextVariableKey
from great_expectations.core.expectation_suite import ExpectationSuite
from great_expectations.core.run_identifier import RunIdentifier
from great_expectations.core.yaml_handler import YAMLHandler
from great_expectations.data_context.data_context_variables import (
    DataContextVariableSchema,
)
from great_expectations.data_context.store import (
    InMemoryStoreBackend,
    StoreBackend,
    TupleAzureBlobStoreBackend,
    TupleFilesystemStoreBackend,
    TupleGCSStoreBackend,
    TupleS3StoreBackend,
)
from great_expectations.data_context.store.inline_store_backend import (
    InlineStoreBackend,
)
from great_expectations.data_context.types.resource_identifiers import (
    ExpectationSuiteIdentifier,
    ValidationResultIdentifier,
)
from great_expectations.data_context.util import file_relative_path
from great_expectations.exceptions import InvalidKeyError, StoreBackendError, StoreError
from great_expectations.self_check.util import expectationSuiteSchema
from great_expectations.util import (
    gen_directory_tree_str,
    is_library_loadable,
)
from tests import test_utils

yaml = YAMLHandler()


@pytest.fixture()
<<<<<<< HEAD
=======
def basic_data_context_config_for_validation_operator():
    return DataContextConfig(
        config_version=2,
        plugins_directory=None,
        suite_parameter_store_name="suite_parameter_store",
        expectations_store_name="expectations_store",
        datasources={},
        stores={
            "expectations_store": {"class_name": "ExpectationsStore"},
            "suite_parameter_store": {"class_name": "SuiteParameterStore"},
            "validation_result_store": {"class_name": "ValidationResultsStore"},
            "metrics_store": {"class_name": "MetricStore"},
        },
        validation_results_store_name="validation_result_store",
        data_docs_sites={},
        validation_operators={
            "store_val_res_and_extract_eval_params": {
                "class_name": "ActionListValidationOperator",
                "action_list": [
                    {
                        "name": "store_validation_result",
                        "action": {
                            "class_name": "StoreValidationResultAction",
                            "target_store_name": "validation_result_store",
                        },
                    },
                ],
            },
            "errors_and_warnings_validation_operator": {
                "class_name": "WarningAndFailureExpectationSuitesValidationOperator",
                "action_list": [
                    {
                        "name": "store_validation_result",
                        "action": {
                            "class_name": "StoreValidationResultAction",
                            "target_store_name": "validation_result_store",
                        },
                    },
                ],
            },
        },
    )


@pytest.fixture
def validation_operators_data_context(
    basic_data_context_config_for_validation_operator, filesystem_csv_4
):
    data_context = get_context(basic_data_context_config_for_validation_operator)

    data_context.add_datasource(
        "my_datasource",
        class_name="PandasDatasource",
        batch_kwargs_generators={
            "subdir_reader": {
                "class_name": "SubdirReaderBatchKwargsGenerator",
                "base_directory": str(filesystem_csv_4),
            }
        },
    )
    data_context.add_expectation_suite("f1.foo")

    df = data_context._get_batch_v2(
        batch_kwargs=data_context.build_batch_kwargs("my_datasource", "subdir_reader", "f1"),
        expectation_suite_name="f1.foo",
    )
    df.expect_column_values_to_be_between(column="x", min_value=1, max_value=9)
    failure_expectations = df.get_expectation_suite(discard_failed_expectations=False)

    df.expect_column_values_to_not_be_null(column="y")
    warning_expectations = df.get_expectation_suite(discard_failed_expectations=False)

    failure_expectations.name = "f1.failure"
    data_context.add_expectation_suite(expectation_suite=failure_expectations)
    warning_expectations.name = "f1.warning"
    data_context.add_expectation_suite(expectation_suite=warning_expectations)

    return data_context


@pytest.fixture()
>>>>>>> 49da0068
def parameterized_expectation_suite(empty_data_context_stats_enabled):
    context = empty_data_context_stats_enabled
    fixture_path = file_relative_path(
        __file__,
        "../../test_fixtures/expectation_suites/parameterized_expression_expectation_suite_fixture.json",
    )
    with open(
        fixture_path,
    ) as suite:
        expectation_suite_dict: dict = expectationSuiteSchema.load(json.load(suite))
        return ExpectationSuite(**expectation_suite_dict, data_context=context)


@pytest.mark.unit
def test_StoreBackendValidation():
    backend = InMemoryStoreBackend()

    backend._validate_key(("I", "am", "a", "string", "tuple"))

    with pytest.raises(TypeError):
        backend._validate_key("nope")

    with pytest.raises(TypeError):
        backend._validate_key(("I", "am", "a", "string", 100))

    with pytest.raises(TypeError):
        backend._validate_key(("I", "am", "a", "string", None))

    # zero-length tuple is allowed
    backend._validate_key(())


def check_store_backend_store_backend_id_functionality(
    store_backend: StoreBackend, store_backend_id: Optional[str] = None
) -> None:
    """
    Assertions to check if a store backend is handling reading and writing a store_backend_id appropriately.
    Args:
        store_backend: Instance of subclass of StoreBackend to test e.g. TupleFilesystemStoreBackend
        store_backend_id: Manually input store_backend_id
    Returns:
        None
    """  # noqa: E501
    # Check that store_backend_id exists can be read
    assert store_backend.store_backend_id is not None
    store_error_uuid = "00000000-0000-0000-0000-00000000e003"
    assert store_backend.store_backend_id != store_error_uuid
    if store_backend_id:
        assert store_backend.store_backend_id == store_backend_id
    # Check that store_backend_id is a valid UUID
    assert test_utils.validate_uuid4(store_backend.store_backend_id)
    # Check in file stores that the actual file exists
    assert store_backend.has_key(key=(".ge_store_backend_id",))

    # Check file stores for the file in the correct format
    store_backend_id_from_file = store_backend.get(key=(".ge_store_backend_id",))
    store_backend_id_file_parser = "store_backend_id = " + pp.Word(pp.hexnums + "-")
    parsed_store_backend_id = store_backend_id_file_parser.parseString(store_backend_id_from_file)
    assert test_utils.validate_uuid4(parsed_store_backend_id[1])


@pytest.mark.aws_deps
@mock_s3
def test_StoreBackend_id_initialization(tmp_path_factory, aws_credentials):
    """
    What does this test and why?

    A StoreBackend should have a store_backend_id property. That store_backend_id should be read and initialized
    from an existing persistent store_backend_id during instantiation, or a new store_backend_id should be generated
    and persisted. The store_backend_id should be a valid UUIDv4
    If a new store_backend_id cannot be persisted, use an ephemeral store_backend_id.
    Persistence should be in a .ge_store_backend_id file for for filesystem and blob-stores.

    Note: StoreBackend & TupleStoreBackend are abstract classes, so we will test the
    concrete classes that inherit from them.
    See also test_database_store_backend::test_database_store_backend_id_initialization
    """  # noqa: E501

    # InMemoryStoreBackend
    # Initialize without store_backend_id and check that it is generated correctly
    in_memory_store_backend = InMemoryStoreBackend()
    check_store_backend_store_backend_id_functionality(store_backend=in_memory_store_backend)

    # Create a new store with the same config and make sure it reports the same store_backend_id
    # in_memory_store_backend_duplicate = InMemoryStoreBackend()
    # assert in_memory_store_backend.store_backend_id == in_memory_store_backend_duplicate.store_backend_id  # noqa: E501
    # This is not currently implemented for the InMemoryStoreBackend, the store_backend_id is ephemeral since  # noqa: E501
    # there is no place to persist it.

    # TupleFilesystemStoreBackend
    # Initialize without store_backend_id and check that it is generated correctly
    path = "dummy_str"
    full_test_dir = tmp_path_factory.mktemp("test_StoreBackend_id_initialization__dir")
    test_dir = full_test_dir.parts[-1]
    project_path = str(full_test_dir)

    tuple_filesystem_store_backend = TupleFilesystemStoreBackend(
        root_directory=project_path,
        base_directory=os.path.join(project_path, path),  # noqa: PTH118
    )
    # Check that store_backend_id is created on instantiation, before being accessed
    desired_directory_tree_str = f"""\
{test_dir}/
    dummy_str/
        .ge_store_backend_id
"""
    assert gen_directory_tree_str(project_path) == desired_directory_tree_str
    check_store_backend_store_backend_id_functionality(store_backend=tuple_filesystem_store_backend)
    assert gen_directory_tree_str(project_path) == desired_directory_tree_str

    # Repeat the above with a filepath template
    full_test_dir_with_file_template = tmp_path_factory.mktemp(
        "test_StoreBackend_id_initialization__dir"
    )
    test_dir_with_file_template = full_test_dir_with_file_template.parts[-1]
    project_path_with_filepath_template = str(full_test_dir_with_file_template)

    tuple_filesystem_store_backend_with_filepath_template = TupleFilesystemStoreBackend(
        root_directory=os.path.join(project_path, path),  # noqa: PTH118
        base_directory=project_path_with_filepath_template,
        filepath_template="my_file_{0}",
    )
    check_store_backend_store_backend_id_functionality(
        store_backend=tuple_filesystem_store_backend_with_filepath_template
    )
    assert (
        gen_directory_tree_str(project_path_with_filepath_template)
        == f"""\
{test_dir_with_file_template}/
    .ge_store_backend_id
"""
    )

    # Create a new store with the same config and make sure it reports the same store_backend_id
    tuple_filesystem_store_backend_duplicate = TupleFilesystemStoreBackend(
        root_directory=project_path,
        base_directory=os.path.join(project_path, path),  # noqa: PTH118
        # filepath_template="my_file_{0}",
    )
    check_store_backend_store_backend_id_functionality(
        store_backend=tuple_filesystem_store_backend_duplicate
    )
    assert (
        tuple_filesystem_store_backend.store_backend_id
        == tuple_filesystem_store_backend_duplicate.store_backend_id
    )

    # TupleS3StoreBackend
    # Initialize without store_backend_id and check that it is generated correctly
    bucket = "leakybucket"
    prefix = "this_is_a_test_prefix"

    # create a bucket in Moto's mock AWS environment
    conn = boto3.resource("s3", region_name="us-east-1")
    conn.create_bucket(Bucket=bucket)

    s3_store_backend = TupleS3StoreBackend(
        filepath_template="my_file_{0}",
        bucket=bucket,
        prefix=prefix,
    )

    check_store_backend_store_backend_id_functionality(store_backend=s3_store_backend)

    # Create a new store with the same config and make sure it reports the same store_backend_id
    s3_store_backend_duplicate = TupleS3StoreBackend(
        filepath_template="my_file_{0}",
        bucket=bucket,
        prefix=prefix,
    )
    check_store_backend_store_backend_id_functionality(store_backend=s3_store_backend_duplicate)
    assert s3_store_backend.store_backend_id == s3_store_backend_duplicate.store_backend_id

    # TupleGCSStoreBackend
    # TODO: Improve GCS Testing e.g. using a docker service to mock
    # Note: Currently there is not a great way to mock GCS so here we are just testing that a config
    # with unreachable bucket returns the error store backend id
    # If we were to mock GCS, we would need to provide the value returned from the TupleGCSStoreBackend which  # noqa: E501
    # is circumventing actually testing the store backend.

    bucket = "leakybucket"
    prefix = "this_is_a_test_prefix"
    project = "dummy-project"
    base_public_path = "http://www.test.com/"

    gcs_store_backend_with_base_public_path = TupleGCSStoreBackend(
        filepath_template=None,
        bucket=bucket,
        prefix=prefix,
        project=project,
        base_public_path=base_public_path,
    )
    store_error_uuid = "00000000-0000-0000-0000-00000000e003"
    assert gcs_store_backend_with_base_public_path.store_backend_id == store_error_uuid


@mock_s3
@pytest.mark.aws_deps
def test_TupleS3StoreBackend_store_backend_id(aws_credentials):
    # TupleS3StoreBackend
    # Initialize without store_backend_id and check that it is generated correctly
    bucket = "leakybucket2"
    prefix = "this_is_a_test_prefix"

    # create a bucket in Moto's mock AWS environment
    conn = boto3.resource("s3", region_name="us-east-1")
    conn.create_bucket(Bucket=bucket)

    s3_store_backend = TupleS3StoreBackend(
        filepath_template="my_file_{0}",
        bucket=bucket,
        prefix=prefix,
    )

    check_store_backend_store_backend_id_functionality(store_backend=s3_store_backend)

    # Create a new store with the same config and make sure it reports the same store_backend_id
    s3_store_backend_duplicate = TupleS3StoreBackend(
        filepath_template="my_file_{0}",
        bucket=bucket,
        prefix=prefix,
    )

    store_error_uuid = "00000000-0000-0000-0000-00000000e003"
    assert s3_store_backend.store_backend_id != store_error_uuid
    assert s3_store_backend_duplicate.store_backend_id != store_error_uuid

    assert s3_store_backend.store_backend_id == s3_store_backend_duplicate.store_backend_id


@pytest.mark.unit
def test_InMemoryStoreBackend():
    my_store = InMemoryStoreBackend()

    my_key = ("A",)
    with pytest.raises(InvalidKeyError):
        my_store.get(my_key)

    my_store.set(my_key, "aaa")
    assert my_store.get(my_key) == "aaa"

    my_store.set(("B",), {"x": 1})

    assert my_store.has_key(my_key) is True
    assert my_store.has_key(("B",)) is True
    assert my_store.has_key(("A",)) is True
    assert my_store.has_key(("C",)) is False
    assert my_store.list_keys() == [(".ge_store_backend_id",), ("A",), ("B",)]

    with pytest.raises(StoreError):
        my_store.get_url_for_key(my_key)


@pytest.mark.filesystem
def test_tuple_filesystem_store_filepath_prefix_error(tmp_path_factory):
    path = str(tmp_path_factory.mktemp("test_tuple_filesystem_store_filepath_prefix_error"))
    project_path = str(tmp_path_factory.mktemp("my_dir"))

    with pytest.raises(StoreBackendError) as e:
        TupleFilesystemStoreBackend(
            root_directory=project_path,
            base_directory=os.path.join(project_path, path),  # noqa: PTH118
            filepath_prefix="invalid_prefix_ends_with/",
        )
    assert "filepath_prefix may not end with" in e.value.message

    with pytest.raises(StoreBackendError) as e:
        TupleFilesystemStoreBackend(
            root_directory=project_path,
            base_directory=os.path.join(project_path, path),  # noqa: PTH118
            filepath_prefix="invalid_prefix_ends_with\\",
        )
    assert "filepath_prefix may not end with" in e.value.message


@pytest.mark.filesystem
def test_FilesystemStoreBackend_two_way_string_conversion(tmp_path_factory):
    path = str(
        tmp_path_factory.mktemp("test_FilesystemStoreBackend_two_way_string_conversion__dir")
    )
    project_path = str(tmp_path_factory.mktemp("my_dir"))

    my_store = TupleFilesystemStoreBackend(
        root_directory=project_path,
        base_directory=os.path.join(project_path, path),  # noqa: PTH118
        filepath_template="{0}/{1}/{2}/foo-{2}-expectations.txt",
    )

    tuple_ = ("A__a", "B-b", "C")
    converted_string = my_store._convert_key_to_filepath(tuple_)
    assert converted_string == "A__a/B-b/C/foo-C-expectations.txt"

    recovered_key = my_store._convert_filepath_to_key("A__a/B-b/C/foo-C-expectations.txt")
    assert recovered_key == tuple_

    with pytest.raises(ValueError):
        tuple_ = ("A/a", "B-b", "C")
        converted_string = my_store._convert_key_to_filepath(tuple_)


@pytest.mark.filesystem
def test_TupleFilesystemStoreBackend(tmp_path_factory):
    path = "dummy_str"
    full_test_dir = tmp_path_factory.mktemp("test_TupleFilesystemStoreBackend__dir")
    test_dir = full_test_dir.parts[-1]
    project_path = str(full_test_dir)
    base_public_path = "http://www.test.com/"

    my_store = TupleFilesystemStoreBackend(
        root_directory=project_path,
        base_directory=os.path.join(project_path, path),  # noqa: PTH118
        filepath_template="my_file_{0}",
    )

    with pytest.raises(InvalidKeyError):
        my_store.get(("AAA",))

    my_store.set(("AAA",), "aaa")
    assert my_store.get(("AAA",)) == "aaa"

    my_store.set(("BBB",), "bbb")
    assert my_store.get(("BBB",)) == "bbb"

    assert set(my_store.list_keys()) == {(".ge_store_backend_id",), ("AAA",), ("BBB",)}
    assert (
        gen_directory_tree_str(project_path)
        == f"""\
{test_dir}/
    dummy_str/
        .ge_store_backend_id
        my_file_AAA
        my_file_BBB
"""
    )
    my_store.remove_key(("BBB",))
    with pytest.raises(InvalidKeyError):
        assert my_store.get(("BBB",)) == ""

    my_store_with_base_public_path = TupleFilesystemStoreBackend(
        root_directory=project_path,
        base_directory=os.path.join(project_path, path),  # noqa: PTH118
        filepath_template="my_file_{0}",
        base_public_path=base_public_path,
    )
    my_store_with_base_public_path.set(("CCC",), "ccc")
    url = my_store_with_base_public_path.get_public_url_for_key(("CCC",))
    assert url == "http://www.test.com/my_file_CCC"


@pytest.mark.filesystem
def test_TupleFilesystemStoreBackend_get_all(tmp_path_factory):
    path = "dummy_str"
    full_test_dir = tmp_path_factory.mktemp("test_TupleFilesystemStoreBackend__dir")
    project_path = str(full_test_dir)

    my_store = TupleFilesystemStoreBackend(
        root_directory=project_path,
        base_directory=os.path.join(project_path, path),  # noqa: PTH118
        filepath_template="my_file_{0}",
    )

    value_a = "aaa"
    value_b = "bbb"

    my_store.set(("AAA",), value_a)
    my_store.set(("BBB",), value_b)

    all_values = my_store.get_all()

    assert sorted(all_values) == [value_a, value_b]


@pytest.mark.filesystem
def test_TupleFilesystemStoreBackend_ignores_jupyter_notebook_checkpoints(
    tmp_path_factory,
):
    full_test_dir = tmp_path_factory.mktemp("things")
    test_dir = full_test_dir.parts[-1]
    project_path = str(full_test_dir)

    checkpoint_dir = os.path.join(project_path, ".ipynb_checkpoints")  # noqa: PTH118
    os.mkdir(checkpoint_dir)  # noqa: PTH102
    assert os.path.isdir(checkpoint_dir)  # noqa: PTH112
    nb_file = os.path.join(checkpoint_dir, "foo.json")  # noqa: PTH118

    with open(nb_file, "w") as f:
        f.write("")
    assert os.path.isfile(nb_file)  # noqa: PTH113
    my_store = TupleFilesystemStoreBackend(
        root_directory=os.path.join(project_path, "dummy_str"),  # noqa: PTH118
        base_directory=project_path,
    )

    my_store.set(("AAA",), "aaa")
    assert my_store.get(("AAA",)) == "aaa"

    assert (
        gen_directory_tree_str(project_path)
        == f"""\
{test_dir}/
    .ge_store_backend_id
    AAA
    .ipynb_checkpoints/
        foo.json
"""
    )

    assert set(my_store.list_keys()) == {(".ge_store_backend_id",), ("AAA",)}


@mock_s3
@pytest.mark.aws_deps
def test_TupleS3StoreBackend_with_prefix(aws_credentials):
    """
    What does this test test and why?

    We will exercise the store backend's set method twice and then verify
    that the we calling get and list methods will return the expected keys.

    We will also check that the objects are stored on S3 at the expected location,
    and that the correct S3 URL for the object can be retrieved.

    """
    bucket = "leakybucket"
    prefix = "this_is_a_test_prefix"
    base_public_path = "http://www.test.com/"

    # create a bucket in Moto's mock AWS environment
    conn = boto3.resource("s3", region_name="us-east-1")
    conn.create_bucket(Bucket=bucket)

    my_store = TupleS3StoreBackend(
        filepath_template="my_file_{0}",
        bucket=bucket,
        prefix=prefix,
    )

    # We should be able to list keys, even when empty
    keys = my_store.list_keys()
    assert len(keys) == 1

    my_store.set(("AAA",), "aaa", content_type="text/html; charset=utf-8")
    assert my_store.get(("AAA",)) == "aaa"

    obj = boto3.client("s3").get_object(Bucket=bucket, Key=prefix + "/my_file_AAA")
    assert obj["ContentType"] == "text/html; charset=utf-8"
    assert obj["ContentEncoding"] == "utf-8"

    my_store.set(("BBB",), "bbb")
    assert my_store.get(("BBB",)) == "bbb"

    assert set(my_store.list_keys()) == {("AAA",), ("BBB",), (".ge_store_backend_id",)}
    assert {
        s3_object_info["Key"]
        for s3_object_info in boto3.client("s3").list_objects_v2(Bucket=bucket, Prefix=prefix)[
            "Contents"
        ]
    } == {
        "this_is_a_test_prefix/.ge_store_backend_id",
        "this_is_a_test_prefix/my_file_AAA",
        "this_is_a_test_prefix/my_file_BBB",
    }

    assert (
        my_store.get_url_for_key(("AAA",))
        == f"https://s3.amazonaws.com/{bucket}/{prefix}/my_file_AAA"
    )
    assert (
        my_store.get_url_for_key(("BBB",))
        == f"https://s3.amazonaws.com/{bucket}/{prefix}/my_file_BBB"
    )

    assert my_store.remove_key(("BBB",))
    with pytest.raises(InvalidKeyError):
        my_store.get(("BBB",))
    # Check that the rest of the keys still exist in the bucket
    assert {
        s3_object_info["Key"]
        for s3_object_info in boto3.client("s3").list_objects_v2(Bucket=bucket, Prefix=prefix)[
            "Contents"
        ]
    } == {
        "this_is_a_test_prefix/.ge_store_backend_id",
        "this_is_a_test_prefix/my_file_AAA",
    }

    # Call remove_key on an already deleted object
    assert not my_store.remove_key(("BBB",))
    # Check that the rest of the keys still exist in the bucket
    assert {
        s3_object_info["Key"]
        for s3_object_info in boto3.client("s3").list_objects_v2(Bucket=bucket, Prefix=prefix)[
            "Contents"
        ]
    } == {
        "this_is_a_test_prefix/.ge_store_backend_id",
        "this_is_a_test_prefix/my_file_AAA",
    }

    # Call remove_key on a non-existent key
    assert not my_store.remove_key(("NON_EXISTENT_KEY",))
    # Check that the rest of the keys still exist in the bucket
    assert {
        s3_object_info["Key"]
        for s3_object_info in boto3.client("s3").list_objects_v2(Bucket=bucket, Prefix=prefix)[
            "Contents"
        ]
    } == {
        "this_is_a_test_prefix/.ge_store_backend_id",
        "this_is_a_test_prefix/my_file_AAA",
    }

    # testing base_public_path
    my_new_store = TupleS3StoreBackend(
        filepath_template="my_file_{0}",
        bucket=bucket,
        prefix=prefix,
        base_public_path=base_public_path,
    )

    my_new_store.set(("BBB",), "bbb", content_type="text/html; charset=utf-8")

    assert my_new_store.get_public_url_for_key(("BBB",)) == "http://www.test.com/my_file_BBB"


@mock_s3
@pytest.mark.aws_deps
def test_TupleS3StoreBackend_get_all(aws_credentials):
    bucket = "leakybucket"

    # create a bucket in Moto's mock AWS environment
    conn = boto3.resource("s3", region_name="us-east-1")
    conn.create_bucket(Bucket=bucket)

    my_store = TupleS3StoreBackend(filepath_template="my_file_{0}", bucket=bucket)

    val_a = "aaa"
    val_b = "bbb"

    my_store.set(("AAA",), val_a, content_type="text/html; charset=utf-8")
    my_store.set(("BBB",), val_b, content_type="text/html; charset=utf-8")

    result = my_store.get_all()

    assert sorted(result) == [val_a, val_b]


@mock_s3
@pytest.mark.aws_deps
def test_tuple_s3_store_backend_slash_conditions(aws_credentials):  # noqa: PLR0915
    bucket = "my_bucket"
    prefix = None
    conn = boto3.resource("s3", region_name="us-east-1")
    conn.create_bucket(Bucket=bucket)

    client = boto3.client("s3")

    my_store = TupleS3StoreBackend(
        bucket=bucket,
        prefix=prefix,
        platform_specific_separator=False,
        filepath_prefix="foo__",
        filepath_suffix="__bar.json",
    )
    my_store.set(("my_suite",), '{"foo": "bar"}')
    expected_s3_keys = ["foo__/.ge_store_backend_id", "foo__/my_suite__bar.json"]
    assert [
        obj["Key"] for obj in client.list_objects_v2(Bucket=bucket)["Contents"]
    ] == expected_s3_keys
    assert (
        my_store.get_url_for_key(("my_suite",))
        == "https://s3.amazonaws.com/my_bucket/foo__/my_suite__bar.json"
    )

    client.delete_objects(
        Bucket=bucket, Delete={"Objects": [{"Key": key} for key in expected_s3_keys]}
    )
    assert len(client.list_objects_v2(Bucket=bucket).get("Contents", [])) == 0
    my_store = TupleS3StoreBackend(
        bucket=bucket,
        prefix=prefix,
        platform_specific_separator=False,
    )
    my_store.set(("my_suite",), '{"foo": "bar"}')
    expected_s3_keys = [".ge_store_backend_id", "my_suite"]
    assert [
        obj["Key"] for obj in client.list_objects_v2(Bucket=bucket)["Contents"]
    ] == expected_s3_keys
    assert my_store.get_url_for_key(("my_suite",)) == "https://s3.amazonaws.com/my_bucket/my_suite"

    client.delete_objects(
        Bucket=bucket, Delete={"Objects": [{"Key": key} for key in expected_s3_keys]}
    )
    assert len(client.list_objects_v2(Bucket=bucket).get("Contents", [])) == 0
    my_store = TupleS3StoreBackend(
        bucket=bucket,
        prefix=prefix,
        platform_specific_separator=True,
    )
    my_store.set(("my_suite",), '{"foo": "bar"}')
    expected_s3_keys = [".ge_store_backend_id", "my_suite"]
    assert [
        obj["Key"] for obj in client.list_objects_v2(Bucket=bucket)["Contents"]
    ] == expected_s3_keys
    assert my_store.get_url_for_key(("my_suite",)) == "https://s3.amazonaws.com/my_bucket/my_suite"

    client.delete_objects(
        Bucket=bucket, Delete={"Objects": [{"Key": key} for key in expected_s3_keys]}
    )
    assert len(client.list_objects_v2(Bucket=bucket).get("Contents", [])) == 0
    prefix = "/foo/"
    my_store = TupleS3StoreBackend(bucket=bucket, prefix=prefix, platform_specific_separator=True)
    my_store.set(("my_suite",), '{"foo": "bar"}')
    expected_s3_keys = ["foo/.ge_store_backend_id", "foo/my_suite"]
    assert [
        obj["Key"] for obj in client.list_objects_v2(Bucket=bucket)["Contents"]
    ] == expected_s3_keys
    assert (
        my_store.get_url_for_key(("my_suite",)) == "https://s3.amazonaws.com/my_bucket/foo/my_suite"
    )

    client.delete_objects(
        Bucket=bucket, Delete={"Objects": [{"Key": key} for key in expected_s3_keys]}
    )
    assert len(client.list_objects_v2(Bucket=bucket).get("Contents", [])) == 0
    prefix = "foo"
    my_store = TupleS3StoreBackend(bucket=bucket, prefix=prefix, platform_specific_separator=True)
    my_store.set(("my_suite",), '{"foo": "bar"}')
    expected_s3_keys = ["foo/.ge_store_backend_id", "foo/my_suite"]
    assert [
        obj["Key"] for obj in client.list_objects_v2(Bucket=bucket)["Contents"]
    ] == expected_s3_keys
    assert (
        my_store.get_url_for_key(("my_suite",)) == "https://s3.amazonaws.com/my_bucket/foo/my_suite"
    )

    client.delete_objects(
        Bucket=bucket, Delete={"Objects": [{"Key": key} for key in expected_s3_keys]}
    )
    assert len(client.list_objects_v2(Bucket=bucket).get("Contents", [])) == 0
    my_store = TupleS3StoreBackend(bucket=bucket, prefix=prefix, platform_specific_separator=False)
    my_store.set(("my_suite",), '{"foo": "bar"}')
    expected_s3_keys = ["foo/.ge_store_backend_id", "foo/my_suite"]
    assert [
        obj["Key"] for obj in client.list_objects_v2(Bucket=bucket)["Contents"]
    ] == expected_s3_keys
    assert (
        my_store.get_url_for_key(("my_suite",)) == "https://s3.amazonaws.com/my_bucket/foo/my_suite"
    )

    client.delete_objects(
        Bucket=bucket, Delete={"Objects": [{"Key": key} for key in expected_s3_keys]}
    )
    assert len(client.list_objects_v2(Bucket=bucket).get("Contents", [])) == 0
    prefix = "foo/"
    my_store = TupleS3StoreBackend(bucket=bucket, prefix=prefix, platform_specific_separator=True)
    my_store.set(("my_suite",), '{"foo": "bar"}')
    expected_s3_keys = ["foo/.ge_store_backend_id", "foo/my_suite"]
    assert [
        obj["Key"] for obj in client.list_objects_v2(Bucket=bucket)["Contents"]
    ] == expected_s3_keys
    assert (
        my_store.get_url_for_key(("my_suite",)) == "https://s3.amazonaws.com/my_bucket/foo/my_suite"
    )

    client.delete_objects(
        Bucket=bucket, Delete={"Objects": [{"Key": key} for key in expected_s3_keys]}
    )
    assert len(client.list_objects_v2(Bucket=bucket).get("Contents", [])) == 0
    my_store = TupleS3StoreBackend(bucket=bucket, prefix=prefix, platform_specific_separator=False)
    my_store.set(("my_suite",), '{"foo": "bar"}')
    expected_s3_keys = ["foo/.ge_store_backend_id", "foo/my_suite"]
    assert [
        obj["Key"] for obj in client.list_objects_v2(Bucket=bucket)["Contents"]
    ] == expected_s3_keys
    assert (
        my_store.get_url_for_key(("my_suite",)) == "https://s3.amazonaws.com/my_bucket/foo/my_suite"
    )

    client.delete_objects(
        Bucket=bucket, Delete={"Objects": [{"Key": key} for key in expected_s3_keys]}
    )
    assert len(client.list_objects_v2(Bucket=bucket).get("Contents", [])) == 0
    prefix = "/foo"
    my_store = TupleS3StoreBackend(bucket=bucket, prefix=prefix, platform_specific_separator=True)
    my_store.set(("my_suite",), '{"foo": "bar"}')
    expected_s3_keys = ["foo/.ge_store_backend_id", "foo/my_suite"]
    assert [
        obj["Key"] for obj in client.list_objects_v2(Bucket=bucket)["Contents"]
    ] == expected_s3_keys
    assert (
        my_store.get_url_for_key(("my_suite",)) == "https://s3.amazonaws.com/my_bucket/foo/my_suite"
    )

    client.delete_objects(
        Bucket=bucket, Delete={"Objects": [{"Key": key} for key in expected_s3_keys]}
    )
    assert len(client.list_objects_v2(Bucket=bucket).get("Contents", [])) == 0
    my_store = TupleS3StoreBackend(bucket=bucket, prefix=prefix, platform_specific_separator=False)
    my_store.set(("my_suite",), '{"foo": "bar"}')
    expected_s3_keys = ["foo/.ge_store_backend_id", "foo/my_suite"]
    assert [
        obj["Key"] for obj in client.list_objects_v2(Bucket=bucket)["Contents"]
    ] == expected_s3_keys
    assert (
        my_store.get_url_for_key(("my_suite",)) == "https://s3.amazonaws.com/my_bucket/foo/my_suite"
    )


@mock_s3
@pytest.mark.aws_deps
def test_TupleS3StoreBackend_with_empty_prefixes(aws_credentials):
    """
    What does this test test and why?

    We will exercise the store backend's set method twice and then verify
    that the we calling get and list methods will return the expected keys.

    We will also check that the objects are stored on S3 at the expected location,
    and that the correct S3 URL for the object can be retrieved.
    """
    bucket = "leakybucket"
    prefix = ""

    # create a bucket in Moto's mock AWS environment
    conn = boto3.resource("s3", region_name="us-east-1")
    conn.create_bucket(Bucket=bucket)

    my_store = TupleS3StoreBackend(
        filepath_template="my_file_{0}",
        bucket=bucket,
        prefix=prefix,
    )

    # We should be able to list keys, even when empty
    keys = my_store.list_keys()
    assert len(keys) == 1

    my_store.set(("AAA",), "aaa", content_type="text/html; charset=utf-8")
    assert my_store.get(("AAA",)) == "aaa"

    obj = boto3.client("s3").get_object(Bucket=bucket, Key=prefix + "my_file_AAA")
    assert my_store._build_s3_object_key(("AAA",)) == "my_file_AAA"
    assert obj["ContentType"] == "text/html; charset=utf-8"
    assert obj["ContentEncoding"] == "utf-8"

    my_store.set(("BBB",), "bbb")
    assert my_store.get(("BBB",)) == "bbb"

    assert set(my_store.list_keys()) == {("AAA",), ("BBB",), (".ge_store_backend_id",)}
    assert {
        s3_object_info["Key"]
        for s3_object_info in boto3.client("s3").list_objects_v2(Bucket=bucket, Prefix=prefix)[
            "Contents"
        ]
    } == {"my_file_AAA", "my_file_BBB", ".ge_store_backend_id"}

    assert my_store.get_url_for_key(("AAA",)) == "https://s3.amazonaws.com/leakybucket/my_file_AAA"
    assert my_store.get_url_for_key(("BBB",)) == "https://s3.amazonaws.com/leakybucket/my_file_BBB"


@mock_s3
@pytest.mark.aws_deps
def test_TupleS3StoreBackend_with_s3_put_options(aws_credentials):
    bucket = "leakybucket"
    conn = boto3.client("s3", region_name="us-east-1")
    conn.create_bucket(Bucket=bucket)

    my_store = TupleS3StoreBackend(
        bucket=bucket,
        # Since not all out options are supported in moto, only Metadata and StorageClass is passed here.  # noqa: E501
        s3_put_options={
            "Metadata": {"test": "testMetadata"},
            "StorageClass": "REDUCED_REDUNDANCY",
        },
    )

    assert my_store.config["s3_put_options"] == {
        "Metadata": {"test": "testMetadata"},
        "StorageClass": "REDUCED_REDUNDANCY",
    }

    my_store.set(("AAA",), "aaa")

    res = conn.get_object(Bucket=bucket, Key="AAA")

    assert res["Metadata"] == {"test": "testMetadata"}
    assert res["StorageClass"] == "REDUCED_REDUNDANCY"

    assert my_store.get(("AAA",)) == "aaa"
    assert my_store.has_key(("AAA",))
    assert my_store.list_keys() == [(".ge_store_backend_id",), ("AAA",)]


@pytest.mark.skipif(
    not is_library_loadable(library_name="google.cloud"),
    reason="google is not installed",
)
@pytest.mark.skipif(
    not is_library_loadable(library_name="google"),
    reason="google is not installed",
)
@pytest.mark.big
def test_TupleGCSStoreBackend_base_public_path():
    """
    What does this test and why?

    the base_public_path parameter allows users to point to a custom DNS when hosting Data docs.

    This test will exercise the get_url_for_key method twice to see that we are getting the expected url,
    with or without base_public_path
    """  # noqa: E501
    bucket = "leakybucket"
    prefix = "this_is_a_test_prefix"
    project = "dummy-project"
    base_public_path = "http://www.test.com/"

    with mock.patch("google.cloud.storage.Client", autospec=True):
        my_store_with_base_public_path = TupleGCSStoreBackend(
            filepath_template=None,
            bucket=bucket,
            prefix=prefix,
            project=project,
            base_public_path=base_public_path,
        )

        my_store_with_base_public_path.set(
            ("BBB",), b"bbb", content_encoding=None, content_type="image/png"
        )

    run_id = RunIdentifier("my_run_id", datetime.datetime.utcnow())
    key = ValidationResultIdentifier(
        ExpectationSuiteIdentifier(name="my_suite_name"),
        run_id,
        "my_batch_id",
    )
    run_time_string = run_id.to_tuple()[1]

    url = my_store_with_base_public_path.get_public_url_for_key(key.to_tuple())
    assert (
        url
        == "http://www.test.com/leakybucket"
        + f"/this_is_a_test_prefix/my_suite_name/my_run_id/{run_time_string}/my_batch_id"
    )


@pytest.mark.skipif(
    not is_library_loadable(library_name="google.cloud"),
    reason="google is not installed",
)
@pytest.mark.skipif(
    not is_library_loadable(library_name="google"),
    reason="google is not installed",
)
@pytest.mark.slow  # 1.35s
@pytest.mark.big
def test_TupleGCSStoreBackend():  # noqa: PLR0915
    # pytest.importorskip("google-cloud-storage")
    """
    What does this test test and why?

    Since no package like moto exists for GCP services, we mock the GCS client
    and assert that the store backend makes the right calls for set, get, and list.

    TODO : One option may be to have a GCS Store in Docker, which can be use to "actually" run these tests.
    """  # noqa: E501

    bucket = "leakybucket"
    prefix = "this_is_a_test_prefix"
    project = "dummy-project"

    with mock.patch("google.cloud.storage.Client", autospec=True) as mock_gcs_client:
        mock_client = mock_gcs_client.return_value
        mock_bucket = mock_client.bucket.return_value
        mock_blob = mock_bucket.blob.return_value

        my_store = TupleGCSStoreBackend(
            filepath_template="my_file_{0}",
            bucket=bucket,
            prefix=prefix,
            project=project,
        )

        my_store.set(("AAA",), "aaa", content_type="text/html")

        mock_gcs_client.assert_called_with("dummy-project")
        mock_client.bucket.assert_called_with("leakybucket")
        mock_bucket.blob.assert_called_with("this_is_a_test_prefix/my_file_AAA")
        # mock_bucket.blob.assert_any_call("this_is_a_test_prefix/.ge_store_backend_id")
        mock_blob.upload_from_string.assert_called_with(b"aaa", content_type="text/html")

    with mock.patch("google.cloud.storage.Client", autospec=True) as mock_gcs_client:
        mock_client = mock_gcs_client.return_value
        mock_bucket = mock_client.bucket.return_value
        mock_blob = mock_bucket.blob.return_value

        my_store_with_no_filepath_template = TupleGCSStoreBackend(
            filepath_template=None, bucket=bucket, prefix=prefix, project=project
        )

        my_store_with_no_filepath_template.set(
            ("AAA",), b"aaa", content_encoding=None, content_type="image/png"
        )

        mock_gcs_client.assert_called_with("dummy-project")
        mock_client.bucket.assert_called_with("leakybucket")
        mock_bucket.blob.assert_called_with("this_is_a_test_prefix/AAA")
        # mock_bucket.blob.assert_any_call("this_is_a_test_prefix/.ge_store_backend_id")
        mock_blob.upload_from_string.assert_called_with(b"aaa", content_type="image/png")

    with mock.patch("google.cloud.storage.Client", autospec=True) as mock_gcs_client:
        mock_client = mock_gcs_client.return_value
        mock_bucket = mock_client.bucket.return_value
        mock_blob = mock_bucket.get_blob.return_value
        mock_str = mock_blob.download_as_bytes.return_value

        my_store.get(("BBB",))

        mock_gcs_client.assert_called_once_with("dummy-project")
        mock_client.bucket.assert_called_once_with("leakybucket")
        mock_bucket.get_blob.assert_called_once_with("this_is_a_test_prefix/my_file_BBB")
        mock_blob.download_as_bytes.assert_called_once()
        mock_str.decode.assert_called_once_with("utf-8")

    with mock.patch("google.cloud.storage.Client", autospec=True) as mock_gcs_client:
        mock_client = mock_gcs_client.return_value

        my_store.list_keys()

        mock_client.list_blobs.assert_called_once_with(
            "leakybucket", prefix="this_is_a_test_prefix"
        )

        my_store.remove_key("leakybucket")

        from google.cloud.exceptions import NotFound

        try:
            mock_client.bucket.assert_called_once_with("leakybucket")
        except NotFound:
            pass

    with mock.patch("google.cloud.storage.Client", autospec=True) as mock_gcs_client:
        mock_gcs_client.side_effect = InvalidKeyError("Hi I am an InvalidKeyError")
        with pytest.raises(InvalidKeyError):
            my_store.get(("non_existent_key",))

    run_id = RunIdentifier("my_run_id", datetime.datetime.utcnow())
    key = ValidationResultIdentifier(
        ExpectationSuiteIdentifier(name="my_suite_name"),
        run_id,
        "my_batch_id",
    )
    run_time_string = run_id.to_tuple()[1]

    url = my_store_with_no_filepath_template.get_url_for_key(key.to_tuple())
    assert (
        url
        == "https://storage.googleapis.com/leakybucket"
        + f"/this_is_a_test_prefix/my_suite_name/my_run_id/{run_time_string}/my_batch_id"
    )


@pytest.mark.skipif(
    not is_library_loadable(library_name="google.cloud"),
    reason="google is not installed",
)
@pytest.mark.skipif(
    not is_library_loadable(library_name="google"),
    reason="google is not installed",
)
@pytest.mark.big
def test_TupleGCSStoreBackend_get_all(mocker: MockerFixture):
    # Note: it would be nice to inject the gcs client so we could pass in the mock.
    bucket = "leakybucket"
    prefix = "this_is_a_test_prefix"
    project = "dummy-project"
    base_public_path = "http://www.test.com/"
    val_a = "aaa"
    val_b = "bbb"

    # setup mocks
    from great_expectations.compatibility import google

    def _create_mock_blob(name: str):
        output = mocker.Mock()
        output.name = name
        return output

    def mock_get_blob(gcs_object_key):
        """Test double for bucket::get_blob."""
        key_to_return_val = {
            f"{prefix}/blob_a": val_a,
            f"{prefix}/blob_b": val_b,
        }
        return mocker.Mock(
            download_as_bytes=mocker.Mock(
                return_value=key_to_return_val[gcs_object_key].encode("utf-8")
            )
        )

    mock_gcs_client = mocker.MagicMock(spec=google.storage.Client)
    mock_gcs_client.list_blobs.return_value = [
        _create_mock_blob(name=f"{prefix}/{StoreBackend.STORE_BACKEND_ID_KEY[0]}"),
        _create_mock_blob(name=f"{prefix}/blob_a"),
        _create_mock_blob(name=f"{prefix}/blob_b"),
    ]

    mock_gcs_client.bucket.return_value = mocker.Mock(
        get_blob=mocker.Mock(side_effect=mock_get_blob)
    )

    with mocker.patch("google.cloud.storage.Client", return_value=mock_gcs_client):
        my_store = TupleGCSStoreBackend(
            filepath_template=None,
            bucket=bucket,
            prefix=prefix,
            project=project,
            base_public_path=base_public_path,
        )

        result = my_store.get_all()

        assert sorted(result) == [val_a, val_b]


@pytest.mark.unit
def test_TupleAzureBlobStoreBackend_credential():
    pytest.importorskip("azure.storage.blob")
    pytest.importorskip("azure.identity")
    """
    What does this test test and why?
    Since no package like moto exists for Azure-Blob services, we mock the Azure-blob client
    and assert that the store backend makes the right calls for set, get, and list.
    """
    credential = "this_is_a_test_credential_string"
    account_url = "this_is_a_test_account_url"
    prefix = "this_is_a_test_prefix"
    container = "dummy-container"

    my_store = TupleAzureBlobStoreBackend(
        credential=credential,
        account_url=account_url,
        prefix=prefix,
        container=container,
    )
    with mock.patch("great_expectations.compatibility.azure.BlobServiceClient", autospec=True):
        mock_container_client = my_store._container_client
        my_store.set(("AAA",), "aaa")
        mock_container_client.upload_blob.assert_called_once_with(
            name="this_is_a_test_prefix/AAA",
            data="aaa",
            encoding="utf-8",
            overwrite=True,
        )

        my_store.get(("BBB",))
        mock_container_client.download_blob.assert_called_once_with("this_is_a_test_prefix/BBB")

        my_store.list_keys()
        mock_container_client.list_blobs.assert_called_once_with(
            name_starts_with="this_is_a_test_prefix"
        )


@pytest.mark.unit
def test_TupleAzureBlobStoreBackend_connection_string():
    pytest.importorskip("azure.storage.blob")
    pytest.importorskip("azure.identity")
    """
    What does this test test and why?
    Since no package like moto exists for Azure-Blob services, we mock the Azure-blob client
    and assert that the store backend makes the right calls for set, get, and list.
    """
    connection_string = "DefaultEndpointsProtocol=https;AccountName=dummy;AccountKey=secret;EndpointSuffix=core.windows.net"  # noqa: E501
    prefix = "this_is_a_test_prefix"
    container = "dummy-container"

    my_store = TupleAzureBlobStoreBackend(
        connection_string=connection_string, prefix=prefix, container=container
    )

    with mock.patch(
        "great_expectations.compatibility.azure.BlobServiceClient", autospec=True
    ) as mock_azure_blob_client:
        mock_container_client = my_store._container_client
        mock_azure_blob_client.from_connection_string.assert_called_once()

        my_store.set(("AAA",), "aaa")
        mock_container_client.upload_blob.assert_called_once_with(
            name="this_is_a_test_prefix/AAA",
            data="aaa",
            encoding="utf-8",
            overwrite=True,
        )

        my_store.get(("BBB",))
        mock_container_client.download_blob.assert_called_once_with("this_is_a_test_prefix/BBB")

        my_store.list_keys()
        mock_container_client.list_blobs.assert_called_once_with(
            name_starts_with="this_is_a_test_prefix"
        )


@pytest.mark.unit
def test_TupleAzureBlobStoreBackend_account_url():
    pytest.importorskip("azure.storage.blob")
    pytest.importorskip("azure.identity")
    """
    What does this test test and why?
    Since no package like moto exists for Azure-Blob services, we mock the Azure-blob client
    and assert that the store backend makes the right calls for set, get, and list.
    """
    account_url = "this_is_a_test_account_url"
    prefix = "this_is_a_test_prefix"
    container = "dummy-container"

    my_store = TupleAzureBlobStoreBackend(
        account_url=account_url, prefix=prefix, container=container
    )

    with mock.patch(
        "great_expectations.compatibility.azure.BlobServiceClient", autospec=True
    ) as mock_azure_blob_client:
        with mock.patch(
            "great_expectations.compatibility.azure.DefaultAzureCredential",
            autospec=True,
        ) as mock_azure_credential:
            mock_container_client = my_store._container_client
            mock_azure_blob_client.assert_called_once()

            my_store.get(("BBB",))
            mock_container_client.download_blob.assert_called_once_with("this_is_a_test_prefix/BBB")
            mock_azure_credential.assert_called_once()


@pytest.mark.unit
def test_TupleAzureBlobStoreBackend_get_all(mocker: MockerFixture):
    pytest.importorskip("azure.storage.blob")
    pytest.importorskip("azure.identity")
    """
    What does this test test and why?
    Since no package like moto exists for Azure-Blob services, we mock the Azure-blob client
    and assert that the store backend makes the right calls for set, get, and list.
    """
    credential = "this_is_a_test_credential_string"
    account_url = "this_is_a_test_account_url"
    prefix = "this_is_a_test_prefix"
    suffix = ".json"
    container = "dummy-container"
    val_a = "aaa"
    val_b = "bbb"
    key_a = f"{prefix}/foo.json"
    key_b = f"{prefix}/bar.json"

    def _create_mock_blob(name: str):
        output = mocker.Mock()
        output.name = name
        return output

    def mock_get_blob(object_key):
        """Test double for BlobServiceClient::download_blob."""
        key_to_return_val = {
            key_a: val_a,
            key_b: val_b,
        }
        return mocker.Mock(
            readall=mocker.Mock(return_value=key_to_return_val[object_key].encode("utf-8"))
        )

    my_store = TupleAzureBlobStoreBackend(
        credential=credential,
        account_url=account_url,
        prefix=prefix,
        filepath_suffix=suffix,
        container=container,
    )

    with mock.patch("great_expectations.compatibility.azure.BlobServiceClient", autospec=True):
        mock_container_client = my_store._container_client
        mock_container_client.list_blobs.return_value = [
            _create_mock_blob(key_a),
            _create_mock_blob(key_b),
        ]
        mock_container_client.download_blob.side_effect = mock_get_blob

        result = my_store.get_all()

        assert sorted(result) == [val_a, val_b]


@mock_s3
@pytest.mark.slow  # 14.36s
@pytest.mark.aws_deps
def test_TupleS3StoreBackend_list_over_1000_keys(aws_credentials):
    """
    What does this test test and why?

    TupleS3StoreBackend.list_keys() should be able to list over 1000 keys
    which is the current limit for boto3.list_objects and boto3.list_objects_v2 methods.
    See https://boto3.amazonaws.com/v1/documentation/api/latest/guide/paginators.html

    We will create a bucket with over 1000 keys, list them with TupleS3StoreBackend.list_keys()
    and make sure all are accounted for.
    """
    bucket = "leakybucket"
    prefix = "my_prefix"

    # create a bucket in Moto's mock AWS environment
    conn = boto3.resource("s3", region_name="us-east-1")
    conn.create_bucket(Bucket=bucket)

    # Assert that the bucket is empty before creating store
    assert boto3.client("s3").list_objects_v2(Bucket=bucket, Prefix=prefix).get("Contents") is None

    my_store = TupleS3StoreBackend(
        filepath_template="my_file_{0}",
        bucket=bucket,
        prefix=prefix,
    )

    # We should be able to list keys, even when empty
    # len(keys) == 1 because of the .ge_store_backend_id
    keys = my_store.list_keys()
    assert len(keys) == 1

    # Add more than 1000 keys
    max_keys_in_a_single_call = 1000
    num_keys_to_add = int(1.2 * max_keys_in_a_single_call)

    for key_num in range(num_keys_to_add):
        my_store.set(
            (f"AAA_{key_num}",),
            f"aaa_{key_num}",
            content_type="text/html; charset=utf-8",
        )
    assert my_store.get(("AAA_0",)) == "aaa_0"
    assert my_store.get((f"AAA_{num_keys_to_add-1}",)) == f"aaa_{num_keys_to_add-1}"

    # Without pagination only list max_keys_in_a_single_call
    # This is belt and suspenders to make sure mocking s3 list_objects_v2 implements
    # the same limit as the actual s3 api
    assert (
        len(boto3.client("s3").list_objects_v2(Bucket=bucket, Prefix=prefix)["Contents"])
        == max_keys_in_a_single_call
    )

    # With pagination list all keys
    keys = my_store.list_keys()
    # len(keys) == num_keys_to_add + 1 because of the .ge_store_backend_id
    assert len(keys) == num_keys_to_add + 1


@pytest.mark.filesystem
def test_InlineStoreBackend(empty_data_context) -> None:
    inline_store_backend: InlineStoreBackend = InlineStoreBackend(
        data_context=empty_data_context,
        resource_type=DataContextVariableSchema.CONFIG_VERSION,
    )
    new_config_version: float = 5.0

    # test invalid .set
    key = DataContextVariableKey()
    tuple_ = key.to_tuple()
    with pytest.raises(StoreBackendError) as e:
        inline_store_backend.set(tuple_, "a_random_string_value")  # Invalid type

    assert "ValueError while calling _set on store backend" in str(e.value)

    # test valid .set
    key = DataContextVariableKey()
    tuple_ = key.to_tuple()
    with mock.patch(
        "great_expectations.data_context.store.InlineStoreBackend._save_changes"
    ) as mock_save:
        inline_store_backend.set(tuple_, new_config_version)

    assert empty_data_context.variables.config.config_version == new_config_version
    assert mock_save.call_count == 1

    # test .get
    key = DataContextVariableKey()
    tuple_ = key.to_tuple()
    ret = inline_store_backend.get(tuple_)
    assert ret == new_config_version

    # test .list_keys
    inline_store_backend = InlineStoreBackend(
        data_context=empty_data_context,
        resource_type=DataContextVariableSchema.ALL_VARIABLES,
    )
    assert sorted(inline_store_backend.list_keys()) == [
        ("anonymous_usage_statistics",),
        ("checkpoint_store_name",),
        ("config_variables_file_path",),
        ("config_version",),
        ("data_docs_sites",),
        ("datasources",),
        ("expectations_store_name",),
        ("fluent_datasources",),
        ("include_rendered_content",),
        ("plugins_directory",),
        ("profiler_store_name",),
        ("progress_bars",),
        ("stores",),
        ("suite_parameter_store_name",),
        ("validation_operators",),
        ("validation_results_store_name",),
    ]

    # test .move
    key1 = DataContextVariableKey()
    tuple1 = key1.to_tuple()

    key2 = DataContextVariableKey()
    tuple2 = key2.to_tuple()

    with pytest.raises(StoreBackendError) as e:
        inline_store_backend.move(tuple1, tuple2)

    assert "InlineStoreBackend does not support moving of keys" in str(e.value)

    # test invalid .remove_key
    inline_store_backend: InlineStoreBackend = InlineStoreBackend(
        data_context=empty_data_context,
        resource_type=DataContextVariableSchema.PROGRESS_BARS,
    )
    key = DataContextVariableKey(resource_name="profilers")
    tuple_ = key.to_tuple()
    with pytest.raises(StoreBackendError) as e:
        inline_store_backend.remove_key(tuple_)

    assert "Could not find a value associated with key" in str(e.value)

    key = DataContextVariableKey()
    tuple_ = key.to_tuple()
    with pytest.raises(StoreBackendError) as e:
        inline_store_backend.remove_key(tuple_)

    assert "InlineStoreBackend does not support the deletion of top level keys" in str(e.value)

    # test valid .remove_key
    inline_store_backend: InlineStoreBackend = InlineStoreBackend(
        data_context=empty_data_context,
        resource_type=DataContextVariableSchema.STORES,
    )
    store_name: str = "my_store"
    store_value: dict = {
        "class_name": "ExpectationsStore",
        "store_backend": {
            "class_name": "TupleFilesystemStoreBackend",
        },
    }
    key = DataContextVariableKey(resource_name=store_name)

    tuple_ = key.to_tuple()
    inline_store_backend.set(key=tuple_, value=store_value)
    inline_store_backend.remove_key(tuple_)


@pytest.mark.filesystem
def test_InlineStoreBackend_with_mocked_fs(empty_data_context) -> None:
    path_to_great_expectations_yml: str = os.path.join(  # noqa: PTH118
        empty_data_context.root_directory, empty_data_context.GX_YML
    )

    # 1. Set simple string config value and confirm it persists in the GX.yml

    inline_store_backend: InlineStoreBackend = InlineStoreBackend(
        data_context=empty_data_context,
        resource_type=DataContextVariableSchema.CONFIG_VERSION,
    )

    with open(path_to_great_expectations_yml) as data:
        config_commented_map_from_yaml = yaml.load(data)

    assert config_commented_map_from_yaml["config_version"] == 3.0

    new_config_version: float = 5.0
    key = DataContextVariableKey()
    tuple_ = key.to_tuple()

    inline_store_backend.set(tuple_, new_config_version)

    with open(path_to_great_expectations_yml) as data:
        config_commented_map_from_yaml = yaml.load(data)

    assert config_commented_map_from_yaml["config_version"] == new_config_version

    # 2. Set nested dictionary config value and confirm it persists in the GX.yml

    inline_store_backend = InlineStoreBackend(
        data_context=empty_data_context,
        resource_type=DataContextVariableSchema.DATASOURCES,
    )

    with open(path_to_great_expectations_yml) as data:
        config_commented_map_from_yaml = yaml.load(data)

    assert config_commented_map_from_yaml["datasources"] == {}

    datasource_config_string: str = """
        class_name: Datasource

        execution_engine:
            class_name: PandasExecutionEngine

        data_connectors:
            my_other_data_connector:
                class_name: ConfiguredAssetFilesystemDataConnector
                base_directory: my/base/dir/
                glob_directive: "*.csv"

                default_regex:
                    pattern: (.+)\\.csv
                    group_names:
                        - name
        """
    datasource_config: dict = yaml.load(datasource_config_string)

    key = DataContextVariableKey(
        resource_name="my_datasource",
    )
    tuple_ = key.to_tuple()

    inline_store_backend.set(tuple_, datasource_config)

    with open(path_to_great_expectations_yml) as data:
        config_commented_map_from_yaml = yaml.load(data)

    datasources: dict = config_commented_map_from_yaml["datasources"]
    assert len(datasources) == 1
    assert datasources["my_datasource"] == datasource_config


@pytest.mark.filesystem
def test_InlineStoreBackend_get_all_success(empty_data_context) -> None:
    inline_store_backend = InlineStoreBackend(
        data_context=empty_data_context,
        resource_type=DataContextVariableSchema.DATASOURCES,
    )

    datasource_config_a = empty_data_context.sources.add_pandas(name="a")
    datasource_config_b = empty_data_context.sources.add_pandas(name="b")

    inline_store_backend.set(DataContextVariableKey("a").to_tuple(), datasource_config_a)
    inline_store_backend.set(DataContextVariableKey("b").to_tuple(), datasource_config_b)

    all_of_em = inline_store_backend.get_all()

    assert all_of_em == [datasource_config_a, datasource_config_b]


@pytest.mark.filesystem
def test_InlineStoreBackend_get_all_invalid_resource_type(empty_data_context) -> None:
    inline_store_backend = InlineStoreBackend(
        data_context=empty_data_context,
        resource_type=DataContextVariableSchema.ALL_VARIABLES,
    )

    expected_error = "Unsupported resource type: data_context_variables"
    with pytest.raises(StoreBackendError, match=expected_error):
        inline_store_backend.get_all()


@pytest.mark.unit
def test_InMemoryStoreBackend_move_overwrites_key() -> None:
    store_backend = InMemoryStoreBackend()

    key_1 = ("my_key_1",)
    key_2 = ("my_key_2",)

    store_backend.set(key_1, 123)
    assert store_backend.has_key(key_1)
    assert not store_backend.has_key(key_2)

    store_backend.move(key_1, key_2)
    assert not store_backend.has_key(key_1)
    assert store_backend.has_key(key_2)


@pytest.mark.unit
def test_InMemoryStoreBackend_move_nonexistent_key_raises_error() -> None:
    store_backend = InMemoryStoreBackend()

    with pytest.raises(KeyError):
        store_backend.move(("my_fake_key_1",), ("my_fake_key_2",))


@pytest.mark.unit
def test_InMemoryStoreBackend_config_and_defaults() -> None:
    store_backend = InMemoryStoreBackend()
    assert store_backend.config == {
        "class_name": "InMemoryStoreBackend",
        "fixed_length_key": False,
        "module_name": "great_expectations.data_context.store.in_memory_store_backend",
        "suppress_store_backend_id": False,
    }


@pytest.mark.unit
def test_InMemoryStoreBackend_build_Key() -> None:
    store_backend = InMemoryStoreBackend()
    name = "my_backend_key"
    assert store_backend.build_key(name=name) == DataContextVariableKey(resource_name=name)


@pytest.mark.unit
def test_InMemoryStoreBackend_add_success():
    store_backend = InMemoryStoreBackend()
    key = ("foo",)
    value = "bar"

    store_backend.add(key=key, value=value)
    assert key in store_backend.list_keys()


@pytest.mark.unit
def test_InMemoryStoreBackend_add_failure():
    store_backend = InMemoryStoreBackend()
    key = ("foo",)
    value = "bar"

    store_backend.add(key=key, value=value)
    with pytest.raises(StoreBackendError) as e:
        store_backend.add(key=key, value=value)

    assert "Store already has the following key" in str(e.value)


@pytest.mark.unit
def test_InMemoryStoreBackend_update_success():
    store_backend = InMemoryStoreBackend()
    key = ("foo",)
    value = "bar"
    updated_value = "baz"

    store_backend.add(key=key, value=value)
    store_backend.update(key=key, value=updated_value)

    assert store_backend.get(key) == updated_value


@pytest.mark.unit
def test_InMemoryStoreBackend_update_failure():
    store_backend = InMemoryStoreBackend()
    key = ("foo",)
    value = "bar"

    with pytest.raises(StoreBackendError) as e:
        store_backend.update(key=key, value=value)

    assert "Store does not have a value associated the following key" in str(e.value)


@pytest.mark.unit
@pytest.mark.parametrize("previous_key_exists", [True, False])
def test_InMemoryStoreBackend_add_or_update(previous_key_exists: bool):
    store_backend = InMemoryStoreBackend()
    key = ("foo",)
    value = "bar"

    if previous_key_exists:
        store_backend.add(key=key, value=None)

    store_backend.add_or_update(key=key, value=value)
    assert store_backend.get(key) == value


@pytest.mark.unit
def test_store_backend_path_special_character_escape():
    path = "/validations/default/pandas_data_asset/20230315T205136.109084Z/default_pandas_datasource-#ephemeral_pandas_asset.html"  # noqa: E501
    escaped_path = StoreBackend._url_path_escape_special_characters(path=path)
    assert (
        escaped_path
        == "/validations/default/pandas_data_asset/20230315T205136.109084Z/default_pandas_datasource-%23ephemeral_pandas_asset.html"  # noqa: E501
    )<|MERGE_RESOLUTION|>--- conflicted
+++ resolved
@@ -45,90 +45,6 @@
 
 
 @pytest.fixture()
-<<<<<<< HEAD
-=======
-def basic_data_context_config_for_validation_operator():
-    return DataContextConfig(
-        config_version=2,
-        plugins_directory=None,
-        suite_parameter_store_name="suite_parameter_store",
-        expectations_store_name="expectations_store",
-        datasources={},
-        stores={
-            "expectations_store": {"class_name": "ExpectationsStore"},
-            "suite_parameter_store": {"class_name": "SuiteParameterStore"},
-            "validation_result_store": {"class_name": "ValidationResultsStore"},
-            "metrics_store": {"class_name": "MetricStore"},
-        },
-        validation_results_store_name="validation_result_store",
-        data_docs_sites={},
-        validation_operators={
-            "store_val_res_and_extract_eval_params": {
-                "class_name": "ActionListValidationOperator",
-                "action_list": [
-                    {
-                        "name": "store_validation_result",
-                        "action": {
-                            "class_name": "StoreValidationResultAction",
-                            "target_store_name": "validation_result_store",
-                        },
-                    },
-                ],
-            },
-            "errors_and_warnings_validation_operator": {
-                "class_name": "WarningAndFailureExpectationSuitesValidationOperator",
-                "action_list": [
-                    {
-                        "name": "store_validation_result",
-                        "action": {
-                            "class_name": "StoreValidationResultAction",
-                            "target_store_name": "validation_result_store",
-                        },
-                    },
-                ],
-            },
-        },
-    )
-
-
-@pytest.fixture
-def validation_operators_data_context(
-    basic_data_context_config_for_validation_operator, filesystem_csv_4
-):
-    data_context = get_context(basic_data_context_config_for_validation_operator)
-
-    data_context.add_datasource(
-        "my_datasource",
-        class_name="PandasDatasource",
-        batch_kwargs_generators={
-            "subdir_reader": {
-                "class_name": "SubdirReaderBatchKwargsGenerator",
-                "base_directory": str(filesystem_csv_4),
-            }
-        },
-    )
-    data_context.add_expectation_suite("f1.foo")
-
-    df = data_context._get_batch_v2(
-        batch_kwargs=data_context.build_batch_kwargs("my_datasource", "subdir_reader", "f1"),
-        expectation_suite_name="f1.foo",
-    )
-    df.expect_column_values_to_be_between(column="x", min_value=1, max_value=9)
-    failure_expectations = df.get_expectation_suite(discard_failed_expectations=False)
-
-    df.expect_column_values_to_not_be_null(column="y")
-    warning_expectations = df.get_expectation_suite(discard_failed_expectations=False)
-
-    failure_expectations.name = "f1.failure"
-    data_context.add_expectation_suite(expectation_suite=failure_expectations)
-    warning_expectations.name = "f1.warning"
-    data_context.add_expectation_suite(expectation_suite=warning_expectations)
-
-    return data_context
-
-
-@pytest.fixture()
->>>>>>> 49da0068
 def parameterized_expectation_suite(empty_data_context_stats_enabled):
     context = empty_data_context_stats_enabled
     fixture_path = file_relative_path(
