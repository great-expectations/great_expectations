--- conflicted
+++ resolved
@@ -303,7 +303,7 @@
 
 
 @pytest.mark.parametrize(
-    "name,ge_cloud_id,expected_key",
+    "name,id,expected_key",
     [
         pytest.param(
             "my_name",
@@ -323,15 +323,9 @@
 )
 @pytest.mark.unit
 def test_determine_key_constructs_key(
-    name: Optional[str], ge_cloud_id: Optional[str], expected_key: DataContextKey
+    name: Optional[str], id: Optional[str], expected_key: DataContextKey
 ) -> None:
-<<<<<<< HEAD
-    actual_key = ConfigurationStore(store_name="test")._determine_key(
-=======
-    actual_key = ConfigurationStore(store_name="test").determine_key(
->>>>>>> 91913afe
-        name=name, id=ge_cloud_id
-    )
+    actual_key = ConfigurationStore(store_name="test")._determine_key(name=name, id=id)
     assert actual_key == expected_key
 
 
@@ -351,11 +345,7 @@
     name: Optional[str], id: Optional[str]
 ) -> None:
     with pytest.raises(AssertionError) as e:
-<<<<<<< HEAD
-        ConfigurationStore(store_name="test")._determine_key(name=name, id=ge_cloud_id)
-=======
-        ConfigurationStore(store_name="test").determine_key(name=name, id=id)
->>>>>>> 91913afe
+        ConfigurationStore(store_name="test")._determine_key(name=name, id=id)
 
     assert "Must provide either name or ge_cloud_id" in str(e.value)
 
