--- conflicted
+++ resolved
@@ -152,10 +152,6 @@
             Bucket=bucket, Prefix=prefix
         )["Contents"]
     } == {
-<<<<<<< HEAD
-        "test/prefix/.ge_store_backend_id",
-=======
->>>>>>> 979b25ee
         "test/prefix/expectations/asset/quarantine.html",
         "test/prefix/index.html",
         "test/prefix/validations/asset/quarantine/20191007T151224.1234Z_prod_100/20190926T134241.000000Z/1234.html",
