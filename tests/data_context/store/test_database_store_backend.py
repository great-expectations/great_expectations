--- conflicted
+++ resolved
@@ -40,12 +40,8 @@
     assert "hello" == store_backend.get(key)
 
     # clean up values
-<<<<<<< HEAD
     with store_backend.engine.begin() as connection:
-        connection.execute(f"DROP TABLE {store_backend._table};")
-=======
-    store_backend.engine.execute(sa.text(f"DROP TABLE {store_backend._table};"))
->>>>>>> 73ce08fe
+        connection.execute(sa.text(f"DROP TABLE {store_backend._table};"))
 
 
 @pytest.mark.integration
