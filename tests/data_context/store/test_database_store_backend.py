import logging

import pyparsing as pp
import pytest

import tests.test_utils as test_utils
from great_expectations.data_context.store import DatabaseStoreBackend
from great_expectations.exceptions import StoreBackendError


def test_database_store_backend_schema_spec(caplog, sa, test_backends):
    if "postgresql" not in test_backends:
        pytest.skip("test_database_store_backend_get_url_for_key requires postgresql")

    store_backend = DatabaseStoreBackend(
        credentials={
            "drivername": "postgresql",
            "username": "postgres",
            "password": "",
            "host": "localhost",
            "port": "5432",
            "schema": "special",
            "database": "test_ci",
        },
        table_name="test_database_store_backend_url_key",
        key_columns=["k1"],
    )

    # existing key
    key = ("2",)

    store_backend.set(key, "hello")
    assert "hello" == store_backend.get(key)

    # clean up values
    store_backend.engine.execute(f"DROP TABLE {store_backend._table};")


def test_database_store_backend_get_url_for_key(caplog, sa, test_backends):
    if "postgresql" not in test_backends:
        pytest.skip("test_database_store_backend_get_url_for_key requires postgresql")

    store_backend = DatabaseStoreBackend(
        credentials={
            "drivername": "postgresql",
            "username": "postgres",
            "password": "",
            "host": "localhost",
            "port": "5432",
            "database": "test_ci",
        },
        table_name="test_database_store_backend_url_key",
        key_columns=["k1"],
    )

    # existing key
    key = ("1",)
    assert "postgresql://test_ci/1" == store_backend.get_url_for_key(key)

    # non-existing key : should still work
    key = ("not_here",)
    assert "postgresql://test_ci/not_here" == store_backend.get_url_for_key(key)


def test_database_store_backend_duplicate_key_violation(caplog, sa, test_backends):
    if "postgresql" not in test_backends:
        pytest.skip(
            "test_database_store_backend_duplicate_key_violation requires postgresql"
        )

    store_backend = DatabaseStoreBackend(
        credentials={
            "drivername": "postgresql",
            "username": "postgres",
            "password": "",
            "host": "localhost",
            "port": "5432",
            "database": "test_ci",
        },
        table_name="test_database_store_backend_duplicate_key_violation",
        key_columns=["k1", "k2", "k3"],
    )
    key = ("1", "2", "3")

    store_backend.set(key, "hello")
    assert "hello" == store_backend.get(key)

    # default behavior doesn't throw an error because the key is updated
    store_backend.set(key, "hello")
    assert "hello" == store_backend.get(key)

    assert len(caplog.messages) == 0
    caplog.set_level(logging.INFO, "great_expectations")

    store_backend.set(
        key, "hello", allow_update=False
    )  # the only place we are testing this flag
    assert len(caplog.messages) == 1
    assert "already exists with the same value" in caplog.messages[0]

    with pytest.raises(StoreBackendError) as exc:
        store_backend.set(key, "world", allow_update=False)

    assert "Integrity error" in str(exc.value)


<<<<<<< HEAD
def test_database_store_backend_url_instaniaion(caplog, sa, test_backends):
    if "postgresql" not in test_backends:
        pytest.skip("test_database_store_backend_get_url_for_key requires postgresql")

    store_backend = DatabaseStoreBackend(
        url="postgresql://postgres@localhost/test_ci",
        table_name="test_database_store_backend_url_key",
        key_columns=["k1"],
    )

    # existing key
    key = ("1",)
    assert "postgresql://test_ci/1" == store_backend.get_url_for_key(key)

    # non-existing key : should still work
    key = ("not_here",)
    assert "postgresql://test_ci/not_here" == store_backend.get_url_for_key(key)

    store_backend = DatabaseStoreBackend(
        table_name="test_database_store_backend_url_key",
        key_columns=["k1"],
        connection_string="postgresql://postgres@localhost/test_ci",
    )

    # existing key
    key = ("1",)
    assert "postgresql://test_ci/1" == store_backend.get_url_for_key(key)

    # non-existing key : should still work
    key = ("not_here",)
    assert "postgresql://test_ci/not_here" == store_backend.get_url_for_key(key)
=======
def test_database_store_backend_id_initialization(caplog, sa, test_backends):
    """
    What does this test and why?

    NOTE: This test only has one key column which may not mirror actual functionality

    A StoreBackend should have a store_backend_id property. That store_backend_id should be read and initialized
    from an existing persistent store_backend_id during instantiation, or a new store_backend_id should be generated
    and persisted. The store_backend_id should be a valid UUIDv4
    If a new store_backend_id cannot be persisted, use an ephemeral store_backend_id.
    Persistence should be in a .ge_store_id file for for filesystem and blob-stores.

    Note: StoreBackend & TupleStoreBackend are abstract classes, so we will test the
    concrete classes that inherit from them.
    See also test_store_backends::test_StoreBackend_id_initialization
    """

    if "postgresql" not in test_backends:
        pytest.skip("test_database_store_backend_id_initialization requires postgresql")

    store_backend = DatabaseStoreBackend(
        credentials={
            "drivername": "postgresql",
            "username": "postgres",
            "password": "",
            "host": "localhost",
            "port": "5432",
            "database": "test_ci",
        },
        table_name="test_database_store_backend_id_initialization",
        key_columns=["k1", "k2", "k3"],
    )

    # Check that store_backend_id exists can be read
    assert store_backend.store_backend_id is not None
    # Check that store_backend_id is a valid UUID
    assert test_utils.validate_uuid4(store_backend.store_backend_id)
>>>>>>> 10f7421a
<|MERGE_RESOLUTION|>--- conflicted
+++ resolved
@@ -103,9 +103,8 @@
 
     assert "Integrity error" in str(exc.value)
 
-
-<<<<<<< HEAD
-def test_database_store_backend_url_instaniaion(caplog, sa, test_backends):
+    
+def test_database_store_backend_url_instantiaion(caplog, sa, test_backends):
     if "postgresql" not in test_backends:
         pytest.skip("test_database_store_backend_get_url_for_key requires postgresql")
 
@@ -136,7 +135,8 @@
     # non-existing key : should still work
     key = ("not_here",)
     assert "postgresql://test_ci/not_here" == store_backend.get_url_for_key(key)
-=======
+
+    
 def test_database_store_backend_id_initialization(caplog, sa, test_backends):
     """
     What does this test and why?
@@ -173,5 +173,4 @@
     # Check that store_backend_id exists can be read
     assert store_backend.store_backend_id is not None
     # Check that store_backend_id is a valid UUID
-    assert test_utils.validate_uuid4(store_backend.store_backend_id)
->>>>>>> 10f7421a
+    assert test_utils.validate_uuid4(store_backend.store_backend_id)