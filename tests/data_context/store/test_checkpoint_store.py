<<<<<<< HEAD
import os

import pytest

from great_expectations.checkpoint.checkpoint import LegacyCheckpoint
from great_expectations.core.data_context_key import StringKey
from great_expectations.data_context.store import CheckpointStore
from great_expectations.exceptions import InvalidKeyError
from great_expectations.util import gen_directory_tree_str


def test_checkpoint_store(empty_data_context):
    checkpoint_store = CheckpointStore()

    assert len(checkpoint_store.list_keys()) == 0

    with pytest.raises(TypeError):
        checkpoint_store.set("my_first_checkpoint", "this is not a checkpoint")

    assert len(checkpoint_store.list_keys()) == 0

    my_checkpoint = LegacyCheckpoint(
        empty_data_context, "my_checkpoint", [], "my_validation_operator",
    )

    checkpoint_store.set(StringKey("my_checkpoint"), my_checkpoint)

    assert len(checkpoint_store.list_keys()) == 1

    with pytest.raises(InvalidKeyError):
        assert checkpoint_store.get(StringKey("nonexistent_checkpoint"))

    assert checkpoint_store.get(StringKey("my_checkpoint")) == {
        "batches": [],
        "validation_operator_name": "my_validation_operator",
    }


def test_checkpoint_store_with_filesystem_backend(empty_data_context):
    base_directory = os.path.join(empty_data_context.root_directory, "checkpoints")
    print(base_directory)

    store_backend_config = {
        "module_name": "great_expectations.data_context.store",
        "class_name": "TupleFilesystemStoreBackend",
        "filepath_suffix": ".yml",
        "base_directory": base_directory,
    }

    checkpoint_store = CheckpointStore(store_backend=store_backend_config)

    my_checkpoint = LegacyCheckpoint(
        empty_data_context, "my_checkpoint", [], "my_validation_operator",
    )

    checkpoint_store.set(StringKey("my_checkpoint"), my_checkpoint)

    file_tree = gen_directory_tree_str(base_directory)
    assert (
        file_tree
        == """checkpoints/
    .ge_store_backend_id
    my_checkpoint.yml
"""
    )

    assert checkpoint_store.get(StringKey("my_checkpoint")) == {
        "batches": [],
        "validation_operator_name": "my_validation_operator",
    }
=======
# TODO: <Alex>ALEX</Alex>
# import logging
# import os
#
# import pytest
# from ruamel.yaml import YAML
#
# import great_expectations.exceptions as ge_exceptions
# from great_expectations.checkpoint.checkpoint import LegacyCheckpoint
# from great_expectations.core.data_context_key import StringKey
# from great_expectations.data_context.store import CheckpointStore
# from great_expectations.util import gen_directory_tree_str
#
# yaml = YAML()
#
# logger = logging.getLogger(__name__)
#
#
# def test_checkpoint_store(empty_data_context):
#     checkpoint_store = CheckpointStore()
#
#     assert len(checkpoint_store.list_keys()) == 0
#
#     with pytest.raises(TypeError):
#         checkpoint_store.set("my_first_checkpoint", "this is not a checkpoint")
#
#     assert len(checkpoint_store.list_keys()) == 0
#
#     my_checkpoint = LegacyCheckpoint(
#         empty_data_context, "my_checkpoint", [], "my_validation_operator",
#     )
#
#     checkpoint_store.set(StringKey("my_checkpoint"), my_checkpoint)
#
#     assert len(checkpoint_store.list_keys()) == 1
#
#     with pytest.raises(ge_exceptions.InvalidKeyError):
#         assert checkpoint_store.get(StringKey("nonexistent_checkpoint"))
#
#     assert checkpoint_store.get(StringKey("my_checkpoint")) == {
#         "batches": [],
#         "validation_operator_name": "my_validation_operator",
#     }
#
#
# def test_checkpoint_store_with_filesystem_backend(empty_data_context):
#     base_directory = os.path.join(empty_data_context.root_directory, "checkpoints")
#     print(base_directory)
#
#     store_backend_config = {
#         "module_name": "great_expectations.data_context.store",
#         "class_name": "TupleFilesystemStoreBackend",
#         "filepath_suffix": ".yml",
#         "base_directory": base_directory,
#     }
#
#     checkpoint_store = CheckpointStore(store_backend=store_backend_config)
#
#     my_checkpoint = LegacyCheckpoint(
#         empty_data_context, "my_checkpoint", [], "my_validation_operator",
#     )
#
#     checkpoint_store.set(StringKey("my_checkpoint"), my_checkpoint)
#
#     file_tree = gen_directory_tree_str(base_directory)
#     assert (
#         file_tree
#         == """checkpoints/
#     .ge_store_backend_id
#     my_checkpoint.yml
# """
#     )
#
#     assert checkpoint_store.get(StringKey("my_checkpoint")) == {
#         "batches": [],
#         "validation_operator_name": "my_validation_operator",
#     }
>>>>>>> c9807342
<|MERGE_RESOLUTION|>--- conflicted
+++ resolved
@@ -1,75 +1,3 @@
-<<<<<<< HEAD
-import os
-
-import pytest
-
-from great_expectations.checkpoint.checkpoint import LegacyCheckpoint
-from great_expectations.core.data_context_key import StringKey
-from great_expectations.data_context.store import CheckpointStore
-from great_expectations.exceptions import InvalidKeyError
-from great_expectations.util import gen_directory_tree_str
-
-
-def test_checkpoint_store(empty_data_context):
-    checkpoint_store = CheckpointStore()
-
-    assert len(checkpoint_store.list_keys()) == 0
-
-    with pytest.raises(TypeError):
-        checkpoint_store.set("my_first_checkpoint", "this is not a checkpoint")
-
-    assert len(checkpoint_store.list_keys()) == 0
-
-    my_checkpoint = LegacyCheckpoint(
-        empty_data_context, "my_checkpoint", [], "my_validation_operator",
-    )
-
-    checkpoint_store.set(StringKey("my_checkpoint"), my_checkpoint)
-
-    assert len(checkpoint_store.list_keys()) == 1
-
-    with pytest.raises(InvalidKeyError):
-        assert checkpoint_store.get(StringKey("nonexistent_checkpoint"))
-
-    assert checkpoint_store.get(StringKey("my_checkpoint")) == {
-        "batches": [],
-        "validation_operator_name": "my_validation_operator",
-    }
-
-
-def test_checkpoint_store_with_filesystem_backend(empty_data_context):
-    base_directory = os.path.join(empty_data_context.root_directory, "checkpoints")
-    print(base_directory)
-
-    store_backend_config = {
-        "module_name": "great_expectations.data_context.store",
-        "class_name": "TupleFilesystemStoreBackend",
-        "filepath_suffix": ".yml",
-        "base_directory": base_directory,
-    }
-
-    checkpoint_store = CheckpointStore(store_backend=store_backend_config)
-
-    my_checkpoint = LegacyCheckpoint(
-        empty_data_context, "my_checkpoint", [], "my_validation_operator",
-    )
-
-    checkpoint_store.set(StringKey("my_checkpoint"), my_checkpoint)
-
-    file_tree = gen_directory_tree_str(base_directory)
-    assert (
-        file_tree
-        == """checkpoints/
-    .ge_store_backend_id
-    my_checkpoint.yml
-"""
-    )
-
-    assert checkpoint_store.get(StringKey("my_checkpoint")) == {
-        "batches": [],
-        "validation_operator_name": "my_validation_operator",
-    }
-=======
 # TODO: <Alex>ALEX</Alex>
 # import logging
 # import os
@@ -146,5 +74,4 @@
 #     assert checkpoint_store.get(StringKey("my_checkpoint")) == {
 #         "batches": [],
 #         "validation_operator_name": "my_validation_operator",
-#     }
->>>>>>> c9807342
+#     }