--- conflicted
+++ resolved
@@ -45,8 +45,6 @@
         config_defaults={
             "module_name": "great_expectations.data_context.store",
         },
-<<<<<<< HEAD
-=======
         runtime_environment={},
     )
 
@@ -74,7 +72,6 @@
         config_defaults={
             "module_name": "great_expectations.data_context.store",
         },
->>>>>>> 9a011af9
         runtime_environment={},
     )
 
