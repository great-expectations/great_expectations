import os
import shutil

import great_expectations as ge
import pytest
from great_expectations.data_context.util import file_relative_path


@pytest.fixture()
def data_context_without_config_variables_filepath_configured(tmp_path_factory):
    # This data_context is *manually* created to have the config we want, vs created with DataContext.create
    project_path = str(tmp_path_factory.mktemp("data_context"))
    context_path = os.path.join(project_path, "great_expectations")
    asset_config_path = os.path.join(context_path, "expectations")
<<<<<<< HEAD
    os.makedirs(
        os.path.join(asset_config_path, "mydatasource/mygenerator/my_dag_node"),
        exist_ok=True,
    )
    shutil.copy(
        file_relative_path(
            __file__,
            "../test_fixtures/great_expectations_basic_without_config_variables_filepath.yml",
        ),
        str(os.path.join(context_path, "great_expectations.yml")),
    )
    shutil.copy(
        file_relative_path(
            __file__,
            "../test_fixtures/expectation_suites/parameterized_expectation_suite_fixture.json",
        ),
        os.path.join(
            asset_config_path, "mydatasource/mygenerator/my_dag_node/default.json"
        ),
    )

    os.makedirs(os.path.join(context_path, "plugins"))
    shutil.copy(
        file_relative_path(__file__, "../test_fixtures/custom_pandas_dataset.py"),
        str(os.path.join(context_path, "plugins", "custom_pandas_dataset.py")),
    )
    shutil.copy(
        file_relative_path(__file__, "../test_fixtures/custom_sqlalchemy_dataset.py"),
        str(os.path.join(context_path, "plugins", "custom_sqlalchemy_dataset.py")),
    )
    shutil.copy(
        file_relative_path(__file__, "../test_fixtures/custom_sparkdf_dataset.py"),
        str(os.path.join(context_path, "plugins", "custom_sparkdf_dataset.py")),
    )
=======

    create_data_context_files(context_path, asset_config_path, False)

>>>>>>> fb1b1ce7
    return ge.data_context.DataContext(context_path)


@pytest.fixture()
def data_context_with_variables_in_config(tmp_path_factory):
    # This data_context is *manually* created to have the config we want, vs created with DataContext.create
    project_path = str(tmp_path_factory.mktemp("data_context"))
    context_path = os.path.join(project_path, "great_expectations")
    asset_config_path = os.path.join(context_path, "expectations")
<<<<<<< HEAD
    os.makedirs(
        os.path.join(asset_config_path, "mydatasource/mygenerator/my_dag_node"),
        exist_ok=True,
    )
    os.makedirs(os.path.join(context_path, "uncommitted"), exist_ok=True)
    shutil.copy(
        file_relative_path(
            __file__, "../test_fixtures/great_expectations_basic_with_variables.yml"
        ),
        str(os.path.join(context_path, "great_expectations.yml")),
    )
    shutil.copy(
        file_relative_path(__file__, "../test_fixtures/config_variables.yml"),
        str(os.path.join(context_path, "uncommitted/config_variables.yml")),
    )
    shutil.copy(
        file_relative_path(
            __file__,
            "../test_fixtures/expectation_suites/parameterized_expectation_suite_fixture.json",
        ),
        os.path.join(
            asset_config_path, "mydatasource/mygenerator/my_dag_node/default.json"
        ),
    )
=======
>>>>>>> fb1b1ce7

    create_data_context_files(context_path, asset_config_path, True)

    return ge.data_context.DataContext(context_path)


def create_data_context_files(
    context_path, asset_config_path, with_config_variables_file
):
    if with_config_variables_file:
        os.makedirs(context_path, exist_ok=True)
        os.makedirs(os.path.join(context_path, "uncommitted"), exist_ok=True)
        copy_relative_path(
            "../test_fixtures/config_variables.yml",
            str(os.path.join(context_path, "uncommitted/config_variables.yml")),
        )
        copy_relative_path(
            "../test_fixtures/great_expectations_basic_with_variables.yml",
            str(os.path.join(context_path, "great_expectations.yml")),
        )
    else:
        os.makedirs(context_path, exist_ok=True)
        copy_relative_path(
            "../test_fixtures/"
            "great_expectations_basic_without_config_variables_filepath.yml",
            str(os.path.join(context_path, "great_expectations.yml")),
        )
    create_common_data_context_files(context_path, asset_config_path)


def create_common_data_context_files(context_path, asset_config_path):
    os.makedirs(
        os.path.join(asset_config_path, "mydatasource/mygenerator/my_dag_node"),
        exist_ok=True,
    )
    copy_relative_path(
        "../test_fixtures/"
        "expectation_suites/parameterized_expectation_suite_fixture.json",
        os.path.join(
            asset_config_path, "mydatasource/mygenerator/my_dag_node/default.json"
        ),
    )
    os.makedirs(os.path.join(context_path, "plugins"), exist_ok=True)
<<<<<<< HEAD
    shutil.copy(
        file_relative_path(__file__, "../test_fixtures/custom_pandas_dataset.py"),
        str(os.path.join(context_path, "plugins", "custom_pandas_dataset.py")),
    )
    shutil.copy(
        file_relative_path(__file__, "../test_fixtures/custom_sqlalchemy_dataset.py"),
        str(os.path.join(context_path, "plugins", "custom_sqlalchemy_dataset.py")),
    )
    shutil.copy(
        file_relative_path(__file__, "../test_fixtures/custom_sparkdf_dataset.py"),
        str(os.path.join(context_path, "plugins", "custom_sparkdf_dataset.py")),
    )
    return ge.data_context.DataContext(context_path)
=======
    copy_relative_path(
        "../test_fixtures/custom_pandas_dataset.py",
        str(os.path.join(context_path, "plugins", "custom_pandas_dataset.py")),
    )
    copy_relative_path(
        "../test_fixtures/custom_sqlalchemy_dataset.py",
        str(os.path.join(context_path, "plugins", "custom_sqlalchemy_dataset.py")),
    )
    copy_relative_path(
        "../test_fixtures/custom_sparkdf_dataset.py",
        str(os.path.join(context_path, "plugins", "custom_sparkdf_dataset.py")),
    )


def copy_relative_path(relative_src, dest):
    shutil.copy(file_relative_path(__file__, relative_src), dest)
>>>>>>> fb1b1ce7
<|MERGE_RESOLUTION|>--- conflicted
+++ resolved
@@ -1,8 +1,9 @@
 import os
 import shutil
 
+import pytest
+
 import great_expectations as ge
-import pytest
 from great_expectations.data_context.util import file_relative_path
 
 
@@ -12,46 +13,9 @@
     project_path = str(tmp_path_factory.mktemp("data_context"))
     context_path = os.path.join(project_path, "great_expectations")
     asset_config_path = os.path.join(context_path, "expectations")
-<<<<<<< HEAD
-    os.makedirs(
-        os.path.join(asset_config_path, "mydatasource/mygenerator/my_dag_node"),
-        exist_ok=True,
-    )
-    shutil.copy(
-        file_relative_path(
-            __file__,
-            "../test_fixtures/great_expectations_basic_without_config_variables_filepath.yml",
-        ),
-        str(os.path.join(context_path, "great_expectations.yml")),
-    )
-    shutil.copy(
-        file_relative_path(
-            __file__,
-            "../test_fixtures/expectation_suites/parameterized_expectation_suite_fixture.json",
-        ),
-        os.path.join(
-            asset_config_path, "mydatasource/mygenerator/my_dag_node/default.json"
-        ),
-    )
-
-    os.makedirs(os.path.join(context_path, "plugins"))
-    shutil.copy(
-        file_relative_path(__file__, "../test_fixtures/custom_pandas_dataset.py"),
-        str(os.path.join(context_path, "plugins", "custom_pandas_dataset.py")),
-    )
-    shutil.copy(
-        file_relative_path(__file__, "../test_fixtures/custom_sqlalchemy_dataset.py"),
-        str(os.path.join(context_path, "plugins", "custom_sqlalchemy_dataset.py")),
-    )
-    shutil.copy(
-        file_relative_path(__file__, "../test_fixtures/custom_sparkdf_dataset.py"),
-        str(os.path.join(context_path, "plugins", "custom_sparkdf_dataset.py")),
-    )
-=======
 
     create_data_context_files(context_path, asset_config_path, False)
 
->>>>>>> fb1b1ce7
     return ge.data_context.DataContext(context_path)
 
 
@@ -61,33 +25,6 @@
     project_path = str(tmp_path_factory.mktemp("data_context"))
     context_path = os.path.join(project_path, "great_expectations")
     asset_config_path = os.path.join(context_path, "expectations")
-<<<<<<< HEAD
-    os.makedirs(
-        os.path.join(asset_config_path, "mydatasource/mygenerator/my_dag_node"),
-        exist_ok=True,
-    )
-    os.makedirs(os.path.join(context_path, "uncommitted"), exist_ok=True)
-    shutil.copy(
-        file_relative_path(
-            __file__, "../test_fixtures/great_expectations_basic_with_variables.yml"
-        ),
-        str(os.path.join(context_path, "great_expectations.yml")),
-    )
-    shutil.copy(
-        file_relative_path(__file__, "../test_fixtures/config_variables.yml"),
-        str(os.path.join(context_path, "uncommitted/config_variables.yml")),
-    )
-    shutil.copy(
-        file_relative_path(
-            __file__,
-            "../test_fixtures/expectation_suites/parameterized_expectation_suite_fixture.json",
-        ),
-        os.path.join(
-            asset_config_path, "mydatasource/mygenerator/my_dag_node/default.json"
-        ),
-    )
-=======
->>>>>>> fb1b1ce7
 
     create_data_context_files(context_path, asset_config_path, True)
 
@@ -131,21 +68,6 @@
         ),
     )
     os.makedirs(os.path.join(context_path, "plugins"), exist_ok=True)
-<<<<<<< HEAD
-    shutil.copy(
-        file_relative_path(__file__, "../test_fixtures/custom_pandas_dataset.py"),
-        str(os.path.join(context_path, "plugins", "custom_pandas_dataset.py")),
-    )
-    shutil.copy(
-        file_relative_path(__file__, "../test_fixtures/custom_sqlalchemy_dataset.py"),
-        str(os.path.join(context_path, "plugins", "custom_sqlalchemy_dataset.py")),
-    )
-    shutil.copy(
-        file_relative_path(__file__, "../test_fixtures/custom_sparkdf_dataset.py"),
-        str(os.path.join(context_path, "plugins", "custom_sparkdf_dataset.py")),
-    )
-    return ge.data_context.DataContext(context_path)
-=======
     copy_relative_path(
         "../test_fixtures/custom_pandas_dataset.py",
         str(os.path.join(context_path, "plugins", "custom_pandas_dataset.py")),
@@ -161,5 +83,4 @@
 
 
 def copy_relative_path(relative_src, dest):
-    shutil.copy(file_relative_path(__file__, relative_src), dest)
->>>>>>> fb1b1ce7
+    shutil.copy(file_relative_path(__file__, relative_src), dest)