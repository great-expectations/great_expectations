import os

import pytest
from ruamel.yaml import YAML

import great_expectations as gx

yaml = YAML()
yaml.default_flow_style = False


@pytest.fixture(scope="function")
def totally_empty_data_context(tmp_path_factory):
    # NOTE: This sets up a DataContext with a real path and a config saved to that path.
    # Now that BaseDataContext exists, it's possible to test most DataContext methods without touching the file system.
    # However, as of 2019/08/22, most tests still use filesystem-based fixtures.
    # TODO: Where appropriate, switch DataContext tests to the new method.
    project_root_dir = str(tmp_path_factory.mktemp("totally_empty_data_context"))
    os.mkdir(os.path.join(project_root_dir, "great_expectations"))

    config = {
        "config_version": 2,
        "plugins_directory": "plugins/",
        "evaluation_parameter_store_name": "not_a_real_store_name",
        "validations_store_name": "another_fake_store",
        "expectations_store_name": "expectations_store",
        "datasources": {},
        "stores": {
            "expectations_store": {
                "class_name": "ExpectationsStore",
                "store_backend": {
                    "class_name": "TupleFilesystemStoreBackend",
                    "base_directory": "expectations/",
                },
            },
        },
        "data_docs_sites": {},
        "validation_operators": {},
    }
    with open(
        os.path.join(project_root_dir, "great_expectations/great_expectations.yml"), "w"
    ) as config_file:
        yaml.dump(config, config_file)

    context = gx.data_context.DataContext(
        os.path.join(project_root_dir, "great_expectations")
    )
    # print(json.dumps(context._project_config, indent=2))
    return context


def test_create(tmp_path_factory):
    project_path = str(tmp_path_factory.mktemp("path_001"))
<<<<<<< HEAD
    context = ge.data_context.FileDataContext.create(project_path)
=======
    context = gx.data_context.DataContext.create(project_path)
>>>>>>> 4607a9dd

    assert isinstance(context, gx.data_context.DataContext)


def test_add_store(totally_empty_data_context):
    assert len(totally_empty_data_context.stores.keys()) == 1

    totally_empty_data_context.add_store(
        "my_new_store",
        {
            "module_name": "great_expectations.data_context.store",
            "class_name": "ValidationsStore",
        },
    )
    assert "my_new_store" in totally_empty_data_context.stores.keys()
    assert len(totally_empty_data_context.stores.keys()) == 2


def test_default_config_yml_stores(tmp_path_factory):
    project_path = str(tmp_path_factory.mktemp("totally_empty_data_context"))
<<<<<<< HEAD
    context = ge.data_context.FileDataContext.create(project_path)
=======
    context = gx.data_context.DataContext.create(project_path)
>>>>>>> 4607a9dd

    assert set(context.stores.keys()) == {
        "expectations_store",
        "validations_store",
        "evaluation_parameter_store",
        "profiler_store",
        "checkpoint_store",
    }

    context.add_store(
        "my_new_validations_store",
        {
            "module_name": "great_expectations.data_context.store",
            "class_name": "ValidationsStore",
        },
    )

    assert set(context.stores.keys()) == {
        "checkpoint_store",
        "expectations_store",
        "validations_store",
        "evaluation_parameter_store",
        "profiler_store",
        "my_new_validations_store",
    }<|MERGE_RESOLUTION|>--- conflicted
+++ resolved
@@ -51,11 +51,7 @@
 
 def test_create(tmp_path_factory):
     project_path = str(tmp_path_factory.mktemp("path_001"))
-<<<<<<< HEAD
-    context = ge.data_context.FileDataContext.create(project_path)
-=======
-    context = gx.data_context.DataContext.create(project_path)
->>>>>>> 4607a9dd
+    context = gx.data_context.FileDataContext.create(project_path)
 
     assert isinstance(context, gx.data_context.DataContext)
 
@@ -76,11 +72,7 @@
 
 def test_default_config_yml_stores(tmp_path_factory):
     project_path = str(tmp_path_factory.mktemp("totally_empty_data_context"))
-<<<<<<< HEAD
-    context = ge.data_context.FileDataContext.create(project_path)
-=======
-    context = gx.data_context.DataContext.create(project_path)
->>>>>>> 4607a9dd
+    context = gx.data_context.FileDataContext.create(project_path)
 
     assert set(context.stores.keys()) == {
         "expectations_store",
