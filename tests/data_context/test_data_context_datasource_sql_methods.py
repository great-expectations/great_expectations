import json
from typing import List, Union

import pytest
from ruamel.yaml import YAML

from great_expectations.core.batch import Batch, BatchRequest, PartitionRequest
from great_expectations.datasource.new_datasource import Datasource
from great_expectations.exceptions.exceptions import DataContextError
from great_expectations.execution_engine.sqlalchemy_execution_engine import (
    SqlAlchemyBatchData,
)
from great_expectations.marshmallow__shade.exceptions import ValidationError

yaml = YAML()


def test_get_batch(data_context_with_sql_datasource_for_testing_get_batch):
    context = data_context_with_sql_datasource_for_testing_get_batch

    print(
        json.dumps(
            context.datasources["my_sqlite_db"].get_available_data_asset_names(),
            indent=4,
        )
    )

    # Successful specification using a typed BatchRequest
    context.get_batch(
        batch_request=BatchRequest(
            datasource_name="my_sqlite_db",
            data_connector_name="daily",
            data_asset_name="table_partitioned_by_date_column__A",
            partition_request=PartitionRequest(
                partition_identifiers={"date": "2020-01-15"}
            ),
        )
    )

    # Failed specification using an untyped BatchRequest
    with pytest.raises(TypeError):
        context.get_batch(
            batch_request={
                "datasource_name": "my_sqlite_db",
                "data_connector_name": "daily",
                "data_asset_name": "table_partitioned_by_date_column__A",
                "partition_request": {"partition_identifiers": {"date": "2020-01-15"}},
            }
        )

    # Failed specification using an incomplete BatchRequest
    with pytest.raises(ValueError):
        context.get_batch(
            batch_request=BatchRequest(
                datasource_name="my_sqlite_db",
                data_connector_name="daily",
                data_asset_name="table_partitioned_by_date_column__A",
                partition_request=PartitionRequest(partition_identifiers={}),
            )
        )

    # Failed specification using an incomplete BatchRequest
    with pytest.raises(ValueError):
        context.get_batch(
            batch_request=BatchRequest(
                datasource_name="my_sqlite_db",
                data_connector_name="daily",
                data_asset_name="table_partitioned_by_date_column__A",
            )
        )

    # Failed specification using an incomplete BatchRequest
    with pytest.raises(KeyError):
        context.get_batch(
            batch_request=BatchRequest(
                datasource_name="my_sqlite_db", data_connector_name="daily",
            )
        )

    # Failed specification using an incomplete BatchRequest
    # with pytest.raises(ValueError):
    with pytest.raises(KeyError):
        context.get_batch(
            batch_request=BatchRequest(
                # datasource_name=MISSING
                data_connector_name="daily",
                data_asset_name="table_partitioned_by_date_column__A",
                partition_request=PartitionRequest(partition_identifiers={}),
            )
        )

    # Successful specification using parameters
    context.get_batch(
        datasource_name="my_sqlite_db",
        data_connector_name="daily",
        data_asset_name="table_partitioned_by_date_column__A",
        date="2020-01-15",
    )

    # Successful specification using parameters without parameter names for the identifying triple
    # This is the thinnest this can plausibly get.
    context.get_batch(
        "my_sqlite_db",
        "daily",
        "table_partitioned_by_date_column__A",
        date="2020-01-15",
    )

    # Successful specification using parameters without parameter names for the identifying triple
    # In the case of a data_asset containing a single Batch, we don't even need parameters
    context.get_batch(
        "my_sqlite_db", "whole_table", "table_partitioned_by_date_column__A",
    )

    # Successful specification using parameters and partition_request
    context.get_batch(
        "my_sqlite_db",
        "daily",
        "table_partitioned_by_date_column__A",
        partition_request=PartitionRequest(
            {"partition_identifiers": {"date": "2020-01-15"}}
        ),
    )

    # Successful specification using parameters and partition_identifiers
    context.get_batch(
        "my_sqlite_db",
        "daily",
        "table_partitioned_by_date_column__A",
        partition_identifiers={"date": "2020-01-15"},
    )


def test_get_validator(data_context_with_sql_datasource_for_testing_get_batch):
    context = data_context_with_sql_datasource_for_testing_get_batch
    context.create_expectation_suite("my_expectations")

    print(
        json.dumps(
            context.datasources["my_sqlite_db"].get_available_data_asset_names(),
            indent=4,
        )
    )

    # Successful specification using a typed BatchRequest
    context.get_validator(
        batch_request=BatchRequest(
            datasource_name="my_sqlite_db",
            data_connector_name="daily",
            data_asset_name="table_partitioned_by_date_column__A",
            partition_request=PartitionRequest(
                partition_identifiers={"date": "2020-01-15"}
            ),
        ),
        expectation_suite_name="my_expectations",
    )

    # Failed specification using an untyped BatchRequest
    with pytest.raises(TypeError):
        context.get_validator(
            batch_request={
                "datasource_name": "my_sqlite_db",
                "data_connector_name": "daily",
                "data_asset_name": "table_partitioned_by_date_column__A",
                "partition_request": {"partition_identifiers": {"date": "2020-01-15"}},
            },
            expectation_suite_name="my_expectations",
        )

    # Failed specification using an incomplete BatchRequest
    with pytest.raises(ValueError):
        context.get_validator(
            batch_request=BatchRequest(
                datasource_name="my_sqlite_db",
                data_connector_name="daily",
                data_asset_name="table_partitioned_by_date_column__A",
                partition_request=PartitionRequest(partition_identifiers={}),
            ),
            expectation_suite_name="my_expectations",
        )

    # Failed specification using an incomplete BatchRequest
    with pytest.raises(ValueError):
        context.get_validator(
            batch_request=BatchRequest(
                datasource_name="my_sqlite_db",
                data_connector_name="daily",
                data_asset_name="table_partitioned_by_date_column__A",
            ),
            expectation_suite_name="my_expectations",
        )

    # Failed specification using an incomplete BatchRequest
    with pytest.raises(KeyError):
        context.get_validator(
            batch_request=BatchRequest(
                datasource_name="my_sqlite_db", data_connector_name="daily",
            ),
            expectation_suite_name="my_expectations",
        )

    # Failed specification using an incomplete BatchRequest
    # with pytest.raises(ValueError):
    with pytest.raises(KeyError):
        context.get_validator(
            batch_request=BatchRequest(
                # datasource_name=MISSING
                data_connector_name="daily",
                data_asset_name="table_partitioned_by_date_column__A",
                partition_request=PartitionRequest(partition_identifiers={}),
            ),
            expectation_suite_name="my_expectations",
        )

    # Successful specification using parameters
    context.get_validator(
        datasource_name="my_sqlite_db",
        data_connector_name="daily",
        data_asset_name="table_partitioned_by_date_column__A",
        date="2020-01-15",
        expectation_suite_name="my_expectations",
    )

    # Successful specification using parameters without parameter names for the identifying triple
    # This is the thinnest this can plausibly get.
    context.get_validator(
        "my_sqlite_db",
        "daily",
        "table_partitioned_by_date_column__A",
        date="2020-01-15",
        expectation_suite_name="my_expectations",
    )

    # Successful specification using parameters without parameter names for the identifying triple
    # In the case of a data_asset containing a single Batch, we don't even need parameters
    context.get_validator(
        "my_sqlite_db",
        "whole_table",
        "table_partitioned_by_date_column__A",
        expectation_suite_name="my_expectations",
    )

    # Successful specification using parameters and partition_request
    context.get_validator(
        "my_sqlite_db",
        "daily",
        "table_partitioned_by_date_column__A",
        partition_request=PartitionRequest(
            {"partition_identifiers": {"date": "2020-01-15"}}
        ),
        expectation_suite_name="my_expectations",
    )

    # Successful specification using parameters and partition_identifiers
    context.get_validator(
        "my_sqlite_db",
        "daily",
        "table_partitioned_by_date_column__A",
        partition_identifiers={"date": "2020-01-15"},
        expectation_suite_name="my_expectations",
    )


def test_get_validator_expectation_suite_options(
    data_context_with_sql_datasource_for_testing_get_batch,
):
    context = data_context_with_sql_datasource_for_testing_get_batch
    context.create_expectation_suite("some_expectations")

    # Successful specification with an existing expectation_suite_name
    context.get_validator(
        datasource_name="my_sqlite_db",
        data_connector_name="daily",
        data_asset_name="table_partitioned_by_date_column__A",
        date="2020-01-15",
        expectation_suite_name="some_expectations",
    )

    # Successful specification with a fetched ExpectationSuite object
    some_expectations = context.get_expectation_suite("some_expectations")
    context.get_validator(
        datasource_name="my_sqlite_db",
        data_connector_name="daily",
        data_asset_name="table_partitioned_by_date_column__A",
        date="2020-01-15",
        expectation_suite=some_expectations,
    )

    # Successful specification with a fresh ExpectationSuite object
    some_more_expectations = context.create_expectation_suite(
        expectation_suite_name="some_more_expectations"
    )
    context.get_validator(
        datasource_name="my_sqlite_db",
        data_connector_name="daily",
        data_asset_name="table_partitioned_by_date_column__A",
        date="2020-01-15",
        expectation_suite=some_more_expectations,
    )

    # Successful specification using create_expectation_suite_with_name
    context.get_validator(
        batch_request=BatchRequest(
            datasource_name="my_sqlite_db",
            data_connector_name="daily",
            data_asset_name="table_partitioned_by_date_column__A",
            partition_request=PartitionRequest(
                partition_identifiers={"date": "2020-01-15"}
            ),
        ),
        create_expectation_suite_with_name="yet_more_expectations",
    )

    # Failed specification, because the named expectation suite already exists
    with pytest.raises(DataContextError):
        context.get_validator(
            datasource_name="my_sqlite_db",
            data_connector_name="daily",
            data_asset_name="table_partitioned_by_date_column__A",
            date="2020-01-15",
            create_expectation_suite_with_name="some_expectations",
        )

    # Failed specification: incorrectly typed expectation suite
    with pytest.raises(ValidationError):
        context.get_validator(
            datasource_name="my_sqlite_db",
            data_connector_name="daily",
            data_asset_name="table_partitioned_by_date_column__A",
            date="2020-01-15",
            expectation_suite={
                "im": "a",
                "dictionary": "not a",
                "ExepctationSuite": False,
            },
        )


def test_get_batch_list_from_new_style_datasource_with_sql_datasource(
    sa, data_context_with_sql_datasource_for_testing_get_batch
):
    context = data_context_with_sql_datasource_for_testing_get_batch

<<<<<<< HEAD
    batch: Batch = context.get_batch(
        datasource_name="my_sqlite_db",
        data_connector_name="daily",
        data_asset_name="table_partitioned_by_date_column__A",
        partition_request={"partition_identifiers": {"date": "2020-01-15"}},
=======
    datasource: Datasource = context.datasources["my_sqlite_db"]
    batch_request: Union[dict, BatchRequest] = {
        "datasource_name": "my_sqlite_db",
        "data_connector_name": "daily",
        "data_asset_name": "table_partitioned_by_date_column__A",
        "partition_request": {"partition_identifiers": {"date": "2020-01-15"}},
    }
    batch_request = BatchRequest(**batch_request)
    batch_list: List[Batch] = datasource.get_batch_list_from_batch_request(
        batch_request=batch_request
>>>>>>> 1134fa74
    )

    assert batch.batch_spec is not None
    assert (
        batch.batch_definition["data_asset_name"]
        == "table_partitioned_by_date_column__A"
    )
    assert batch.batch_definition["partition_definition"] == {"date": "2020-01-15"}
    assert isinstance(batch.data, SqlAlchemyBatchData)
    assert len(batch.data.head(fetch_all=True)) == 4<|MERGE_RESOLUTION|>--- conflicted
+++ resolved
@@ -341,13 +341,6 @@
 ):
     context = data_context_with_sql_datasource_for_testing_get_batch
 
-<<<<<<< HEAD
-    batch: Batch = context.get_batch(
-        datasource_name="my_sqlite_db",
-        data_connector_name="daily",
-        data_asset_name="table_partitioned_by_date_column__A",
-        partition_request={"partition_identifiers": {"date": "2020-01-15"}},
-=======
     datasource: Datasource = context.datasources["my_sqlite_db"]
     batch_request: Union[dict, BatchRequest] = {
         "datasource_name": "my_sqlite_db",
@@ -358,7 +351,6 @@
     batch_request = BatchRequest(**batch_request)
     batch_list: List[Batch] = datasource.get_batch_list_from_batch_request(
         batch_request=batch_request
->>>>>>> 1134fa74
     )
 
     assert batch.batch_spec is not None
