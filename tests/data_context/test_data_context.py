--- conflicted
+++ resolved
@@ -1943,277 +1943,6 @@
     assert len(batch) == 3
 
 
-<<<<<<< HEAD
-def test_add_datasource_from_yaml(empty_data_context):
-    """
-    What does this test and why?
-    Adding a datasource using context.add_datasource() via a config from a parsed yaml string without substitution variables should work as expected.
-    """
-    context: DataContext = empty_data_context
-
-    assert "my_new_datasource" not in context.datasources.keys()
-    assert "my_new_datasource" not in context.list_datasources()
-    assert "my_new_datasource" not in context.get_config()["datasources"]
-
-    datasource_name: str = "my_datasource"
-
-    example_yaml = f"""
-    class_name: Datasource
-    execution_engine:
-      class_name: PandasExecutionEngine
-    data_connectors:
-      data_dir_example_data_connector:
-        class_name: InferredAssetFilesystemDataConnector
-        datasource_name: {datasource_name}
-        base_directory: ../data
-        default_regex:
-          group_names: data_asset_name
-          pattern: (.*)
-    """
-    datasource_from_test_yaml_config = context.test_yaml_config(
-        example_yaml, name=datasource_name
-    )
-
-    datasource_from_yaml = context.add_datasource(
-        name=datasource_name, **yaml.load(example_yaml)
-    )
-
-    assert datasource_from_test_yaml_config.config == datasource_from_yaml.config
-
-    assert datasource_from_yaml.name == datasource_name
-    assert datasource_from_yaml.config == {
-        "execution_engine": {
-            "class_name": "PandasExecutionEngine",
-            "module_name": "great_expectations.execution_engine",
-        },
-        "data_connectors": {
-            "data_dir_example_data_connector": {
-                "class_name": "InferredAssetFilesystemDataConnector",
-                "module_name": "great_expectations.datasource.data_connector",
-                "default_regex": {"group_names": "data_asset_name", "pattern": "(.*)"},
-                "base_directory": "../data",
-            }
-        },
-    }
-    assert isinstance(datasource_from_yaml, Datasource)
-    assert datasource_from_yaml.__class__.__name__ == "Datasource"
-
-    assert datasource_name in [d["name"] for d in context.list_datasources()]
-    assert datasource_name in context.datasources
-    assert datasource_name in context.get_config()["datasources"]
-
-    # Check that the datasource was written to disk as expected
-    root_directory = context.root_directory
-    del context
-    context = DataContext(root_directory)
-
-    assert datasource_name in [d["name"] for d in context.list_datasources()]
-    assert datasource_name in context.datasources
-    assert datasource_name in context.get_config()["datasources"]
-
-
-def test_add_datasource_from_yaml_sql_datasource(sa, test_backends, empty_data_context):
-    """
-    What does this test and why?
-    Adding a datasource using context.add_datasource() via a config from a parsed yaml string without substitution variables should work as expected.
-    """
-
-    if "postgresql" not in test_backends:
-        pytest.skip("test_add_datasource_from_yaml_sql_datasource requires postgresql")
-
-    context: DataContext = empty_data_context
-
-    assert "my_new_datasource" not in context.datasources.keys()
-    assert "my_new_datasource" not in context.list_datasources()
-    assert "my_new_datasource" not in context.get_config()["datasources"]
-
-    datasource_name: str = "my_datasource"
-
-    example_yaml = f"""
-    class_name: SimpleSqlalchemyDatasource
-    introspection:
-      whole_table:
-        data_asset_name_suffix: __whole_table
-    credentials:
-      drivername: postgresql
-      host: localhost
-      port: '5432'
-      username: postgres
-      password: ''
-      database: postgres
-    """
-
-    datasource_from_test_yaml_config = context.test_yaml_config(
-        example_yaml, name=datasource_name
-    )
-    datasource_from_yaml = context.add_datasource(
-        name=datasource_name, **yaml.load(example_yaml)
-    )
-
-    # .config not implemented for SimpleSqlalchemyDatasource
-    assert datasource_from_test_yaml_config.config == {}
-    assert datasource_from_yaml.config == {}
-
-    assert datasource_from_yaml.name == datasource_name
-    assert isinstance(datasource_from_yaml, SimpleSqlalchemyDatasource)
-    assert datasource_from_yaml.__class__.__name__ == "SimpleSqlalchemyDatasource"
-
-    assert datasource_name in [d["name"] for d in context.list_datasources()]
-    assert datasource_name in context.datasources
-    assert datasource_name in context.get_config()["datasources"]
-
-    assert isinstance(
-        context.get_datasource(datasource_name=datasource_name),
-        SimpleSqlalchemyDatasource,
-    )
-    assert isinstance(
-        context.get_config()["datasources"][datasource_name], DatasourceConfig
-    )
-
-    # As of 20210312 SimpleSqlalchemyDatasource returns an empty {} .config
-    # so here we check for each part of the config individually
-    datasource_config = context.get_config()["datasources"][datasource_name]
-    assert datasource_config.class_name == "SimpleSqlalchemyDatasource"
-    assert datasource_config.credentials == {
-        "drivername": "postgresql",
-        "host": "localhost",
-        "port": "5432",
-        "username": "postgres",
-        "password": "",
-        "database": "postgres",
-    }
-    assert datasource_config.credentials == OrderedDict(
-        [
-            ("drivername", "postgresql"),
-            ("host", "localhost"),
-            ("port", "5432"),
-            ("username", "postgres"),
-            ("password", ""),
-            ("database", "postgres"),
-        ]
-    )
-    assert datasource_config.introspection == OrderedDict(
-        [("whole_table", OrderedDict([("data_asset_name_suffix", "__whole_table")]))]
-    )
-    assert datasource_config.module_name == "great_expectations.datasource"
-
-    # Check that the datasource was written to disk as expected
-    root_directory = context.root_directory
-    del context
-    context = DataContext(root_directory)
-
-    assert datasource_name in [d["name"] for d in context.list_datasources()]
-    assert datasource_name in context.datasources
-    assert datasource_name in context.get_config()["datasources"]
-
-    assert isinstance(
-        context.get_datasource(datasource_name=datasource_name),
-        SimpleSqlalchemyDatasource,
-    )
-    assert isinstance(
-        context.get_config()["datasources"][datasource_name], DatasourceConfig
-    )
-
-    # As of 20210312 SimpleSqlalchemyDatasource returns an empty {} .config
-    # so here we check for each part of the config individually
-    datasource_config = context.get_config()["datasources"][datasource_name]
-    assert datasource_config.class_name == "SimpleSqlalchemyDatasource"
-    assert datasource_config.credentials == {
-        "drivername": "postgresql",
-        "host": "localhost",
-        "port": "5432",
-        "username": "postgres",
-        "password": "",
-        "database": "postgres",
-    }
-    assert datasource_config.credentials == OrderedDict(
-        [
-            ("drivername", "postgresql"),
-            ("host", "localhost"),
-            ("port", "5432"),
-            ("username", "postgres"),
-            ("password", ""),
-            ("database", "postgres"),
-        ]
-    )
-    assert datasource_config.introspection == OrderedDict(
-        [("whole_table", OrderedDict([("data_asset_name_suffix", "__whole_table")]))]
-    )
-    assert datasource_config.module_name == "great_expectations.datasource"
-
-
-def test_add_datasource_from_yaml_with_substitution_variables(
-    empty_data_context, monkeypatch
-):
-    """
-    What does this test and why?
-    Adding a datasource using context.add_datasource() via a config from a parsed yaml string containing substitution variables should work as expected.
-    """
-
-    context: DataContext = empty_data_context
-
-    assert "my_new_datasource" not in context.datasources.keys()
-    assert "my_new_datasource" not in context.list_datasources()
-    assert "my_new_datasource" not in context.get_config()["datasources"]
-
-    datasource_name: str = "my_datasource"
-
-    monkeypatch.setenv("SUBSTITUTED_BASE_DIRECTORY", "../data")
-
-    example_yaml = f"""
-        class_name: Datasource
-        execution_engine:
-          class_name: PandasExecutionEngine
-        data_connectors:
-          data_dir_example_data_connector:
-            class_name: InferredAssetFilesystemDataConnector
-            datasource_name: {datasource_name}
-            base_directory: ${{SUBSTITUTED_BASE_DIRECTORY}}
-            default_regex:
-              group_names: data_asset_name
-              pattern: (.*)
-        """
-    datasource_from_test_yaml_config = context.test_yaml_config(
-        example_yaml, name=datasource_name
-    )
-
-    datasource_from_yaml = context.add_datasource(
-        name=datasource_name, **yaml.load(example_yaml)
-    )
-
-    assert datasource_from_test_yaml_config.config == datasource_from_yaml.config
-
-    assert datasource_from_yaml.name == datasource_name
-    assert datasource_from_yaml.config == {
-        "execution_engine": {
-            "class_name": "PandasExecutionEngine",
-            "module_name": "great_expectations.execution_engine",
-        },
-        "data_connectors": {
-            "data_dir_example_data_connector": {
-                "class_name": "InferredAssetFilesystemDataConnector",
-                "module_name": "great_expectations.datasource.data_connector",
-                "default_regex": {"group_names": "data_asset_name", "pattern": "(.*)"},
-                "base_directory": "../data",
-            }
-        },
-    }
-    assert isinstance(datasource_from_yaml, Datasource)
-    assert datasource_from_yaml.__class__.__name__ == "Datasource"
-
-    assert datasource_name in [d["name"] for d in context.list_datasources()]
-    assert datasource_name in context.datasources
-    assert datasource_name in context.get_config()["datasources"]
-
-    # Check that the datasource was written to disk as expected
-    root_directory = context.root_directory
-    del context
-    context = DataContext(root_directory)
-
-    assert datasource_name in [d["name"] for d in context.list_datasources()]
-    assert datasource_name in context.datasources
-    assert datasource_name in context.get_config()["datasources"]
-=======
 def test_add_checkpoint_from_yaml(empty_data_context):
     """
     What does this test and why?
@@ -2411,4 +2140,274 @@
 
     assert checkpoint_name not in context.list_checkpoints()
     assert len(context.list_checkpoints()) == 0
->>>>>>> 653f929c
+
+
+def test_add_datasource_from_yaml(empty_data_context):
+    """
+    What does this test and why?
+    Adding a datasource using context.add_datasource() via a config from a parsed yaml string without substitution variables should work as expected.
+    """
+    context: DataContext = empty_data_context
+
+    assert "my_new_datasource" not in context.datasources.keys()
+    assert "my_new_datasource" not in context.list_datasources()
+    assert "my_new_datasource" not in context.get_config()["datasources"]
+
+    datasource_name: str = "my_datasource"
+
+    example_yaml = f"""
+    class_name: Datasource
+    execution_engine:
+      class_name: PandasExecutionEngine
+    data_connectors:
+      data_dir_example_data_connector:
+        class_name: InferredAssetFilesystemDataConnector
+        datasource_name: {datasource_name}
+        base_directory: ../data
+        default_regex:
+          group_names: data_asset_name
+          pattern: (.*)
+    """
+    datasource_from_test_yaml_config = context.test_yaml_config(
+        example_yaml, name=datasource_name
+    )
+
+    datasource_from_yaml = context.add_datasource(
+        name=datasource_name, **yaml.load(example_yaml)
+    )
+
+    assert datasource_from_test_yaml_config.config == datasource_from_yaml.config
+
+    assert datasource_from_yaml.name == datasource_name
+    assert datasource_from_yaml.config == {
+        "execution_engine": {
+            "class_name": "PandasExecutionEngine",
+            "module_name": "great_expectations.execution_engine",
+        },
+        "data_connectors": {
+            "data_dir_example_data_connector": {
+                "class_name": "InferredAssetFilesystemDataConnector",
+                "module_name": "great_expectations.datasource.data_connector",
+                "default_regex": {"group_names": "data_asset_name", "pattern": "(.*)"},
+                "base_directory": "../data",
+            }
+        },
+    }
+    assert isinstance(datasource_from_yaml, Datasource)
+    assert datasource_from_yaml.__class__.__name__ == "Datasource"
+
+    assert datasource_name in [d["name"] for d in context.list_datasources()]
+    assert datasource_name in context.datasources
+    assert datasource_name in context.get_config()["datasources"]
+
+    # Check that the datasource was written to disk as expected
+    root_directory = context.root_directory
+    del context
+    context = DataContext(root_directory)
+
+    assert datasource_name in [d["name"] for d in context.list_datasources()]
+    assert datasource_name in context.datasources
+    assert datasource_name in context.get_config()["datasources"]
+
+
+def test_add_datasource_from_yaml_sql_datasource(sa, test_backends, empty_data_context):
+    """
+    What does this test and why?
+    Adding a datasource using context.add_datasource() via a config from a parsed yaml string without substitution variables should work as expected.
+    """
+
+    if "postgresql" not in test_backends:
+        pytest.skip("test_add_datasource_from_yaml_sql_datasource requires postgresql")
+
+    context: DataContext = empty_data_context
+
+    assert "my_new_datasource" not in context.datasources.keys()
+    assert "my_new_datasource" not in context.list_datasources()
+    assert "my_new_datasource" not in context.get_config()["datasources"]
+
+    datasource_name: str = "my_datasource"
+
+    example_yaml = f"""
+    class_name: SimpleSqlalchemyDatasource
+    introspection:
+      whole_table:
+        data_asset_name_suffix: __whole_table
+    credentials:
+      drivername: postgresql
+      host: localhost
+      port: '5432'
+      username: postgres
+      password: ''
+      database: postgres
+    """
+
+    datasource_from_test_yaml_config = context.test_yaml_config(
+        example_yaml, name=datasource_name
+    )
+    datasource_from_yaml = context.add_datasource(
+        name=datasource_name, **yaml.load(example_yaml)
+    )
+
+    # .config not implemented for SimpleSqlalchemyDatasource
+    assert datasource_from_test_yaml_config.config == {}
+    assert datasource_from_yaml.config == {}
+
+    assert datasource_from_yaml.name == datasource_name
+    assert isinstance(datasource_from_yaml, SimpleSqlalchemyDatasource)
+    assert datasource_from_yaml.__class__.__name__ == "SimpleSqlalchemyDatasource"
+
+    assert datasource_name in [d["name"] for d in context.list_datasources()]
+    assert datasource_name in context.datasources
+    assert datasource_name in context.get_config()["datasources"]
+
+    assert isinstance(
+        context.get_datasource(datasource_name=datasource_name),
+        SimpleSqlalchemyDatasource,
+    )
+    assert isinstance(
+        context.get_config()["datasources"][datasource_name], DatasourceConfig
+    )
+
+    # As of 20210312 SimpleSqlalchemyDatasource returns an empty {} .config
+    # so here we check for each part of the config individually
+    datasource_config = context.get_config()["datasources"][datasource_name]
+    assert datasource_config.class_name == "SimpleSqlalchemyDatasource"
+    assert datasource_config.credentials == {
+        "drivername": "postgresql",
+        "host": "localhost",
+        "port": "5432",
+        "username": "postgres",
+        "password": "",
+        "database": "postgres",
+    }
+    assert datasource_config.credentials == OrderedDict(
+        [
+            ("drivername", "postgresql"),
+            ("host", "localhost"),
+            ("port", "5432"),
+            ("username", "postgres"),
+            ("password", ""),
+            ("database", "postgres"),
+        ]
+    )
+    assert datasource_config.introspection == OrderedDict(
+        [("whole_table", OrderedDict([("data_asset_name_suffix", "__whole_table")]))]
+    )
+    assert datasource_config.module_name == "great_expectations.datasource"
+
+    # Check that the datasource was written to disk as expected
+    root_directory = context.root_directory
+    del context
+    context = DataContext(root_directory)
+
+    assert datasource_name in [d["name"] for d in context.list_datasources()]
+    assert datasource_name in context.datasources
+    assert datasource_name in context.get_config()["datasources"]
+
+    assert isinstance(
+        context.get_datasource(datasource_name=datasource_name),
+        SimpleSqlalchemyDatasource,
+    )
+    assert isinstance(
+        context.get_config()["datasources"][datasource_name], DatasourceConfig
+    )
+
+    # As of 20210312 SimpleSqlalchemyDatasource returns an empty {} .config
+    # so here we check for each part of the config individually
+    datasource_config = context.get_config()["datasources"][datasource_name]
+    assert datasource_config.class_name == "SimpleSqlalchemyDatasource"
+    assert datasource_config.credentials == {
+        "drivername": "postgresql",
+        "host": "localhost",
+        "port": "5432",
+        "username": "postgres",
+        "password": "",
+        "database": "postgres",
+    }
+    assert datasource_config.credentials == OrderedDict(
+        [
+            ("drivername", "postgresql"),
+            ("host", "localhost"),
+            ("port", "5432"),
+            ("username", "postgres"),
+            ("password", ""),
+            ("database", "postgres"),
+        ]
+    )
+    assert datasource_config.introspection == OrderedDict(
+        [("whole_table", OrderedDict([("data_asset_name_suffix", "__whole_table")]))]
+    )
+    assert datasource_config.module_name == "great_expectations.datasource"
+
+
+def test_add_datasource_from_yaml_with_substitution_variables(
+    empty_data_context, monkeypatch
+):
+    """
+    What does this test and why?
+    Adding a datasource using context.add_datasource() via a config from a parsed yaml string containing substitution variables should work as expected.
+    """
+
+    context: DataContext = empty_data_context
+
+    assert "my_new_datasource" not in context.datasources.keys()
+    assert "my_new_datasource" not in context.list_datasources()
+    assert "my_new_datasource" not in context.get_config()["datasources"]
+
+    datasource_name: str = "my_datasource"
+
+    monkeypatch.setenv("SUBSTITUTED_BASE_DIRECTORY", "../data")
+
+    example_yaml = f"""
+        class_name: Datasource
+        execution_engine:
+          class_name: PandasExecutionEngine
+        data_connectors:
+          data_dir_example_data_connector:
+            class_name: InferredAssetFilesystemDataConnector
+            datasource_name: {datasource_name}
+            base_directory: ${{SUBSTITUTED_BASE_DIRECTORY}}
+            default_regex:
+              group_names: data_asset_name
+              pattern: (.*)
+        """
+    datasource_from_test_yaml_config = context.test_yaml_config(
+        example_yaml, name=datasource_name
+    )
+
+    datasource_from_yaml = context.add_datasource(
+        name=datasource_name, **yaml.load(example_yaml)
+    )
+
+    assert datasource_from_test_yaml_config.config == datasource_from_yaml.config
+
+    assert datasource_from_yaml.name == datasource_name
+    assert datasource_from_yaml.config == {
+        "execution_engine": {
+            "class_name": "PandasExecutionEngine",
+            "module_name": "great_expectations.execution_engine",
+        },
+        "data_connectors": {
+            "data_dir_example_data_connector": {
+                "class_name": "InferredAssetFilesystemDataConnector",
+                "module_name": "great_expectations.datasource.data_connector",
+                "default_regex": {"group_names": "data_asset_name", "pattern": "(.*)"},
+                "base_directory": "../data",
+            }
+        },
+    }
+    assert isinstance(datasource_from_yaml, Datasource)
+    assert datasource_from_yaml.__class__.__name__ == "Datasource"
+
+    assert datasource_name in [d["name"] for d in context.list_datasources()]
+    assert datasource_name in context.datasources
+    assert datasource_name in context.get_config()["datasources"]
+
+    # Check that the datasource was written to disk as expected
+    root_directory = context.root_directory
+    del context
+    context = DataContext(root_directory)
+
+    assert datasource_name in [d["name"] for d in context.list_datasources()]
+    assert datasource_name in context.datasources
+    assert datasource_name in context.get_config()["datasources"]