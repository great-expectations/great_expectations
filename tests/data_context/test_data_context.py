import json
import os
import shutil
from typing import List

import pandas as pd
import pytest
from freezegun import freeze_time
from ruamel.yaml import YAML

from great_expectations.core import ExpectationConfiguration, expectationSuiteSchema
from great_expectations.core.batch import Batch
from great_expectations.core.expectation_suite import ExpectationSuite
from great_expectations.core.run_identifier import RunIdentifier
from great_expectations.data_context import (
    BaseDataContext,
    DataContext,
    ExplorerDataContext,
)
from great_expectations.data_context.store import ExpectationsStore
from great_expectations.data_context.types.base import DataContextConfig
from great_expectations.data_context.types.resource_identifiers import (
    ExpectationSuiteIdentifier,
)
from great_expectations.data_context.util import file_relative_path
from great_expectations.dataset import Dataset
from great_expectations.datasource import Datasource
from great_expectations.exceptions import (
    BatchKwargsError,
    CheckpointError,
    CheckpointNotFoundError,
    ConfigNotFoundError,
    DataContextError,
)
from great_expectations.execution_environment.types import PathBatchKwargs
from great_expectations.util import gen_directory_tree_str
from tests.integration.usage_statistics.test_integration_usage_statistics import (
    USAGE_STATISTICS_QA_URL,
)
from tests.test_utils import safe_remove

try:
    from unittest import mock
except ImportError:
    from unittest import mock

yaml = YAML()


@pytest.fixture()
def parameterized_expectation_suite():
    fixture_path = file_relative_path(
        __file__,
        "../test_fixtures/expectation_suites/parameterized_expectation_suite_fixture.json",
    )
    with open(fixture_path,) as suite:
        return json.load(suite)


def test_create_duplicate_expectation_suite(titanic_data_context):
    # create new expectation suite
    assert titanic_data_context.create_expectation_suite(
        expectation_suite_name="titanic.test_create_expectation_suite"
    )
    # attempt to create expectation suite with name that already exists on data asset
    with pytest.raises(DataContextError):
        titanic_data_context.create_expectation_suite(
            expectation_suite_name="titanic.test_create_expectation_suite"
        )
    # create expectation suite with name that already exists on data asset, but pass overwrite_existing=True
    assert titanic_data_context.create_expectation_suite(
        expectation_suite_name="titanic.test_create_expectation_suite",
        overwrite_existing=True,
    )


def test_get_available_data_asset_names_with_one_datasource_including_a_single_generator(
    empty_data_context, filesystem_csv
):
    empty_data_context.add_datasource(
        "my_datasource",
        module_name="great_expectations.datasource",
        class_name="PandasDatasource",
        batch_kwargs_generators={
            "subdir_reader": {
                "class_name": "SubdirReaderBatchKwargsGenerator",
                "base_directory": str(filesystem_csv),
            }
        },
    )

    available_asset_names = empty_data_context.get_available_data_asset_names()

    assert set(available_asset_names["my_datasource"]["subdir_reader"]["names"]) == {
        ("f3", "directory"),
        ("f2", "file"),
        ("f1", "file"),
    }


def test_get_available_data_asset_names_with_one_datasource_without_a_generator_returns_empty_dict(
    empty_data_context,
):
    empty_data_context.add_datasource(
        "my_datasource",
        module_name="great_expectations.datasource",
        class_name="PandasDatasource",
    )

    obs = empty_data_context.get_available_data_asset_names()
    assert obs == {"my_datasource": {}}


def test_get_available_data_asset_names_with_multiple_datasources_with_and_without_generators(
    empty_data_context, sa
):
    """Test datasources with and without generators."""
    # requires sqlalchemy because it instantiates sqlalchemydatasource
    context = empty_data_context
    connection_kwargs = {"credentials": {"drivername": "sqlite"}}

    context.add_datasource(
        "first",
        class_name="SqlAlchemyDatasource",
        batch_kwargs_generators={"foo": {"class_name": "TableBatchKwargsGenerator",}},
        **connection_kwargs,
    )
    context.add_datasource(
        "second", class_name="SqlAlchemyDatasource", **connection_kwargs
    )
    context.add_datasource(
        "third",
        class_name="SqlAlchemyDatasource",
        batch_kwargs_generators={"bar": {"class_name": "TableBatchKwargsGenerator",}},
        **connection_kwargs,
    )

    obs = context.get_available_data_asset_names()

    assert isinstance(obs, dict)
    assert set(obs.keys()) == {"first", "second", "third"}
    assert obs == {
        "first": {"foo": {"is_complete_list": True, "names": []}},
        "second": {},
        "third": {"bar": {"is_complete_list": True, "names": []}},
    }


def test_list_expectation_suite_keys(data_context_parameterized_expectation_suite):
    assert data_context_parameterized_expectation_suite.list_expectation_suites() == [
        ExpectationSuiteIdentifier(expectation_suite_name="my_dag_node.default")
    ]


def test_get_existing_expectation_suite(data_context_parameterized_expectation_suite):
    expectation_suite = data_context_parameterized_expectation_suite.get_expectation_suite(
        "my_dag_node.default"
    )
    assert expectation_suite.expectation_suite_name == "my_dag_node.default"
    assert len(expectation_suite.expectations) == 2


def test_get_new_expectation_suite(data_context_parameterized_expectation_suite):
    expectation_suite = data_context_parameterized_expectation_suite.create_expectation_suite(
        "this_data_asset_does_not_exist.default"
    )
    assert (
        expectation_suite.expectation_suite_name
        == "this_data_asset_does_not_exist.default"
    )
    assert len(expectation_suite.expectations) == 0


def test_save_expectation_suite(data_context_parameterized_expectation_suite):
    expectation_suite = data_context_parameterized_expectation_suite.create_expectation_suite(
        "this_data_asset_config_does_not_exist.default"
    )
    expectation_suite.expectations.append(
        ExpectationConfiguration(
            expectation_type="expect_table_row_count_to_equal", kwargs={"value": 10}
        )
    )
    data_context_parameterized_expectation_suite.save_expectation_suite(
        expectation_suite
    )
    expectation_suite_saved = data_context_parameterized_expectation_suite.get_expectation_suite(
        "this_data_asset_config_does_not_exist.default"
    )
    assert expectation_suite.expectations == expectation_suite_saved.expectations


def test_compile_evaluation_parameter_dependencies(
    data_context_parameterized_expectation_suite,
):
    assert (
        data_context_parameterized_expectation_suite._evaluation_parameter_dependencies
        == {}
    )
    data_context_parameterized_expectation_suite._compile_evaluation_parameter_dependencies()
    assert (
        data_context_parameterized_expectation_suite._evaluation_parameter_dependencies
        == {
            "source_diabetes_data.default": [
                {
                    "metric_kwargs_id": {
                        "column=patient_nbr": [
                            "expect_column_unique_value_count_to_be_between.result.observed_value"
                        ]
                    }
                }
            ],
            "source_patient_data.default": [
                "expect_table_row_count_to_equal.result.observed_value"
            ],
        }
    )


def test_list_datasources(data_context_parameterized_expectation_suite):
    datasources = data_context_parameterized_expectation_suite.list_datasources()

    assert datasources == [
        {
            "name": "mydatasource",
            "class_name": "PandasDatasource",
            "module_name": "great_expectations.datasource",
            "data_asset_type": {"class_name": "PandasDataset"},
            "batch_kwargs_generators": {
                "mygenerator": {
                    "base_directory": "../data",
                    "class_name": "SubdirReaderBatchKwargsGenerator",
                    "reader_options": {"engine": "python", "sep": None},
                }
            },
        }
    ]

    data_context_parameterized_expectation_suite.add_datasource(
        "second_pandas_source",
        module_name="great_expectations.datasource",
        class_name="PandasDatasource",
    )

    datasources = data_context_parameterized_expectation_suite.list_datasources()

    assert datasources == [
        {
            "name": "mydatasource",
            "class_name": "PandasDatasource",
            "module_name": "great_expectations.datasource",
            "data_asset_type": {"class_name": "PandasDataset"},
            "batch_kwargs_generators": {
                "mygenerator": {
                    "base_directory": "../data",
                    "class_name": "SubdirReaderBatchKwargsGenerator",
                    "reader_options": {"engine": "python", "sep": None},
                }
            },
        },
        {
            "name": "second_pandas_source",
            "class_name": "PandasDatasource",
            "module_name": "great_expectations.datasource",
            "data_asset_type": {
                "class_name": "PandasDataset",
                "module_name": "great_expectations.dataset",
            },
        },
    ]


@freeze_time("09/26/2019 13:42:41")
def test_data_context_get_validation_result(titanic_data_context):
    """
    Test that validation results can be correctly fetched from the configured results store
    """
    run_id = RunIdentifier(run_name="profiling")
    profiling_results = titanic_data_context.profile_datasource(
        "mydatasource", run_id=run_id
    )

    all_validation_result = titanic_data_context.get_validation_result(
        "mydatasource.mygenerator.Titanic.BasicDatasetProfiler", run_id=run_id
    )
    assert len(all_validation_result.results) == 51

    failed_validation_result = titanic_data_context.get_validation_result(
        "mydatasource.mygenerator.Titanic.BasicDatasetProfiler",
        run_id=run_id,
        failed_only=True,
    )
    assert len(failed_validation_result.results) == 8


def test_data_context_get_datasource(titanic_data_context):
    isinstance(titanic_data_context.get_datasource("mydatasource"), Datasource)


def test_data_context_expectation_suite_delete(empty_data_context):
    assert empty_data_context.create_expectation_suite(
        expectation_suite_name="titanic.test_create_expectation_suite"
    )
    expectation_suites = empty_data_context.list_expectation_suite_names()
    assert len(expectation_suites) == 1
    empty_data_context.delete_expectation_suite(
        expectation_suite_name=expectation_suites[0]
    )
    expectation_suites = empty_data_context.list_expectation_suite_names()
    assert len(expectation_suites) == 0


def test_data_context_expectation_nested_suite_delete(empty_data_context):
    assert empty_data_context.create_expectation_suite(
        expectation_suite_name="titanic.test.create_expectation_suite"
    )
    expectation_suites = empty_data_context.list_expectation_suite_names()
    assert empty_data_context.create_expectation_suite(
        expectation_suite_name="titanic.test.a.create_expectation_suite"
    )
    expectation_suites = empty_data_context.list_expectation_suite_names()
    assert len(expectation_suites) == 2
    empty_data_context.delete_expectation_suite(
        expectation_suite_name=expectation_suites[0]
    )
    expectation_suites = empty_data_context.list_expectation_suite_names()
    assert len(expectation_suites) == 1


def test_data_context_get_datasource_on_non_existent_one_raises_helpful_error(
    titanic_data_context,
):
    with pytest.raises(ValueError):
        _ = titanic_data_context.get_datasource("fakey_mc_fake")


def test_data_context_profile_datasource_on_non_existent_one_raises_helpful_error(
    titanic_data_context,
):
    with pytest.raises(ValueError):
        _ = titanic_data_context.profile_datasource("fakey_mc_fake")


@freeze_time("09/26/2019 13:42:41")
@pytest.mark.rendered_output
def test_render_full_static_site_from_empty_project(tmp_path_factory, filesystem_csv_3):

    # TODO : Use a standard test fixture
    # TODO : Have that test fixture copy a directory, rather than building a new one from scratch

    base_dir = str(tmp_path_factory.mktemp("project_dir"))
    project_dir = os.path.join(base_dir, "project_path")
    os.mkdir(project_dir)

    os.makedirs(os.path.join(project_dir, "data"))
    os.makedirs(os.path.join(project_dir, "data/titanic"))
    shutil.copy(
        file_relative_path(__file__, "../test_sets/Titanic.csv"),
        str(os.path.join(project_dir, "data/titanic/Titanic.csv")),
    )

    os.makedirs(os.path.join(project_dir, "data/random"))
    shutil.copy(
        os.path.join(filesystem_csv_3, "f1.csv"),
        str(os.path.join(project_dir, "data/random/f1.csv")),
    )
    shutil.copy(
        os.path.join(filesystem_csv_3, "f2.csv"),
        str(os.path.join(project_dir, "data/random/f2.csv")),
    )

    assert (
        gen_directory_tree_str(project_dir)
        == """\
project_path/
    data/
        random/
            f1.csv
            f2.csv
        titanic/
            Titanic.csv
"""
    )

    context = DataContext.create(project_dir)
    ge_directory = os.path.join(project_dir, "great_expectations")
    context.add_datasource(
        "titanic",
        module_name="great_expectations.datasource",
        class_name="PandasDatasource",
        batch_kwargs_generators={
            "subdir_reader": {
                "class_name": "SubdirReaderBatchKwargsGenerator",
                "base_directory": os.path.join(project_dir, "data/titanic/"),
            }
        },
    )

    context.add_datasource(
        "random",
        module_name="great_expectations.datasource",
        class_name="PandasDatasource",
        batch_kwargs_generators={
            "subdir_reader": {
                "class_name": "SubdirReaderBatchKwargsGenerator",
                "base_directory": os.path.join(project_dir, "data/random/"),
            }
        },
    )

    context.profile_datasource("titanic")

    # Replicate the batch id of the batch that will be profiled in order to generate the file path of the
    # validation result
    titanic_profiled_batch_id = PathBatchKwargs(
        {
            "path": os.path.join(project_dir, "data/titanic/Titanic.csv"),
            "datasource": "titanic",
            "data_asset_name": "Titanic",
        }
    ).to_id()

    tree_str = gen_directory_tree_str(project_dir)
    # print(tree_str)
    assert (
        tree_str
        == """project_path/
    data/
        random/
            f1.csv
            f2.csv
        titanic/
            Titanic.csv
    great_expectations/
        .gitignore
        great_expectations.yml
        checkpoints/
        expectations/
            titanic/
                subdir_reader/
                    Titanic/
                        BasicDatasetProfiler.json
        notebooks/
            pandas/
                validation_playground.ipynb
            spark/
                validation_playground.ipynb
            sql/
                validation_playground.ipynb
        plugins/
            custom_data_docs/
                renderers/
                styles/
                    data_docs_custom_styles.css
                views/
        uncommitted/
            config_variables.yml
            data_docs/
            validations/
                titanic/
                    subdir_reader/
                        Titanic/
                            BasicDatasetProfiler/
                                profiling/
                                    20190926T134241.000000Z/
                                        {}.json
""".format(
            titanic_profiled_batch_id
        )
    )

    context.profile_datasource("random")
    context.build_data_docs()

    f1_profiled_batch_id = PathBatchKwargs(
        {
            "path": os.path.join(project_dir, "data/random/f1.csv"),
            "datasource": "random",
            "data_asset_name": "f1",
        }
    ).to_id()

    f2_profiled_batch_id = PathBatchKwargs(
        {
            "path": os.path.join(project_dir, "data/random/f2.csv"),
            "datasource": "random",
            "data_asset_name": "f2",
        }
    ).to_id()

    data_docs_dir = os.path.join(
        project_dir, "great_expectations/uncommitted/data_docs"
    )
    observed = gen_directory_tree_str(data_docs_dir)
    print(observed)
    assert (
        observed
        == """\
data_docs/
    local_site/
        index.html
        expectations/
            random/
                subdir_reader/
                    f1/
                        BasicDatasetProfiler.html
                    f2/
                        BasicDatasetProfiler.html
            titanic/
                subdir_reader/
                    Titanic/
                        BasicDatasetProfiler.html
        static/
            fonts/
                HKGrotesk/
                    HKGrotesk-Bold.otf
                    HKGrotesk-BoldItalic.otf
                    HKGrotesk-Italic.otf
                    HKGrotesk-Light.otf
                    HKGrotesk-LightItalic.otf
                    HKGrotesk-Medium.otf
                    HKGrotesk-MediumItalic.otf
                    HKGrotesk-Regular.otf
                    HKGrotesk-SemiBold.otf
                    HKGrotesk-SemiBoldItalic.otf
            images/
                favicon.ico
                glossary_scroller.gif
                iterative-dev-loop.png
                logo-long-vector.svg
                logo-long.png
                short-logo-vector.svg
                short-logo.png
                validation_failed_unexpected_values.gif
            styles/
                data_docs_custom_styles_template.css
                data_docs_default_styles.css
        validations/
            random/
                subdir_reader/
                    f1/
                        BasicDatasetProfiler/
                            profiling/
                                20190926T134241.000000Z/
                                    {:s}.html
                    f2/
                        BasicDatasetProfiler/
                            profiling/
                                20190926T134241.000000Z/
                                    {:s}.html
            titanic/
                subdir_reader/
                    Titanic/
                        BasicDatasetProfiler/
                            profiling/
                                20190926T134241.000000Z/
                                    {:s}.html
""".format(
            f1_profiled_batch_id, f2_profiled_batch_id, titanic_profiled_batch_id
        )
    )

    # save data_docs locally
    os.makedirs("./tests/data_context/output", exist_ok=True)
    os.makedirs("./tests/data_context/output/data_docs", exist_ok=True)

    if os.path.isdir("./tests/data_context/output/data_docs"):
        shutil.rmtree("./tests/data_context/output/data_docs")
    shutil.copytree(
        os.path.join(ge_directory, "uncommitted/data_docs/"),
        "./tests/data_context/output/data_docs",
    )


def test_add_store(empty_data_context):
    assert "my_new_store" not in empty_data_context.stores.keys()
    assert "my_new_store" not in empty_data_context.get_config()["stores"]
    new_store = empty_data_context.add_store(
        "my_new_store",
        {
            "module_name": "great_expectations.data_context.store",
            "class_name": "ExpectationsStore",
        },
    )
    assert "my_new_store" in empty_data_context.stores.keys()
    assert "my_new_store" in empty_data_context.get_config()["stores"]

    assert isinstance(new_store, ExpectationsStore)


@pytest.fixture
def basic_data_context_config():
    return DataContextConfig(
        **{
            "commented_map": {},
            "config_version": 2,
            "plugins_directory": "plugins/",
            "evaluation_parameter_store_name": "evaluation_parameter_store",
            "validations_store_name": "does_not_have_to_be_real",
            "expectations_store_name": "expectations_store",
            "config_variables_file_path": "uncommitted/config_variables.yml",
            "datasources": {},
            "stores": {
                "expectations_store": {
                    "class_name": "ExpectationsStore",
                    "store_backend": {
                        "class_name": "TupleFilesystemStoreBackend",
                        "base_directory": "expectations/",
                    },
                },
                "evaluation_parameter_store": {
                    "module_name": "great_expectations.data_context.store",
                    "class_name": "EvaluationParameterStore",
                },
            },
            "data_docs_sites": {},
            "validation_operators": {
                "default": {
                    "class_name": "ActionListValidationOperator",
                    "action_list": [],
                }
            },
            "anonymous_usage_statistics": {
                "enabled": True,
                "data_context_id": "6a52bdfa-e182-455b-a825-e69f076e67d6",
                "usage_statistics_url": USAGE_STATISTICS_QA_URL,
            },
        }
    )


def test_ExplorerDataContext(titanic_data_context):
    context_root_directory = titanic_data_context.root_directory
    explorer_data_context = ExplorerDataContext(context_root_directory)
    assert explorer_data_context._expectation_explorer_manager


def test_ConfigOnlyDataContext__initialization(
    tmp_path_factory, basic_data_context_config
):
    config_path = str(
        tmp_path_factory.mktemp("test_ConfigOnlyDataContext__initialization__dir")
    )
    context = BaseDataContext(basic_data_context_config, config_path,)

    assert (
        context.root_directory.split("/")[-1]
        == "test_ConfigOnlyDataContext__initialization__dir0"
    )
    assert context.plugins_directory.split("/")[-3:] == [
        "test_ConfigOnlyDataContext__initialization__dir0",
        "plugins",
        "",
    ]


def test__normalize_absolute_or_relative_path(
    tmp_path_factory, basic_data_context_config
):
    config_path = str(
        tmp_path_factory.mktemp("test__normalize_absolute_or_relative_path__dir")
    )
    context = BaseDataContext(basic_data_context_config, config_path,)

    assert str(
        os.path.join("test__normalize_absolute_or_relative_path__dir0", "yikes")
    ) in context._normalize_absolute_or_relative_path("yikes")

    assert (
        "test__normalize_absolute_or_relative_path__dir"
        not in context._normalize_absolute_or_relative_path("/yikes")
    )
    assert "/yikes" == context._normalize_absolute_or_relative_path("/yikes")


def test_load_data_context_from_environment_variables(tmp_path_factory):
    curdir = os.path.abspath(os.getcwd())
    try:
        project_path = str(tmp_path_factory.mktemp("data_context"))
        context_path = os.path.join(project_path, "great_expectations")
        os.makedirs(context_path, exist_ok=True)
        os.chdir(context_path)
        with pytest.raises(DataContextError) as err:
            DataContext.find_context_root_dir()
        assert isinstance(err.value, ConfigNotFoundError)

        shutil.copy(
            file_relative_path(
                __file__, "../test_fixtures/great_expectations_basic.yml"
            ),
            str(os.path.join(context_path, "great_expectations.yml")),
        )
        os.environ["GE_HOME"] = context_path
        assert DataContext.find_context_root_dir() == context_path
    except Exception:
        raise
    finally:
        # Make sure we unset the environment variable we're using
        if "GE_HOME" in os.environ:
            del os.environ["GE_HOME"]
        os.chdir(curdir)


def test_data_context_updates_expectation_suite_names(
    data_context_parameterized_expectation_suite,
):
    # A data context should update the data_asset_name and expectation_suite_name of expectation suites
    # that it creates when it saves them.

    expectation_suites = (
        data_context_parameterized_expectation_suite.list_expectation_suites()
    )

    # We should have a single expectation suite defined
    assert len(expectation_suites) == 1

    expectation_suite_name = expectation_suites[0].expectation_suite_name

    # We'll get that expectation suite and then update its name and re-save, then verify that everything
    # has been properly updated
    expectation_suite = data_context_parameterized_expectation_suite.get_expectation_suite(
        expectation_suite_name
    )

    # Note we codify here the current behavior of having a string data_asset_name though typed ExpectationSuite objects
    # will enable changing that
    assert expectation_suite.expectation_suite_name == expectation_suite_name

    # We will now change the data_asset_name and then save the suite in three ways:
    #   1. Directly using the new name,
    #   2. Using a different name that should be overwritten
    #   3. Using the new name but having the context draw that from the suite

    # Finally, we will try to save without a name (deleting it first) to demonstrate that saving will fail.

    expectation_suite.expectation_suite_name = "a_new_suite_name"

    data_context_parameterized_expectation_suite.save_expectation_suite(
        expectation_suite=expectation_suite, expectation_suite_name="a_new_suite_name"
    )

    fetched_expectation_suite = data_context_parameterized_expectation_suite.get_expectation_suite(
        "a_new_suite_name"
    )

    assert fetched_expectation_suite.expectation_suite_name == "a_new_suite_name"

    #   2. Using a different name that should be overwritten
    data_context_parameterized_expectation_suite.save_expectation_suite(
        expectation_suite=expectation_suite,
        expectation_suite_name="a_new_new_suite_name",
    )

    fetched_expectation_suite = data_context_parameterized_expectation_suite.get_expectation_suite(
        "a_new_new_suite_name"
    )

    assert fetched_expectation_suite.expectation_suite_name == "a_new_new_suite_name"

    # Check that the saved name difference is actually persisted on disk
    with open(
        os.path.join(
            data_context_parameterized_expectation_suite.root_directory,
            "expectations",
            "a_new_new_suite_name.json",
        ),
    ) as suite_file:
        loaded_suite = expectationSuiteSchema.load(json.load(suite_file))
        assert loaded_suite.expectation_suite_name == "a_new_new_suite_name"

    #   3. Using the new name but having the context draw that from the suite
    expectation_suite.expectation_suite_name = "a_third_suite_name"
    data_context_parameterized_expectation_suite.save_expectation_suite(
        expectation_suite=expectation_suite
    )

    fetched_expectation_suite = data_context_parameterized_expectation_suite.get_expectation_suite(
        "a_third_suite_name"
    )
    assert fetched_expectation_suite.expectation_suite_name == "a_third_suite_name"


def test_data_context_create_does_not_raise_error_or_warning_if_ge_dir_exists(
    tmp_path_factory,
):
    project_path = str(tmp_path_factory.mktemp("data_context"))
    DataContext.create(project_path)


@pytest.fixture()
def empty_context(tmp_path_factory):
    project_path = str(tmp_path_factory.mktemp("data_context"))
    DataContext.create(project_path)
    ge_dir = os.path.join(project_path, "great_expectations")
    assert os.path.isdir(ge_dir)
    assert os.path.isfile(os.path.join(ge_dir, DataContext.GE_YML))
    context = DataContext(ge_dir)
    assert isinstance(context, DataContext)
    return context


def test_data_context_does_ge_yml_exist_returns_true_when_it_does_exist(empty_context):
    ge_dir = empty_context.root_directory
    assert DataContext.does_config_exist_on_disk(ge_dir) == True


def test_data_context_does_ge_yml_exist_returns_false_when_it_does_not_exist(
    empty_context,
):
    ge_dir = empty_context.root_directory
    # mangle project
    safe_remove(os.path.join(ge_dir, empty_context.GE_YML))
    assert DataContext.does_config_exist_on_disk(ge_dir) == False


def test_data_context_does_project_have_a_datasource_in_config_file_returns_true_when_it_has_a_datasource_configured_in_yml_file_on_disk(
    empty_context,
):
    ge_dir = empty_context.root_directory
    empty_context.add_datasource("arthur", **{"class_name": "PandasDatasource"})
    assert DataContext.does_project_have_a_datasource_in_config_file(ge_dir) == True


def test_data_context_does_project_have_a_datasource_in_config_file_returns_false_when_it_does_not_have_a_datasource_configured_in_yml_file_on_disk(
    empty_context,
):
    ge_dir = empty_context.root_directory
    assert DataContext.does_project_have_a_datasource_in_config_file(ge_dir) == False


def test_data_context_does_project_have_a_datasource_in_config_file_returns_false_when_it_does_not_have_a_ge_yml_file(
    empty_context,
):
    ge_dir = empty_context.root_directory
    safe_remove(os.path.join(ge_dir, empty_context.GE_YML))
    assert DataContext.does_project_have_a_datasource_in_config_file(ge_dir) == False


def test_data_context_does_project_have_a_datasource_in_config_file_returns_false_when_it_does_not_have_a_ge_dir(
    empty_context,
):
    ge_dir = empty_context.root_directory
    safe_remove(os.path.join(ge_dir))
    assert DataContext.does_project_have_a_datasource_in_config_file(ge_dir) == False


def test_data_context_does_project_have_a_datasource_in_config_file_returns_false_when_the_project_has_an_invalid_config_file(
    empty_context,
):
    ge_dir = empty_context.root_directory
    with open(os.path.join(ge_dir, DataContext.GE_YML), "w") as yml:
        yml.write("this file: is not a valid ge config")
    assert DataContext.does_project_have_a_datasource_in_config_file(ge_dir) == False


def test_data_context_is_project_initialized_returns_true_when_its_valid_context_has_one_datasource_and_one_suite(
    empty_context,
):
    context = empty_context
    ge_dir = context.root_directory
    context.add_datasource("arthur", class_name="PandasDatasource")
    context.create_expectation_suite("dent")
    assert len(context.list_expectation_suites()) == 1

    assert DataContext.is_project_initialized(ge_dir) == True


def test_data_context_is_project_initialized_returns_true_when_its_valid_context_has_one_datasource_and_no_suites(
    empty_context,
):
    context = empty_context
    ge_dir = context.root_directory
    context.add_datasource("arthur", class_name="PandasDatasource")
    assert len(context.list_expectation_suites()) == 0

    assert DataContext.is_project_initialized(ge_dir) == False


def test_data_context_is_project_initialized_returns_false_when_its_valid_context_has_no_datasource(
    empty_context,
):
    ge_dir = empty_context.root_directory
    assert DataContext.is_project_initialized(ge_dir) == False


def test_data_context_is_project_initialized_returns_false_when_config_yml_is_missing(
    empty_context,
):
    ge_dir = empty_context.root_directory
    # mangle project
    safe_remove(os.path.join(ge_dir, empty_context.GE_YML))

    assert DataContext.is_project_initialized(ge_dir) == False


def test_data_context_is_project_initialized_returns_false_when_uncommitted_dir_is_missing(
    empty_context,
):
    ge_dir = empty_context.root_directory
    # mangle project
    shutil.rmtree(os.path.join(ge_dir, empty_context.GE_UNCOMMITTED_DIR))

    assert DataContext.is_project_initialized(ge_dir) == False


def test_data_context_is_project_initialized_returns_false_when_uncommitted_data_docs_dir_is_missing(
    empty_context,
):
    ge_dir = empty_context.root_directory
    # mangle project
    shutil.rmtree(os.path.join(ge_dir, empty_context.GE_UNCOMMITTED_DIR, "data_docs"))

    assert DataContext.is_project_initialized(ge_dir) == False


def test_data_context_is_project_initialized_returns_false_when_uncommitted_validations_dir_is_missing(
    empty_context,
):
    ge_dir = empty_context.root_directory
    # mangle project
    shutil.rmtree(os.path.join(ge_dir, empty_context.GE_UNCOMMITTED_DIR, "validations"))

    assert DataContext.is_project_initialized(ge_dir) == False


def test_data_context_is_project_initialized_returns_false_when_config_variable_yml_is_missing(
    empty_context,
):
    ge_dir = empty_context.root_directory
    # mangle project
    safe_remove(
        os.path.join(ge_dir, empty_context.GE_UNCOMMITTED_DIR, "config_variables.yml")
    )

    assert DataContext.is_project_initialized(ge_dir) == False


def test_data_context_create_raises_warning_and_leaves_existing_yml_untouched(
    tmp_path_factory,
):
    project_path = str(tmp_path_factory.mktemp("data_context"))
    DataContext.create(project_path)
    ge_yml = os.path.join(project_path, "great_expectations/great_expectations.yml")
    with open(ge_yml, "a") as ff:
        ff.write("# LOOK I WAS MODIFIED")

    with pytest.warns(UserWarning):
        DataContext.create(project_path)

    with open(ge_yml) as ff:
        obs = ff.read()
    assert "# LOOK I WAS MODIFIED" in obs


def test_data_context_create_makes_uncommitted_dirs_when_all_are_missing(
    tmp_path_factory,
):
    project_path = str(tmp_path_factory.mktemp("data_context"))
    DataContext.create(project_path)

    # mangle the existing setup
    ge_dir = os.path.join(project_path, "great_expectations")
    uncommitted_dir = os.path.join(ge_dir, "uncommitted")
    shutil.rmtree(uncommitted_dir)

    with pytest.warns(
        UserWarning, match="Warning. An existing `great_expectations.yml` was found"
    ):
        # re-run create to simulate onboarding
        DataContext.create(project_path)
    obs = gen_directory_tree_str(ge_dir)

    assert os.path.isdir(uncommitted_dir), "No uncommitted directory created"
    assert (
        obs
        == """\
great_expectations/
    .gitignore
    great_expectations.yml
    checkpoints/
    expectations/
    notebooks/
        pandas/
            validation_playground.ipynb
        spark/
            validation_playground.ipynb
        sql/
            validation_playground.ipynb
    plugins/
        custom_data_docs/
            renderers/
            styles/
                data_docs_custom_styles.css
            views/
    uncommitted/
        config_variables.yml
        data_docs/
        validations/
"""
    )


def test_data_context_create_does_nothing_if_all_uncommitted_dirs_exist(
    tmp_path_factory,
):
    expected = """\
great_expectations/
    .gitignore
    great_expectations.yml
    checkpoints/
    expectations/
    notebooks/
        pandas/
            validation_playground.ipynb
        spark/
            validation_playground.ipynb
        sql/
            validation_playground.ipynb
    plugins/
        custom_data_docs/
            renderers/
            styles/
                data_docs_custom_styles.css
            views/
    uncommitted/
        config_variables.yml
        data_docs/
        validations/
"""
    project_path = str(tmp_path_factory.mktemp("stuff"))
    ge_dir = os.path.join(project_path, "great_expectations")

    DataContext.create(project_path)
    fixture = gen_directory_tree_str(ge_dir)

    assert fixture == expected

    with pytest.warns(
        UserWarning, match="Warning. An existing `great_expectations.yml` was found"
    ):
        # re-run create to simulate onboarding
        DataContext.create(project_path)

    obs = gen_directory_tree_str(ge_dir)
    assert obs == expected


def test_data_context_do_all_uncommitted_dirs_exist(tmp_path_factory):
    expected = """\
uncommitted/
    config_variables.yml
    data_docs/
    validations/
"""
    project_path = str(tmp_path_factory.mktemp("stuff"))
    ge_dir = os.path.join(project_path, "great_expectations")
    uncommitted_dir = os.path.join(ge_dir, "uncommitted")
    DataContext.create(project_path)
    fixture = gen_directory_tree_str(uncommitted_dir)
    assert fixture == expected

    # Test that all exist
    assert DataContext.all_uncommitted_directories_exist(ge_dir)

    # remove a few
    shutil.rmtree(os.path.join(uncommitted_dir, "data_docs"))
    shutil.rmtree(os.path.join(uncommitted_dir, "validations"))

    # Test that not all exist
    assert not DataContext.all_uncommitted_directories_exist(project_path)


def test_data_context_create_builds_base_directories(tmp_path_factory):
    project_path = str(tmp_path_factory.mktemp("data_context"))
    context = DataContext.create(project_path)
    assert isinstance(context, DataContext)

    for directory in [
        "expectations",
        "notebooks",
        "plugins",
        "checkpoints",
        "uncommitted",
    ]:
        base_dir = os.path.join(project_path, context.GE_DIR, directory)
        assert os.path.isdir(base_dir)


def test_data_context_create_does_not_overwrite_existing_config_variables_yml(
    tmp_path_factory,
):
    project_path = str(tmp_path_factory.mktemp("data_context"))
    DataContext.create(project_path)
    ge_dir = os.path.join(project_path, "great_expectations")
    uncommitted_dir = os.path.join(ge_dir, "uncommitted")
    config_vars_yml = os.path.join(uncommitted_dir, "config_variables.yml")

    # modify config variables
    with open(config_vars_yml, "a") as ff:
        ff.write("# LOOK I WAS MODIFIED")

    # re-run create to simulate onboarding
    with pytest.warns(UserWarning):
        DataContext.create(project_path)

    with open(config_vars_yml) as ff:
        obs = ff.read()
    assert "# LOOK I WAS MODIFIED" in obs


def test_scaffold_directories_and_notebooks(tmp_path_factory):
    empty_directory = str(
        tmp_path_factory.mktemp("test_scaffold_directories_and_notebooks")
    )
    DataContext.scaffold_directories(empty_directory)
    DataContext.scaffold_notebooks(empty_directory)

    assert set(os.listdir(empty_directory)) == {
        "plugins",
        "checkpoints",
        "expectations",
        ".gitignore",
        "uncommitted",
        "notebooks",
    }
    assert set(os.listdir(os.path.join(empty_directory, "uncommitted"))) == {
        "data_docs",
        "validations",
    }
    for subdir in DataContext.NOTEBOOK_SUBDIRECTORIES:
        subdir_path = os.path.join(empty_directory, "notebooks", subdir)
        assert set(os.listdir(subdir_path)) == {"validation_playground.ipynb"}


def test_build_batch_kwargs(titanic_multibatch_data_context):
    batch_kwargs = titanic_multibatch_data_context.build_batch_kwargs(
        "mydatasource",
        "mygenerator",
        data_asset_name="titanic",
        partition_id="Titanic_1912",
    )
    assert os.path.relpath("./data/titanic/Titanic_1912.csv") in batch_kwargs["path"]

    batch_kwargs = titanic_multibatch_data_context.build_batch_kwargs(
        "mydatasource",
        "mygenerator",
        data_asset_name="titanic",
        partition_id="Titanic_1911",
    )
    assert os.path.relpath("./data/titanic/Titanic_1911.csv") in batch_kwargs["path"]

    paths = []
    batch_kwargs = titanic_multibatch_data_context.build_batch_kwargs(
        "mydatasource", "mygenerator", data_asset_name="titanic"
    )
    paths.append(os.path.basename(batch_kwargs["path"]))

    batch_kwargs = titanic_multibatch_data_context.build_batch_kwargs(
        "mydatasource", "mygenerator", data_asset_name="titanic"
    )
    paths.append(os.path.basename(batch_kwargs["path"]))

    assert {"Titanic_1912.csv", "Titanic_1911.csv"} == set(paths)


def test_existing_local_data_docs_urls_returns_url_on_project_with_no_datasources_and_a_site_configured(
    tmp_path_factory,
):
    """
    This test ensures that a url will be returned for a default site even if a
    datasource is not configured, and docs are not built.
    """
    empty_directory = str(tmp_path_factory.mktemp("another_empty_project"))
    DataContext.create(empty_directory)
    context = DataContext(os.path.join(empty_directory, DataContext.GE_DIR))

    obs = context.get_docs_sites_urls(only_if_exists=False)
    assert len(obs) == 1
    assert obs[0]["site_url"].endswith(
        "great_expectations/uncommitted/data_docs/local_site/index.html"
    )


def test_existing_local_data_docs_urls_returns_single_url_from_customized_local_site(
    tmp_path_factory,
):
    empty_directory = str(tmp_path_factory.mktemp("yo_yo"))
    DataContext.create(empty_directory)
    ge_dir = os.path.join(empty_directory, DataContext.GE_DIR)
    context = DataContext(ge_dir)

    context._project_config["data_docs_sites"] = {
        "my_rad_site": {
            "class_name": "SiteBuilder",
            "store_backend": {
                "class_name": "TupleFilesystemStoreBackend",
                "base_directory": "uncommitted/data_docs/some/local/path/",
            },
        }
    }

    # TODO Workaround project config programmatic config manipulation
    #  statefulness issues by writing to disk and re-upping a new context
    context._save_project_config()
    context = DataContext(ge_dir)
    context.build_data_docs()

    expected_path = os.path.join(
        ge_dir, "uncommitted/data_docs/some/local/path/index.html"
    )
    assert os.path.isfile(expected_path)

    obs = context.get_docs_sites_urls()
    assert obs == [
        {"site_name": "my_rad_site", "site_url": "file://{}".format(expected_path)}
    ]


def test_existing_local_data_docs_urls_returns_multiple_urls_from_customized_local_site(
    tmp_path_factory,
):
    empty_directory = str(tmp_path_factory.mktemp("yo_yo_ma"))
    DataContext.create(empty_directory)
    ge_dir = os.path.join(empty_directory, DataContext.GE_DIR)
    context = DataContext(ge_dir)

    context._project_config["data_docs_sites"] = {
        "my_rad_site": {
            "class_name": "SiteBuilder",
            "store_backend": {
                "class_name": "TupleFilesystemStoreBackend",
                "base_directory": "uncommitted/data_docs/some/path/",
            },
        },
        "another_just_amazing_site": {
            "class_name": "SiteBuilder",
            "store_backend": {
                "class_name": "TupleFilesystemStoreBackend",
                "base_directory": "uncommitted/data_docs/another/path/",
            },
        },
    }

    # TODO Workaround project config programmatic config manipulation
    #  statefulness issues by writing to disk and re-upping a new context
    context._save_project_config()
    context = DataContext(ge_dir)
    context.build_data_docs()
    data_docs_dir = os.path.join(ge_dir, "uncommitted/data_docs/")

    path_1 = os.path.join(data_docs_dir, "some/path/index.html")
    path_2 = os.path.join(data_docs_dir, "another/path/index.html")
    for expected_path in [path_1, path_2]:
        assert os.path.isfile(expected_path)

    obs = context.get_docs_sites_urls()

    assert obs == [
        {"site_name": "my_rad_site", "site_url": "file://{}".format(path_1)},
        {
            "site_name": "another_just_amazing_site",
            "site_url": "file://{}".format(path_2),
        },
    ]


def test_load_config_variables_file(basic_data_context_config, tmp_path_factory):
    # Setup:
    base_path = str(tmp_path_factory.mktemp("test_load_config_variables_file"))
    os.makedirs(os.path.join(base_path, "uncommitted"), exist_ok=True)
    with open(
        os.path.join(base_path, "uncommitted", "dev_variables.yml"), "w"
    ) as outfile:
        yaml.dump({"env": "dev"}, outfile)
    with open(
        os.path.join(base_path, "uncommitted", "prod_variables.yml"), "w"
    ) as outfile:
        yaml.dump({"env": "prod"}, outfile)
    basic_data_context_config[
        "config_variables_file_path"
    ] = "uncommitted/${TEST_CONFIG_FILE_ENV}_variables.yml"

    try:
        # We should be able to load different files based on an environment variable
        os.environ["TEST_CONFIG_FILE_ENV"] = "dev"
        context = BaseDataContext(basic_data_context_config, context_root_dir=base_path)
        config_vars = context._load_config_variables_file()
        assert config_vars["env"] == "dev"
        os.environ["TEST_CONFIG_FILE_ENV"] = "prod"
        context = BaseDataContext(basic_data_context_config, context_root_dir=base_path)
        config_vars = context._load_config_variables_file()
        assert config_vars["env"] == "prod"
    except Exception:
        raise
    finally:
        # Make sure we unset the environment variable we're using
        del os.environ["TEST_CONFIG_FILE_ENV"]


def test_list_expectation_suite_with_no_suites(titanic_data_context):
    observed = titanic_data_context.list_expectation_suite_names()
    assert isinstance(observed, list)
    assert observed == []


def test_list_expectation_suite_with_one_suite(titanic_data_context):
    titanic_data_context.create_expectation_suite("warning")
    observed = titanic_data_context.list_expectation_suite_names()
    assert isinstance(observed, list)
    assert observed == ["warning"]


def test_list_expectation_suite_with_multiple_suites(titanic_data_context):
    titanic_data_context.create_expectation_suite("a.warning")
    titanic_data_context.create_expectation_suite("b.warning")
    titanic_data_context.create_expectation_suite("c.warning")

    observed = titanic_data_context.list_expectation_suite_names()
    assert isinstance(observed, list)
    assert observed == ["a.warning", "b.warning", "c.warning"]
    assert len(observed) == 3


def test_get_batch_raises_error_when_passed_a_non_string_type_for_suite_parameter(
    titanic_data_context,
):
    with pytest.raises(DataContextError):
        titanic_data_context.get_batch({}, 99)


def test_get_batch_raises_error_when_passed_a_non_dict_or_batch_kwarg_type_for_batch_kwarg_parameter(
    titanic_data_context,
):
    with pytest.raises(BatchKwargsError):
        titanic_data_context.get_batch(99, "foo")


def test_get_batch_when_passed_a_suite_name(titanic_data_context):
    context = titanic_data_context
    root_dir = context.root_directory
    batch_kwargs = {
        "datasource": "mydatasource",
        "path": os.path.join(root_dir, "..", "data", "Titanic.csv"),
    }
    context.create_expectation_suite("foo")
    assert context.list_expectation_suite_names() == ["foo"]
    batch = context.get_batch(batch_kwargs, "foo")
    assert isinstance(batch, Dataset)
    assert isinstance(batch.get_expectation_suite(), ExpectationSuite)


def test_get_batch_when_passed_a_suite(titanic_data_context):
    context = titanic_data_context
    root_dir = context.root_directory
    batch_kwargs = {
        "datasource": "mydatasource",
        "path": os.path.join(root_dir, "..", "data", "Titanic.csv"),
    }
    context.create_expectation_suite("foo")
    assert context.list_expectation_suite_names() == ["foo"]
    suite = context.get_expectation_suite("foo")

    batch = context.get_batch(batch_kwargs, suite)
    assert isinstance(batch, Dataset)
    assert isinstance(batch.get_expectation_suite(), ExpectationSuite)

<<<<<<< HEAD

# TODO: <Alex>If "batch_spec_passthrough" is decomissioned, the name of this method will need to change to reflect this (i.e., no "explicit_path").</Alex>
def test_get_batch_list_from_new_style_datasource_based_on_explicit_data_reference_path(
    execution_environment_configured_asset_filesystem_data_connector_regex_partitioner_with_groups_with_sorters_data_context,
):
    execution_environment_name: str = "test_execution_environment"
    data_connector_name: str = "test_filesystem_data_connector"
    data_asset_name: str = "Titanic"

    data_context: DataContext = execution_environment_configured_asset_filesystem_data_connector_regex_partitioner_with_groups_with_sorters_data_context

    context_path: str = data_context.root_directory

    titanic_csv_source_file_path: str = file_relative_path(
        __file__, "../test_sets/Titanic.csv"
    )
    titanic_csv_destination_file_path: str = str(
        os.path.join(context_path, "data/Titanic_19120414_1313.csv")
    )
    shutil.copy(titanic_csv_source_file_path, titanic_csv_destination_file_path)

    batch_request: dict = {
        "execution_environment_name": execution_environment_name,
        "data_connector_name": data_connector_name,
        "data_asset_name": data_asset_name,
        "batch_data": None,
        "partition_request": {"partition_identifiers": {"timestamp": "19120414"}},
        "limit": None,
        # TODO: <Alex>Commenting out "batch_spec_passthrough" for now, until we have decided on whether or not it will be admitted.</Alex>
        # "batch_spec_passthrough": {
        #     "path": titanic_csv_destination_file_path,
        #     "reader_method": "read_csv",
        #     "reader_options": None,
        #     "limit": 2000
        # }
    }
    batch_list: List[Batch] = data_context.get_batch_list_from_new_style_datasource(
        batch_request=batch_request
    )

    assert len(batch_list) == 1

    batch: Batch = batch_list[0]

    assert batch.batch_spec is not None
    assert batch.batch_definition["data_asset_name"] == data_asset_name
    assert batch.batch_definition["partition_definition"] == {
        "name": "Titanic",
        "timestamp": "19120414",
        "price": "1313",
    }
    assert isinstance(batch.data, pd.DataFrame)
    assert batch.data.shape[0] == 1313


=======
>>>>>>> 57db1b46
def test_list_validation_operators_data_context_with_none_returns_empty_list(
    titanic_data_context,
):
    titanic_data_context.validation_operators = {}
    assert titanic_data_context.list_validation_operator_names() == []


def test_list_validation_operators_data_context_with_one(titanic_data_context):
    assert titanic_data_context.list_validation_operator_names() == [
        "action_list_operator"
    ]


def test_list_checkpoints_on_empty_context_returns_empty_list(empty_data_context):
    assert empty_data_context.list_checkpoints() == []


def test_list_checkpoints_on_context_with_checkpoint(empty_context_with_checkpoint):
    context = empty_context_with_checkpoint
    assert context.list_checkpoints() == ["my_checkpoint"]


def test_list_checkpoints_on_context_with_twwo_checkpoints(
    empty_context_with_checkpoint,
):
    context = empty_context_with_checkpoint
    checkpoints_file = os.path.join(
        context.root_directory, context.CHECKPOINTS_DIR, "my_checkpoint.yml"
    )
    shutil.copy(
        checkpoints_file, os.path.join(os.path.dirname(checkpoints_file), "another.yml")
    )
    assert set(context.list_checkpoints()) == {"another", "my_checkpoint"}


def test_list_checkpoints_on_context_with_checkpoint_and_other_files_in_checkpoints_dir(
    empty_context_with_checkpoint,
):
    context = empty_context_with_checkpoint

    for extension in [".json", ".txt", "", ".py"]:
        path = os.path.join(
            context.root_directory, context.CHECKPOINTS_DIR, f"foo{extension}"
        )
        with open(path, "w") as f:
            f.write("foo: bar")
        assert os.path.isfile(path)

    assert context.list_checkpoints() == ["my_checkpoint"]


def test_get_checkpoint_raises_error_on_not_found_checkpoint(
    empty_context_with_checkpoint,
):
    context = empty_context_with_checkpoint
    with pytest.raises(CheckpointNotFoundError):
        context.get_checkpoint("not_a_checkpoint")


def test_get_checkpoint_raises_error_empty_checkpoint(empty_context_with_checkpoint,):
    context = empty_context_with_checkpoint
    checkpoint_file_path = os.path.join(
        context.root_directory, context.CHECKPOINTS_DIR, "my_checkpoint.yml"
    )
    with open(checkpoint_file_path, "w") as f:
        f.write("# Not a checkpoint file")
    assert os.path.isfile(checkpoint_file_path)
    assert context.list_checkpoints() == ["my_checkpoint"]

    with pytest.raises(CheckpointError):
        context.get_checkpoint("my_checkpoint")


def test_get_checkpoint(empty_context_with_checkpoint):
    context = empty_context_with_checkpoint
    obs = context.get_checkpoint("my_checkpoint")
    assert isinstance(obs, dict)
    assert {
        "validation_operator_name": "action_list_operator",
        "batches": [
            {
                "batch_kwargs": {
                    "path": "/Users/me/projects/my_project/data/data.csv",
                    "datasource": "my_filesystem_datasource",
                    "reader_method": "read_csv",
                },
                "expectation_suite_names": ["suite_one", "suite_two"],
            },
            {
                "batch_kwargs": {
                    "query": "SELECT * FROM users WHERE status = 1",
                    "datasource": "my_redshift_datasource",
                },
                "expectation_suite_names": ["suite_three"],
            },
        ],
    }


def test_get_checkpoint_default_validation_operator(empty_data_context):
    yaml = YAML(typ="safe")
    context = empty_data_context

    checkpoint = {"batches": []}
    checkpoint_file_path = os.path.join(
        context.root_directory, context.CHECKPOINTS_DIR, "foo.yml"
    )
    with open(checkpoint_file_path, "w") as f:
        yaml.dump(checkpoint, f)
    assert os.path.isfile(checkpoint_file_path)

    obs = context.get_checkpoint("foo")
    assert isinstance(obs, dict)
    expected = {
        "validation_operator_name": "action_list_operator",
        "batches": [],
    }
    assert expected == obs


def test_get_checkpoint_raises_error_on_missing_batches_key(empty_data_context):
    yaml = YAML(typ="safe")
    context = empty_data_context

    checkpoint = {
        "validation_operator_name": "action_list_operator",
    }
    checkpoint_file_path = os.path.join(
        context.root_directory, context.CHECKPOINTS_DIR, "foo.yml"
    )
    with open(checkpoint_file_path, "w") as f:
        yaml.dump(checkpoint, f)
    assert os.path.isfile(checkpoint_file_path)

    with pytest.raises(CheckpointError) as e:
        context.get_checkpoint("foo")


def test_get_checkpoint_raises_error_on_non_list_batches(empty_data_context):
    yaml = YAML(typ="safe")
    context = empty_data_context

    checkpoint = {
        "validation_operator_name": "action_list_operator",
        "batches": {"stuff": 33},
    }
    checkpoint_file_path = os.path.join(
        context.root_directory, context.CHECKPOINTS_DIR, "foo.yml"
    )
    with open(checkpoint_file_path, "w") as f:
        yaml.dump(checkpoint, f)
    assert os.path.isfile(checkpoint_file_path)

    with pytest.raises(CheckpointError) as e:
        context.get_checkpoint("foo")


def test_get_checkpoint_raises_error_on_missing_expectation_suite_names(
    empty_data_context,
):
    yaml = YAML(typ="safe")
    context = empty_data_context

    checkpoint = {
        "validation_operator_name": "action_list_operator",
        "batches": [{"batch_kwargs": {"foo": 33},}],
    }
    checkpoint_file_path = os.path.join(
        context.root_directory, context.CHECKPOINTS_DIR, "foo.yml"
    )
    with open(checkpoint_file_path, "w") as f:
        yaml.dump(checkpoint, f)
    assert os.path.isfile(checkpoint_file_path)

    with pytest.raises(CheckpointError) as e:
        context.get_checkpoint("foo")


def test_get_checkpoint_raises_error_on_missing_batch_kwargs(empty_data_context):
    yaml = YAML(typ="safe")
    context = empty_data_context

    checkpoint = {
        "validation_operator_name": "action_list_operator",
        "batches": [{"expectation_suite_names": ["foo"]}],
    }
    checkpoint_file_path = os.path.join(
        context.root_directory, context.CHECKPOINTS_DIR, "foo.yml"
    )
    with open(checkpoint_file_path, "w") as f:
        yaml.dump(checkpoint, f)
    assert os.path.isfile(checkpoint_file_path)

    with pytest.raises(CheckpointError) as e:
        context.get_checkpoint("foo")<|MERGE_RESOLUTION|>--- conflicted
+++ resolved
@@ -1363,64 +1363,7 @@
     assert isinstance(batch, Dataset)
     assert isinstance(batch.get_expectation_suite(), ExpectationSuite)
 
-<<<<<<< HEAD
-
-# TODO: <Alex>If "batch_spec_passthrough" is decomissioned, the name of this method will need to change to reflect this (i.e., no "explicit_path").</Alex>
-def test_get_batch_list_from_new_style_datasource_based_on_explicit_data_reference_path(
-    execution_environment_configured_asset_filesystem_data_connector_regex_partitioner_with_groups_with_sorters_data_context,
-):
-    execution_environment_name: str = "test_execution_environment"
-    data_connector_name: str = "test_filesystem_data_connector"
-    data_asset_name: str = "Titanic"
-
-    data_context: DataContext = execution_environment_configured_asset_filesystem_data_connector_regex_partitioner_with_groups_with_sorters_data_context
-
-    context_path: str = data_context.root_directory
-
-    titanic_csv_source_file_path: str = file_relative_path(
-        __file__, "../test_sets/Titanic.csv"
-    )
-    titanic_csv_destination_file_path: str = str(
-        os.path.join(context_path, "data/Titanic_19120414_1313.csv")
-    )
-    shutil.copy(titanic_csv_source_file_path, titanic_csv_destination_file_path)
-
-    batch_request: dict = {
-        "execution_environment_name": execution_environment_name,
-        "data_connector_name": data_connector_name,
-        "data_asset_name": data_asset_name,
-        "batch_data": None,
-        "partition_request": {"partition_identifiers": {"timestamp": "19120414"}},
-        "limit": None,
-        # TODO: <Alex>Commenting out "batch_spec_passthrough" for now, until we have decided on whether or not it will be admitted.</Alex>
-        # "batch_spec_passthrough": {
-        #     "path": titanic_csv_destination_file_path,
-        #     "reader_method": "read_csv",
-        #     "reader_options": None,
-        #     "limit": 2000
-        # }
-    }
-    batch_list: List[Batch] = data_context.get_batch_list_from_new_style_datasource(
-        batch_request=batch_request
-    )
-
-    assert len(batch_list) == 1
-
-    batch: Batch = batch_list[0]
-
-    assert batch.batch_spec is not None
-    assert batch.batch_definition["data_asset_name"] == data_asset_name
-    assert batch.batch_definition["partition_definition"] == {
-        "name": "Titanic",
-        "timestamp": "19120414",
-        "price": "1313",
-    }
-    assert isinstance(batch.data, pd.DataFrame)
-    assert batch.data.shape[0] == 1313
-
-
-=======
->>>>>>> 57db1b46
+
 def test_list_validation_operators_data_context_with_none_returns_empty_list(
     titanic_data_context,
 ):
