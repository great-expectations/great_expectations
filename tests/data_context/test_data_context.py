import json
import os
import shutil
from typing import List

import pytest
from freezegun import freeze_time
from ruamel.yaml import YAML

from great_expectations.core import ExpectationConfiguration, expectationSuiteSchema
from great_expectations.core.expectation_suite import ExpectationSuite
from great_expectations.core.run_identifier import RunIdentifier
from great_expectations.data_context import (
    BaseDataContext,
    DataContext,
    ExplorerDataContext,
)
from great_expectations.data_context.store import ExpectationsStore
from great_expectations.data_context.types.base import (
    CheckpointConfig,
    DataContextConfig,
)
from great_expectations.data_context.types.resource_identifiers import (
    ConfigurationIdentifier,
    ExpectationSuiteIdentifier,
)
from great_expectations.data_context.util import file_relative_path
from great_expectations.dataset import Dataset
from great_expectations.datasource import LegacyDatasource
from great_expectations.datasource.types.batch_kwargs import PathBatchKwargs
from great_expectations.exceptions import (
    BatchKwargsError,
    CheckpointError,
    ConfigNotFoundError,
    DataContextError,
    InvalidCheckpointConfigError,
    InvalidKeyError,
)
from great_expectations.util import gen_directory_tree_str
from great_expectations.validation_operators.types.validation_operator_result import (
    ValidationOperatorResult,
)
from tests.integration.usage_statistics.test_integration_usage_statistics import (
    USAGE_STATISTICS_QA_URL,
)
from tests.test_utils import create_files_in_directory, safe_remove

try:
    from unittest import mock
except ImportError:
    from unittest import mock

yaml = YAML()


@pytest.fixture()
def parameterized_expectation_suite():
    fixture_path = file_relative_path(
        __file__,
        "../test_fixtures/expectation_suites/parameterized_expectation_suite_fixture.json",
    )
    with open(
        fixture_path,
    ) as suite:
        return json.load(suite)


def test_create_duplicate_expectation_suite(titanic_data_context):
    # create new expectation suite
    assert titanic_data_context.create_expectation_suite(
        expectation_suite_name="titanic.test_create_expectation_suite"
    )
    # attempt to create expectation suite with name that already exists on data asset
    with pytest.raises(DataContextError):
        titanic_data_context.create_expectation_suite(
            expectation_suite_name="titanic.test_create_expectation_suite"
        )
    # create expectation suite with name that already exists on data asset, but pass overwrite_existing=True
    assert titanic_data_context.create_expectation_suite(
        expectation_suite_name="titanic.test_create_expectation_suite",
        overwrite_existing=True,
    )


def test_get_available_data_asset_names_with_one_datasource_including_a_single_generator(
    empty_data_context, filesystem_csv
):
    empty_data_context.add_datasource(
        "my_datasource",
        module_name="great_expectations.datasource",
        class_name="PandasDatasource",
        batch_kwargs_generators={
            "subdir_reader": {
                "class_name": "SubdirReaderBatchKwargsGenerator",
                "base_directory": str(filesystem_csv),
            }
        },
    )

    available_asset_names = empty_data_context.get_available_data_asset_names()

    assert set(available_asset_names["my_datasource"]["subdir_reader"]["names"]) == {
        ("f3", "directory"),
        ("f2", "file"),
        ("f1", "file"),
    }


def test_get_available_data_asset_names_with_one_datasource_without_a_generator_returns_empty_dict(
    empty_data_context,
):
    empty_data_context.add_datasource(
        "my_datasource",
        module_name="great_expectations.datasource",
        class_name="PandasDatasource",
    )

    obs = empty_data_context.get_available_data_asset_names()
    assert obs == {"my_datasource": {}}


def test_get_available_data_asset_names_with_multiple_datasources_with_and_without_generators(
    empty_data_context, sa
):
    """Test datasources with and without generators."""
    # requires sqlalchemy because it instantiates sqlalchemydatasource
    context = empty_data_context
    connection_kwargs = {"credentials": {"drivername": "sqlite"}}

    context.add_datasource(
        "first",
        class_name="SqlAlchemyDatasource",
        batch_kwargs_generators={
            "foo": {
                "class_name": "TableBatchKwargsGenerator",
            }
        },
        **connection_kwargs,
    )
    context.add_datasource(
        "second", class_name="SqlAlchemyDatasource", **connection_kwargs
    )
    context.add_datasource(
        "third",
        class_name="SqlAlchemyDatasource",
        batch_kwargs_generators={
            "bar": {
                "class_name": "TableBatchKwargsGenerator",
            }
        },
        **connection_kwargs,
    )

    obs = context.get_available_data_asset_names()

    assert isinstance(obs, dict)
    assert set(obs.keys()) == {"first", "second", "third"}
    assert obs == {
        "first": {"foo": {"is_complete_list": True, "names": []}},
        "second": {},
        "third": {"bar": {"is_complete_list": True, "names": []}},
    }


def test_list_expectation_suite_keys(data_context_parameterized_expectation_suite):
    assert data_context_parameterized_expectation_suite.list_expectation_suites() == [
        ExpectationSuiteIdentifier(expectation_suite_name="my_dag_node.default")
    ]


def test_get_existing_expectation_suite(data_context_parameterized_expectation_suite):
    expectation_suite = (
        data_context_parameterized_expectation_suite.get_expectation_suite(
            "my_dag_node.default"
        )
    )
    assert expectation_suite.expectation_suite_name == "my_dag_node.default"
    assert len(expectation_suite.expectations) == 2


def test_get_new_expectation_suite(data_context_parameterized_expectation_suite):
    expectation_suite = (
        data_context_parameterized_expectation_suite.create_expectation_suite(
            "this_data_asset_does_not_exist.default"
        )
    )
    assert (
        expectation_suite.expectation_suite_name
        == "this_data_asset_does_not_exist.default"
    )
    assert len(expectation_suite.expectations) == 0


def test_save_expectation_suite(data_context_parameterized_expectation_suite):
    expectation_suite = (
        data_context_parameterized_expectation_suite.create_expectation_suite(
            "this_data_asset_config_does_not_exist.default"
        )
    )
    expectation_suite.expectations.append(
        ExpectationConfiguration(
            expectation_type="expect_table_row_count_to_equal", kwargs={"value": 10}
        )
    )
    data_context_parameterized_expectation_suite.save_expectation_suite(
        expectation_suite
    )
    expectation_suite_saved = (
        data_context_parameterized_expectation_suite.get_expectation_suite(
            "this_data_asset_config_does_not_exist.default"
        )
    )
    assert expectation_suite.expectations == expectation_suite_saved.expectations


def test_compile_evaluation_parameter_dependencies(
    data_context_parameterized_expectation_suite,
):
    assert (
        data_context_parameterized_expectation_suite._evaluation_parameter_dependencies
        == {}
    )
    data_context_parameterized_expectation_suite._compile_evaluation_parameter_dependencies()
    assert data_context_parameterized_expectation_suite._evaluation_parameter_dependencies == {
        "source_diabetes_data.default": [
            {
                "metric_kwargs_id": {
                    "column=patient_nbr": [
                        "expect_column_unique_value_count_to_be_between.result.observed_value"
                    ]
                }
            }
        ],
        "source_patient_data.default": [
            "expect_table_row_count_to_equal.result.observed_value"
        ],
    }


def test_list_datasources(data_context_parameterized_expectation_suite):
    datasources = data_context_parameterized_expectation_suite.list_datasources()

    assert datasources == [
        {
            "name": "mydatasource",
            "class_name": "PandasDatasource",
            "module_name": "great_expectations.datasource",
            "data_asset_type": {"class_name": "PandasDataset"},
            "batch_kwargs_generators": {
                "mygenerator": {
                    "base_directory": "../data",
                    "class_name": "SubdirReaderBatchKwargsGenerator",
                    "reader_options": {"engine": "python", "sep": None},
                }
            },
        }
    ]

    data_context_parameterized_expectation_suite.add_datasource(
        "second_pandas_source",
        module_name="great_expectations.datasource",
        class_name="PandasDatasource",
    )

    datasources = data_context_parameterized_expectation_suite.list_datasources()

    assert datasources == [
        {
            "name": "mydatasource",
            "class_name": "PandasDatasource",
            "module_name": "great_expectations.datasource",
            "data_asset_type": {"class_name": "PandasDataset"},
            "batch_kwargs_generators": {
                "mygenerator": {
                    "base_directory": "../data",
                    "class_name": "SubdirReaderBatchKwargsGenerator",
                    "reader_options": {"engine": "python", "sep": None},
                }
            },
        },
        {
            "name": "second_pandas_source",
            "class_name": "PandasDatasource",
            "module_name": "great_expectations.datasource",
            "data_asset_type": {
                "class_name": "PandasDataset",
                "module_name": "great_expectations.dataset",
            },
        },
    ]


@freeze_time("09/26/2019 13:42:41")
def test_data_context_get_validation_result(titanic_data_context):
    """
    Test that validation results can be correctly fetched from the configured results store
    """
    run_id = RunIdentifier(run_name="profiling")
    profiling_results = titanic_data_context.profile_datasource(
        "mydatasource", run_id=run_id
    )

    all_validation_result = titanic_data_context.get_validation_result(
        "mydatasource.mygenerator.Titanic.BasicDatasetProfiler", run_id=run_id
    )
    assert len(all_validation_result.results) == 51

    failed_validation_result = titanic_data_context.get_validation_result(
        "mydatasource.mygenerator.Titanic.BasicDatasetProfiler",
        run_id=run_id,
        failed_only=True,
    )
    assert len(failed_validation_result.results) == 8


def test_data_context_get_datasource(titanic_data_context):
    isinstance(titanic_data_context.get_datasource("mydatasource"), LegacyDatasource)


def test_data_context_expectation_suite_delete(empty_data_context):
    assert empty_data_context.create_expectation_suite(
        expectation_suite_name="titanic.test_create_expectation_suite"
    )
    expectation_suites = empty_data_context.list_expectation_suite_names()
    assert len(expectation_suites) == 1
    empty_data_context.delete_expectation_suite(
        expectation_suite_name=expectation_suites[0]
    )
    expectation_suites = empty_data_context.list_expectation_suite_names()
    assert len(expectation_suites) == 0


def test_data_context_expectation_nested_suite_delete(empty_data_context):
    assert empty_data_context.create_expectation_suite(
        expectation_suite_name="titanic.test.create_expectation_suite"
    )
    expectation_suites = empty_data_context.list_expectation_suite_names()
    assert empty_data_context.create_expectation_suite(
        expectation_suite_name="titanic.test.a.create_expectation_suite"
    )
    expectation_suites = empty_data_context.list_expectation_suite_names()
    assert len(expectation_suites) == 2
    empty_data_context.delete_expectation_suite(
        expectation_suite_name=expectation_suites[0]
    )
    expectation_suites = empty_data_context.list_expectation_suite_names()
    assert len(expectation_suites) == 1


def test_data_context_get_datasource_on_non_existent_one_raises_helpful_error(
    titanic_data_context,
):
    with pytest.raises(ValueError):
        _ = titanic_data_context.get_datasource("fakey_mc_fake")


def test_data_context_profile_datasource_on_non_existent_one_raises_helpful_error(
    titanic_data_context,
):
    with pytest.raises(ValueError):
        _ = titanic_data_context.profile_datasource("fakey_mc_fake")


@freeze_time("09/26/2019 13:42:41")
@pytest.mark.rendered_output
def test_render_full_static_site_from_empty_project(tmp_path_factory, filesystem_csv_3):

    # TODO : Use a standard test fixture
    # TODO : Have that test fixture copy a directory, rather than building a new one from scratch

    base_dir = str(tmp_path_factory.mktemp("project_dir"))
    project_dir = os.path.join(base_dir, "project_path")
    os.mkdir(project_dir)

    os.makedirs(os.path.join(project_dir, "data"))
    os.makedirs(os.path.join(project_dir, "data/titanic"))
    shutil.copy(
        file_relative_path(__file__, "../test_sets/Titanic.csv"),
        str(os.path.join(project_dir, "data/titanic/Titanic.csv")),
    )

    os.makedirs(os.path.join(project_dir, "data/random"))
    shutil.copy(
        os.path.join(filesystem_csv_3, "f1.csv"),
        str(os.path.join(project_dir, "data/random/f1.csv")),
    )
    shutil.copy(
        os.path.join(filesystem_csv_3, "f2.csv"),
        str(os.path.join(project_dir, "data/random/f2.csv")),
    )

    assert (
        gen_directory_tree_str(project_dir)
        == """\
project_path/
    data/
        random/
            f1.csv
            f2.csv
        titanic/
            Titanic.csv
"""
    )

    context = DataContext.create(project_dir)
    ge_directory = os.path.join(project_dir, "great_expectations")
    context.add_datasource(
        "titanic",
        module_name="great_expectations.datasource",
        class_name="PandasDatasource",
        batch_kwargs_generators={
            "subdir_reader": {
                "class_name": "SubdirReaderBatchKwargsGenerator",
                "base_directory": os.path.join(project_dir, "data/titanic/"),
            }
        },
    )

    context.add_datasource(
        "random",
        module_name="great_expectations.datasource",
        class_name="PandasDatasource",
        batch_kwargs_generators={
            "subdir_reader": {
                "class_name": "SubdirReaderBatchKwargsGenerator",
                "base_directory": os.path.join(project_dir, "data/random/"),
            }
        },
    )

    context.profile_datasource("titanic")

    # Replicate the batch id of the batch that will be profiled in order to generate the file path of the
    # validation result
    titanic_profiled_batch_id = PathBatchKwargs(
        {
            "path": os.path.join(project_dir, "data/titanic/Titanic.csv"),
            "datasource": "titanic",
            "data_asset_name": "Titanic",
        }
    ).to_id()

    tree_str = gen_directory_tree_str(project_dir)
    # print(tree_str)
    assert (
        tree_str
        == """project_path/
    data/
        random/
            f1.csv
            f2.csv
        titanic/
            Titanic.csv
    great_expectations/
        .gitignore
        great_expectations.yml
        checkpoints/
            .ge_store_backend_id
        expectations/
            .ge_store_backend_id
            titanic/
                subdir_reader/
                    Titanic/
                        BasicDatasetProfiler.json
        notebooks/
            pandas/
                validation_playground.ipynb
            spark/
                validation_playground.ipynb
            sql/
                validation_playground.ipynb
        plugins/
            custom_data_docs/
                renderers/
                styles/
                    data_docs_custom_styles.css
                views/
        uncommitted/
            config_variables.yml
            data_docs/
            validations/
                .ge_store_backend_id
                titanic/
                    subdir_reader/
                        Titanic/
                            BasicDatasetProfiler/
                                profiling/
                                    20190926T134241.000000Z/
                                        {}.json
""".format(
            titanic_profiled_batch_id
        )
    )

    context.profile_datasource("random")
    context.build_data_docs()

    f1_profiled_batch_id = PathBatchKwargs(
        {
            "path": os.path.join(project_dir, "data/random/f1.csv"),
            "datasource": "random",
            "data_asset_name": "f1",
        }
    ).to_id()

    f2_profiled_batch_id = PathBatchKwargs(
        {
            "path": os.path.join(project_dir, "data/random/f2.csv"),
            "datasource": "random",
            "data_asset_name": "f2",
        }
    ).to_id()

    data_docs_dir = os.path.join(
        project_dir, "great_expectations/uncommitted/data_docs"
    )
    observed = gen_directory_tree_str(data_docs_dir)
    print(observed)
    assert (
        observed
        == """\
data_docs/
    local_site/
        index.html
        expectations/
            random/
                subdir_reader/
                    f1/
                        BasicDatasetProfiler.html
                    f2/
                        BasicDatasetProfiler.html
            titanic/
                subdir_reader/
                    Titanic/
                        BasicDatasetProfiler.html
        static/
            fonts/
                HKGrotesk/
                    HKGrotesk-Bold.otf
                    HKGrotesk-BoldItalic.otf
                    HKGrotesk-Italic.otf
                    HKGrotesk-Light.otf
                    HKGrotesk-LightItalic.otf
                    HKGrotesk-Medium.otf
                    HKGrotesk-MediumItalic.otf
                    HKGrotesk-Regular.otf
                    HKGrotesk-SemiBold.otf
                    HKGrotesk-SemiBoldItalic.otf
            images/
                favicon.ico
                glossary_scroller.gif
                iterative-dev-loop.png
                logo-long-vector.svg
                logo-long.png
                short-logo-vector.svg
                short-logo.png
                validation_failed_unexpected_values.gif
            styles/
                data_docs_custom_styles_template.css
                data_docs_default_styles.css
        validations/
            random/
                subdir_reader/
                    f1/
                        BasicDatasetProfiler/
                            profiling/
                                20190926T134241.000000Z/
                                    {:s}.html
                    f2/
                        BasicDatasetProfiler/
                            profiling/
                                20190926T134241.000000Z/
                                    {:s}.html
            titanic/
                subdir_reader/
                    Titanic/
                        BasicDatasetProfiler/
                            profiling/
                                20190926T134241.000000Z/
                                    {:s}.html
""".format(
            f1_profiled_batch_id, f2_profiled_batch_id, titanic_profiled_batch_id
        )
    )

    # save data_docs locally
    os.makedirs("./tests/data_context/output", exist_ok=True)
    os.makedirs("./tests/data_context/output/data_docs", exist_ok=True)

    if os.path.isdir("./tests/data_context/output/data_docs"):
        shutil.rmtree("./tests/data_context/output/data_docs")
    shutil.copytree(
        os.path.join(ge_directory, "uncommitted/data_docs/"),
        "./tests/data_context/output/data_docs",
    )


def test_add_store(empty_data_context):
    assert "my_new_store" not in empty_data_context.stores.keys()
    assert "my_new_store" not in empty_data_context.get_config()["stores"]
    new_store = empty_data_context.add_store(
        "my_new_store",
        {
            "module_name": "great_expectations.data_context.store",
            "class_name": "ExpectationsStore",
        },
    )
    assert "my_new_store" in empty_data_context.stores.keys()
    assert "my_new_store" in empty_data_context.get_config()["stores"]

    assert isinstance(new_store, ExpectationsStore)


@pytest.fixture
def basic_data_context_config():
    return DataContextConfig(
        **{
            "commented_map": {},
            "config_version": 2,
            "plugins_directory": "plugins/",
            "evaluation_parameter_store_name": "evaluation_parameter_store",
            "validations_store_name": "does_not_have_to_be_real",
            "expectations_store_name": "expectations_store",
            "config_variables_file_path": "uncommitted/config_variables.yml",
            "datasources": {},
            "stores": {
                "expectations_store": {
                    "class_name": "ExpectationsStore",
                    "store_backend": {
                        "class_name": "TupleFilesystemStoreBackend",
                        "base_directory": "expectations/",
                    },
                },
                "evaluation_parameter_store": {
                    "module_name": "great_expectations.data_context.store",
                    "class_name": "EvaluationParameterStore",
                },
            },
            "data_docs_sites": {},
            "validation_operators": {
                "default": {
                    "class_name": "ActionListValidationOperator",
                    "action_list": [],
                }
            },
            "anonymous_usage_statistics": {
                "enabled": True,
                "data_context_id": "6a52bdfa-e182-455b-a825-e69f076e67d6",
                "usage_statistics_url": USAGE_STATISTICS_QA_URL,
            },
        }
    )


def test_ExplorerDataContext(titanic_data_context):
    context_root_directory = titanic_data_context.root_directory
    explorer_data_context = ExplorerDataContext(context_root_directory)
    assert explorer_data_context._expectation_explorer_manager


def test_ConfigOnlyDataContext__initialization(
    tmp_path_factory, basic_data_context_config
):
    config_path = str(
        tmp_path_factory.mktemp("test_ConfigOnlyDataContext__initialization__dir")
    )
    context = BaseDataContext(
        basic_data_context_config,
        config_path,
    )

    assert (
        context.root_directory.split("/")[-1]
        == "test_ConfigOnlyDataContext__initialization__dir0"
    )
    assert context.plugins_directory.split("/")[-3:] == [
        "test_ConfigOnlyDataContext__initialization__dir0",
        "plugins",
        "",
    ]


def test__normalize_absolute_or_relative_path(
    tmp_path_factory, basic_data_context_config
):
    config_path = str(
        tmp_path_factory.mktemp("test__normalize_absolute_or_relative_path__dir")
    )
    context = BaseDataContext(
        basic_data_context_config,
        config_path,
    )

    assert str(
        os.path.join("test__normalize_absolute_or_relative_path__dir0", "yikes")
    ) in context._normalize_absolute_or_relative_path("yikes")

    assert (
        "test__normalize_absolute_or_relative_path__dir"
        not in context._normalize_absolute_or_relative_path("/yikes")
    )
    assert "/yikes" == context._normalize_absolute_or_relative_path("/yikes")


def test_load_data_context_from_environment_variables(tmp_path_factory):
    curdir = os.path.abspath(os.getcwd())
    try:
        project_path = str(tmp_path_factory.mktemp("data_context"))
        context_path = os.path.join(project_path, "great_expectations")
        os.makedirs(context_path, exist_ok=True)
        os.chdir(context_path)
        with pytest.raises(DataContextError) as err:
            DataContext.find_context_root_dir()
        assert isinstance(err.value, ConfigNotFoundError)

        shutil.copy(
            file_relative_path(
                __file__, "../test_fixtures/great_expectations_basic.yml"
            ),
            str(os.path.join(context_path, "great_expectations.yml")),
        )
        os.environ["GE_HOME"] = context_path
        assert DataContext.find_context_root_dir() == context_path
    except Exception:
        raise
    finally:
        # Make sure we unset the environment variable we're using
        if "GE_HOME" in os.environ:
            del os.environ["GE_HOME"]
        os.chdir(curdir)


def test_data_context_updates_expectation_suite_names(
    data_context_parameterized_expectation_suite,
):
    # A data context should update the data_asset_name and expectation_suite_name of expectation suites
    # that it creates when it saves them.

    expectation_suites = (
        data_context_parameterized_expectation_suite.list_expectation_suites()
    )

    # We should have a single expectation suite defined
    assert len(expectation_suites) == 1

    expectation_suite_name = expectation_suites[0].expectation_suite_name

    # We'll get that expectation suite and then update its name and re-save, then verify that everything
    # has been properly updated
    expectation_suite = (
        data_context_parameterized_expectation_suite.get_expectation_suite(
            expectation_suite_name
        )
    )

    # Note we codify here the current behavior of having a string data_asset_name though typed ExpectationSuite objects
    # will enable changing that
    assert expectation_suite.expectation_suite_name == expectation_suite_name

    # We will now change the data_asset_name and then save the suite in three ways:
    #   1. Directly using the new name,
    #   2. Using a different name that should be overwritten
    #   3. Using the new name but having the context draw that from the suite

    # Finally, we will try to save without a name (deleting it first) to demonstrate that saving will fail.

    expectation_suite.expectation_suite_name = "a_new_suite_name"

    data_context_parameterized_expectation_suite.save_expectation_suite(
        expectation_suite=expectation_suite, expectation_suite_name="a_new_suite_name"
    )

    fetched_expectation_suite = (
        data_context_parameterized_expectation_suite.get_expectation_suite(
            "a_new_suite_name"
        )
    )

    assert fetched_expectation_suite.expectation_suite_name == "a_new_suite_name"

    #   2. Using a different name that should be overwritten
    data_context_parameterized_expectation_suite.save_expectation_suite(
        expectation_suite=expectation_suite,
        expectation_suite_name="a_new_new_suite_name",
    )

    fetched_expectation_suite = (
        data_context_parameterized_expectation_suite.get_expectation_suite(
            "a_new_new_suite_name"
        )
    )

    assert fetched_expectation_suite.expectation_suite_name == "a_new_new_suite_name"

    # Check that the saved name difference is actually persisted on disk
    with open(
        os.path.join(
            data_context_parameterized_expectation_suite.root_directory,
            "expectations",
            "a_new_new_suite_name.json",
        ),
    ) as suite_file:
        loaded_suite = expectationSuiteSchema.load(json.load(suite_file))
        assert loaded_suite.expectation_suite_name == "a_new_new_suite_name"

    #   3. Using the new name but having the context draw that from the suite
    expectation_suite.expectation_suite_name = "a_third_suite_name"
    data_context_parameterized_expectation_suite.save_expectation_suite(
        expectation_suite=expectation_suite
    )

    fetched_expectation_suite = (
        data_context_parameterized_expectation_suite.get_expectation_suite(
            "a_third_suite_name"
        )
    )
    assert fetched_expectation_suite.expectation_suite_name == "a_third_suite_name"


def test_data_context_create_does_not_raise_error_or_warning_if_ge_dir_exists(
    tmp_path_factory,
):
    project_path = str(tmp_path_factory.mktemp("data_context"))
    DataContext.create(project_path)


@pytest.fixture()
def empty_context(tmp_path_factory):
    project_path = str(tmp_path_factory.mktemp("data_context"))
    DataContext.create(project_path)
    ge_dir = os.path.join(project_path, "great_expectations")
    assert os.path.isdir(ge_dir)
    assert os.path.isfile(os.path.join(ge_dir, DataContext.GE_YML))
    context = DataContext(ge_dir)
    assert isinstance(context, DataContext)
    return context


def test_data_context_does_ge_yml_exist_returns_true_when_it_does_exist(empty_context):
    ge_dir = empty_context.root_directory
    assert DataContext.does_config_exist_on_disk(ge_dir) == True


def test_data_context_does_ge_yml_exist_returns_false_when_it_does_not_exist(
    empty_context,
):
    ge_dir = empty_context.root_directory
    # mangle project
    safe_remove(os.path.join(ge_dir, empty_context.GE_YML))
    assert DataContext.does_config_exist_on_disk(ge_dir) == False


def test_data_context_does_project_have_a_datasource_in_config_file_returns_true_when_it_has_a_datasource_configured_in_yml_file_on_disk(
    empty_context,
):
    ge_dir = empty_context.root_directory
    empty_context.add_datasource("arthur", **{"class_name": "PandasDatasource"})
    assert DataContext.does_project_have_a_datasource_in_config_file(ge_dir) == True


def test_data_context_does_project_have_a_datasource_in_config_file_returns_false_when_it_does_not_have_a_datasource_configured_in_yml_file_on_disk(
    empty_context,
):
    ge_dir = empty_context.root_directory
    assert DataContext.does_project_have_a_datasource_in_config_file(ge_dir) == False


def test_data_context_does_project_have_a_datasource_in_config_file_returns_false_when_it_does_not_have_a_ge_yml_file(
    empty_context,
):
    ge_dir = empty_context.root_directory
    safe_remove(os.path.join(ge_dir, empty_context.GE_YML))
    assert DataContext.does_project_have_a_datasource_in_config_file(ge_dir) == False


def test_data_context_does_project_have_a_datasource_in_config_file_returns_false_when_it_does_not_have_a_ge_dir(
    empty_context,
):
    ge_dir = empty_context.root_directory
    safe_remove(os.path.join(ge_dir))
    assert DataContext.does_project_have_a_datasource_in_config_file(ge_dir) == False


def test_data_context_does_project_have_a_datasource_in_config_file_returns_false_when_the_project_has_an_invalid_config_file(
    empty_context,
):
    ge_dir = empty_context.root_directory
    with open(os.path.join(ge_dir, DataContext.GE_YML), "w") as yml:
        yml.write("this file: is not a valid ge config")
    assert DataContext.does_project_have_a_datasource_in_config_file(ge_dir) == False


def test_data_context_is_project_initialized_returns_true_when_its_valid_context_has_one_datasource_and_one_suite(
    empty_context,
):
    context = empty_context
    ge_dir = context.root_directory
    context.add_datasource("arthur", class_name="PandasDatasource")
    context.create_expectation_suite("dent")
    assert len(context.list_expectation_suites()) == 1

    assert DataContext.is_project_initialized(ge_dir) == True


def test_data_context_is_project_initialized_returns_true_when_its_valid_context_has_one_datasource_and_no_suites(
    empty_context,
):
    context = empty_context
    ge_dir = context.root_directory
    context.add_datasource("arthur", class_name="PandasDatasource")
    assert len(context.list_expectation_suites()) == 0

    assert DataContext.is_project_initialized(ge_dir) == False


def test_data_context_is_project_initialized_returns_false_when_its_valid_context_has_no_datasource(
    empty_context,
):
    ge_dir = empty_context.root_directory
    assert DataContext.is_project_initialized(ge_dir) == False


def test_data_context_is_project_initialized_returns_false_when_config_yml_is_missing(
    empty_context,
):
    ge_dir = empty_context.root_directory
    # mangle project
    safe_remove(os.path.join(ge_dir, empty_context.GE_YML))

    assert DataContext.is_project_initialized(ge_dir) == False


def test_data_context_is_project_initialized_returns_false_when_uncommitted_dir_is_missing(
    empty_context,
):
    ge_dir = empty_context.root_directory
    # mangle project
    shutil.rmtree(os.path.join(ge_dir, empty_context.GE_UNCOMMITTED_DIR))

    assert DataContext.is_project_initialized(ge_dir) == False


def test_data_context_is_project_initialized_returns_false_when_uncommitted_data_docs_dir_is_missing(
    empty_context,
):
    ge_dir = empty_context.root_directory
    # mangle project
    shutil.rmtree(os.path.join(ge_dir, empty_context.GE_UNCOMMITTED_DIR, "data_docs"))

    assert DataContext.is_project_initialized(ge_dir) == False


def test_data_context_is_project_initialized_returns_false_when_uncommitted_validations_dir_is_missing(
    empty_context,
):
    ge_dir = empty_context.root_directory
    # mangle project
    shutil.rmtree(os.path.join(ge_dir, empty_context.GE_UNCOMMITTED_DIR, "validations"))

    assert DataContext.is_project_initialized(ge_dir) == False


def test_data_context_is_project_initialized_returns_false_when_config_variable_yml_is_missing(
    empty_context,
):
    ge_dir = empty_context.root_directory
    # mangle project
    safe_remove(
        os.path.join(ge_dir, empty_context.GE_UNCOMMITTED_DIR, "config_variables.yml")
    )

    assert DataContext.is_project_initialized(ge_dir) == False


def test_data_context_create_raises_warning_and_leaves_existing_yml_untouched(
    tmp_path_factory,
):
    project_path = str(tmp_path_factory.mktemp("data_context"))
    DataContext.create(project_path)
    ge_yml = os.path.join(project_path, "great_expectations/great_expectations.yml")
    with open(ge_yml, "a") as ff:
        ff.write("# LOOK I WAS MODIFIED")

    with pytest.warns(UserWarning):
        DataContext.create(project_path)

    with open(ge_yml) as ff:
        obs = ff.read()
    assert "# LOOK I WAS MODIFIED" in obs


def test_data_context_create_makes_uncommitted_dirs_when_all_are_missing(
    tmp_path_factory,
):
    project_path = str(tmp_path_factory.mktemp("data_context"))
    DataContext.create(project_path)

    # mangle the existing setup
    ge_dir = os.path.join(project_path, "great_expectations")
    uncommitted_dir = os.path.join(ge_dir, "uncommitted")
    shutil.rmtree(uncommitted_dir)

    with pytest.warns(
        UserWarning, match="Warning. An existing `great_expectations.yml` was found"
    ):
        # re-run create to simulate onboarding
        DataContext.create(project_path)
    obs = gen_directory_tree_str(ge_dir)

    assert os.path.isdir(uncommitted_dir), "No uncommitted directory created"
    assert (
        obs
        == """\
great_expectations/
    .gitignore
    great_expectations.yml
    checkpoints/
        .ge_store_backend_id
    expectations/
        .ge_store_backend_id
    notebooks/
        pandas/
            validation_playground.ipynb
        spark/
            validation_playground.ipynb
        sql/
            validation_playground.ipynb
    plugins/
        custom_data_docs/
            renderers/
            styles/
                data_docs_custom_styles.css
            views/
    uncommitted/
        config_variables.yml
        data_docs/
        validations/
            .ge_store_backend_id
"""
    )


def test_data_context_create_does_nothing_if_all_uncommitted_dirs_exist(
    tmp_path_factory,
):
    expected = """\
great_expectations/
    .gitignore
    great_expectations.yml
    checkpoints/
        .ge_store_backend_id
    expectations/
        .ge_store_backend_id
    notebooks/
        pandas/
            validation_playground.ipynb
        spark/
            validation_playground.ipynb
        sql/
            validation_playground.ipynb
    plugins/
        custom_data_docs/
            renderers/
            styles/
                data_docs_custom_styles.css
            views/
    uncommitted/
        config_variables.yml
        data_docs/
        validations/
            .ge_store_backend_id
"""
    project_path = str(tmp_path_factory.mktemp("stuff"))
    ge_dir = os.path.join(project_path, "great_expectations")

    DataContext.create(project_path)
    fixture = gen_directory_tree_str(ge_dir)

    assert fixture == expected

    with pytest.warns(
        UserWarning, match="Warning. An existing `great_expectations.yml` was found"
    ):
        # re-run create to simulate onboarding
        DataContext.create(project_path)

    obs = gen_directory_tree_str(ge_dir)
    assert obs == expected


def test_data_context_do_all_uncommitted_dirs_exist(tmp_path_factory):
    expected = """\
uncommitted/
    config_variables.yml
    data_docs/
    validations/
        .ge_store_backend_id
"""
    project_path = str(tmp_path_factory.mktemp("stuff"))
    ge_dir = os.path.join(project_path, "great_expectations")
    uncommitted_dir = os.path.join(ge_dir, "uncommitted")
    DataContext.create(project_path)
    fixture = gen_directory_tree_str(uncommitted_dir)
    assert fixture == expected

    # Test that all exist
    assert DataContext.all_uncommitted_directories_exist(ge_dir)

    # remove a few
    shutil.rmtree(os.path.join(uncommitted_dir, "data_docs"))
    shutil.rmtree(os.path.join(uncommitted_dir, "validations"))

    # Test that not all exist
    assert not DataContext.all_uncommitted_directories_exist(project_path)


def test_data_context_create_builds_base_directories(tmp_path_factory):
    project_path = str(tmp_path_factory.mktemp("data_context"))
    context = DataContext.create(project_path)
    assert isinstance(context, DataContext)

    for directory in [
        "expectations",
        "notebooks",
        "plugins",
        "checkpoints",
        "uncommitted",
    ]:
        base_dir = os.path.join(project_path, context.GE_DIR, directory)
        assert os.path.isdir(base_dir)


def test_data_context_create_does_not_overwrite_existing_config_variables_yml(
    tmp_path_factory,
):
    project_path = str(tmp_path_factory.mktemp("data_context"))
    DataContext.create(project_path)
    ge_dir = os.path.join(project_path, "great_expectations")
    uncommitted_dir = os.path.join(ge_dir, "uncommitted")
    config_vars_yml = os.path.join(uncommitted_dir, "config_variables.yml")

    # modify config variables
    with open(config_vars_yml, "a") as ff:
        ff.write("# LOOK I WAS MODIFIED")

    # re-run create to simulate onboarding
    with pytest.warns(UserWarning):
        DataContext.create(project_path)

    with open(config_vars_yml) as ff:
        obs = ff.read()
    assert "# LOOK I WAS MODIFIED" in obs


def test_scaffold_directories_and_notebooks(tmp_path_factory):
    empty_directory = str(
        tmp_path_factory.mktemp("test_scaffold_directories_and_notebooks")
    )
    DataContext.scaffold_directories(empty_directory)
    DataContext.scaffold_notebooks(empty_directory)

    assert set(os.listdir(empty_directory)) == {
        "plugins",
        "checkpoints",
        "expectations",
        ".gitignore",
        "uncommitted",
        "notebooks",
    }
    assert set(os.listdir(os.path.join(empty_directory, "uncommitted"))) == {
        "data_docs",
        "validations",
    }
    for subdir in DataContext.NOTEBOOK_SUBDIRECTORIES:
        subdir_path = os.path.join(empty_directory, "notebooks", subdir)
        assert set(os.listdir(subdir_path)) == {"validation_playground.ipynb"}


def test_build_batch_kwargs(titanic_multibatch_data_context):
    batch_kwargs = titanic_multibatch_data_context.build_batch_kwargs(
        "mydatasource",
        "mygenerator",
        data_asset_name="titanic",
        partition_id="Titanic_1912",
    )
    assert os.path.relpath("./data/titanic/Titanic_1912.csv") in batch_kwargs["path"]

    batch_kwargs = titanic_multibatch_data_context.build_batch_kwargs(
        "mydatasource",
        "mygenerator",
        data_asset_name="titanic",
        partition_id="Titanic_1911",
    )
    assert os.path.relpath("./data/titanic/Titanic_1911.csv") in batch_kwargs["path"]

    paths = []
    batch_kwargs = titanic_multibatch_data_context.build_batch_kwargs(
        "mydatasource", "mygenerator", data_asset_name="titanic"
    )
    paths.append(os.path.basename(batch_kwargs["path"]))

    batch_kwargs = titanic_multibatch_data_context.build_batch_kwargs(
        "mydatasource", "mygenerator", data_asset_name="titanic"
    )
    paths.append(os.path.basename(batch_kwargs["path"]))

    assert {"Titanic_1912.csv", "Titanic_1911.csv"} == set(paths)


def test_existing_local_data_docs_urls_returns_url_on_project_with_no_datasources_and_a_site_configured(
    tmp_path_factory,
):
    """
    This test ensures that a url will be returned for a default site even if a
    datasource is not configured, and docs are not built.
    """
    empty_directory = str(tmp_path_factory.mktemp("another_empty_project"))
    DataContext.create(empty_directory)
    context = DataContext(os.path.join(empty_directory, DataContext.GE_DIR))

    obs = context.get_docs_sites_urls(only_if_exists=False)
    assert len(obs) == 1
    assert obs[0]["site_url"].endswith(
        "great_expectations/uncommitted/data_docs/local_site/index.html"
    )


def test_existing_local_data_docs_urls_returns_single_url_from_customized_local_site(
    tmp_path_factory,
):
    empty_directory = str(tmp_path_factory.mktemp("yo_yo"))
    DataContext.create(empty_directory)
    ge_dir = os.path.join(empty_directory, DataContext.GE_DIR)
    context = DataContext(ge_dir)

    context._project_config["data_docs_sites"] = {
        "my_rad_site": {
            "class_name": "SiteBuilder",
            "store_backend": {
                "class_name": "TupleFilesystemStoreBackend",
                "base_directory": "uncommitted/data_docs/some/local/path/",
            },
        }
    }

    # TODO Workaround project config programmatic config manipulation
    #  statefulness issues by writing to disk and re-upping a new context
    context._save_project_config()
    context = DataContext(ge_dir)
    context.build_data_docs()

    expected_path = os.path.join(
        ge_dir, "uncommitted/data_docs/some/local/path/index.html"
    )
    assert os.path.isfile(expected_path)

    obs = context.get_docs_sites_urls()
    assert obs == [
        {"site_name": "my_rad_site", "site_url": "file://{}".format(expected_path)}
    ]


def test_existing_local_data_docs_urls_returns_multiple_urls_from_customized_local_site(
    tmp_path_factory,
):
    empty_directory = str(tmp_path_factory.mktemp("yo_yo_ma"))
    DataContext.create(empty_directory)
    ge_dir = os.path.join(empty_directory, DataContext.GE_DIR)
    context = DataContext(ge_dir)

    context._project_config["data_docs_sites"] = {
        "my_rad_site": {
            "class_name": "SiteBuilder",
            "store_backend": {
                "class_name": "TupleFilesystemStoreBackend",
                "base_directory": "uncommitted/data_docs/some/path/",
            },
        },
        "another_just_amazing_site": {
            "class_name": "SiteBuilder",
            "store_backend": {
                "class_name": "TupleFilesystemStoreBackend",
                "base_directory": "uncommitted/data_docs/another/path/",
            },
        },
    }

    # TODO Workaround project config programmatic config manipulation
    #  statefulness issues by writing to disk and re-upping a new context
    context._save_project_config()
    context = DataContext(ge_dir)
    context.build_data_docs()
    data_docs_dir = os.path.join(ge_dir, "uncommitted/data_docs/")

    path_1 = os.path.join(data_docs_dir, "some/path/index.html")
    path_2 = os.path.join(data_docs_dir, "another/path/index.html")
    for expected_path in [path_1, path_2]:
        assert os.path.isfile(expected_path)

    obs = context.get_docs_sites_urls()

    assert obs == [
        {"site_name": "my_rad_site", "site_url": "file://{}".format(path_1)},
        {
            "site_name": "another_just_amazing_site",
            "site_url": "file://{}".format(path_2),
        },
    ]


def test_load_config_variables_file(basic_data_context_config, tmp_path_factory):
    # Setup:
    base_path = str(tmp_path_factory.mktemp("test_load_config_variables_file"))
    os.makedirs(os.path.join(base_path, "uncommitted"), exist_ok=True)
    with open(
        os.path.join(base_path, "uncommitted", "dev_variables.yml"), "w"
    ) as outfile:
        yaml.dump({"env": "dev"}, outfile)
    with open(
        os.path.join(base_path, "uncommitted", "prod_variables.yml"), "w"
    ) as outfile:
        yaml.dump({"env": "prod"}, outfile)
    basic_data_context_config[
        "config_variables_file_path"
    ] = "uncommitted/${TEST_CONFIG_FILE_ENV}_variables.yml"

    try:
        # We should be able to load different files based on an environment variable
        os.environ["TEST_CONFIG_FILE_ENV"] = "dev"
        context = BaseDataContext(basic_data_context_config, context_root_dir=base_path)
        config_vars = context._load_config_variables_file()
        assert config_vars["env"] == "dev"
        os.environ["TEST_CONFIG_FILE_ENV"] = "prod"
        context = BaseDataContext(basic_data_context_config, context_root_dir=base_path)
        config_vars = context._load_config_variables_file()
        assert config_vars["env"] == "prod"
    except Exception:
        raise
    finally:
        # Make sure we unset the environment variable we're using
        del os.environ["TEST_CONFIG_FILE_ENV"]


def test_list_expectation_suite_with_no_suites(titanic_data_context):
    observed = titanic_data_context.list_expectation_suite_names()
    assert isinstance(observed, list)
    assert observed == []


def test_list_expectation_suite_with_one_suite(titanic_data_context):
    titanic_data_context.create_expectation_suite("warning")
    observed = titanic_data_context.list_expectation_suite_names()
    assert isinstance(observed, list)
    assert observed == ["warning"]


def test_list_expectation_suite_with_multiple_suites(titanic_data_context):
    titanic_data_context.create_expectation_suite("a.warning")
    titanic_data_context.create_expectation_suite("b.warning")
    titanic_data_context.create_expectation_suite("c.warning")

    observed = titanic_data_context.list_expectation_suite_names()
    assert isinstance(observed, list)
    assert observed == ["a.warning", "b.warning", "c.warning"]
    assert len(observed) == 3


def test_get_batch_raises_error_when_passed_a_non_string_type_for_suite_parameter(
    titanic_data_context,
):
    with pytest.raises(DataContextError):
        titanic_data_context.get_batch({}, 99)


def test_get_batch_raises_error_when_passed_a_non_dict_or_batch_kwarg_type_for_batch_kwarg_parameter(
    titanic_data_context,
):
    with pytest.raises(BatchKwargsError):
        titanic_data_context.get_batch(99, "foo")


def test_get_batch_when_passed_a_suite_name(titanic_data_context):
    context = titanic_data_context
    root_dir = context.root_directory
    batch_kwargs = {
        "datasource": "mydatasource",
        "path": os.path.join(root_dir, "..", "data", "Titanic.csv"),
    }
    context.create_expectation_suite("foo")
    assert context.list_expectation_suite_names() == ["foo"]
    batch = context.get_batch(batch_kwargs, "foo")
    assert isinstance(batch, Dataset)
    assert isinstance(batch.get_expectation_suite(), ExpectationSuite)


def test_get_batch_when_passed_a_suite(titanic_data_context):
    context = titanic_data_context
    root_dir = context.root_directory
    batch_kwargs = {
        "datasource": "mydatasource",
        "path": os.path.join(root_dir, "..", "data", "Titanic.csv"),
    }
    context.create_expectation_suite("foo")
    assert context.list_expectation_suite_names() == ["foo"]
    suite = context.get_expectation_suite("foo")

    batch = context.get_batch(batch_kwargs, suite)
    assert isinstance(batch, Dataset)
    assert isinstance(batch.get_expectation_suite(), ExpectationSuite)


def test_list_validation_operators_data_context_with_none_returns_empty_list(
    titanic_data_context,
):
    titanic_data_context.validation_operators = {}
    assert titanic_data_context.list_validation_operator_names() == []


def test_list_validation_operators_data_context_with_one(titanic_data_context):
    assert titanic_data_context.list_validation_operator_names() == [
        "action_list_operator"
    ]


def test_list_checkpoints_on_empty_context_returns_empty_list(empty_data_context):
    assert empty_data_context.list_checkpoints() == []


def test_list_checkpoints_on_context_with_checkpoint(empty_context_with_checkpoint):
    context = empty_context_with_checkpoint
    assert context.list_checkpoints() == ["my_checkpoint"]


def test_list_checkpoints_on_context_with_twwo_checkpoints(
    empty_context_with_checkpoint,
):
    context = empty_context_with_checkpoint
    checkpoints_file = os.path.join(
        context.root_directory, context.CHECKPOINTS_DIR, "my_checkpoint.yml"
    )
    shutil.copy(
        checkpoints_file, os.path.join(os.path.dirname(checkpoints_file), "another.yml")
    )
    assert set(context.list_checkpoints()) == {"another", "my_checkpoint"}


def test_list_checkpoints_on_context_with_checkpoint_and_other_files_in_checkpoints_dir(
    empty_context_with_checkpoint,
):
    context = empty_context_with_checkpoint

    for extension in [".json", ".txt", "", ".py"]:
        path = os.path.join(
            context.root_directory, context.CHECKPOINTS_DIR, f"foo{extension}"
        )
        with open(path, "w") as f:
            f.write("foo: bar")
        assert os.path.isfile(path)

    assert context.list_checkpoints() == ["my_checkpoint"]


def test_get_checkpoint_raises_error_on_not_found_checkpoint(
    empty_context_with_checkpoint,
):
    context = empty_context_with_checkpoint
    with pytest.raises(InvalidKeyError):
        context.get_checkpoint("not_a_checkpoint")


def test_get_checkpoint_raises_error_empty_checkpoint(
    empty_context_with_checkpoint,
):
    context = empty_context_with_checkpoint
    checkpoint_file_path = os.path.join(
        context.root_directory, context.CHECKPOINTS_DIR, "my_checkpoint.yml"
    )
    with open(checkpoint_file_path, "w") as f:
        f.write("# Not a checkpoint file")
    assert os.path.isfile(checkpoint_file_path)
    assert context.list_checkpoints() == ["my_checkpoint"]

    with pytest.raises(InvalidCheckpointConfigError):
        context.get_checkpoint("my_checkpoint")


def test_get_checkpoint(empty_context_with_checkpoint):
    context = empty_context_with_checkpoint
    obs = context.get_checkpoint("my_checkpoint")
    assert isinstance(obs.to_json_dict(), dict)
    assert {
        "validation_operator_name": "action_list_operator",
        "batches": [
            {
                "batch_kwargs": {
                    "path": "/Users/me/projects/my_project/data/data.csv",
                    "datasource": "my_filesystem_datasource",
                    "reader_method": "read_csv",
                },
                "expectation_suite_names": ["suite_one", "suite_two"],
            },
            {
                "batch_kwargs": {
                    "query": "SELECT * FROM users WHERE status = 1",
                    "datasource": "my_redshift_datasource",
                },
                "expectation_suite_names": ["suite_three"],
            },
        ],
    }


def test_get_checkpoint_default_validation_operator(empty_data_context):
    yaml = YAML(typ="safe")
    context = empty_data_context

    checkpoint = {"batches": []}
    checkpoint_file_path = os.path.join(
        context.root_directory, context.CHECKPOINTS_DIR, "foo.yml"
    )
    with open(checkpoint_file_path, "w") as f:
        yaml.dump(checkpoint, f)
    assert os.path.isfile(checkpoint_file_path)

    obs = context.get_checkpoint("foo")
    assert isinstance(obs.to_json_dict(), dict)
    expected = {
        "class_name": "LegacyCheckpoint",
        "config_version": None,
        "name": None,
        "validation_operator_name": "action_list_operator",
        "batches": [],
    }
    assert obs.to_json_dict() == expected


def test_get_checkpoint_raises_error_on_missing_batches_key(empty_data_context):
    yaml = YAML(typ="safe")
    context = empty_data_context

    checkpoint = {
        "validation_operator_name": "action_list_operator",
    }
    checkpoint_file_path = os.path.join(
        context.root_directory, context.CHECKPOINTS_DIR, "foo.yml"
    )
    with open(checkpoint_file_path, "w") as f:
        yaml.dump(checkpoint, f)
    assert os.path.isfile(checkpoint_file_path)

    with pytest.raises(CheckpointError) as e:
        context.get_checkpoint("foo")


def test_get_checkpoint_raises_error_on_non_list_batches(empty_data_context):
    yaml = YAML(typ="safe")
    context = empty_data_context

    checkpoint = {
        "validation_operator_name": "action_list_operator",
        "batches": {"stuff": 33},
    }
    checkpoint_file_path = os.path.join(
        context.root_directory, context.CHECKPOINTS_DIR, "foo.yml"
    )
    with open(checkpoint_file_path, "w") as f:
        yaml.dump(checkpoint, f)
    assert os.path.isfile(checkpoint_file_path)

    with pytest.raises(InvalidCheckpointConfigError) as e:
        context.get_checkpoint("foo")


def test_get_checkpoint_raises_error_on_missing_expectation_suite_names(
    empty_data_context,
):
    yaml = YAML(typ="safe")
    context = empty_data_context

    checkpoint = {
        "validation_operator_name": "action_list_operator",
        "batches": [
            {
                "batch_kwargs": {"foo": 33},
            }
        ],
    }
    checkpoint_file_path = os.path.join(
        context.root_directory, context.CHECKPOINTS_DIR, "foo.yml"
    )
    with open(checkpoint_file_path, "w") as f:
        yaml.dump(checkpoint, f)
    assert os.path.isfile(checkpoint_file_path)

    with pytest.raises(CheckpointError) as e:
        context.get_checkpoint("foo")


def test_get_checkpoint_raises_error_on_missing_batch_kwargs(empty_data_context):
    yaml = YAML(typ="safe")
    context = empty_data_context

    checkpoint = {
        "validation_operator_name": "action_list_operator",
        "batches": [{"expectation_suite_names": ["foo"]}],
    }
    checkpoint_file_path = os.path.join(
        context.root_directory, context.CHECKPOINTS_DIR, "foo.yml"
    )
    with open(checkpoint_file_path, "w") as f:
        yaml.dump(checkpoint, f)
    assert os.path.isfile(checkpoint_file_path)

    with pytest.raises(CheckpointError) as e:
        context.get_checkpoint("foo")


# TODO: add more test cases
def test_run_checkpoint_newstyle(
    titanic_pandas_multibatch_data_context_with_013_datasource,
):
    context = titanic_pandas_multibatch_data_context_with_013_datasource
    # add checkpoint config
    checkpoint_config = CheckpointConfig(
        config_version=1,
        name="my_checkpoint",
        run_name_template="%Y-%M-foo-bar-template",
        expectation_suite_name="my_expectation_suite",
        action_list=[
            {
                "name": "store_validation_result",
                "action": {
                    "class_name": "StoreValidationResultAction",
                },
            },
            {
                "name": "store_evaluation_params",
                "action": {
                    "class_name": "StoreEvaluationParametersAction",
                },
            },
            {
                "name": "update_data_docs",
                "action": {
                    "class_name": "UpdateDataDocsAction",
                },
            },
        ],
        validations=[
            {
                "batch_request": {
                    "datasource_name": "titanic_multi_batch",
                    "data_connector_name": "my_data_connector",
                    "data_asset_name": "Titanic_1911",
                }
            }
        ],
    )
    checkpoint_config_key = ConfigurationIdentifier(
        configuration_key=checkpoint_config.name
    )
    context.checkpoint_store.set(key=checkpoint_config_key, value=checkpoint_config)

    with pytest.raises(DataContextError, match=r"expectation_suite .* not found"):
        context.run_checkpoint(checkpoint_name=checkpoint_config.name)

    assert len(context.validations_store.list_keys()) == 0

    # print(context.list_datasources())
<<<<<<< HEAD
=======

    context.create_expectation_suite("my_expectation_suite")

    results: List[ValidationOperatorResult] = context.run_checkpoint(
        checkpoint_name=checkpoint_config.name
    )
    assert len(results) == 1
    assert results[0].success
>>>>>>> 5b75d6c1

    context.create_expectation_suite(expectation_suite_name="my_expectation_suite")
    results: List[ValidationOperatorResult] = context.run_checkpoint(
        checkpoint_name=checkpoint_config.name
    )
    assert len(results) == 1
    assert len(context.validations_store.list_keys()) == 1
    assert results[0].success


def test_get_validator_with_instantiated_expectation_suite(
    empty_data_context, tmp_path_factory
):
    context = empty_data_context

    base_directory = str(
        tmp_path_factory.mktemp(
            "test_get_validator_with_instantiated_expectation_suite"
        )
    )

    create_files_in_directory(
        directory=base_directory,
        file_name_list=[
            "some_file.csv",
        ],
    )

    yaml_config = f"""
class_name: Datasource

execution_engine:
    class_name: PandasExecutionEngine

data_connectors:
    my_filesystem_data_connector:
        class_name: ConfiguredAssetFilesystemDataConnector
        base_directory: {base_directory}
        default_regex:
            pattern: (.+)\\.csv
            group_names:
                - alphanumeric
        assets:
            A:
"""

    config = yaml.load(yaml_config)
    context.add_datasource(
        "my_directory_datasource",
        **config,
    )

    my_validator = context.get_validator(
        datasource_name="my_directory_datasource",
        data_connector_name="my_filesystem_data_connector",
        data_asset_name="A",
        partition_identifiers={
            "alphanumeric": "some_file",
        },
        expectation_suite=ExpectationSuite("my_expectation_suite"),
    )
    assert my_validator.expectation_suite_name == "my_expectation_suite"


def test_get_validator_with_attach_expectation_suite(
    empty_data_context, tmp_path_factory
):
    context = empty_data_context

    base_directory = str(
        tmp_path_factory.mktemp("test_get_validator_with_attach_expectation_suite")
    )

    create_files_in_directory(
        directory=base_directory,
        file_name_list=[
            "some_file.csv",
        ],
    )

    yaml_config = f"""
class_name: Datasource

execution_engine:
    class_name: PandasExecutionEngine

data_connectors:
    my_filesystem_data_connector:
        class_name: ConfiguredAssetFilesystemDataConnector
        base_directory: {base_directory}
        default_regex:
            pattern: (.+)\\.csv
            group_names:
                - alphanumeric
        assets:
            A:
"""

    config = yaml.load(yaml_config)
    context.add_datasource(
        "my_directory_datasource",
        **config,
    )

    my_validator = context.get_validator(
        datasource_name="my_directory_datasource",
        data_connector_name="my_filesystem_data_connector",
        data_asset_name="A",
        partition_identifiers={
            "alphanumeric": "some_file",
        },
        create_expectation_suite_with_name="A_expectation_suite",
    )
    assert my_validator.expectation_suite_name == "A_expectation_suite"<|MERGE_RESOLUTION|>--- conflicted
+++ resolved
@@ -1667,8 +1667,6 @@
     assert len(context.validations_store.list_keys()) == 0
 
     # print(context.list_datasources())
-<<<<<<< HEAD
-=======
 
     context.create_expectation_suite("my_expectation_suite")
 
@@ -1677,7 +1675,6 @@
     )
     assert len(results) == 1
     assert results[0].success
->>>>>>> 5b75d6c1
 
     context.create_expectation_suite(expectation_suite_name="my_expectation_suite")
     results: List[ValidationOperatorResult] = context.run_checkpoint(
