from typing import Callable, Dict, List, Optional, Union

import pytest

from great_expectations.core import ExpectationSuite, ExpectationSuiteValidationResult
from great_expectations.data_context.data_context_variables import (
    DataContextVariables,
    EphemeralDataContextVariables,
)
from great_expectations.data_context.types.base import (
    AnonymizedUsageStatisticsConfig,
    CheckpointConfig,
    DataContextConfig,
    DatasourceConfig,
)
from great_expectations.datasource import BaseDatasource, LegacyDatasource
from great_expectations.rule_based_profiler import RuleBasedProfiler


class StubUsageStats:
    @property
    def anonymous_usage_statistics(self) -> AnonymizedUsageStatisticsConfig:
        return AnonymizedUsageStatisticsConfig(enabled=True)


class StubCheckpointStore:
    def get_checkpoint(self, name: str, ge_cloud_id: Optional[str]) -> CheckpointConfig:
        return CheckpointConfig(name=name, class_name="Checkpoint")


class StubValidationsStore:
    def list_keys(self):
        # Note: Key just has to return an iterable here
        return ["some_key"]

    def get(self, key):
        # Note: Key is unused
        return ExpectationSuiteValidationResult(
            success=True,
        )


class StubDatasourceStore:
    def retrieve_by_name(self, datasource_name: str) -> DatasourceConfig:
        datasource_config_dict: dict = {
            "name": datasource_name,
            "class_name": "Datasource",
            "module_name": "great_expectations.datasource",
            "execution_engine": {
                "module_name": "great_expectations.execution_engine",
                "class_name": "PandasExecutionEngine",
            },
            "data_connectors": {},
        }
        return DatasourceConfig(**datasource_config_dict)


class DummyDatasource:
    pass


class StubBaseDataContext:
    """Stub for testing ConfigurationBundle."""

    DATA_CONTEXT_ID = "27517569-1500-4127-af68-b5bad960a492"

    def __init__(
        self,
        anonymous_usage_stats_enabled: bool = True,
        anonymous_usage_stats_is_none: bool = False,
        include_datasources: bool = True,
    ):
        """Set the anonymous usage statistics configuration.

        Args:
            anonymous_usage_stats_enabled: Set usage stats "enabled" flag in config.
            anonymous_usage_stats_is_none: Set usage stats to None, overrides anonymous_usage_stats_enabled.
        """
        self._anonymous_usage_stats_enabled = anonymous_usage_stats_enabled
        self._anonymous_usage_stats_is_none = anonymous_usage_stats_is_none
        self._include_datasources = include_datasources

    @property
    def _data_context_variables(self) -> StubUsageStats:
        return StubUsageStats()

    @property
    def anonymous_usage_statistics(self) -> AnonymizedUsageStatisticsConfig:
        return self.variables.anonymous_usage_statistics

    @property
    def data_context_id(self) -> str:
        return self.DATA_CONTEXT_ID

    @property
    def variables(self) -> DataContextVariables:

        # anonymous_usage_statistics set based on constructor parameters.
        anonymous_usage_statistics: Optional[AnonymizedUsageStatisticsConfig]
        if self._anonymous_usage_stats_is_none:
            anonymous_usage_statistics = None
        else:
            anonymous_usage_statistics = AnonymizedUsageStatisticsConfig(
                enabled=self._anonymous_usage_stats_enabled
            )

        config = DataContextConfig(
            anonymous_usage_statistics=anonymous_usage_statistics
        )
        return EphemeralDataContextVariables(config=config)

    @property
    def _datasource_store(self):
        return StubDatasourceStore()

    @property
    def datasources(self) -> Dict[str, Union[LegacyDatasource, BaseDatasource]]:
        # Datasource is a dummy since we just want the DatasourceConfig from the store, not an
        # actual initialized datasource.
        if self._include_datasources:
            return {"my_datasource": DummyDatasource()}
        else:
            return {}

    @property
    def checkpoint_store(self) -> StubCheckpointStore:
        return StubCheckpointStore()

    @property
    def validations_store(self) -> StubValidationsStore:
        return StubValidationsStore()

    def list_expectation_suite_names(self) -> List[str]:
        return ["my_suite"]

    def get_expectation_suite(self, name: str) -> ExpectationSuite:
        return ExpectationSuite(expectation_suite_name=name)

    def list_checkpoints(self) -> List[str]:
        return ["my_checkpoint"]

    def list_profilers(self) -> List[str]:
        return ["my_profiler"]

    def get_profiler(self, name: str) -> RuleBasedProfiler:
        return RuleBasedProfiler(name, config_version=1.0, rules={})


@pytest.fixture
def stub_base_data_context_factory() -> Callable:
    def _create_stub_base_data_context(
        anonymous_usage_stats_enabled: bool = True,
        anonymous_usage_stats_is_none: bool = False,
        include_datasources: bool = True,
    ) -> StubBaseDataContext:
        return StubBaseDataContext(
            anonymous_usage_stats_enabled=anonymous_usage_stats_enabled,
            anonymous_usage_stats_is_none=anonymous_usage_stats_is_none,
            include_datasources=include_datasources,
        )

    return _create_stub_base_data_context


@pytest.fixture
def stub_base_data_context(
    stub_base_data_context_factory: Callable,
) -> StubBaseDataContext:
    return stub_base_data_context_factory()


@pytest.fixture
def stub_base_data_context_anonymous_usage_stats_present_but_disabled(
    stub_base_data_context_factory: Callable,
) -> StubBaseDataContext:
    return stub_base_data_context_factory(anonymous_usage_stats_enabled=False)


@pytest.fixture
def stub_base_data_context_no_anonymous_usage_stats(
    stub_base_data_context_factory: Callable,
) -> StubBaseDataContext:
    return stub_base_data_context_factory(anonymous_usage_stats_is_none=True)


@pytest.fixture
def serialized_configuration_bundle() -> dict:
    return {
        "data_context_id": "877166bd-08f2-4d7b-b473-a2b97ab5e36f",
        "checkpoints": [
            {
                "class_name": "Checkpoint",
                "config_version": None,
                "module_name": "great_expectations.checkpoint",
                "name": "my_checkpoint",
            }
        ],
        "data_context_variables": {
            "config_variables_file_path": None,
            "config_version": 3.0,
            "data_docs_sites": None,
            "evaluation_parameter_store_name": None,
            "expectations_store_name": None,
            "include_rendered_content": {
                "expectation_suite": False,
                "expectation_validation_result": False,
                "globally": False,
            },
            "notebooks": None,
            "plugins_directory": None,
            "stores": None,
            "validations_store_name": None,
        },
        "datasources": [
            {
                "class_name": "Datasource",
                "data_connectors": {},
                "execution_engine": {
                    "class_name": "PandasExecutionEngine",
                    "module_name": "great_expectations.execution_engine",
                },
                "module_name": "great_expectations.datasource",
                "name": "my_datasource",
            }
        ],
        "expectation_suites": [
            {
                "data_asset_type": None,
                "expectation_suite_name": "my_suite",
                "expectations": [],
                "ge_cloud_id": None,
            }
        ],
        "profilers": [
            {
                "class_name": "RuleBasedProfiler",
                "config_version": 1.0,
                "module_name": "great_expectations.rule_based_profiler",
                "name": "my_profiler",
                "rules": {},
                "variables": {},
            }
        ],
        "validation_results": {
            "some_key": {
                "evaluation_parameters": {},
                "meta": {},
                "results": [],
                "statistics": {},
                "success": True,
            }
<<<<<<< HEAD
        },
=======
        ],
>>>>>>> eb548b9b
    }


@pytest.fixture
<<<<<<< HEAD
def stub_serialized_configuration_bundle(serialized_configuration_bundle: dict) -> dict:
    """Configuration bundle based on StubBaseDataContext."""
    assert "data_context_id" in serialized_configuration_bundle
    serialized_configuration_bundle[
        "data_context_id"
    ] = StubBaseDataContext.DATA_CONTEXT_ID
    return serialized_configuration_bundle
=======
def empty_serialized_configuration_bundle() -> dict:
    return {
        "data_context_id": "27517569-1500-4127-af68-b5bad960a492",
        "checkpoints": [],
        "data_context_variables": {
            "config_variables_file_path": None,
            "config_version": 3.0,
            "data_docs_sites": None,
            "evaluation_parameter_store_name": None,
            "expectations_store_name": None,
            "include_rendered_content": {
                "expectation_suite": False,
                "expectation_validation_result": False,
                "globally": False,
            },
            "notebooks": None,
            "plugins_directory": None,
            "stores": None,
            "validations_store_name": None,
        },
        "datasources": [],
        "expectation_suites": [],
        "profilers": [],
        "validation_results": [],
    }
>>>>>>> eb548b9b
<|MERGE_RESOLUTION|>--- conflicted
+++ resolved
@@ -1,4 +1,4 @@
-from typing import Callable, Dict, List, Optional, Union
+from typing import Dict, List, Optional, Tuple, Union
 
 import pytest
 
@@ -18,9 +18,14 @@
 
 
 class StubUsageStats:
+    def __init__(
+        self, anonymized_usage_statistics_config: AnonymizedUsageStatisticsConfig
+    ):
+        self._anonymized_usage_statistics_config = anonymized_usage_statistics_config
+
     @property
     def anonymous_usage_statistics(self) -> AnonymizedUsageStatisticsConfig:
-        return AnonymizedUsageStatisticsConfig(enabled=True)
+        return self._anonymized_usage_statistics_config
 
 
 class StubCheckpointStore:
@@ -29,9 +34,12 @@
 
 
 class StubValidationsStore:
+    def __init__(self, keys: Tuple[Optional[str]] = ("some_key",)):
+        self._keys = keys
+
     def list_keys(self):
         # Note: Key just has to return an iterable here
-        return ["some_key"]
+        return list(self._keys)
 
     def get(self, key):
         # Note: Key is unused
@@ -66,23 +74,31 @@
 
     def __init__(
         self,
-        anonymous_usage_stats_enabled: bool = True,
-        anonymous_usage_stats_is_none: bool = False,
-        include_datasources: bool = True,
+        anonymized_usage_statistics_config: Optional[
+            AnonymizedUsageStatisticsConfig
+        ] = AnonymizedUsageStatisticsConfig(enabled=True),
+        checkpoint_names: Tuple[Optional[str]] = ("my_checkpoint",),
+        expectation_suite_names: Tuple[Optional[str]] = ("my_suite",),
+        profiler_names: Tuple[Optional[str]] = ("my_profiler",),
+        validation_results_keys: Tuple[Optional[str]] = ("some_key",),
+        datasource_names: Tuple[Optional[str]] = ("my_datasource",),
     ):
-        """Set the anonymous usage statistics configuration.
-
+        """Set the configuration of the stub data context.
         Args:
-            anonymous_usage_stats_enabled: Set usage stats "enabled" flag in config.
-            anonymous_usage_stats_is_none: Set usage stats to None, overrides anonymous_usage_stats_enabled.
+            anonymized_usage_statistics_config: Config to use for anonymous usage statistics
         """
-        self._anonymous_usage_stats_enabled = anonymous_usage_stats_enabled
-        self._anonymous_usage_stats_is_none = anonymous_usage_stats_is_none
-        self._include_datasources = include_datasources
+        self._anonymized_usage_statistics_config = anonymized_usage_statistics_config
+        self._checkpoint_names = checkpoint_names
+        self._expectation_suite_names = expectation_suite_names
+        self._profiler_names = profiler_names
+        self._validation_results_keys = validation_results_keys
+        self._datasource_names = datasource_names
 
     @property
     def _data_context_variables(self) -> StubUsageStats:
-        return StubUsageStats()
+        return StubUsageStats(
+            anonymized_usage_statistics_config=self._anonymized_usage_statistics_config
+        )
 
     @property
     def anonymous_usage_statistics(self) -> AnonymizedUsageStatisticsConfig:
@@ -95,17 +111,8 @@
     @property
     def variables(self) -> DataContextVariables:
 
-        # anonymous_usage_statistics set based on constructor parameters.
-        anonymous_usage_statistics: Optional[AnonymizedUsageStatisticsConfig]
-        if self._anonymous_usage_stats_is_none:
-            anonymous_usage_statistics = None
-        else:
-            anonymous_usage_statistics = AnonymizedUsageStatisticsConfig(
-                enabled=self._anonymous_usage_stats_enabled
-            )
-
         config = DataContextConfig(
-            anonymous_usage_statistics=anonymous_usage_statistics
+            anonymous_usage_statistics=self._anonymized_usage_statistics_config
         )
         return EphemeralDataContextVariables(config=config)
 
@@ -117,10 +124,10 @@
     def datasources(self) -> Dict[str, Union[LegacyDatasource, BaseDatasource]]:
         # Datasource is a dummy since we just want the DatasourceConfig from the store, not an
         # actual initialized datasource.
-        if self._include_datasources:
-            return {"my_datasource": DummyDatasource()}
-        else:
-            return {}
+        return {
+            datasource_name: DummyDatasource()
+            for datasource_name in self._datasource_names
+        }
 
     @property
     def checkpoint_store(self) -> StubCheckpointStore:
@@ -128,59 +135,43 @@
 
     @property
     def validations_store(self) -> StubValidationsStore:
-        return StubValidationsStore()
+        return StubValidationsStore(keys=self._validation_results_keys)
 
     def list_expectation_suite_names(self) -> List[str]:
-        return ["my_suite"]
+        return list(self._expectation_suite_names)
 
     def get_expectation_suite(self, name: str) -> ExpectationSuite:
         return ExpectationSuite(expectation_suite_name=name)
 
     def list_checkpoints(self) -> List[str]:
-        return ["my_checkpoint"]
+        return list(self._checkpoint_names)
 
     def list_profilers(self) -> List[str]:
-        return ["my_profiler"]
+        return list(self._profiler_names)
 
     def get_profiler(self, name: str) -> RuleBasedProfiler:
         return RuleBasedProfiler(name, config_version=1.0, rules={})
 
 
 @pytest.fixture
-def stub_base_data_context_factory() -> Callable:
-    def _create_stub_base_data_context(
-        anonymous_usage_stats_enabled: bool = True,
-        anonymous_usage_stats_is_none: bool = False,
-        include_datasources: bool = True,
-    ) -> StubBaseDataContext:
-        return StubBaseDataContext(
-            anonymous_usage_stats_enabled=anonymous_usage_stats_enabled,
-            anonymous_usage_stats_is_none=anonymous_usage_stats_is_none,
-            include_datasources=include_datasources,
-        )
-
-    return _create_stub_base_data_context
-
-
-@pytest.fixture
-def stub_base_data_context(
-    stub_base_data_context_factory: Callable,
-) -> StubBaseDataContext:
-    return stub_base_data_context_factory()
-
-
-@pytest.fixture
-def stub_base_data_context_anonymous_usage_stats_present_but_disabled(
-    stub_base_data_context_factory: Callable,
-) -> StubBaseDataContext:
-    return stub_base_data_context_factory(anonymous_usage_stats_enabled=False)
-
-
-@pytest.fixture
-def stub_base_data_context_no_anonymous_usage_stats(
-    stub_base_data_context_factory: Callable,
-) -> StubBaseDataContext:
-    return stub_base_data_context_factory(anonymous_usage_stats_is_none=True)
+def stub_base_data_context() -> StubBaseDataContext:
+    return StubBaseDataContext(
+        anonymized_usage_statistics_config=AnonymizedUsageStatisticsConfig(enabled=True)
+    )
+
+
+@pytest.fixture
+def stub_base_data_context_anonymous_usage_stats_present_but_disabled() -> StubBaseDataContext:
+    return StubBaseDataContext(
+        anonymized_usage_statistics_config=AnonymizedUsageStatisticsConfig(
+            enabled=False
+        )
+    )
+
+
+@pytest.fixture
+def stub_base_data_context_no_anonymous_usage_stats() -> StubBaseDataContext:
+    return StubBaseDataContext(anonymized_usage_statistics_config=None)
 
 
 @pytest.fixture
@@ -249,24 +240,11 @@
                 "statistics": {},
                 "success": True,
             }
-<<<<<<< HEAD
         },
-=======
-        ],
->>>>>>> eb548b9b
     }
 
 
 @pytest.fixture
-<<<<<<< HEAD
-def stub_serialized_configuration_bundle(serialized_configuration_bundle: dict) -> dict:
-    """Configuration bundle based on StubBaseDataContext."""
-    assert "data_context_id" in serialized_configuration_bundle
-    serialized_configuration_bundle[
-        "data_context_id"
-    ] = StubBaseDataContext.DATA_CONTEXT_ID
-    return serialized_configuration_bundle
-=======
 def empty_serialized_configuration_bundle() -> dict:
     return {
         "data_context_id": "27517569-1500-4127-af68-b5bad960a492",
@@ -290,6 +268,17 @@
         "datasources": [],
         "expectation_suites": [],
         "profilers": [],
-        "validation_results": [],
+        "validation_results": {},
     }
->>>>>>> eb548b9b
+
+
+@pytest.fixture
+def stub_serialized_configuration_bundle(
+    empty_serialized_configuration_bundle: dict,
+) -> dict:
+    """Configuration bundle based on StubBaseDataContext."""
+    assert "data_context_id" in empty_serialized_configuration_bundle
+    empty_serialized_configuration_bundle[
+        "data_context_id"
+    ] = StubBaseDataContext.DATA_CONTEXT_ID
+    return empty_serialized_configuration_bundle