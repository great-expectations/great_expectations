import copy
import os
from typing import Any, Dict, Final, Optional

import pytest

from great_expectations.data_context.data_context.serializable_data_context import (
    SerializableDataContext,
)
from great_expectations.data_context.types.base import (
    BaseStoreBackendDefaults,
    DatabaseStoreBackendDefaults,
    DataContextConfig,
    DataContextConfigDefaults,
    DataContextConfigSchema,
    FilesystemStoreBackendDefaults,
    GCSStoreBackendDefaults,
    InMemoryStoreBackendDefaults,
    S3StoreBackendDefaults,
)
from great_expectations.util import filter_properties_dict

"""
What does this test and why?

This file will hold various tests to ensure that the UI functions as expected when creating a DataContextConfig object. It will ensure that the appropriate defaults are used, including when the store_backend_defaults parameter is set.
"""  # noqa: E501

_DEFAULT_CONFIG_VERSION: Final[float] = float(
    DataContextConfigDefaults.DEFAULT_CONFIG_VERSION.value
)


@pytest.fixture(scope="function")
def construct_data_context_config():
    """
    Construct a DataContextConfig fixture given the modifications in the input parameters
    Returns:
        Dictionary representation of a DataContextConfig to compare in tests
    """

    def _construct_data_context_config(
        data_context_id: str,
        config_version: float = _DEFAULT_CONFIG_VERSION,
        fluent_datasources: Optional[Dict] = None,
        plugins_directory: Optional[str] = None,
        stores: Optional[Dict] = None,
        data_docs_sites: Optional[Dict] = None,
    ):
        if stores is None:
            stores = copy.deepcopy(DataContextConfigDefaults.DEFAULT_STORES.value)
        if data_docs_sites is None:
            data_docs_sites = copy.deepcopy(DataContextConfigDefaults.DEFAULT_DATA_DOCS_SITES.value)

        return {
            "config_version": config_version,
            "fluent_datasources": fluent_datasources,
            "plugins_directory": plugins_directory,
            "stores": stores,
            "data_docs_sites": data_docs_sites,
            "config_variables_file_path": None,
            "data_context_id": data_context_id,
        }

    return _construct_data_context_config


@pytest.mark.unit
def test_DataContextConfig_with_BaseStoreBackendDefaults_and_simple_defaults(
    construct_data_context_config,
):
    """
    What does this test and why?
    Ensure that a very simple DataContextConfig setup with many defaults is created accurately
    and produces a valid DataContextConfig
    """

    store_backend_defaults = BaseStoreBackendDefaults()
    data_context_config = DataContextConfig(
        store_backend_defaults=store_backend_defaults,
    )

    desired_config = construct_data_context_config(
        data_context_id=data_context_config.data_context_id,
    )

    data_context_config_schema = DataContextConfigSchema()
    assert filter_properties_dict(
        properties=data_context_config_schema.dump(data_context_config),
        clean_falsy=True,
    ) == filter_properties_dict(
        properties=desired_config,
        clean_falsy=True,
    )
    assert isinstance(
        SerializableDataContext.get_or_create_data_context_config(
            project_config=data_context_config
        ),
        DataContextConfig,
    )


@pytest.mark.unit
def test_DataContextConfig_with_S3StoreBackendDefaults(construct_data_context_config):
    """
    What does this test and why?
    Make sure that using S3StoreBackendDefaults as the store_backend_defaults applies appropriate
    defaults, including default_bucket_name getting propagated to all stores.
    """

    store_backend_defaults = S3StoreBackendDefaults(default_bucket_name="my_default_bucket")
    data_context_config = DataContextConfig(
        store_backend_defaults=store_backend_defaults,
    )

    # Create desired config
    desired_stores_config = {
        "suite_parameter_store": {"class_name": "SuiteParameterStore"},
        "expectations_store": {
            "class_name": "ExpectationsStore",
            "store_backend": {
                "bucket": "my_default_bucket",
                "class_name": "TupleS3StoreBackend",
                "prefix": "expectations",
            },
        },
        "validation_results_store": {
            "class_name": "ValidationResultsStore",
            "store_backend": {
                "bucket": "my_default_bucket",
                "class_name": "TupleS3StoreBackend",
                "prefix": "validations",
            },
        },
        "validation_definition_store": {
            "class_name": "ValidationDefinitionStore",
            "store_backend": {
                "bucket": "my_default_bucket",
                "class_name": "TupleS3StoreBackend",
                "prefix": "validation_definitions",
            },
        },
        "checkpoint_store": {
            "class_name": "CheckpointStore",
            "store_backend": {
                "bucket": "my_default_bucket",
                "class_name": "TupleS3StoreBackend",
                "prefix": "checkpoints",
            },
        },
    }
    desired_data_docs_sites_config = {
        "s3_site": {
            "class_name": "SiteBuilder",
            "show_how_to_buttons": True,
            "site_index_builder": {
                "class_name": "DefaultSiteIndexBuilder",
            },
            "store_backend": {
                "bucket": "my_default_bucket",
                "class_name": "TupleS3StoreBackend",
                "prefix": "data_docs",
            },
        }
    }

    desired_config = construct_data_context_config(
        data_context_id=data_context_config.data_context_id,
        stores=desired_stores_config,
        data_docs_sites=desired_data_docs_sites_config,
    )

    data_context_config_schema = DataContextConfigSchema()
    assert filter_properties_dict(
        properties=data_context_config_schema.dump(data_context_config),
        clean_falsy=True,
    ) == filter_properties_dict(
        properties=desired_config,
        clean_falsy=True,
    )
    assert isinstance(
        SerializableDataContext.get_or_create_data_context_config(
            project_config=data_context_config
        ),
        DataContextConfig,
    )


@pytest.mark.unit
def test_DataContextConfig_with_S3StoreBackendDefaults_using_all_parameters(
    construct_data_context_config,
):
    """
    What does this test and why?
    Make sure that S3StoreBackendDefaults parameters are handled appropriately
    E.g. Make sure that default_bucket_name is ignored if individual bucket names are passed
    """

    store_backend_defaults = S3StoreBackendDefaults(
        default_bucket_name="custom_default_bucket_name",
        expectations_store_bucket_name="custom_expectations_store_bucket_name",
        validation_results_store_bucket_name="custom_validation_results_store_bucket_name",
        data_docs_bucket_name="custom_data_docs_store_bucket_name",
        checkpoint_store_bucket_name="custom_checkpoint_store_bucket_name",
        expectations_store_prefix="custom_expectations_store_prefix",
        validation_results_store_prefix="custom_validation_results_store_prefix",
        data_docs_prefix="custom_data_docs_prefix",
        checkpoint_store_prefix="custom_checkpoint_store_prefix",
    )
    data_context_config = DataContextConfig(
        store_backend_defaults=store_backend_defaults,
    )

    # Create desired config
    desired_stores_config = {
        "suite_parameter_store": {"class_name": "SuiteParameterStore"},
        "expectations_store": {
            "class_name": "ExpectationsStore",
            "store_backend": {
                "bucket": "custom_expectations_store_bucket_name",
                "class_name": "TupleS3StoreBackend",
                "prefix": "custom_expectations_store_prefix",
            },
        },
        "validation_results_store": {
            "class_name": "ValidationResultsStore",
            "store_backend": {
                "bucket": "custom_validation_results_store_bucket_name",
                "class_name": "TupleS3StoreBackend",
                "prefix": "custom_validation_results_store_prefix",
            },
        },
        "validation_definition_store": {
            "class_name": "ValidationDefinitionStore",
            "store_backend": {
                "bucket": "custom_default_bucket_name",
                "class_name": "TupleS3StoreBackend",
                "prefix": "validation_definitions",
            },
        },
        "checkpoint_store": {
            "class_name": "CheckpointStore",
            "store_backend": {
                "bucket": "custom_checkpoint_store_bucket_name",
                "class_name": "TupleS3StoreBackend",
                "prefix": "custom_checkpoint_store_prefix",
            },
        },
    }
    desired_data_docs_sites_config = {
        "s3_site": {
            "class_name": "SiteBuilder",
            "show_how_to_buttons": True,
            "site_index_builder": {
                "class_name": "DefaultSiteIndexBuilder",
            },
            "store_backend": {
                "bucket": "custom_data_docs_store_bucket_name",
                "class_name": "TupleS3StoreBackend",
                "prefix": "custom_data_docs_prefix",
            },
        }
    }

    desired_config = construct_data_context_config(
        data_context_id=data_context_config.data_context_id,
        stores=desired_stores_config,
        data_docs_sites=desired_data_docs_sites_config,
    )

    data_context_config_schema = DataContextConfigSchema()
    assert filter_properties_dict(
        properties=data_context_config_schema.dump(data_context_config),
        clean_falsy=True,
    ) == filter_properties_dict(
        properties=desired_config,
        clean_falsy=True,
    )
    assert isinstance(
        SerializableDataContext.get_or_create_data_context_config(
            project_config=data_context_config
        ),
        DataContextConfig,
    )


@pytest.mark.unit
def test_DataContextConfig_with_FilesystemStoreBackendDefaults_and_simple_defaults(
    construct_data_context_config,
):
    """
    What does this test and why?
    Ensure that a very simple DataContextConfig setup using FilesystemStoreBackendDefaults is created accurately
    This test sets the root_dir parameter
    """  # noqa: E501

    test_root_directory = "test_root_dir"

    store_backend_defaults = FilesystemStoreBackendDefaults(root_directory=test_root_directory)
    data_context_config = DataContextConfig(
        store_backend_defaults=store_backend_defaults,
    )

    # Create desired config
    data_context_id = data_context_config.data_context_id
    desired_config = construct_data_context_config(data_context_id=data_context_id)
    # Add root_directory to stores and data_docs
    desired_config["stores"]["expectations_store"]["store_backend"]["root_directory"] = (
        test_root_directory
    )
    desired_config["stores"]["validation_results_store"]["store_backend"]["root_directory"] = (
        test_root_directory
    )
    desired_config["stores"]["checkpoint_store"]["store_backend"]["root_directory"] = (
        test_root_directory
    )
    desired_config["data_docs_sites"]["local_site"]["store_backend"]["root_directory"] = (
        test_root_directory
    )

    desired_config["stores"]["validation_definition_store"]["store_backend"]["root_directory"] = (
        test_root_directory
    )

    data_context_config_schema = DataContextConfigSchema()
    assert filter_properties_dict(
        properties=data_context_config_schema.dump(data_context_config),
        clean_falsy=True,
    ) == filter_properties_dict(
        properties=desired_config,
        clean_falsy=True,
    )
    assert isinstance(
        SerializableDataContext.get_or_create_data_context_config(
            project_config=data_context_config
        ),
        DataContextConfig,
    )


@pytest.mark.unit
def test_DataContextConfig_with_FilesystemStoreBackendDefaults_and_simple_defaults_no_root_directory(  # noqa: E501
    construct_data_context_config,
):
    """
    What does this test and why?
    Ensure that a very simple DataContextConfig setup using FilesystemStoreBackendDefaults is created accurately
    This test does not set the optional root_directory parameter
    """  # noqa: E501

    store_backend_defaults = FilesystemStoreBackendDefaults()
    data_context_config = DataContextConfig(
        store_backend_defaults=store_backend_defaults,
    )

    # Create desired config
    data_context_id = data_context_config.data_context_id
    desired_config = construct_data_context_config(data_context_id=data_context_id)

    data_context_config_schema = DataContextConfigSchema()
    assert filter_properties_dict(
        properties=data_context_config_schema.dump(data_context_config),
        clean_falsy=True,
    ) == filter_properties_dict(
        properties=desired_config,
        clean_falsy=True,
    )
    assert isinstance(
        SerializableDataContext.get_or_create_data_context_config(
            project_config=data_context_config
        ),
        DataContextConfig,
    )


@pytest.mark.unit
def test_DataContextConfig_with_GCSStoreBackendDefaults(construct_data_context_config):
    """
    What does this test and why?
    Make sure that using GCSStoreBackendDefaults as the store_backend_defaults applies appropriate
    defaults, including default_bucket_name & default_project_name getting propagated
    to all stores.
    """

    store_backend_defaults = GCSStoreBackendDefaults(
        default_bucket_name="my_default_bucket",
        default_project_name="my_default_project",
    )
    data_context_config = DataContextConfig(
        store_backend_defaults=store_backend_defaults,
    )

    # Create desired config
    data_context_id = data_context_config.data_context_id
    desired_stores_config = {
        "suite_parameter_store": {"class_name": "SuiteParameterStore"},
        "expectations_store": {
            "class_name": "ExpectationsStore",
            "store_backend": {
                "bucket": "my_default_bucket",
                "project": "my_default_project",
                "class_name": "TupleGCSStoreBackend",
                "prefix": "expectations",
            },
        },
        "validation_results_store": {
            "class_name": "ValidationResultsStore",
            "store_backend": {
                "bucket": "my_default_bucket",
                "project": "my_default_project",
                "class_name": "TupleGCSStoreBackend",
                "prefix": "validations",
            },
        },
        "validation_definition_store": {
            "class_name": "ValidationDefinitionStore",
            "store_backend": {
                "bucket": "my_default_bucket",
                "project": "my_default_project",
                "class_name": "TupleGCSStoreBackend",
                "prefix": "validation_definitions",
            },
        },
        "checkpoint_store": {
            "class_name": "CheckpointStore",
            "store_backend": {
                "bucket": "my_default_bucket",
                "project": "my_default_project",
                "class_name": "TupleGCSStoreBackend",
                "prefix": "checkpoints",
            },
        },
    }
    desired_data_docs_sites_config = {
        "gcs_site": {
            "class_name": "SiteBuilder",
            "show_how_to_buttons": True,
            "site_index_builder": {
                "class_name": "DefaultSiteIndexBuilder",
            },
            "store_backend": {
                "bucket": "my_default_bucket",
                "project": "my_default_project",
                "class_name": "TupleGCSStoreBackend",
                "prefix": "data_docs",
            },
        }
    }

    desired_config = construct_data_context_config(
        data_context_id=data_context_id,
        stores=desired_stores_config,
        data_docs_sites=desired_data_docs_sites_config,
    )

    data_context_config_schema = DataContextConfigSchema()
    assert filter_properties_dict(
        properties=data_context_config_schema.dump(data_context_config),
        clean_falsy=True,
    ) == filter_properties_dict(
        properties=desired_config,
        clean_falsy=True,
    )
    assert isinstance(
        SerializableDataContext.get_or_create_data_context_config(
            project_config=data_context_config
        ),
        DataContextConfig,
    )


@pytest.mark.unit
def test_DataContextConfig_with_GCSStoreBackendDefaults_using_all_parameters(
    construct_data_context_config,
):
    """
    What does this test and why?
    Make sure that GCSStoreBackendDefaults parameters are handled appropriately
    E.g. Make sure that default_bucket_name is ignored if individual bucket names are passed
    """

    store_backend_defaults = GCSStoreBackendDefaults(
        default_bucket_name="custom_default_bucket_name",
        default_project_name="custom_default_project_name",
        expectations_store_bucket_name="custom_expectations_store_bucket_name",
        validation_results_store_bucket_name="custom_validation_results_store_bucket_name",
        data_docs_bucket_name="custom_data_docs_store_bucket_name",
        checkpoint_store_bucket_name="custom_checkpoint_store_bucket_name",
        expectations_store_project_name="custom_expectations_store_project_name",
        validation_results_store_project_name="custom_validation_results_store_project_name",
        data_docs_project_name="custom_data_docs_store_project_name",
        checkpoint_store_project_name="custom_checkpoint_store_project_name",
        expectations_store_prefix="custom_expectations_store_prefix",
        validation_results_store_prefix="custom_validation_results_store_prefix",
        data_docs_prefix="custom_data_docs_prefix",
        checkpoint_store_prefix="custom_checkpoint_store_prefix",
    )
    data_context_config = DataContextConfig(
        store_backend_defaults=store_backend_defaults,
    )

    # Create desired config
    desired_stores_config = {
        "suite_parameter_store": {"class_name": "SuiteParameterStore"},
        "expectations_store": {
            "class_name": "ExpectationsStore",
            "store_backend": {
                "bucket": "custom_expectations_store_bucket_name",
                "project": "custom_expectations_store_project_name",
                "class_name": "TupleGCSStoreBackend",
                "prefix": "custom_expectations_store_prefix",
            },
        },
        "validation_results_store": {
            "class_name": "ValidationResultsStore",
            "store_backend": {
                "bucket": "custom_validation_results_store_bucket_name",
                "project": "custom_validation_results_store_project_name",
                "class_name": "TupleGCSStoreBackend",
                "prefix": "custom_validation_results_store_prefix",
            },
        },
        "validation_definition_store": {
            "class_name": "ValidationDefinitionStore",
            "store_backend": {
                "bucket": "custom_default_bucket_name",
                "class_name": "TupleGCSStoreBackend",
                "prefix": "validation_definitions",
                "project": "custom_default_project_name",
            },
        },
        "checkpoint_store": {
            "class_name": "CheckpointStore",
            "store_backend": {
                "bucket": "custom_checkpoint_store_bucket_name",
                "project": "custom_checkpoint_store_project_name",
                "class_name": "TupleGCSStoreBackend",
                "prefix": "custom_checkpoint_store_prefix",
            },
        },
    }
    desired_data_docs_sites_config = {
        "gcs_site": {
            "class_name": "SiteBuilder",
            "show_how_to_buttons": True,
            "site_index_builder": {
                "class_name": "DefaultSiteIndexBuilder",
            },
            "store_backend": {
                "bucket": "custom_data_docs_store_bucket_name",
                "project": "custom_data_docs_store_project_name",
                "class_name": "TupleGCSStoreBackend",
                "prefix": "custom_data_docs_prefix",
            },
        }
    }
    desired_config = construct_data_context_config(
        data_context_id=data_context_config.data_context_id,
        stores=desired_stores_config,
        data_docs_sites=desired_data_docs_sites_config,
    )

    data_context_config_schema = DataContextConfigSchema()
    assert filter_properties_dict(
        properties=data_context_config_schema.dump(data_context_config),
        clean_falsy=True,
    ) == filter_properties_dict(
        properties=desired_config,
        clean_falsy=True,
    )
    assert isinstance(
        SerializableDataContext.get_or_create_data_context_config(
            project_config=data_context_config
        ),
        DataContextConfig,
    )


@pytest.mark.unit
def test_DataContextConfig_with_DatabaseStoreBackendDefaults(construct_data_context_config):
    """
    What does this test and why?
    Make sure that using DatabaseStoreBackendDefaults as the store_backend_defaults applies appropriate
    defaults, including default_credentials getting propagated to stores and not data_docs
    """  # noqa: E501

    store_backend_defaults = DatabaseStoreBackendDefaults(
        default_credentials={
            "drivername": "postgresql",
            "host": os.getenv("GE_TEST_LOCAL_DB_HOSTNAME", "localhost"),
            "port": "65432",
            "username": "ge_tutorials",
            "password": "ge_tutorials",
            "database": "ge_tutorials",
        },
    )
    data_context_config = DataContextConfig(
        store_backend_defaults=store_backend_defaults,
    )

    # Create desired config
    desired_stores_config = {
        "suite_parameter_store": {"class_name": "SuiteParameterStore"},
        "expectations_store": {
            "class_name": "ExpectationsStore",
            "store_backend": {
                "class_name": "DatabaseStoreBackend",
                "credentials": {
                    "drivername": "postgresql",
                    "host": os.getenv("GE_TEST_LOCAL_DB_HOSTNAME", "localhost"),
                    "port": "65432",
                    "username": "ge_tutorials",
                    "password": "ge_tutorials",
                    "database": "ge_tutorials",
                },
            },
        },
        "validation_results_store": {
            "class_name": "ValidationResultsStore",
            "store_backend": {
                "class_name": "DatabaseStoreBackend",
                "credentials": {
                    "drivername": "postgresql",
                    "host": os.getenv("GE_TEST_LOCAL_DB_HOSTNAME", "localhost"),
                    "port": "65432",
                    "username": "ge_tutorials",
                    "password": "ge_tutorials",
                    "database": "ge_tutorials",
                },
            },
        },
        "validation_definition_store": {
            "class_name": "ValidationDefinitionStore",
            "store_backend": {
                "class_name": "DatabaseStoreBackend",
                "credentials": {
                    "database": "ge_tutorials",
                    "drivername": "postgresql",
                    "host": "localhost",
                    "password": "ge_tutorials",
                    "port": "65432",
                    "username": "ge_tutorials",
                },
            },
        },
        "checkpoint_store": {
            "class_name": "CheckpointStore",
            "store_backend": {
                "class_name": "DatabaseStoreBackend",
                "credentials": {
                    "drivername": "postgresql",
                    "host": os.getenv("GE_TEST_LOCAL_DB_HOSTNAME", "localhost"),
                    "port": "65432",
                    "username": "ge_tutorials",
                    "password": "ge_tutorials",
                    "database": "ge_tutorials",
                },
            },
        },
    }
    desired_data_docs_sites_config = {
        "local_site": {
            "class_name": "SiteBuilder",
            "show_how_to_buttons": True,
            "site_index_builder": {
                "class_name": "DefaultSiteIndexBuilder",
            },
            "store_backend": {
                "base_directory": "uncommitted/data_docs/local_site/",
                "class_name": "TupleFilesystemStoreBackend",
            },
        }
    }

    desired_config = construct_data_context_config(
        data_context_id=data_context_config.data_context_id,
        stores=desired_stores_config,
        data_docs_sites=desired_data_docs_sites_config,
    )

    data_context_config_schema = DataContextConfigSchema()
    assert filter_properties_dict(
        properties=data_context_config_schema.dump(data_context_config),
        clean_falsy=True,
    ) == filter_properties_dict(
        properties=desired_config,
        clean_falsy=True,
    )
    assert isinstance(
        SerializableDataContext.get_or_create_data_context_config(
            project_config=data_context_config
        ),
        DataContextConfig,
    )


@pytest.mark.unit
def test_DataContextConfig_with_DatabaseStoreBackendDefaults_using_all_parameters(
    construct_data_context_config,
):
    """
    What does this test and why?
    Make sure that DatabaseStoreBackendDefaults parameters are handled appropriately
    E.g. Make sure that default_credentials is ignored if individual store credentials are passed
    """

    store_backend_defaults = DatabaseStoreBackendDefaults(
        default_credentials={
            "drivername": "postgresql",
            "host": os.getenv("GE_TEST_LOCAL_DB_HOSTNAME", "localhost"),
            "port": "65432",
            "username": "ge_tutorials",
            "password": "ge_tutorials",
            "database": "ge_tutorials",
        },
        expectations_store_credentials={
            "drivername": "custom_expectations_store_drivername",
            "host": "custom_expectations_store_host",
            "port": "custom_expectations_store_port",
            "username": "custom_expectations_store_username",
            "password": "custom_expectations_store_password",
            "database": "custom_expectations_store_database",
        },
        validation_results_store_credentials={
            "drivername": "custom_validation_results_store_drivername",
            "host": "custom_validation_results_store_host",
            "port": "custom_validation_results_store_port",
            "username": "custom_validation_results_store_username",
            "password": "custom_validation_results_store_password",
            "database": "custom_validation_results_store_database",
        },
        checkpoint_store_credentials={
            "drivername": "custom_checkpoint_store_drivername",
            "host": "custom_checkpoint_store_host",
            "port": "custom_checkpoint_store_port",
            "username": "custom_checkpoint_store_username",
            "password": "custom_checkpoint_store_password",
            "database": "custom_checkpoint_store_database",
        },
    )
    data_context_config = DataContextConfig(
        store_backend_defaults=store_backend_defaults,
    )

    # Create desired config
    desired_stores_config = {
        "suite_parameter_store": {"class_name": "SuiteParameterStore"},
        "expectations_store": {
            "class_name": "ExpectationsStore",
            "store_backend": {
                "class_name": "DatabaseStoreBackend",
                "credentials": {
                    "database": "custom_expectations_store_database",
                    "drivername": "custom_expectations_store_drivername",
                    "host": "custom_expectations_store_host",
                    "password": "custom_expectations_store_password",
                    "port": "custom_expectations_store_port",
                    "username": "custom_expectations_store_username",
                },
            },
        },
        "validation_results_store": {
            "class_name": "ValidationResultsStore",
            "store_backend": {
                "class_name": "DatabaseStoreBackend",
                "credentials": {
                    "database": "custom_validation_results_store_database",
                    "drivername": "custom_validation_results_store_drivername",
                    "host": "custom_validation_results_store_host",
                    "password": "custom_validation_results_store_password",
                    "port": "custom_validation_results_store_port",
                    "username": "custom_validation_results_store_username",
                },
            },
        },
        "validation_definition_store": {
            "class_name": "ValidationDefinitionStore",
            "store_backend": {
                "class_name": "DatabaseStoreBackend",
                "credentials": {
                    "database": "ge_tutorials",
                    "drivername": "postgresql",
                    "host": "localhost",
                    "password": "ge_tutorials",
                    "port": "65432",
                    "username": "ge_tutorials",
                },
            },
        },
        "checkpoint_store": {
            "class_name": "CheckpointStore",
            "store_backend": {
                "class_name": "DatabaseStoreBackend",
                "credentials": {
                    "database": "custom_checkpoint_store_database",
                    "drivername": "custom_checkpoint_store_drivername",
                    "host": "custom_checkpoint_store_host",
                    "password": "custom_checkpoint_store_password",
                    "port": "custom_checkpoint_store_port",
                    "username": "custom_checkpoint_store_username",
                },
            },
        },
    }
    desired_data_docs_sites_config = {
        "local_site": {
            "class_name": "SiteBuilder",
            "show_how_to_buttons": True,
            "site_index_builder": {
                "class_name": "DefaultSiteIndexBuilder",
            },
            "store_backend": {
                "base_directory": "uncommitted/data_docs/local_site/",
                "class_name": "TupleFilesystemStoreBackend",
            },
        }
    }

    desired_config = construct_data_context_config(
        data_context_id=data_context_config.data_context_id,
        stores=desired_stores_config,
        data_docs_sites=desired_data_docs_sites_config,
    )

    data_context_config_schema = DataContextConfigSchema()
    assert filter_properties_dict(
        properties=data_context_config_schema.dump(data_context_config),
        clean_falsy=True,
    ) == filter_properties_dict(
        properties=desired_config,
        clean_falsy=True,
    )
    assert isinstance(
        SerializableDataContext.get_or_create_data_context_config(
            project_config=data_context_config
        ),
        DataContextConfig,
    )


@pytest.mark.unit
def test_override_general_defaults(
    construct_data_context_config,
):
    """
    What does this test and why?
    A DataContextConfig should be able to be created by passing items into the constructor that override any defaults.
    """  # noqa: E501

    data_context_config = DataContextConfig(
        config_version=999,
        plugins_directory="custom_plugins_directory",
        config_variables_file_path="custom_config_variables_file_path",
        stores={
            "expectations_S3_store": {
                "class_name": "ExpectationsStore",
                "store_backend": {
                    "class_name": "TupleS3StoreBackend",
                    "bucket": "REPLACE_ME",
                    "prefix": "REPLACE_ME",
                },
            },
            "expectations_S3_store2": {
                "class_name": "ExpectationsStore",
                "store_backend": {
                    "class_name": "TupleS3StoreBackend",
                    "bucket": "REPLACE_ME",
                    "prefix": "REPLACE_ME",
                },
            },
            "validation_results_S3_store": {
                "class_name": "ValidationResultsStore",
                "store_backend": {
                    "class_name": "TupleS3StoreBackend",
                    "bucket": "REPLACE_ME",
                    "prefix": "REPLACE_ME",
                },
            },
            "validation_results_S3_store2": {
                "class_name": "ValidationResultsStore",
                "store_backend": {
                    "class_name": "TupleS3StoreBackend",
                    "bucket": "REPLACE_ME",
                    "prefix": "REPLACE_ME",
                },
            },
            "custom_suite_parameter_store": {"class_name": "SuiteParameterStore"},
            "checkpoint_store": {
                "class_name": "CheckpointStore",
                "store_backend": {
                    "class_name": "TupleS3StoreBackend",
                    "bucket": "REPLACE_ME",
                    "prefix": "REPLACE_ME",
                },
            },
        },
        data_docs_sites={
            "s3_site": {
                "class_name": "SiteBuilder",
                "store_backend": {
                    "class_name": "TupleS3StoreBackend",
                    "bucket": "REPLACE_ME",
                },
                "site_index_builder": {
                    "class_name": "DefaultSiteIndexBuilder",
                },
            },
            "local_site": {
                "class_name": "SiteBuilder",
                "show_how_to_buttons": True,
                "site_index_builder": {
                    "class_name": "DefaultSiteIndexBuilder",
                },
                "store_backend": {
                    "base_directory": "uncommitted/data_docs/local_site/",
                    "class_name": "TupleFilesystemStoreBackend",
                },
            },
        },
    )

    desired_stores = {
        "custom_suite_parameter_store": {"class_name": "SuiteParameterStore"},
        "expectations_S3_store": {
            "class_name": "ExpectationsStore",
            "store_backend": {
                "bucket": "REPLACE_ME",
                "class_name": "TupleS3StoreBackend",
                "prefix": "REPLACE_ME",
            },
        },
        "expectations_S3_store2": {
            "class_name": "ExpectationsStore",
            "store_backend": {
                "bucket": "REPLACE_ME",
                "class_name": "TupleS3StoreBackend",
                "prefix": "REPLACE_ME",
            },
        },
        "validation_results_S3_store": {
            "class_name": "ValidationResultsStore",
            "store_backend": {
                "bucket": "REPLACE_ME",
                "class_name": "TupleS3StoreBackend",
                "prefix": "REPLACE_ME",
            },
        },
        "validation_results_S3_store2": {
            "class_name": "ValidationResultsStore",
            "store_backend": {
                "bucket": "REPLACE_ME",
                "class_name": "TupleS3StoreBackend",
                "prefix": "REPLACE_ME",
            },
        },
        "validation_definition_store": {
            "class_name": "ValidationDefinitionStore",
        },
        "checkpoint_store": {
            "class_name": "CheckpointStore",
            "store_backend": {
                "bucket": "REPLACE_ME",
                "class_name": "TupleS3StoreBackend",
                "prefix": "REPLACE_ME",
            },
        },
    }

    desired_data_docs_sites_config = {
        "local_site": {
            "class_name": "SiteBuilder",
            "show_how_to_buttons": True,
            "site_index_builder": {
                "class_name": "DefaultSiteIndexBuilder",
            },
            "store_backend": {
                "base_directory": "uncommitted/data_docs/local_site/",
                "class_name": "TupleFilesystemStoreBackend",
            },
        },
        "s3_site": {
            "class_name": "SiteBuilder",
            "site_index_builder": {
                "class_name": "DefaultSiteIndexBuilder",
            },
            "store_backend": {
                "bucket": "REPLACE_ME",
                "class_name": "TupleS3StoreBackend",
            },
        },
    }

    desired_config = construct_data_context_config(
        data_context_id=data_context_config.data_context_id,
        config_version=999.0,
        stores=desired_stores,
        data_docs_sites=desired_data_docs_sites_config,
        plugins_directory="custom_plugins_directory",
    )
    desired_config["config_variables_file_path"] = "custom_config_variables_file_path"

    data_context_config_schema = DataContextConfigSchema()
    assert filter_properties_dict(
        properties=data_context_config_schema.dump(data_context_config),
        clean_falsy=True,
    ) == filter_properties_dict(
        properties=desired_config,
        clean_falsy=True,
    )
    assert isinstance(
        SerializableDataContext.get_or_create_data_context_config(
            project_config=data_context_config
        ),
        DataContextConfig,
    )


@pytest.mark.big
@pytest.mark.slow  # 1.81s
def test_DataContextConfig_with_S3StoreBackendDefaults_and_simple_defaults_with_variable_sub(
    monkeypatch, construct_data_context_config
):
    """
    What does this test and why?
    Ensure that a very simple DataContextConfig setup with many defaults is created accurately
    and produces a valid DataContextConfig
    """

    monkeypatch.setenv("SUBSTITUTED_BASE_DIRECTORY", "../data/")

    store_backend_defaults = S3StoreBackendDefaults(default_bucket_name="my_default_bucket")
    data_context_config = DataContextConfig(
        store_backend_defaults=store_backend_defaults,
    )

    # Create desired config
    desired_stores_config = {
        "suite_parameter_store": {"class_name": "SuiteParameterStore"},
        "expectations_store": {
            "class_name": "ExpectationsStore",
            "store_backend": {
                "bucket": "my_default_bucket",
                "class_name": "TupleS3StoreBackend",
                "prefix": "expectations",
            },
        },
        "validation_results_store": {
            "class_name": "ValidationResultsStore",
            "store_backend": {
                "bucket": "my_default_bucket",
                "class_name": "TupleS3StoreBackend",
                "prefix": "validations",
            },
        },
        "validation_definition_store": {
            "class_name": "ValidationDefinitionStore",
            "store_backend": {
                "bucket": "my_default_bucket",
                "class_name": "TupleS3StoreBackend",
                "prefix": "validation_definitions",
            },
        },
        "checkpoint_store": {
            "class_name": "CheckpointStore",
            "store_backend": {
                "bucket": "my_default_bucket",
                "class_name": "TupleS3StoreBackend",
                "prefix": "checkpoints",
            },
        },
    }
    desired_data_docs_sites_config = {
        "s3_site": {
            "class_name": "SiteBuilder",
            "show_how_to_buttons": True,
            "site_index_builder": {
                "class_name": "DefaultSiteIndexBuilder",
            },
            "store_backend": {
                "bucket": "my_default_bucket",
                "class_name": "TupleS3StoreBackend",
                "prefix": "data_docs",
            },
        }
    }

    desired_config = construct_data_context_config(
        data_context_id=data_context_config.data_context_id,
        stores=desired_stores_config,
        data_docs_sites=desired_data_docs_sites_config,
    )

    data_context_config_schema = DataContextConfigSchema()
    dumped_schema: Any = data_context_config_schema.dump(data_context_config)
    assert filter_properties_dict(
        properties=dumped_schema,
        clean_falsy=True,
    ) == filter_properties_dict(
        properties=desired_config,
        clean_falsy=True,
    )
    assert isinstance(
        SerializableDataContext.get_or_create_data_context_config(
            project_config=data_context_config
        ),
        DataContextConfig,
    )


@pytest.mark.unit
def test_DataContextConfig_with_InMemoryStoreBackendDefaults(
    construct_data_context_config,
):
    store_backend_defaults = InMemoryStoreBackendDefaults()
    data_context_config = DataContextConfig(
        store_backend_defaults=store_backend_defaults,
    )

    desired_config = {
        "data_context_id": data_context_config.data_context_id,
<<<<<<< HEAD
        "config_version": 3.0,
=======
        "checkpoint_store_name": "checkpoint_store",
        "config_version": 4.0,
        "suite_parameter_store_name": "suite_parameter_store",
        "expectations_store_name": "expectations_store",
>>>>>>> ad8c4a73
        "stores": {
            "checkpoint_store": {
                "class_name": "CheckpointStore",
                "store_backend": {"class_name": "InMemoryStoreBackend"},
            },
            "suite_parameter_store": {"class_name": "SuiteParameterStore"},
            "expectations_store": {
                "class_name": "ExpectationsStore",
                "store_backend": {"class_name": "InMemoryStoreBackend"},
            },
            "validation_results_store": {
                "class_name": "ValidationResultsStore",
                "store_backend": {"class_name": "InMemoryStoreBackend"},
            },
            "validation_definition_store": {
                "class_name": "ValidationDefinitionStore",
                "store_backend": {"class_name": "InMemoryStoreBackend"},
            },
        },
    }

    data_context_config_schema = DataContextConfigSchema()
    assert filter_properties_dict(
        properties=data_context_config_schema.dump(data_context_config),
        clean_falsy=True,
    ) == filter_properties_dict(
        properties=desired_config,
        clean_falsy=True,
    )
    assert isinstance(
        SerializableDataContext.get_or_create_data_context_config(
            project_config=data_context_config
        ),
        DataContextConfig,
    )


@pytest.mark.unit
def test_data_context_config_defaults():
    config = DataContextConfig()
    assert config.to_json_dict() == {
        "analytics_enabled": None,
        "data_context_id": None,
        "config_variables_file_path": None,
        "config_version": 4,
        "data_docs_sites": None,
        "fluent_datasources": {},
        "plugins_directory": None,
        "progress_bars": None,
        "stores": DataContextConfigDefaults.DEFAULT_STORES.value,
    }<|MERGE_RESOLUTION|>--- conflicted
+++ resolved
@@ -1118,14 +1118,7 @@
 
     desired_config = {
         "data_context_id": data_context_config.data_context_id,
-<<<<<<< HEAD
-        "config_version": 3.0,
-=======
-        "checkpoint_store_name": "checkpoint_store",
         "config_version": 4.0,
-        "suite_parameter_store_name": "suite_parameter_store",
-        "expectations_store_name": "expectations_store",
->>>>>>> ad8c4a73
         "stores": {
             "checkpoint_store": {
                 "class_name": "CheckpointStore",
