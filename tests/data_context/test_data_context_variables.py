from typing import Any, Callable
from unittest import mock

import pytest

from great_expectations.data_context.data_context.data_context import DataContext
<<<<<<< HEAD
from great_expectations.data_context.types.base import (
    AnonymizedUsageStatisticsConfig,
    NotebookConfig,
    NotebookTemplateConfig,
    NotebookTemplateConfigSchema,
)
=======
from great_expectations.data_context.types.base import AnonymizedUsageStatisticsConfig
>>>>>>> 88c96857
from great_expectations.data_context.types.data_context_variables import (
    CloudDataContextVariables,
    DataContextVariables,
    DataContextVariableSchema,
    EphemeralDataContextVariables,
    FileDataContextVariables,
)


@pytest.fixture
def data_context_config_dict() -> dict:
    config: dict = {
        "config_version": 2.0,
        "plugins_directory": "plugins/",
        "evaluation_parameter_store_name": "evaluation_parameter_store",
        "validations_store_name": "validations_store",
        "expectations_store_name": "expectations_store",
        "checkpoint_store_name": "checkpoint_store",
        "profiler_store_name": "profiler_store",
        "config_variables_file_path": "uncommitted/config_variables.yml",
        "stores": {
            "expectations_store": {
                "class_name": "ExpectationsStore",
                "store_backend": {
                    "class_name": "TupleFilesystemStoreBackend",
                    "base_directory": "expectations/",
                },
            },
            "evaluation_parameter_store": {
                "module_name": "great_expectations.data_context.store",
                "class_name": "EvaluationParameterStore",
            },
        },
        "data_docs_sites": {},
        "anonymous_usage_statistics": AnonymizedUsageStatisticsConfig(
            enabled=True,
            data_context_id="6a52bdfa-e182-455b-a825-e69f076e67d6",
            usage_statistics_url="https://www.my_usage_stats_url/test",
        ),
<<<<<<< HEAD
        "notebooks": None,
=======
>>>>>>> 88c96857
    }
    return config


@pytest.fixture
def ephemeral_data_context_variables(
    data_context_config_dict: dict,
) -> EphemeralDataContextVariables:
    return EphemeralDataContextVariables(**data_context_config_dict)


@pytest.fixture
def file_data_context_variables(
    data_context_config_dict: dict, empty_data_context: DataContext
) -> FileDataContextVariables:
    return FileDataContextVariables(
        data_context=empty_data_context, **data_context_config_dict
    )


@pytest.fixture
def cloud_data_context_variables(
    data_context_config_dict: dict,
    ge_cloud_base_url: str,
    ge_cloud_organization_id: str,
    ge_cloud_access_token: str,
) -> CloudDataContextVariables:
    return CloudDataContextVariables(
        ge_cloud_base_url=ge_cloud_base_url,
        ge_cloud_organization_id=ge_cloud_organization_id,
        ge_cloud_access_token=ge_cloud_access_token,
        **data_context_config_dict,
    )


def stores() -> dict:
    return {
        "profiler_store": {
            "class_name": "ProfilerStore",
            "store_backend": {
                "class_name": "TupleFilesystemStoreBackend",
                "base_directory": "profilers/",
            },
        },
    }


@pytest.fixture
def data_docs_sites() -> dict:
    return {
        "local_site": {
            "class_name": "SiteBuilder",
            "show_how_to_buttons": True,
            "store_backend": {
                "class_name": "TupleFilesystemStoreBackend",
                "base_directory": "uncommitted/data_docs/local_site/",
            },
        }
    }


@pytest.fixture
def anonymous_usage_statistics() -> AnonymizedUsageStatisticsConfig:
    return AnonymizedUsageStatisticsConfig(
        enabled=False,
    )


<<<<<<< HEAD
@pytest.fixture
def notebooks() -> NotebookConfig:
    return NotebookConfig(
        class_name="SuiteEditNotebookRenderer",
        module_name="great_expectations.render.renderer.v3.suite_edit_notebook_renderer",
        header_markdown=NotebookTemplateConfig(
            file_name="my_notebook_template.md",
        ),
    )


=======
>>>>>>> 88c96857
@pytest.mark.parametrize(
    "crud_method,target_attr",
    [
        pytest.param(
            "get_config_version",
            DataContextVariableSchema.CONFIG_VERSION,
            id="config_version getter",
        ),
        pytest.param(
            "get_config_variables_file_path",
            DataContextVariableSchema.CONFIG_VARIABLES_FILE_PATH,
            id="config_variables_file_path getter",
        ),
        pytest.param(
            "get_plugins_directory",
            DataContextVariableSchema.PLUGINS_DIRECTORY,
            id="plugins_directory getter",
        ),
        pytest.param(
            "get_expectations_store_name",
            DataContextVariableSchema.EXPECTATIONS_STORE_NAME,
            id="expectations_store getter",
        ),
        pytest.param(
            "get_validations_store_name",
            DataContextVariableSchema.VALIDATIONS_STORE_NAME,
            id="validations_store getter",
        ),
        pytest.param(
            "get_evaluation_parameter_store_name",
            DataContextVariableSchema.EVALUATION_PARAMETER_STORE_NAME,
            id="evaluation_parameter_store getter",
        ),
        pytest.param(
            "get_checkpoint_store_name",
            DataContextVariableSchema.CHECKPOINT_STORE_NAME,
            id="checkpoint_store getter",
        ),
        pytest.param(
            "get_profiler_store_name",
            DataContextVariableSchema.PROFILER_STORE_NAME,
            id="profiler_store getter",
        ),
        pytest.param(
            "get_stores", DataContextVariableSchema.STORES, id="stores getter"
        ),
        pytest.param(
            "get_data_docs_sites",
            DataContextVariableSchema.DATA_DOCS_SITES,
            id="data_docs_sites getter",
        ),
        pytest.param(
            "get_anonymous_usage_statistics",
            DataContextVariableSchema.ANONYMOUS_USAGE_STATISTICS,
            id="anonymous_usage_statistics getter",
        ),
<<<<<<< HEAD
        pytest.param(
            "get_notebooks",
            DataContextVariableSchema.NOTEBOOKS,
            id="notebooks getter",
        ),
=======
>>>>>>> 88c96857
    ],
)
def test_data_context_variables_get(
    ephemeral_data_context_variables: EphemeralDataContextVariables,
    file_data_context_variables: FileDataContextVariables,
    cloud_data_context_variables: CloudDataContextVariables,
    data_context_config_dict: dict,
    crud_method: str,
    target_attr: DataContextVariableSchema,
) -> None:
    def _test_variables_get(type_: DataContextVariables) -> None:
        method: Callable = getattr(type_, crud_method)
        res: Any = method()

        expected_value: Any = data_context_config_dict[target_attr.value]
        assert res == expected_value

    # EphemeralDataContextVariables
    _test_variables_get(ephemeral_data_context_variables)

    # FileDataContextVariables
    _test_variables_get(file_data_context_variables)

    # CloudDataContextVariables
    _test_variables_get(cloud_data_context_variables)


@pytest.mark.parametrize(
    "crud_method,input_value,target_attr",
    [
        pytest.param(
            "set_config_version",
            5.0,
            DataContextVariableSchema.CONFIG_VERSION,
            id="config_version setter",
        ),
        pytest.param(
            "set_config_variables_file_path",
            "uncommitted/my_config_file.yml",
            DataContextVariableSchema.CONFIG_VARIABLES_FILE_PATH,
            id="config_variables_file_path setter",
        ),
        pytest.param(
            "set_plugins_directory",
            "other_plugins/",
            DataContextVariableSchema.PLUGINS_DIRECTORY,
            id="plugins_directory setter",
        ),
        pytest.param(
            "set_expectations_store_name",
            "my_expectations_store",
            DataContextVariableSchema.EXPECTATIONS_STORE_NAME,
            id="expectations_store setter",
        ),
        pytest.param(
            "set_validations_store_name",
            "my_validations_store",
            DataContextVariableSchema.VALIDATIONS_STORE_NAME,
            id="validations_store setter",
        ),
        pytest.param(
            "set_evaluation_parameter_store_name",
            "my_evaluation_parameter_store",
            DataContextVariableSchema.EVALUATION_PARAMETER_STORE_NAME,
            id="evaluation_parameter_store setter",
        ),
        pytest.param(
            "set_checkpoint_store_name",
            "my_checkpoint_store",
            DataContextVariableSchema.CHECKPOINT_STORE_NAME,
            id="checkpoint_store setter",
        ),
        pytest.param(
            "set_profiler_store_name",
            "my_profiler_store",
            DataContextVariableSchema.PROFILER_STORE_NAME,
            id="profiler_store setter",
        ),
        pytest.param(
            "set_stores", stores, DataContextVariableSchema.STORES, id="stores setter"
        ),
        pytest.param(
            "set_data_docs_sites",
            data_docs_sites,
            DataContextVariableSchema.DATA_DOCS_SITES,
            id="data_docs_sites setter",
        ),
        pytest.param(
            "set_anonymous_usage_statistics",
            anonymous_usage_statistics,
            DataContextVariableSchema.ANONYMOUS_USAGE_STATISTICS,
            id="anonymous_usage_statistics setter",
        ),
<<<<<<< HEAD
        pytest.param(
            "set_notebooks",
            notebooks,
            DataContextVariableSchema.NOTEBOOKS,
            id="notebooks setter",
        ),
=======
>>>>>>> 88c96857
    ],
)
def test_data_context_variables_set(
    ephemeral_data_context_variables: EphemeralDataContextVariables,
    file_data_context_variables: FileDataContextVariables,
    cloud_data_context_variables: CloudDataContextVariables,
    crud_method: str,
    input_value: Any,
    target_attr: DataContextVariableSchema,
    # The below GE Cloud variables were used to instantiate the above CloudDataContextVariables
    ge_cloud_base_url: str,
    ge_cloud_organization_id: str,
    ge_cloud_access_token: str,
) -> None:
    def _test_variables_set(type_: DataContextVariables) -> None:
        method: Callable = getattr(type_, crud_method)
        method(input_value)
        res: Any = getattr(type_, target_attr.value)

        assert res == input_value

    # EphemeralDataContextVariables
    _test_variables_set(ephemeral_data_context_variables)

    # FileDataContextVariables
    with mock.patch(
        "great_expectations.data_context.DataContext._save_project_config",
        autospec=True,
    ) as mock_save:
        _test_variables_set(file_data_context_variables)

        assert mock_save.call_count == 1

    # CloudDataContextVariables
    with mock.patch("requests.post", autospec=True) as mock_post:
        _test_variables_set(cloud_data_context_variables)

        assert mock_post.call_count == 1
        mock_post.assert_called_with(
            f"{ge_cloud_base_url}/organizations/{ge_cloud_organization_id}/data-context-variables",
            json={
                "data": {
                    "type": "data_context_variable",
                    "attributes": {
                        "organization_id": ge_cloud_organization_id,
                        "value": input_value,
                        "variable_type": target_attr.value,
                    },
                }
            },
            headers={
                "Content-Type": "application/vnd.api+json",
                "Authorization": f"Bearer {ge_cloud_access_token}",
            },
        )<|MERGE_RESOLUTION|>--- conflicted
+++ resolved
@@ -4,16 +4,11 @@
 import pytest
 
 from great_expectations.data_context.data_context.data_context import DataContext
-<<<<<<< HEAD
 from great_expectations.data_context.types.base import (
     AnonymizedUsageStatisticsConfig,
     NotebookConfig,
     NotebookTemplateConfig,
-    NotebookTemplateConfigSchema,
 )
-=======
-from great_expectations.data_context.types.base import AnonymizedUsageStatisticsConfig
->>>>>>> 88c96857
 from great_expectations.data_context.types.data_context_variables import (
     CloudDataContextVariables,
     DataContextVariables,
@@ -53,10 +48,7 @@
             data_context_id="6a52bdfa-e182-455b-a825-e69f076e67d6",
             usage_statistics_url="https://www.my_usage_stats_url/test",
         ),
-<<<<<<< HEAD
         "notebooks": None,
-=======
->>>>>>> 88c96857
     }
     return config
 
@@ -125,7 +117,6 @@
     )
 
 
-<<<<<<< HEAD
 @pytest.fixture
 def notebooks() -> NotebookConfig:
     return NotebookConfig(
@@ -137,8 +128,6 @@
     )
 
 
-=======
->>>>>>> 88c96857
 @pytest.mark.parametrize(
     "crud_method,target_attr",
     [
@@ -195,14 +184,11 @@
             DataContextVariableSchema.ANONYMOUS_USAGE_STATISTICS,
             id="anonymous_usage_statistics getter",
         ),
-<<<<<<< HEAD
         pytest.param(
             "get_notebooks",
             DataContextVariableSchema.NOTEBOOKS,
             id="notebooks getter",
         ),
-=======
->>>>>>> 88c96857
     ],
 )
 def test_data_context_variables_get(
@@ -296,15 +282,12 @@
             DataContextVariableSchema.ANONYMOUS_USAGE_STATISTICS,
             id="anonymous_usage_statistics setter",
         ),
-<<<<<<< HEAD
         pytest.param(
             "set_notebooks",
             notebooks,
             DataContextVariableSchema.NOTEBOOKS,
             id="notebooks setter",
         ),
-=======
->>>>>>> 88c96857
     ],
 )
 def test_data_context_variables_set(
