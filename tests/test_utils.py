import copy
import locale
import logging
import os
import random
import string
import threading
import uuid
from functools import wraps
<<<<<<< HEAD
from typing import List, Optional, Union
=======
from typing import Any, List
>>>>>>> 25d718d1

import numpy as np
import pandas as pd
import pytest
from dateutil.parser import parse

from great_expectations.core import (
    ExpectationConfigurationSchema,
    ExpectationSuite,
    ExpectationSuiteSchema,
    ExpectationSuiteValidationResultSchema,
    ExpectationValidationResultSchema,
)
from great_expectations.core.batch import Batch
from great_expectations.data_context.store import CheckpointStore, StoreBackend
from great_expectations.data_context.store.util import (
    build_checkpoint_store_using_store_backend,
    delete_checkpoint_config_from_store_backend,
    delete_config_from_store_backend,
    load_checkpoint_config_from_store_backend,
    load_config_from_store_backend,
    save_checkpoint_config_to_store_backend,
    save_config_to_store_backend,
)
from great_expectations.data_context.types.base import BaseYamlConfig, CheckpointConfig
from great_expectations.data_context.util import build_store_from_config
from great_expectations.dataset import PandasDataset, SparkDFDataset, SqlAlchemyDataset
from great_expectations.dataset.util import (
    get_sql_dialect_floating_point_infinity_value,
)
from great_expectations.execution_engine import (
    PandasExecutionEngine,
    SparkDFExecutionEngine,
)
from great_expectations.execution_engine.sparkdf_batch_data import SparkDFBatchData
from great_expectations.execution_engine.sqlalchemy_batch_data import (
    SqlAlchemyBatchData,
)
from great_expectations.execution_engine.sqlalchemy_execution_engine import (
    SqlAlchemyExecutionEngine,
)
from great_expectations.profile import ColumnsExistProfiler
from great_expectations.validator.validator import Validator

expectationValidationResultSchema = ExpectationValidationResultSchema()
expectationSuiteValidationResultSchema = ExpectationSuiteValidationResultSchema()
expectationConfigurationSchema = ExpectationConfigurationSchema()
expectationSuiteSchema = ExpectationSuiteSchema()

logger = logging.getLogger(__name__)

try:
    from sqlalchemy import create_engine
except ImportError:
    create_engine = None

try:
    from pyspark.sql import DataFrame as SparkDataFrame
except ImportError:
    SparkDataFrame = type(None)

try:
    import sqlalchemy.dialects.sqlite as sqlitetypes

    SQLITE_TYPES = {
        "VARCHAR": sqlitetypes.VARCHAR,
        "CHAR": sqlitetypes.CHAR,
        "INTEGER": sqlitetypes.INTEGER,
        "SMALLINT": sqlitetypes.SMALLINT,
        "DATETIME": sqlitetypes.DATETIME(truncate_microseconds=True),
        "DATE": sqlitetypes.DATE,
        "FLOAT": sqlitetypes.FLOAT,
        "BOOLEAN": sqlitetypes.BOOLEAN,
        "TIMESTAMP": sqlitetypes.TIMESTAMP,
    }
except ImportError:
    sqlitetypes = None
    SQLITE_TYPES = {}

try:
    import sqlalchemy.dialects.postgresql as postgresqltypes

    POSTGRESQL_TYPES = {
        "TEXT": postgresqltypes.TEXT,
        "CHAR": postgresqltypes.CHAR,
        "INTEGER": postgresqltypes.INTEGER,
        "SMALLINT": postgresqltypes.SMALLINT,
        "BIGINT": postgresqltypes.BIGINT,
        "TIMESTAMP": postgresqltypes.TIMESTAMP,
        "DATE": postgresqltypes.DATE,
        "DOUBLE_PRECISION": postgresqltypes.DOUBLE_PRECISION,
        "BOOLEAN": postgresqltypes.BOOLEAN,
        "NUMERIC": postgresqltypes.NUMERIC,
    }
except ImportError:
    postgresqltypes = None
    POSTGRESQL_TYPES = {}

try:
    import sqlalchemy.dialects.mysql as mysqltypes

    MYSQL_TYPES = {
        "TEXT": mysqltypes.TEXT,
        "CHAR": mysqltypes.CHAR,
        "INTEGER": mysqltypes.INTEGER,
        "SMALLINT": mysqltypes.SMALLINT,
        "BIGINT": mysqltypes.BIGINT,
        "DATETIME": mysqltypes.DATETIME,
        "TIMESTAMP": mysqltypes.TIMESTAMP,
        "DATE": mysqltypes.DATE,
        "FLOAT": mysqltypes.FLOAT,
        "DOUBLE": mysqltypes.DOUBLE,
        "BOOLEAN": mysqltypes.BOOLEAN,
        "TINYINT": mysqltypes.TINYINT,
    }
except ImportError:
    mysqltypes = None
    MYSQL_TYPES = {}

try:
    import sqlalchemy.dialects.mssql as mssqltypes

    MSSQL_TYPES = {
        "BIGINT": mssqltypes.BIGINT,
        "BINARY": mssqltypes.BINARY,
        "BIT": mssqltypes.BIT,
        "CHAR": mssqltypes.CHAR,
        "DATE": mssqltypes.DATE,
        "DATETIME": mssqltypes.DATETIME,
        "DATETIME2": mssqltypes.DATETIME2,
        "DATETIMEOFFSET": mssqltypes.DATETIMEOFFSET,
        "DECIMAL": mssqltypes.DECIMAL,
        "FLOAT": mssqltypes.FLOAT,
        "IMAGE": mssqltypes.IMAGE,
        "INTEGER": mssqltypes.INTEGER,
        "MONEY": mssqltypes.MONEY,
        "NCHAR": mssqltypes.NCHAR,
        "NTEXT": mssqltypes.NTEXT,
        "NUMERIC": mssqltypes.NUMERIC,
        "NVARCHAR": mssqltypes.NVARCHAR,
        "REAL": mssqltypes.REAL,
        "SMALLDATETIME": mssqltypes.SMALLDATETIME,
        "SMALLINT": mssqltypes.SMALLINT,
        "SMALLMONEY": mssqltypes.SMALLMONEY,
        "SQL_VARIANT": mssqltypes.SQL_VARIANT,
        "TEXT": mssqltypes.TEXT,
        "TIME": mssqltypes.TIME,
        "TIMESTAMP": mssqltypes.TIMESTAMP,
        "TINYINT": mssqltypes.TINYINT,
        "UNIQUEIDENTIFIER": mssqltypes.UNIQUEIDENTIFIER,
        "VARBINARY": mssqltypes.VARBINARY,
        "VARCHAR": mssqltypes.VARCHAR,
    }
except ImportError:
    mssqltypes = None
    MSSQL_TYPES = {}


class SqlAlchemyConnectionManager:
    def __init__(self):
        self.lock = threading.Lock()
        self._connections = dict()

    def get_engine(self, connection_string):
        with self.lock:
            if connection_string not in self._connections:
                try:
                    engine = create_engine(connection_string)
                    conn = engine.connect()
                    self._connections[connection_string] = conn
                except (ImportError, self.sa.exc.SQLAlchemyError):
                    print(f"Unable to establish connection with {connection_string}")
                    raise
            return self._connections[connection_string]


connection_manager = SqlAlchemyConnectionManager()


def modify_locale(func):
    @wraps(func)
    def locale_wrapper(*args, **kwargs):
        old_locale = locale.setlocale(locale.LC_TIME, None)
        print(old_locale)
        # old_locale = locale.getlocale(locale.LC_TIME) Why not getlocale? not sure
        try:
            new_locale = locale.setlocale(locale.LC_TIME, "en_US.UTF-8")
            assert new_locale == "en_US.UTF-8"
            func(*args, **kwargs)
        except Exception:
            raise
        finally:
            locale.setlocale(locale.LC_TIME, old_locale)

    return locale_wrapper


# Taken from the following stackoverflow:
# https://stackoverflow.com/questions/23549419/assert-that-two-dictionaries-are-almost-equal
def assertDeepAlmostEqual(expected, actual, *args, **kwargs):
    """
    Assert that two complex structures have almost equal contents.

    Compares lists, dicts and tuples recursively. Checks numeric values
    using pyteset.approx and checks all other values with an assertion equality statement
    Accepts additional positional and keyword arguments and pass those
    intact to pytest.approx() (that's how you specify comparison
    precision).

    """
    is_root = "__trace" not in kwargs
    trace = kwargs.pop("__trace", "ROOT")
    try:
        # if isinstance(expected, (int, float, long, complex)):
        if isinstance(expected, (int, float, complex)):
            assert expected == pytest.approx(actual, *args, **kwargs)
        elif isinstance(expected, (list, tuple, np.ndarray)):
            assert len(expected) == len(actual)
            for index in range(len(expected)):
                v1, v2 = expected[index], actual[index]
                assertDeepAlmostEqual(v1, v2, __trace=repr(index), *args, **kwargs)
        elif isinstance(expected, dict):
            assert set(expected) == set(actual)
            for key in expected:
                assertDeepAlmostEqual(
                    expected[key], actual[key], __trace=repr(key), *args, **kwargs
                )
        else:
            assert expected == actual
    except AssertionError as exc:
        exc.__dict__.setdefault("traces", []).append(trace)
        if is_root:
            trace = " -> ".join(reversed(exc.traces))
            exc = AssertionError("{}\nTRACE: {}".format(str(exc), trace))
        raise exc


def get_dataset(
    dataset_type,
    data,
    schemas=None,
    profiler=ColumnsExistProfiler,
    caching=True,
    table_name=None,
    sqlite_db_path=None,
):
    """Utility to create datasets for json-formatted tests."""
    df = pd.DataFrame(data)
    if dataset_type == "PandasDataset":
        if schemas and "pandas" in schemas:
            schema = schemas["pandas"]
            pandas_schema = {}
            for (key, value) in schema.items():
                # Note, these are just names used in our internal schemas to build datasets *for internal tests*
                # Further, some changes in pandas internal about how datetimes are created means to support pandas
                # pre- 0.25, we need to explicitly specify when we want timezone.

                # We will use timestamp for timezone-aware (UTC only) dates in our tests
                if value.lower() in ["timestamp", "datetime64[ns, tz]"]:
                    df[key] = pd.to_datetime(df[key], utc=True)
                    continue
                elif value.lower() in ["datetime", "datetime64", "datetime64[ns]"]:
                    df[key] = pd.to_datetime(df[key])
                    continue
                try:
                    type_ = np.dtype(value)
                except TypeError:
                    type_ = getattr(pd.core.dtypes.dtypes, value)
                    # If this raises AttributeError it's okay: it means someone built a bad test
                pandas_schema[key] = type_
            # pandas_schema = {key: np.dtype(value) for (key, value) in schemas["pandas"].items()}
            df = df.astype(pandas_schema)
        return PandasDataset(df, profiler=profiler, caching=caching)

    elif dataset_type == "sqlite":
        if not create_engine:
            return None

        if sqlite_db_path is not None:
            # Create a new database
            engine = connection_manager.get_engine(f"sqlite:////{sqlite_db_path}")
        else:
<<<<<<< HEAD
            engine = connection_manager.get_engine("sqlite://")
=======
            engine = create_engine("sqlite://")
>>>>>>> 25d718d1
        # Add the data to the database as a new table

        sql_dtypes = {}
        if (
            schemas
            and "sqlite" in schemas
            and isinstance(engine.dialect, sqlitetypes.dialect)
        ):
            schema = schemas["sqlite"]
            sql_dtypes = {col: SQLITE_TYPES[dtype] for (col, dtype) in schema.items()}
            for col in schema:
                type_ = schema[col]
                if type_ in ["INTEGER", "SMALLINT", "BIGINT"]:
                    df[col] = pd.to_numeric(df[col], downcast="signed")
                elif type_ in ["FLOAT", "DOUBLE", "DOUBLE_PRECISION"]:
                    df[col] = pd.to_numeric(df[col])
                    min_value_dbms = get_sql_dialect_floating_point_infinity_value(
                        schema=dataset_type, negative=True
                    )
                    max_value_dbms = get_sql_dialect_floating_point_infinity_value(
                        schema=dataset_type, negative=False
                    )
                    for api_schema_type in ["api_np", "api_cast"]:
                        min_value_api = get_sql_dialect_floating_point_infinity_value(
                            schema=api_schema_type, negative=True
                        )
                        max_value_api = get_sql_dialect_floating_point_infinity_value(
                            schema=api_schema_type, negative=False
                        )
                        df.replace(
                            to_replace=[min_value_api, max_value_api],
                            value=[min_value_dbms, max_value_dbms],
                            inplace=True,
                        )
                elif type_ in ["DATETIME", "TIMESTAMP"]:
                    df[col] = pd.to_datetime(df[col])

        if table_name is None:
            table_name = "test_data_" + "".join(
                [random.choice(string.ascii_letters + string.digits) for _ in range(8)]
            )
        df.to_sql(
            name=table_name,
            con=engine,
            index=False,
            dtype=sql_dtypes,
            if_exists="replace",
        )

        # Build a SqlAlchemyDataset using that database
        return SqlAlchemyDataset(
            table_name, engine=engine, profiler=profiler, caching=caching
        )

    elif dataset_type == "postgresql":
        if not create_engine:
            return None

        # Create a new database
        db_hostname = os.getenv("GE_TEST_LOCAL_DB_HOSTNAME", "localhost")
        engine = connection_manager.get_engine(
            f"postgresql://postgres@{db_hostname}/test_ci"
        )
        sql_dtypes = {}
        if (
            schemas
            and "postgresql" in schemas
            and isinstance(engine.dialect, postgresqltypes.dialect)
        ):
            schema = schemas["postgresql"]
            sql_dtypes = {
                col: POSTGRESQL_TYPES[dtype] for (col, dtype) in schema.items()
            }
            for col in schema:
                type_ = schema[col]
                if type_ in ["INTEGER", "SMALLINT", "BIGINT"]:
                    df[col] = pd.to_numeric(df[col], downcast="signed")
                elif type_ in ["FLOAT", "DOUBLE", "DOUBLE_PRECISION"]:
                    df[col] = pd.to_numeric(df[col])
                    min_value_dbms = get_sql_dialect_floating_point_infinity_value(
                        schema=dataset_type, negative=True
                    )
                    max_value_dbms = get_sql_dialect_floating_point_infinity_value(
                        schema=dataset_type, negative=False
                    )
                    for api_schema_type in ["api_np", "api_cast"]:
                        min_value_api = get_sql_dialect_floating_point_infinity_value(
                            schema=api_schema_type, negative=True
                        )
                        max_value_api = get_sql_dialect_floating_point_infinity_value(
                            schema=api_schema_type, negative=False
                        )
                        df.replace(
                            to_replace=[min_value_api, max_value_api],
                            value=[min_value_dbms, max_value_dbms],
                            inplace=True,
                        )
                elif type_ in ["DATETIME", "TIMESTAMP"]:
                    df[col] = pd.to_datetime(df[col])

        if table_name is None:
            table_name = "test_data_" + "".join(
                [random.choice(string.ascii_letters + string.digits) for _ in range(8)]
            )
        df.to_sql(
            name=table_name,
            con=engine,
            index=False,
            dtype=sql_dtypes,
            if_exists="replace",
        )

        # Build a SqlAlchemyDataset using that database
        return SqlAlchemyDataset(
            table_name, engine=engine, profiler=profiler, caching=caching
        )

    elif dataset_type == "mysql":
        if not create_engine:
            return None

<<<<<<< HEAD
        engine = connection_manager.get_engine("mysql+pymysql://root@localhost/test_ci")
=======
        db_hostname = os.getenv("GE_TEST_LOCAL_DB_HOSTNAME", "localhost")
        engine = create_engine(f"mysql+pymysql://root@{db_hostname}/test_ci")
>>>>>>> 25d718d1

        sql_dtypes = {}
        if (
            schemas
            and "mysql" in schemas
            and isinstance(engine.dialect, mysqltypes.dialect)
        ):
            schema = schemas["mysql"]
            sql_dtypes = {col: MYSQL_TYPES[dtype] for (col, dtype) in schema.items()}
            for col in schema:
                type_ = schema[col]
                if type_ in ["INTEGER", "SMALLINT", "BIGINT"]:
                    df[col] = pd.to_numeric(df[col], downcast="signed")
                elif type_ in ["FLOAT", "DOUBLE", "DOUBLE_PRECISION"]:
                    df[col] = pd.to_numeric(df[col])
                    min_value_dbms = get_sql_dialect_floating_point_infinity_value(
                        schema=dataset_type, negative=True
                    )
                    max_value_dbms = get_sql_dialect_floating_point_infinity_value(
                        schema=dataset_type, negative=False
                    )
                    for api_schema_type in ["api_np", "api_cast"]:
                        min_value_api = get_sql_dialect_floating_point_infinity_value(
                            schema=api_schema_type, negative=True
                        )
                        max_value_api = get_sql_dialect_floating_point_infinity_value(
                            schema=api_schema_type, negative=False
                        )
                        df.replace(
                            to_replace=[min_value_api, max_value_api],
                            value=[min_value_dbms, max_value_dbms],
                            inplace=True,
                        )
                elif type_ in ["DATETIME", "TIMESTAMP"]:
                    df[col] = pd.to_datetime(df[col])

        if table_name is None:
            table_name = "test_data_" + "".join(
                [random.choice(string.ascii_letters + string.digits) for _ in range(8)]
            )
        df.to_sql(
            name=table_name,
            con=engine,
            index=False,
            dtype=sql_dtypes,
            if_exists="replace",
        )

        # Will - 20210126
        # For mysql we want our tests to know when a temp_table is referred to more than once in the
        # same query. This has caused problems in expectations like expect_column_values_to_be_unique().
        # Here we instantiate a SqlAlchemyDataset with a custom_sql, which causes a temp_table to be created,
        # rather than referring the table by name.
        custom_sql = "SELECT * FROM " + table_name
        return SqlAlchemyDataset(
            custom_sql=custom_sql, engine=engine, profiler=profiler, caching=caching
        )

    elif dataset_type == "mssql":
        if not create_engine:
            return None

<<<<<<< HEAD
        engine = connection_manager.get_engine(
            "mssql+pyodbc://sa:ReallyStrongPwd1234%^&*@localhost:1433/test_ci?driver=ODBC Driver 17 for SQL Server&charset=utf8&autocommit=true",
=======
        db_hostname = os.getenv("GE_TEST_LOCAL_DB_HOSTNAME", "localhost")
        engine = create_engine(
            f"mssql+pyodbc://sa:ReallyStrongPwd1234%^&*@{db_hostname}:1433/test_ci?"
            "driver=ODBC Driver 17 for SQL Server&charset=utf8&autocommit=true",
            # echo=True,
>>>>>>> 25d718d1
        )

        # If "autocommit" is not desired to be on by default, then use the following pattern when explicit "autocommit"
        # is desired (e.g., for temporary tables, "autocommit" is off by default, so the override option may be useful).
        # engine.execute(sa.text(sql_query_string).execution_options(autocommit=True))

        sql_dtypes = {}
        if (
            schemas
            and dataset_type in schemas
            and isinstance(engine.dialect, mssqltypes.dialect)
        ):
            schema = schemas[dataset_type]
            sql_dtypes = {col: MSSQL_TYPES[dtype] for (col, dtype) in schema.items()}
            for col in schema:
                type_ = schema[col]
                if type_ in ["INTEGER", "SMALLINT", "BIGINT"]:
                    df[col] = pd.to_numeric(df[col], downcast="signed")
                elif type_ in ["FLOAT"]:
                    df[col] = pd.to_numeric(df[col])
                    min_value_dbms = get_sql_dialect_floating_point_infinity_value(
                        schema=dataset_type, negative=True
                    )
                    max_value_dbms = get_sql_dialect_floating_point_infinity_value(
                        schema=dataset_type, negative=False
                    )
                    for api_schema_type in ["api_np", "api_cast"]:
                        min_value_api = get_sql_dialect_floating_point_infinity_value(
                            schema=api_schema_type, negative=True
                        )
                        max_value_api = get_sql_dialect_floating_point_infinity_value(
                            schema=api_schema_type, negative=False
                        )
                        df.replace(
                            to_replace=[min_value_api, max_value_api],
                            value=[min_value_dbms, max_value_dbms],
                            inplace=True,
                        )
                elif type_ in ["DATETIME", "TIMESTAMP"]:
                    df[col] = pd.to_datetime(df[col])

        if table_name is None:
            table_name = "test_data_" + "".join(
                [random.choice(string.ascii_letters + string.digits) for _ in range(8)]
            )
        df.to_sql(
            name=table_name,
            con=engine,
            index=False,
            dtype=sql_dtypes,
            if_exists="replace",
        )

        # Build a SqlAlchemyDataset using that database
        return SqlAlchemyDataset(
            table_name, engine=engine, profiler=profiler, caching=caching
        )

    elif dataset_type == "SparkDFDataset":
        import pyspark.sql.types as sparktypes
        from pyspark.sql import SparkSession

        SPARK_TYPES = {
            "StringType": sparktypes.StringType,
            "IntegerType": sparktypes.IntegerType,
            "LongType": sparktypes.LongType,
            "DateType": sparktypes.DateType,
            "TimestampType": sparktypes.TimestampType,
            "FloatType": sparktypes.FloatType,
            "DoubleType": sparktypes.DoubleType,
            "BooleanType": sparktypes.BooleanType,
            "DataType": sparktypes.DataType,
            "NullType": sparktypes.NullType,
        }
        spark = SparkSession.builder.getOrCreate()
        # We need to allow null values in some column types that do not support them natively, so we skip
        # use of df in this case.
        data_reshaped = list(
            zip(*[v for _, v in data.items()])
        )  # create a list of rows
        if schemas and "spark" in schemas:
            schema = schemas["spark"]
            # sometimes first method causes Spark to throw a TypeError
            try:
                spark_schema = sparktypes.StructType(
                    [
                        sparktypes.StructField(
                            column, SPARK_TYPES[schema[column]](), True
                        )
                        for column in schema
                    ]
                )
                # We create these every time, which is painful for testing
                # However nuance around null treatment as well as the desire
                # for real datetime support in tests makes this necessary
                data = copy.deepcopy(data)
                if "ts" in data:
                    print(data)
                    print(schema)
                for col in schema:
                    type_ = schema[col]
                    if type_ in ["IntegerType", "LongType"]:
                        # Ints cannot be None...but None can be valid in Spark (as Null)
                        vals = []
                        for val in data[col]:
                            if val is None:
                                vals.append(val)
                            else:
                                vals.append(int(val))
                        data[col] = vals
                    elif type_ in ["FloatType", "DoubleType"]:
                        vals = []
                        for val in data[col]:
                            if val is None:
                                vals.append(val)
                            else:
                                vals.append(float(val))
                        data[col] = vals
                    elif type_ in ["DateType", "TimestampType"]:
                        vals = []
                        for val in data[col]:
                            if val is None:
                                vals.append(val)
                            else:
                                vals.append(parse(val))
                        data[col] = vals
                # Do this again, now that we have done type conversion using the provided schema
                data_reshaped = list(
                    zip(*[v for _, v in data.items()])
                )  # create a list of rows
                spark_df = spark.createDataFrame(data_reshaped, schema=spark_schema)
            except TypeError:
                string_schema = sparktypes.StructType(
                    [
                        sparktypes.StructField(column, sparktypes.StringType())
                        for column in schema
                    ]
                )
                spark_df = spark.createDataFrame(data_reshaped, string_schema)
                for c in spark_df.columns:
                    spark_df = spark_df.withColumn(
                        c, spark_df[c].cast(SPARK_TYPES[schema[c]]())
                    )
        elif len(data_reshaped) == 0:
            # if we have an empty dataset and no schema, need to assign an arbitrary type
            columns = list(data.keys())
            spark_schema = sparktypes.StructType(
                [
                    sparktypes.StructField(column, sparktypes.StringType())
                    for column in columns
                ]
            )
            spark_df = spark.createDataFrame(data_reshaped, spark_schema)
        else:
            # if no schema provided, uses Spark's schema inference
            columns = list(data.keys())
            spark_df = spark.createDataFrame(data_reshaped, columns)
        return SparkDFDataset(spark_df, profiler=profiler, caching=caching)

    else:
        raise ValueError("Unknown dataset_type " + str(dataset_type))


def get_test_validator_with_data(
    execution_engine,
    data,
    schemas=None,
    profiler=ColumnsExistProfiler,
    caching=True,
    table_name=None,
    sqlite_db_path=None,
):
    """Utility to create datasets for json-formatted tests."""
    df = pd.DataFrame(data)
    if execution_engine == "pandas":
        if schemas and "pandas" in schemas:
            schema = schemas["pandas"]
            pandas_schema = {}
            for (key, value) in schema.items():
                # Note, these are just names used in our internal schemas to build datasets *for internal tests*
                # Further, some changes in pandas internal about how datetimes are created means to support pandas
                # pre- 0.25, we need to explicitly specify when we want timezone.

                # We will use timestamp for timezone-aware (UTC only) dates in our tests
                if value.lower() in ["timestamp", "datetime64[ns, tz]"]:
                    df[key] = pd.to_datetime(df[key], utc=True)
                    continue
                elif value.lower() in ["datetime", "datetime64", "datetime64[ns]"]:
                    df[key] = pd.to_datetime(df[key])
                    continue
                try:
                    type_ = np.dtype(value)
                except TypeError:
                    type_ = getattr(pd.core.dtypes.dtypes, value)
                    # If this raises AttributeError it's okay: it means someone built a bad test
                pandas_schema[key] = type_
            # pandas_schema = {key: np.dtype(value) for (key, value) in schemas["pandas"].items()}
            df = df.astype(pandas_schema)

        if table_name is None:
            table_name = "test_data_" + "".join(
                [random.choice(string.ascii_letters + string.digits) for _ in range(8)]
            )

        return _build_pandas_validator_with_data(df=df)

    elif execution_engine in ["sqlite", "postgresql", "mysql", "mssql"]:
        if not create_engine:
            return None
        return _build_sa_validator_with_data(
            df=df,
            sa_engine_name=execution_engine,
            schemas=schemas,
            caching=caching,
            table_name=table_name,
            sqlite_db_path=sqlite_db_path,
        )

    elif execution_engine == "spark":
        import pyspark.sql.types as sparktypes
        from pyspark.sql import SparkSession

        SPARK_TYPES = {
            "StringType": sparktypes.StringType,
            "IntegerType": sparktypes.IntegerType,
            "LongType": sparktypes.LongType,
            "DateType": sparktypes.DateType,
            "TimestampType": sparktypes.TimestampType,
            "FloatType": sparktypes.FloatType,
            "DoubleType": sparktypes.DoubleType,
            "BooleanType": sparktypes.BooleanType,
            "DataType": sparktypes.DataType,
            "NullType": sparktypes.NullType,
        }

        spark = SparkSession.builder.getOrCreate()
        # We need to allow null values in some column types that do not support them natively, so we skip
        # use of df in this case.
        data_reshaped = list(
            zip(*[v for _, v in data.items()])
        )  # create a list of rows
        if schemas and "spark" in schemas:
            schema = schemas["spark"]
            # sometimes first method causes Spark to throw a TypeError
            try:
                spark_schema = sparktypes.StructType(
                    [
                        sparktypes.StructField(
                            column, SPARK_TYPES[schema[column]](), True
                        )
                        for column in schema
                    ]
                )
                # We create these every time, which is painful for testing
                # However nuance around null treatment as well as the desire
                # for real datetime support in tests makes this necessary
                data = copy.deepcopy(data)
                if "ts" in data:
                    print(data)
                    print(schema)
                for col in schema:
                    type_ = schema[col]
                    if type_ in ["IntegerType", "LongType"]:
                        # Ints cannot be None...but None can be valid in Spark (as Null)
                        vals = []
                        for val in data[col]:
                            if val is None:
                                vals.append(val)
                            else:
                                vals.append(int(val))
                        data[col] = vals
                    elif type_ in ["FloatType", "DoubleType"]:
                        vals = []
                        for val in data[col]:
                            if val is None:
                                vals.append(val)
                            else:
                                vals.append(float(val))
                        data[col] = vals
                    elif type_ in ["DateType", "TimestampType"]:
                        vals = []
                        for val in data[col]:
                            if val is None:
                                vals.append(val)
                            else:
                                vals.append(parse(val))
                        data[col] = vals
                # Do this again, now that we have done type conversion using the provided schema
                data_reshaped = list(
                    zip(*[v for _, v in data.items()])
                )  # create a list of rows
                spark_df = spark.createDataFrame(data_reshaped, schema=spark_schema)
            except TypeError:
                string_schema = sparktypes.StructType(
                    [
                        sparktypes.StructField(column, sparktypes.StringType())
                        for column in schema
                    ]
                )
                spark_df = spark.createDataFrame(data_reshaped, string_schema)
                for c in spark_df.columns:
                    spark_df = spark_df.withColumn(
                        c, spark_df[c].cast(SPARK_TYPES[schema[c]]())
                    )
        elif len(data_reshaped) == 0:
            # if we have an empty dataset and no schema, need to assign an arbitrary type
            columns = list(data.keys())
            spark_schema = sparktypes.StructType(
                [
                    sparktypes.StructField(column, sparktypes.StringType())
                    for column in columns
                ]
            )
            spark_df = spark.createDataFrame(data_reshaped, spark_schema)
        else:
            # if no schema provided, uses Spark's schema inference
            columns = list(data.keys())
            spark_df = spark.createDataFrame(data_reshaped, columns)

        if table_name is None:
            table_name = "test_data_" + "".join(
                [random.choice(string.ascii_letters + string.digits) for _ in range(8)]
            )

        return _build_spark_validator_with_data(df=spark_df, spark=spark)

    else:
        raise ValueError("Unknown dataset_type " + str(execution_engine))


def _build_spark_engine(df, spark_session):
    if isinstance(df, pd.DataFrame):
        df = spark_session.createDataFrame(
            [
                tuple(
                    None if isinstance(x, (float, int)) and np.isnan(x) else x
                    for x in record.tolist()
                )
                for record in df.to_records(index=False)
            ],
            df.columns.tolist(),
        )
    batch = Batch(data=df)
    engine = SparkDFExecutionEngine(batch_data_dict={batch.id: batch.data})
    return engine


def _build_spark_validator_with_data(df, spark):
    if isinstance(df, pd.DataFrame):
        df = spark.createDataFrame(
            [
                tuple(
                    None if isinstance(x, (float, int)) and np.isnan(x) else x
                    for x in record.tolist()
                )
                for record in df.to_records(index=False)
            ],
            df.columns.tolist(),
        )
    batch = Batch(data=df)

    return Validator(execution_engine=SparkDFExecutionEngine(), batches=(batch,))


def _build_sa_engine(df, sa):
    eng = sa.create_engine("sqlite://", echo=False)
    df.to_sql("test", eng)
    engine = SqlAlchemyExecutionEngine(engine=eng)
    batch_data = SqlAlchemyBatchData(execution_engine=engine, table_name="test")
    batch = Batch(data=batch_data)
    engine.load_batch_data(
        batch_id=batch.batch_definition.to_id(), batch_data=batch_data
    )
    return engine


def _build_pandas_engine(df):
    batch = Batch(data=df)
    engine = PandasExecutionEngine(batch_data_dict={batch.id: batch.data})
    return engine


def _build_pandas_validator_with_data(df):
    batch = Batch(data=df)

    return Validator(execution_engine=PandasExecutionEngine(), batches=(batch,))


def _build_sa_validator_with_data(
    df, sa_engine_name, schemas=None, caching=True, table_name=None, sqlite_db_path=None
):
    dialect_classes = {
        "sqlite": sqlitetypes.dialect,
        "postgresql": postgresqltypes.dialect,
        "mysql": mysqltypes.dialect,
        "mssql": mssqltypes.dialect,
    }
    dialect_types = {
        "sqlite": SQLITE_TYPES,
        "postgresql": POSTGRESQL_TYPES,
        "mysql": MYSQL_TYPES,
        "mssql": MSSQL_TYPES,
    }
    db_hostname = os.getenv("GE_TEST_LOCAL_DB_HOSTNAME", "localhost")
    if sa_engine_name == "sqlite":
        if sqlite_db_path is not None:
            engine = create_engine(f"sqlite:////{sqlite_db_path}")
        else:
            engine = create_engine("sqlite://")
    elif sa_engine_name == "postgresql":
        engine = connection_manager.get_engine(
            f"postgresql://postgres@{db_hostname}/test_ci"
        )
    elif sa_engine_name == "mysql":
        engine = create_engine(f"mysql+pymysql://root@{db_hostname}/test_ci")
    elif sa_engine_name == "mssql":
        engine = create_engine(
            f"mssql+pyodbc://sa:ReallyStrongPwd1234%^&*@{db_hostname}:1433/test_ci?"
            "driver=ODBC Driver 17 for SQL Server&charset=utf8&autocommit=true",
            # echo=True,
        )
    else:
        engine = None

    # If "autocommit" is not desired to be on by default, then use the following pattern when explicit "autocommit"
    # is desired (e.g., for temporary tables, "autocommit" is off by default, so the override option may be useful).
    # engine.execute(sa.text(sql_query_string).execution_options(autocommit=True))

    # Add the data to the database as a new table

    sql_dtypes = {}
    if (
        schemas
        and sa_engine_name in schemas
        and isinstance(engine.dialect, dialect_classes.get(sa_engine_name))
    ):
        schema = schemas[sa_engine_name]
        sql_dtypes = {
            col: dialect_types.get(sa_engine_name)[dtype]
            for (col, dtype) in schema.items()
        }
        for col in schema:
            type_ = schema[col]
            if type_ in ["INTEGER", "SMALLINT", "BIGINT"]:
                df[col] = pd.to_numeric(df[col], downcast="signed")
            elif type_ in ["FLOAT", "DOUBLE", "DOUBLE_PRECISION"]:
                df[col] = pd.to_numeric(df[col])
                min_value_dbms = get_sql_dialect_floating_point_infinity_value(
                    schema=sa_engine_name, negative=True
                )
                max_value_dbms = get_sql_dialect_floating_point_infinity_value(
                    schema=sa_engine_name, negative=False
                )
                for api_schema_type in ["api_np", "api_cast"]:
                    min_value_api = get_sql_dialect_floating_point_infinity_value(
                        schema=api_schema_type, negative=True
                    )
                    max_value_api = get_sql_dialect_floating_point_infinity_value(
                        schema=api_schema_type, negative=False
                    )
                    df.replace(
                        to_replace=[min_value_api, max_value_api],
                        value=[min_value_dbms, max_value_dbms],
                        inplace=True,
                    )
            elif type_ in ["DATETIME", "TIMESTAMP"]:
                df[col] = pd.to_datetime(df[col])

    if table_name is None:
        table_name = "test_data_" + "".join(
            [random.choice(string.ascii_letters + string.digits) for _ in range(8)]
        )
    df.to_sql(
        name=table_name,
        con=engine,
        index=False,
        dtype=sql_dtypes,
        if_exists="replace",
    )

    # Will - 20210126
    # For mysql we want our tests to know when a temp_table is referred to more than once in the
    # same query. This has caused problems in expectations like expect_column_values_to_be_unique().
    # Here we instantiate a SqlAlchemyBatchData with a query, which causes a temp_table to be created.
    if sa_engine_name == "mysql":
        query = "SELECT * FROM " + table_name
        batch_data = SqlAlchemyBatchData(execution_engine=engine, query=query)
    else:
        batch_data = SqlAlchemyBatchData(execution_engine=engine, table_name=table_name)

    batch = Batch(data=batch_data)
    execution_engine = SqlAlchemyExecutionEngine(caching=caching, engine=engine)
    batch_data = SqlAlchemyBatchData(
        execution_engine=execution_engine, table_name=table_name
    )
    batch = Batch(data=batch_data)
    return Validator(execution_engine=execution_engine, batches=(batch,))


def candidate_getter_is_on_temporary_notimplemented_list(context, getter):
    if context in ["sqlite"]:
        return getter in ["get_column_modes", "get_column_stdev"]
    if context in ["postgresql", "mysql", "mssql"]:
        return getter in ["get_column_modes"]
    if context == "spark":
        return getter in []


def candidate_test_is_on_temporary_notimplemented_list(context, expectation_type):
    if context in ["sqlite", "postgresql", "mysql", "mssql"]:
        return expectation_type in [
            # "expect_column_to_exist",
            # "expect_table_row_count_to_be_between",
            # "expect_table_row_count_to_equal",
            # "expect_table_columns_to_match_ordered_list",
            # "expect_table_columns_to_match_set",
            # "expect_column_values_to_be_unique",
            # "expect_column_values_to_not_be_null",
            # "expect_column_values_to_be_null",
            # "expect_column_values_to_be_of_type",
            # "expect_column_values_to_be_in_type_list",
            # "expect_column_values_to_be_in_set",
            # "expect_column_values_to_not_be_in_set",
            # "expect_column_distinct_values_to_be_in_set",
            # "expect_column_distinct_values_to_equal_set",
            # "expect_column_distinct_values_to_contain_set",
            # "expect_column_values_to_be_between",
            "expect_column_values_to_be_increasing",
            "expect_column_values_to_be_decreasing",
            # "expect_column_value_lengths_to_be_between",
            # "expect_column_value_lengths_to_equal",
            # "expect_column_values_to_match_regex",
            # "expect_column_values_to_not_match_regex",
            # "expect_column_values_to_match_regex_list",
            # "expect_column_values_to_not_match_regex_list",
            # "expect_column_values_to_match_like_pattern",
            # "expect_column_values_to_not_match_like_pattern",
            # "expect_column_values_to_match_like_pattern_list",
            # "expect_column_values_to_not_match_like_pattern_list",
            "expect_column_values_to_match_strftime_format",
            "expect_column_values_to_be_dateutil_parseable",
            "expect_column_values_to_be_json_parseable",
            "expect_column_values_to_match_json_schema",
            # "expect_column_mean_to_be_between",
            # "expect_column_median_to_be_between",
            # "expect_column_quantile_values_to_be_between",
            "expect_column_stdev_to_be_between",
            # "expect_column_unique_value_count_to_be_between",
            # "expect_column_proportion_of_unique_values_to_be_between",
            "expect_column_most_common_value_to_be_in_set",
            # "expect_column_sum_to_be_between",
            # "expect_column_min_to_be_between",
            # "expect_column_max_to_be_between",
            # "expect_column_chisquare_test_p_value_to_be_greater_than",
            "expect_column_bootstrapped_ks_test_p_value_to_be_greater_than",
            # "expect_column_kl_divergence_to_be_less_than",
            "expect_column_parameterized_distribution_ks_test_p_value_to_be_greater_than",
            "expect_column_pair_values_to_be_equal",
            "expect_column_pair_values_A_to_be_greater_than_B",
            "expect_column_pair_values_to_be_in_set",
            "expect_select_column_values_to_be_unique_within_record",
            "expect_compound_columns_to_be_unique",
            "expect_multicolumn_values_to_be_unique",
            "expect_column_pair_cramers_phi_value_to_be_less_than",
            # "expect_table_row_count_to_equal_other_table",
            "expect_multicolumn_sum_to_equal",
        ]
    if context == "SparkDFDataset":
        return expectation_type in [
            # "expect_column_to_exist",
            # "expect_table_row_count_to_be_between",
            # "expect_table_row_count_to_equal",
            # "expect_table_columns_to_match_ordered_list",
            # "expect_table_columns_to_match_set",
            # "expect_column_values_to_be_unique",
            # "expect_column_values_to_not_be_null",
            # "expect_column_values_to_be_null",
            # "expect_column_values_to_be_of_type",
            # "expect_column_values_to_be_in_type_list",
            # "expect_column_values_to_be_in_set",
            # "expect_column_values_to_not_be_in_set",
            # "expect_column_distinct_values_to_be_in_set",
            # "expect_column_distinct_values_to_equal_set",
            # "expect_column_distinct_values_to_contain_set",
            # "expect_column_values_to_be_between",
            # "expect_column_values_to_be_increasing",
            # "expect_column_values_to_be_decreasing",
            # "expect_column_value_lengths_to_be_between",
            # "expect_column_value_lengths_to_equal",
            # "expect_column_values_to_match_regex",
            # "expect_column_values_to_not_match_regex",
            # "expect_column_values_to_match_regex_list",
            # "expect_column_values_to_not_match_regex_list",
            # "expect_column_values_to_match_strftime_format",
            "expect_column_values_to_be_dateutil_parseable",
            "expect_column_values_to_be_json_parseable",
            # "expect_column_values_to_match_json_schema",
            # "expect_column_mean_to_be_between",
            # "expect_column_median_to_be_between",
            # "expect_column_quantile_values_to_be_between",
            # "expect_column_stdev_to_be_between",
            # "expect_column_unique_value_count_to_be_between",
            # "expect_column_proportion_of_unique_values_to_be_between",
            # "expect_column_most_common_value_to_be_in_set",
            # "expect_column_sum_to_be_between",
            # "expect_column_min_to_be_between",
            # "expect_column_max_to_be_between",
            # "expect_column_chisquare_test_p_value_to_be_greater_than",
            "expect_column_bootstrapped_ks_test_p_value_to_be_greater_than",
            # "expect_column_kl_divergence_to_be_less_than",
            "expect_column_parameterized_distribution_ks_test_p_value_to_be_greater_than",
            # "expect_column_pair_values_to_be_equal",
            # "expect_column_pair_values_A_to_be_greater_than_B",
            # "expect_column_pair_values_to_be_in_set",
            # "expect_select_column_values_to_be_unique_within_record",
            "expect_compound_columns_to_be_unique",
            # "expect_multicolumn_values_to_be_unique",
            "expect_column_pair_cramers_phi_value_to_be_less_than",
            "expect_table_row_count_to_equal_other_table",
            # "expect_multicolumn_sum_to_equal",
        ]
    if context == "PandasDataset":
        return expectation_type in [
            "expect_table_row_count_to_equal_other_table",
        ]
    return False


def evaluate_json_test(data_asset, expectation_type, test):
    """
    This method will evaluate the result of a test build using the Great Expectations json test format.

    NOTE: Tests can be suppressed for certain data types if the test contains the Key 'suppress_test_for' with a list
        of DataAsset types to suppress, such as ['SQLAlchemy', 'Pandas'].

    :param data_asset: (DataAsset) A great expectations DataAsset
    :param expectation_type: (string) the name of the expectation to be run using the test input
    :param test: (dict) a dictionary containing information for the test to be run. The dictionary must include:
        - title: (string) the name of the test
        - exact_match_out: (boolean) If true, match the 'out' dictionary exactly against the result of the expectation
        - in: (dict or list) a dictionary of keyword arguments to use to evaluate the expectation or a list of positional arguments
        - out: (dict) the dictionary keys against which to make assertions. Unless exact_match_out is true, keys must\
            come from the following list:
              - success
              - observed_value
              - unexpected_index_list
              - unexpected_list
              - details
              - traceback_substring (if present, the string value will be expected as a substring of the exception_traceback)
    :return: None. asserts correctness of results.
    """

    data_asset.set_default_expectation_argument("result_format", "COMPLETE")
    data_asset.set_default_expectation_argument("include_config", False)

    if "title" not in test:
        raise ValueError("Invalid test configuration detected: 'title' is required.")

    if "exact_match_out" not in test:
        raise ValueError(
            "Invalid test configuration detected: 'exact_match_out' is required."
        )

    if "in" not in test:
        raise ValueError("Invalid test configuration detected: 'in' is required.")

    if "out" not in test:
        raise ValueError("Invalid test configuration detected: 'out' is required.")

    # Support tests with positional arguments
    if isinstance(test["in"], list):
        result = getattr(data_asset, expectation_type)(*test["in"])
    # As well as keyword arguments
    else:
        result = getattr(data_asset, expectation_type)(**test["in"])

    check_json_test_result(test=test, result=result, data_asset=data_asset)


def evaluate_json_test_cfe(validator, expectation_type, test):
    """
    This method will evaluate the result of a test build using the Great Expectations json test format.

    NOTE: Tests can be suppressed for certain data types if the test contains the Key 'suppress_test_for' with a list
        of DataAsset types to suppress, such as ['SQLAlchemy', 'Pandas'].

    :param data_asset: (DataAsset) A great expectations DataAsset
    :param expectation_type: (string) the name of the expectation to be run using the test input
    :param test: (dict) a dictionary containing information for the test to be run. The dictionary must include:
        - title: (string) the name of the test
        - exact_match_out: (boolean) If true, match the 'out' dictionary exactly against the result of the expectation
        - in: (dict or list) a dictionary of keyword arguments to use to evaluate the expectation or a list of positional arguments
        - out: (dict) the dictionary keys against which to make assertions. Unless exact_match_out is true, keys must\
            come from the following list:
              - success
              - observed_value
              - unexpected_index_list
              - unexpected_list
              - details
              - traceback_substring (if present, the string value will be expected as a substring of the exception_traceback)
    :return: None. asserts correctness of results.
    """
    expectation_suite = ExpectationSuite("json_test_suite")
    validator._initialize_expectations(expectation_suite=expectation_suite)
    # validator.set_default_expectation_argument("result_format", "COMPLETE")
    # validator.set_default_expectation_argument("include_config", False)

    if "title" not in test:
        raise ValueError("Invalid test configuration detected: 'title' is required.")

    if "exact_match_out" not in test:
        raise ValueError(
            "Invalid test configuration detected: 'exact_match_out' is required."
        )

    if "in" not in test:
        raise ValueError("Invalid test configuration detected: 'in' is required.")

    if "out" not in test:
        raise ValueError("Invalid test configuration detected: 'out' is required.")

    kwargs = copy.deepcopy(test["in"])

    if isinstance(test["in"], list):
        result = getattr(validator, expectation_type)(*kwargs)
    # As well as keyword arguments
    else:
        runtime_kwargs = {"result_format": "COMPLETE", "include_config": False}
        runtime_kwargs.update(kwargs)
        result = getattr(validator, expectation_type)(**runtime_kwargs)

    check_json_test_result(
        test=test,
        result=result,
        data_asset=validator.execution_engine.active_batch_data,
    )


def check_json_test_result(test, result, data_asset=None):
    # Check results
    if test["exact_match_out"] is True:
        assert result == expectationValidationResultSchema.load(test["out"])
    else:
        # Convert result to json since our tests are reading from json so cannot easily contain richer types (e.g. NaN)
        # NOTE - 20191031 - JPC - we may eventually want to change these tests as we update our view on how
        # representations, serializations, and objects should interact and how much of that is shown to the user.
        result = result.to_json_dict()
        for key, value in test["out"].items():
            # Apply our great expectations-specific test logic

            if key == "success":
                assert result["success"] == value

            elif key == "observed_value":
                if "tolerance" in test:
                    if isinstance(value, dict):
                        assert set(result["result"]["observed_value"].keys()) == set(
                            value.keys()
                        )
                        for k, v in value.items():
                            assert np.allclose(
                                result["result"]["observed_value"][k],
                                v,
                                rtol=test["tolerance"],
                            )
                    else:
                        assert np.allclose(
                            result["result"]["observed_value"],
                            value,
                            rtol=test["tolerance"],
                        )
                else:
                    assert result["result"]["observed_value"] == value

            # NOTE: This is a key used ONLY for testing cases where an expectation is legitimately allowed to return
            # any of multiple possible observed_values. expect_column_values_to_be_of_type is one such expectation.
            elif key == "observed_value_list":
                assert result["result"]["observed_value"] in value

            elif key == "unexpected_index_list":
                if isinstance(data_asset, (SqlAlchemyDataset, SparkDFDataset)):
                    pass
                elif isinstance(data_asset, (SqlAlchemyBatchData, SparkDFBatchData)):
                    pass
                else:
                    assert result["result"]["unexpected_index_list"] == value

            elif key == "unexpected_list":
                # check if value can be sorted; if so, sort so arbitrary ordering of results does not cause failure
                if (isinstance(value, list)) & (len(value) >= 1):
                    if type(value[0].__lt__(value[0])) != type(NotImplemented):
                        value = value.sort()
                        result["result"]["unexpected_list"] = result["result"][
                            "unexpected_list"
                        ].sort()

                assert result["result"]["unexpected_list"] == value, (
                    "expected "
                    + str(value)
                    + " but got "
                    + str(result["result"]["unexpected_list"])
                )

            elif key == "details":
                assert result["result"]["details"] == value

            elif key == "value_counts":
                for val_count in value:
                    assert val_count in result["result"]["details"]["value_counts"]

            elif key.startswith("observed_cdf"):
                if "x_-1" in key:
                    if key.endswith("gt"):
                        assert (
                            result["result"]["details"]["observed_cdf"]["x"][-1] > value
                        )
                    else:
                        assert (
                            result["result"]["details"]["observed_cdf"]["x"][-1]
                            == value
                        )
                elif "x_0" in key:
                    if key.endswith("lt"):
                        assert (
                            result["result"]["details"]["observed_cdf"]["x"][0] < value
                        )
                    else:
                        assert (
                            result["result"]["details"]["observed_cdf"]["x"][0] == value
                        )
                else:
                    raise ValueError(
                        "Invalid test specification: unknown key " + key + " in 'out'"
                    )

            elif key == "traceback_substring":
                assert result["exception_info"]["raised_exception"]
                assert value in result["exception_info"]["exception_traceback"], (
                    "expected to find "
                    + value
                    + " in "
                    + result["exception_info"]["exception_traceback"]
                )

            elif key == "expected_partition":
                assert np.allclose(
                    result["result"]["details"]["expected_partition"]["bins"],
                    value["bins"],
                )
                assert np.allclose(
                    result["result"]["details"]["expected_partition"]["weights"],
                    value["weights"],
                )
                if "tail_weights" in result["result"]["details"]["expected_partition"]:
                    assert np.allclose(
                        result["result"]["details"]["expected_partition"][
                            "tail_weights"
                        ],
                        value["tail_weights"],
                    )

            elif key == "observed_partition":
                assert np.allclose(
                    result["result"]["details"]["observed_partition"]["bins"],
                    value["bins"],
                )
                assert np.allclose(
                    result["result"]["details"]["observed_partition"]["weights"],
                    value["weights"],
                )
                if "tail_weights" in result["result"]["details"]["observed_partition"]:
                    assert np.allclose(
                        result["result"]["details"]["observed_partition"][
                            "tail_weights"
                        ],
                        value["tail_weights"],
                    )

            else:
                raise ValueError(
                    "Invalid test specification: unknown key " + key + " in 'out'"
                )


def safe_remove(path):
    if path is not None:
        try:
            os.remove(path)
        except OSError as e:
            print(e)


def create_files_for_regex_partitioner(
    root_directory_path: str, directory_paths: list = None, test_file_names: list = None
):
    if not directory_paths:
        return

    if not test_file_names:
        test_file_names: list = [
            "alex_20200809_1000.csv",
            "eugene_20200809_1500.csv",
            "james_20200811_1009.csv",
            "abe_20200809_1040.csv",
            "will_20200809_1002.csv",
            "james_20200713_1567.csv",
            "eugene_20201129_1900.csv",
            "will_20200810_1001.csv",
            "james_20200810_1003.csv",
            "alex_20200819_1300.csv",
        ]

    base_directories = []
    for dir_path in directory_paths:
        if dir_path is None:
            base_directories.append(dir_path)
        else:
            data_dir_path = os.path.join(root_directory_path, dir_path)
            os.makedirs(data_dir_path, exist_ok=True)
            base_dir = str(data_dir_path)
            # Put test files into the directories.
            for file_name in test_file_names:
                file_path = os.path.join(base_dir, file_name)
                with open(file_path, "w") as fp:
                    fp.writelines([f'The name of this file is: "{file_path}".\n'])
            base_directories.append(base_dir)


def create_files_in_directory(
    directory: str, file_name_list: List[str], file_content_fn=lambda: "x,y\n1,2\n2,3"
):
    subdirectories = []
    for file_name in file_name_list:
        splits = file_name.split("/")
        for i in range(1, len(splits)):
            subdirectories.append(os.path.join(*splits[:i]))
    subdirectories = set(subdirectories)

    for subdirectory in subdirectories:
        os.makedirs(os.path.join(directory, subdirectory), exist_ok=True)

    for file_name in file_name_list:
        file_path = os.path.join(directory, file_name)
        with open(file_path, "w") as f_:
            f_.write(file_content_fn())


def create_fake_data_frame():
    return pd.DataFrame(
        {
            "x": range(10),
            "y": list("ABCDEFGHIJ"),
        }
    )


def validate_uuid4(uuid_string: str) -> bool:
    """
    Validate that a UUID string is in fact a valid uuid4.
    Happily, the uuid module does the actual checking for us.
    It is vital that the 'version' kwarg be passed
    to the UUID() call, otherwise any 32-character
    hex string is considered valid.
    From https://gist.github.com/ShawnMilo/7777304

    Args:
        uuid_string: string to check whether it is a valid UUID or not

    Returns:
        True if uuid_string is a valid UUID or False if not
    """
    try:
        val = uuid.UUID(uuid_string, version=4)
    except ValueError:
        # If it's a value error, then the string
        # is not a valid hex code for a UUID.
        return False

    # If the uuid_string is a valid hex code,
    # but an invalid uuid4,
    # the UUID.__init__ will convert it to a
    # valid uuid4. This is bad for validation purposes.

    return val.hex == uuid_string.replace("-", "")


def get_sqlite_temp_table_names(engine):
    result = engine.execute(
        """
SELECT
    name
FROM
    sqlite_temp_master
"""
    )
    rows = result.fetchall()
    return {row[0] for row in rows}


def build_in_memory_store_backend(
    module_name: str = "great_expectations.data_context.store",
    class_name: str = "InMemoryStoreBackend",
    **kwargs,
) -> StoreBackend:
    logger.debug("Starting data_context/store/util.py#build_in_memory_store_backend")
    store_backend_config: dict = {"module_name": module_name, "class_name": class_name}
    store_backend_config.update(**kwargs)
    return build_store_from_config(
        store_config=store_backend_config,
        module_name=module_name,
        runtime_environment=None,
    )


def build_tuple_filesystem_store_backend(
    base_directory: str,
    *,
    module_name: str = "great_expectations.data_context.store",
    class_name: str = "TupleFilesystemStoreBackend",
    **kwargs,
) -> StoreBackend:
    logger.debug(
        f"""Starting data_context/store/util.py#build_tuple_filesystem_store_backend using base_directory:
"{base_directory}"""
    )
    store_backend_config: dict = {
        "module_name": module_name,
        "class_name": class_name,
        "base_directory": base_directory,
    }
    store_backend_config.update(**kwargs)
    return build_store_from_config(
        store_config=store_backend_config,
        module_name=module_name,
        runtime_environment=None,
    )


def build_tuple_s3_store_backend(
    bucket: str,
    *,
    module_name: str = "great_expectations.data_context.store",
    class_name: str = "TupleS3StoreBackend",
    **kwargs,
) -> StoreBackend:
    logger.debug(
        f"""Starting data_context/store/util.py#build_tuple_s3_store_backend using bucket: {bucket}
        """
    )
    store_backend_config: dict = {
        "module_name": module_name,
        "class_name": class_name,
        "bucket": bucket,
    }
    store_backend_config.update(**kwargs)
    return build_store_from_config(
        store_config=store_backend_config,
        module_name=module_name,
        runtime_environment=None,
    )


def build_checkpoint_store_using_filesystem(
    store_name: str,
    base_directory: str,
    overwrite_existing: bool = False,
) -> CheckpointStore:
    store_config: dict = {"base_directory": base_directory}
    store_backend_obj: StoreBackend = build_tuple_filesystem_store_backend(
        **store_config
    )
    return build_checkpoint_store_using_store_backend(
        store_name=store_name,
        store_backend=store_backend_obj,
        overwrite_existing=overwrite_existing,
    )


def save_checkpoint_config_to_filesystem(
    store_name: str,
    base_directory: str,
    checkpoint_name: str,
    checkpoint_configuration: CheckpointConfig,
):
    store_config: dict = {"base_directory": base_directory}
    store_backend_obj: StoreBackend = build_tuple_filesystem_store_backend(
        **store_config
    )
    save_checkpoint_config_to_store_backend(
        store_name=store_name,
        store_backend=store_backend_obj,
        checkpoint_name=checkpoint_name,
        checkpoint_configuration=checkpoint_configuration,
    )


def load_checkpoint_config_from_filesystem(
    store_name: str,
    base_directory: str,
    checkpoint_name: str,
) -> CheckpointConfig:
    store_config: dict = {"base_directory": base_directory}
    store_backend_obj: StoreBackend = build_tuple_filesystem_store_backend(
        **store_config
    )
    return load_checkpoint_config_from_store_backend(
        store_name=store_name,
        store_backend=store_backend_obj,
        checkpoint_name=checkpoint_name,
    )


def delete_checkpoint_config_from_filesystem(
    store_name: str,
    base_directory: str,
    checkpoint_name: str,
):
    store_config: dict = {"base_directory": base_directory}
    store_backend_obj: StoreBackend = build_tuple_filesystem_store_backend(
        **store_config
    )
    delete_checkpoint_config_from_store_backend(
        store_name=store_name,
        store_backend=store_backend_obj,
        checkpoint_name=checkpoint_name,
    )


def save_config_to_filesystem(
    configuration_store_class_name: str,
    configuration_store_module_name: str,
    store_name: str,
    base_directory: str,
    configuration_key: str,
    configuration: BaseYamlConfig,
):
    store_config: dict = {"base_directory": base_directory}
    store_backend_obj: StoreBackend = build_tuple_filesystem_store_backend(
        **store_config
    )
    save_config_to_store_backend(
        class_name=configuration_store_class_name,
        module_name=configuration_store_module_name,
        store_name=store_name,
        store_backend=store_backend_obj,
        configuration_key=configuration_key,
        configuration=configuration,
    )


def load_config_from_filesystem(
    configuration_store_class_name: str,
    configuration_store_module_name: str,
    store_name: str,
    base_directory: str,
    configuration_key: str,
) -> BaseYamlConfig:
    store_config: dict = {"base_directory": base_directory}
    store_backend_obj: StoreBackend = build_tuple_filesystem_store_backend(
        **store_config
    )
    return load_config_from_store_backend(
        class_name=configuration_store_class_name,
        module_name=configuration_store_module_name,
        store_name=store_name,
        store_backend=store_backend_obj,
        configuration_key=configuration_key,
    )


def delete_config_from_filesystem(
    configuration_store_class_name: str,
    configuration_store_module_name: str,
    store_name: str,
    base_directory: str,
    configuration_key: str,
):
    store_config: dict = {"base_directory": base_directory}
    store_backend_obj: StoreBackend = build_tuple_filesystem_store_backend(
        **store_config
    )
    delete_config_from_store_backend(
        class_name=configuration_store_class_name,
        module_name=configuration_store_module_name,
        store_name=store_name,
        store_backend=store_backend_obj,
        configuration_key=configuration_key,
    )<|MERGE_RESOLUTION|>--- conflicted
+++ resolved
@@ -7,11 +7,7 @@
 import threading
 import uuid
 from functools import wraps
-<<<<<<< HEAD
-from typing import List, Optional, Union
-=======
-from typing import Any, List
->>>>>>> 25d718d1
+from typing import List
 
 import numpy as np
 import pandas as pd
@@ -42,6 +38,9 @@
 from great_expectations.dataset.util import (
     get_sql_dialect_floating_point_infinity_value,
 )
+from great_expectations.datasource.util import (
+    get_or_create_spark_session as get_or_create_spark_session_v012,
+)
 from great_expectations.execution_engine import (
     PandasExecutionEngine,
     SparkDFExecutionEngine,
@@ -52,6 +51,9 @@
 )
 from great_expectations.execution_engine.sqlalchemy_execution_engine import (
     SqlAlchemyExecutionEngine,
+)
+from great_expectations.execution_engine.util import (
+    get_or_create_spark_session as get_or_create_spark_session_v013,
 )
 from great_expectations.profile import ColumnsExistProfiler
 from great_expectations.validator.validator import Validator
@@ -294,11 +296,7 @@
             # Create a new database
             engine = connection_manager.get_engine(f"sqlite:////{sqlite_db_path}")
         else:
-<<<<<<< HEAD
             engine = connection_manager.get_engine("sqlite://")
-=======
-            engine = create_engine("sqlite://")
->>>>>>> 25d718d1
         # Add the data to the database as a new table
 
         sql_dtypes = {}
@@ -420,12 +418,10 @@
         if not create_engine:
             return None
 
-<<<<<<< HEAD
-        engine = connection_manager.get_engine("mysql+pymysql://root@localhost/test_ci")
-=======
         db_hostname = os.getenv("GE_TEST_LOCAL_DB_HOSTNAME", "localhost")
-        engine = create_engine(f"mysql+pymysql://root@{db_hostname}/test_ci")
->>>>>>> 25d718d1
+        engine = connection_manager.get_engine(
+            f"mysql+pymysql://root@{db_hostname}/test_ci"
+        )
 
         sql_dtypes = {}
         if (
@@ -488,16 +484,11 @@
         if not create_engine:
             return None
 
-<<<<<<< HEAD
+        db_hostname = os.getenv("GE_TEST_LOCAL_DB_HOSTNAME", "localhost")
         engine = connection_manager.get_engine(
-            "mssql+pyodbc://sa:ReallyStrongPwd1234%^&*@localhost:1433/test_ci?driver=ODBC Driver 17 for SQL Server&charset=utf8&autocommit=true",
-=======
-        db_hostname = os.getenv("GE_TEST_LOCAL_DB_HOSTNAME", "localhost")
-        engine = create_engine(
             f"mssql+pyodbc://sa:ReallyStrongPwd1234%^&*@{db_hostname}:1433/test_ci?"
             "driver=ODBC Driver 17 for SQL Server&charset=utf8&autocommit=true",
             # echo=True,
->>>>>>> 25d718d1
         )
 
         # If "autocommit" is not desired to be on by default, then use the following pattern when explicit "autocommit"
@@ -572,7 +563,7 @@
             "DataType": sparktypes.DataType,
             "NullType": sparktypes.NullType,
         }
-        spark = SparkSession.builder.getOrCreate()
+        spark = get_or_create_spark_session_v012()
         # We need to allow null values in some column types that do not support them natively, so we skip
         # use of df in this case.
         data_reshaped = list(
@@ -733,7 +724,7 @@
             "NullType": sparktypes.NullType,
         }
 
-        spark = SparkSession.builder.getOrCreate()
+        spark = get_or_create_spark_session_v013()
         # We need to allow null values in some column types that do not support them natively, so we skip
         # use of df in this case.
         data_reshaped = list(
