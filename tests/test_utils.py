--- conflicted
+++ resolved
@@ -30,14 +30,11 @@
     SqlAlchemyBatchData,
     SqlAlchemyExecutionEngine,
 )
-<<<<<<< HEAD
-=======
 from great_expectations.execution_environment.types import (
     BatchSpec,
     SqlAlchemyDatasourceBatchSpec,
     SqlAlchemyDatasourceTableBatchSpec,
 )
->>>>>>> 57db1b46
 from great_expectations.profile import ColumnsExistProfiler
 from great_expectations.validator.validator import Validator
 
@@ -1379,4 +1376,4 @@
 
 
 def create_fake_data_frame():
-    return pd.DataFrame({"x": range(10), "y": list("ABCDEFGHIJ"),})
+    return pd.DataFrame({"x": range(10), "y": list("ABCDEFGHIJ"),})