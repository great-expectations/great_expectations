--- conflicted
+++ resolved
@@ -7,30 +7,26 @@
 import pandas as pd
 import pytest
 
-<<<<<<< HEAD
+logger = logging.getLogger(__name__)
+
+try:
+    import sqlalchemy as sa
+    from sqlalchemy.exc import SQLAlchemyError
+
+except ImportError:
+    logger.debug(
+        "Unable to load SqlAlchemy context; install optional sqlalchemy dependency for support"
+    )
+    sa = None
+    reflection = None
+    Table = None
+    Select = None
+
 from great_expectations.data_context.store import (
     CheckpointStore,
     ProfilerStore,
     StoreBackend,
 )
-=======
-logger = logging.getLogger(__name__)
-
-try:
-    import sqlalchemy as sa
-    from sqlalchemy.exc import SQLAlchemyError
-
-except ImportError:
-    logger.debug(
-        "Unable to load SqlAlchemy context; install optional sqlalchemy dependency for support"
-    )
-    sa = None
-    reflection = None
-    Table = None
-    Select = None
-
-from great_expectations.data_context.store import CheckpointStore, StoreBackend
->>>>>>> 93b95b02
 from great_expectations.data_context.store.util import (
     build_checkpoint_store_using_store_backend,
     build_profiler_store_using_store_backend,
