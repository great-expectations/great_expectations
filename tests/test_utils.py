--- conflicted
+++ resolved
@@ -331,14 +331,9 @@
             return None
 
         # Create a new database
-<<<<<<< HEAD
-        engine = create_engine("postgresql://postgres@localhost/test_ci")
-
-=======
         engine = connection_manager.get_engine(
             "postgresql://postgres@localhost/test_ci"
         )
->>>>>>> f64f6c6e
         sql_dtypes = {}
         if (
             schemas
