import logging
import os
import uuid
import warnings
from contextlib import contextmanager
from dataclasses import dataclass
from pathlib import Path
from typing import Generator, List, Optional, Union, cast

import numpy as np
import pandas as pd
import pytest

from great_expectations.data_context.store import (
    CheckpointStore,
    ProfilerStore,
    StoreBackend,
)
from great_expectations.data_context.store.util import (
    build_checkpoint_store_using_store_backend,
    build_configuration_store,
    delete_checkpoint_config_from_store_backend,
    delete_config_from_store_backend,
    load_checkpoint_config_from_store_backend,
    load_config_from_store_backend,
    save_checkpoint_config_to_store_backend,
    save_config_to_store_backend,
)
from great_expectations.data_context.types.base import BaseYamlConfig, CheckpointConfig
from great_expectations.data_context.util import (
    build_store_from_config,
    instantiate_class_from_config,
)
from great_expectations.execution_engine import SqlAlchemyExecutionEngine

logger = logging.getLogger(__name__)

try:
    import sqlalchemy as sa
    from sqlalchemy.exc import SQLAlchemyError

except ImportError:
    logger.debug(
        "Unable to load SqlAlchemy context; install optional sqlalchemy dependency for support"
    )
    sa = None
    reflection = None
    Table = None
    Select = None
    SQLAlchemyError = None

logger = logging.getLogger(__name__)


# Taken from the following stackoverflow:
# https://stackoverflow.com/questions/23549419/assert-that-two-dictionaries-are-almost-equal
# noinspection PyPep8Naming
def assertDeepAlmostEqual(expected, actual, *args, **kwargs):
    """
    Assert that two complex structures have almost equal contents.

    Compares lists, dicts and tuples recursively. Checks numeric values
    using pyteset.approx and checks all other values with an assertion equality statement
    Accepts additional positional and keyword arguments and pass those
    intact to pytest.approx() (that's how you specify comparison
    precision).

    """
    is_root = "__trace" not in kwargs
    trace = kwargs.pop("__trace", "ROOT")
    try:
        # if isinstance(expected, (int, float, long, complex)):
        if isinstance(expected, (int, float, complex)):
            assert expected == pytest.approx(actual, *args, **kwargs)
        elif isinstance(expected, (list, tuple, np.ndarray)):
            assert len(expected) == len(actual)
            for index in range(len(expected)):
                v1, v2 = expected[index], actual[index]
                assertDeepAlmostEqual(v1, v2, __trace=repr(index), *args, **kwargs)
        elif isinstance(expected, dict):
            assert set(expected) == set(actual)
            for key in expected:
                assertDeepAlmostEqual(
                    expected[key], actual[key], __trace=repr(key), *args, **kwargs
                )
        else:
            assert expected == actual
    except AssertionError as exc:
        exc.__dict__.setdefault("traces", []).append(trace)
        if is_root:
            trace = " -> ".join(reversed(exc.traces))
            exc = AssertionError(f"{str(exc)}\nTRACE: {trace}")
        raise exc


def safe_remove(path):
    if path is not None:
        try:
            os.remove(path)
        except OSError as e:
            print(e)


def create_files_for_regex_partitioner(
    root_directory_path: str, directory_paths: list = None, test_file_names: list = None
):
    if not directory_paths:
        return

    if not test_file_names:
        test_file_names: list = [
            "alex_20200809_1000.csv",
            "eugene_20200809_1500.csv",
            "james_20200811_1009.csv",
            "abe_20200809_1040.csv",
            "will_20200809_1002.csv",
            "james_20200713_1567.csv",
            "eugene_20201129_1900.csv",
            "will_20200810_1001.csv",
            "james_20200810_1003.csv",
            "alex_20200819_1300.csv",
        ]

    base_directories = []
    for dir_path in directory_paths:
        if dir_path is None:
            base_directories.append(dir_path)
        else:
            data_dir_path = os.path.join(root_directory_path, dir_path)
            os.makedirs(data_dir_path, exist_ok=True)
            base_dir = str(data_dir_path)
            # Put test files into the directories.
            for file_name in test_file_names:
                file_path = os.path.join(base_dir, file_name)
                with open(file_path, "w") as fp:
                    fp.writelines([f'The name of this file is: "{file_path}".\n'])
            base_directories.append(base_dir)


def create_files_in_directory(
    directory: str, file_name_list: List[str], file_content_fn=lambda: "x,y\n1,2\n2,3"
):
    subdirectories = []
    for file_name in file_name_list:
        splits = file_name.split("/")
        for i in range(1, len(splits)):
            subdirectories.append(os.path.join(*splits[:i]))
    subdirectories = set(subdirectories)

    for subdirectory in subdirectories:
        os.makedirs(os.path.join(directory, subdirectory), exist_ok=True)

    for file_name in file_name_list:
        file_path = os.path.join(directory, file_name)
        with open(file_path, "w") as f_:
            f_.write(file_content_fn())


def create_fake_data_frame():
    return pd.DataFrame(
        {
            "x": range(10),
            "y": list("ABCDEFGHIJ"),
        }
    )


def validate_uuid4(uuid_string: str) -> bool:
    """
    Validate that a UUID string is in fact a valid uuid4.
    Happily, the uuid module does the actual checking for us.
    It is vital that the 'version' kwarg be passed
    to the UUID() call, otherwise any 32-character
    hex string is considered valid.
    From https://gist.github.com/ShawnMilo/7777304

    Args:
        uuid_string: string to check whether it is a valid UUID or not

    Returns:
        True if uuid_string is a valid UUID or False if not
    """
    try:
        val = uuid.UUID(uuid_string, version=4)
    except ValueError:
        # If it's a value error, then the string
        # is not a valid hex code for a UUID.
        return False

    # If the uuid_string is a valid hex code,
    # but an invalid uuid4,
    # the UUID.__init__ will convert it to a
    # valid uuid4. This is bad for validation purposes.

    return val.hex == uuid_string.replace("-", "")


def get_sqlite_temp_table_names(engine):
    result = engine.execute(
        """
SELECT
    name
FROM
    sqlite_temp_master
"""
    )
    rows = result.fetchall()
    return {row[0] for row in rows}


def get_sqlite_table_names(engine):
    result = engine.execute(
        """
SELECT
    name
FROM
    sqlite_master
"""
    )
    rows = result.fetchall()
    return {row[0] for row in rows}


def build_in_memory_store_backend(
    module_name: str = "great_expectations.data_context.store",
    class_name: str = "InMemoryStoreBackend",
    **kwargs,
) -> StoreBackend:
    logger.debug("Starting data_context/store/util.py#build_in_memory_store_backend")
    store_backend_config: dict = {"module_name": module_name, "class_name": class_name}
    store_backend_config.update(**kwargs)
    return build_store_from_config(
        store_config=store_backend_config,
        module_name=module_name,
        runtime_environment=None,
    )


def build_tuple_filesystem_store_backend(
    base_directory: str,
    *,
    module_name: str = "great_expectations.data_context.store",
    class_name: str = "TupleFilesystemStoreBackend",
    **kwargs,
) -> StoreBackend:
    logger.debug(
        f"""Starting data_context/store/util.py#build_tuple_filesystem_store_backend using base_directory:
"{base_directory}"""
    )
    store_backend_config: dict = {
        "module_name": module_name,
        "class_name": class_name,
        "base_directory": base_directory,
    }
    store_backend_config.update(**kwargs)
    return build_store_from_config(
        store_config=store_backend_config,
        module_name=module_name,
        runtime_environment=None,
    )


def build_tuple_s3_store_backend(
    bucket: str,
    *,
    module_name: str = "great_expectations.data_context.store",
    class_name: str = "TupleS3StoreBackend",
    **kwargs,
) -> StoreBackend:
    logger.debug(
        f"""Starting data_context/store/util.py#build_tuple_s3_store_backend using bucket: {bucket}
        """
    )
    store_backend_config: dict = {
        "module_name": module_name,
        "class_name": class_name,
        "bucket": bucket,
    }
    store_backend_config.update(**kwargs)
    return build_store_from_config(
        store_config=store_backend_config,
        module_name=module_name,
        runtime_environment=None,
    )


def build_checkpoint_store_using_filesystem(
    store_name: str,
    base_directory: str,
    overwrite_existing: bool = False,
) -> CheckpointStore:
    store_config: dict = {"base_directory": base_directory}
    store_backend_obj: StoreBackend = build_tuple_filesystem_store_backend(
        **store_config
    )
    return build_checkpoint_store_using_store_backend(
        store_name=store_name,
        store_backend=store_backend_obj,
        overwrite_existing=overwrite_existing,
    )


def build_profiler_store_using_store_backend(
    store_name: str,
    store_backend: Union[StoreBackend, dict],
    overwrite_existing: bool = False,
) -> ProfilerStore:
    return cast(
        ProfilerStore,
        build_configuration_store(
            class_name="ProfilerStore",
            module_name="great_expectations.data_context.store",
            store_name=store_name,
            store_backend=store_backend,
            overwrite_existing=overwrite_existing,
        ),
    )


def build_profiler_store_using_filesystem(
    store_name: str,
    base_directory: str,
    overwrite_existing: bool = False,
) -> ProfilerStore:
    store_config: dict = {"base_directory": base_directory}
    store_backend_obj: StoreBackend = build_tuple_filesystem_store_backend(
        **store_config
    )
    store = build_profiler_store_using_store_backend(
        store_name=store_name,
        store_backend=store_backend_obj,
        overwrite_existing=overwrite_existing,
    )
    return store


def save_checkpoint_config_to_filesystem(
    store_name: str,
    base_directory: str,
    checkpoint_name: str,
    checkpoint_configuration: CheckpointConfig,
):
    store_config: dict = {"base_directory": base_directory}
    store_backend_obj: StoreBackend = build_tuple_filesystem_store_backend(
        **store_config
    )
    save_checkpoint_config_to_store_backend(
        store_name=store_name,
        store_backend=store_backend_obj,
        checkpoint_name=checkpoint_name,
        checkpoint_configuration=checkpoint_configuration,
    )


def load_checkpoint_config_from_filesystem(
    store_name: str,
    base_directory: str,
    checkpoint_name: str,
) -> CheckpointConfig:
    store_config: dict = {"base_directory": base_directory}
    store_backend_obj: StoreBackend = build_tuple_filesystem_store_backend(
        **store_config
    )
    return load_checkpoint_config_from_store_backend(
        store_name=store_name,
        store_backend=store_backend_obj,
        checkpoint_name=checkpoint_name,
    )


def delete_checkpoint_config_from_filesystem(
    store_name: str,
    base_directory: str,
    checkpoint_name: str,
):
    store_config: dict = {"base_directory": base_directory}
    store_backend_obj: StoreBackend = build_tuple_filesystem_store_backend(
        **store_config
    )
    delete_checkpoint_config_from_store_backend(
        store_name=store_name,
        store_backend=store_backend_obj,
        checkpoint_name=checkpoint_name,
    )


def save_config_to_filesystem(
    configuration_store_class_name: str,
    configuration_store_module_name: str,
    store_name: str,
    base_directory: str,
    configuration_key: str,
    configuration: BaseYamlConfig,
):
    store_config: dict = {"base_directory": base_directory}
    store_backend_obj: StoreBackend = build_tuple_filesystem_store_backend(
        **store_config
    )
    save_config_to_store_backend(
        class_name=configuration_store_class_name,
        module_name=configuration_store_module_name,
        store_name=store_name,
        store_backend=store_backend_obj,
        configuration_key=configuration_key,
        configuration=configuration,
    )


def load_config_from_filesystem(
    configuration_store_class_name: str,
    configuration_store_module_name: str,
    store_name: str,
    base_directory: str,
    configuration_key: str,
) -> BaseYamlConfig:
    store_config: dict = {"base_directory": base_directory}
    store_backend_obj: StoreBackend = build_tuple_filesystem_store_backend(
        **store_config
    )
    return load_config_from_store_backend(
        class_name=configuration_store_class_name,
        module_name=configuration_store_module_name,
        store_name=store_name,
        store_backend=store_backend_obj,
        configuration_key=configuration_key,
    )


def delete_config_from_filesystem(
    configuration_store_class_name: str,
    configuration_store_module_name: str,
    store_name: str,
    base_directory: str,
    configuration_key: str,
):
    store_config: dict = {"base_directory": base_directory}
    store_backend_obj: StoreBackend = build_tuple_filesystem_store_backend(
        **store_config
    )
    delete_config_from_store_backend(
        class_name=configuration_store_class_name,
        module_name=configuration_store_module_name,
        store_name=store_name,
        store_backend=store_backend_obj,
        configuration_key=configuration_key,
    )


def get_snowflake_connection_url() -> str:
    """Get snowflake connection url from environment variables.

    Returns:
        String of the snowflake connection url.
    """
    sfAccount = os.environ.get("SNOWFLAKE_ACCOUNT")
    sfUser = os.environ.get("SNOWFLAKE_USER")
    sfPswd = os.environ.get("SNOWFLAKE_PW")
    sfDatabase = os.environ.get("SNOWFLAKE_DATABASE")
    sfSchema = os.environ.get("SNOWFLAKE_SCHEMA")
    sfWarehouse = os.environ.get("SNOWFLAKE_WAREHOUSE")

    return f"snowflake://{sfUser}:{sfPswd}@{sfAccount}/{sfDatabase}/{sfSchema}?warehouse={sfWarehouse}"


def get_bigquery_table_prefix() -> str:
    """Get table_prefix that will be used by the BigQuery client in loading a BigQuery table from DataFrame.

    Reference link
        https://cloud.google.com/bigquery/docs/samples/bigquery-load-table-dataframe

    Returns:
        String of table prefix, which is the gcp_project and dataset concatenated by a "."
    """
    gcp_project = os.environ.get("GE_TEST_GCP_PROJECT")
    if not gcp_project:
        raise ValueError(
            "Environment Variable GE_TEST_GCP_PROJECT is required to run BigQuery integration tests"
        )
    bigquery_dataset = os.environ.get("GE_TEST_BIGQUERY_DATASET", "test_ci")
    return f"""{gcp_project}.{bigquery_dataset}"""


def get_bigquery_connection_url() -> str:
    """Get bigquery connection url from environment variables.

    Note: dataset defaults to "demo" if not set.

    Returns:
        String of the bigquery connection url.
    """
    gcp_project = os.environ.get("GE_TEST_GCP_PROJECT")
    if not gcp_project:
        raise ValueError(
            "Environment Variable GE_TEST_GCP_PROJECT is required to run BigQuery integration tests"
        )
    bigquery_dataset = os.environ.get("GE_TEST_BIGQUERY_DATASET", "demo")

    return f"bigquery://{gcp_project}/{bigquery_dataset}"


@dataclass
class LoadedTable:
    """Output of loading a table via load_data_into_test_database."""

    table_name: str
    inserted_dataframe: pd.DataFrame


def load_and_concatenate_csvs(
    csv_paths: List[str],
    load_full_dataset: bool = False,
    convert_column_names_to_datetime: Optional[List[str]] = None,
) -> pd.DataFrame:
    """Utility method that is used in loading test data into a pandas dataframe.

    It includes several parameters used to describe the output data.

    Args:
        csv_paths: list of paths of csvs to write, can be a single path. These should all be the same shape.
        load_full_dataset: if False, load only the first 10 rows.
        convert_column_names_to_datetime: List of column names to convert to datetime before writing to db.

    Returns:
        A pandas dataframe concatenating data loaded from all csvs.
    """

    if convert_column_names_to_datetime is None:
        convert_column_names_to_datetime = []

    import pandas as pd

    dfs: List[pd.DataFrame] = []
    for csv_path in csv_paths:
        df = pd.read_csv(csv_path)
        for column_name_to_convert in convert_column_names_to_datetime:
            df[column_name_to_convert] = pd.to_datetime(df[column_name_to_convert])
        if not load_full_dataset:
            # Improving test performance by only loading the first 10 rows of our test data into the db
            df = df.head(10)

        dfs.append(df)

    all_dfs_concatenated: pd.DataFrame = pd.concat(dfs)

    return all_dfs_concatenated


def load_data_into_test_database(
    table_name: str,
    connection_string: str,
    csv_path: Optional[str] = None,
    csv_paths: Optional[List[str]] = None,
    load_full_dataset: bool = False,
    convert_colnames_to_datetime: Optional[List[str]] = None,
    random_table_suffix: bool = False,
) -> LoadedTable:
    """Utility method that is used in loading test data into databases that can be accessed through SqlAlchemy.

    This includes local Dockerized DBs like postgres, but also cloud-dbs like BigQuery and Redshift.

    Args:
        table_name: name of the table to write to.
        connection_string: used to connect to the database.
        csv_path: path of a single csv to write.
        csv_paths: list of paths of csvs to write.
        load_full_dataset: if False, load only the first 10 rows.
        convert_colnames_to_datetime: List of column names to convert to datetime before writing to db.
        random_table_suffix: If true, add 8 random characters to the table suffix and remove other tables with the
            same prefix.

    Returns:
        LoadedTable which for convenience, contains the pandas dataframe that was used to load the data.
    """
    if csv_path and csv_paths:
        csv_paths.append(csv_path)
    elif csv_path and not csv_paths:
        csv_paths = [csv_path]

    all_dfs_concatenated: pd.DataFrame = load_and_concatenate_csvs(
        csv_paths, load_full_dataset, convert_colnames_to_datetime
    )

    if random_table_suffix:
        table_name: str = f"{table_name}_{str(uuid.uuid4())[:8]}"

    return_value: LoadedTable = LoadedTable(
        table_name=table_name, inserted_dataframe=all_dfs_concatenated
    )
    connection = None
    if sa:
        engine = sa.create_engine(connection_string)
    else:
        logger.debug(
            "Attempting to load data in to tests SqlAlchemy database, but unable to load SqlAlchemy context; "
            "install optional sqlalchemy dependency for support."
        )
        return return_value
    if engine.dialect.name.lower() == "bigquery":
        # bigquery is handled in a special way
        load_data_into_test_bigquery_database_with_bigquery_client(
            dataframe=all_dfs_concatenated, table_name=table_name
        )
        return return_value
    else:
        try:
            connection = engine.connect()
            print(f"Dropping table {table_name}")
            connection.execute(f"DROP TABLE IF EXISTS {table_name}")
            print(f"Creating table {table_name} and adding data from {csv_paths}")
            all_dfs_concatenated.to_sql(
                name=table_name, con=engine, index=False, if_exists="append"
            )
            return return_value
        except SQLAlchemyError as e:
            logger.error(
                """Docs integration tests encountered an error while loading test-data into test-database."""
            )
            raise
        finally:
            connection.close()
            engine.dispose()


def load_data_into_test_bigquery_database_with_bigquery_client(
    dataframe: pd.DataFrame, table_name: str
) -> None:
    """
    Loads dataframe into bigquery table using BigQuery client. Follows pattern specified in the GCP documentation here:
        - https://cloud.google.com/bigquery/docs/samples/bigquery-load-table-dataframe
    Args:
        dataframe (pd.DataFrame): DataFrame to load
        table_name (str): table to load DataFrame to. Prefix containing project and dataset are loaded
                        by helper function.
    """
    prefix: str = get_bigquery_table_prefix()
    table_id: str = f"""{prefix}.{table_name}"""
    from google.cloud import bigquery

    gcp_project: Optional[str] = os.environ.get("GE_TEST_GCP_PROJECT")
    if not gcp_project:
        raise ValueError(
            "Environment Variable GE_TEST_GCP_PROJECT is required to run BigQuery integration tests"
        )
    client: bigquery.Client = bigquery.Client(project=gcp_project)
    job: bigquery.LoadJob = client.load_table_from_dataframe(
        dataframe, table_id
    )  # Make an API request.
    job.result()  # Wait for the job to complete


def clean_up_tables_with_prefix(connection_string: str, table_prefix: str) -> List[str]:
    """Drop all tables starting with the provided table_prefix.
    Note: Uses private method InferredAssetSqlDataConnector._introspect_db()
    to get the table names to not duplicate code, but should be refactored in the
    future to not use a private method.

    Args:
        connection_string: To connect to the database.
        table_prefix: First characters of the tables you want to remove.

    Returns:
        List of deleted tables.
    """
    execution_engine: SqlAlchemyExecutionEngine = SqlAlchemyExecutionEngine(
        connection_string=connection_string
    )
    data_connector = instantiate_class_from_config(
        config={
            "class_name": "InferredAssetSqlDataConnector",
            "name": "temp_data_connector",
        },
        runtime_environment={
            "execution_engine": execution_engine,
            "datasource_name": "temp_datasource",
        },
        config_defaults={"module_name": "great_expectations.datasource.data_connector"},
    )
    introspection_output = data_connector._introspect_db()

    tables_to_drop: List[str] = []
    tables_dropped: List[str] = []

    for table in introspection_output:
        if table["table_name"].startswith(table_prefix):
            tables_to_drop.append(table["table_name"])

    connection = execution_engine.engine.connect()
    for table_name in tables_to_drop:
        print(f"Dropping table {table_name}")
        connection.execute(f"DROP TABLE IF EXISTS {table_name}")
        tables_dropped.append(table_name)

    tables_skipped: List[str] = list(set(tables_to_drop) - set(tables_dropped))
    if len(tables_skipped) > 0:
        warnings.warn(f"Warning: Tables skipped: {tables_skipped}")

    return tables_dropped


@contextmanager
def set_directory(path: str) -> Generator:
    """Sets the cwd within the context

    Args:
        path: The string representation of the desired path to cd into

    Yields:
        None
    """
    origin = Path().absolute()
    try:
        os.chdir(path)
        yield
    finally:
        os.chdir(origin)


def check_athena_table_count(
    connection_string: str, db_name: str, expected_table_count: int
) -> bool:
    """
    Helper function used by awsathena integration test. Checks whether expected number of tables exist in database
    """
    if sa:
        engine = sa.create_engine(connection_string)
    else:
        logger.debug(
            "Attempting to perform test on AWSAthena database, but unable to load SqlAlchemy context; "
            "install optional sqlalchemy dependency for support."
        )
        return False

    connection = None
    try:
        connection = engine.connect()
        result = connection.execute(sa.text(f"SHOW TABLES in {db_name}")).fetchall()
        return len(result) == expected_table_count
    except SQLAlchemyError as e:
        logger.error(
            """Docs integration tests encountered an error while loading test-data into test-database."""
        )
        raise
    finally:
        connection.close()
        engine.dispose()


def clean_athena_db(connection_string: str, db_name: str, table_to_keep: str) -> None:
    """
    Helper function used by awsathena integration test. Cleans up "temp" tables that were created.
    """
    if sa:
        engine = sa.create_engine(connection_string)
    else:
        logger.debug(
            "Attempting to perform test on AWSAthena database, but unable to load SqlAlchemy context; "
            "install optional sqlalchemy dependency for support."
        )
        return

    connection = None
    try:
        connection = engine.connect()
        result = connection.execute(sa.text(f"SHOW TABLES in {db_name}")).fetchall()
        for table_tuple in result:
            table = table_tuple[0]
            if table != table_to_keep:
                connection.execute(sa.text(f"DROP TABLE `{table}`;"))
    finally:
        connection.close()
<<<<<<< HEAD
        engine.dispose()


# Chetan - 20220426 - This is to be deleted in favor of
# `set_consistent_seed_within_numeric_metric_range_multi_batch_parameter_builder`
def set_bootstrap_random_seed_variable(
    profiler: BaseRuleBasedProfiler,
    random_seed: int = RANDOM_SEED,
) -> None:
    variables_dict: dict

    variables_dict = convert_variables_to_dict(variables=profiler.variables)
    variables_dict["bootstrap_random_seed"] = random_seed
    profiler.variables = build_parameter_container_for_variables(
        variables_configs=variables_dict
    )

    rule: Rule
    for rule in profiler.rules:
        variables_dict = convert_variables_to_dict(variables=rule.variables)
        variables_dict["bootstrap_random_seed"] = random_seed
        rule.variables = build_parameter_container_for_variables(
            variables_configs=variables_dict
        )
=======
        engine.dispose()
>>>>>>> fccd472f
<|MERGE_RESOLUTION|>--- conflicted
+++ resolved
@@ -768,31 +768,4 @@
                 connection.execute(sa.text(f"DROP TABLE `{table}`;"))
     finally:
         connection.close()
-<<<<<<< HEAD
-        engine.dispose()
-
-
-# Chetan - 20220426 - This is to be deleted in favor of
-# `set_consistent_seed_within_numeric_metric_range_multi_batch_parameter_builder`
-def set_bootstrap_random_seed_variable(
-    profiler: BaseRuleBasedProfiler,
-    random_seed: int = RANDOM_SEED,
-) -> None:
-    variables_dict: dict
-
-    variables_dict = convert_variables_to_dict(variables=profiler.variables)
-    variables_dict["bootstrap_random_seed"] = random_seed
-    profiler.variables = build_parameter_container_for_variables(
-        variables_configs=variables_dict
-    )
-
-    rule: Rule
-    for rule in profiler.rules:
-        variables_dict = convert_variables_to_dict(variables=rule.variables)
-        variables_dict["bootstrap_random_seed"] = random_seed
-        rule.variables = build_parameter_container_for_variables(
-            variables_configs=variables_dict
-        )
-=======
-        engine.dispose()
->>>>>>> fccd472f
+        engine.dispose()