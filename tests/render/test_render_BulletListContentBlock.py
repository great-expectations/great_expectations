--- conflicted
+++ resolved
@@ -68,77 +68,6 @@
                 # TODO: Assert that the template is renderable, with all the right arguments, etc.
                 # rendered_template = pTemplate(el["template"]).substitute(el["params"])
 
-<<<<<<< HEAD
-def test_all_expectations_using_test_definitions():
-    # Fetch test_definitions for all expectations.
-    # Note: as of 6/20/2019, coverage is good, but not 100%
-    test_files = glob.glob(
-        "tests/test_definitions/*/expect*.json"
-    )
-
-    all_true = True
-    failure_count, total_count = 0, 0
-    types = []
-    # Loop over all test_files, datasets, and tests:
-    for filename in test_files:
-        test_definitions = json.load(open(filename))
-        types.append(test_definitions["expectation_type"])
-
-        for dataset in test_definitions["datasets"]:
-
-            for test in dataset["tests"]:
-                # Construct an expectation from the test.
-                if type(test["in"]) == dict:
-                    fake_expectation = {
-                        "expectation_type": test_definitions["expectation_type"],
-                        "kwargs": test["in"],
-                    }
-                else:
-                    # This would be a good place to put a kwarg-to-arg converter
-                    continue
-
-                try:
-                    # Attempt to render it
-                    render_result = PrescriptiveBulletListContentBlockRenderer.render(
-                        fake_expectation)
-                    # print(fake_expectation)
-
-                    # Assert that the rendered result matches the intended format
-                    # Note: THIS DOES NOT TEST CONTENT AT ALL.
-                    # Abe 6/22/2019: For the moment, I think it's fine to not test content.
-                    # I'm on the fence about the right end state for testing renderers at this level.
-                    # Spot checks, perhaps?
-                    assert render_result != None
-                    assert type(render_result) == list
-                    for el in render_result:
-                        assert set(el.keys()) == {
-                            'template', 'params'}
-
-                        # Assert that the template is renderable, with all the right arguments, etc.
-                        pTemplate(el["template"]).substitute(
-                            el["params"]
-                        )
-
-                except AssertionError:
-                    # If the assertions fail, then print the expectation to allow debugging.
-                    # Do NOT trap other errors, so that developers can debug using the full traceback.
-                    print(fake_expectation)
-                    all_true = False
-                    failure_count += 1
-
-                except Exception as e:
-                    print(fake_expectation)
-                    raise(e)
-
-                total_count += 1
-
-    # print(len(types))
-    # print(len(set(types)))
-    print(total_count-failure_count, "of", total_count,
-          "suceeded (", 1-failure_count*1./total_count, ")")
-
-    # assert all_true
-=======
                 test_results[test_definitions["expectation_type"]].append({
                     test["title"]:render_result, 
                     # "rendered_template":rendered_template
@@ -151,5 +80,4 @@
         return
     
     with open('./tests/render/output/test_render_bullet_list_content_block.json', 'w') as f:
-       json.dump(test_results, f, indent=2)
->>>>>>> 213f6c50
+       json.dump(test_results, f, indent=2)