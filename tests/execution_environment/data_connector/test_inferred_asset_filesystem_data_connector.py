from typing import List

import pytest
import yaml

import great_expectations.exceptions.exceptions as ge_exceptions
from great_expectations.core.batch import (
    BatchDefinition,
    BatchRequest,
    PartitionDefinition,
)
from great_expectations.data_context.util import instantiate_class_from_config
from great_expectations.execution_environment.data_connector import (
    InferredAssetFilesystemDataConnector,
)
from tests.test_utils import create_files_in_directory


def test_basic_instantiation(tmp_path_factory):
    base_directory = str(tmp_path_factory.mktemp("test_basic_instantiation"))
    create_files_in_directory(
        directory=base_directory,
        file_name_list=[
            "path/A-100.csv",
            "path/A-101.csv",
            "directory/B-1.csv",
            "directory/B-2.csv",
        ],
    )

    my_data_connector: InferredAssetFilesystemDataConnector = InferredAssetFilesystemDataConnector(
        name="my_data_connector",
        execution_environment_name="FAKE_EXECUTION_ENVIRONMENT_NAME",
        default_regex={
            "pattern": r"(.+)/(.+)-(\d+)\.csv",
            "group_names": ["data_asset_name", "letter", "number"],
        },
        glob_directive="*/*.csv",
        base_directory=base_directory,
    )

    # noinspection PyProtectedMember
    my_data_connector._refresh_data_references_cache()

    assert my_data_connector.get_data_reference_list_count() == 4
    assert my_data_connector.get_unmatched_data_references() == []

    # Illegal execution environment name
    with pytest.raises(ValueError):
        print(
            my_data_connector.get_batch_definition_list_from_batch_request(
                batch_request=BatchRequest(
                    execution_environment_name="something",
                    data_connector_name="my_data_connector",
                    data_asset_name="something",
                )
            )
        )


def test_simple_regex_example_with_implicit_data_asset_names_self_check(
    tmp_path_factory,
):
    base_directory = str(
        tmp_path_factory.mktemp(
            "test_simple_regex_example_with_implicit_data_asset_names"
        )
    )
    create_files_in_directory(
        directory=base_directory,
        file_name_list=["A-100.csv", "A-101.csv", "B-1.csv", "B-2.csv", "CCC.csv",],
    )

    my_data_connector: InferredAssetFilesystemDataConnector = InferredAssetFilesystemDataConnector(
        name="my_data_connector",
        execution_environment_name="FAKE_EXECUTION_ENVIRONMENT_NAME",
        default_regex={
            "pattern": r"(.+)-(\d+)\.csv",
            "group_names": ["data_asset_name", "number",],
        },
        glob_directive="*",
        base_directory=base_directory,
    )

    # noinspection PyProtectedMember
    my_data_connector._refresh_data_references_cache()

    self_check_report_object = my_data_connector.self_check()

    assert self_check_report_object == {
        "class_name": "InferredAssetFilesystemDataConnector",
        "data_asset_count": 2,
        "example_data_asset_names": ["A", "B"],
        "data_assets": {
            "A": {
                "example_data_references": ["A-100.csv", "A-101.csv"],
                "batch_definition_count": 2,
            },
            "B": {
                "example_data_references": ["B-1.csv", "B-2.csv"],
                "batch_definition_count": 2,
            },
        },
        "example_unmatched_data_references": ["CCC.csv"],
        "unmatched_data_reference_count": 1,
        "example_data_reference": {},
    }


def test_complex_regex_example_with_implicit_data_asset_names(tmp_path_factory):
    base_directory = str(
        tmp_path_factory.mktemp(
            "test_complex_regex_example_with_implicit_data_asset_names"
        )
    )
    create_files_in_directory(
        directory=base_directory,
        file_name_list=[
            "2020/01/alpha-1001.csv",
            "2020/01/beta-1002.csv",
            "2020/02/alpha-1003.csv",
            "2020/02/beta-1004.csv",
            "2020/03/alpha-1005.csv",
            "2020/03/beta-1006.csv",
            "2020/04/beta-1007.csv",
        ],
    )

    my_data_connector: InferredAssetFilesystemDataConnector = InferredAssetFilesystemDataConnector(
        name="my_data_connector",
        execution_environment_name="FAKE_EXECUTION_ENVIRONMENT_NAME",
        default_regex={
            "pattern": r"(\d{4})/(\d{2})/(.+)-\d+\.csv",
            "group_names": ["year_dir", "month_dir", "data_asset_name"],
        },
        glob_directive="*/*/*.csv",
        base_directory=base_directory,
    )

    # noinspection PyProtectedMember
    my_data_connector._refresh_data_references_cache()

    # Test for an unknown execution environment
    with pytest.raises(ValueError):
        # noinspection PyUnusedLocal
        batch_definition_list: List[
            BatchDefinition
        ] = my_data_connector.get_batch_definition_list_from_batch_request(
            batch_request=BatchRequest(
                execution_environment_name="non_existent_execution_environment",
                data_connector_name="my_data_connector",
                data_asset_name="my_data_asset",
            )
        )

    # Test for an unknown data_connector
    with pytest.raises(ValueError):
        # noinspection PyUnusedLocal
        batch_definition_list: List[
            BatchDefinition
        ] = my_data_connector.get_batch_definition_list_from_batch_request(
            batch_request=BatchRequest(
                execution_environment_name="FAKE_EXECUTION_ENVIRONMENT_NAME",
                data_connector_name="non_existent_data_connector",
                data_asset_name="my_data_asset",
            )
        )

    assert (
        len(
            my_data_connector.get_batch_definition_list_from_batch_request(
                batch_request=BatchRequest(
                    execution_environment_name="FAKE_EXECUTION_ENVIRONMENT_NAME",
                    data_connector_name="my_data_connector",
                    data_asset_name="alpha",
                )
            )
        )
        == 3
    )

    assert (
        len(
            my_data_connector.get_batch_definition_list_from_batch_request(
                batch_request=BatchRequest(
                    data_connector_name="my_data_connector", data_asset_name="alpha",
                )
            )
        )
        == 3
    )

    assert (
        len(
            my_data_connector.get_batch_definition_list_from_batch_request(
                batch_request=BatchRequest(
                    data_connector_name="my_data_connector", data_asset_name="beta",
                )
            )
        )
        == 4
    )

    assert my_data_connector.get_batch_definition_list_from_batch_request(
        batch_request=BatchRequest(
            execution_environment_name="FAKE_EXECUTION_ENVIRONMENT_NAME",
            data_connector_name="my_data_connector",
            data_asset_name="alpha",
            partition_request={
                "partition_identifiers": {"year_dir": "2020", "month_dir": "03",}
            },
        )
    ) == [
        BatchDefinition(
            execution_environment_name="FAKE_EXECUTION_ENVIRONMENT_NAME",
            data_connector_name="my_data_connector",
            data_asset_name="alpha",
            partition_definition=PartitionDefinition(year_dir="2020", month_dir="03",),
        )
    ]


def test_self_check(tmp_path_factory):
    base_directory = str(tmp_path_factory.mktemp("test_self_check"))
    create_files_in_directory(
        directory=base_directory,
        file_name_list=["A-100.csv", "A-101.csv", "B-1.csv", "B-2.csv",],
    )

    my_data_connector: InferredAssetFilesystemDataConnector = InferredAssetFilesystemDataConnector(
        name="my_data_connector",
        execution_environment_name="FAKE_EXECUTION_ENVIRONMENT_NAME",
        default_regex={
            "pattern": r"(.+)-(\d+)\.csv",
            "group_names": ["data_asset_name", "number"],
        },
        glob_directive="*",
        base_directory=base_directory,
    )

    # noinspection PyProtectedMember
    my_data_connector._refresh_data_references_cache()

    self_check_report_object = my_data_connector.self_check()

    assert self_check_report_object == {
        "class_name": "InferredAssetFilesystemDataConnector",
        "data_asset_count": 2,
        "example_data_asset_names": ["A", "B"],
        "data_assets": {
            "A": {
                "example_data_references": ["A-100.csv", "A-101.csv"],
                "batch_definition_count": 2,
            },
            "B": {
                "example_data_references": ["B-1.csv", "B-2.csv"],
                "batch_definition_count": 2,
            },
        },
        "example_unmatched_data_references": [],
        "unmatched_data_reference_count": 0,
        "example_data_reference": {},
    }


def test_test_yaml_config(empty_data_context_v3, tmp_path_factory):
    context = empty_data_context_v3

    base_directory = str(tmp_path_factory.mktemp("test_test_yaml_config"))
    create_files_in_directory(
        directory=base_directory,
        file_name_list=[
            "2020/01/alpha-1001.csv",
            "2020/01/beta-1002.csv",
            "2020/02/alpha-1003.csv",
            "2020/02/beta-1004.csv",
            "2020/03/alpha-1005.csv",
            "2020/03/beta-1006.csv",
            "2020/04/beta-1007.csv",
        ],
    )

    report_object = context.test_yaml_config(
        f"""
module_name: great_expectations.execution_environment.data_connector
class_name: InferredAssetFilesystemDataConnector
execution_environment_name: FAKE_EXECUTION_ENVIRONMENT
name: TEST_DATA_CONNECTOR
base_directory: {base_directory}/
glob_directive: "*/*/*.csv"
default_regex:
    pattern: (\\d{{4}})/(\\d{{2}})/(.*)-.*\\.csv
    group_names:
        - year_dir
        - month_dir
        - data_asset_name
    """,
        return_mode="report_object",
    )

    assert report_object == {
        "class_name": "InferredAssetFilesystemDataConnector",
        "data_asset_count": 2,
        "example_data_asset_names": ["alpha", "beta"],
        "data_assets": {
            "alpha": {
                "example_data_references": [
                    "2020/01/alpha-*.csv",
                    "2020/02/alpha-*.csv",
                    "2020/03/alpha-*.csv",
                ],
                "batch_definition_count": 3,
            },
            "beta": {
                "example_data_references": [
                    "2020/01/beta-*.csv",
                    "2020/02/beta-*.csv",
                    "2020/03/beta-*.csv",
                ],
                "batch_definition_count": 4,
            },
        },
        "example_unmatched_data_references": [],
        "unmatched_data_reference_count": 0,
        "example_data_reference": {},
    }


def test_yaml_config_excluding_non_regex_matching_files(
    empty_data_context_v3, tmp_path_factory
):
    context = empty_data_context_v3

    base_directory = str(
        tmp_path_factory.mktemp("test_yaml_config_excluding_non_regex_matching_files")
    )
    create_files_in_directory(
        directory=base_directory,
        file_name_list=[
            "2020/01/alpha-1001.csv",
            "2020/01/beta-1002.csv",
            "2020/02/alpha-1003.csv",
            "2020/02/beta-1004.csv",
            "2020/03/alpha-1005.csv",
            "2020/03/beta-1006.csv",
            "2020/04/beta-1007.csv",
            "gamma-202001.csv",
            "gamma-202002.csv",
        ],
    )

    # gamma-202001.csv and gamma-202002.csv do not match regex (which includes 2020/month directory).  They are not
    # considered as unmatched data references, because glob_directive causes these data references to not be listed.

    report_object = context.test_yaml_config(
        f"""
module_name: great_expectations.execution_environment.data_connector
class_name: InferredAssetFilesystemDataConnector
execution_environment_name: FAKE_EXECUTION_ENVIRONMENT
name: TEST_DATA_CONNECTOR

base_directory: {base_directory}/
glob_directive: "*/*/*.csv"

default_regex:
    pattern: (\\d{{4}})/(\\d{{2}})/(.*)-.*\\.csv
    group_names:
        - year_dir
        - month_dir
        - data_asset_name
    """,
        return_mode="report_object",
    )

    assert report_object == {
        "class_name": "InferredAssetFilesystemDataConnector",
        "data_asset_count": 2,
        "example_data_asset_names": ["alpha", "beta"],
        "data_assets": {
            "alpha": {
                "example_data_references": [
                    "2020/01/alpha-*.csv",
                    "2020/02/alpha-*.csv",
                    "2020/03/alpha-*.csv",
                ],
                "batch_definition_count": 3,
            },
            "beta": {
                "example_data_references": [
                    "2020/01/beta-*.csv",
                    "2020/02/beta-*.csv",
                    "2020/03/beta-*.csv",
                ],
                "batch_definition_count": 4,
            },
        },
        "example_unmatched_data_references": [],
        "unmatched_data_reference_count": 0,
        "example_data_reference": {},
    }


def test_nested_directory_data_asset_name_in_folder(
    empty_data_context_v3, tmp_path_factory
):
    context = empty_data_context_v3

    base_directory = str(
        tmp_path_factory.mktemp("test_nested_directory_data_asset_name_in_folder")
    )
    create_files_in_directory(
        directory=base_directory,
        file_name_list=[
            "A/A-1.csv",
            "A/A-2.csv",
            "A/A-3.csv",
            "B/B-1.csv",
            "B/B-2.csv",
            "B/B-3.csv",
            "C/C-1.csv",
            "C/C-2.csv",
            "C/C-3.csv",
            "D/D-1.csv",
            "D/D-2.csv",
            "D/D-3.csv",
        ],
    )

    report_object = context.test_yaml_config(
        f"""
    module_name: great_expectations.execution_environment.data_connector
    class_name: InferredAssetFilesystemDataConnector
    execution_environment_name: FAKE_EXECUTION_ENVIRONMENT
    name: TEST_DATA_CONNECTOR
    base_directory: {base_directory}/
    glob_directive: "*/*.csv"
    default_regex:
        group_names:
            - data_asset_name
            - letter
            - number
        pattern: (\\w{{1}})\\/(\\w{{1}})-(\\d{{1}})\\.csv
        """,
        return_mode="report_object",
    )

    assert report_object == {
        "class_name": "InferredAssetFilesystemDataConnector",
        "data_asset_count": 4,
        "example_data_asset_names": ["A", "B", "C"],
        "data_assets": {
            "A": {
                "batch_definition_count": 3,
                "example_data_references": ["A/A-1.csv", "A/A-2.csv", "A/A-3.csv"],
            },
            "B": {
                "batch_definition_count": 3,
                "example_data_references": ["B/B-1.csv", "B/B-2.csv", "B/B-3.csv"],
            },
            "C": {
                "batch_definition_count": 3,
                "example_data_references": ["C/C-1.csv", "C/C-2.csv", "C/C-3.csv"],
            },
        },
        "unmatched_data_reference_count": 0,
        "example_unmatched_data_references": [],
<<<<<<< HEAD
=======
        "example_data_reference": {},
>>>>>>> 553f1c22
    }


def test_redundant_information_in_naming_convention_random_hash(
    empty_data_context_v3, tmp_path_factory
):
    context = empty_data_context_v3

    base_directory = str(tmp_path_factory.mktemp("logs"))
    create_files_in_directory(
        directory=base_directory,
        file_name_list=[
            "2021/01/01/log_file-2f1e94b40f310274b485e72050daf591.txt.gz",
            "2021/01/02/log_file-7f5d35d4f90bce5bf1fad680daac48a2.txt.gz",
            "2021/01/03/log_file-99d5ed1123f877c714bbe9a2cfdffc4b.txt.gz",
            "2021/01/04/log_file-885d40a5661bbbea053b2405face042f.txt.gz",
            "2021/01/05/log_file-d8e478f817b608729cfc8fb750ebfc84.txt.gz",
            "2021/01/06/log_file-b1ca8d1079c00fd4e210f7ef31549162.txt.gz",
            "2021/01/07/log_file-d34b4818c52e74b7827504920af19a5c.txt.gz",
        ],
    )

    report_object = context.test_yaml_config(
        f"""
          module_name: great_expectations.execution_environment.data_connector
          class_name: InferredAssetFilesystemDataConnector
          execution_environment_name: FAKE_EXECUTION_ENVIRONMENT
          name: TEST_DATA_CONNECTOR
          base_directory: {base_directory}/
          glob_directive: "*/*/*/*.txt.gz"
          default_regex:
              group_names:
                - year
                - month
                - day
                - data_asset_name
              pattern: (\\d{{4}})/(\\d{{2}})/(\\d{{2}})/(log_file)-.*\\.txt\\.gz

              """,
        return_mode="report_object",
    )

    assert report_object == {
        "class_name": "InferredAssetFilesystemDataConnector",
        "data_asset_count": 1,
        "example_data_asset_names": ["log_file"],
        "data_assets": {
            "log_file": {
                "batch_definition_count": 7,
                "example_data_references": [
                    "2021/01/01/log_file-*.txt.gz",
                    "2021/01/02/log_file-*.txt.gz",
                    "2021/01/03/log_file-*.txt.gz",
                ],
            }
        },
        "unmatched_data_reference_count": 0,
        "example_unmatched_data_references": [],
<<<<<<< HEAD
=======
        "example_data_reference": {},
>>>>>>> 553f1c22
    }


def test_redundant_information_in_naming_convention_timestamp(
    empty_data_context_v3, tmp_path_factory
):
    context = empty_data_context_v3

    base_directory = str(tmp_path_factory.mktemp("logs"))
    create_files_in_directory(
        directory=base_directory,
        file_name_list=[
            "log_file-2021-01-01-035419.163324.txt.gz",
            "log_file-2021-01-02-035513.905752.txt.gz",
            "log_file-2021-01-03-035455.848839.txt.gz",
            "log_file-2021-01-04-035251.47582.txt.gz",
            "log_file-2021-01-05-033034.289789.txt.gz",
            "log_file-2021-01-06-034958.505688.txt.gz",
            "log_file-2021-01-07-033545.600898.txt.gz",
        ],
    )

    report_object = context.test_yaml_config(
        f"""
          module_name: great_expectations.execution_environment.data_connector
          class_name: InferredAssetFilesystemDataConnector
          execution_environment_name: FAKE_EXECUTION_ENVIRONMENT
          name: TEST_DATA_CONNECTOR
          base_directory: {base_directory}/
          glob_directive: "*.txt.gz"
          default_regex:
              group_names:
                - data_asset_name
                - year
                - month
                - day
              pattern: (log_file)-(\\d{{4}})-(\\d{{2}})-(\\d{{2}})-.*\\.*\\.txt\\.gz
      """,
        return_mode="report_object",
    )
    assert report_object == {
        "class_name": "InferredAssetFilesystemDataConnector",
        "data_asset_count": 1,
        "example_data_asset_names": ["log_file"],
        "data_assets": {
            "log_file": {
                "batch_definition_count": 7,
                "example_data_references": [
                    "log_file-2021-01-01-*.txt.gz",
                    "log_file-2021-01-02-*.txt.gz",
                    "log_file-2021-01-03-*.txt.gz",
                ],
            }
        },
        "unmatched_data_reference_count": 0,
        "example_unmatched_data_references": [],
<<<<<<< HEAD
=======
        "example_data_reference": {},
>>>>>>> 553f1c22
    }


def test_redundant_information_in_naming_convention_bucket(
    empty_data_context_v3, tmp_path_factory
):
    context = empty_data_context_v3

    base_directory = str(tmp_path_factory.mktemp("logs"))
    create_files_in_directory(
        directory=base_directory,
        file_name_list=[
            "some_bucket/2021/01/01/log_file-20210101.txt.gz",
            "some_bucket/2021/01/02/log_file-20210102.txt.gz",
            "some_bucket/2021/01/03/log_file-20210103.txt.gz",
            "some_bucket/2021/01/04/log_file-20210104.txt.gz",
            "some_bucket/2021/01/05/log_file-20210105.txt.gz",
            "some_bucket/2021/01/06/log_file-20210106.txt.gz",
            "some_bucket/2021/01/07/log_file-20210107.txt.gz",
        ],
    )

    report_object = context.test_yaml_config(
        f"""
          module_name: great_expectations.execution_environment.data_connector
          class_name: InferredAssetFilesystemDataConnector
          execution_environment_name: FAKE_EXECUTION_ENVIRONMENT
          name: TEST_DATA_CONNECTOR
          base_directory: {base_directory}/
          glob_directive: "*/*/*/*/*.txt.gz"
          default_regex:
              group_names:
                  - data_asset_name
                  - year
                  - month
                  - day
              pattern: (\\w{{11}})/(\\d{{4}})/(\\d{{2}})/(\\d{{2}})/log_file-.*\\.txt\\.gz
              """,
        return_mode="report_object",
    )

    assert report_object == {
        "class_name": "InferredAssetFilesystemDataConnector",
        "data_asset_count": 1,
        "example_data_asset_names": ["some_bucket"],
        "data_assets": {
            "some_bucket": {
                "batch_definition_count": 7,
                "example_data_references": [
                    "some_bucket/2021/01/01/log_file-*.txt.gz",
                    "some_bucket/2021/01/02/log_file-*.txt.gz",
                    "some_bucket/2021/01/03/log_file-*.txt.gz",
                ],
            }
        },
        "unmatched_data_reference_count": 0,
        "example_unmatched_data_references": [],
<<<<<<< HEAD
=======
        "example_data_reference": {},
>>>>>>> 553f1c22
    }


def test_redundant_information_in_naming_convention_bucket_sorted(tmp_path_factory):
    base_directory = str(tmp_path_factory.mktemp("logs"))
    create_files_in_directory(
        directory=base_directory,
        file_name_list=[
            "some_bucket/2021/01/01/log_file-20210101.txt.gz",
            "some_bucket/2021/01/02/log_file-20210102.txt.gz",
            "some_bucket/2021/01/03/log_file-20210103.txt.gz",
            "some_bucket/2021/01/04/log_file-20210104.txt.gz",
            "some_bucket/2021/01/05/log_file-20210105.txt.gz",
            "some_bucket/2021/01/06/log_file-20210106.txt.gz",
            "some_bucket/2021/01/07/log_file-20210107.txt.gz",
        ],
    )

    my_data_connector_yaml = yaml.load(
        f"""
          module_name: great_expectations.execution_environment.data_connector
          class_name: InferredAssetFilesystemDataConnector
          execution_environment_name: test_environment
          name: my_inferred_asset_filesystem_data_connector
          base_directory: {base_directory}/
          glob_directive: "*/*/*/*/*.txt.gz"
          default_regex:
              group_names:
                  - data_asset_name
                  - year
                  - month
                  - day
                  - full_date
              pattern: (\\w{{11}})/(\\d{{4}})/(\\d{{2}})/(\\d{{2}})/log_file-(.*)\\.txt\\.gz
          sorters:
              - orderby: desc
                class_name: DateTimeSorter
                name: full_date

          """,
        Loader=yaml.FullLoader,
    )

    my_data_connector: InferredAssetFilesystemDataConnector = instantiate_class_from_config(
        config=my_data_connector_yaml,
        runtime_environment={
            "name": "my_inferred_asset_filesystem_data_connector",
            "execution_environment_name": "test_environment",
            "execution_engine": "BASE_ENGINE",
        },
        config_defaults={
            "module_name": "great_expectations.execution_environment.data_connector"
        },
    )

    sorted_batch_definition_list = my_data_connector.get_batch_definition_list_from_batch_request(
        BatchRequest(
            execution_environment_name="test_environment",
            data_connector_name="my_inferred_asset_filesystem_data_connector",
            data_asset_name="some_bucket",
        )
    )

    expected = [
        BatchDefinition(
            execution_environment_name="test_environment",
            data_connector_name="my_inferred_asset_filesystem_data_connector",
            data_asset_name="some_bucket",
            partition_definition=PartitionDefinition(
                {"year": "2021", "month": "01", "day": "07", "full_date": "20210107"}
            ),
        ),
        BatchDefinition(
            execution_environment_name="test_environment",
            data_connector_name="my_inferred_asset_filesystem_data_connector",
            data_asset_name="some_bucket",
            partition_definition=PartitionDefinition(
                {"year": "2021", "month": "01", "day": "06", "full_date": "20210106"}
            ),
        ),
        BatchDefinition(
            execution_environment_name="test_environment",
            data_connector_name="my_inferred_asset_filesystem_data_connector",
            data_asset_name="some_bucket",
            partition_definition=PartitionDefinition(
                {"year": "2021", "month": "01", "day": "05", "full_date": "20210105"}
            ),
        ),
        BatchDefinition(
            execution_environment_name="test_environment",
            data_connector_name="my_inferred_asset_filesystem_data_connector",
            data_asset_name="some_bucket",
            partition_definition=PartitionDefinition(
                {"year": "2021", "month": "01", "day": "04", "full_date": "20210104"}
            ),
        ),
        BatchDefinition(
            execution_environment_name="test_environment",
            data_connector_name="my_inferred_asset_filesystem_data_connector",
            data_asset_name="some_bucket",
            partition_definition=PartitionDefinition(
                {"year": "2021", "month": "01", "day": "03", "full_date": "20210103"}
            ),
        ),
        BatchDefinition(
            execution_environment_name="test_environment",
            data_connector_name="my_inferred_asset_filesystem_data_connector",
            data_asset_name="some_bucket",
            partition_definition=PartitionDefinition(
                {"year": "2021", "month": "01", "day": "02", "full_date": "20210102"}
            ),
        ),
        BatchDefinition(
            execution_environment_name="test_environment",
            data_connector_name="my_inferred_asset_filesystem_data_connector",
            data_asset_name="some_bucket",
            partition_definition=PartitionDefinition(
                {"year": "2021", "month": "01", "day": "01", "full_date": "20210101"}
            ),
        ),
    ]
    assert expected == sorted_batch_definition_list


def test_redundant_information_in_naming_convention_bucket_sorter_does_not_match_group(
    tmp_path_factory,
):
    base_directory = str(tmp_path_factory.mktemp("logs"))
    create_files_in_directory(
        directory=base_directory,
        file_name_list=[
            "some_bucket/2021/01/01/log_file-20210101.txt.gz",
            "some_bucket/2021/01/02/log_file-20210102.txt.gz",
            "some_bucket/2021/01/03/log_file-20210103.txt.gz",
            "some_bucket/2021/01/04/log_file-20210104.txt.gz",
            "some_bucket/2021/01/05/log_file-20210105.txt.gz",
            "some_bucket/2021/01/06/log_file-20210106.txt.gz",
            "some_bucket/2021/01/07/log_file-20210107.txt.gz",
        ],
    )

    my_data_connector_yaml = yaml.load(
        f"""
          module_name: great_expectations.execution_environment.data_connector
          class_name: InferredAssetFilesystemDataConnector
          execution_environment_name: test_environment
          name: my_inferred_asset_filesystem_data_connector
          base_directory: {base_directory}/
          glob_directive: "*/*/*/*/*.txt.gz"
          default_regex:
              group_names:
                  - data_asset_name
                  - year
                  - month
                  - day
                  - full_date
              pattern: (\\w{{11}})/(\\d{{4}})/(\\d{{2}})/(\\d{{2}})/log_file-(.*)\\.txt\\.gz
          sorters:
              - orderby: desc
                class_name: DateTimeSorter
                name: not_matching_anything

          """,
        Loader=yaml.FullLoader,
    )

    with pytest.raises(ge_exceptions.DataConnectorError):
        # noinspection PyUnusedLocal
        my_data_connector: InferredAssetFilesystemDataConnector = instantiate_class_from_config(
            config=my_data_connector_yaml,
            runtime_environment={
                "name": "my_inferred_asset_filesystem_data_connector",
                "execution_environment_name": "test_environment",
                "execution_engine": "BASE_ENGINE",
            },
            config_defaults={
                "module_name": "great_expectations.execution_environment.data_connector"
            },
        )


def test_redundant_information_in_naming_convention_bucket_too_many_sorters(
    tmp_path_factory,
):
    base_directory = str(tmp_path_factory.mktemp("logs"))
    create_files_in_directory(
        directory=base_directory,
        file_name_list=[
            "some_bucket/2021/01/01/log_file-20210101.txt.gz",
            "some_bucket/2021/01/02/log_file-20210102.txt.gz",
            "some_bucket/2021/01/03/log_file-20210103.txt.gz",
            "some_bucket/2021/01/04/log_file-20210104.txt.gz",
            "some_bucket/2021/01/05/log_file-20210105.txt.gz",
            "some_bucket/2021/01/06/log_file-20210106.txt.gz",
            "some_bucket/2021/01/07/log_file-20210107.txt.gz",
        ],
    )

    my_data_connector_yaml = yaml.load(
        f"""
        module_name: great_expectations.execution_environment.data_connector
        class_name: InferredAssetFilesystemDataConnector
        execution_environment_name: test_environment
        name: my_inferred_asset_filesystem_data_connector
        base_directory: {base_directory}/
        glob_directive: "*/*/*/*/*.txt.gz"
        default_regex:
            group_names:
                - data_asset_name
                - year
                - month
                - day
                - full_date
            pattern: (\\w{{11}})/(\\d{{4}})/(\\d{{2}})/(\\d{{2}})/log_file-(.*)\\.txt\\.gz
        sorters:
            - datetime_format: "%Y%m%d"
              orderby: desc
              class_name: DateTimeSorter
              name: timestamp
            - orderby: desc
              class_name: NumericSorter
              name: price
          """,
        Loader=yaml.FullLoader,
    )

    with pytest.raises(ge_exceptions.DataConnectorError):
        my_data_connector: InferredAssetFilesystemDataConnector = instantiate_class_from_config(
            config=my_data_connector_yaml,
            runtime_environment={
                "name": "my_inferred_asset_filesystem_data_connector",
                "execution_environment_name": "test_environment",
                "execution_engine": "BASE_ENGINE",
            },
            config_defaults={
                "module_name": "great_expectations.execution_environment.data_connector"
            },
        )<|MERGE_RESOLUTION|>--- conflicted
+++ resolved
@@ -1,19 +1,17 @@
-from typing import List
-
 import pytest
 import yaml
 
-import great_expectations.exceptions.exceptions as ge_exceptions
+from typing import List
+
 from great_expectations.core.batch import (
     BatchDefinition,
     BatchRequest,
     PartitionDefinition,
 )
+from great_expectations.execution_environment.data_connector import InferredAssetFilesystemDataConnector
+from tests.test_utils import create_files_in_directory
 from great_expectations.data_context.util import instantiate_class_from_config
-from great_expectations.execution_environment.data_connector import (
-    InferredAssetFilesystemDataConnector,
-)
-from tests.test_utils import create_files_in_directory
+import great_expectations.exceptions.exceptions as ge_exceptions
 
 
 def test_basic_instantiation(tmp_path_factory):
@@ -33,7 +31,11 @@
         execution_environment_name="FAKE_EXECUTION_ENVIRONMENT_NAME",
         default_regex={
             "pattern": r"(.+)/(.+)-(\d+)\.csv",
-            "group_names": ["data_asset_name", "letter", "number"],
+            "group_names": [
+                "data_asset_name",
+                "letter",
+                "number"
+            ],
         },
         glob_directive="*/*.csv",
         base_directory=base_directory,
@@ -58,17 +60,17 @@
         )
 
 
-def test_simple_regex_example_with_implicit_data_asset_names_self_check(
-    tmp_path_factory,
-):
-    base_directory = str(
-        tmp_path_factory.mktemp(
-            "test_simple_regex_example_with_implicit_data_asset_names"
-        )
-    )
-    create_files_in_directory(
-        directory=base_directory,
-        file_name_list=["A-100.csv", "A-101.csv", "B-1.csv", "B-2.csv", "CCC.csv",],
+def test_simple_regex_example_with_implicit_data_asset_names_self_check(tmp_path_factory):
+    base_directory = str(tmp_path_factory.mktemp("test_simple_regex_example_with_implicit_data_asset_names"))
+    create_files_in_directory(
+        directory=base_directory,
+        file_name_list=[
+            "A-100.csv",
+            "A-101.csv",
+            "B-1.csv",
+            "B-2.csv",
+            "CCC.csv",
+        ],
     )
 
     my_data_connector: InferredAssetFilesystemDataConnector = InferredAssetFilesystemDataConnector(
@@ -76,7 +78,10 @@
         execution_environment_name="FAKE_EXECUTION_ENVIRONMENT_NAME",
         default_regex={
             "pattern": r"(.+)-(\d+)\.csv",
-            "group_names": ["data_asset_name", "number",],
+            "group_names": [
+                "data_asset_name",
+                "number",
+            ],
         },
         glob_directive="*",
         base_directory=base_directory,
@@ -90,16 +95,19 @@
     assert self_check_report_object == {
         "class_name": "InferredAssetFilesystemDataConnector",
         "data_asset_count": 2,
-        "example_data_asset_names": ["A", "B"],
+        "example_data_asset_names": [
+            "A",
+            "B"
+        ],
         "data_assets": {
             "A": {
                 "example_data_references": ["A-100.csv", "A-101.csv"],
-                "batch_definition_count": 2,
+                "batch_definition_count": 2
             },
             "B": {
                 "example_data_references": ["B-1.csv", "B-2.csv"],
-                "batch_definition_count": 2,
-            },
+                "batch_definition_count": 2
+            }
         },
         "example_unmatched_data_references": ["CCC.csv"],
         "unmatched_data_reference_count": 1,
@@ -108,11 +116,7 @@
 
 
 def test_complex_regex_example_with_implicit_data_asset_names(tmp_path_factory):
-    base_directory = str(
-        tmp_path_factory.mktemp(
-            "test_complex_regex_example_with_implicit_data_asset_names"
-        )
-    )
+    base_directory = str(tmp_path_factory.mktemp("test_complex_regex_example_with_implicit_data_asset_names"))
     create_files_in_directory(
         directory=base_directory,
         file_name_list=[
@@ -131,7 +135,11 @@
         execution_environment_name="FAKE_EXECUTION_ENVIRONMENT_NAME",
         default_regex={
             "pattern": r"(\d{4})/(\d{2})/(.+)-\d+\.csv",
-            "group_names": ["year_dir", "month_dir", "data_asset_name"],
+            "group_names": [
+                "year_dir",
+                "month_dir",
+                "data_asset_name"
+            ],
         },
         glob_directive="*/*/*.csv",
         base_directory=base_directory,
@@ -143,63 +151,52 @@
     # Test for an unknown execution environment
     with pytest.raises(ValueError):
         # noinspection PyUnusedLocal
-        batch_definition_list: List[
-            BatchDefinition
-        ] = my_data_connector.get_batch_definition_list_from_batch_request(
-            batch_request=BatchRequest(
-                execution_environment_name="non_existent_execution_environment",
-                data_connector_name="my_data_connector",
-                data_asset_name="my_data_asset",
+        batch_definition_list: List[BatchDefinition] = my_data_connector.get_batch_definition_list_from_batch_request(
+                batch_request=BatchRequest(
+                    execution_environment_name="non_existent_execution_environment",
+                    data_connector_name="my_data_connector",
+                    data_asset_name="my_data_asset",
+                )
             )
-        )
 
     # Test for an unknown data_connector
     with pytest.raises(ValueError):
         # noinspection PyUnusedLocal
-        batch_definition_list: List[
-            BatchDefinition
-        ] = my_data_connector.get_batch_definition_list_from_batch_request(
+        batch_definition_list: List[BatchDefinition] = my_data_connector.get_batch_definition_list_from_batch_request(
+                batch_request=BatchRequest(
+                    execution_environment_name="FAKE_EXECUTION_ENVIRONMENT_NAME",
+                    data_connector_name="non_existent_data_connector",
+                    data_asset_name="my_data_asset",
+                )
+            )
+
+    assert len(
+        my_data_connector.get_batch_definition_list_from_batch_request(
             batch_request=BatchRequest(
                 execution_environment_name="FAKE_EXECUTION_ENVIRONMENT_NAME",
-                data_connector_name="non_existent_data_connector",
-                data_asset_name="my_data_asset",
+                data_connector_name="my_data_connector",
+                data_asset_name="alpha",
             )
         )
-
-    assert (
-        len(
-            my_data_connector.get_batch_definition_list_from_batch_request(
-                batch_request=BatchRequest(
-                    execution_environment_name="FAKE_EXECUTION_ENVIRONMENT_NAME",
-                    data_connector_name="my_data_connector",
-                    data_asset_name="alpha",
-                )
+    ) == 3
+
+    assert len(
+        my_data_connector.get_batch_definition_list_from_batch_request(
+            batch_request=BatchRequest(
+                data_connector_name="my_data_connector",
+                data_asset_name="alpha",
             )
         )
-        == 3
-    )
-
-    assert (
-        len(
-            my_data_connector.get_batch_definition_list_from_batch_request(
-                batch_request=BatchRequest(
-                    data_connector_name="my_data_connector", data_asset_name="alpha",
-                )
+    ) == 3
+
+    assert len(
+        my_data_connector.get_batch_definition_list_from_batch_request(
+            batch_request=BatchRequest(
+                data_connector_name="my_data_connector",
+                data_asset_name="beta",
             )
         )
-        == 3
-    )
-
-    assert (
-        len(
-            my_data_connector.get_batch_definition_list_from_batch_request(
-                batch_request=BatchRequest(
-                    data_connector_name="my_data_connector", data_asset_name="beta",
-                )
-            )
-        )
-        == 4
-    )
+    ) == 4
 
     assert my_data_connector.get_batch_definition_list_from_batch_request(
         batch_request=BatchRequest(
@@ -207,15 +204,21 @@
             data_connector_name="my_data_connector",
             data_asset_name="alpha",
             partition_request={
-                "partition_identifiers": {"year_dir": "2020", "month_dir": "03",}
-            },
+                "partition_identifiers": {
+                    "year_dir": "2020",
+                    "month_dir": "03",
+                }
+            }
         )
     ) == [
         BatchDefinition(
             execution_environment_name="FAKE_EXECUTION_ENVIRONMENT_NAME",
             data_connector_name="my_data_connector",
             data_asset_name="alpha",
-            partition_definition=PartitionDefinition(year_dir="2020", month_dir="03",),
+            partition_definition=PartitionDefinition(
+                year_dir="2020",
+                month_dir="03",
+            )
         )
     ]
 
@@ -224,7 +227,12 @@
     base_directory = str(tmp_path_factory.mktemp("test_self_check"))
     create_files_in_directory(
         directory=base_directory,
-        file_name_list=["A-100.csv", "A-101.csv", "B-1.csv", "B-2.csv",],
+        file_name_list=[
+            "A-100.csv",
+            "A-101.csv",
+            "B-1.csv",
+            "B-2.csv",
+        ],
     )
 
     my_data_connector: InferredAssetFilesystemDataConnector = InferredAssetFilesystemDataConnector(
@@ -232,7 +240,10 @@
         execution_environment_name="FAKE_EXECUTION_ENVIRONMENT_NAME",
         default_regex={
             "pattern": r"(.+)-(\d+)\.csv",
-            "group_names": ["data_asset_name", "number"],
+            "group_names": [
+                "data_asset_name",
+                "number"
+            ],
         },
         glob_directive="*",
         base_directory=base_directory,
@@ -246,16 +257,19 @@
     assert self_check_report_object == {
         "class_name": "InferredAssetFilesystemDataConnector",
         "data_asset_count": 2,
-        "example_data_asset_names": ["A", "B"],
+        "example_data_asset_names": [
+            "A",
+            "B"
+        ],
         "data_assets": {
             "A": {
                 "example_data_references": ["A-100.csv", "A-101.csv"],
-                "batch_definition_count": 2,
+                "batch_definition_count": 2
             },
             "B": {
                 "example_data_references": ["B-1.csv", "B-2.csv"],
-                "batch_definition_count": 2,
-            },
+                "batch_definition_count": 2
+            }
         },
         "example_unmatched_data_references": [],
         "unmatched_data_reference_count": 0,
@@ -280,8 +294,7 @@
         ],
     )
 
-    report_object = context.test_yaml_config(
-        f"""
+    report_object = context.test_yaml_config(f"""
 module_name: great_expectations.execution_environment.data_connector
 class_name: InferredAssetFilesystemDataConnector
 execution_environment_name: FAKE_EXECUTION_ENVIRONMENT
@@ -294,31 +307,24 @@
         - year_dir
         - month_dir
         - data_asset_name
-    """,
-        return_mode="report_object",
-    )
+    """, return_mode="report_object")
 
     assert report_object == {
         "class_name": "InferredAssetFilesystemDataConnector",
         "data_asset_count": 2,
-        "example_data_asset_names": ["alpha", "beta"],
+        "example_data_asset_names": [
+            "alpha",
+            "beta"
+        ],
         "data_assets": {
             "alpha": {
-                "example_data_references": [
-                    "2020/01/alpha-*.csv",
-                    "2020/02/alpha-*.csv",
-                    "2020/03/alpha-*.csv",
-                ],
-                "batch_definition_count": 3,
+                "example_data_references": ["2020/01/alpha-*.csv", "2020/02/alpha-*.csv", "2020/03/alpha-*.csv"],
+                "batch_definition_count": 3
             },
             "beta": {
-                "example_data_references": [
-                    "2020/01/beta-*.csv",
-                    "2020/02/beta-*.csv",
-                    "2020/03/beta-*.csv",
-                ],
-                "batch_definition_count": 4,
-            },
+                "example_data_references": ["2020/01/beta-*.csv", "2020/02/beta-*.csv", "2020/03/beta-*.csv"],
+                "batch_definition_count": 4
+            }
         },
         "example_unmatched_data_references": [],
         "unmatched_data_reference_count": 0,
@@ -326,14 +332,10 @@
     }
 
 
-def test_yaml_config_excluding_non_regex_matching_files(
-    empty_data_context_v3, tmp_path_factory
-):
+def test_yaml_config_excluding_non_regex_matching_files(empty_data_context_v3, tmp_path_factory):
     context = empty_data_context_v3
 
-    base_directory = str(
-        tmp_path_factory.mktemp("test_yaml_config_excluding_non_regex_matching_files")
-    )
+    base_directory = str(tmp_path_factory.mktemp("test_yaml_config_excluding_non_regex_matching_files"))
     create_files_in_directory(
         directory=base_directory,
         file_name_list=[
@@ -375,24 +377,19 @@
     assert report_object == {
         "class_name": "InferredAssetFilesystemDataConnector",
         "data_asset_count": 2,
-        "example_data_asset_names": ["alpha", "beta"],
+        "example_data_asset_names": [
+            "alpha",
+            "beta"
+        ],
         "data_assets": {
             "alpha": {
-                "example_data_references": [
-                    "2020/01/alpha-*.csv",
-                    "2020/02/alpha-*.csv",
-                    "2020/03/alpha-*.csv",
-                ],
-                "batch_definition_count": 3,
+                "example_data_references": ["2020/01/alpha-*.csv", "2020/02/alpha-*.csv", "2020/03/alpha-*.csv"],
+                "batch_definition_count": 3
             },
             "beta": {
-                "example_data_references": [
-                    "2020/01/beta-*.csv",
-                    "2020/02/beta-*.csv",
-                    "2020/03/beta-*.csv",
-                ],
-                "batch_definition_count": 4,
-            },
+                "example_data_references": ["2020/01/beta-*.csv", "2020/02/beta-*.csv", "2020/03/beta-*.csv"],
+                "batch_definition_count": 4
+            }
         },
         "example_unmatched_data_references": [],
         "unmatched_data_reference_count": 0,
@@ -400,14 +397,10 @@
     }
 
 
-def test_nested_directory_data_asset_name_in_folder(
-    empty_data_context_v3, tmp_path_factory
-):
+def test_nested_directory_data_asset_name_in_folder(empty_data_context_v3, tmp_path_factory):
     context = empty_data_context_v3
 
-    base_directory = str(
-        tmp_path_factory.mktemp("test_nested_directory_data_asset_name_in_folder")
-    )
+    base_directory = str(tmp_path_factory.mktemp("test_nested_directory_data_asset_name_in_folder"))
     create_files_in_directory(
         directory=base_directory,
         file_name_list=[
@@ -423,11 +416,10 @@
             "D/D-1.csv",
             "D/D-2.csv",
             "D/D-3.csv",
-        ],
-    )
-
-    report_object = context.test_yaml_config(
-        f"""
+        ]
+    )
+
+    report_object = context.test_yaml_config(f"""
     module_name: great_expectations.execution_environment.data_connector
     class_name: InferredAssetFilesystemDataConnector
     execution_environment_name: FAKE_EXECUTION_ENVIRONMENT
@@ -440,40 +432,37 @@
             - letter
             - number
         pattern: (\\w{{1}})\\/(\\w{{1}})-(\\d{{1}})\\.csv
-        """,
-        return_mode="report_object",
-    )
+        """, return_mode="report_object")
 
     assert report_object == {
         "class_name": "InferredAssetFilesystemDataConnector",
         "data_asset_count": 4,
-        "example_data_asset_names": ["A", "B", "C"],
+        "example_data_asset_names": [
+             "A",
+             "B",
+             "C"
+        ],
         "data_assets": {
             "A": {
                 "batch_definition_count": 3,
-                "example_data_references": ["A/A-1.csv", "A/A-2.csv", "A/A-3.csv"],
+                "example_data_references": ["A/A-1.csv", "A/A-2.csv", "A/A-3.csv"]
             },
             "B": {
                 "batch_definition_count": 3,
-                "example_data_references": ["B/B-1.csv", "B/B-2.csv", "B/B-3.csv"],
+                "example_data_references": ["B/B-1.csv", "B/B-2.csv", "B/B-3.csv"]
             },
             "C": {
                 "batch_definition_count": 3,
-                "example_data_references": ["C/C-1.csv", "C/C-2.csv", "C/C-3.csv"],
-            },
+                "example_data_references": ["C/C-1.csv", "C/C-2.csv", "C/C-3.csv"]
+            }
         },
         "unmatched_data_reference_count": 0,
         "example_unmatched_data_references": [],
-<<<<<<< HEAD
-=======
         "example_data_reference": {},
->>>>>>> 553f1c22
     }
 
 
-def test_redundant_information_in_naming_convention_random_hash(
-    empty_data_context_v3, tmp_path_factory
-):
+def test_redundant_information_in_naming_convention_random_hash(empty_data_context_v3, tmp_path_factory):
     context = empty_data_context_v3
 
     base_directory = str(tmp_path_factory.mktemp("logs"))
@@ -487,11 +476,10 @@
             "2021/01/05/log_file-d8e478f817b608729cfc8fb750ebfc84.txt.gz",
             "2021/01/06/log_file-b1ca8d1079c00fd4e210f7ef31549162.txt.gz",
             "2021/01/07/log_file-d34b4818c52e74b7827504920af19a5c.txt.gz",
-        ],
-    )
-
-    report_object = context.test_yaml_config(
-        f"""
+        ]
+    )
+
+    report_object = context.test_yaml_config(f"""
           module_name: great_expectations.execution_environment.data_connector
           class_name: InferredAssetFilesystemDataConnector
           execution_environment_name: FAKE_EXECUTION_ENVIRONMENT
@@ -506,36 +494,29 @@
                 - data_asset_name
               pattern: (\\d{{4}})/(\\d{{2}})/(\\d{{2}})/(log_file)-.*\\.txt\\.gz
 
-              """,
-        return_mode="report_object",
-    )
+              """, return_mode="report_object")
 
     assert report_object == {
         "class_name": "InferredAssetFilesystemDataConnector",
         "data_asset_count": 1,
-        "example_data_asset_names": ["log_file"],
+        "example_data_asset_names": [
+            "log_file"
+        ],
         "data_assets": {
             "log_file": {
                 "batch_definition_count": 7,
-                "example_data_references": [
-                    "2021/01/01/log_file-*.txt.gz",
-                    "2021/01/02/log_file-*.txt.gz",
-                    "2021/01/03/log_file-*.txt.gz",
-                ],
+                "example_data_references": ["2021/01/01/log_file-*.txt.gz",
+                                            "2021/01/02/log_file-*.txt.gz",
+                                            "2021/01/03/log_file-*.txt.gz"]
             }
         },
         "unmatched_data_reference_count": 0,
         "example_unmatched_data_references": [],
-<<<<<<< HEAD
-=======
         "example_data_reference": {},
->>>>>>> 553f1c22
     }
 
 
-def test_redundant_information_in_naming_convention_timestamp(
-    empty_data_context_v3, tmp_path_factory
-):
+def test_redundant_information_in_naming_convention_timestamp(empty_data_context_v3, tmp_path_factory):
     context = empty_data_context_v3
 
     base_directory = str(tmp_path_factory.mktemp("logs"))
@@ -549,11 +530,10 @@
             "log_file-2021-01-05-033034.289789.txt.gz",
             "log_file-2021-01-06-034958.505688.txt.gz",
             "log_file-2021-01-07-033545.600898.txt.gz",
-        ],
-    )
-
-    report_object = context.test_yaml_config(
-        f"""
+        ]
+    )
+
+    report_object = context.test_yaml_config(f"""
           module_name: great_expectations.execution_environment.data_connector
           class_name: InferredAssetFilesystemDataConnector
           execution_environment_name: FAKE_EXECUTION_ENVIRONMENT
@@ -567,35 +547,28 @@
                 - month
                 - day
               pattern: (log_file)-(\\d{{4}})-(\\d{{2}})-(\\d{{2}})-.*\\.*\\.txt\\.gz
-      """,
-        return_mode="report_object",
-    )
+      """, return_mode="report_object")
     assert report_object == {
         "class_name": "InferredAssetFilesystemDataConnector",
         "data_asset_count": 1,
-        "example_data_asset_names": ["log_file"],
+        "example_data_asset_names": [
+            "log_file"
+        ],
         "data_assets": {
             "log_file": {
                 "batch_definition_count": 7,
                 "example_data_references": [
-                    "log_file-2021-01-01-*.txt.gz",
-                    "log_file-2021-01-02-*.txt.gz",
-                    "log_file-2021-01-03-*.txt.gz",
-                ],
+                    "log_file-2021-01-01-*.txt.gz", "log_file-2021-01-02-*.txt.gz", "log_file-2021-01-03-*.txt.gz"
+                ]
             }
         },
         "unmatched_data_reference_count": 0,
         "example_unmatched_data_references": [],
-<<<<<<< HEAD
-=======
         "example_data_reference": {},
->>>>>>> 553f1c22
     }
 
 
-def test_redundant_information_in_naming_convention_bucket(
-    empty_data_context_v3, tmp_path_factory
-):
+def test_redundant_information_in_naming_convention_bucket(empty_data_context_v3, tmp_path_factory):
     context = empty_data_context_v3
 
     base_directory = str(tmp_path_factory.mktemp("logs"))
@@ -609,11 +582,10 @@
             "some_bucket/2021/01/05/log_file-20210105.txt.gz",
             "some_bucket/2021/01/06/log_file-20210106.txt.gz",
             "some_bucket/2021/01/07/log_file-20210107.txt.gz",
-        ],
-    )
-
-    report_object = context.test_yaml_config(
-        f"""
+        ]
+    )
+
+    report_object = context.test_yaml_config(f"""
           module_name: great_expectations.execution_environment.data_connector
           class_name: InferredAssetFilesystemDataConnector
           execution_environment_name: FAKE_EXECUTION_ENVIRONMENT
@@ -627,30 +599,27 @@
                   - month
                   - day
               pattern: (\\w{{11}})/(\\d{{4}})/(\\d{{2}})/(\\d{{2}})/log_file-.*\\.txt\\.gz
-              """,
-        return_mode="report_object",
-    )
+              """, return_mode="report_object")
 
     assert report_object == {
         "class_name": "InferredAssetFilesystemDataConnector",
         "data_asset_count": 1,
-        "example_data_asset_names": ["some_bucket"],
+        "example_data_asset_names": [
+            "some_bucket"
+        ],
         "data_assets": {
             "some_bucket": {
                 "batch_definition_count": 7,
                 "example_data_references": [
                     "some_bucket/2021/01/01/log_file-*.txt.gz",
                     "some_bucket/2021/01/02/log_file-*.txt.gz",
-                    "some_bucket/2021/01/03/log_file-*.txt.gz",
-                ],
+                    "some_bucket/2021/01/03/log_file-*.txt.gz"
+                ]
             }
         },
         "unmatched_data_reference_count": 0,
         "example_unmatched_data_references": [],
-<<<<<<< HEAD
-=======
         "example_data_reference": {},
->>>>>>> 553f1c22
     }
 
 
@@ -666,11 +635,10 @@
             "some_bucket/2021/01/05/log_file-20210105.txt.gz",
             "some_bucket/2021/01/06/log_file-20210106.txt.gz",
             "some_bucket/2021/01/07/log_file-20210107.txt.gz",
-        ],
-    )
-
-    my_data_connector_yaml = yaml.load(
-        f"""
+        ]
+    )
+
+    my_data_connector_yaml = yaml.load(f"""
           module_name: great_expectations.execution_environment.data_connector
           class_name: InferredAssetFilesystemDataConnector
           execution_environment_name: test_environment
@@ -690,9 +658,7 @@
                 class_name: DateTimeSorter
                 name: full_date
 
-          """,
-        Loader=yaml.FullLoader,
-    )
+          """, Loader=yaml.FullLoader)
 
     my_data_connector: InferredAssetFilesystemDataConnector = instantiate_class_from_config(
         config=my_data_connector_yaml,
@@ -706,78 +672,60 @@
         },
     )
 
-    sorted_batch_definition_list = my_data_connector.get_batch_definition_list_from_batch_request(
-        BatchRequest(
-            execution_environment_name="test_environment",
-            data_connector_name="my_inferred_asset_filesystem_data_connector",
-            data_asset_name="some_bucket",
-        )
-    )
+    sorted_batch_definition_list = my_data_connector.get_batch_definition_list_from_batch_request(BatchRequest(
+        execution_environment_name="test_environment",
+        data_connector_name="my_inferred_asset_filesystem_data_connector",
+        data_asset_name="some_bucket",
+    ))
 
     expected = [
-        BatchDefinition(
-            execution_environment_name="test_environment",
-            data_connector_name="my_inferred_asset_filesystem_data_connector",
-            data_asset_name="some_bucket",
-            partition_definition=PartitionDefinition(
-                {"year": "2021", "month": "01", "day": "07", "full_date": "20210107"}
-            ),
-        ),
-        BatchDefinition(
-            execution_environment_name="test_environment",
-            data_connector_name="my_inferred_asset_filesystem_data_connector",
-            data_asset_name="some_bucket",
-            partition_definition=PartitionDefinition(
-                {"year": "2021", "month": "01", "day": "06", "full_date": "20210106"}
-            ),
-        ),
-        BatchDefinition(
-            execution_environment_name="test_environment",
-            data_connector_name="my_inferred_asset_filesystem_data_connector",
-            data_asset_name="some_bucket",
-            partition_definition=PartitionDefinition(
-                {"year": "2021", "month": "01", "day": "05", "full_date": "20210105"}
-            ),
-        ),
-        BatchDefinition(
-            execution_environment_name="test_environment",
-            data_connector_name="my_inferred_asset_filesystem_data_connector",
-            data_asset_name="some_bucket",
-            partition_definition=PartitionDefinition(
-                {"year": "2021", "month": "01", "day": "04", "full_date": "20210104"}
-            ),
-        ),
-        BatchDefinition(
-            execution_environment_name="test_environment",
-            data_connector_name="my_inferred_asset_filesystem_data_connector",
-            data_asset_name="some_bucket",
-            partition_definition=PartitionDefinition(
-                {"year": "2021", "month": "01", "day": "03", "full_date": "20210103"}
-            ),
-        ),
-        BatchDefinition(
-            execution_environment_name="test_environment",
-            data_connector_name="my_inferred_asset_filesystem_data_connector",
-            data_asset_name="some_bucket",
-            partition_definition=PartitionDefinition(
-                {"year": "2021", "month": "01", "day": "02", "full_date": "20210102"}
-            ),
-        ),
-        BatchDefinition(
-            execution_environment_name="test_environment",
-            data_connector_name="my_inferred_asset_filesystem_data_connector",
-            data_asset_name="some_bucket",
-            partition_definition=PartitionDefinition(
-                {"year": "2021", "month": "01", "day": "01", "full_date": "20210101"}
-            ),
-        ),
+        BatchDefinition(execution_environment_name="test_environment",
+                        data_connector_name="my_inferred_asset_filesystem_data_connector",
+                        data_asset_name="some_bucket",
+                        partition_definition=PartitionDefinition(
+                            {"year": "2021", "month": "01", "day": "07", "full_date": "20210107"}
+                        )),
+        BatchDefinition(execution_environment_name="test_environment",
+                        data_connector_name="my_inferred_asset_filesystem_data_connector",
+                        data_asset_name="some_bucket",
+                        partition_definition=PartitionDefinition(
+                            {"year": "2021", "month": "01", "day": "06", "full_date": "20210106"}
+                        )),
+        BatchDefinition(execution_environment_name="test_environment",
+                        data_connector_name="my_inferred_asset_filesystem_data_connector",
+                        data_asset_name="some_bucket",
+                        partition_definition=PartitionDefinition(
+                            {"year": "2021", "month": "01", "day": "05", "full_date": "20210105"}
+                        )),
+        BatchDefinition(execution_environment_name="test_environment",
+                        data_connector_name="my_inferred_asset_filesystem_data_connector",
+                        data_asset_name="some_bucket",
+                        partition_definition=PartitionDefinition(
+                            {"year": "2021", "month": "01", "day": "04", "full_date": "20210104"}
+                        )),
+        BatchDefinition(execution_environment_name="test_environment",
+                        data_connector_name="my_inferred_asset_filesystem_data_connector",
+                        data_asset_name="some_bucket",
+                        partition_definition=PartitionDefinition(
+                            {"year": "2021", "month": "01", "day": "03", "full_date": "20210103"}
+                        )),
+        BatchDefinition(execution_environment_name="test_environment",
+                        data_connector_name="my_inferred_asset_filesystem_data_connector",
+                        data_asset_name="some_bucket",
+                        partition_definition=PartitionDefinition(
+                            {"year": "2021", "month": "01", "day": "02", "full_date": "20210102"}
+                        )),
+        BatchDefinition(execution_environment_name="test_environment",
+                        data_connector_name="my_inferred_asset_filesystem_data_connector",
+                        data_asset_name="some_bucket",
+                        partition_definition=PartitionDefinition(
+                            {"year": "2021", "month": "01", "day": "01", "full_date": "20210101"}
+                        ))
     ]
     assert expected == sorted_batch_definition_list
 
 
-def test_redundant_information_in_naming_convention_bucket_sorter_does_not_match_group(
-    tmp_path_factory,
-):
+def test_redundant_information_in_naming_convention_bucket_sorter_does_not_match_group(tmp_path_factory):
     base_directory = str(tmp_path_factory.mktemp("logs"))
     create_files_in_directory(
         directory=base_directory,
@@ -789,11 +737,10 @@
             "some_bucket/2021/01/05/log_file-20210105.txt.gz",
             "some_bucket/2021/01/06/log_file-20210106.txt.gz",
             "some_bucket/2021/01/07/log_file-20210107.txt.gz",
-        ],
-    )
-
-    my_data_connector_yaml = yaml.load(
-        f"""
+        ]
+    )
+
+    my_data_connector_yaml = yaml.load(f"""
           module_name: great_expectations.execution_environment.data_connector
           class_name: InferredAssetFilesystemDataConnector
           execution_environment_name: test_environment
@@ -813,9 +760,7 @@
                 class_name: DateTimeSorter
                 name: not_matching_anything
 
-          """,
-        Loader=yaml.FullLoader,
-    )
+          """, Loader=yaml.FullLoader)
 
     with pytest.raises(ge_exceptions.DataConnectorError):
         # noinspection PyUnusedLocal
@@ -832,9 +777,7 @@
         )
 
 
-def test_redundant_information_in_naming_convention_bucket_too_many_sorters(
-    tmp_path_factory,
-):
+def test_redundant_information_in_naming_convention_bucket_too_many_sorters(tmp_path_factory):
     base_directory = str(tmp_path_factory.mktemp("logs"))
     create_files_in_directory(
         directory=base_directory,
@@ -846,11 +789,10 @@
             "some_bucket/2021/01/05/log_file-20210105.txt.gz",
             "some_bucket/2021/01/06/log_file-20210106.txt.gz",
             "some_bucket/2021/01/07/log_file-20210107.txt.gz",
-        ],
-    )
-
-    my_data_connector_yaml = yaml.load(
-        f"""
+        ]
+    )
+
+    my_data_connector_yaml = yaml.load(f"""
         module_name: great_expectations.execution_environment.data_connector
         class_name: InferredAssetFilesystemDataConnector
         execution_environment_name: test_environment
@@ -873,9 +815,7 @@
             - orderby: desc
               class_name: NumericSorter
               name: price
-          """,
-        Loader=yaml.FullLoader,
-    )
+          """, Loader=yaml.FullLoader)
 
     with pytest.raises(ge_exceptions.DataConnectorError):
         my_data_connector: InferredAssetFilesystemDataConnector = instantiate_class_from_config(
