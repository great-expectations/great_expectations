--- conflicted
+++ resolved
@@ -1,11 +1,3 @@
-<<<<<<< HEAD
-import json
-
-import pandas as pd
-import pytest
-import yaml
-
-=======
 # TODO: <Alex>This module should be broken up -- please see suggestions below.</Alex>
 import pytest
 import yaml
@@ -14,13 +6,8 @@
 from tests.test_utils import (
     create_files_in_directory,
 )
->>>>>>> 2d776a95
 from great_expectations.core.batch import (
     BatchDefinition,
-<<<<<<< HEAD
-    BatchRequest,
-=======
->>>>>>> 2d776a95
     PartitionDefinition,
     PartitionRequest,
 )
@@ -29,12 +16,8 @@
     DictDataConnector,
     FilesDataConnector,
 )
-<<<<<<< HEAD
-from tests.test_utils import create_fake_data_frame, create_files_in_directory
-=======
 from great_expectations.execution_environment.data_connector.util import batch_definition_matches_batch_request
 from great_expectations.data_context.util import instantiate_class_from_config
->>>>>>> 2d776a95
 
 
 @pytest.fixture
@@ -43,25 +26,12 @@
         tmp_path_factory.mktemp("basic_data_connector__filesystem_data_connector")
     )
 
-<<<<<<< HEAD
-    basic_data_connector = instantiate_class_from_config(
-        yaml.load(
-            f"""
-=======
     basic_data_connector = instantiate_class_from_config(yaml.load(
         f"""
->>>>>>> 2d776a95
 class_name: FilesDataConnector
 base_directory: {base_directory}
 execution_environment_name: FAKE_EXECUTION_ENVIRONMENT
 
-<<<<<<< HEAD
-default_partitioner_name: my_regex_partitioner
-    """,
-            Loader=yaml.FullLoader,
-        ),
-        runtime_environment={"name": "my_data_connector"},
-=======
 default_regex:
     pattern: "(.*)"
     group_names:
@@ -74,7 +44,6 @@
         runtime_environment={
             "name": "my_data_connector"
         },
->>>>>>> 2d776a95
         config_defaults={
             "module_name": "great_expectations.execution_environment.data_connector"
         },
@@ -82,10 +51,7 @@
     return basic_data_connector
 
 
-<<<<<<< HEAD
-=======
 # TODO: <Alex>This test should be moved to "tests/execution_environment/data_connector/test_files_data_connector.py".</Alex>
->>>>>>> 2d776a95
 def test_basic_instantiation(tmp_path_factory):
     base_directory = str(
         tmp_path_factory.mktemp("basic_data_connector__filesystem_data_connector")
@@ -106,80 +72,6 @@
         }
     )
 
-<<<<<<< HEAD
-
-# default_partitioner_name: my_regex_partitioner
-# partitioners:
-#     my_regex_partitioner:
-#         class_name: RegexPartitioner
-#         pattern: {base_directory}/(.+)(\d+)\.csv
-#         group_names:
-#             - letter
-#             - number
-
-
-def test__get_instantiation_through_instantiate_class_from_config(basic_data_connector):
-    data_references = basic_data_connector._get_data_reference_list()
-    assert data_references == []
-
-
-def test__DictDataConnector():
-    data_reference_dict = {
-        "pretend/path/A-100.csv": create_fake_data_frame(),
-        "pretend/path/A-101.csv": create_fake_data_frame(),
-        "pretend/directory/B-1.csv": create_fake_data_frame(),
-        "pretend/directory/B-2.csv": create_fake_data_frame(),
-    }
-
-    my_data_connector = DictDataConnector(
-        name="my_data_connector",
-        data_reference_dict=data_reference_dict,
-        execution_environment_name="FAKE_EXECUTION_ENVIRONMENT",
-    )
-
-    # Peer into internals to make sure things have loaded properly
-    data_references = my_data_connector._get_data_reference_list()
-    assert data_references == [
-        "pretend/directory/B-1.csv",
-        "pretend/directory/B-2.csv",
-        "pretend/path/A-100.csv",
-        "pretend/path/A-101.csv",
-    ]
-
-    with pytest.raises(ValueError):
-        set(
-            my_data_connector.get_unmatched_data_references()
-        ) == data_reference_dict.keys()
-
-    my_data_connector.refresh_data_references_cache()
-
-    # Since we don't have a Partitioner yet, all keys should be unmatched
-    assert (
-        set(my_data_connector.get_unmatched_data_references())
-        == data_reference_dict.keys()
-    )
-
-    my_data_connector.add_partitioner(
-        "my_partitioner",
-        yaml.load(
-            """
-class_name: RegexPartitioner
-pattern: (.+)/(.+)/(.+)-(\\d+)\\.csv
-group_names:
-    - first_dir
-    - second_dir
-    - letter
-    - number
-        """,
-            Loader=yaml.FullLoader,
-        ),
-    )
-    my_data_connector._default_partitioner_name = "my_partitioner"
-
-    my_data_connector.refresh_data_references_cache()
-
-    assert set(my_data_connector.get_unmatched_data_references()) == set()
-=======
 
 # TODO: <Alex>This test should be potentially moved to "tests/execution_environment/data_connector/test_files_data_connector.py".</Alex>
 def test__get_instantiation_through_instantiate_class_from_config(basic_data_connector):
@@ -189,14 +81,9 @@
     )
     assert len(data_references) == 0
     assert data_references == []
->>>>>>> 2d776a95
-
-
-<<<<<<< HEAD
-
-=======
+
+
 # TODO: <Alex>This test should be renamed properly and moved to "tests/execution_environment/data_connector/test_files_data_connector.py".</Alex>
->>>>>>> 2d776a95
 def test__file_object_caching_for_FileDataConnector(tmp_path_factory):
     base_directory = str(
         tmp_path_factory.mktemp("basic_data_connector__filesystem_data_connector")
@@ -225,69 +112,16 @@
         }
     )
 
-<<<<<<< HEAD
-    # assert my_data_connector.get_data_reference_list_count() == 0
-    # with pytest.raises(ValueError):
-    #     set(my_data_connector.get_unmatched_data_references()) == data_reference_dict.keys()
-
-    my_data_connector.refresh_data_references_cache()
-
-    # Since we don't have a Partitioner yet, all keys should be unmatched
-    assert len(my_data_connector.get_unmatched_data_references()) == 4
-
-    my_data_connector.add_partitioner(
-        "my_first_partitioner",
-        yaml.load(
-            """
-class_name: RegexPartitioner
-pattern: pretend/path/(.+)-(\\d+)\\.csv
-group_names:
-    - letter
-    - number
-        """,
-            Loader=yaml.FullLoader,
-        ),
-    )
-    my_data_connector._default_partitioner_name = "my_first_partitioner"
-=======
     with pytest.raises(ValueError):
         my_data_connector.get_data_reference_list_count()
->>>>>>> 2d776a95
 
     with pytest.raises(ValueError):
         my_data_connector.get_unmatched_data_references()
 
-<<<<<<< HEAD
-    assert len(my_data_connector.get_unmatched_data_references()) == 4
-
-    my_data_connector.add_partitioner(
-        "my_second_partitioner",
-        yaml.load(
-            """
-class_name: RegexPartitioner
-pattern: (.+)/(.+)/(.+)-(\\d+)\\.csv
-group_names:
-    - first_dir
-    - second_dir
-    - letter
-    - number
-        """,
-            Loader=yaml.FullLoader,
-        ),
-    )
-    my_data_connector._default_partitioner_name = "my_second_partitioner"
-
-    my_data_connector.refresh_data_references_cache()
-
-    assert set(my_data_connector.get_unmatched_data_references()) == set()
-
-    print(my_data_connector._data_references_cache)
-=======
     my_data_connector.refresh_data_references_cache()
 
     assert len(my_data_connector.get_unmatched_data_references()) == 0
     assert my_data_connector.get_data_reference_list_count() == 4
->>>>>>> 2d776a95
 
 
 def test_get_batch_definition_list_from_batch_request():
@@ -302,11 +136,7 @@
     pass
 
 
-<<<<<<< HEAD
-def test_convert_in_memory_dataset_to_batch():
-=======
 def test_convert_batch_data_to_batch():
->>>>>>> 2d776a95
     pass
 
 
@@ -325,144 +155,6 @@
 def test_available_data_asset_names():
     pass
 
-<<<<<<< HEAD
-
-def test__batch_definition_matches_batch_request():
-    my_data_connector = DictDataConnector(
-        name="my_data_connector",
-        execution_environment_name="FAKE_EXECUTION_ENVIRONMENT_NAME",
-        data_reference_dict={},
-    )
-
-    A = BatchDefinition("A", "a", "aaa", PartitionDefinition({"id": "A"}))
-
-    assert my_data_connector._batch_definition_matches_batch_request(
-        A, BatchRequest("A")
-    )
-
-    assert (
-        my_data_connector._batch_definition_matches_batch_request(A, BatchRequest("B"))
-        == False
-    )
-
-    assert my_data_connector._batch_definition_matches_batch_request(
-        A, BatchRequest("A", "a",)
-    )
-
-    assert my_data_connector._batch_definition_matches_batch_request(
-        A, BatchRequest("A", "a", "aaa",)
-    )
-
-    assert (
-        my_data_connector._batch_definition_matches_batch_request(
-            A, BatchRequest("A", "a", "bbb")
-        )
-        == False
-    )
-
-    assert my_data_connector._batch_definition_matches_batch_request(
-        A, BatchRequest("A", "a", "aaa", {"id": "A"})
-    )
-
-    assert (
-        my_data_connector._batch_definition_matches_batch_request(
-            A, BatchRequest("A", "a", "aaa", {"id": "B"})
-        )
-        == False
-    )
-
-    assert my_data_connector._batch_definition_matches_batch_request(
-        A, BatchRequest(partition_request={"id": "A"})
-    )
-
-    # TODO : Test cases to exercise ranges, etc.
-
-
-# ### FOR DEVELOPMENT ###
-# def test__batch_request_to_batch_definition_simple(tmp_path_factory):
-#     base_directory = str(tmp_path_factory.mktemp("basic_data_connector__filesystem_data_connector"))
-#     create_files_in_directory(
-#         directory=base_directory,
-#         file_name_list=[
-#             "pretend/A/A-1.csv",
-#             "pretend/A/A-2.csv",
-#             "pretend/B/B-1.csv",
-#             "pretend/B/B-2.csv",
-#         ]
-#     )
-#
-#     my_data_connector = FilesDataConnector(
-#         name="my_data_connector",
-#         base_directory=base_directory,
-#         glob_directive='*/*/*.csv',
-#     )
-#
-#     #my_data_connector.refresh_data_object_cache()
-#     my_data_connector.add_partitioner(
-#         "my_first_partitioner",
-#         yaml.load("""
-#     class_name: RegexPartitioner
-#     pattern: pretend/(.+)-(\\d+)\\.csv
-#     group_names:
-#         - letter
-#         - number
-#             """, Loader=yaml.FullLoader)
-#     )
-#     my_data_connector._default_partitioner_name = "my_first_partitioner"
-#
-#     my_batch_request = BatchRequest(
-#         execution_environment_name="IdontNeedThis",
-#         data_asset_name="A",
-#         data_connector_name="my_data_connector"
-#     )
-
-#     returned = my_data_connector.get_batch_definition_list_from_batch_request(my_batch_request)
-#     print(returned)
-
-
-# ### FOR DEVELOPMENT ###
-# def test__batch_request_to_batch_definition_simple(tmp_path_factory):
-#     base_directory = str(tmp_path_factory.mktemp("basic_data_connector__filesystem_data_connector"))
-#     create_files_in_directory(
-#         directory=base_directory,
-#         file_name_list=[
-#             "pretend/A/A-1.csv",
-#             "pretend/A/A-2.csv",
-#             "pretend/B/B-1.csv",
-#             "pretend/B/B-2.csv",
-#         ]
-#     )
-
-#     my_data_connector = FilesDataConnector(
-#         name="my_data_connector",
-#         base_directory=base_directory,
-#         glob_directive='*/*/*.csv',
-#     )
-
-#     my_data_connector.add_partitioner(
-#         "my_first_partitioner",
-#         yaml.load("""
-#     class_name: RegexPartitioner
-#     pattern: pretend/(.+)-(\\d+)\\.csv
-#     group_names:
-#         - letter
-#         - number
-#             """, Loader=yaml.FullLoader)
-#     )
-#     my_data_connector._default_partitioner_name = "my_first_partitioner"
-
-#     my_batch_request = BatchRequest(
-#         execution_environment_name="IdontNeedThis",
-#         data_asset_name="A-1",
-#         data_connector_name="my_data_connector",
-#         partition_request={
-#             "limit": 2
-#         }
-#     )
-
-#     returned = my_data_connector.get_batch_definition_list_from_batch_request(my_batch_request)
-#     print(returned)
-=======
 
 # TODO: <Alex>This test should be moved to the test module that is dedicated to BatchRequest and BatchDefinition testing.</Alex>
 def test__batch_definition_matches_batch_request():
@@ -560,5 +252,4 @@
             "partition_request": None
         })
     )
-    # TODO : Test cases to exercise ranges, etc.
->>>>>>> 2d776a95
+    # TODO : Test cases to exercise ranges, etc.