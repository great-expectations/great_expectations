--- conflicted
+++ resolved
@@ -18,11 +18,7 @@
 )
 
 
-<<<<<<< HEAD
 def test_basic_instantiation(tmp_path_factory):
-=======
-def test_basic_instantiation():
->>>>>>> 1cac48a9
     data_reference_dict = {
         "path/A-100.csv": create_fake_data_frame(),
         "path/A-101.csv": create_fake_data_frame(),
@@ -35,21 +31,10 @@
         execution_environment_name="FAKE_EXECUTION_ENVIRONMENT_NAME",
         partitioner={
             "class_name": "RegexPartitioner",
-<<<<<<< HEAD
-            "config_params": {
-                "regex": {
-                    "group_names": ["data_asset_name", "letter", "number"],
-                    "pattern": "(.*)/(.+)-(\\d+)\\.csv"
-                }
-            }
-        },
-        data_reference_dict=data_reference_dict,
-=======
             "pattern": "(.*)/(.+)-(\\d+)\\.csv",
             "group_names": ["data_asset_name", "letter", "number"],
     },
         data_reference_dict = data_reference_dict,
->>>>>>> 1cac48a9
     )
 
     my_data_connector.refresh_data_references_cache()
@@ -402,7 +387,6 @@
         },
         'example_unmatched_data_references': ['CCC.csv'],
         'unmatched_data_reference_count': 1,
-<<<<<<< HEAD
     }
 
 
@@ -623,7 +607,4 @@
        },
        'unmatched_data_reference_count': 0,
        'example_unmatched_data_references': []
-   }
-=======
-    }
->>>>>>> 1cac48a9
+   }