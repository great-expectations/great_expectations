--- conflicted
+++ resolved
@@ -30,11 +30,6 @@
         "unexpected_index_list": [],
         "success": true
       },
-<<<<<<< HEAD
-    "suppress_test_for": ["spark"]
-=======
-    "suppress_test_for": ["sqlalchemy"]
->>>>>>> 55d15ea0
     },{
       "title": "Basic test; ignore if any are missing",
       "exact_match_out" : false,
@@ -47,11 +42,6 @@
         "unexpected_index_list": [],
         "success": true
       },
-<<<<<<< HEAD
-    "suppress_test_for": ["spark"]
-=======
-    "suppress_test_for": ["sqlalchemy"]
->>>>>>> 55d15ea0
     },{
       "title": "Unexpected Values",
       "exact_match_out" : false,
@@ -100,11 +90,6 @@
         "unexpected_index_list": [0,1,2,3,4,5,6,7,8],
         "success": false
       },
-<<<<<<< HEAD
-    "suppress_test_for": ["spark"]
-=======
-    "suppress_test_for": ["sqlalchemy"]
->>>>>>> 55d15ea0
     },{
       "title": "Unexpected Values - exact match out",
       "exact_match_out" : true,
@@ -203,11 +188,6 @@
           "unexpected_index_list": [0,1,2,3,4,5,6,7,8]
         }
       },
-<<<<<<< HEAD
-    "suppress_test_for": ["spark"]
-=======
-    "suppress_test_for": ["sqlalchemy"]
->>>>>>> 55d15ea0
     }]
   }]
 }