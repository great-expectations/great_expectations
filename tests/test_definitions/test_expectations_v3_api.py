--- conflicted
+++ resolved
@@ -124,10 +124,6 @@
                                     "column_pair_map_expectations",
                                     "multicolumn_map_expectations",
                                 ]:
-<<<<<<< HEAD
-
-=======
->>>>>>> 3dfa622e
                                     pk_column: bool = True
 
                                 schemas = (
