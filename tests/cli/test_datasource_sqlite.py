import os
from collections import OrderedDict
from unittest import mock

import nbformat
from click.testing import CliRunner
from nbconvert.preprocessors import ExecutePreprocessor

from great_expectations import DataContext
from great_expectations.cli import cli
from tests.cli.utils import assert_no_logging_messages_or_tracebacks


@mock.patch(
    "great_expectations.core.usage_statistics.usage_statistics.UsageStatisticsHandler.emit"
)
def test_cli_datasource_list(
    mock_emit, empty_data_context_stats_enabled, empty_sqlite_db, caplog, monkeypatch
):
    """Test an empty project and after adding a single datasource."""
    context: DataContext = empty_data_context_stats_enabled

    runner = CliRunner(mix_stderr=False)
    monkeypatch.chdir(os.path.dirname(context.root_directory))
    result = runner.invoke(
        cli,
        "--v3-api datasource list",
        catch_exceptions=False,
    )

    stdout = result.stdout.strip()
    assert "No Datasources found" in stdout
    assert context.list_datasources() == []

    datasource_name = "wow_a_datasource"
    _add_datasource_and_credentials_to_context(
        context, datasource_name, empty_sqlite_db
    )

    runner = CliRunner(mix_stderr=False)
    monkeypatch.chdir(os.path.dirname(context.root_directory))
    result = runner.invoke(
        cli,
        ["--v3-api", "datasource", "list"],
        catch_exceptions=False,
    )
    expected_output = """\
Using v3 (Batch Request) API\x1b[0m
1 Datasource found:[0m
[0m
 - [36mname:[0m wow_a_datasource[0m
   [36mclass_name:[0m SqlAlchemyDatasource[0m
""".strip()
    stdout = result.stdout.strip()

    assert stdout == expected_output

    assert_no_logging_messages_or_tracebacks(caplog, result)
    anonymized_name: str = mock_emit.call_args_list[3][0][0]["event_payload"][
        "anonymized_name"
    ]

    expected_call_args_list = [
        mock.call(
            {"event_payload": {}, "event": "data_context.__init__", "success": True}
        ),
        mock.call(
            {
                "event": "cli.datasource.list.begin",
                "event_payload": {"api_version": "v3"},
                "success": True,
            }
        ),
        mock.call(
            {
                "event": "cli.datasource.list.end",
                "event_payload": {"api_version": "v3"},
                "success": True,
            }
        ),
        mock.call(
            {
                "event_payload": {
                    "anonymized_name": anonymized_name,
                    "parent_class": "SqlAlchemyDatasource",
                },
                "event": "data_context.add_datasource",
                "success": True,
            }
        ),
        mock.call(
            {
                "event": "datasource.sqlalchemy.connect",
                "event_payload": {
                    "anonymized_name": anonymized_name,
                    "sqlalchemy_dialect": "sqlite",
                },
                "success": True,
            }
        ),
        mock.call(
            {"event_payload": {}, "event": "data_context.__init__", "success": True}
        ),
        mock.call(
            {
                "event": "cli.datasource.list.begin",
                "event_payload": {"api_version": "v3"},
                "success": True,
            }
        ),
        mock.call(
            {
                "event": "cli.datasource.list.end",
                "event_payload": {"api_version": "v3"},
                "success": True,
            }
        ),
    ]

    assert mock_emit.call_count == len(expected_call_args_list)
    assert mock_emit.call_args_list == expected_call_args_list


def _add_datasource_and_credentials_to_context(context, datasource_name, sqlite_engine):
    original_datasources = context.list_datasources()

    url = str(sqlite_engine.url)
    credentials = {"url": url}
    context.save_config_variable(datasource_name, credentials)
    context.add_datasource(
        datasource_name,
        initialize=False,
        module_name="great_expectations.datasource",
        class_name="SqlAlchemyDatasource",
        data_asset_type={"class_name": "SqlAlchemyDataset"},
        credentials="${" + datasource_name + "}",
        batch_kwargs_generators={
            "default": {"class_name": "TableBatchKwargsGenerator"}
        },
    )

    expected_datasources = original_datasources
    expected_datasources.append(
        {
            "name": datasource_name,
            "class_name": "SqlAlchemyDatasource",
            "module_name": "great_expectations.datasource",
            "credentials": OrderedDict([("url", url)]),
            "data_asset_type": {"class_name": "SqlAlchemyDataset", "module_name": None},
            "batch_kwargs_generators": {
                "default": {"class_name": "TableBatchKwargsGenerator"}
            },
        }
    )

    assert context.list_datasources() == expected_datasources
    return context


def _add_datasource__with_two_generators_and_credentials_to_context(
    context, datasource_name, sqlite_engine
):
    original_datasources = context.list_datasources()

    url = str(sqlite_engine.url)
    credentials = {"url": url}
    context.save_config_variable(datasource_name, credentials)
    context.add_datasource(
        datasource_name,
        initialize=False,
        module_name="great_expectations.datasource",
        class_name="SqlAlchemyDatasource",
        data_asset_type={"class_name": "SqlAlchemyDataset"},
        credentials="${" + datasource_name + "}",
        batch_kwargs_generators={
            "default": {"class_name": "TableBatchKwargsGenerator"},
            "second_generator": {
                "class_name": "ManualBatchKwargsGenerator",
                "assets": {
                    "asset_one": [
                        {"partition_id": 1, "query": "select * from main.titanic"}
                    ]
                },
            },
        },
    )

    expected_datasources = original_datasources
    expected_datasources.append(
        {
            "name": datasource_name,
            "class_name": "SqlAlchemyDatasource",
            "module_name": "great_expectations.datasource",
            "credentials": {"url": url},
            "data_asset_type": {"class_name": "SqlAlchemyDataset", "module_name": None},
            "batch_kwargs_generators": {
                "default": {"class_name": "TableBatchKwargsGenerator"},
                "second_generator": {
                    "assets": {
                        "asset_one": [
                            {
                                "partition_id": 1,
                                "query": "select " "* " "from " "main.titanic",
                            }
                        ]
                    },
                    "class_name": "ManualBatchKwargsGenerator",
                },
            },
        }
    )

    assert context.list_datasources() == expected_datasources
    return context


@mock.patch(
    "great_expectations.core.usage_statistics.usage_statistics.UsageStatisticsHandler.emit"
)
@mock.patch("subprocess.call", return_value=True, side_effect=None)
def test_cli_datasource_new_connection_string(
    mock_subprocess,
    mock_emit,
    empty_data_context_stats_enabled,
    empty_sqlite_db,
    caplog,
    monkeypatch,
):
<<<<<<< HEAD
=======
    monkeypatch.delenv(
        "GE_USAGE_STATS", raising=False
    )  # Undo the project-wide test default
>>>>>>> 65a7a421
    root_dir = empty_data_context_stats_enabled.root_directory
    context: DataContext = empty_data_context_stats_enabled
    assert context.list_datasources() == []

    runner = CliRunner(mix_stderr=False)
    monkeypatch.chdir(os.path.dirname(context.root_directory))
    result = runner.invoke(
        cli,
        "--v3-api datasource new",
        input="2\n6\n",
        catch_exceptions=False,
    )
    stdout = result.stdout

    assert "What data would you like Great Expectations to connect to?" in stdout

    assert result.exit_code == 0

    uncommitted_dir = os.path.join(root_dir, context.GE_UNCOMMITTED_DIR)
    expected_notebook = os.path.join(uncommitted_dir, "datasource_new.ipynb")

    assert os.path.isfile(expected_notebook)
    mock_subprocess.assert_called_once_with(["jupyter", "notebook", expected_notebook])

    expected_call_args_list = [
        mock.call(
            {"event_payload": {}, "event": "data_context.__init__", "success": True}
        ),
        mock.call(
            {
                "event": "cli.datasource.new.begin",
                "event_payload": {"api_version": "v3"},
                "success": True,
            }
        ),
        mock.call(
            {
                "event": "cli.new_ds_choice",
                "event_payload": {
                    "type": "sqlalchemy",
                    "db": "other",
                    "api_version": "v3",
                },
                "success": True,
            }
        ),
        mock.call(
            {
                "event": "cli.datasource.new.end",
                "event_payload": {"api_version": "v3"},
                "success": True,
            }
        ),
    ]

    assert mock_emit.call_args_list == expected_call_args_list
    assert mock_emit.call_count == len(expected_call_args_list)

    # Run notebook
    with open(expected_notebook) as f:
        nb = nbformat.read(f, as_version=4)

    # mock the user adding a connection string into the notebook by overwriting the right cell

    assert "connection_string" in nb["cells"][5]["source"]
    nb["cells"][5]["source"] = '  connection_string = "sqlite://"'
    ep = ExecutePreprocessor(timeout=60, kernel_name="python3")
    ep.preprocess(nb, {"metadata": {"path": uncommitted_dir}})

    del context
    context = DataContext(root_dir)

    assert context.list_datasources() == [
        {
            "module_name": "great_expectations.datasource",
            "execution_engine": {
                "module_name": "great_expectations.execution_engine",
                "connection_string": "sqlite://",
                "class_name": "SqlAlchemyExecutionEngine",
            },
            "class_name": "Datasource",
            "data_connectors": {
                "default_runtime_data_connector_name": {
                    "batch_identifiers": ["default_identifier_name"],
                    "class_name": "RuntimeDataConnector",
                    "module_name": "great_expectations.datasource.data_connector",
                },
                "default_inferred_data_connector_name": {
                    "class_name": "InferredAssetSqlDataConnector",
                    "module_name": "great_expectations.datasource.data_connector",
                    "include_schema_name": True,
                },
            },
            "name": "my_datasource",
        }
    ]

    assert_no_logging_messages_or_tracebacks(caplog, result)<|MERGE_RESOLUTION|>--- conflicted
+++ resolved
@@ -226,12 +226,6 @@
     caplog,
     monkeypatch,
 ):
-<<<<<<< HEAD
-=======
-    monkeypatch.delenv(
-        "GE_USAGE_STATS", raising=False
-    )  # Undo the project-wide test default
->>>>>>> 65a7a421
     root_dir = empty_data_context_stats_enabled.root_directory
     context: DataContext = empty_data_context_stats_enabled
     assert context.list_datasources() == []
