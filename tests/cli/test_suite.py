--- conflicted
+++ resolved
@@ -463,13 +463,8 @@
     2. titanic (directory)"""
         in stdout
     )
-<<<<<<< HEAD
     
     assert "Name the new Expectation Suite [random.warning]" in stdout
-=======
-
-    assert "Name the new expectation suite [random.warning]" in stdout
->>>>>>> 5b3bd3ab
     assert (
         "Great Expectations will choose a couple of columns and generate expectations"
         in stdout
