import json
import os
from typing import TYPE_CHECKING, Any, Dict, List, Tuple
from unittest import mock
from great_expectations.data_context.data_context.file_data_context import (
    FileDataContext,
)

import pytest
from click.testing import CliRunner, Result

from great_expectations.cli import cli
from great_expectations.cli.cli_messages import (
    SUITE_EDIT_FLUENT_DATASOURCE_ERROR,
    SUITE_EDIT_FLUENT_DATASOURCE_WARNING,
    SUITE_NEW_FLUENT_DATASOURCE_ERROR,
    SUITE_NEW_FLUENT_DATASOURCE_WARNING,
)
from great_expectations.cli.suite import (
    _process_suite_edit_flags_and_prompt,
    _process_suite_new_flags_and_prompt,
)
from great_expectations.core import ExpectationConfiguration
from great_expectations.core.batch import (
    BatchRequest,
    standardize_batch_request_display_ordering,
)
from great_expectations.core.expectation_suite import ExpectationSuite
from great_expectations.core.usage_statistics.anonymizers.types.base import (
    CLISuiteInteractiveFlagCombinations,
)
from great_expectations.data_context.data_context.file_data_context import (
    FileDataContext,
)
from great_expectations.util import (
    deep_filter_properties_iterable,
    get_context,
    lint_code,
)
from tests.cli.utils import assert_no_logging_messages_or_tracebacks
from tests.render.renderer.v3.test_suite_profile_notebook_renderer import (
    EXPECTED_EXPECTATION_CONFIGURATIONS_ONBOARDING_DATA_ASSISTANT,
)
from tests.render.util import (
    find_code_in_notebook,
    load_notebook_from_path,
    run_notebook,
)

if TYPE_CHECKING:
    from _pytest.capture import CaptureResult

PROFILER_CODE_CELL_USER_CONFIGURABLE_PROFILER: str = """\
profiler = UserConfigurableProfiler(
    profile_dataset=validator,
    excluded_expectations=None,
    ignored_columns=exclude_column_names,
    not_null_only=False,
    primary_or_compound_key=None,
    semantic_types_dict=None,
    table_expectations_only=False,
    value_set_threshold="MANY",
)
suite = profiler.build_suite()
validator.expectation_suite = suite
"""
PROFILER_CODE_CELL_ONBOARDING_DATA_ASSISTANT: str = """\
result = context.assistants.onboarding.run(
    batch_request=batch_request,
    exclude_column_names=exclude_column_names,
)
validator.expectation_suite = result.get_expectation_suite(
    expectation_suite_name=expectation_suite_name
)
"""


pytestmark = pytest.mark.cli


def test_suite_help_output(caplog):
    runner: CliRunner = CliRunner(mix_stderr=False)
    # noinspection PyTypeChecker
    result: Result = runner.invoke(cli, ["suite"], catch_exceptions=False)
    assert result.exit_code == 0
    stdout: str = result.stdout
    assert (
        """Usage: great_expectations suite [OPTIONS] COMMAND [ARGS]...

  Expectation Suite operations

Options:
  --help  Show this message and exit.

Commands:
  delete  Delete an Expectation Suite from the Expectation Store.
  demo    This command is not supported in the v3 (Batch Request) API.
  edit    Edit an existing Expectation Suite.
  list    List existing Expectation Suites.
  new     Create a new Expectation Suite.
"""
        in stdout
    )
    assert_no_logging_messages_or_tracebacks(
        my_caplog=caplog,
        click_result=result,
    )


@mock.patch(
    "great_expectations.core.usage_statistics.usage_statistics.UsageStatisticsHandler.emit"
)
def test_suite_demo_deprecation_message(
    mock_emit, caplog, monkeypatch, empty_data_context_stats_enabled
):
    context = empty_data_context_stats_enabled

    monkeypatch.chdir(os.path.dirname(context.root_directory))  # noqa: PTH120

    runner: CliRunner = CliRunner(mix_stderr=False)
    # noinspection PyTypeChecker
    result: Result = runner.invoke(
        cli,
        "suite demo",
        catch_exceptions=False,
    )
    assert result.exit_code == 0

    stdout: str = result.stdout
    assert "This command is not supported in the v3 (Batch Request) API." in stdout

    expected_call_args_list = [
        mock.call(
            {
                "event": "data_context.__init__",
                "event_payload": {},
                "success": True,
            }
        ),
        mock.call(
            {
                "event": "cli.suite.demo.begin",
                "event_payload": {"api_version": "v3"},
                "success": True,
            }
        ),
        mock.call(
            {
                "event": "cli.suite.demo.end",
                "event_payload": {"api_version": "v3"},
                "success": True,
            }
        ),
    ]

    assert mock_emit.call_args_list == expected_call_args_list
    assert mock_emit.call_count == len(expected_call_args_list)

    assert_no_logging_messages_or_tracebacks(
        my_caplog=caplog,
        click_result=result,
    )


@mock.patch(
    "great_expectations.core.usage_statistics.usage_statistics.UsageStatisticsHandler.emit"
)
@mock.patch("subprocess.call", return_value=True, side_effect=None)
@mock.patch("webbrowser.open", return_value=True, side_effect=None)
@pytest.mark.slow  # 6.81s
def test_suite_new_non_interactive_with_suite_name_prompted_default_runs_notebook_opens_jupyter(
    mock_webbrowser,
    mock_subprocess,
    mock_emit,
    caplog,
    monkeypatch,
    titanic_pandas_data_context_with_v013_datasource_with_checkpoints_v1_with_empty_store_stats_enabled,
):
    # NOTE: There is a race condition in this test
    context = titanic_pandas_data_context_with_v013_datasource_with_checkpoints_v1_with_empty_store_stats_enabled
    monkeypatch.chdir(os.path.dirname(context.root_directory))  # noqa: PTH120

    project_dir: str = context.root_directory
    uncommitted_dir: str = os.path.join(project_dir, "uncommitted")  # noqa: PTH118

    expectation_suite_name: str = "warning"

    runner: CliRunner = CliRunner(mix_stderr=False)
    # noinspection PyTypeChecker
    result: Result = runner.invoke(
        cli,
        "suite new",
        input="\n",
        catch_exceptions=False,
    )
    assert result.exit_code == 0

    stdout: str = result.stdout
    assert "Select a datasource" not in stdout
    assert "Name the new Expectation Suite [warning]:" in stdout
    assert "Opening a notebook for you now to edit your expectation suite!" in stdout
    assert "If you wish to avoid this you can add the `--no-jupyter` flag." in stdout

    expected_suite_path: str = os.path.join(  # noqa: PTH118
        project_dir, "expectations", f"{expectation_suite_name}.json"
    )
    assert os.path.isfile(expected_suite_path)  # noqa: PTH113

    expected_notebook_path: str = os.path.join(  # noqa: PTH118
        uncommitted_dir, f"edit_{expectation_suite_name}.ipynb"
    )
    assert os.path.isfile(expected_notebook_path)  # noqa: PTH113

    run_notebook(
        notebook_path=expected_notebook_path,
        notebook_dir=uncommitted_dir,
        string_to_be_replaced="context.open_data_docs(resource_identifier=suite_identifier)",
        replacement_string="",
    )

    context = get_context(context_root_dir=project_dir)
    assert expectation_suite_name in context.list_expectation_suite_names()

    suite: ExpectationSuite = context.get_expectation_suite(
        expectation_suite_name=expectation_suite_name
    )
    assert suite.expectations == []

    assert mock_subprocess.call_count == 1
    call_args: List[str] = mock_subprocess.call_args[0][0]
    assert call_args[0] == "jupyter"
    assert call_args[1] == "notebook"
    assert expected_notebook_path in call_args[2]

    assert mock_webbrowser.call_count == 0

    assert mock_emit.call_count == 4
    assert mock_emit.call_args_list == [
        mock.call(
            {
                "event": "data_context.__init__",
                "event_payload": {},
                "success": True,
            }
        ),
        mock.call(
            {
                "event": "cli.suite.new.begin",
                "event_payload": {"api_version": "v3"},
                "success": True,
            }
        ),
        mock.call(
            {
                "event": "cli.suite.new.end",
                "event_payload": {
                    "interactive_flag": False,
                    "interactive_attribution": CLISuiteInteractiveFlagCombinations.PROMPTED_CHOICE_FALSE.value[
                        "interactive_attribution"
                    ],
                    "api_version": "v3",
                },
                "success": True,
            }
        ),
        mock.call(
            {
                "event": "data_context.__init__",
                "event_payload": {},
                "success": True,
            }
        ),
    ]

    assert_no_logging_messages_or_tracebacks(
        my_caplog=caplog,
        click_result=result,
    )


@mock.patch(
    "great_expectations.core.usage_statistics.usage_statistics.UsageStatisticsHandler.emit"
)
@mock.patch("subprocess.call", return_value=True, side_effect=None)
@mock.patch("webbrowser.open", return_value=True, side_effect=None)
@pytest.mark.slow  # 6.87s
def test_suite_new_non_interactive_with_suite_name_prompted_custom_runs_notebook_opens_jupyter(
    mock_webbrowser,
    mock_subprocess,
    mock_emit,
    caplog,
    monkeypatch,
    titanic_pandas_data_context_with_v013_datasource_with_checkpoints_v1_with_empty_store_stats_enabled,
):
    context = titanic_pandas_data_context_with_v013_datasource_with_checkpoints_v1_with_empty_store_stats_enabled
    monkeypatch.chdir(os.path.dirname(context.root_directory))  # noqa: PTH120

    project_dir: str = context.root_directory
    uncommitted_dir: str = os.path.join(project_dir, "uncommitted")  # noqa: PTH118

    expectation_suite_name: str = "test_suite_name"

    runner: CliRunner = CliRunner(mix_stderr=False)
    # noinspection PyTypeChecker
    result: Result = runner.invoke(
        cli,
        "suite new",
        input=f"1\n{expectation_suite_name}\n",
        catch_exceptions=False,
    )
    assert result.exit_code == 0

    stdout: str = result.stdout
    assert "Select a datasource" not in stdout
    assert "Name the new Expectation Suite [warning]:" in stdout
    assert "Opening a notebook for you now to edit your expectation suite!" in stdout
    assert "If you wish to avoid this you can add the `--no-jupyter` flag." in stdout

    expected_suite_path: str = os.path.join(  # noqa: PTH118
        project_dir, "expectations", f"{expectation_suite_name}.json"
    )
    assert os.path.isfile(expected_suite_path)  # noqa: PTH113

    expected_notebook_path: str = os.path.join(  # noqa: PTH118
        uncommitted_dir, f"edit_{expectation_suite_name}.ipynb"
    )
    assert os.path.isfile(expected_notebook_path)  # noqa: PTH113

    run_notebook(
        notebook_path=expected_notebook_path,
        notebook_dir=uncommitted_dir,
        string_to_be_replaced="context.open_data_docs(resource_identifier=suite_identifier)",
        replacement_string="",
    )

    context = get_context(context_root_dir=project_dir)
    assert expectation_suite_name in context.list_expectation_suite_names()

    suite: ExpectationSuite = context.get_expectation_suite(
        expectation_suite_name=expectation_suite_name
    )
    assert suite.expectations == []

    assert mock_subprocess.call_count == 1
    call_args: List[str] = mock_subprocess.call_args[0][0]
    assert call_args[0] == "jupyter"
    assert call_args[1] == "notebook"
    assert expected_notebook_path in call_args[2]

    assert mock_webbrowser.call_count == 0

    assert mock_emit.call_count == 4
    assert mock_emit.call_args_list == [
        mock.call(
            {
                "event": "data_context.__init__",
                "event_payload": {},
                "success": True,
            }
        ),
        mock.call(
            {
                "event": "cli.suite.new.begin",
                "event_payload": {"api_version": "v3"},
                "success": True,
            }
        ),
        mock.call(
            {
                "event": "cli.suite.new.end",
                "event_payload": {
                    "interactive_flag": False,
                    "interactive_attribution": CLISuiteInteractiveFlagCombinations.PROMPTED_CHOICE_FALSE.value[
                        "interactive_attribution"
                    ],
                    "api_version": "v3",
                },
                "success": True,
            }
        ),
        mock.call(
            {
                "event": "data_context.__init__",
                "event_payload": {},
                "success": True,
            }
        ),
    ]

    assert_no_logging_messages_or_tracebacks(
        my_caplog=caplog,
        click_result=result,
    )


@mock.patch(
    "great_expectations.core.usage_statistics.usage_statistics.UsageStatisticsHandler.emit"
)
@mock.patch("subprocess.call", return_value=True, side_effect=None)
@mock.patch("webbrowser.open", return_value=True, side_effect=None)
@pytest.mark.slow  # 6.83s
def test_suite_new_non_interactive_with_suite_name_arg_custom_runs_notebook_opens_jupyter(
    mock_webbrowser,
    mock_subprocess,
    mock_emit,
    caplog,
    monkeypatch,
    titanic_pandas_data_context_with_v013_datasource_with_checkpoints_v1_with_empty_store_stats_enabled,
):
    context = titanic_pandas_data_context_with_v013_datasource_with_checkpoints_v1_with_empty_store_stats_enabled
    monkeypatch.chdir(os.path.dirname(context.root_directory))  # noqa: PTH120

    project_dir: str = context.root_directory
    uncommitted_dir: str = os.path.join(project_dir, "uncommitted")  # noqa: PTH118

    expectation_suite_name: str = "test_suite_name"

    runner: CliRunner = CliRunner(mix_stderr=False)
    # noinspection PyTypeChecker
    result: Result = runner.invoke(
        cli,
        f"suite new --expectation-suite {expectation_suite_name}",
        catch_exceptions=False,
    )
    assert result.exit_code == 0

    stdout: str = result.stdout
    assert "Select a datasource" not in stdout
    assert "Opening a notebook for you now to edit your expectation suite!" in stdout
    assert "If you wish to avoid this you can add the `--no-jupyter` flag." in stdout

    expected_suite_path: str = os.path.join(  # noqa: PTH118
        project_dir, "expectations", f"{expectation_suite_name}.json"
    )
    assert os.path.isfile(expected_suite_path)  # noqa: PTH113

    expected_notebook_path: str = os.path.join(  # noqa: PTH118
        uncommitted_dir, f"edit_{expectation_suite_name}.ipynb"
    )
    assert os.path.isfile(expected_notebook_path)  # noqa: PTH113

    run_notebook(
        notebook_path=expected_notebook_path,
        notebook_dir=uncommitted_dir,
        string_to_be_replaced="context.open_data_docs(resource_identifier=suite_identifier)",
        replacement_string="",
    )

    context = get_context(context_root_dir=project_dir)
    assert expectation_suite_name in context.list_expectation_suite_names()

    suite: ExpectationSuite = context.get_expectation_suite(
        expectation_suite_name=expectation_suite_name
    )
    assert suite.expectations == []

    assert mock_subprocess.call_count == 1
    call_args: List[str] = mock_subprocess.call_args[0][0]
    assert call_args[0] == "jupyter"
    assert call_args[1] == "notebook"
    assert expected_notebook_path in call_args[2]

    assert mock_webbrowser.call_count == 0

    assert mock_emit.call_count == 4
    assert mock_emit.call_args_list == [
        mock.call(
            {
                "event": "data_context.__init__",
                "event_payload": {},
                "success": True,
            }
        ),
        mock.call(
            {
                "event": "cli.suite.new.begin",
                "event_payload": {"api_version": "v3"},
                "success": True,
            }
        ),
        mock.call(
            {
                "event": "cli.suite.new.end",
                "event_payload": {
                    "interactive_flag": False,
                    "interactive_attribution": CLISuiteInteractiveFlagCombinations.PROMPTED_CHOICE_FALSE.value[
                        "interactive_attribution"
                    ],
                    "api_version": "v3",
                },
                "success": True,
            }
        ),
        mock.call(
            {
                "event": "data_context.__init__",
                "event_payload": {},
                "success": True,
            }
        ),
    ]

    assert_no_logging_messages_or_tracebacks(
        my_caplog=caplog,
        click_result=result,
    )


@mock.patch(
    "great_expectations.core.usage_statistics.usage_statistics.UsageStatisticsHandler.emit"
)
@mock.patch("subprocess.call", return_value=True, side_effect=None)
@mock.patch("webbrowser.open", return_value=True, side_effect=None)
@pytest.mark.slow  # 6.72s
def test_suite_new_non_interactive_with_suite_name_arg_custom_runs_notebook_no_jupyter(
    mock_webbrowser,
    mock_subprocess,
    mock_emit,
    caplog,
    monkeypatch,
    titanic_pandas_data_context_with_v013_datasource_with_checkpoints_v1_with_empty_store_stats_enabled,
):
    context = titanic_pandas_data_context_with_v013_datasource_with_checkpoints_v1_with_empty_store_stats_enabled
    monkeypatch.chdir(os.path.dirname(context.root_directory))  # noqa: PTH120

    project_dir: str = context.root_directory
    uncommitted_dir: str = os.path.join(project_dir, "uncommitted")  # noqa: PTH118

    expectation_suite_name: str = "test_suite_name"

    runner: CliRunner = CliRunner(mix_stderr=False)
    # noinspection PyTypeChecker
    result: Result = runner.invoke(
        cli,
        f"suite new --expectation-suite {expectation_suite_name} --no-jupyter",
        catch_exceptions=False,
    )
    assert result.exit_code == 0

    stdout: str = result.stdout
    assert "Select a datasource" not in stdout
    assert (
        "Opening a notebook for you now to edit your expectation suite!" not in stdout
    )
    assert (
        "If you wish to avoid this you can add the `--no-jupyter` flag." not in stdout
    )

    expected_suite_path: str = os.path.join(  # noqa: PTH118
        project_dir, "expectations", f"{expectation_suite_name}.json"
    )
    assert os.path.isfile(expected_suite_path)  # noqa: PTH113

    expected_notebook_path: str = os.path.join(  # noqa: PTH118
        uncommitted_dir, f"edit_{expectation_suite_name}.ipynb"
    )
    assert os.path.isfile(expected_notebook_path)  # noqa: PTH113

    run_notebook(
        notebook_path=expected_notebook_path,
        notebook_dir=uncommitted_dir,
        string_to_be_replaced="context.open_data_docs(resource_identifier=suite_identifier)",
        replacement_string="",
    )

    context = get_context(context_root_dir=project_dir)
    assert expectation_suite_name in context.list_expectation_suite_names()

    suite: ExpectationSuite = context.get_expectation_suite(
        expectation_suite_name=expectation_suite_name
    )
    assert suite.expectations == []

    assert mock_subprocess.call_count == 0

    assert mock_webbrowser.call_count == 0

    assert mock_emit.call_count == 4
    assert mock_emit.call_args_list == [
        mock.call(
            {
                "event": "data_context.__init__",
                "event_payload": {},
                "success": True,
            }
        ),
        mock.call(
            {
                "event": "cli.suite.new.begin",
                "event_payload": {"api_version": "v3"},
                "success": True,
            }
        ),
        mock.call(
            {
                "event": "cli.suite.new.end",
                "event_payload": {
                    "interactive_flag": False,
                    "interactive_attribution": CLISuiteInteractiveFlagCombinations.PROMPTED_CHOICE_FALSE.value[
                        "interactive_attribution"
                    ],
                    "api_version": "v3",
                },
                "success": True,
            }
        ),
        mock.call(
            {
                "event": "data_context.__init__",
                "event_payload": {},
                "success": True,
            }
        ),
    ]

    assert_no_logging_messages_or_tracebacks(
        my_caplog=caplog,
        click_result=result,
    )


@mock.patch(
    "great_expectations.core.usage_statistics.usage_statistics.UsageStatisticsHandler.emit"
)
@mock.patch("subprocess.call", return_value=True, side_effect=None)
@mock.patch("webbrowser.open", return_value=True, side_effect=None)
def test_suite_new_interactive_nonexistent_batch_request_json_file_raises_error(
    mock_webbrowser,
    mock_subprocess,
    mock_emit,
    caplog,
    monkeypatch,
    titanic_pandas_data_context_with_v013_datasource_with_checkpoints_v1_with_empty_store_stats_enabled,
):
    context = titanic_pandas_data_context_with_v013_datasource_with_checkpoints_v1_with_empty_store_stats_enabled
    monkeypatch.chdir(os.path.dirname(context.root_directory))  # noqa: PTH120

    project_dir: str = context.root_directory

    expectation_suite_name: str = "test_suite_name"

    runner: CliRunner = CliRunner(mix_stderr=False)
    # noinspection PyTypeChecker
    result: Result = runner.invoke(
        cli,
        f"""suite new --expectation-suite {expectation_suite_name} --interactive --batch-request
nonexistent_file.json --no-jupyter
""",
        catch_exceptions=False,
    )
    assert result.exit_code == 1

    stdout: str = result.stdout
    assert 'The JSON file with the path "nonexistent_file.json' in stdout

    context = get_context(context_root_dir=project_dir)
    assert expectation_suite_name not in context.list_expectation_suite_names()

    assert mock_subprocess.call_count == 0

    assert mock_webbrowser.call_count == 0

    assert mock_emit.call_count == 4
    assert mock_emit.call_args_list == [
        mock.call(
            {
                "event": "data_context.__init__",
                "event_payload": {},
                "success": True,
            }
        ),
        mock.call(
            {
                "event": "cli.suite.new.begin",
                "event_payload": {"api_version": "v3"},
                "success": True,
            }
        ),
        mock.call(
            {
                "event": "cli.suite.new.end",
                "event_payload": {"api_version": "v3"},
                "success": False,
            }
        ),
        mock.call(
            {
                "event": "data_context.__init__",
                "event_payload": {},
                "success": True,
            }
        ),
    ]

    assert_no_logging_messages_or_tracebacks(
        my_caplog=caplog,
        click_result=result,
    )


@mock.patch(
    "great_expectations.core.usage_statistics.usage_statistics.UsageStatisticsHandler.emit"
)
@mock.patch("subprocess.call", return_value=True, side_effect=None)
@mock.patch("webbrowser.open", return_value=True, side_effect=None)
def test_suite_new_interactive_malformed_batch_request_json_file_raises_error(
    mock_webbrowser,
    mock_subprocess,
    mock_emit,
    caplog,
    monkeypatch,
    titanic_pandas_data_context_with_v013_datasource_with_checkpoints_v1_with_empty_store_stats_enabled,
):
    context = titanic_pandas_data_context_with_v013_datasource_with_checkpoints_v1_with_empty_store_stats_enabled
    monkeypatch.chdir(os.path.dirname(context.root_directory))  # noqa: PTH120

    project_dir: str = context.root_directory
    uncommitted_dir: str = os.path.join(project_dir, "uncommitted")  # noqa: PTH118

    expectation_suite_name: str = "test_suite_name"

    batch_request_file_path: str = os.path.join(  # noqa: PTH118
        uncommitted_dir, "batch_request.json"
    )
    with open(batch_request_file_path, "w") as json_file:
        json_file.write("not_proper_json")

    runner: CliRunner = CliRunner(mix_stderr=False)
    # noinspection PyTypeChecker
    result: Result = runner.invoke(
        cli,
        f"""suite new --expectation-suite {expectation_suite_name} --interactive --batch-request
{batch_request_file_path} --no-jupyter
""",
        catch_exceptions=False,
    )
    assert result.exit_code == 1

    stdout: str = result.stdout
    assert "Error" in stdout
    assert "occurred while attempting to load the JSON file with the path" in stdout

    context = get_context(context_root_dir=project_dir)
    assert expectation_suite_name not in context.list_expectation_suite_names()

    assert mock_subprocess.call_count == 0

    assert mock_webbrowser.call_count == 0

    assert mock_emit.call_count == 4
    assert mock_emit.call_args_list == [
        mock.call(
            {
                "event": "data_context.__init__",
                "event_payload": {},
                "success": True,
            }
        ),
        mock.call(
            {
                "event": "cli.suite.new.begin",
                "event_payload": {"api_version": "v3"},
                "success": True,
            }
        ),
        mock.call(
            {
                "event": "cli.suite.new.end",
                "event_payload": {"api_version": "v3"},
                "success": False,
            }
        ),
        mock.call(
            {
                "event": "data_context.__init__",
                "event_payload": {},
                "success": True,
            }
        ),
    ]

    assert_no_logging_messages_or_tracebacks(
        my_caplog=caplog,
        click_result=result,
    )


@mock.patch(
    "great_expectations.core.usage_statistics.usage_statistics.UsageStatisticsHandler.emit"
)
@mock.patch("subprocess.call", return_value=True, side_effect=None)
@mock.patch("webbrowser.open", return_value=True, side_effect=None)
@pytest.mark.slow  # 8.75s
def test_suite_new_interactive_valid_batch_request_from_json_file_in_notebook_runs_notebook_no_jupyter(
    mock_webbrowser,
    mock_subprocess,
    mock_emit,
    caplog,
    monkeypatch,
    titanic_pandas_data_context_with_v013_datasource_with_checkpoints_v1_with_empty_store_stats_enabled,
):
    context = titanic_pandas_data_context_with_v013_datasource_with_checkpoints_v1_with_empty_store_stats_enabled
    monkeypatch.chdir(os.path.dirname(context.root_directory))  # noqa: PTH120

    project_dir: str = context.root_directory
    uncommitted_dir: str = os.path.join(project_dir, "uncommitted")  # noqa: PTH118

    expectation_suite_name: str = "test_suite_name"

    batch_request: dict = {
        "datasource_name": "my_datasource",
        "data_connector_name": "my_basic_data_connector",
        "data_asset_name": "Titanic_1911",
    }

    batch_request_file_path: str = os.path.join(  # noqa: PTH118
        uncommitted_dir, "batch_request.json"
    )
    with open(batch_request_file_path, "w") as json_file:
        json.dump(batch_request, json_file)

    runner: CliRunner = CliRunner(mix_stderr=False)
    # noinspection PyTypeChecker
    result: Result = runner.invoke(
        cli,
        f"""suite new --expectation-suite {expectation_suite_name} --interactive --batch-request
{batch_request_file_path} --no-jupyter
""",
        catch_exceptions=False,
    )
    assert result.exit_code == 0

    stdout: str = result.stdout
    assert "Error" not in stdout

    expected_suite_path: str = os.path.join(  # noqa: PTH118
        project_dir, "expectations", f"{expectation_suite_name}.json"
    )
    assert os.path.isfile(expected_suite_path)  # noqa: PTH113

    expected_notebook_path: str = os.path.join(  # noqa: PTH118
        uncommitted_dir, f"edit_{expectation_suite_name}.ipynb"
    )
    assert os.path.isfile(expected_notebook_path)  # noqa: PTH113

    batch_request_obj: BatchRequest = BatchRequest(**batch_request)
    batch_request = deep_filter_properties_iterable(
        properties=batch_request_obj.to_json_dict(),
    )
    batch_request = standardize_batch_request_display_ordering(
        batch_request=batch_request
    )
    batch_request_string: str = (
        str(batch_request)
        .replace("{", "{\n    ")
        .replace(", ", ",\n    ")
        .replace("}", ",\n}")
        .replace("'", '"')
    )
    batch_request_string = rf"batch_request = {batch_request_string}"

    cells_of_interest_dict: Dict[int, dict] = find_code_in_notebook(
        nb=load_notebook_from_path(notebook_path=expected_notebook_path),
        search_string=batch_request_string,
    )
    assert len(cells_of_interest_dict) == 1

    cells_of_interest_dict: Dict[int, dict] = find_code_in_notebook(
        nb=load_notebook_from_path(notebook_path=expected_notebook_path),
        search_string="context.open_data_docs(resource_identifier=suite_identifier)",
    )
    assert not cells_of_interest_dict

    cells_of_interest_dict: Dict[int, dict] = find_code_in_notebook(
        nb=load_notebook_from_path(notebook_path=expected_notebook_path),
        search_string="context.open_data_docs(resource_identifier=validation_result_identifier)",
    )
    assert len(cells_of_interest_dict) == 1

    run_notebook(
        notebook_path=expected_notebook_path,
        notebook_dir=uncommitted_dir,
        string_to_be_replaced="context.open_data_docs(resource_identifier=validation_result_identifier)",
        replacement_string="",
    )

    context = get_context(context_root_dir=project_dir)
    assert expectation_suite_name in context.list_expectation_suite_names()

    suite: ExpectationSuite = context.get_expectation_suite(
        expectation_suite_name=expectation_suite_name
    )
    assert suite.expectations == []

    assert mock_subprocess.call_count == 0

    assert mock_webbrowser.call_count == 0

    assert mock_emit.call_count == 5
    assert mock_emit.call_args_list == [
        mock.call(
            {
                "event": "data_context.__init__",
                "event_payload": {},
                "success": True,
            }
        ),
        mock.call(
            {
                "event": "cli.suite.new.begin",
                "event_payload": {"api_version": "v3"},
                "success": True,
            }
        ),
        mock.call(
            {
                "event": "data_context.save_expectation_suite",
                "event_payload": {
                    "anonymized_expectation_suite_name": "9df638a13b727807e51b13ec1839bcbe"
                },
                "success": True,
            }
        ),
        mock.call(
            {
                "event": "cli.suite.new.end",
                "event_payload": {
                    "interactive_flag": True,
                    "interactive_attribution": CLISuiteInteractiveFlagCombinations.UNPROMPTED_INTERACTIVE_TRUE_MANUAL_FALSE.value[
                        "interactive_attribution"
                    ],
                    "api_version": "v3",
                },
                "success": True,
            }
        ),
        mock.call(
            {
                "event": "data_context.__init__",
                "event_payload": {},
                "success": True,
            }
        ),
    ]

    assert_no_logging_messages_or_tracebacks(
        my_caplog=caplog,
        click_result=result,
    )


@mock.patch(
    "great_expectations.core.usage_statistics.usage_statistics.UsageStatisticsHandler.emit"
)
def test_suite_edit_without_suite_name_raises_error(
    mock_emit,
    monkeypatch,
    empty_data_context_stats_enabled,
):
    """This is really only testing click missing arguments"""
    context = empty_data_context_stats_enabled
    monkeypatch.chdir(os.path.dirname(context.root_directory))  # noqa: PTH120

    runner: CliRunner = CliRunner(mix_stderr=False)
    # noinspection PyTypeChecker
    result: Result = runner.invoke(cli, "suite edit", catch_exceptions=False)
    assert result.exit_code == 2

    assert (
        'Error: Missing argument "EXPECTATION_SUITE".' in result.stderr
        or "Error: Missing argument 'EXPECTATION_SUITE'." in result.stderr
    )

    assert mock_emit.call_count == 2
    assert mock_emit.call_args_list == [
        mock.call(
            {
                "event": "data_context.__init__",
                "event_payload": {},
                "success": True,
            }
        ),
        mock.call(
            {
                "event": "cli.suite.edit.begin",
                "event_payload": {"api_version": "v3"},
                "success": True,
            }
        ),
    ]


@mock.patch(
    "great_expectations.core.usage_statistics.usage_statistics.UsageStatisticsHandler.emit"
)
def test_suite_edit_datasource_and_batch_request_error(
    mock_emit,
    monkeypatch,
    empty_data_context_stats_enabled,
):
    """This is really only testing click missing arguments"""
    context = empty_data_context_stats_enabled
    monkeypatch.chdir(os.path.dirname(context.root_directory))  # noqa: PTH120

    expectation_suite_name: str = "test_suite_name"

    # noinspection PyUnusedLocal
    context.add_expectation_suite(expectation_suite_name=expectation_suite_name)
    assert (
        context.list_expectation_suites()[0].expectation_suite_name
        == expectation_suite_name
    )

    runner: CliRunner = CliRunner(mix_stderr=False)
    # noinspection PyTypeChecker
    result: Result = runner.invoke(
        cli,
        f"suite edit {expectation_suite_name} --datasource-name some_datasource_name --batch-request some_file.json --interactive",
        catch_exceptions=False,
    )
    assert result.exit_code == 1

    stdout: str = result.stdout
    assert (
        "Only one of --datasource-name DATASOURCE_NAME and --batch-request <path to JSON file> options can be used."
        in stdout
    )

    assert mock_emit.call_count == 3
    assert mock_emit.call_args_list == [
        mock.call(
            {
                "event": "data_context.__init__",
                "event_payload": {},
                "success": True,
            }
        ),
        mock.call(
            {
                "event": "cli.suite.edit.begin",
                "event_payload": {"api_version": "v3"},
                "success": True,
            }
        ),
        mock.call(
            {
                "event": "cli.suite.edit.end",
                "event_payload": {
                    "interactive_flag": None,
                    "interactive_attribution": CLISuiteInteractiveFlagCombinations.ERROR_DATASOURCE_SPECIFIED_BATCH_REQUEST_SPECIFIED.value[
                        "interactive_attribution"
                    ],
                    "api_version": "v3",
                },
                "success": False,
            }
        ),
    ]


@mock.patch(
    "great_expectations.core.usage_statistics.usage_statistics.UsageStatisticsHandler.emit"
)
@mock.patch("subprocess.call", return_value=True, side_effect=None)
@mock.patch("webbrowser.open", return_value=True, side_effect=None)
def test_suite_edit_with_non_existent_suite_name_raises_error(
    mock_webbrowser,
    mock_subprocess,
    mock_emit,
    caplog,
    monkeypatch,
    empty_data_context_stats_enabled,
):
    """
    The command should:
    - exit with a clear error message
    - NOT open Data Docs
    - NOT open jupyter
    """
    context = empty_data_context_stats_enabled

    assert not context.list_expectation_suites()

    monkeypatch.chdir(os.path.dirname(context.root_directory))  # noqa: PTH120

    runner: CliRunner = CliRunner(mix_stderr=False)
    # noinspection PyTypeChecker
    result: Result = runner.invoke(
        cli,
        "suite edit not_a_real_suite",
        catch_exceptions=False,
    )
    assert result.exit_code == 1

    stdout: str = result.stdout
    assert "Could not find a suite named `not_a_real_suite`." in stdout
    assert "by running `great_expectations suite list`" in stdout

    assert mock_subprocess.call_count == 0

    assert mock_webbrowser.call_count == 0

    assert mock_emit.call_count == 3
    assert mock_emit.call_args_list == [
        mock.call(
            {
                "event": "data_context.__init__",
                "event_payload": {},
                "success": True,
            }
        ),
        mock.call(
            {
                "event": "cli.suite.edit.begin",
                "event_payload": {"api_version": "v3"},
                "success": True,
            }
        ),
        mock.call(
            {
                "event": "cli.suite.edit.end",
                "event_payload": {"api_version": "v3"},
                "success": False,
            }
        ),
    ]

    assert_no_logging_messages_or_tracebacks(
        my_caplog=caplog,
        click_result=result,
    )


@mock.patch(
    "great_expectations.core.usage_statistics.usage_statistics.UsageStatisticsHandler.emit"
)
@mock.patch("subprocess.call", return_value=True, side_effect=None)
@mock.patch("webbrowser.open", return_value=True, side_effect=None)
def test_suite_edit_with_non_existent_datasource_shows_helpful_error_message(
    mock_webbrowser,
    mock_subprocess,
    mock_emit,
    caplog,
    monkeypatch,
    empty_data_context_stats_enabled,
):
    """
    The command should:
    - exit with a clear error message
    - NOT open Data Docs
    - NOT open jupyter
    """
    context = empty_data_context_stats_enabled
    monkeypatch.chdir(os.path.dirname(context.root_directory))  # noqa: PTH120

    expectation_suite_name: str = "test_suite_name"

    # noinspection PyUnusedLocal
    context.add_expectation_suite(expectation_suite_name=expectation_suite_name)
    assert (
        context.list_expectation_suites()[0].expectation_suite_name
        == expectation_suite_name
    )

    runner: CliRunner = CliRunner(mix_stderr=False)
    # noinspection PyTypeChecker
    result: Result = runner.invoke(
        cli,
        f"suite edit {expectation_suite_name} --interactive --datasource-name not_real",
        catch_exceptions=False,
    )
    assert result.exit_code == 1

    stdout: str = result.stdout
    assert (
        "Unable to load datasource `not_real` -- no configuration found or invalid configuration."
        in stdout
    )

    assert mock_subprocess.call_count == 0

    assert mock_webbrowser.call_count == 0

    assert mock_emit.call_count == 3
    assert mock_emit.call_args_list == [
        mock.call(
            {
                "event": "data_context.__init__",
                "event_payload": {},
                "success": True,
            }
        ),
        mock.call(
            {
                "event": "cli.suite.edit.begin",
                "event_payload": {"api_version": "v3"},
                "success": True,
            }
        ),
        mock.call(
            {
                "event": "cli.suite.edit.end",
                "event_payload": {
                    "interactive_flag": True,
                    "interactive_attribution": CLISuiteInteractiveFlagCombinations.UNPROMPTED_OVERRIDE_INTERACTIVE_TRUE_MANUAL_FALSE_DATASOURCE_SPECIFIED.value[
                        "interactive_attribution"
                    ],
                    "api_version": "v3",
                },
                "success": False,
            }
        ),
    ]

    assert_no_logging_messages_or_tracebacks(
        my_caplog=caplog,
        click_result=result,
    )


@mock.patch(
    "great_expectations.core.usage_statistics.usage_statistics.UsageStatisticsHandler.emit"
)
@mock.patch("subprocess.call", return_value=True, side_effect=None)
@mock.patch("webbrowser.open", return_value=True, side_effect=None)
@pytest.mark.slow  # 9.03s
def test_suite_edit_multiple_datasources_with_no_additional_args_without_citations_runs_notebook_opens_jupyter(
    mock_webbrowser,
    mock_subprocess,
    mock_emit,
    caplog,
    monkeypatch,
    titanic_v013_multi_datasource_pandas_data_context_with_checkpoints_v1_with_empty_store_stats_enabled,
):
    """
    Here we verify that the "suite edit" command helps the user to specify batch_request
    when it is called without the optional command-line arguments that specify the batch.

    First, we call the "suite new" command to create the expectation suite our test
    will edit -- this step is a just a setup.

    We then call the "suite edit" command without any optional command-line arguments.  This means
    that the command will help us specify batch_request interactively.

    The data context has two datasources -- we choose one of them.
    After that, we select a data connector and, finally, select a data asset from the list.

    The command should:
    - NOT open Data Docs
    - open jupyter
    """
    context = titanic_v013_multi_datasource_pandas_data_context_with_checkpoints_v1_with_empty_store_stats_enabled
    monkeypatch.chdir(os.path.dirname(context.root_directory))  # noqa: PTH120

    project_dir: str = context.root_directory
    uncommitted_dir: str = os.path.join(project_dir, "uncommitted")  # noqa: PTH118

    expectation_suite_name: str = "test_suite_name"

    batch_request: dict = {
        "datasource_name": "my_datasource",
        "data_connector_name": "my_basic_data_connector",
        "data_asset_name": "Titanic_1911",
        "limit": 1000,
    }
    batch_request_obj: BatchRequest = BatchRequest(**batch_request)
    batch_request = deep_filter_properties_iterable(
        properties=batch_request_obj.to_json_dict(),
    )
    batch_request = standardize_batch_request_display_ordering(
        batch_request=batch_request
    )
    batch_request_string: str = (
        str(batch_request)
        .replace("{", "{\n    ")
        .replace(", ", ",\n    ")
        .replace("}", ",\n}")
        .replace("'", '"')
    )
    batch_request_string = rf"batch_request = {batch_request_string}"

    runner: CliRunner = CliRunner(mix_stderr=False)
    # noinspection PyTypeChecker
    result: Result = runner.invoke(
        cli,
        [
            "suite",
            "new",
            "--expectation-suite",
            f"{expectation_suite_name}",
            "--interactive",
            "--no-jupyter",
        ],
        input="2\n1\n1\n\n",
        catch_exceptions=False,
    )
    assert result.exit_code == 0

    stdout: str = result.stdout
    assert "A batch of data is required to edit the suite" in stdout
    assert "Select a datasource" in stdout

    assert mock_webbrowser.call_count == 0
    mock_webbrowser.reset_mock()

    # remove the citations from the suite
    context = get_context(context_root_dir=project_dir)

    suite: ExpectationSuite = context.get_expectation_suite(
        expectation_suite_name=expectation_suite_name
    )
    assert isinstance(suite, ExpectationSuite)

    suite.meta.pop("citations", None)
    context.add_or_update_expectation_suite(expectation_suite=suite)

    # Actual testing really starts here
    runner = CliRunner(mix_stderr=False)
    monkeypatch.chdir(os.path.dirname(context.root_directory))  # noqa: PTH120
    # noinspection PyTypeChecker
    result = runner.invoke(
        cli,
        [
            "suite",
            "edit",
            f"{expectation_suite_name}",
            "--interactive",
        ],
        input="1\n1\n1\n1\n",
        catch_exceptions=False,
    )

    assert result.exit_code == 0

    stdout = result.stdout
    assert "A batch of data is required to edit the suite" in stdout
    assert "Select a datasource" in stdout

    expected_notebook_path: str = os.path.join(  # noqa: PTH118
        uncommitted_dir, f"edit_{expectation_suite_name}.ipynb"
    )
    assert os.path.isfile(expected_notebook_path)  # noqa: PTH113

    expected_suite_path: str = os.path.join(  # noqa: PTH118
        project_dir, "expectations", f"{expectation_suite_name}.json"
    )
    assert os.path.isfile(expected_suite_path)  # noqa: PTH113

    cells_of_interest_dict: Dict[int, dict] = find_code_in_notebook(
        nb=load_notebook_from_path(notebook_path=expected_notebook_path),
        search_string=batch_request_string,
    )
    assert len(cells_of_interest_dict) == 1

    cells_of_interest_dict: Dict[int, dict] = find_code_in_notebook(
        nb=load_notebook_from_path(notebook_path=expected_notebook_path),
        search_string="context.open_data_docs(resource_identifier=suite_identifier)",
    )
    assert not cells_of_interest_dict

    cells_of_interest_dict: Dict[int, dict] = find_code_in_notebook(
        nb=load_notebook_from_path(notebook_path=expected_notebook_path),
        search_string="context.open_data_docs(resource_identifier=validation_result_identifier)",
    )
    assert len(cells_of_interest_dict) == 1

    run_notebook(
        notebook_path=expected_notebook_path,
        notebook_dir=uncommitted_dir,
        string_to_be_replaced="context.open_data_docs(resource_identifier=validation_result_identifier)",
        replacement_string="",
    )

    assert mock_subprocess.call_count == 1

    assert mock_webbrowser.call_count == 0

    assert mock_emit.call_count == 10
    assert mock_emit.call_args_list == [
        mock.call(
            {
                "event": "data_context.__init__",
                "event_payload": {},
                "success": True,
            }
        ),
        mock.call(
            {
                "event": "cli.suite.new.begin",
                "event_payload": {"api_version": "v3"},
                "success": True,
            }
        ),
        mock.call(
            {
                "event": "data_context.save_expectation_suite",
                "event_payload": {
                    "anonymized_expectation_suite_name": "9df638a13b727807e51b13ec1839bcbe"
                },
                "success": True,
            }
        ),
        mock.call(
            {
                "event": "cli.suite.new.end",
                "event_payload": {
                    "interactive_flag": True,
                    "interactive_attribution": CLISuiteInteractiveFlagCombinations.UNPROMPTED_INTERACTIVE_TRUE_MANUAL_FALSE.value[
                        "interactive_attribution"
                    ],
                    "api_version": "v3",
                },
                "success": True,
            }
        ),
        mock.call(
            {
                "event": "data_context.__init__",
                "event_payload": {},
                "success": True,
            }
        ),
        mock.call(
            {
                "event": "data_context.save_expectation_suite",
                "event_payload": {
                    "anonymized_expectation_suite_name": "9df638a13b727807e51b13ec1839bcbe"
                },
                "success": True,
            }
        ),
        mock.call(
            {
                "event": "data_context.__init__",
                "event_payload": {},
                "success": True,
            }
        ),
        mock.call(
            {
                "event": "cli.suite.edit.begin",
                "event_payload": {"api_version": "v3"},
                "success": True,
            }
        ),
        mock.call(
            {
                "event": "data_context.save_expectation_suite",
                "event_payload": {
                    "anonymized_expectation_suite_name": "9df638a13b727807e51b13ec1839bcbe"
                },
                "success": True,
            }
        ),
        mock.call(
            {
                "event": "cli.suite.edit.end",
                "event_payload": {
                    "interactive_flag": True,
                    "interactive_attribution": CLISuiteInteractiveFlagCombinations.UNPROMPTED_INTERACTIVE_TRUE_MANUAL_FALSE.value[
                        "interactive_attribution"
                    ],
                    "anonymized_expectation_suite_name": "9df638a13b727807e51b13ec1839bcbe",
                    "api_version": "v3",
                },
                "success": True,
            }
        ),
    ]

    assert_no_logging_messages_or_tracebacks(
        my_caplog=caplog,
        click_result=result,
    )


@mock.patch(
    "great_expectations.core.usage_statistics.usage_statistics.UsageStatisticsHandler.emit"
)
@mock.patch("subprocess.call", return_value=True, side_effect=None)
@mock.patch("webbrowser.open", return_value=True, side_effect=None)
@pytest.mark.slow  # 9.08s
def test_suite_edit_multiple_datasources_with_no_additional_args_with_citations_runs_notebook_opens_jupyter(
    mock_webbrowser,
    mock_subprocess,
    mock_emit,
    caplog,
    monkeypatch,
    titanic_v013_multi_datasource_pandas_data_context_with_checkpoints_v1_with_empty_store_stats_enabled,
):
    """
    Here we verify that the "suite edit" command uses the batch_request found in
    citations in the existing suite when it is called without the optional
    command-line arguments that specify the batch.

    First, we call the "suite new" command to create the expectation suite our
    test will edit -- this step is a just a setup.

    We then call the "suite edit" command without any optional command-line-arguments.

    The command should:
    - NOT open Data Docs
    - NOT open jupyter
    """
    context = titanic_v013_multi_datasource_pandas_data_context_with_checkpoints_v1_with_empty_store_stats_enabled
    monkeypatch.chdir(os.path.dirname(context.root_directory))  # noqa: PTH120

    project_dir: str = context.root_directory
    uncommitted_dir: str = os.path.join(project_dir, "uncommitted")  # noqa: PTH118

    expectation_suite_name: str = "test_suite_name"

    batch_request: dict = {
        "datasource_name": "my_datasource",
        "data_connector_name": "my_basic_data_connector",
        "data_asset_name": "Titanic_1911",
        "limit": 1000,
    }
    batch_request_obj: BatchRequest = BatchRequest(**batch_request)
    batch_request = deep_filter_properties_iterable(
        properties=batch_request_obj.to_json_dict(),
    )
    batch_request = standardize_batch_request_display_ordering(
        batch_request=batch_request
    )
    batch_request_string: str = (
        str(batch_request)
        .replace("{", "{\n    ")
        .replace(", ", ",\n    ")
        .replace("}", ",\n}")
        .replace("'", '"')
    )
    batch_request_string = rf"batch_request = {batch_request_string}"

    runner: CliRunner = CliRunner(mix_stderr=False)
    # noinspection PyTypeChecker
    result: Result = runner.invoke(
        cli,
        [
            "suite",
            "new",
            "--expectation-suite",
            f"{expectation_suite_name}",
            "--interactive",
            "--no-jupyter",
        ],
        input="1\n1\n1\n\n",
        catch_exceptions=False,
    )
    assert result.exit_code == 0

    stdout: str = result.stdout
    assert "A batch of data is required to edit the suite" in stdout
    assert "Select a datasource" in stdout

    assert mock_webbrowser.call_count == 0
    mock_webbrowser.reset_mock()

    assert mock_subprocess.call_count == 0
    mock_subprocess.reset_mock()

    context = get_context(context_root_dir=project_dir)

    suite: ExpectationSuite = context.get_expectation_suite(
        expectation_suite_name=expectation_suite_name
    )
    assert isinstance(suite, ExpectationSuite)

    # Actual testing really starts here
    runner = CliRunner(mix_stderr=False)
    monkeypatch.chdir(os.path.dirname(context.root_directory))  # noqa: PTH120
    # noinspection PyTypeChecker
    result = runner.invoke(
        cli,
        [
            "suite",
            "edit",
            f"{expectation_suite_name}",
            "--interactive",
        ],
        catch_exceptions=False,
    )

    assert result.exit_code == 0

    stdout = result.stdout
    assert "A batch of data is required to edit the suite" not in stdout
    assert "Select a datasource" not in stdout

    expected_notebook_path: str = os.path.join(  # noqa: PTH118
        uncommitted_dir, f"edit_{expectation_suite_name}.ipynb"
    )
    assert os.path.isfile(expected_notebook_path)  # noqa: PTH113

    expected_suite_path: str = os.path.join(  # noqa: PTH118
        project_dir, "expectations", f"{expectation_suite_name}.json"
    )
    assert os.path.isfile(expected_suite_path)  # noqa: PTH113

    cells_of_interest_dict: Dict[int, dict] = find_code_in_notebook(
        nb=load_notebook_from_path(notebook_path=expected_notebook_path),
        search_string=batch_request_string,
    )
    assert len(cells_of_interest_dict) == 1

    cells_of_interest_dict: Dict[int, dict] = find_code_in_notebook(
        nb=load_notebook_from_path(notebook_path=expected_notebook_path),
        search_string="context.open_data_docs(resource_identifier=suite_identifier)",
    )
    assert not cells_of_interest_dict

    cells_of_interest_dict: Dict[int, dict] = find_code_in_notebook(
        nb=load_notebook_from_path(notebook_path=expected_notebook_path),
        search_string="context.open_data_docs(resource_identifier=validation_result_identifier)",
    )
    assert len(cells_of_interest_dict) == 1

    run_notebook(
        notebook_path=expected_notebook_path,
        notebook_dir=uncommitted_dir,
        string_to_be_replaced="context.open_data_docs(resource_identifier=validation_result_identifier)",
        replacement_string="",
    )

    assert mock_subprocess.call_count == 1

    assert mock_webbrowser.call_count == 0

    assert mock_emit.call_count == 8
    assert mock_emit.call_args_list == [
        mock.call(
            {
                "event": "data_context.__init__",
                "event_payload": {},
                "success": True,
            }
        ),
        mock.call(
            {
                "event": "cli.suite.new.begin",
                "event_payload": {"api_version": "v3"},
                "success": True,
            }
        ),
        mock.call(
            {
                "event": "data_context.save_expectation_suite",
                "event_payload": {
                    "anonymized_expectation_suite_name": "9df638a13b727807e51b13ec1839bcbe"
                },
                "success": True,
            }
        ),
        mock.call(
            {
                "event": "cli.suite.new.end",
                "event_payload": {
                    "interactive_flag": True,
                    "interactive_attribution": CLISuiteInteractiveFlagCombinations.UNPROMPTED_INTERACTIVE_TRUE_MANUAL_FALSE.value[
                        "interactive_attribution"
                    ],
                    "api_version": "v3",
                },
                "success": True,
            }
        ),
        mock.call(
            {
                "event": "data_context.__init__",
                "event_payload": {},
                "success": True,
            }
        ),
        mock.call(
            {
                "event": "data_context.__init__",
                "event_payload": {},
                "success": True,
            }
        ),
        mock.call(
            {
                "event": "cli.suite.edit.begin",
                "event_payload": {"api_version": "v3"},
                "success": True,
            }
        ),
        mock.call(
            {
                "event": "cli.suite.edit.end",
                "event_payload": {
                    "interactive_flag": True,
                    "interactive_attribution": CLISuiteInteractiveFlagCombinations.UNPROMPTED_INTERACTIVE_TRUE_MANUAL_FALSE.value[
                        "interactive_attribution"
                    ],
                    "api_version": "v3",
                    "anonymized_expectation_suite_name": "9df638a13b727807e51b13ec1839bcbe",
                },
                "success": True,
            }
        ),
    ]

    assert_no_logging_messages_or_tracebacks(
        my_caplog=caplog,
        click_result=result,
    )


@mock.patch(
    "great_expectations.core.usage_statistics.usage_statistics.UsageStatisticsHandler.emit"
)
@mock.patch("subprocess.call", return_value=True, side_effect=None)
@mock.patch("webbrowser.open", return_value=True, side_effect=None)
def test_suite_edit_multiple_datasources_with_sql_with_no_additional_args_without_citations_runs_notebook_opens_jupyter(
    mock_webbrowser,
    mock_subprocess,
    mock_emit,
    caplog,
    monkeypatch,
    titanic_v013_multi_datasource_multi_execution_engine_data_context_with_checkpoints_v1_with_empty_store_stats_enabled,
):
    """
    Here we verify that the "suite edit" command helps the user to specify batch_request
    when it is called without the optional command-line arguments that specify the batch.

    First, we call the "suite new" command to create the expectation suite our test
    will edit -- this step is a just a setup (we use an SQL datasource for this test).

    We then call the "suite edit" command without any optional command-line arguments.  This means
    that the command will help us specify batch_request interactively.

    The data context has two datasources -- we choose one of them.
    After that, we select a data connector and, finally, select a data asset from the list.

    The command should:
    - NOT open Data Docs
    - open jupyter
    """

    context = titanic_v013_multi_datasource_multi_execution_engine_data_context_with_checkpoints_v1_with_empty_store_stats_enabled
    monkeypatch.chdir(os.path.dirname(context.root_directory))  # noqa: PTH120

    project_dir: str = context.root_directory
    uncommitted_dir: str = os.path.join(project_dir, "uncommitted")  # noqa: PTH118

    expectation_suite_name: str = "test_suite_name"

    batch_request: dict = {
        "datasource_name": "my_sqlite_db_datasource",
        "data_connector_name": "default_inferred_data_connector_name",
        "data_asset_name": "titanic",
        "limit": 1000,
    }
    batch_request_obj: BatchRequest = BatchRequest(**batch_request)
    batch_request = deep_filter_properties_iterable(
        properties=batch_request_obj.to_json_dict(),
    )
    batch_request = standardize_batch_request_display_ordering(
        batch_request=batch_request
    )
    batch_request_string: str = (
        str(batch_request)
        .replace("{", "{\n    ")
        .replace(", ", ",\n    ")
        .replace("}", ",\n}")
        .replace("'", '"')
    )
    batch_request_string = rf"batch_request = {batch_request_string}"

    runner: CliRunner = CliRunner(mix_stderr=False)
    # noinspection PyTypeChecker
    result: Result = runner.invoke(
        cli,
        [
            "suite",
            "new",
            "--expectation-suite",
            f"{expectation_suite_name}",
            "--interactive",
            "--no-jupyter",
        ],
        input="3\n2\ny\n2\n",
        catch_exceptions=False,
    )
    assert result.exit_code == 0

    stdout: str = result.stdout
    assert "A batch of data is required to edit the suite" in stdout
    assert "Select a datasource" in stdout

    assert mock_webbrowser.call_count == 0
    mock_webbrowser.reset_mock()

    assert mock_subprocess.call_count == 0
    mock_subprocess.reset_mock()

    # remove the citations from the suite
    context = get_context(context_root_dir=project_dir)

    suite: ExpectationSuite = context.get_expectation_suite(
        expectation_suite_name=expectation_suite_name
    )
    assert isinstance(suite, ExpectationSuite)

    suite.meta.pop("citations", None)
    context.update_expectation_suite(expectation_suite=suite)

    # Actual testing really starts here
    runner = CliRunner(mix_stderr=False)
    monkeypatch.chdir(os.path.dirname(context.root_directory))  # noqa: PTH120
    # noinspection PyTypeChecker
    result = runner.invoke(
        cli,
        [
            "suite",
            "edit",
            f"{expectation_suite_name}",
            "--interactive",
        ],
        input="2\n2\n2\n1\n",
        catch_exceptions=False,
    )

    assert result.exit_code == 0

    stdout = result.stdout
    assert "A batch of data is required to edit the suite" in stdout
    assert "Select a datasource" in stdout

    expected_notebook_path: str = os.path.join(  # noqa: PTH118
        uncommitted_dir, f"edit_{expectation_suite_name}.ipynb"
    )
    assert os.path.isfile(expected_notebook_path)  # noqa: PTH113

    expected_suite_path: str = os.path.join(  # noqa: PTH118
        project_dir, "expectations", f"{expectation_suite_name}.json"
    )
    assert os.path.isfile(expected_suite_path)  # noqa: PTH113

    cells_of_interest_dict: Dict[int, dict] = find_code_in_notebook(
        nb=load_notebook_from_path(notebook_path=expected_notebook_path),
        search_string=batch_request_string,
    )
    assert len(cells_of_interest_dict) == 1

    cells_of_interest_dict: Dict[int, dict] = find_code_in_notebook(
        nb=load_notebook_from_path(notebook_path=expected_notebook_path),
        search_string="context.open_data_docs(resource_identifier=suite_identifier)",
    )
    assert not cells_of_interest_dict

    cells_of_interest_dict: Dict[int, dict] = find_code_in_notebook(
        nb=load_notebook_from_path(notebook_path=expected_notebook_path),
        search_string="context.open_data_docs(resource_identifier=validation_result_identifier)",
    )
    assert len(cells_of_interest_dict) == 1

    run_notebook(
        notebook_path=expected_notebook_path,
        notebook_dir=uncommitted_dir,
        string_to_be_replaced="context.open_data_docs(resource_identifier=validation_result_identifier)",
        replacement_string="",
    )

    assert mock_subprocess.call_count == 1

    assert mock_webbrowser.call_count == 0

    assert mock_emit.call_count == 10
    assert mock_emit.call_args_list == [
        mock.call(
            {
                "event": "data_context.__init__",
                "event_payload": {},
                "success": True,
            }
        ),
        mock.call(
            {
                "event": "cli.suite.new.begin",
                "event_payload": {"api_version": "v3"},
                "success": True,
            }
        ),
        mock.call(
            {
                "event": "data_context.save_expectation_suite",
                "event_payload": {
                    "anonymized_expectation_suite_name": "9df638a13b727807e51b13ec1839bcbe"
                },
                "success": True,
            }
        ),
        mock.call(
            {
                "event": "cli.suite.new.end",
                "event_payload": {
                    "interactive_flag": True,
                    "interactive_attribution": CLISuiteInteractiveFlagCombinations.UNPROMPTED_INTERACTIVE_TRUE_MANUAL_FALSE.value[
                        "interactive_attribution"
                    ],
                    "api_version": "v3",
                },
                "success": True,
            }
        ),
        mock.call(
            {
                "event": "data_context.__init__",
                "event_payload": {},
                "success": True,
            }
        ),
        mock.call(
            {
                "event": "data_context.save_expectation_suite",
                "event_payload": {
                    "anonymized_expectation_suite_name": "9df638a13b727807e51b13ec1839bcbe"
                },
                "success": True,
            }
        ),
        mock.call(
            {
                "event": "data_context.__init__",
                "event_payload": {},
                "success": True,
            }
        ),
        mock.call(
            {
                "event": "cli.suite.edit.begin",
                "event_payload": {"api_version": "v3"},
                "success": True,
            }
        ),
        mock.call(
            {
                "event": "data_context.save_expectation_suite",
                "event_payload": {
                    "anonymized_expectation_suite_name": "9df638a13b727807e51b13ec1839bcbe"
                },
                "success": True,
            }
        ),
        mock.call(
            {
                "event": "cli.suite.edit.end",
                "event_payload": {
                    "interactive_flag": True,
                    "interactive_attribution": CLISuiteInteractiveFlagCombinations.UNPROMPTED_INTERACTIVE_TRUE_MANUAL_FALSE.value[
                        "interactive_attribution"
                    ],
                    "anonymized_expectation_suite_name": "9df638a13b727807e51b13ec1839bcbe",
                    "api_version": "v3",
                },
                "success": True,
            }
        ),
    ]

    assert_no_logging_messages_or_tracebacks(
        my_caplog=caplog,
        click_result=result,
    )


@mock.patch(
    "great_expectations.core.usage_statistics.usage_statistics.UsageStatisticsHandler.emit"
)
@mock.patch("subprocess.call", return_value=True, side_effect=None)
@mock.patch("webbrowser.open", return_value=True, side_effect=None)
def test_suite_edit_multiple_datasources_with_sql_with_no_additional_args_with_citations_runs_notebook_opens_jupyter(
    mock_webbrowser,
    mock_subprocess,
    mock_emit,
    caplog,
    monkeypatch,
    titanic_v013_multi_datasource_multi_execution_engine_data_context_with_checkpoints_v1_with_empty_store_stats_enabled,
):
    """
    Here we verify that the "suite edit" command uses the batch_request found in
    citations in the existing suite when it is called without the optional
    command-line arguments that specify the batch.

    First, we call the "suite new" command to create the expectation suite our
    test will edit -- this step is a just a setup (we use an SQL datasource for this test).

    We then call the "suite edit" command without any optional command-line-arguments.

    The command should:
    - NOT open Data Docs
    """

    context = titanic_v013_multi_datasource_multi_execution_engine_data_context_with_checkpoints_v1_with_empty_store_stats_enabled
    monkeypatch.chdir(os.path.dirname(context.root_directory))  # noqa: PTH120

    project_dir: str = context.root_directory
    uncommitted_dir: str = os.path.join(project_dir, "uncommitted")  # noqa: PTH118

    expectation_suite_name: str = "test_suite_name"

    batch_request: dict = {
        "datasource_name": "my_sqlite_db_datasource",
        "data_connector_name": "default_inferred_data_connector_name",
        "data_asset_name": "titanic",
        "limit": 1000,
    }
    batch_request_obj: BatchRequest = BatchRequest(**batch_request)
    batch_request = deep_filter_properties_iterable(
        properties=batch_request_obj.to_json_dict(),
    )
    batch_request = standardize_batch_request_display_ordering(
        batch_request=batch_request
    )
    batch_request_string: str = (
        str(batch_request)
        .replace("{", "{\n    ")
        .replace(", ", ",\n    ")
        .replace("}", ",\n}")
        .replace("'", '"')
    )
    batch_request_string = rf"batch_request = {batch_request_string}"

    runner: CliRunner = CliRunner(mix_stderr=False)
    # noinspection PyTypeChecker
    result: Result = runner.invoke(
        cli,
        [
            "suite",
            "new",
            "--expectation-suite",
            f"{expectation_suite_name}",
            "--interactive",
            "--no-jupyter",
        ],
        input="2\n2\ny\n2\n",
        catch_exceptions=False,
    )
    assert result.exit_code == 0

    stdout: str = result.stdout
    assert "A batch of data is required to edit the suite" in stdout
    assert "Select a datasource" in stdout

    assert mock_webbrowser.call_count == 0
    mock_webbrowser.reset_mock()

    assert mock_subprocess.call_count == 0
    mock_subprocess.reset_mock()

    context = get_context(context_root_dir=project_dir)

    suite: ExpectationSuite = context.get_expectation_suite(
        expectation_suite_name=expectation_suite_name
    )
    assert isinstance(suite, ExpectationSuite)

    # Actual testing really starts here
    runner = CliRunner(mix_stderr=False)
    monkeypatch.chdir(os.path.dirname(context.root_directory))  # noqa: PTH120
    # noinspection PyTypeChecker
    result = runner.invoke(
        cli,
        [
            "suite",
            "edit",
            f"{expectation_suite_name}",
            "--interactive",
        ],
        catch_exceptions=False,
    )

    assert result.exit_code == 0

    stdout = result.stdout
    assert "A batch of data is required to edit the suite" not in stdout
    assert "Select a datasource" not in stdout

    expected_notebook_path: str = os.path.join(  # noqa: PTH118
        uncommitted_dir, f"edit_{expectation_suite_name}.ipynb"
    )
    assert os.path.isfile(expected_notebook_path)  # noqa: PTH113

    expected_suite_path: str = os.path.join(  # noqa: PTH118
        project_dir, "expectations", f"{expectation_suite_name}.json"
    )
    assert os.path.isfile(expected_suite_path)  # noqa: PTH113

    cells_of_interest_dict: Dict[int, dict] = find_code_in_notebook(
        nb=load_notebook_from_path(notebook_path=expected_notebook_path),
        search_string=batch_request_string,
    )
    assert len(cells_of_interest_dict) == 1

    cells_of_interest_dict: Dict[int, dict] = find_code_in_notebook(
        nb=load_notebook_from_path(notebook_path=expected_notebook_path),
        search_string="context.open_data_docs(resource_identifier=suite_identifier)",
    )
    assert not cells_of_interest_dict

    cells_of_interest_dict: Dict[int, dict] = find_code_in_notebook(
        nb=load_notebook_from_path(notebook_path=expected_notebook_path),
        search_string="context.open_data_docs(resource_identifier=validation_result_identifier)",
    )
    assert len(cells_of_interest_dict) == 1

    run_notebook(
        notebook_path=expected_notebook_path,
        notebook_dir=uncommitted_dir,
        string_to_be_replaced="context.open_data_docs(resource_identifier=validation_result_identifier)",
        replacement_string="",
    )

    assert mock_subprocess.call_count == 1

    assert mock_webbrowser.call_count == 0

    assert mock_emit.call_count == 8
    assert mock_emit.call_args_list == [
        mock.call(
            {
                "event": "data_context.__init__",
                "event_payload": {},
                "success": True,
            }
        ),
        mock.call(
            {
                "event": "cli.suite.new.begin",
                "event_payload": {"api_version": "v3"},
                "success": True,
            }
        ),
        mock.call(
            {
                "event": "data_context.save_expectation_suite",
                "event_payload": {
                    "anonymized_expectation_suite_name": "9df638a13b727807e51b13ec1839bcbe"
                },
                "success": True,
            }
        ),
        mock.call(
            {
                "event": "cli.suite.new.end",
                "event_payload": {
                    "interactive_flag": True,
                    "interactive_attribution": CLISuiteInteractiveFlagCombinations.UNPROMPTED_INTERACTIVE_TRUE_MANUAL_FALSE.value[
                        "interactive_attribution"
                    ],
                    "api_version": "v3",
                },
                "success": True,
            }
        ),
        mock.call(
            {
                "event": "data_context.__init__",
                "event_payload": {},
                "success": True,
            }
        ),
        mock.call(
            {
                "event": "data_context.__init__",
                "event_payload": {},
                "success": True,
            }
        ),
        mock.call(
            {
                "event": "cli.suite.edit.begin",
                "event_payload": {"api_version": "v3"},
                "success": True,
            }
        ),
        mock.call(
            {
                "event": "cli.suite.edit.end",
                "event_payload": {
                    "interactive_flag": True,
                    "interactive_attribution": CLISuiteInteractiveFlagCombinations.UNPROMPTED_INTERACTIVE_TRUE_MANUAL_FALSE.value[
                        "interactive_attribution"
                    ],
                    "anonymized_expectation_suite_name": "9df638a13b727807e51b13ec1839bcbe",
                    "api_version": "v3",
                },
                "success": True,
            }
        ),
    ]

    assert_no_logging_messages_or_tracebacks(
        my_caplog=caplog,
        click_result=result,
    )


@mock.patch(
    "great_expectations.core.usage_statistics.usage_statistics.UsageStatisticsHandler.emit"
)
@mock.patch("subprocess.call", return_value=True, side_effect=None)
@mock.patch("webbrowser.open", return_value=True, side_effect=None)
def test_suite_edit_interactive_batch_request_without_datasource_json_file_raises_helpful_error(
    mock_webbrowser,
    mock_subprocess,
    mock_emit,
    caplog,
    monkeypatch,
    empty_data_context_stats_enabled,
):
    context = empty_data_context_stats_enabled
    monkeypatch.chdir(os.path.dirname(context.root_directory))  # noqa: PTH120

    project_dir: str = context.root_directory
    uncommitted_dir: str = os.path.join(project_dir, "uncommitted")  # noqa: PTH118

    expectation_suite_name: str = "test_suite_name"

    # noinspection PyUnusedLocal
    context.add_expectation_suite(expectation_suite_name=expectation_suite_name)
    assert (
        context.list_expectation_suites()[0].expectation_suite_name
        == expectation_suite_name
    )

    batch_request: dict = {
        "data_connector_name": "my_basic_data_connector",
        "data_asset_name": "Titanic_1911",
        "datasource_name": None,
    }

    batch_request_file_path: str = os.path.join(  # noqa: PTH118
        uncommitted_dir, "batch_request_missing_datasource.json"
    )
    with open(batch_request_file_path, "w") as json_file:
        json.dump(batch_request, json_file)

    runner: CliRunner = CliRunner(mix_stderr=False)
    # noinspection PyTypeChecker
    result: Result = runner.invoke(
        cli,
        f"""suite edit {expectation_suite_name} --interactive --batch-request
{batch_request_file_path} --no-jupyter
""",
        catch_exceptions=False,
    )
    assert result.exit_code == 1

    stdout: str = result.stdout
    assert "A batch of data is required to edit the suite" not in stdout
    assert "Select a datasource" not in stdout
    assert (
        "Please check that your batch_request is valid and is able to load a batch."
        in stdout
    )
    assert 'The type of an datasource name must be a string (Python "str").' in stdout

    assert mock_subprocess.call_count == 0

    assert mock_webbrowser.call_count == 0

    assert mock_emit.call_count == 3
    assert mock_emit.call_args_list == [
        mock.call(
            {
                "event": "data_context.__init__",
                "event_payload": {},
                "success": True,
            }
        ),
        mock.call(
            {
                "event": "cli.suite.edit.begin",
                "event_payload": {"api_version": "v3"},
                "success": True,
            }
        ),
        mock.call(
            {
                "event": "cli.suite.edit.end",
                "event_payload": {"api_version": "v3"},
                "success": False,
            }
        ),
    ]

    assert_no_logging_messages_or_tracebacks(
        my_caplog=caplog,
        click_result=result,
    )


@mock.patch(
    "great_expectations.core.usage_statistics.usage_statistics.UsageStatisticsHandler.emit"
)
def test_suite_list_with_zero_suites(
    mock_emit, caplog, monkeypatch, empty_data_context_stats_enabled
):
    context = empty_data_context_stats_enabled
<<<<<<< HEAD
    config_file_path: str = os.path.join(  # noqa: PTH118
        context.root_directory, "great_expectations.yml"
    )
    assert os.path.exists(config_file_path)  # noqa: PTH110
=======
    config_file_path: str = os.path.join(context.root_directory, FileDataContext.GX_YML)
    assert os.path.exists(config_file_path)
>>>>>>> 38aebde9

    monkeypatch.chdir(os.path.dirname(context.root_directory))  # noqa: PTH120
    runner: CliRunner = CliRunner(mix_stderr=False)
    # noinspection PyTypeChecker
    result: Result = runner.invoke(
        cli,
        "suite list",
        catch_exceptions=False,
    )

    assert result.exit_code == 0

    stdout: str = result.stdout
    assert "No Expectation Suites found" in stdout

    assert mock_emit.call_count == 3
    assert mock_emit.call_args_list == [
        mock.call(
            {
                "event": "data_context.__init__",
                "event_payload": {},
                "success": True,
            }
        ),
        mock.call(
            {
                "event": "cli.suite.list.begin",
                "event_payload": {"api_version": "v3"},
                "success": True,
            }
        ),
        mock.call(
            {
                "event": "cli.suite.list.end",
                "event_payload": {"api_version": "v3"},
                "success": True,
            }
        ),
    ]

    assert_no_logging_messages_or_tracebacks(
        my_caplog=caplog,
        click_result=result,
    )


@mock.patch(
    "great_expectations.core.usage_statistics.usage_statistics.UsageStatisticsHandler.emit"
)
def test_suite_list_with_one_suite(
    mock_emit, caplog, monkeypatch, empty_data_context_stats_enabled
):
    context = empty_data_context_stats_enabled
    monkeypatch.chdir(os.path.dirname(context.root_directory))  # noqa: PTH120

    project_dir: str = context.root_directory

<<<<<<< HEAD
    config_file_path: str = os.path.join(  # noqa: PTH118
        project_dir, "great_expectations.yml"
    )
    assert os.path.exists(config_file_path)  # noqa: PTH110
=======
    config_file_path: str = os.path.join(project_dir, FileDataContext.GX_YML)
    assert os.path.exists(config_file_path)
>>>>>>> 38aebde9

    expectation_suite_dir_name: str = "a_dir"
    expectation_suite_name: str = "test_suite_name"

    # noinspection PyUnusedLocal
    context.add_expectation_suite(
        expectation_suite_name=f"{expectation_suite_dir_name}.{expectation_suite_name}"
    )

    runner: CliRunner = CliRunner(mix_stderr=False)
    # noinspection PyTypeChecker
    result: Result = runner.invoke(
        cli,
        "suite list",
        catch_exceptions=False,
    )
    assert result.exit_code == 0

    stdout: str = result.stdout
    assert "1 Expectation Suite found" in stdout
    assert f"{expectation_suite_dir_name}.{expectation_suite_name}" in stdout

    assert mock_emit.call_count == 3
    assert mock_emit.call_args_list == [
        mock.call(
            {
                "event": "data_context.__init__",
                "event_payload": {},
                "success": True,
            }
        ),
        mock.call(
            {
                "event": "cli.suite.list.begin",
                "event_payload": {"api_version": "v3"},
                "success": True,
            }
        ),
        mock.call(
            {
                "event": "cli.suite.list.end",
                "event_payload": {"api_version": "v3"},
                "success": True,
            }
        ),
    ]

    assert_no_logging_messages_or_tracebacks(
        my_caplog=caplog,
        click_result=result,
    )


@mock.patch(
    "great_expectations.core.usage_statistics.usage_statistics.UsageStatisticsHandler.emit"
)
def test_suite_list_with_multiple_suites(
    mock_emit, caplog, monkeypatch, empty_data_context_stats_enabled
):
    context = empty_data_context_stats_enabled
    monkeypatch.chdir(os.path.dirname(context.root_directory))  # noqa: PTH120

    project_dir: str = context.root_directory

    # noinspection PyUnusedLocal
    context.add_expectation_suite(expectation_suite_name="a.warning")
    # noinspection PyUnusedLocal
    context.add_expectation_suite(expectation_suite_name="b.warning")
    # noinspection PyUnusedLocal
    context.add_expectation_suite(expectation_suite_name="c.warning")

<<<<<<< HEAD
    config_file_path: str = os.path.join(  # noqa: PTH118
        project_dir, "great_expectations.yml"
    )
    assert os.path.exists(config_file_path)  # noqa: PTH110
=======
    config_file_path: str = os.path.join(project_dir, FileDataContext.GX_YML)
    assert os.path.exists(config_file_path)
>>>>>>> 38aebde9

    runner: CliRunner = CliRunner(mix_stderr=False)
    # noinspection PyTypeChecker
    result: Result = runner.invoke(
        cli,
        "suite list",
        catch_exceptions=False,
    )
    assert result.exit_code == 0

    stdout: str = result.stdout
    assert "3 Expectation Suites found:" in stdout
    assert "a.warning" in stdout
    assert "b.warning" in stdout
    assert "c.warning" in stdout

    assert mock_emit.call_count == 3
    assert mock_emit.call_args_list == [
        mock.call(
            {
                "event": "data_context.__init__",
                "event_payload": {},
                "success": True,
            }
        ),
        mock.call(
            {
                "event": "cli.suite.list.begin",
                "event_payload": {"api_version": "v3"},
                "success": True,
            }
        ),
        mock.call(
            {
                "event": "cli.suite.list.end",
                "event_payload": {"api_version": "v3"},
                "success": True,
            }
        ),
    ]

    assert_no_logging_messages_or_tracebacks(
        my_caplog=caplog,
        click_result=result,
    )


@mock.patch(
    "great_expectations.core.usage_statistics.usage_statistics.UsageStatisticsHandler.emit"
)
def test_suite_delete_with_zero_suites(
    mock_emit, caplog, monkeypatch, empty_data_context_stats_enabled
):
    context = empty_data_context_stats_enabled
    monkeypatch.chdir(os.path.dirname(context.root_directory))  # noqa: PTH120

    runner: CliRunner = CliRunner(mix_stderr=False)
    # noinspection PyTypeChecker
    result: Result = runner.invoke(
        cli,
        "suite delete not_a_suite",
        catch_exceptions=False,
    )
    assert result.exit_code == 1

    stdout: str = result.stdout
    assert "No expectation suites found in the project" in stdout

    assert mock_emit.call_count == 3
    assert mock_emit.call_args_list == [
        mock.call(
            {
                "event": "data_context.__init__",
                "event_payload": {},
                "success": True,
            }
        ),
        mock.call(
            {
                "event": "cli.suite.delete.begin",
                "event_payload": {"api_version": "v3"},
                "success": True,
            }
        ),
        mock.call(
            {
                "event": "cli.suite.delete.end",
                "event_payload": {"api_version": "v3"},
                "success": False,
            }
        ),
    ]

    assert_no_logging_messages_or_tracebacks(
        my_caplog=caplog,
        click_result=result,
    )


@mock.patch(
    "great_expectations.core.usage_statistics.usage_statistics.UsageStatisticsHandler.emit"
)
def test_suite_delete_with_non_existent_suite(
    mock_emit, caplog, monkeypatch, empty_data_context_stats_enabled
):
    context = empty_data_context_stats_enabled
    monkeypatch.chdir(os.path.dirname(context.root_directory))  # noqa: PTH120

    expectation_suite_name: str = "test_suite_name"

    suite: ExpectationSuite = context.add_expectation_suite(
        expectation_suite_name=expectation_suite_name
    )
    context.save_expectation_suite(expectation_suite=suite)
    assert (
        context.list_expectation_suites()[0].expectation_suite_name
        == expectation_suite_name
    )

    mock_emit.reset_mock()

    runner: CliRunner = CliRunner(mix_stderr=False)
    # noinspection PyTypeChecker
    result: Result = runner.invoke(
        cli,
        "suite delete not_a_suite",
        catch_exceptions=False,
    )
    assert result.exit_code == 1

    stdout: str = result.stdout
    assert "No expectation suite named not_a_suite found" in stdout

    assert mock_emit.call_count == 3
    assert mock_emit.call_args_list == [
        mock.call(
            {
                "event": "data_context.__init__",
                "event_payload": {},
                "success": True,
            }
        ),
        mock.call(
            {
                "event": "cli.suite.delete.begin",
                "event_payload": {"api_version": "v3"},
                "success": True,
            }
        ),
        mock.call(
            {
                "event": "cli.suite.delete.end",
                "event_payload": {"api_version": "v3"},
                "success": False,
            }
        ),
    ]

    assert_no_logging_messages_or_tracebacks(
        my_caplog=caplog,
        click_result=result,
    )


@mock.patch(
    "great_expectations.core.usage_statistics.usage_statistics.UsageStatisticsHandler.emit"
)
def test_suite_delete_with_one_suite(
    mock_emit, caplog, monkeypatch, empty_data_context_stats_enabled
):
    context = empty_data_context_stats_enabled
    monkeypatch.chdir(os.path.dirname(context.root_directory))  # noqa: PTH120

    project_dir: str = empty_data_context_stats_enabled.root_directory

    expectation_suite_dir_name: str = "a_dir"
    expectation_suite_name: str = "test_suite_name"

    # noinspection PyUnusedLocal
    suite: ExpectationSuite = context.add_expectation_suite(
        expectation_suite_name=f"{expectation_suite_dir_name}.{expectation_suite_name}"
    )
    context.save_expectation_suite(expectation_suite=suite)
    assert (
        context.list_expectation_suites()[0].expectation_suite_name
        == f"{expectation_suite_dir_name}.{expectation_suite_name}"
    )

    mock_emit.reset_mock()

    suite_dir: str = os.path.join(  # noqa: PTH118
        project_dir, "expectations", expectation_suite_dir_name
    )
    suite_path: str = os.path.join(  # noqa: PTH118
        suite_dir, f"{expectation_suite_name}.json"
    )
    assert os.path.isfile(suite_path)  # noqa: PTH113

    runner: CliRunner = CliRunner(mix_stderr=False)
    # noinspection PyTypeChecker
    result: Result = runner.invoke(
        cli,
        f"suite delete {expectation_suite_dir_name}.{expectation_suite_name}",
        input="\n",
        catch_exceptions=False,
    )
    assert result.exit_code == 0

    stdout: str = result.stdout
    assert (
        f"Deleted the expectation suite named: {expectation_suite_dir_name}.{expectation_suite_name}"
        in stdout
    )

    assert not os.path.isfile(suite_path)  # noqa: PTH113

    assert mock_emit.call_count == 3
    assert mock_emit.call_args_list == [
        mock.call(
            {
                "event": "data_context.__init__",
                "event_payload": {},
                "success": True,
            }
        ),
        mock.call(
            {
                "event": "cli.suite.delete.begin",
                "event_payload": {"api_version": "v3"},
                "success": True,
            }
        ),
        mock.call(
            {
                "event": "cli.suite.delete.end",
                "event_payload": {"api_version": "v3"},
                "success": True,
            }
        ),
    ]

    assert_no_logging_messages_or_tracebacks(
        my_caplog=caplog,
        click_result=result,
    )


@mock.patch(
    "great_expectations.core.usage_statistics.usage_statistics.UsageStatisticsHandler.emit"
)
def test_suite_delete_canceled_with_one_suite(
    mock_emit, caplog, monkeypatch, empty_data_context_stats_enabled
):
    context = empty_data_context_stats_enabled
    monkeypatch.chdir(os.path.dirname(context.root_directory))  # noqa: PTH120

    project_dir: str = empty_data_context_stats_enabled.root_directory

    expectation_suite_dir_name: str = "a_dir"
    expectation_suite_name: str = "test_suite_name"

    # noinspection PyUnusedLocal
    suite: ExpectationSuite = context.add_expectation_suite(
        expectation_suite_name=f"{expectation_suite_dir_name}.{expectation_suite_name}"
    )
    context.save_expectation_suite(expectation_suite=suite)
    assert (
        context.list_expectation_suites()[0].expectation_suite_name
        == f"{expectation_suite_dir_name}.{expectation_suite_name}"
    )

    mock_emit.reset_mock()

    suite_dir: str = os.path.join(  # noqa: PTH118
        project_dir, "expectations", expectation_suite_dir_name
    )
    suite_path: str = os.path.join(  # noqa: PTH118
        suite_dir, f"{expectation_suite_name}.json"
    )
    assert os.path.isfile(suite_path)  # noqa: PTH113

    runner: CliRunner = CliRunner(mix_stderr=False)
    # noinspection PyTypeChecker
    result: Result = runner.invoke(
        cli,
        f"suite delete {expectation_suite_dir_name}.{expectation_suite_name}",
        input="n\n",
        catch_exceptions=False,
    )
    assert result.exit_code == 0

    stdout: str = result.stdout
    assert (
        f"Suite `{expectation_suite_dir_name}.{expectation_suite_name}` was not deleted"
        in stdout
    )

    assert os.path.isfile(suite_path)  # noqa: PTH113

    assert mock_emit.call_count == 2
    assert mock_emit.call_args_list == [
        mock.call(
            {
                "event": "data_context.__init__",
                "event_payload": {},
                "success": True,
            }
        ),
        mock.call(
            {
                "event": "cli.suite.delete.begin",
                "event_payload": {"api_version": "v3"},
                "success": True,
            }
        ),
    ]

    assert_no_logging_messages_or_tracebacks(
        my_caplog=caplog,
        click_result=result,
    )


@mock.patch(
    "great_expectations.core.usage_statistics.usage_statistics.UsageStatisticsHandler.emit"
)
def test_suite_delete_with_one_suite_assume_yes_flag(
    mock_emit, caplog, monkeypatch, empty_data_context_stats_enabled
):
    context = empty_data_context_stats_enabled
    monkeypatch.chdir(os.path.dirname(context.root_directory))  # noqa: PTH120

    project_dir: str = context.root_directory

    expectation_suite_dir_name: str = "a_dir"
    expectation_suite_name: str = "test_suite_name"

    # noinspection PyUnusedLocal
    suite: ExpectationSuite = context.add_expectation_suite(
        expectation_suite_name=f"{expectation_suite_dir_name}.{expectation_suite_name}"
    )
    context.save_expectation_suite(expectation_suite=suite)
    assert (
        context.list_expectation_suites()[0].expectation_suite_name
        == f"{expectation_suite_dir_name}.{expectation_suite_name}"
    )

    mock_emit.reset_mock()

    suite_dir: str = os.path.join(  # noqa: PTH118
        project_dir, "expectations", expectation_suite_dir_name
    )
    suite_path: str = os.path.join(  # noqa: PTH118
        suite_dir, f"{expectation_suite_name}.json"
    )
    assert os.path.isfile(suite_path)  # noqa: PTH113

    runner: CliRunner = CliRunner(mix_stderr=False)
    # noinspection PyTypeChecker
    result: Result = runner.invoke(
        cli,
        f"--assume-yes suite delete {expectation_suite_dir_name}.{expectation_suite_name}",
        catch_exceptions=False,
    )
    assert result.exit_code == 0

    stdout: str = result.stdout
    assert (
        f"Deleted the expectation suite named: {expectation_suite_dir_name}.{expectation_suite_name}"
        in stdout
    )

    assert "Would you like to proceed? [Y/n]:" not in stdout
    # This assertion is extra assurance since this test is too permissive if we change the confirmation message
    assert "[Y/n]" not in stdout

    assert not os.path.isfile(suite_path)  # noqa: PTH113

    assert mock_emit.call_count == 3
    assert mock_emit.call_args_list == [
        mock.call(
            {
                "event": "data_context.__init__",
                "event_payload": {},
                "success": True,
            }
        ),
        mock.call(
            {
                "event": "cli.suite.delete.begin",
                "event_payload": {"api_version": "v3"},
                "success": True,
            }
        ),
        mock.call(
            {
                "event": "cli.suite.delete.end",
                "event_payload": {"api_version": "v3"},
                "success": True,
            }
        ),
    ]

    assert_no_logging_messages_or_tracebacks(
        my_caplog=caplog,
        click_result=result,
    )

    # noinspection PyTypeChecker
    result = runner.invoke(
        cli,
        "suite list",
        catch_exceptions=False,
    )
    assert result.exit_code == 0

    stdout = result.stdout
    assert result.exit_code == 0
    assert "No Expectation Suites found" in stdout


@mock.patch(
    "great_expectations.core.usage_statistics.usage_statistics.UsageStatisticsHandler.emit"
)
@mock.patch("subprocess.call", return_value=True, side_effect=None)
def test_suite_new_profile_on_context_with_no_datasource_raises_error(
    mock_subprocess,
    mock_emit,
    caplog,
    monkeypatch,
    empty_data_context_stats_enabled,
):
    """
    We call the "suite new --profile" command on a context with no datasource

    The command should:
    - exit with a clear error message
    - send a DataContext init success message
    - send a new fail message
    """
    context = empty_data_context_stats_enabled
    monkeypatch.chdir(os.path.dirname(context.root_directory))  # noqa: PTH120

    expectation_suite_name: str = "test_suite_name"

    runner: CliRunner = CliRunner(mix_stderr=False)
    # noinspection PyTypeChecker
    result: Result = runner.invoke(
        cli,
        [
            "suite",
            "new",
            "--interactive",
            "--profile",
            "--expectation-suite",
            f"{expectation_suite_name}",
        ],
        input="\n",
        catch_exceptions=False,
    )
    assert result.exit_code == 1

    stdout: str = result.output
    assert (
        "No datasources found in the context. To add a datasource, run `great_expectations datasource new`"
        in stdout
    )

    assert mock_subprocess.call_count == 0

    assert mock_emit.call_count == 3
    assert mock_emit.call_args_list == [
        mock.call(
            {
                "event": "data_context.__init__",
                "event_payload": {},
                "success": True,
            }
        ),
        mock.call(
            {
                "event": "cli.suite.new.begin",
                "event_payload": {"api_version": "v3"},
                "success": True,
            }
        ),
        mock.call(
            {
                "event": "cli.suite.new.end",
                "event_payload": {"api_version": "v3"},
                "success": False,
            }
        ),
    ]

    assert_no_logging_messages_or_tracebacks(
        my_caplog=caplog,
        click_result=result,
    )


@mock.patch(
    "great_expectations.core.usage_statistics.usage_statistics.UsageStatisticsHandler.emit"
)
def test_suite_new_profile_on_existing_suite_raises_error(
    mock_emit, caplog, monkeypatch, empty_data_context_stats_enabled
):
    """
    We call the "suite new --profile" command with an existing suite

    The command should:
    - exit with a clear error message
    - send a DataContext init success message
    - send a new fail message
    """
    context = empty_data_context_stats_enabled
    monkeypatch.chdir(os.path.dirname(context.root_directory))  # noqa: PTH120

    project_dir: str = context.root_directory
    uncommitted_dir: str = os.path.join(project_dir, "uncommitted")  # noqa: PTH118

    expectation_suite_name: str = "test_suite_name"

    suite: ExpectationSuite = context.add_expectation_suite(
        expectation_suite_name=expectation_suite_name
    )
    context.save_expectation_suite(expectation_suite=suite)
    assert (
        context.list_expectation_suites()[0].expectation_suite_name
        == expectation_suite_name
    )

    batch_request: dict = {
        "datasource_name": "my_datasource",
        "data_connector_name": "my_basic_data_connector",
        "data_asset_name": "Titanic_1911",
    }

    batch_request_file_path: str = os.path.join(  # noqa: PTH118
        uncommitted_dir, "batch_request.json"
    )
    with open(batch_request_file_path, "w") as json_file:
        json.dump(batch_request, json_file)

    mock_emit.reset_mock()

    runner: CliRunner = CliRunner(mix_stderr=False)
    # noinspection PyTypeChecker
    result: Result = runner.invoke(
        cli,
        [
            "suite",
            "new",
            "--expectation-suite",
            f"{expectation_suite_name}",
            "--interactive",
            "--batch-request",
            f"{batch_request_file_path}",
            "--profile",
            "--no-jupyter",
        ],
        input="\n",
        catch_exceptions=False,
    )
    assert result.exit_code == 1

    stdout: str = result.output
    assert (
        f"An expectation suite named `{expectation_suite_name}` already exists."
        in stdout
    )
    assert (
        f"If you intend to edit the suite please use `great_expectations suite edit {expectation_suite_name}`."
        in stdout
    )

    assert mock_emit.call_count == 3
    assert mock_emit.call_args_list == [
        mock.call(
            {
                "event": "data_context.__init__",
                "event_payload": {},
                "success": True,
            }
        ),
        mock.call(
            {
                "event": "cli.suite.new.begin",
                "event_payload": {"api_version": "v3"},
                "success": True,
            }
        ),
        mock.call(
            {
                "event": "cli.suite.new.end",
                "event_payload": {"api_version": "v3"},
                "success": False,
            }
        ),
    ]

    assert_no_logging_messages_or_tracebacks(
        my_caplog=caplog,
        click_result=result,
    )


@mock.patch(
    "great_expectations.core.usage_statistics.usage_statistics.UsageStatisticsHandler.emit"
)
@mock.patch("subprocess.call", return_value=True, side_effect=None)
@mock.patch("webbrowser.open", return_value=True, side_effect=None)
@pytest.mark.slow  # 9.08s
def test_suite_new_profile_runs_notebook_no_jupyter(  # noqa: PLR0915
    mock_webbrowser,
    mock_subprocess,
    mock_emit,
    caplog,
    monkeypatch,
    titanic_pandas_data_context_with_v013_datasource_with_checkpoints_v1_with_empty_store_stats_enabled,
):
    """
    We call the "suite new --profile" command

    The command should:
    - create a new notebook
    - send a DataContext init success message
    - send a new success message
    """
    context = titanic_pandas_data_context_with_v013_datasource_with_checkpoints_v1_with_empty_store_stats_enabled
    monkeypatch.chdir(os.path.dirname(context.root_directory))  # noqa: PTH120

    project_dir: str = context.root_directory
    uncommitted_dir: str = os.path.join(project_dir, "uncommitted")  # noqa: PTH118

    expectation_suite_name: str = "test_suite_name"

    batch_request: dict = {
        "datasource_name": "my_datasource",
        "data_connector_name": "my_basic_data_connector",
        "data_asset_name": "Titanic_1911",
    }

    batch_request_file_path: str = os.path.join(  # noqa: PTH118
        uncommitted_dir, "batch_request.json"
    )
    with open(batch_request_file_path, "w") as json_file:
        json.dump(batch_request, json_file)

    mock_emit.reset_mock()

    runner: CliRunner = CliRunner(mix_stderr=False)
    # noinspection PyTypeChecker
    result: Result = runner.invoke(
        cli,
        [
            "suite",
            "new",
            "--expectation-suite",
            f"{expectation_suite_name}",
            "--interactive",
            "--batch-request",
            f"{batch_request_file_path}",
            "--profile",
            "--no-jupyter",
        ],
        input="\n",
        catch_exceptions=False,
    )
    assert result.exit_code == 0

    stdout: str = result.stdout
    assert "Select a datasource" not in stdout
    assert (
        "Opening a notebook for you now to edit your expectation suite!" not in stdout
    )
    assert (
        "If you wish to avoid this you can add the `--no-jupyter` flag." not in stdout
    )

    expected_suite_path: str = os.path.join(  # noqa: PTH118
        project_dir, "expectations", f"{expectation_suite_name}.json"
    )
    assert os.path.isfile(expected_suite_path)  # noqa: PTH113

    expected_notebook_path: str = os.path.join(  # noqa: PTH118
        uncommitted_dir, f"edit_{expectation_suite_name}.ipynb"
    )
    assert os.path.isfile(expected_notebook_path)  # noqa: PTH113

    batch_request_obj: BatchRequest = BatchRequest(**batch_request)
    batch_request = deep_filter_properties_iterable(
        properties=batch_request_obj.to_json_dict(),
    )
    batch_request = standardize_batch_request_display_ordering(
        batch_request=batch_request
    )
    batch_request_string: str = (
        str(batch_request)
        .replace("{", "{\n    ")
        .replace(", ", ",\n    ")
        .replace("}", ",\n}")
        .replace("'", '"')
    )
    batch_request_string = rf"batch_request = {batch_request_string}"

    cells_of_interest_dict: Dict[int, dict] = find_code_in_notebook(
        nb=load_notebook_from_path(notebook_path=expected_notebook_path),
        search_string=batch_request_string,
    )
    assert len(cells_of_interest_dict) == 1

    cells_of_interest_dict: Dict[int, dict] = find_code_in_notebook(
        nb=load_notebook_from_path(notebook_path=expected_notebook_path),
        search_string="context.open_data_docs(resource_identifier=suite_identifier)",
    )
    assert not cells_of_interest_dict

    cells_of_interest_dict: Dict[int, dict] = find_code_in_notebook(
        nb=load_notebook_from_path(notebook_path=expected_notebook_path),
        search_string="context.open_data_docs(resource_identifier=validation_result_identifier)",
    )
    assert len(cells_of_interest_dict) == 1

    profiler_code_cell: str = lint_code(
        code=PROFILER_CODE_CELL_ONBOARDING_DATA_ASSISTANT
    ).rstrip("\n")

    cells_of_interest_dict: Dict[int, dict] = find_code_in_notebook(
        nb=load_notebook_from_path(notebook_path=expected_notebook_path),
        search_string=profiler_code_cell,
    )
    assert len(cells_of_interest_dict) == 1

    run_notebook(
        notebook_path=expected_notebook_path,
        notebook_dir=uncommitted_dir,
        string_to_be_replaced="context.open_data_docs(resource_identifier=validation_result_identifier)",
        replacement_string="",
    )

    context = get_context(context_root_dir=project_dir)
    assert expectation_suite_name in context.list_expectation_suite_names()

    expected_expectation_configurations: List[
        ExpectationConfiguration
    ] = EXPECTED_EXPECTATION_CONFIGURATIONS_ONBOARDING_DATA_ASSISTANT

    suite: ExpectationSuite = context.get_expectation_suite(
        expectation_suite_name=expectation_suite_name
    )

    expectation_configurations: List[ExpectationConfiguration] = []
    expectation_configuration: ExpectationConfiguration
    for expectation_configuration in suite.expectations:
        kwargs: dict = expectation_configuration.kwargs
        key: str
        value: Any
        kwargs = {
            key: sorted(value) if isinstance(value, (list, set, tuple)) else value
            for key, value in kwargs.items()
        }
        expectation_configuration.kwargs = kwargs
        expectation_configurations.append(expectation_configuration)

    assert expectation_configurations == expected_expectation_configurations

    assert mock_subprocess.call_count == 0

    assert mock_webbrowser.call_count == 0

    assert mock_emit.call_count == 6
    assert mock_emit.call_args_list == [
        mock.call(
            {
                "event": "data_context.__init__",
                "event_payload": {},
                "success": True,
            }
        ),
        mock.call(
            {
                "event": "cli.suite.new.begin",
                "event_payload": {"api_version": "v3"},
                "success": True,
            }
        ),
        mock.call(
            {
                "event": "data_context.save_expectation_suite",
                "event_payload": {
                    "anonymized_expectation_suite_name": "9df638a13b727807e51b13ec1839bcbe"
                },
                "success": True,
            }
        ),
        mock.call(
            {
                "event": "cli.suite.new.end",
                "event_payload": {
                    "interactive_flag": True,
                    "interactive_attribution": CLISuiteInteractiveFlagCombinations.UNPROMPTED_OVERRIDE_INTERACTIVE_TRUE_MANUAL_FALSE_PROFILE_TRUE.value[
                        "interactive_attribution"
                    ],
                    "api_version": "v3",
                },
                "success": True,
            }
        ),
        mock.call(
            {
                "event": "data_context.get_batch_list",
                "event_payload": {
                    "anonymized_batch_request_required_top_level_properties": {
                        "anonymized_datasource_name": "a732a247720783a5931fa7c4606403c2",
                        "anonymized_data_connector_name": "af09acd176f54642635a8a2975305437",
                        "anonymized_data_asset_name": "38b9086d45a8746d014a0d63ad58e331",
                    }
                },
                "success": True,
            }
        ),
        mock.call(
            {
                "event": "data_context.__init__",
                "event_payload": {},
                "success": True,
            }
        ),
    ]

    assert_no_logging_messages_or_tracebacks(
        my_caplog=caplog,
        click_result=result,
    )


@mock.patch(
    "great_expectations.core.usage_statistics.usage_statistics.UsageStatisticsHandler.emit"
)
@mock.patch("subprocess.call", return_value=True, side_effect=None)
@mock.patch("webbrowser.open", return_value=True, side_effect=None)
@pytest.mark.slow  # 9.29s
def test_suite_new_profile_runs_notebook_opens_jupyter(  # noqa: PLR0915
    mock_webbrowser,
    mock_subprocess,
    mock_emit,
    caplog,
    monkeypatch,
    titanic_pandas_data_context_with_v013_datasource_with_checkpoints_v1_with_empty_store_stats_enabled,
):
    """
    We call the "suite new --profile" command

    The command should:
    - create a new notebook
    - open the notebook in jupyter
    - send a DataContext init success message
    - send a new success message
    """
    context = titanic_pandas_data_context_with_v013_datasource_with_checkpoints_v1_with_empty_store_stats_enabled
    monkeypatch.chdir(os.path.dirname(context.root_directory))  # noqa: PTH120

    project_dir: str = context.root_directory
    uncommitted_dir: str = os.path.join(project_dir, "uncommitted")  # noqa: PTH118

    expectation_suite_name: str = "test_suite_name"

    batch_request: dict = {
        "datasource_name": "my_datasource",
        "data_connector_name": "my_basic_data_connector",
        "data_asset_name": "Titanic_1911",
    }

    batch_request_file_path: str = os.path.join(  # noqa: PTH118
        uncommitted_dir, "batch_request.json"
    )
    with open(batch_request_file_path, "w") as json_file:
        json.dump(batch_request, json_file)

    mock_emit.reset_mock()

    runner: CliRunner = CliRunner(mix_stderr=False)
    # noinspection PyTypeChecker
    result: Result = runner.invoke(
        cli,
        [
            "suite",
            "new",
            "--expectation-suite",
            f"{expectation_suite_name}",
            "--interactive",
            "--batch-request",
            f"{batch_request_file_path}",
            "--profile",
        ],
        input="\n",
        catch_exceptions=False,
    )
    assert result.exit_code == 0

    stdout: str = result.stdout
    assert "Select a datasource" not in stdout
    assert "Opening a notebook for you now to edit your expectation suite!" in stdout
    assert "If you wish to avoid this you can add the `--no-jupyter` flag." in stdout

    expected_suite_path: str = os.path.join(  # noqa: PTH118
        project_dir, "expectations", f"{expectation_suite_name}.json"
    )
    assert os.path.isfile(expected_suite_path)  # noqa: PTH113

    expected_notebook_path: str = os.path.join(  # noqa: PTH118
        uncommitted_dir, f"edit_{expectation_suite_name}.ipynb"
    )
    assert os.path.isfile(expected_notebook_path)  # noqa: PTH113

    batch_request_obj: BatchRequest = BatchRequest(**batch_request)
    batch_request = deep_filter_properties_iterable(
        properties=batch_request_obj.to_json_dict(),
    )
    batch_request = standardize_batch_request_display_ordering(
        batch_request=batch_request
    )
    batch_request_string: str = (
        str(batch_request)
        .replace("{", "{\n    ")
        .replace(", ", ",\n    ")
        .replace("}", ",\n}")
        .replace("'", '"')
    )
    batch_request_string = rf"batch_request = {batch_request_string}"

    cells_of_interest_dict: Dict[int, dict] = find_code_in_notebook(
        nb=load_notebook_from_path(notebook_path=expected_notebook_path),
        search_string=batch_request_string,
    )
    assert len(cells_of_interest_dict) == 1

    cells_of_interest_dict: Dict[int, dict] = find_code_in_notebook(
        nb=load_notebook_from_path(notebook_path=expected_notebook_path),
        search_string="context.open_data_docs(resource_identifier=suite_identifier)",
    )
    assert not cells_of_interest_dict

    cells_of_interest_dict: Dict[int, dict] = find_code_in_notebook(
        nb=load_notebook_from_path(notebook_path=expected_notebook_path),
        search_string="context.open_data_docs(resource_identifier=validation_result_identifier)",
    )
    assert len(cells_of_interest_dict) == 1

    profiler_code_cell: str = lint_code(
        code=PROFILER_CODE_CELL_ONBOARDING_DATA_ASSISTANT
    ).rstrip("\n")

    cells_of_interest_dict: Dict[int, dict] = find_code_in_notebook(
        nb=load_notebook_from_path(notebook_path=expected_notebook_path),
        search_string=profiler_code_cell,
    )
    assert len(cells_of_interest_dict) == 1

    run_notebook(
        notebook_path=expected_notebook_path,
        notebook_dir=uncommitted_dir,
        string_to_be_replaced="context.open_data_docs(resource_identifier=validation_result_identifier)",
        replacement_string="",
    )

    context = get_context(context_root_dir=project_dir)
    assert expectation_suite_name in context.list_expectation_suite_names()

    expected_expectation_configurations: List[
        ExpectationConfiguration
    ] = EXPECTED_EXPECTATION_CONFIGURATIONS_ONBOARDING_DATA_ASSISTANT

    suite: ExpectationSuite = context.get_expectation_suite(
        expectation_suite_name=expectation_suite_name
    )

    expectation_configurations: List[ExpectationConfiguration] = []
    expectation_configuration: ExpectationConfiguration
    for expectation_configuration in suite.expectations:
        kwargs: dict = expectation_configuration.kwargs
        key: str
        value: Any
        kwargs = {
            key: sorted(value) if isinstance(value, (list, set, tuple)) else value
            for key, value in kwargs.items()
        }
        expectation_configuration.kwargs = kwargs
        expectation_configurations.append(expectation_configuration)

    assert expectation_configurations == expected_expectation_configurations

    assert mock_subprocess.call_count == 1
    call_args: List[str] = mock_subprocess.call_args[0][0]
    assert call_args[0] == "jupyter"
    assert call_args[1] == "notebook"
    assert expected_notebook_path in call_args[2]

    assert mock_webbrowser.call_count == 0

    assert mock_emit.call_count == 6
    assert mock_emit.call_args_list == [
        mock.call(
            {
                "event": "data_context.__init__",
                "event_payload": {},
                "success": True,
            }
        ),
        mock.call(
            {
                "event": "cli.suite.new.begin",
                "event_payload": {"api_version": "v3"},
                "success": True,
            }
        ),
        mock.call(
            {
                "event": "data_context.save_expectation_suite",
                "event_payload": {
                    "anonymized_expectation_suite_name": "9df638a13b727807e51b13ec1839bcbe"
                },
                "success": True,
            }
        ),
        mock.call(
            {
                "event": "cli.suite.new.end",
                "event_payload": {
                    "interactive_flag": True,
                    "interactive_attribution": CLISuiteInteractiveFlagCombinations.UNPROMPTED_OVERRIDE_INTERACTIVE_TRUE_MANUAL_FALSE_PROFILE_TRUE.value[
                        "interactive_attribution"
                    ],
                    "api_version": "v3",
                },
                "success": True,
            }
        ),
        mock.call(
            {
                "event": "data_context.get_batch_list",
                "event_payload": {
                    "anonymized_batch_request_required_top_level_properties": {
                        "anonymized_datasource_name": "a732a247720783a5931fa7c4606403c2",
                        "anonymized_data_connector_name": "af09acd176f54642635a8a2975305437",
                        "anonymized_data_asset_name": "38b9086d45a8746d014a0d63ad58e331",
                    }
                },
                "success": True,
            }
        ),
        mock.call(
            {
                "event": "data_context.__init__",
                "event_payload": {},
                "success": True,
            }
        ),
    ]

    assert_no_logging_messages_or_tracebacks(
        my_caplog=caplog,
        click_result=result,
    )


@mock.patch(
    "great_expectations.core.usage_statistics.usage_statistics.UsageStatisticsHandler.emit"
)
@mock.patch("subprocess.call", return_value=True, side_effect=None)
@mock.patch("webbrowser.open", return_value=True, side_effect=None)
def test_suite_new_profile_with_named_arg_runs_notebook_no_jupyter(
    mock_webbrowser: mock.MagicMock,
    mock_subprocess: mock.MagicMock,
    mock_emit: mock.MagicMock,
    monkeypatch: Any,
    titanic_pandas_data_context_with_v013_datasource_with_checkpoints_v1_with_empty_store_stats_enabled: FileDataContext,
):
    """
    We call the "suite new --profile" command with a named profiler argument

    The command should create a new notebook
    """
    context = titanic_pandas_data_context_with_v013_datasource_with_checkpoints_v1_with_empty_store_stats_enabled

    monkeypatch.chdir(os.path.dirname(context.root_directory))  # noqa: PTH120

    project_dir: str = context.root_directory
    uncommitted_dir: str = os.path.join(project_dir, "uncommitted")  # noqa: PTH118

    expectation_suite_name: str = "test_suite_name"

    batch_request: dict = {
        "datasource_name": "my_datasource",
        "data_connector_name": "my_basic_data_connector",
        "data_asset_name": "Titanic_1911",
    }

    batch_request_file_path: str = os.path.join(  # noqa: PTH118
        uncommitted_dir, "batch_request.json"
    )
    with open(batch_request_file_path, "w") as json_file:
        json.dump(batch_request, json_file)

    mock_emit.reset_mock()

    profiler_name: str = "my_profiler"

    runner: CliRunner = CliRunner(mix_stderr=False)
    # noinspection PyTypeChecker
    result: Result = runner.invoke(
        cli,
        [
            "suite",
            "new",
            "--expectation-suite",
            f"{expectation_suite_name}",
            "--interactive",
            "--batch-request",
            f"{batch_request_file_path}",
            "--profile",
            f"{profiler_name}",
            "--no-jupyter",
        ],
        input="\n",
        catch_exceptions=False,
    )
    assert result.exit_code == 0

    stdout: str = result.stdout
    assert "Select a datasource" not in stdout
    assert (
        "Opening a notebook for you now to edit your expectation suite!" not in stdout
    )
    assert (
        "If you wish to avoid this you can add the `--no-jupyter` flag." not in stdout
    )

    expected_suite_path: str = os.path.join(  # noqa: PTH118
        project_dir, "expectations", f"{expectation_suite_name}.json"
    )
    assert os.path.isfile(expected_suite_path)  # noqa: PTH113

    expected_notebook_path: str = os.path.join(  # noqa: PTH118
        uncommitted_dir, f"edit_{expectation_suite_name}.ipynb"
    )
    assert os.path.isfile(expected_notebook_path)  # noqa: PTH113

    batch_request_obj: BatchRequest = BatchRequest(**batch_request)
    batch_request = deep_filter_properties_iterable(
        properties=batch_request_obj.to_json_dict(),
    )
    batch_request = standardize_batch_request_display_ordering(
        batch_request=batch_request
    )
    batch_request_string: str = (
        str(batch_request)
        .replace("{", "{\n    ")
        .replace(", ", ",\n    ")
        .replace("}", ",\n}")
        .replace("'", '"')
    )
    batch_request_string = rf"batch_request = {batch_request_string}"

    cells_of_interest_dict: Dict[int, dict] = find_code_in_notebook(
        nb=load_notebook_from_path(notebook_path=expected_notebook_path),
        search_string=batch_request_string,
    )
    assert len(cells_of_interest_dict) == 1

    cells_of_interest_dict: Dict[int, dict] = find_code_in_notebook(
        nb=load_notebook_from_path(notebook_path=expected_notebook_path),
        search_string="context.open_data_docs(resource_identifier=suite_identifier)",
    )
    assert not cells_of_interest_dict

    cells_of_interest_dict: Dict[int, dict] = find_code_in_notebook(
        nb=load_notebook_from_path(notebook_path=expected_notebook_path),
        search_string="context.open_data_docs(resource_identifier=validation_result_identifier)",
    )
    assert len(cells_of_interest_dict) == 1

    profiler_code_cell: str = f"""\
result = context.run_profiler_with_dynamic_arguments(
    name="{profiler_name}",
    batch_request=batch_request,
)
validator.expectation_suite = result.get_expectation_suite(
    expectation_suite_name=expectation_suite_name
)
"""
    profiler_code_cell = lint_code(code=profiler_code_cell).rstrip("\n")

    cells_of_interest_dict: Dict[int, dict] = find_code_in_notebook(
        nb=load_notebook_from_path(notebook_path=expected_notebook_path),
        search_string=profiler_code_cell,
    )
    assert len(cells_of_interest_dict) == 1


@mock.patch(
    "great_expectations.core.usage_statistics.usage_statistics.UsageStatisticsHandler.emit"
)
@mock.patch("subprocess.call", return_value=True, side_effect=None)
@mock.patch("webbrowser.open", return_value=True, side_effect=None)
def test_suite_new_profile_with_named_arg_runs_notebook_opens_jupyter(
    mock_webbrowser: mock.MagicMock,
    mock_subprocess: mock.MagicMock,
    mock_emit: mock.MagicMock,
    monkeypatch: Any,
    titanic_pandas_data_context_with_v013_datasource_with_checkpoints_v1_with_empty_store_stats_enabled: FileDataContext,
):
    """
    We call the "suite new --profile" command with a named profiler argument

    The command should create a new notebook and open it in Jupyter
    """
    context = titanic_pandas_data_context_with_v013_datasource_with_checkpoints_v1_with_empty_store_stats_enabled
    monkeypatch.chdir(os.path.dirname(context.root_directory))  # noqa: PTH120

    project_dir: str = context.root_directory
    uncommitted_dir: str = os.path.join(project_dir, "uncommitted")  # noqa: PTH118

    expectation_suite_name: str = "test_suite_name"

    batch_request: dict = {
        "datasource_name": "my_datasource",
        "data_connector_name": "my_basic_data_connector",
        "data_asset_name": "Titanic_1911",
    }

    batch_request_file_path: str = os.path.join(  # noqa: PTH118
        uncommitted_dir, "batch_request.json"
    )
    with open(batch_request_file_path, "w") as json_file:
        json.dump(batch_request, json_file)

    mock_emit.reset_mock()

    profiler_name: str = "my_profiler"

    runner: CliRunner = CliRunner(mix_stderr=False)
    # noinspection PyTypeChecker
    result: Result = runner.invoke(
        cli,
        [
            "suite",
            "new",
            "--expectation-suite",
            f"{expectation_suite_name}",
            "--interactive",
            "--batch-request",
            f"{batch_request_file_path}",
            "--profile",
            f"{profiler_name}",
        ],
        input="\n",
        catch_exceptions=False,
    )
    assert result.exit_code == 0

    stdout: str = result.stdout
    assert "Select a datasource" not in stdout
    assert "Opening a notebook for you now to edit your expectation suite!" in stdout
    assert "If you wish to avoid this you can add the `--no-jupyter` flag." in stdout

    expected_suite_path: str = os.path.join(  # noqa: PTH118
        project_dir, "expectations", f"{expectation_suite_name}.json"
    )
    assert os.path.isfile(expected_suite_path)  # noqa: PTH113

    expected_notebook_path: str = os.path.join(  # noqa: PTH118
        uncommitted_dir, f"edit_{expectation_suite_name}.ipynb"
    )
    assert os.path.isfile(expected_notebook_path)  # noqa: PTH113

    batch_request_obj: BatchRequest = BatchRequest(**batch_request)
    batch_request = deep_filter_properties_iterable(
        properties=batch_request_obj.to_json_dict(),
    )
    batch_request = standardize_batch_request_display_ordering(
        batch_request=batch_request
    )
    batch_request_string: str = (
        str(batch_request)
        .replace("{", "{\n    ")
        .replace(", ", ",\n    ")
        .replace("}", ",\n}")
        .replace("'", '"')
    )
    batch_request_string = rf"batch_request = {batch_request_string}"

    cells_of_interest_dict: Dict[int, dict] = find_code_in_notebook(
        nb=load_notebook_from_path(notebook_path=expected_notebook_path),
        search_string=batch_request_string,
    )
    assert len(cells_of_interest_dict) == 1

    cells_of_interest_dict: Dict[int, dict] = find_code_in_notebook(
        nb=load_notebook_from_path(notebook_path=expected_notebook_path),
        search_string="context.open_data_docs(resource_identifier=suite_identifier)",
    )
    assert not cells_of_interest_dict

    cells_of_interest_dict: Dict[int, dict] = find_code_in_notebook(
        nb=load_notebook_from_path(notebook_path=expected_notebook_path),
        search_string="context.open_data_docs(resource_identifier=validation_result_identifier)",
    )
    assert len(cells_of_interest_dict) == 1

    profiler_code_cell: str = f"""\
result = context.run_profiler_with_dynamic_arguments(
    name="{profiler_name}",
    batch_request=batch_request,
)
validator.expectation_suite = result.get_expectation_suite(
    expectation_suite_name=expectation_suite_name
)
"""
    profiler_code_cell = lint_code(code=profiler_code_cell).rstrip("\n")

    cells_of_interest_dict: Dict[int, dict] = find_code_in_notebook(
        nb=load_notebook_from_path(notebook_path=expected_notebook_path),
        search_string=profiler_code_cell,
    )
    assert len(cells_of_interest_dict) == 1


@pytest.fixture
def suite_new_messages():
    return {
        "no_msg": "",
        "happy_path_profile": "Entering interactive mode since you passed the --profile flag",
        "warning_profile": "Warning: Ignoring the --manual flag and entering interactive mode since you passed the --profile flag",
        "happy_path_batch_request": "Entering interactive mode since you passed the --batch-request flag",
        "warning_batch_request": "Warning: Ignoring the --manual flag and entering interactive mode since you passed the --batch-request flag",
        "happy_path_prompt_call": """
How would you like to create your Expectation Suite?
    1. Manually, without interacting with a sample Batch of data (default)
    2. Interactively, with a sample Batch of data
    3. Automatically, using a Data Assistant
""",
        "error_both_interactive_flags": "Please choose either --interactive or --manual, you may not choose both.",
    }


@pytest.mark.parametrize(
    "interactive_flag,manual_flag,profile_flag,batch_request_flag,error_expected,prompt_input,return_interactive,return_profile,stdout_fixture,stderr_fixture",
    [
        # No error expected
        # return_interactive = True, return_profile = False
        pytest.param(
            True,
            False,
            False,
            None,
            False,
            None,
            CLISuiteInteractiveFlagCombinations.UNPROMPTED_INTERACTIVE_TRUE_MANUAL_FALSE,
            False,
            "no_msg",
            "no_msg",
            id="--interactive",
        ),
        # return_interactive = False, return_profile = False
        pytest.param(
            False,
            True,
            False,
            None,
            False,
            None,
            CLISuiteInteractiveFlagCombinations.UNPROMPTED_INTERACTIVE_FALSE_MANUAL_TRUE,
            False,
            "no_msg",
            "no_msg",
            id="--manual",
        ),
        # return_interactive = True, return_profile = True
        pytest.param(
            False,
            False,
            True,
            None,
            False,
            None,
            CLISuiteInteractiveFlagCombinations.UNPROMPTED_OVERRIDE_INTERACTIVE_FALSE_MANUAL_FALSE_PROFILE_TRUE,
            True,
            "no_msg",
            "no_msg",
            id="--profile",
        ),
        pytest.param(
            True,
            False,
            True,
            None,
            False,
            None,
            CLISuiteInteractiveFlagCombinations.UNPROMPTED_OVERRIDE_INTERACTIVE_TRUE_MANUAL_FALSE_PROFILE_TRUE,
            True,
            "no_msg",
            "no_msg",
            id="--interactive --profile",
        ),
        # batch_request not empty
        pytest.param(
            True,
            False,
            False,
            "batch_request.json",
            False,
            None,
            CLISuiteInteractiveFlagCombinations.UNPROMPTED_INTERACTIVE_TRUE_MANUAL_FALSE,
            False,
            "no_msg",
            "no_msg",
            id="--interactive --batch-request",
        ),
        pytest.param(
            False,
            False,
            True,
            "batch_request.json",
            False,
            None,
            CLISuiteInteractiveFlagCombinations.UNPROMPTED_OVERRIDE_INTERACTIVE_FALSE_MANUAL_FALSE_PROFILE_TRUE,
            True,
            "happy_path_profile",
            "no_msg",
            id="--profile --batch-request",
        ),
        pytest.param(
            True,
            False,
            True,
            "batch_request.json",
            False,
            None,
            CLISuiteInteractiveFlagCombinations.UNPROMPTED_OVERRIDE_INTERACTIVE_TRUE_MANUAL_FALSE_PROFILE_TRUE,
            True,
            "no_msg",
            "no_msg",
            id="--interactive --profile --batch-request",
        ),
        # Prompts
        # Just hit enter (default choice)
        pytest.param(
            False,
            False,
            False,
            None,
            False,
            "",
            CLISuiteInteractiveFlagCombinations.PROMPTED_CHOICE_DEFAULT,
            False,
            "no_msg",
            "no_msg",
            id="prompt: Default Choice 1 - Manual suite creation (default)",
        ),
        # Choice 1 - Manual suite creation (default)
        pytest.param(
            False,
            False,
            False,
            None,
            False,
            "1",
            CLISuiteInteractiveFlagCombinations.PROMPTED_CHOICE_FALSE,
            False,
            "no_msg",
            "no_msg",
            id="prompt: Choice 1 - Manual suite creation (default)",
        ),
        # Choice 2 - Interactive suite creation
        pytest.param(
            False,
            False,
            False,
            None,
            False,
            "2",
            CLISuiteInteractiveFlagCombinations.PROMPTED_CHOICE_TRUE_PROFILE_FALSE,
            False,
            "no_msg",
            "no_msg",
            id="prompt: Choice 2 - Interactive suite creation",
        ),
        # Choice 3 - Automatic suite creation (profiler)
        pytest.param(
            False,
            False,
            False,
            None,
            False,
            "3",
            CLISuiteInteractiveFlagCombinations.PROMPTED_CHOICE_TRUE_PROFILE_TRUE,
            True,
            "no_msg",
            "no_msg",
            id="prompt: Choice 3 - Automatic suite creation (profiler)",
        ),
        # No error but warning expected
        # no-interactive flag with batch_request, with/without profile flag
        pytest.param(
            False,
            True,
            False,
            "batch_request.json",
            False,
            None,
            CLISuiteInteractiveFlagCombinations.UNPROMPTED_OVERRIDE_INTERACTIVE_FALSE_MANUAL_TRUE_BATCH_REQUEST_SPECIFIED,
            False,
            "warning_batch_request",
            "no_msg",
            id="warning: --manual --batch-request",
        ),
        pytest.param(
            False,
            True,
            True,
            "batch_request.json",
            False,
            None,
            CLISuiteInteractiveFlagCombinations.UNPROMPTED_OVERRIDE_INTERACTIVE_FALSE_MANUAL_TRUE_PROFILE_TRUE,
            True,
            "warning_profile",
            "no_msg",
            id="warning: --manual --profile --batch-request",
        ),
        # no-interactive flag with profile and without batch request flag
        pytest.param(
            False,
            True,
            True,
            None,
            False,
            None,
            CLISuiteInteractiveFlagCombinations.UNPROMPTED_OVERRIDE_INTERACTIVE_FALSE_MANUAL_TRUE_PROFILE_TRUE,
            True,
            "warning_profile",
            "no_msg",
            id="warning: --manual --profile",
        ),
        # Yes error expected
        # both interactive flags, profile=False, with/without batch_request
        pytest.param(
            True,
            True,
            False,
            None,
            True,
            None,
            CLISuiteInteractiveFlagCombinations.ERROR_INTERACTIVE_TRUE_MANUAL_TRUE,
            None,
            "error_both_interactive_flags",
            "no_msg",
            id="error: --interactive --manual",
        ),
        pytest.param(
            True,
            True,
            False,
            "batch_request.json",
            True,
            None,
            CLISuiteInteractiveFlagCombinations.ERROR_INTERACTIVE_TRUE_MANUAL_TRUE,
            None,
            "error_both_interactive_flags",
            "no_msg",
            id="error: --interactive --manual --batch-request",
        ),
        # both interactive flags, profile=True, with/without batch_request
        pytest.param(
            True,
            True,
            True,
            None,
            True,
            None,
            CLISuiteInteractiveFlagCombinations.ERROR_INTERACTIVE_TRUE_MANUAL_TRUE,
            None,
            "error_both_interactive_flags",
            "no_msg",
            id="error: --interactive --manual --profile",
        ),
        pytest.param(
            True,
            True,
            True,
            "batch_request.json",
            True,
            None,
            CLISuiteInteractiveFlagCombinations.ERROR_INTERACTIVE_TRUE_MANUAL_TRUE,
            None,
            "error_both_interactive_flags",
            "no_msg",
            id="error: --interactive --manual --profile --batch-request",
        ),
    ],
)
@mock.patch("click.prompt")
@mock.patch(
    "great_expectations.core.usage_statistics.usage_statistics.UsageStatisticsHandler.emit"
)
@pytest.mark.slow  # 8.82s
def test__process_suite_new_flags_and_prompt(
    mock_emit,
    mock_prompt,
    interactive_flag,
    manual_flag,
    profile_flag,
    batch_request_flag,
    error_expected,
    prompt_input,
    return_interactive,
    return_profile,
    stdout_fixture,
    stderr_fixture,
    empty_data_context_stats_enabled,
    capsys,
    suite_new_messages,
):
    """
    What does this test and why?
    _process_suite_new_flags_and_prompt should return the correct configuration or error based on input flags.
    """

    usage_event_end: str = "cli.suite.new.end"
    context = empty_data_context_stats_enabled

    # test happy paths
    if not error_expected:
        if prompt_input is not None:
            mock_prompt.side_effect = [prompt_input]
        processed_flags: Tuple[
            CLISuiteInteractiveFlagCombinations, bool
        ] = _process_suite_new_flags_and_prompt(
            context=context,
            usage_event_end=usage_event_end,
            interactive_flag=interactive_flag,
            manual_flag=manual_flag,
            profile=profile_flag,
            batch_request=batch_request_flag,
        )
        assert processed_flags == (
            return_interactive,
            return_profile,
        )
        # Note - in this method on happy path no usage stats message is sent. Other messages are sent during the full
        #  CLI suite new flow of creating a notebook etc.
        assert mock_emit.call_count == 0
        assert mock_emit.call_args_list == []

        # Check output
        captured: CaptureResult = capsys.readouterr()
        assert suite_new_messages[stdout_fixture] in captured.out
        assert suite_new_messages[stderr_fixture] in captured.err

        # Check prompt text and called only when appropriate
        if prompt_input is not None:
            assert mock_prompt.call_count == 1
            assert (
                mock_prompt.call_args_list[0][0][0]
                == suite_new_messages["happy_path_prompt_call"]
            )
        else:
            assert mock_prompt.call_count == 0

    # test error cases
    elif error_expected:
        with pytest.raises(SystemExit):
            _ = _process_suite_new_flags_and_prompt(
                context=context,
                usage_event_end=usage_event_end,
                interactive_flag=interactive_flag,
                manual_flag=manual_flag,
                profile=profile_flag,
                batch_request=batch_request_flag,
            )

        # Check output
        captured: CaptureResult = capsys.readouterr()
        assert suite_new_messages[stdout_fixture] in captured.out
        assert suite_new_messages[stderr_fixture] in captured.err
        assert mock_prompt.call_count == 0

        # Note - in this method only a single usage stats message is sent. Other messages are sent during the full
        #  CLI suite new flow of creating a notebook etc.
        assert mock_emit.call_count == 1
        assert mock_emit.call_args_list == [
            mock.call(
                {
                    "event": usage_event_end,
                    "event_payload": {
                        "interactive_flag": None,
                        "interactive_attribution": return_interactive.value[
                            "interactive_attribution"
                        ],
                        "api_version": "v3",
                    },
                    "success": False,
                }
            ),
        ]


@pytest.fixture
def suite_edit_messages():
    return {
        "no_msg": "",
        "happy_path_datasource_name": "Entering interactive mode since you passed the --datasource-name flag",
        "warning_datasource_name": "Warning: Ignoring the --manual flag and entering interactive mode since you passed the --datasource-name flag",
        "happy_path_batch_request": "Entering interactive mode since you passed the --batch-request flag",
        "warning_batch_request": "Warning: Ignoring the --manual flag and entering interactive mode since you passed the --batch-request flag",
        "happy_path_prompt_call": """
How would you like to edit your Expectation Suite?
    1. Manually, without interacting with a sample batch of data (default)
    2. Interactively, with a sample batch of data
""",
        "error_both_interactive_flags": "Please choose either --interactive or --manual, you may not choose both.",
        "error_both_datasource_name_and_batch_request_flags": """Only one of --datasource-name DATASOURCE_NAME and --batch-request <path to JSON file> \
options can be used.
""",
    }


@pytest.mark.parametrize(
    "interactive_flag,manual_flag,datasource_name_flag,batch_request_flag,error_expected,prompt_input,return_interactive,stdout_fixture,stderr_fixture",
    [
        # No error expected
        # return_interactive = True
        pytest.param(
            True,
            False,
            None,
            None,
            False,
            None,
            CLISuiteInteractiveFlagCombinations.UNPROMPTED_INTERACTIVE_TRUE_MANUAL_FALSE,
            "no_msg",
            "no_msg",
            id="--interactive",
        ),
        # return_interactive = False
        pytest.param(
            False,
            True,
            None,
            None,
            False,
            None,
            CLISuiteInteractiveFlagCombinations.UNPROMPTED_INTERACTIVE_FALSE_MANUAL_TRUE,
            "no_msg",
            "no_msg",
            id="--manual",
        ),
        # return_interactive = True, --datasource-name
        pytest.param(
            False,
            False,
            "some_datasource_name",
            None,
            False,
            None,
            CLISuiteInteractiveFlagCombinations.UNPROMPTED_OVERRIDE_INTERACTIVE_FALSE_MANUAL_FALSE_DATASOURCE_SPECIFIED,
            "happy_path_datasource_name",
            "no_msg",
            id="--datasource-name",
        ),
        pytest.param(
            True,
            False,
            "some_datasource_name",
            None,
            False,
            None,
            CLISuiteInteractiveFlagCombinations.UNPROMPTED_OVERRIDE_INTERACTIVE_TRUE_MANUAL_FALSE_DATASOURCE_SPECIFIED,
            "no_msg",
            "no_msg",
            id="--interactive --datasource-name",
        ),
        # batch_request not empty
        pytest.param(
            True,
            False,
            None,
            "batch_request.json",
            False,
            None,
            CLISuiteInteractiveFlagCombinations.UNPROMPTED_INTERACTIVE_TRUE_MANUAL_FALSE,
            "no_msg",
            "no_msg",
            id="--interactive --batch-request",
        ),
        pytest.param(
            False,
            False,
            None,
            "batch_request.json",
            False,
            None,
            CLISuiteInteractiveFlagCombinations.UNPROMPTED_OVERRIDE_INTERACTIVE_FALSE_MANUAL_FALSE_BATCH_REQUEST_SPECIFIED,
            "happy_path_batch_request",
            "no_msg",
            id="--batch-request",
        ),
        # Prompts
        # Just hit enter (default choice)
        pytest.param(
            False,
            False,
            None,
            None,
            False,
            "",
            CLISuiteInteractiveFlagCombinations.PROMPTED_CHOICE_DEFAULT,
            "no_msg",
            "no_msg",
            id="prompt: Default Choice 1 - Manual suite edit (default)",
        ),
        # Choice 1 - Manual suite edit (default)
        pytest.param(
            False,
            False,
            None,
            None,
            False,
            "1",
            CLISuiteInteractiveFlagCombinations.PROMPTED_CHOICE_FALSE,
            "no_msg",
            "no_msg",
            id="prompt: Choice 1 - Manual suite edit (default)",
        ),
        # # Choice 2 - Interactive suite edit
        pytest.param(
            False,
            False,
            None,
            None,
            False,
            "2",
            CLISuiteInteractiveFlagCombinations.PROMPTED_CHOICE_TRUE,
            "no_msg",
            "no_msg",
            id="prompt: Choice 2 - Interactive suite edit",
        ),
        # No error but warning expected
        # no-interactive flag with batch_request
        pytest.param(
            False,
            True,
            None,
            "batch_request.json",
            False,
            None,
            CLISuiteInteractiveFlagCombinations.UNPROMPTED_OVERRIDE_INTERACTIVE_FALSE_MANUAL_TRUE_BATCH_REQUEST_SPECIFIED,
            "warning_batch_request",
            "no_msg",
            id="warning: --manual --batch-request",
        ),
        # no-interactive flag with datasource_name
        pytest.param(
            False,
            True,
            "some_datasource_name",
            None,
            False,
            None,
            CLISuiteInteractiveFlagCombinations.UNPROMPTED_OVERRIDE_INTERACTIVE_FALSE_MANUAL_TRUE_DATASOURCE_SPECIFIED,
            "warning_datasource_name",
            "no_msg",
            id="warning: --manual --datasource-name",
        ),
        # Yes error expected
        # both interactive flags, datasource_name=None, with/without batch_request
        pytest.param(
            True,
            True,
            None,
            None,
            True,
            None,
            CLISuiteInteractiveFlagCombinations.ERROR_INTERACTIVE_TRUE_MANUAL_TRUE,
            "error_both_interactive_flags",
            "no_msg",
            id="error: --interactive --manual",
        ),
        pytest.param(
            True,
            True,
            None,
            "batch_request.json",
            True,
            None,
            CLISuiteInteractiveFlagCombinations.ERROR_INTERACTIVE_TRUE_MANUAL_TRUE,
            "error_both_interactive_flags",
            "no_msg",
            id="error: --interactive --manual --batch-request",
        ),
        # both interactive flags, datasource_name=something, with/without batch_request
        pytest.param(
            True,
            True,
            "some_datasource_name",
            None,
            True,
            None,
            CLISuiteInteractiveFlagCombinations.ERROR_INTERACTIVE_TRUE_MANUAL_TRUE,
            "error_both_interactive_flags",
            "no_msg",
            id="error: --interactive --manual --datasource-name",
        ),
        pytest.param(
            True,
            True,
            "some_datasource_name",
            "batch_request.json",
            True,
            None,
            CLISuiteInteractiveFlagCombinations.ERROR_DATASOURCE_SPECIFIED_BATCH_REQUEST_SPECIFIED,
            "error_both_datasource_name_and_batch_request_flags",
            "no_msg",
            id="error: --interactive --manual --datasource-name --batch-request",
        ),
        # both --datasource-name and --batch-request
        pytest.param(
            False,
            False,
            "some_datasource_name",
            "batch_request.json",
            True,
            None,
            CLISuiteInteractiveFlagCombinations.ERROR_DATASOURCE_SPECIFIED_BATCH_REQUEST_SPECIFIED,
            "error_both_datasource_name_and_batch_request_flags",
            "no_msg",
            id="error: --datasource-name --batch-request",
        ),
        pytest.param(
            True,
            False,
            "some_datasource_name",
            "batch_request.json",
            True,
            None,
            CLISuiteInteractiveFlagCombinations.ERROR_DATASOURCE_SPECIFIED_BATCH_REQUEST_SPECIFIED,
            "error_both_datasource_name_and_batch_request_flags",
            "no_msg",
            id="--interactive --datasource-name --batch-request",
        ),
        pytest.param(
            False,
            True,
            "some_datasource_name",
            "batch_request.json",
            True,
            None,
            CLISuiteInteractiveFlagCombinations.ERROR_DATASOURCE_SPECIFIED_BATCH_REQUEST_SPECIFIED,
            "error_both_datasource_name_and_batch_request_flags",
            "no_msg",
            id="--manual --datasource-name --batch-request",
        ),
    ],
)
@mock.patch("click.prompt")
@mock.patch(
    "great_expectations.core.usage_statistics.usage_statistics.UsageStatisticsHandler.emit"
)
@pytest.mark.slow  # 7.90s
def test__process_suite_edit_flags_and_prompt(
    mock_emit,
    mock_prompt,
    interactive_flag,
    manual_flag,
    datasource_name_flag,
    batch_request_flag,
    error_expected,
    prompt_input,
    return_interactive,
    stdout_fixture,
    stderr_fixture,
    empty_data_context_stats_enabled,
    capsys,
    suite_edit_messages,
):
    """
    What does this test and why?
    _process_suite_edit_flags_and_prompt should return the correct configuration or error based on input flags.
    """

    usage_event_end: str = "cli.suite.edit.end"
    context = empty_data_context_stats_enabled

    # test happy paths
    if not error_expected:
        if prompt_input is not None:
            mock_prompt.side_effect = [prompt_input]
        interactive_mode: CLISuiteInteractiveFlagCombinations = (
            _process_suite_edit_flags_and_prompt(
                context=context,
                usage_event_end=usage_event_end,
                interactive_flag=interactive_flag,
                manual_flag=manual_flag,
                datasource_name=datasource_name_flag,
                batch_request=batch_request_flag,
            )
        )
        assert interactive_mode == return_interactive
        # Note - in this method on happy path no usage stats message is sent. Other messages are sent during the full
        #  CLI suite new flow of creating a notebook etc.
        assert mock_emit.call_count == 0
        assert mock_emit.call_args_list == []

        # Check output
        captured: CaptureResult = capsys.readouterr()
        assert suite_edit_messages[stdout_fixture] in captured.out
        assert suite_edit_messages[stderr_fixture] in captured.err

        # Check prompt text and called only when appropriate
        if prompt_input is not None:
            assert mock_prompt.call_count == 1
            assert (
                mock_prompt.call_args_list[0][0][0]
                == suite_edit_messages["happy_path_prompt_call"]
            )
        else:
            assert mock_prompt.call_count == 0

    # test error cases
    elif error_expected:
        with pytest.raises(SystemExit):
            _ = _process_suite_edit_flags_and_prompt(
                context=context,
                usage_event_end=usage_event_end,
                interactive_flag=interactive_flag,
                manual_flag=manual_flag,
                datasource_name=datasource_name_flag,
                batch_request=batch_request_flag,
            )

        # Check output
        captured: CaptureResult = capsys.readouterr()
        assert suite_edit_messages[stdout_fixture] in captured.out
        assert suite_edit_messages[stderr_fixture] in captured.err
        assert mock_prompt.call_count == 0

        # Note - in this method only a single usage stats message is sent. Other messages are sent during the full
        #  CLI suite new flow of creating a notebook etc.
        assert mock_emit.call_count == 1
        assert mock_emit.call_args_list == [
            mock.call(
                {
                    "event": usage_event_end,
                    "event_payload": {
                        "interactive_flag": None,
                        "interactive_attribution": return_interactive.value[
                            "interactive_attribution"
                        ],
                        "api_version": "v3",
                    },
                    "success": False,
                }
            ),
        ]


@mock.patch(
    "great_expectations.core.usage_statistics.usage_statistics.UsageStatisticsHandler.emit"
)
@mock.patch("subprocess.call", return_value=True, side_effect=None)
@mock.patch("webbrowser.open", return_value=True, side_effect=None)
def test_suite_edit_fluent_datasources_message(
    mock_emit, mock_subp, mock_web, monkeypatch, filesystem_csv_2, empty_data_context
):
    context = empty_data_context
    monkeypatch.chdir(os.path.dirname(context.root_directory))  # noqa: PTH120

    context.sources.add_pandas_filesystem(
        name="my_pandas_datasource", base_directory=filesystem_csv_2
    )
    context.add_expectation_suite(expectation_suite_name="my_expectation_suite")

    runner = CliRunner(mix_stderr=False)
    result = runner.invoke(
        cli,
        "suite edit my_expectation_suite",
        catch_exceptions=False,
    )
    assert result.exit_code == 1
    assert SUITE_EDIT_FLUENT_DATASOURCE_ERROR in result.stdout
    assert SUITE_EDIT_FLUENT_DATASOURCE_WARNING not in result.stdout


@mock.patch(
    "great_expectations.core.usage_statistics.usage_statistics.UsageStatisticsHandler.emit"
)
@mock.patch("subprocess.call", return_value=True, side_effect=None)
@mock.patch("webbrowser.open", return_value=True, side_effect=None)
def test_suite_edit_suite_warning_both_fluent_and_block_datasources(
    mock_emit,
    mock_subp,
    mock_web,
    monkeypatch,
    filesystem_csv_2,
    data_context_with_fluent_datasource_and_block_datasource,
):
    context = data_context_with_fluent_datasource_and_block_datasource
    monkeypatch.chdir(os.path.dirname(context.root_directory))  # noqa: PTH120

    context.add_expectation_suite(expectation_suite_name="my_expectation_suite")

    runner = CliRunner(mix_stderr=False)
    result = runner.invoke(
        cli,
        "suite edit my_expectation_suite",
        catch_exceptions=False,
    )
    assert result.exit_code == 0
    assert SUITE_EDIT_FLUENT_DATASOURCE_WARNING in result.stdout


@mock.patch(
    "great_expectations.core.usage_statistics.usage_statistics.UsageStatisticsHandler.emit"
)
@mock.patch("subprocess.call", return_value=True, side_effect=None)
@mock.patch("webbrowser.open", return_value=True, side_effect=None)
def test_suite_edit_block_datasources_no_message(
    mock_emit,
    mock_subp,
    mock_web,
    caplog,
    monkeypatch,
    filesystem_csv_2,
    data_context_with_block_datasource,
):
    context = data_context_with_block_datasource
    monkeypatch.chdir(os.path.dirname(context.root_directory))  # noqa: PTH120

    context.add_expectation_suite(expectation_suite_name="my_expectation_suite")

    runner = CliRunner(mix_stderr=False)
    result = runner.invoke(
        cli,
        "suite edit my_expectation_suite",
        catch_exceptions=False,
    )
    assert result.exit_code == 0
    assert SUITE_EDIT_FLUENT_DATASOURCE_WARNING not in result.stdout
    assert SUITE_EDIT_FLUENT_DATASOURCE_ERROR not in result.stdout


@mock.patch(
    "great_expectations.core.usage_statistics.usage_statistics.UsageStatisticsHandler.emit"
)
@mock.patch("subprocess.call", return_value=True, side_effect=None)
@mock.patch("webbrowser.open", return_value=True, side_effect=None)
def test_suite_new_fluent_datasources_message(
    mock_emit, mock_subp, mock_web, monkeypatch, filesystem_csv_2, empty_data_context
):
    context = empty_data_context
    monkeypatch.chdir(os.path.dirname(context.root_directory))  # noqa: PTH120

    context.sources.add_pandas_filesystem(
        name="my_pandas_datasource", base_directory=filesystem_csv_2
    )
    context.add_expectation_suite(expectation_suite_name="my_expectation_suite")

    runner = CliRunner(mix_stderr=False)
    result = runner.invoke(
        cli,
        "suite new",
        catch_exceptions=False,
    )
    assert result.exit_code == 1
    assert SUITE_NEW_FLUENT_DATASOURCE_ERROR in result.stdout
    assert SUITE_NEW_FLUENT_DATASOURCE_WARNING not in result.stdout


@mock.patch(
    "great_expectations.core.usage_statistics.usage_statistics.UsageStatisticsHandler.emit"
)
@mock.patch("subprocess.call", return_value=True, side_effect=None)
@mock.patch("webbrowser.open", return_value=True, side_effect=None)
def test_suite_new_suite_warning_both_fluent_and_block_datasources(
    mock_emit,
    mock_subp,
    mock_web,
    monkeypatch,
    filesystem_csv_2,
    data_context_with_fluent_datasource_and_block_datasource,
):
    context = data_context_with_fluent_datasource_and_block_datasource
    monkeypatch.chdir(os.path.dirname(context.root_directory))  # noqa: PTH120

    context.add_expectation_suite(expectation_suite_name="my_expectation_suite")

    runner = CliRunner(mix_stderr=False)
    result = runner.invoke(
        cli,
        "suite new",
        catch_exceptions=False,
    )
    assert result.exit_code == 0
    assert SUITE_NEW_FLUENT_DATASOURCE_WARNING in result.stdout


@mock.patch(
    "great_expectations.core.usage_statistics.usage_statistics.UsageStatisticsHandler.emit"
)
@mock.patch("subprocess.call", return_value=True, side_effect=None)
@mock.patch("webbrowser.open", return_value=True, side_effect=None)
def test_suite_new_block_datasources_no_message(
    mock_emit,
    mock_subp,
    mock_web,
    caplog,
    monkeypatch,
    filesystem_csv_2,
    data_context_with_block_datasource,
):
    context = data_context_with_block_datasource
    monkeypatch.chdir(os.path.dirname(context.root_directory))  # noqa: PTH120

    context.add_expectation_suite(expectation_suite_name="my_expectation_suite")

    runner = CliRunner(mix_stderr=False)
    result = runner.invoke(
        cli,
        "suite new",
        catch_exceptions=False,
    )
    assert result.exit_code == 0
    assert SUITE_NEW_FLUENT_DATASOURCE_WARNING not in result.stdout
    assert SUITE_NEW_FLUENT_DATASOURCE_ERROR not in result.stdout<|MERGE_RESOLUTION|>--- conflicted
+++ resolved
@@ -2300,15 +2300,10 @@
     mock_emit, caplog, monkeypatch, empty_data_context_stats_enabled
 ):
     context = empty_data_context_stats_enabled
-<<<<<<< HEAD
     config_file_path: str = os.path.join(  # noqa: PTH118
-        context.root_directory, "great_expectations.yml"
+        context.root_directory, FileDataContext.GX_YML
     )
     assert os.path.exists(config_file_path)  # noqa: PTH110
-=======
-    config_file_path: str = os.path.join(context.root_directory, FileDataContext.GX_YML)
-    assert os.path.exists(config_file_path)
->>>>>>> 38aebde9
 
     monkeypatch.chdir(os.path.dirname(context.root_directory))  # noqa: PTH120
     runner: CliRunner = CliRunner(mix_stderr=False)
@@ -2366,15 +2361,10 @@
 
     project_dir: str = context.root_directory
 
-<<<<<<< HEAD
     config_file_path: str = os.path.join(  # noqa: PTH118
-        project_dir, "great_expectations.yml"
+        project_dir, FileDataContext.GX_YML
     )
     assert os.path.exists(config_file_path)  # noqa: PTH110
-=======
-    config_file_path: str = os.path.join(project_dir, FileDataContext.GX_YML)
-    assert os.path.exists(config_file_path)
->>>>>>> 38aebde9
 
     expectation_suite_dir_name: str = "a_dir"
     expectation_suite_name: str = "test_suite_name"
@@ -2446,15 +2436,10 @@
     # noinspection PyUnusedLocal
     context.add_expectation_suite(expectation_suite_name="c.warning")
 
-<<<<<<< HEAD
     config_file_path: str = os.path.join(  # noqa: PTH118
-        project_dir, "great_expectations.yml"
+        project_dir, FileDataContext.GX_YML
     )
     assert os.path.exists(config_file_path)  # noqa: PTH110
-=======
-    config_file_path: str = os.path.join(project_dir, FileDataContext.GX_YML)
-    assert os.path.exists(config_file_path)
->>>>>>> 38aebde9
 
     runner: CliRunner = CliRunner(mix_stderr=False)
     # noinspection PyTypeChecker
