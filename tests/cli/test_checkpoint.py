import os
import shutil
import subprocess
from unittest import mock

import pytest
from click.testing import CliRunner
from ruamel.yaml import YAML

from great_expectations import DataContext
from great_expectations.cli import cli
from tests.cli.utils import assert_no_logging_messages_or_tracebacks


@pytest.fixture
def titanic_checkpoint(titanic_data_context_stats_enabled, titanic_expectation_suite):
    csv_path = os.path.join(
        titanic_data_context_stats_enabled.root_directory, "..", "data", "Titanic.csv"
    )
    return {
        "validation_operator_name": "action_list_operator",
        "batches": [
            {
                "batch_kwargs": {
                    "path": csv_path,
                    "datasource": "mydatasource",
                    "reader_method": "read_csv",
                },
                "expectation_suite_names": [
                    titanic_expectation_suite.expectation_suite_name
                ],
            },
        ],
    }


@pytest.fixture
def titanic_data_context_with_checkpoint_suite_and_stats_enabled(
    titanic_data_context_stats_enabled, titanic_checkpoint, titanic_expectation_suite
):
    yaml = YAML()
    context = titanic_data_context_stats_enabled
    context.save_expectation_suite(titanic_expectation_suite)
    # TODO context should save a checkpoint
    checkpoint_path = os.path.join(
        context.root_directory, context.CHECKPOINTS_DIR, "my_checkpoint.yml"
    )
    with open(checkpoint_path, "w") as f:
        yaml.dump(titanic_checkpoint, f)
    assert os.path.isfile(checkpoint_path)
    assert context.list_expectation_suite_names() == ["Titanic.warning"]
    assert context.list_checkpoints() == ["my_checkpoint"]
    return context


@mock.patch(
    "great_expectations.core.usage_statistics.usage_statistics.UsageStatisticsHandler.emit"
)
def test_checkpoint_list_with_no_checkpoints(
    mock_emit, caplog, empty_data_context_stats_enabled
):
    context = empty_data_context_stats_enabled
    root_dir = context.root_directory
    runner = CliRunner(mix_stderr=False)
    result = runner.invoke(
        cli,
        f"checkpoint list -d {root_dir}",
        catch_exceptions=False,
    )
    stdout = result.stdout
    assert result.exit_code == 0
    assert "No checkpoints found." in stdout
    assert "Use the command `great_expectations checkpoint new` to create one" in stdout

    assert mock_emit.call_count == 2
    assert mock_emit.call_args_list == [
        mock.call(
            {"event_payload": {}, "event": "data_context.__init__", "success": True}
        ),
        mock.call(
            {"event": "cli.checkpoint.list", "event_payload": {}, "success": True}
        ),
    ]

    assert_no_logging_messages_or_tracebacks(caplog, result)


@mock.patch(
    "great_expectations.core.usage_statistics.usage_statistics.UsageStatisticsHandler.emit"
)
def test_checkpoint_list_with_single_checkpoint(
    mock_emit, caplog, empty_context_with_checkpoint_stats_enabled
):
    context = empty_context_with_checkpoint_stats_enabled
    root_dir = context.root_directory
    runner = CliRunner(mix_stderr=False)
    result = runner.invoke(
        cli,
        f"checkpoint list -d {root_dir}",
        catch_exceptions=False,
    )
    stdout = result.stdout
    assert result.exit_code == 0
    assert "Found 1 checkpoint." in stdout
    assert "my_checkpoint" in stdout

    assert mock_emit.call_count == 2
    assert mock_emit.call_args_list == [
        mock.call(
            {"event_payload": {}, "event": "data_context.__init__", "success": True}
        ),
        mock.call(
            {"event": "cli.checkpoint.list", "event_payload": {}, "success": True}
        ),
    ]

    assert_no_logging_messages_or_tracebacks(caplog, result)


@mock.patch(
    "great_expectations.core.usage_statistics.usage_statistics.UsageStatisticsHandler.emit"
)
def test_checkpoint_new_raises_error_on_no_suite_found(
    mock_emit, caplog, titanic_data_context_stats_enabled
):
    context = titanic_data_context_stats_enabled
    root_dir = context.root_directory
    assert context.list_expectation_suite_names() == []
    mock_emit.reset_mock()

    runner = CliRunner(mix_stderr=False)
    result = runner.invoke(
        cli,
        f"checkpoint new foo not_a_suite -d {root_dir}",
        catch_exceptions=False,
    )
    stdout = result.stdout
    assert result.exit_code == 1
    assert "Could not find a suite named `not_a_suite`" in stdout

    assert mock_emit.call_count == 2
    assert mock_emit.call_args_list == [
        mock.call(
            {"event_payload": {}, "event": "data_context.__init__", "success": True}
        ),
        mock.call(
            {"event": "cli.checkpoint.new", "event_payload": {}, "success": False}
        ),
    ]

    assert_no_logging_messages_or_tracebacks(caplog, result)


@mock.patch(
    "great_expectations.core.usage_statistics.usage_statistics.UsageStatisticsHandler.emit"
)
def test_checkpoint_new_raises_error_on_existing_checkpoint(
    mock_emit, caplog, empty_context_with_checkpoint_stats_enabled
):
    context = empty_context_with_checkpoint_stats_enabled
    root_dir = context.root_directory
    runner = CliRunner(mix_stderr=False)
    result = runner.invoke(
        cli,
        f"checkpoint new my_checkpoint suite -d {root_dir}",
        catch_exceptions=False,
    )
    stdout = result.stdout
    assert result.exit_code == 1
    assert (
        "A checkpoint named `my_checkpoint` already exists. Please choose a new name."
        in stdout
    )

    assert mock_emit.call_count == 2
    assert mock_emit.call_args_list == [
        mock.call(
            {"event_payload": {}, "event": "data_context.__init__", "success": True}
        ),
        mock.call(
            {"event": "cli.checkpoint.new", "event_payload": {}, "success": False}
        ),
    ]

    assert_no_logging_messages_or_tracebacks(caplog, result)


@mock.patch(
    "great_expectations.core.usage_statistics.usage_statistics.UsageStatisticsHandler.emit"
)
def test_checkpoint_new_happy_path_generates_checkpoint_yml_with_comments(
    mock_emit, caplog, titanic_data_context_stats_enabled, titanic_expectation_suite
):
    context = titanic_data_context_stats_enabled
    root_dir = context.root_directory
    assert context.list_checkpoints() == []
    context.save_expectation_suite(titanic_expectation_suite)
    assert context.list_expectation_suite_names() == ["Titanic.warning"]
    mock_emit.reset_mock()

    runner = CliRunner(mix_stderr=False)
    result = runner.invoke(
        cli,
        f"checkpoint new passengers Titanic.warning -d {root_dir}",
        input="1\n1\n",
        catch_exceptions=False,
    )
    stdout = result.stdout
    assert result.exit_code == 0
    assert "A checkpoint named `passengers` was added to your project" in stdout

    assert mock_emit.call_count == 2
    assert mock_emit.call_args_list == [
        mock.call(
            {"event_payload": {}, "event": "data_context.__init__", "success": True}
        ),
        mock.call(
            {"event": "cli.checkpoint.new", "event_payload": {}, "success": True}
        ),
    ]
    expected_checkpoint = os.path.join(
        root_dir, context.CHECKPOINTS_DIR, "passengers.yml"
    )
    assert os.path.isfile(expected_checkpoint)

    # Newup a context for additional assertions
    context = DataContext(root_dir)
    assert context.list_checkpoints() == ["passengers"]

    with open(expected_checkpoint) as f:
        obs_file = f.read()

        # This is snapshot-ish to prove that comments remain in place
        # TODO: <Alex>ALEX</Alex>
        #     assert (
        #         """\
        # # This checkpoint was created by the command `great_expectations checkpoint new`.
        # #
        # # A checkpoint is a list of one or more batches paired with one or more
        # # Expectation Suites and a configurable Validation Operator.
        # #
        # # It can be run with the `great_expectations checkpoint run` command.
        # # You can edit this file to add batches of data and expectation suites.
        # #
        # # For more details please see
        # # https://docs.greatexpectations.io/en/latest/guides/how_to_guides/validation/how_to_add_validations_data_or_suites_to_a_checkpoint.html
        # validation_operator_name: action_list_operator
        # # Batches are a list of batch_kwargs paired with a list of one or more suite
        # # names. A checkpoint can have one or more batches. This makes deploying
        # # Great Expectations in your pipelines easy!
        # batches:
        #   - batch_kwargs:"""
        #         in obs_file
        #     )
        assert (
            """\
batches:
  - batch_kwargs:"""
            in obs_file
        )

    assert "/data/Titanic.csv" in obs_file

    assert (
        """datasource: mydatasource
      data_asset_name: Titanic
    expectation_suite_names:
      - Titanic.warning
"""
        in obs_file
    )

    assert_no_logging_messages_or_tracebacks(caplog, result)


@mock.patch(
    "great_expectations.core.usage_statistics.usage_statistics.UsageStatisticsHandler.emit"
)
def test_checkpoint_new_specify_datasource(
    mock_emit, caplog, titanic_data_context_stats_enabled, titanic_expectation_suite
):
    context = titanic_data_context_stats_enabled
    root_dir = context.root_directory
    assert context.list_checkpoints() == []
    context.save_expectation_suite(titanic_expectation_suite)
    assert context.list_expectation_suite_names() == ["Titanic.warning"]
    mock_emit.reset_mock()

    runner = CliRunner(mix_stderr=False)
    result = runner.invoke(
        cli,
        f"checkpoint new passengers Titanic.warning -d {root_dir} --datasource mydatasource",
        input="1\n1\n",
        catch_exceptions=False,
    )
    stdout = result.stdout
    assert result.exit_code == 0
    assert "A checkpoint named `passengers` was added to your project" in stdout

    assert mock_emit.call_count == 2
    assert mock_emit.call_args_list == [
        mock.call(
            {"event_payload": {}, "event": "data_context.__init__", "success": True}
        ),
        mock.call(
            {"event": "cli.checkpoint.new", "event_payload": {}, "success": True}
        ),
    ]
    expected_checkpoint = os.path.join(
        root_dir, context.CHECKPOINTS_DIR, "passengers.yml"
    )
    assert os.path.isfile(expected_checkpoint)

    # Newup a context for additional assertions
    context = DataContext(root_dir)
    assert context.list_checkpoints() == ["passengers"]

    assert_no_logging_messages_or_tracebacks(caplog, result)


@mock.patch(
    "great_expectations.core.usage_statistics.usage_statistics.UsageStatisticsHandler.emit"
)
def test_checkpoint_new_works_if_checkpoints_directory_is_missing(
    mock_emit, caplog, titanic_data_context_stats_enabled, titanic_expectation_suite
):
    context = titanic_data_context_stats_enabled
    root_dir = context.root_directory
    checkpoints_dir = os.path.join(root_dir, context.CHECKPOINTS_DIR)
    shutil.rmtree(checkpoints_dir)
    assert not os.path.isdir(checkpoints_dir)
    assert context.list_checkpoints() == []

    context.save_expectation_suite(titanic_expectation_suite)
    assert context.list_expectation_suite_names() == ["Titanic.warning"]
    mock_emit.reset_mock()

    runner = CliRunner(mix_stderr=False)
    result = runner.invoke(
        cli,
        f"checkpoint new passengers Titanic.warning -d {root_dir}",
        input="1\n1\n",
        catch_exceptions=False,
    )
    stdout = result.stdout
    assert result.exit_code == 0
    assert "A checkpoint named `passengers` was added to your project" in stdout

    assert mock_emit.call_count == 2
    assert mock_emit.call_args_list == [
        mock.call(
            {"event_payload": {}, "event": "data_context.__init__", "success": True}
        ),
        mock.call(
            {"event": "cli.checkpoint.new", "event_payload": {}, "success": True}
        ),
    ]
    expected_checkpoint = os.path.join(
        root_dir, context.CHECKPOINTS_DIR, "passengers.yml"
    )
    assert os.path.isfile(expected_checkpoint)

    # Newup a context for additional assertions
    context = DataContext(root_dir)
    assert context.list_checkpoints() == ["passengers"]

    assert_no_logging_messages_or_tracebacks(caplog, result)


@mock.patch(
    "great_expectations.core.usage_statistics.usage_statistics.UsageStatisticsHandler.emit"
)
def test_checkpoint_run_raises_error_if_checkpoint_is_not_found(
    mock_emit, caplog, empty_data_context_stats_enabled
):
    context = empty_data_context_stats_enabled
    root_dir = context.root_directory

    runner = CliRunner(mix_stderr=False)
    result = runner.invoke(
        cli,
        f"checkpoint run fake_checkpoint -d {root_dir}",
        catch_exceptions=False,
    )
    stdout = result.stdout

    assert "Could not find checkpoint `fake_checkpoint`." in stdout
    assert "Try running" in stdout
    assert result.exit_code == 1

    assert mock_emit.call_count == 2
    assert mock_emit.call_args_list == [
        mock.call(
            {"event_payload": {}, "event": "data_context.__init__", "success": True}
        ),
        mock.call(
            {"event": "cli.checkpoint.run", "event_payload": {}, "success": False}
        ),
    ]

    assert_no_logging_messages_or_tracebacks(caplog, result)


@mock.patch(
    "great_expectations.core.usage_statistics.usage_statistics.UsageStatisticsHandler.emit"
)
def test_checkpoint_run_on_checkpoint_with_not_found_suite_raises_error(
    mock_emit, caplog, empty_context_with_checkpoint_stats_enabled
):
    context = empty_context_with_checkpoint_stats_enabled
    root_dir = context.root_directory

    runner = CliRunner(mix_stderr=False)
    result = runner.invoke(
        cli,
        f"checkpoint run my_checkpoint -d {root_dir}",
        catch_exceptions=False,
    )
    stdout = result.stdout
    assert result.exit_code == 1

    assert "expectation_suite suite_one not found" in stdout

    assert mock_emit.call_count == 2
    assert mock_emit.call_args_list == [
        mock.call(
            {"event_payload": {}, "event": "data_context.__init__", "success": True}
        ),
        mock.call(
            {"event": "cli.checkpoint.run", "event_payload": {}, "success": False}
        ),
    ]

    assert_no_logging_messages_or_tracebacks(caplog, result)


@mock.patch(
    "great_expectations.core.usage_statistics.usage_statistics.UsageStatisticsHandler.emit"
)
def test_checkpoint_run_on_checkpoint_with_batch_load_problem_raises_error(
    mock_emit, caplog, titanic_data_context_stats_enabled
):
    context = titanic_data_context_stats_enabled
    suite = context.create_expectation_suite("bar")
    context.save_expectation_suite(suite)
    assert context.list_expectation_suite_names() == ["bar"]
    mock_emit.reset_mock()

    root_dir = context.root_directory
    checkpoint_file_path = os.path.join(
        context.root_directory, context.CHECKPOINTS_DIR, "bad_batch.yml"
    )
    bad = {
        "batches": [
            {
                "batch_kwargs": {
                    "path": "/totally/not/a/file.csv",
                    "datasource": "mydatasource",
                    "reader_method": "read_csv",
                },
                "expectation_suite_names": ["bar"],
            },
        ],
    }
    _write_checkpoint_dict_to_file(bad, checkpoint_file_path)

    runner = CliRunner(mix_stderr=False)
    result = runner.invoke(
        cli,
        f"checkpoint run bad_batch -d {root_dir}",
        catch_exceptions=False,
    )
    stdout = result.stdout
    assert result.exit_code == 1

    # Note: Abe : 2020/09: This was a better error message, but it should live in DataContext.get_batch, not a random CLI method.
    # assert "There was a problem loading a batch:" in stdout
    # assert (
    #     "{'path': '/totally/not/a/file.csv', 'datasource': 'mydatasource', 'reader_method': 'read_csv'}"
    #     in stdout
    # )
    # assert (
    #     "Please verify these batch kwargs in checkpoint bad_batch`"
    #     in stdout
    # )
<<<<<<< HEAD
    # assert "No such file or directory" in stdout
    assert "does not exist" in stdout
=======
    assert "No such file or directory" in stdout
>>>>>>> 5d5b1bf5

    assert mock_emit.call_count == 2
    assert mock_emit.call_args_list == [
        mock.call(
            {"event_payload": {}, "event": "data_context.__init__", "success": True}
        ),
        mock.call(
            {"event": "cli.checkpoint.run", "event_payload": {}, "success": False}
        ),
    ]

    assert_no_logging_messages_or_tracebacks(caplog, result)


@mock.patch(
    "great_expectations.core.usage_statistics.usage_statistics.UsageStatisticsHandler.emit"
)
def test_checkpoint_run_on_checkpoint_with_empty_suite_list_raises_error(
    mock_emit, caplog, titanic_data_context_stats_enabled
):
    context = titanic_data_context_stats_enabled
    assert context.list_expectation_suite_names() == []

    root_dir = context.root_directory
    checkpoint_file_path = os.path.join(
        context.root_directory, context.CHECKPOINTS_DIR, "bad_batch.yml"
    )
    bad = {
        "batches": [
            {
                "batch_kwargs": {
                    "path": "/totally/not/a/file.csv",
                    "datasource": "mydatasource",
                    "reader_method": "read_csv",
                },
                "expectation_suite_names": [],
            },
        ],
    }
    _write_checkpoint_dict_to_file(bad, checkpoint_file_path)

    runner = CliRunner(mix_stderr=False)
    result = runner.invoke(
        cli,
        f"checkpoint run bad_batch -d {root_dir}",
        catch_exceptions=False,
    )
    stdout = result.stdout
    assert result.exit_code == 1

    assert (
        "A batch has no suites associated with it. At least one suite is required."
        in stdout
    )
    assert (
        'Batch: {"path": "/totally/not/a/file.csv", "datasource": "mydatasource", "reader_method": "read_csv"}'
        in stdout
    )
    assert "Please add at least one suite to checkpoint bad_batch" in stdout

    assert mock_emit.call_count == 2
    assert mock_emit.call_args_list == [
        mock.call(
            {"event_payload": {}, "event": "data_context.__init__", "success": True}
        ),
        mock.call(
            {"event": "cli.checkpoint.run", "event_payload": {}, "success": False}
        ),
    ]

    assert_no_logging_messages_or_tracebacks(caplog, result)


@mock.patch(
    "great_expectations.core.usage_statistics.usage_statistics.UsageStatisticsHandler.emit"
)
def test_checkpoint_run_on_non_existent_validation_operator(
    mock_emit, caplog, titanic_data_context_stats_enabled
):
    context = titanic_data_context_stats_enabled
    root_dir = context.root_directory
    csv_path = os.path.join(root_dir, "..", "data", "Titanic.csv")

    suite = context.create_expectation_suite("iceberg")
    context.save_expectation_suite(suite)
    assert context.list_expectation_suite_names() == ["iceberg"]
    mock_emit.reset_mock()

    checkpoint_file_path = os.path.join(
        context.root_directory, context.CHECKPOINTS_DIR, "bad_operator.yml"
    )
    bad = {
        "validation_operator_name": "foo",
        "batches": [
            {
                "batch_kwargs": {
                    "path": csv_path,
                    "datasource": "mydatasource",
                    "reader_method": "read_csv",
                },
                "expectation_suite_names": ["iceberg"],
            },
        ],
    }
    _write_checkpoint_dict_to_file(bad, checkpoint_file_path)

    runner = CliRunner(mix_stderr=False)
    result = runner.invoke(
        cli,
        f"checkpoint run bad_operator -d {root_dir}",
        catch_exceptions=False,
    )
    stdout = result.stdout
    assert result.exit_code == 1

    assert (
        f"No validation operator `foo` was found in your project. Please verify this in your great_expectations.yml"
        in stdout
    )
    usage_emits = mock_emit.call_args_list

    assert mock_emit.call_count == 3
    assert usage_emits[0][0][0]["success"] is True
    assert usage_emits[1][0][0]["success"] is False
    assert usage_emits[2][0][0]["success"] is False

    assert_no_logging_messages_or_tracebacks(caplog, result)


@mock.patch(
    "great_expectations.core.usage_statistics.usage_statistics.UsageStatisticsHandler.emit"
)
def test_checkpoint_run_happy_path_with_successful_validation(
    mock_emit, caplog, titanic_data_context_with_checkpoint_suite_and_stats_enabled
):
    context = titanic_data_context_with_checkpoint_suite_and_stats_enabled
    root_dir = context.root_directory
    mock_emit.reset_mock()

    runner = CliRunner(mix_stderr=False)
    result = runner.invoke(
        cli,
        f"checkpoint run my_checkpoint -d {root_dir}",
        catch_exceptions=False,
    )
    stdout = result.stdout
    assert result.exit_code == 0
    assert "Validation succeeded!" in stdout

    assert mock_emit.call_count == 5
    usage_emits = mock_emit.call_args_list
    assert usage_emits[0] == mock.call(
        {"event_payload": {}, "event": "data_context.__init__", "success": True}
    )
    assert usage_emits[1][0][0]["event"] == "data_asset.validate"
    assert usage_emits[1][0][0]["success"] is True

    assert usage_emits[2][0][0]["event"] == "data_context.build_data_docs"
    assert usage_emits[2][0][0]["success"] is True

    assert usage_emits[4] == mock.call(
        {"event": "cli.checkpoint.run", "event_payload": {}, "success": True}
    )

    assert_no_logging_messages_or_tracebacks(caplog, result)


@mock.patch(
    "great_expectations.core.usage_statistics.usage_statistics.UsageStatisticsHandler.emit"
)
def test_checkpoint_run_happy_path_with_failed_validation(
    mock_emit, caplog, titanic_data_context_with_checkpoint_suite_and_stats_enabled
):
    context = titanic_data_context_with_checkpoint_suite_and_stats_enabled
    root_dir = context.root_directory
    # mangle the csv
    csv_path = os.path.join(context.root_directory, "..", "data", "Titanic.csv")
    with open(csv_path, "w") as f:
        f.write("foo,bar\n1,2\n")

    mock_emit.reset_mock()

    runner = CliRunner(mix_stderr=False)
    result = runner.invoke(
        cli,
        f"checkpoint run my_checkpoint -d {root_dir}",
        catch_exceptions=False,
    )
    stdout = result.stdout
    print(stdout)
    assert result.exit_code == 1
    assert "Validation failed!" in stdout

    assert mock_emit.call_count == 5
    usage_emits = mock_emit.call_args_list
    assert usage_emits[0] == mock.call(
        {"event_payload": {}, "event": "data_context.__init__", "success": True}
    )
    assert usage_emits[1][0][0]["event"] == "data_asset.validate"
    assert usage_emits[1][0][0]["success"] is True

    assert usage_emits[2][0][0]["event"] == "data_context.build_data_docs"
    assert usage_emits[2][0][0]["success"] is True

    assert usage_emits[4] == mock.call(
        {"event": "cli.checkpoint.run", "event_payload": {}, "success": True}
    )

    assert_no_logging_messages_or_tracebacks(caplog, result)


@mock.patch(
    "great_expectations.core.usage_statistics.usage_statistics.UsageStatisticsHandler.emit"
)
def test_checkpoint_script_raises_error_if_checkpoint_not_found(
    mock_emit, caplog, titanic_data_context_with_checkpoint_suite_and_stats_enabled
):
    context = titanic_data_context_with_checkpoint_suite_and_stats_enabled
    root_dir = context.root_directory
    assert context.list_checkpoints() == ["my_checkpoint"]
    mock_emit.reset_mock()

    runner = CliRunner(mix_stderr=False)
    result = runner.invoke(
        cli,
        f"checkpoint script not_a_checkpoint -d {root_dir}",
        catch_exceptions=False,
    )
    stdout = result.stdout
    assert "Could not find checkpoint `not_a_checkpoint`." in stdout
    assert "Try running" in stdout
    assert result.exit_code == 1

    assert mock_emit.call_count == 2
    assert mock_emit.call_args_list == [
        mock.call(
            {"event_payload": {}, "event": "data_context.__init__", "success": True}
        ),
        mock.call(
            {"event": "cli.checkpoint.script", "event_payload": {}, "success": False}
        ),
    ]

    assert_no_logging_messages_or_tracebacks(caplog, result)


@mock.patch(
    "great_expectations.core.usage_statistics.usage_statistics.UsageStatisticsHandler.emit"
)
def test_checkpoint_script_raises_error_if_python_file_exists(
    mock_emit, caplog, titanic_data_context_with_checkpoint_suite_and_stats_enabled
):
    context = titanic_data_context_with_checkpoint_suite_and_stats_enabled
    root_dir = context.root_directory
    assert context.list_checkpoints() == ["my_checkpoint"]
    script_path = os.path.join(
        root_dir, context.GE_UNCOMMITTED_DIR, "run_my_checkpoint.py"
    )
    with open(script_path, "w") as f:
        f.write("script here")
    assert os.path.isfile(script_path)
    mock_emit.reset_mock()

    runner = CliRunner(mix_stderr=False)
    result = runner.invoke(
        cli,
        f"checkpoint script my_checkpoint -d {root_dir}",
        catch_exceptions=False,
    )
    stdout = result.stdout
    assert (
        "Warning! A script named run_my_checkpoint.py already exists and this command will not overwrite it."
        in stdout
    )
    assert result.exit_code == 1

    assert mock_emit.call_count == 2
    assert mock_emit.call_args_list == [
        mock.call(
            {"event_payload": {}, "event": "data_context.__init__", "success": True}
        ),
        mock.call(
            {"event": "cli.checkpoint.script", "event_payload": {}, "success": False}
        ),
    ]

    # assert the script has original contents
    with open(script_path) as f:
        assert f.read() == "script here"

    assert_no_logging_messages_or_tracebacks(caplog, result)


@mock.patch(
    "great_expectations.core.usage_statistics.usage_statistics.UsageStatisticsHandler.emit"
)
def test_checkpoint_script_happy_path_generates_script(
    mock_emit, caplog, titanic_data_context_with_checkpoint_suite_and_stats_enabled
):
    context = titanic_data_context_with_checkpoint_suite_and_stats_enabled
    root_dir = context.root_directory
    mock_emit.reset_mock()

    runner = CliRunner(mix_stderr=False)
    result = runner.invoke(
        cli,
        f"checkpoint script my_checkpoint -d {root_dir}",
        catch_exceptions=False,
    )
    stdout = result.stdout
    assert result.exit_code == 0
    assert (
        "A python script was created that runs the checkpoint named: `my_checkpoint`"
        in stdout
    )
    assert (
        "The script is located in `great_expectations/uncommitted/run_my_checkpoint.py`"
        in stdout
    )
    assert (
        "The script can be run with `python great_expectations/uncommitted/run_my_checkpoint.py`"
        in stdout
    )

    assert mock_emit.call_count == 2
    assert mock_emit.call_args_list == [
        mock.call(
            {"event_payload": {}, "event": "data_context.__init__", "success": True}
        ),
        mock.call(
            {"event": "cli.checkpoint.script", "event_payload": {}, "success": True}
        ),
    ]
    expected_script = os.path.join(
        root_dir, context.GE_UNCOMMITTED_DIR, "run_my_checkpoint.py"
    )
    assert os.path.isfile(expected_script)

    assert_no_logging_messages_or_tracebacks(caplog, result)


def test_checkpoint_script_happy_path_executable_successful_validation(
    caplog, titanic_data_context_with_checkpoint_suite_and_stats_enabled
):
    """
    We call the "checkpoint script" command on a project with a checkpoint.

    The command should:
    - create the script (note output is tested in other tests)

    When run the script should:
    - execute
    - return a 0 status code
    - print a success message
    """
    context = titanic_data_context_with_checkpoint_suite_and_stats_enabled
    root_dir = context.root_directory
    runner = CliRunner(mix_stderr=False)
    result = runner.invoke(
        cli,
        f"checkpoint script my_checkpoint -d {root_dir}",
        catch_exceptions=False,
    )
    stdout = result.stdout
    assert result.exit_code == 0
    assert_no_logging_messages_or_tracebacks(caplog, result)

    script_path = os.path.abspath(
        os.path.join(root_dir, context.GE_UNCOMMITTED_DIR, "run_my_checkpoint.py")
    )
    assert os.path.isfile(script_path)

    # In travis on osx, python may not execute from the build dir
    cmdstring = f"python {script_path}"
    if os.environ.get("TRAVIS_OS_NAME") == "osx":
        build_dir = os.environ.get("TRAVIS_BUILD_DIR")
        print(os.listdir(build_dir))
        cmdstring = f"python3 {script_path}"
    print("about to run: " + cmdstring)
    print(os.curdir)
    print(os.listdir(os.curdir))
    print(os.listdir(os.path.abspath(os.path.join(root_dir, ".."))))

    status, output = subprocess.getstatusoutput(cmdstring)
    print(f"\n\nScript exited with code: {status} and output:\n{output}")

    assert status == 0
    assert output == "Validation succeeded!"


def test_checkpoint_script_happy_path_executable_failed_validation(
    caplog, titanic_data_context_with_checkpoint_suite_and_stats_enabled
):
    """
    We call the "checkpoint script" command on a project with a checkpoint.

    The command should:
    - create the script (note output is tested in other tests)

    When run the script should:
    - execute
    - return a 1 status code
    - print a failure message
    """
    context = titanic_data_context_with_checkpoint_suite_and_stats_enabled
    root_dir = context.root_directory
    # mangle the csv
    csv_path = os.path.join(context.root_directory, "..", "data", "Titanic.csv")
    with open(csv_path, "w") as f:
        f.write("foo,bar\n1,2\n")

    runner = CliRunner(mix_stderr=False)
    result = runner.invoke(
        cli,
        f"checkpoint script my_checkpoint -d {root_dir}",
        catch_exceptions=False,
    )
    stdout = result.stdout
    assert result.exit_code == 0
    assert_no_logging_messages_or_tracebacks(caplog, result)

    script_path = os.path.abspath(
        os.path.join(root_dir, context.GE_UNCOMMITTED_DIR, "run_my_checkpoint.py")
    )
    assert os.path.isfile(script_path)

    # In travis on osx, python may not execute from the build dir
    cmdstring = f"python {script_path}"
    if os.environ.get("TRAVIS_OS_NAME") == "osx":
        build_dir = os.environ.get("TRAVIS_BUILD_DIR")
        print(os.listdir(build_dir))
        cmdstring = f"python3 {script_path}"
    print("about to run: " + cmdstring)
    print(os.curdir)
    print(os.listdir(os.curdir))
    print(os.listdir(os.path.abspath(os.path.join(root_dir, ".."))))

    status, output = subprocess.getstatusoutput(cmdstring)
    print(f"\n\nScript exited with code: {status} and output:\n{output}")
    assert status == 1
    assert output == "Validation failed!"


def _write_checkpoint_dict_to_file(bad, checkpoint_file_path):
    yaml = YAML()
    with open(checkpoint_file_path, "w") as f:
        yaml.dump(bad, f)<|MERGE_RESOLUTION|>--- conflicted
+++ resolved
@@ -483,12 +483,7 @@
     #     "Please verify these batch kwargs in checkpoint bad_batch`"
     #     in stdout
     # )
-<<<<<<< HEAD
-    # assert "No such file or directory" in stdout
-    assert "does not exist" in stdout
-=======
     assert "No such file or directory" in stdout
->>>>>>> 5d5b1bf5
 
     assert mock_emit.call_count == 2
     assert mock_emit.call_args_list == [
