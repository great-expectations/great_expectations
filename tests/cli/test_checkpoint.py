import logging
from great_expectations.data_context.data_context.file_data_context import (
    FileDataContext,
)
import os
import shutil
import subprocess
import unittest
from typing import List
from unittest import mock

import nbformat
import pandas as pd
import pytest
from click.testing import CliRunner, Result
from nbconvert.preprocessors import ExecutePreprocessor
from nbformat import NotebookNode

from great_expectations.cli import cli
from great_expectations.cli.cli_messages import (
    CHECKPOINT_NEW_FLUENT_DATASOURCES_AND_BLOCK_DATASOURCES,
    CHECKPOINT_NEW_FLUENT_DATASOURCES_ONLY,
)
from great_expectations.compatibility.sqlalchemy_compatibility_wrappers import (
    add_dataframe_to_db,
)
from great_expectations.core import ExpectationSuite
from great_expectations.core.usage_statistics.anonymizers.types.base import (
    GETTING_STARTED_DATASOURCE_NAME,
)
from great_expectations.core.yaml_handler import YAMLHandler
from great_expectations.data_context.types.base import DataContextConfigDefaults
from great_expectations.data_context.util import file_relative_path
from great_expectations.util import get_context
from tests.cli.utils import assert_no_logging_messages_or_tracebacks

yaml = YAMLHandler()

logger = logging.getLogger(__name__)


pytestmark = pytest.mark.cli


# TODO: <Alex>ALEX -- This belongs in tests/conftest.py</Alex>
@pytest.fixture
def titanic_data_context_with_sql_datasource(
    sa,
    titanic_data_context_stats_enabled_config_version_3,
    test_df,
):
    context = titanic_data_context_stats_enabled_config_version_3

    db_file_path: str = file_relative_path(
        __file__,
        os.path.join("..", "test_sets", "titanic_sql_test_cases.db"),  # noqa: PTH118
    )
    sqlite_engine: sa.engine.base.Engine = sa.create_engine(f"sqlite:///{db_file_path}")
    # noinspection PyUnusedLocal
    conn: sa.engine.base.Connection = sqlite_engine.connect()
    try:
        csv_path: str = file_relative_path(
            __file__, os.path.join("..", "test_sets", "Titanic.csv")  # noqa: PTH118
        )
        df: pd.DataFrame = pd.read_csv(filepath_or_buffer=csv_path)
        add_dataframe_to_db(df=df, name="titanic", con=conn)
        df = df.sample(frac=0.5, replace=True, random_state=1)
        add_dataframe_to_db(df=df, name="incomplete", con=conn)
        add_dataframe_to_db(df=test_df, name="wrong", con=conn)
    except ValueError as ve:
        logger.warning(f"Unable to store information into database: {str(ve)}")

    datasource_config: str = f"""
class_name: SimpleSqlalchemyDatasource
connection_string: sqlite:///{db_file_path}
introspection:
  whole_table: {{}}
"""

    try:
        # noinspection PyUnusedLocal
        context.add_datasource(
            "test_sqlite_db_datasource", **yaml.load(datasource_config)
        )
    except AttributeError:
        pytest.skip("SQL Database tests require sqlalchemy to be installed.")

    return context


# TODO: <Alex>ALEX -- This belongs in tests/conftest.py</Alex>
@pytest.fixture
def titanic_data_context_with_spark_datasource(
    tmp_path_factory,
    spark_session,
    test_df,
    monkeypatch,
):
    # Re-enable GE_USAGE_STATS
    monkeypatch.delenv("GE_USAGE_STATS")

    project_path: str = str(tmp_path_factory.mktemp("titanic_data_context"))
<<<<<<< HEAD
    context_path: str = os.path.join(project_path, "great_expectations")  # noqa: PTH118
    os.makedirs(  # noqa: PTH103
        os.path.join(context_path, "expectations"), exist_ok=True  # noqa: PTH118
    )
    data_path: str = os.path.join(context_path, "..", "data", "titanic")  # noqa: PTH118
    os.makedirs(os.path.join(data_path), exist_ok=True)  # noqa: PTH103, PTH118
=======
    context_path: str = os.path.join(project_path, FileDataContext.GX_DIR)
    os.makedirs(os.path.join(context_path, "expectations"), exist_ok=True)
    data_path: str = os.path.join(context_path, "..", "data", "titanic")
    os.makedirs(os.path.join(data_path), exist_ok=True)
>>>>>>> 38aebde9
    shutil.copy(
        file_relative_path(
            __file__,
            os.path.join(  # noqa: PTH118
                "..",
                "test_fixtures",
                "great_expectations_v013_no_datasource_stats_enabled.yml",
            ),
        ),
<<<<<<< HEAD
        str(os.path.join(context_path, "great_expectations.yml")),  # noqa: PTH118
=======
        str(os.path.join(context_path, FileDataContext.GX_YML)),
>>>>>>> 38aebde9
    )
    shutil.copy(
        file_relative_path(
            __file__, os.path.join("..", "test_sets", "Titanic.csv")  # noqa: PTH118
        ),
        os.path.join(  # noqa: PTH118
            context_path, "..", "data", "titanic", "Titanic_19120414_1313.csv"
        ),
    )
    shutil.copy(
        file_relative_path(
            __file__, os.path.join("..", "test_sets", "Titanic.csv")  # noqa: PTH118
        ),
        os.path.join(  # noqa: PTH118
            context_path, "..", "data", "titanic", "Titanic_1911.csv"
        ),
    )
    shutil.copy(
        file_relative_path(
            __file__, os.path.join("..", "test_sets", "Titanic.csv")  # noqa: PTH118
        ),
        os.path.join(  # noqa: PTH118
            context_path, "..", "data", "titanic", "Titanic_1912.csv"
        ),
    )

    context = get_context(context_root_dir=context_path)
    assert context.root_directory == context_path

    datasource_config: str = f"""
        class_name: Datasource

        execution_engine:
            class_name: SparkDFExecutionEngine

        data_connectors:
            my_basic_data_connector:
                class_name: InferredAssetFilesystemDataConnector
                base_directory: {data_path}
                default_regex:
                    pattern: (.*)\\.csv
                    group_names:
                        - data_asset_name

            my_special_data_connector:
                class_name: ConfiguredAssetFilesystemDataConnector
                base_directory: {data_path}
                glob_directive: "*.csv"

                default_regex:
                    pattern: (.+)\\.csv
                    group_names:
                        - name
                assets:
                    users:
                        base_directory: {data_path}
                        pattern: (.+)_(\\d+)_(\\d+)\\.csv
                        group_names:
                            - name
                            - timestamp
                            - size

            my_other_data_connector:
                class_name: ConfiguredAssetFilesystemDataConnector
                base_directory: {data_path}
                glob_directive: "*.csv"

                default_regex:
                    pattern: (.+)\\.csv
                    group_names:
                        - name
                assets:
                    users: {{}}
        """

    # noinspection PyUnusedLocal
    context.test_yaml_config(
        name=GETTING_STARTED_DATASOURCE_NAME,
        yaml_config=datasource_config,
        pretty_print=False,
    )
    # noinspection PyProtectedMember
    context._save_project_config()

    csv_path: str

    # To fail an expectation, make number of rows less than 1313 (the original number of rows in the "Titanic" dataset).
    csv_path = os.path.join(  # noqa: PTH118
        context.root_directory, "..", "data", "titanic", "Titanic_1911.csv"
    )
    df: pd.DataFrame = pd.read_csv(filepath_or_buffer=csv_path)
    df = df.sample(frac=0.5, replace=True, random_state=1)
    # noinspection PyTypeChecker
    df.to_csv(path_or_buf=csv_path)

    csv_path: str = os.path.join(  # noqa: PTH118
        context.root_directory, "..", "data", "titanic", "Titanic_19120414_1313.csv"
    )
    # mangle the csv
    with open(csv_path, "w") as f:
        f.write("foo,bar\n1,2\n")
    return context


@mock.patch(
    "great_expectations.core.usage_statistics.usage_statistics.UsageStatisticsHandler.emit"
)
def test_checkpoint_delete_with_non_existent_checkpoint(
    mock_emit,
    caplog,
    monkeypatch,
    empty_data_context_stats_enabled,
):
    context = empty_data_context_stats_enabled

    monkeypatch.chdir(os.path.dirname(context.root_directory))  # noqa: PTH120

    runner: CliRunner = CliRunner(mix_stderr=False)
    # noinspection PyTypeChecker
    result: Result = runner.invoke(
        cli,
        "checkpoint delete my_checkpoint",
        catch_exceptions=False,
    )
    assert result.exit_code == 1

    stdout: str = result.stdout
    assert (
        "Could not find Checkpoint `my_checkpoint` (or its configuration is invalid)."
        in stdout
    )

    assert mock_emit.call_count == 3

    # noinspection PyUnresolvedReferences
    expected_events: List[unittest.mock._Call] = [
        mock.call(
            {"event_payload": {}, "event": "data_context.__init__", "success": True}
        ),
        mock.call(
            {
                "event": "cli.checkpoint.delete.begin",
                "event_payload": {"api_version": "v3"},
                "success": True,
            }
        ),
        mock.call(
            {
                "event": "cli.checkpoint.delete.end",
                "event_payload": {"api_version": "v3"},
                "success": False,
            }
        ),
    ]
    # noinspection PyUnresolvedReferences
    actual_events: List[unittest.mock._Call] = mock_emit.call_args_list
    for actual, expected in zip(actual_events, expected_events):
        assert actual == expected

    assert_no_logging_messages_or_tracebacks(caplog, result)


@mock.patch(
    "great_expectations.core.usage_statistics.usage_statistics.UsageStatisticsHandler.emit"
)
def test_checkpoint_delete_with_single_checkpoint_confirm_success(
    mock_emit,
    caplog,
    monkeypatch,
    empty_context_with_checkpoint_v1_stats_enabled,
):
    context = empty_context_with_checkpoint_v1_stats_enabled

    monkeypatch.chdir(os.path.dirname(context.root_directory))  # noqa: PTH120

    runner: CliRunner = CliRunner(mix_stderr=False)
    # noinspection PyTypeChecker
    result: Result = runner.invoke(
        cli,
        "checkpoint delete my_v1_checkpoint",
        input="\n",
        catch_exceptions=False,
    )
    assert result.exit_code == 0

    stdout: str = result.stdout
    assert 'Checkpoint "my_v1_checkpoint" deleted.' in stdout

    assert mock_emit.call_count == 3

    # noinspection PyUnresolvedReferences
    expected_events: List[unittest.mock._Call] = [
        mock.call(
            {"event_payload": {}, "event": "data_context.__init__", "success": True}
        ),
        mock.call(
            {
                "event": "cli.checkpoint.delete.begin",
                "event_payload": {"api_version": "v3"},
                "success": True,
            }
        ),
        mock.call(
            {
                "event": "cli.checkpoint.delete.end",
                "event_payload": {"api_version": "v3"},
                "success": True,
            }
        ),
    ]
    # noinspection PyUnresolvedReferences
    actual_events: List[unittest.mock._Call] = mock_emit.call_args_list
    for actual, expected in zip(actual_events, expected_events):
        assert actual == expected

    assert_no_logging_messages_or_tracebacks(
        caplog,
        result,
    )

    # noinspection PyTypeChecker
    result = runner.invoke(
        cli,
        "checkpoint list",
        catch_exceptions=False,
    )
    assert result.exit_code == 0

    stdout = result.stdout
    assert "No Checkpoints found." in stdout


@mock.patch(
    "great_expectations.core.usage_statistics.usage_statistics.UsageStatisticsHandler.emit"
)
def test_checkpoint_delete_with_single_checkpoint_assume_yes_flag(
    mock_emit,
    caplog,
    monkeypatch,
    empty_context_with_checkpoint_v1_stats_enabled,
):
    context = empty_context_with_checkpoint_v1_stats_enabled
    monkeypatch.chdir(os.path.dirname(context.root_directory))  # noqa: PTH120
    runner: CliRunner = CliRunner(mix_stderr=False)
    checkpoint_name: str = "my_v1_checkpoint"
    # noinspection PyTypeChecker
    result: Result = runner.invoke(
        cli,
        f"--assume-yes checkpoint delete {checkpoint_name}",
        catch_exceptions=False,
    )
    stdout: str = result.stdout
    assert result.exit_code == 0

    assert (
        f'Are you sure you want to delete the Checkpoint "{checkpoint_name}" (this action is irreversible)?'
        not in stdout
    )
    # This assertion is extra assurance since this test is too permissive if we change the confirmation message
    assert "[Y/n]" not in stdout

    assert 'Checkpoint "my_v1_checkpoint" deleted.' in stdout

    assert mock_emit.call_count == 3

    # noinspection PyUnresolvedReferences
    expected_events: List[unittest.mock._Call] = [
        mock.call(
            {"event_payload": {}, "event": "data_context.__init__", "success": True}
        ),
        mock.call(
            {
                "event": "cli.checkpoint.delete.begin",
                "event_payload": {"api_version": "v3"},
                "success": True,
            }
        ),
        mock.call(
            {
                "event": "cli.checkpoint.delete.end",
                "event_payload": {"api_version": "v3"},
                "success": True,
            }
        ),
    ]
    # noinspection PyUnresolvedReferences
    actual_events: List[unittest.mock._Call] = mock_emit.call_args_list
    for actual, expected in zip(actual_events, expected_events):
        assert actual == expected

    assert_no_logging_messages_or_tracebacks(
        caplog,
        result,
    )

    # noinspection PyTypeChecker
    result = runner.invoke(
        cli,
        "checkpoint list",
        catch_exceptions=False,
    )
    stdout = result.stdout
    assert result.exit_code == 0
    assert "No Checkpoints found." in stdout


@mock.patch(
    "great_expectations.core.usage_statistics.usage_statistics.UsageStatisticsHandler.emit"
)
def test_checkpoint_delete_with_single_checkpoint_cancel_success(
    mock_emit,
    caplog,
    monkeypatch,
    empty_context_with_checkpoint_v1_stats_enabled,
):
    context = empty_context_with_checkpoint_v1_stats_enabled

    monkeypatch.chdir(os.path.dirname(context.root_directory))  # noqa: PTH120

    runner: CliRunner = CliRunner(mix_stderr=False)
    # noinspection PyTypeChecker
    result: Result = runner.invoke(
        cli,
        "checkpoint delete my_v1_checkpoint",
        input="n\n",
        catch_exceptions=False,
    )
    assert result.exit_code == 0

    stdout: str = result.stdout
    assert 'The Checkpoint "my_v1_checkpoint" was not deleted.  Exiting now.' in stdout

    assert mock_emit.call_count == 3

    # noinspection PyUnresolvedReferences
    expected_events: List[unittest.mock._Call] = [
        mock.call(
            {"event_payload": {}, "event": "data_context.__init__", "success": True}
        ),
        mock.call(
            {
                "event": "cli.checkpoint.delete.begin",
                "event_payload": {"api_version": "v3"},
                "success": True,
            }
        ),
        mock.call(
            {
                "event": "cli.checkpoint.delete.end",
                "event_payload": {"cancelled": True, "api_version": "v3"},
                "success": True,
            }
        ),
    ]
    # noinspection PyUnresolvedReferences
    actual_events: List[unittest.mock._Call] = mock_emit.call_args_list
    for actual, expected in zip(actual_events, expected_events):
        assert actual == expected

    assert_no_logging_messages_or_tracebacks(
        caplog,
        result,
    )

    # noinspection PyTypeChecker
    result = runner.invoke(
        cli,
        "checkpoint list",
        catch_exceptions=False,
    )
    assert result.exit_code == 0

    stdout = result.stdout
    assert "Found 1 Checkpoint." in stdout
    assert "my_v1_checkpoint" in stdout


@mock.patch(
    "great_expectations.core.usage_statistics.usage_statistics.UsageStatisticsHandler.emit"
)
def test_checkpoint_list_with_no_checkpoints(
    mock_emit, caplog, monkeypatch, empty_data_context_stats_enabled
):
    context = empty_data_context_stats_enabled

    monkeypatch.chdir(os.path.dirname(context.root_directory))  # noqa: PTH120

    runner: CliRunner = CliRunner(mix_stderr=False)
    # noinspection PyTypeChecker
    result: Result = runner.invoke(
        cli,
        "checkpoint list",
        catch_exceptions=False,
    )
    assert result.exit_code == 0

    stdout: str = result.stdout
    assert "No Checkpoints found." in stdout
    assert "Use the command `great_expectations checkpoint new` to create one" in stdout

    assert mock_emit.call_count == 3

    # noinspection PyUnresolvedReferences
    expected_events: List[unittest.mock._Call] = [
        mock.call(
            {"event_payload": {}, "event": "data_context.__init__", "success": True}
        ),
        mock.call(
            {
                "event": "cli.checkpoint.list.begin",
                "event_payload": {"api_version": "v3"},
                "success": True,
            }
        ),
        mock.call(
            {
                "event": "cli.checkpoint.list.end",
                "event_payload": {"api_version": "v3"},
                "success": True,
            }
        ),
    ]
    # noinspection PyUnresolvedReferences
    actual_events: List[unittest.mock._Call] = mock_emit.call_args_list
    for actual, expected in zip(actual_events, expected_events):
        assert actual == expected

    assert_no_logging_messages_or_tracebacks(caplog, result)


@mock.patch(
    "great_expectations.core.usage_statistics.usage_statistics.UsageStatisticsHandler.emit"
)
def test_checkpoint_list_with_single_checkpoint(
    mock_emit,
    caplog,
    monkeypatch,
    empty_context_with_checkpoint_v1_stats_enabled,
):
    context = empty_context_with_checkpoint_v1_stats_enabled

    monkeypatch.chdir(os.path.dirname(context.root_directory))  # noqa: PTH120

    runner: CliRunner = CliRunner(mix_stderr=False)
    # noinspection PyTypeChecker
    result: Result = runner.invoke(
        cli,
        "checkpoint list",
        catch_exceptions=False,
    )
    assert result.exit_code == 0

    stdout: str = result.stdout
    assert "Found 1 Checkpoint." in stdout
    assert "my_v1_checkpoint" in stdout

    assert mock_emit.call_count == 3

    # noinspection PyUnresolvedReferences
    expected_events: List[unittest.mock._Call] = [
        mock.call(
            {"event_payload": {}, "event": "data_context.__init__", "success": True}
        ),
        mock.call(
            {
                "event": "cli.checkpoint.list.begin",
                "event_payload": {"api_version": "v3"},
                "success": True,
            }
        ),
        mock.call(
            {
                "event": "cli.checkpoint.list.end",
                "event_payload": {"api_version": "v3"},
                "success": True,
            }
        ),
    ]
    # noinspection PyUnresolvedReferences
    actual_events: List[unittest.mock._Call] = mock_emit.call_args_list
    for actual, expected in zip(actual_events, expected_events):
        assert actual == expected

    assert_no_logging_messages_or_tracebacks(
        caplog,
        result,
    )


@mock.patch(
    "great_expectations.core.usage_statistics.usage_statistics.UsageStatisticsHandler.emit"
)
def test_checkpoint_list_with_eight_checkpoints(
    mock_emit,
    caplog,
    monkeypatch,
    titanic_pandas_data_context_with_v013_datasource_stats_enabled_with_checkpoints_v1_with_templates,
):
    context = titanic_pandas_data_context_with_v013_datasource_stats_enabled_with_checkpoints_v1_with_templates

    monkeypatch.chdir(os.path.dirname(context.root_directory))  # noqa: PTH120

    runner: CliRunner = CliRunner(mix_stderr=False)
    # noinspection PyTypeChecker
    result: Result = runner.invoke(
        cli,
        "checkpoint list",
        catch_exceptions=False,
    )
    assert result.exit_code == 0

    stdout: str = result.stdout
    assert "Found 8 Checkpoints." in stdout

    checkpoint_names_list: List[str] = [
        "my_simple_checkpoint_with_slack_and_notify_with_all",
        "my_nested_checkpoint_template_1",
        "my_nested_checkpoint_template_3",
        "my_nested_checkpoint_template_2",
        "my_simple_checkpoint_with_site_names",
        "my_minimal_simple_checkpoint",
        "my_simple_checkpoint_with_slack",
        "my_simple_template_checkpoint",
    ]
    assert all(checkpoint_name in stdout for checkpoint_name in checkpoint_names_list)

    assert mock_emit.call_count == 3

    # noinspection PyUnresolvedReferences
    expected_events: List[unittest.mock._Call] = [
        mock.call(
            {"event_payload": {}, "event": "data_context.__init__", "success": True}
        ),
        mock.call(
            {
                "event": "cli.checkpoint.list.begin",
                "event_payload": {"api_version": "v3"},
                "success": True,
            }
        ),
        mock.call(
            {
                "event": "cli.checkpoint.list.end",
                "event_payload": {"api_version": "v3"},
                "success": True,
            }
        ),
    ]
    # noinspection PyUnresolvedReferences
    actual_events: List[unittest.mock._Call] = mock_emit.call_args_list
    for actual, expected in zip(actual_events, expected_events):
        assert actual == expected

    assert_no_logging_messages_or_tracebacks(
        caplog,
        result,
    )


@mock.patch(
    "great_expectations.core.usage_statistics.usage_statistics.UsageStatisticsHandler.emit"
)
def test_checkpoint_new_raises_error_on_existing_checkpoint(
    mock_emit,
    caplog,
    monkeypatch,
    titanic_pandas_data_context_with_v013_datasource_stats_enabled_with_checkpoints_v1_with_templates,
):
    """
    What does this test and why?
    The `checkpoint new` CLI flow should raise an error if the Checkpoint name being created already exists in your checkpoint store.
    """
    context = titanic_pandas_data_context_with_v013_datasource_stats_enabled_with_checkpoints_v1_with_templates

    monkeypatch.chdir(os.path.dirname(context.root_directory))  # noqa: PTH120

    runner: CliRunner = CliRunner(mix_stderr=False)
    # noinspection PyTypeChecker
    result: Result = runner.invoke(
        cli,
        "checkpoint new my_minimal_simple_checkpoint",
        catch_exceptions=False,
    )
    assert result.exit_code == 1

    stdout: str = result.stdout
    assert (
        "A Checkpoint named `my_minimal_simple_checkpoint` already exists. Please choose a new name."
        in stdout
    )

    assert mock_emit.call_count == 3

    # noinspection PyUnresolvedReferences
    expected_events: List[unittest.mock._Call] = [
        mock.call(
            {"event_payload": {}, "event": "data_context.__init__", "success": True}
        ),
        mock.call(
            {
                "event": "cli.checkpoint.new.begin",
                "event_payload": {"api_version": "v3"},
                "success": True,
            }
        ),
        mock.call(
            {
                "event": "cli.checkpoint.new.end",
                "event_payload": {"api_version": "v3"},
                "success": False,
            }
        ),
    ]
    # noinspection PyUnresolvedReferences
    actual_events: List[unittest.mock._Call] = mock_emit.call_args_list
    for actual, expected in zip(actual_events, expected_events):
        assert actual == expected

    assert_no_logging_messages_or_tracebacks(
        caplog,
        result,
    )


@mock.patch(
    "great_expectations.core.usage_statistics.usage_statistics.UsageStatisticsHandler.emit"
)
@mock.patch("subprocess.call", return_value=True, side_effect=None)
@mock.patch("webbrowser.open", return_value=True, side_effect=None)
def test_checkpoint_new_no_fluent_datasource_messages(
    mock_emit,
    mock_subp,
    mock_web,
    caplog,
    monkeypatch,
    data_context_with_block_datasource,
):
    """
    What does this test and why?
    The `checkpoint new` CLI flow should not print warnings/errors if all of the Datasources in the DataContext are configured with the block config style API.
    """
    context = data_context_with_block_datasource

    monkeypatch.chdir(os.path.dirname(context.root_directory))  # noqa: PTH120

    runner: CliRunner = CliRunner(mix_stderr=False)
    # noinspection PyTypeChecker
    result: Result = runner.invoke(
        cli,
        "checkpoint new my_checkpoint_name",
        catch_exceptions=False,
    )

    stdout: str = result.stdout

    assert result.exit_code == 0
    assert CHECKPOINT_NEW_FLUENT_DATASOURCES_ONLY not in stdout
    assert CHECKPOINT_NEW_FLUENT_DATASOURCES_AND_BLOCK_DATASOURCES not in stdout


@mock.patch(
    "great_expectations.core.usage_statistics.usage_statistics.UsageStatisticsHandler.emit"
)
@mock.patch("subprocess.call", return_value=True, side_effect=None)
@mock.patch("webbrowser.open", return_value=True, side_effect=None)
def test_checkpoint_new_raises_error_on_fluent_datasources_only(
    mock_emit,
    mock_subp,
    mock_web,
    caplog,
    monkeypatch,
    data_context_with_fluent_datasource,
):
    """
    What does this test and why?
    The `checkpoint new` CLI flow should raise an error if all of the Datasources in the DataContext are configured with the fluent API.
    """
    context = data_context_with_fluent_datasource

    monkeypatch.chdir(os.path.dirname(context.root_directory))  # noqa: PTH120

    runner: CliRunner = CliRunner(mix_stderr=False)
    # noinspection PyTypeChecker
    result: Result = runner.invoke(
        cli,
        "checkpoint new my_checkpoint_name",
        catch_exceptions=False,
    )

    stdout: str = result.stdout

    assert result.exit_code == 1
    assert CHECKPOINT_NEW_FLUENT_DATASOURCES_ONLY in stdout


@mock.patch(
    "great_expectations.core.usage_statistics.usage_statistics.UsageStatisticsHandler.emit"
)
@mock.patch("subprocess.call", return_value=True, side_effect=None)
@mock.patch("webbrowser.open", return_value=True, side_effect=None)
def test_checkpoint_new_raises_warning_on_mixed_datasource_styles(
    mock_emit,
    mock_subp,
    mock_web,
    caplog,
    monkeypatch,
    data_context_with_fluent_datasource_and_block_datasource,
):
    """
    What does this test and why?
    The `checkpoint new` CLI flow should print a warning if some of the Datasources in the DataContext are configured with the fluent API.
    """
    context = data_context_with_fluent_datasource_and_block_datasource

    monkeypatch.chdir(os.path.dirname(context.root_directory))  # noqa: PTH120

    runner: CliRunner = CliRunner(mix_stderr=False)
    # noinspection PyTypeChecker
    result: Result = runner.invoke(
        cli,
        "checkpoint new my_checkpoint_name",
        catch_exceptions=False,
    )

    stdout: str = result.stdout

    assert result.exit_code == 0
    assert CHECKPOINT_NEW_FLUENT_DATASOURCES_AND_BLOCK_DATASOURCES in stdout


@mock.patch(
    "great_expectations.core.usage_statistics.usage_statistics.UsageStatisticsHandler.emit"
)
@mock.patch("subprocess.call", return_value=True, side_effect=None)
@mock.patch("webbrowser.open", return_value=True, side_effect=None)
@pytest.mark.slow  # 6.69s
def test_checkpoint_new_happy_path_generates_a_notebook_and_checkpoint(
    mock_webbroser,
    mock_subprocess,
    mock_emit,
    caplog,
    monkeypatch,
    deterministic_asset_data_connector_context,
    titanic_expectation_suite,
):
    """
    What does this test and why?
    The v3 (Batch Request) API `checkpoint new` CLI flow includes creating a notebook to configure the Checkpoint.
    This test builds that notebook and runs it to generate a Checkpoint and then tests the resulting configuration in the Checkpoint file.
    The notebook that is generated does create a sample configuration using one of the available Data Assets, this is what is used to generate the Checkpoint configuration.
    """
    context = deterministic_asset_data_connector_context

    root_dir: str = context.root_directory
    monkeypatch.chdir(os.path.dirname(root_dir))  # noqa: PTH120

    assert context.list_checkpoints() == []
    context.save_expectation_suite(titanic_expectation_suite)
    assert context.list_expectation_suite_names() == ["Titanic.warning"]

    # Clear the "data_context.save_expectation_suite" call
    mock_emit.reset_mock()

    runner: CliRunner = CliRunner(mix_stderr=False)
    # noinspection PyTypeChecker
    result: Result = runner.invoke(
        cli,
        "checkpoint new passengers",
        input="1\n1\n",
        catch_exceptions=False,
    )
    assert result.exit_code == 0

    stdout: str = result.stdout
    assert "open a notebook for you now" in stdout

    assert mock_emit.call_count == 3

    # noinspection PyUnresolvedReferences
    expected_events: List[unittest.mock._Call] = [
        mock.call(
            {"event_payload": {}, "event": "data_context.__init__", "success": True}
        ),
        mock.call(
            {
                "event": "cli.checkpoint.new.begin",
                "event_payload": {"api_version": "v3"},
                "success": True,
            }
        ),
        mock.call(
            {
                "event": "cli.checkpoint.new.end",
                "event_payload": {"api_version": "v3"},
                "success": True,
            }
        ),
    ]
    # noinspection PyUnresolvedReferences
    actual_events: List[unittest.mock._Call] = mock_emit.call_args_list
    for actual, expected in zip(actual_events, expected_events):
        assert actual == expected

    assert mock_subprocess.call_count == 1
    assert mock_webbroser.call_count == 0

    expected_notebook_path: str = os.path.join(  # noqa: PTH118
        root_dir, "uncommitted", "edit_checkpoint_passengers.ipynb"
    )
    assert os.path.isfile(expected_notebook_path)  # noqa: PTH113

    with open(expected_notebook_path) as f:
        nb: NotebookNode = nbformat.read(f, as_version=4)

    uncommitted_dir: str = os.path.join(root_dir, "uncommitted")  # noqa: PTH118
    # Run notebook
    # TODO: <ANTHONY>We should mock the datadocs call or skip running that cell within the notebook (rather than commenting it out in the notebook)</ANTHONY>
    ep: ExecutePreprocessor = ExecutePreprocessor(timeout=600, kernel_name="python3")
    ep.preprocess(nb, {"metadata": {"path": uncommitted_dir}})

    # Ensure the checkpoint file was created
    expected_checkpoint_path: str = os.path.join(  # noqa: PTH118
        root_dir, "checkpoints", "passengers.yml"
    )
    assert os.path.isfile(expected_checkpoint_path)  # noqa: PTH113

    # Ensure the Checkpoint configuration in the file is as expected
    with open(expected_checkpoint_path) as f:
        checkpoint_config: str = f.read()
    expected_checkpoint_config: str = """name: passengers
config_version: 1.0
template_name:
module_name: great_expectations.checkpoint
class_name: SimpleCheckpoint
run_name_template: '%Y%m%d-%H%M%S-my-run-name-template'
expectation_suite_name:
batch_request: {}
action_list:
  - name: store_validation_result
    action:
      class_name: StoreValidationResultAction
  - name: store_evaluation_params
    action:
      class_name: StoreEvaluationParametersAction
  - name: update_data_docs
    action:
      class_name: UpdateDataDocsAction
evaluation_parameters: {}
runtime_configuration: {}
validations:
  - batch_request:
      datasource_name: my_datasource
      data_connector_name: my_other_data_connector
      data_asset_name: users
      data_connector_query:
        index: -1
    expectation_suite_name: Titanic.warning
profilers: []
ge_cloud_id:
expectation_suite_ge_cloud_id:
"""
    assert checkpoint_config == expected_checkpoint_config

    assert_no_logging_messages_or_tracebacks(
        my_caplog=caplog,
        click_result=result,
    )


@mock.patch(
    "great_expectations.core.usage_statistics.usage_statistics.UsageStatisticsHandler.emit"
)
def test_checkpoint_run_raises_error_if_checkpoint_is_not_found(
    mock_emit, caplog, monkeypatch, empty_context_with_checkpoint_v1_stats_enabled
):
    context = empty_context_with_checkpoint_v1_stats_enabled

    monkeypatch.chdir(os.path.dirname(context.root_directory))  # noqa: PTH120

    runner: CliRunner = CliRunner(mix_stderr=False)
    # noinspection PyTypeChecker
    result: Result = runner.invoke(
        cli,
        "checkpoint run my_checkpoint",
        catch_exceptions=False,
    )
    assert result.exit_code == 1

    stdout: str = result.stdout
    assert (
        "Could not find Checkpoint `my_checkpoint` (or its configuration is invalid)."
        in stdout
    )
    assert "Try running" in stdout

    assert mock_emit.call_count == 3

    # noinspection PyUnresolvedReferences
    expected_events: List[unittest.mock._Call] = [
        mock.call(
            {"event_payload": {}, "event": "data_context.__init__", "success": True}
        ),
        mock.call(
            {
                "event": "cli.checkpoint.run.begin",
                "event_payload": {"api_version": "v3"},
                "success": True,
            }
        ),
        mock.call(
            {
                "event": "cli.checkpoint.run.end",
                "event_payload": {"api_version": "v3"},
                "success": False,
            }
        ),
    ]
    # noinspection PyUnresolvedReferences
    actual_events: List[unittest.mock._Call] = mock_emit.call_args_list
    for actual, expected in zip(actual_events, expected_events):
        assert actual == expected

    assert_no_logging_messages_or_tracebacks(
        my_caplog=caplog,
        click_result=result,
    )


@mock.patch(
    "great_expectations.core.usage_statistics.usage_statistics.UsageStatisticsHandler.emit"
)
def test_checkpoint_run_on_checkpoint_with_not_found_suite_raises_error(
    mock_emit,
    caplog,
    monkeypatch,
    titanic_pandas_data_context_with_v013_datasource_stats_enabled_with_checkpoints_v1_with_templates,
):
    monkeypatch.setenv("VAR", "test")
    monkeypatch.setenv("MY_PARAM", "1")
    monkeypatch.setenv("OLD_PARAM", "2")

    context = titanic_pandas_data_context_with_v013_datasource_stats_enabled_with_checkpoints_v1_with_templates

    monkeypatch.chdir(os.path.dirname(context.root_directory))  # noqa: PTH120

    runner: CliRunner = CliRunner(mix_stderr=False)
    # noinspection PyTypeChecker
    result: Result = runner.invoke(
        cli,
        "checkpoint run my_nested_checkpoint_template_1",
        catch_exceptions=False,
    )
    assert result.exit_code == 1

    stdout: str = result.stdout
    assert "expectation_suite suite_from_template_1 not found" in stdout

    assert mock_emit.call_count == 5

    # noinspection PyUnresolvedReferences
    expected_events: List[unittest.mock._Call] = [
        mock.call(
            {"event_payload": {}, "event": "data_context.__init__", "success": True}
        ),
        mock.call(
            {
                "event": "cli.checkpoint.run.begin",
                "event_payload": {"api_version": "v3"},
                "success": True,
            }
        ),
        mock.call(
            {
                "event": "checkpoint.run",
                "event_payload": {
                    "anonymized_name": "48533197103a407af37326b0224a97df",
                    "config_version": 1,
                    "anonymized_run_name_template": "21e9677f05fd2b0d83bb9285a688d5c5",
                    "anonymized_expectation_suite_name": "4987b41d9e7012f6a86a8b3939739eff",
                    "anonymized_action_list": [
                        {
                            "anonymized_name": "8e3e134cd0402c3970a02f40d2edfc26",
                            "parent_class": "StoreValidationResultAction",
                        },
                        {
                            "anonymized_name": "40e24f0c6b04b6d4657147990d6f39bd",
                            "parent_class": "StoreEvaluationParametersAction",
                        },
                        {
                            "anonymized_name": "2b99b6b280b8a6ad1176f37580a16411",
                            "parent_class": "UpdateDataDocsAction",
                        },
                    ],
                    "anonymized_validations": [
                        {
                            "anonymized_batch_request": {
                                "anonymized_batch_request_required_top_level_properties": {
                                    "anonymized_datasource_name": "41cc60fba42f099f878a4bb295dc08c9",
                                    "anonymized_data_connector_name": "4cffb49069fa5fececc8032aa41ff791",
                                    "anonymized_data_asset_name": "5dce9f4b8abd8adbb4f719e05fceecab",
                                },
                                "batch_request_optional_top_level_keys": [
                                    "data_connector_query"
                                ],
                            },
                            "anonymized_expectation_suite_name": "4987b41d9e7012f6a86a8b3939739eff",
                            "anonymized_action_list": [
                                {
                                    "anonymized_name": "8e3e134cd0402c3970a02f40d2edfc26",
                                    "parent_class": "StoreValidationResultAction",
                                },
                                {
                                    "anonymized_name": "40e24f0c6b04b6d4657147990d6f39bd",
                                    "parent_class": "StoreEvaluationParametersAction",
                                },
                                {
                                    "anonymized_name": "2b99b6b280b8a6ad1176f37580a16411",
                                    "parent_class": "UpdateDataDocsAction",
                                },
                            ],
                        }
                    ],
                    "checkpoint_optional_top_level_keys": [
                        "evaluation_parameters",
                        "runtime_configuration",
                    ],
                },
                "success": False,
            }
        ),
        mock.call(
            {
                "event_payload": {},
                "event": "data_context.run_checkpoint",
                "success": False,
            }
        ),
        mock.call(
            {
                "event": "cli.checkpoint.run.end",
                "event_payload": {"api_version": "v3"},
                "success": False,
            }
        ),
    ]
    # noinspection PyUnresolvedReferences
    actual_events: List[unittest.mock._Call] = mock_emit.call_args_list
    for actual, expected in zip(actual_events, expected_events):
        assert actual == expected

    assert_no_logging_messages_or_tracebacks(
        my_caplog=caplog,
        click_result=result,
    )


@mock.patch(
    "great_expectations.core.usage_statistics.usage_statistics.UsageStatisticsHandler.emit"
)
def test_checkpoint_run_on_checkpoint_with_batch_load_problem_raises_error(
    mock_emit,
    caplog,
    monkeypatch,
    titanic_pandas_data_context_with_v013_datasource_with_checkpoints_v1_with_empty_store_stats_enabled,
):
    monkeypatch.setenv("VAR", "test")
    monkeypatch.setenv("MY_PARAM", "1")
    monkeypatch.setenv("OLD_PARAM", "2")

    context = titanic_pandas_data_context_with_v013_datasource_with_checkpoints_v1_with_empty_store_stats_enabled

    suite: ExpectationSuite = context.add_expectation_suite(
        expectation_suite_name="bar"
    )
    context.save_expectation_suite(expectation_suite=suite)
    assert context.list_expectation_suite_names() == ["bar"]

    checkpoint_file_path: str = os.path.join(  # noqa: PTH118
        context.root_directory,
        DataContextConfigDefaults.CHECKPOINTS_BASE_DIRECTORY.value,
        "bad_batch.yml",
    )

    checkpoint_yaml_config: str = """
    name: bad_batch
    config_version: 1
    class_name: Checkpoint
    run_name_template: "%Y-%M-foo-bar-template-$VAR"
    validations:
      - batch_request:
          datasource_name: my_datasource
          data_connector_name: my_special_data_connector
          data_asset_name: users
          data_connector_query:
            index: -1
          batch_spec_passthrough:
            path: /totally/not/a/file.csv
            reader_method: read_csv
        expectation_suite_name: bar
        action_list:
            - name: store_validation_result
              action:
                class_name: StoreValidationResultAction
            - name: store_evaluation_params
              action:
                class_name: StoreEvaluationParametersAction
            - name: update_data_docs
              action:
                class_name: UpdateDataDocsAction
    evaluation_parameters:
      param1: "$MY_PARAM"
      param2: 1 + "$OLD_PARAM"
    runtime_configuration:
      result_format:
        result_format: BASIC
        partial_unexpected_count: 20
    """
    config: dict = dict(yaml.load(checkpoint_yaml_config))
    _write_checkpoint_dict_to_file(
        config=config, checkpoint_file_path=checkpoint_file_path
    )

    monkeypatch.chdir(os.path.dirname(context.root_directory))  # noqa: PTH120
    runner: CliRunner = CliRunner(mix_stderr=False)
    # noinspection PyTypeChecker
    result: Result = runner.invoke(
        cli,
        "checkpoint run bad_batch",
        catch_exceptions=False,
    )
    assert result.exit_code == 1

    stdout: str = result.stdout

    # TODO: <Alex>ALEX -- Investigate how to make Abe's suggestion a reality.</Alex>
    # Note: Abe : 2020/09: This was a better error message, but it should live in DataContext.get_batch, not a random CLI method.
    # assert "There was a problem loading a batch:" in stdout
    # assert (
    #     "{'path': '/totally/not/a/file.csv', 'datasource': 'mydatasource', 'reader_method': 'read_csv'}"
    #     in stdout
    # )
    # assert (
    #     "Please verify these batch kwargs in Checkpoint bad_batch`"
    #     in stdout
    # )
    # assert "No such file or directory" in stdout
    assert ("No such file or directory" in stdout) or ("does not exist" in stdout)

    assert mock_emit.call_count == 7

    # noinspection PyUnresolvedReferences
    expected_events: List[unittest.mock._Call] = [
        mock.call(
            {
                "event_payload": {
                    "anonymized_expectation_suite_name": "f6e1151b49fceb15ae3de4eb60f62be4",
                },
                "event": "data_context.save_expectation_suite",
                "success": True,
            }
        ),
        mock.call(
            {"event_payload": {}, "event": "data_context.__init__", "success": True}
        ),
        mock.call(
            {
                "event": "cli.checkpoint.run.begin",
                "event_payload": {"api_version": "v3"},
                "success": True,
            }
        ),
        mock.call(
            {
                "event": "data_context.get_batch_list",
                "event_payload": {
                    "anonymized_batch_request_required_top_level_properties": {
                        "anonymized_datasource_name": "a732a247720783a5931fa7c4606403c2",
                        "anonymized_data_connector_name": "e475f70ca0bcbaf2748b93da5e9867ec",
                        "anonymized_data_asset_name": "2621a5230efeef1973ff373dd12b1ac4",
                    },
                    "batch_request_optional_top_level_keys": [
                        "batch_spec_passthrough",
                        "data_connector_query",
                    ],
                    "data_connector_query_keys": ["index"],
                    "runtime_parameters_keys": ["path"],
                    "batch_spec_passthrough_keys": ["reader_method"],
                },
                "success": False,
            }
        ),
        mock.call(
            {
                "event": "checkpoint.run",
                "event_payload": {
                    "anonymized_name": "ca68117150c32e08330af3cebad565ce",
                    "config_version": 1.0,
                    "anonymized_run_name_template": "21e9677f05fd2b0d83bb9285a688d5c5",
                    "anonymized_validations": [
                        {
                            "anonymized_batch_request": {
                                "anonymized_batch_request_required_top_level_properties": {
                                    "anonymized_datasource_name": "a732a247720783a5931fa7c4606403c2",
                                    "anonymized_data_connector_name": "e475f70ca0bcbaf2748b93da5e9867ec",
                                    "anonymized_data_asset_name": "2621a5230efeef1973ff373dd12b1ac4",
                                },
                                "batch_request_optional_top_level_keys": [
                                    "batch_spec_passthrough",
                                    "data_connector_query",
                                ],
                                "batch_spec_passthrough_keys": ["reader_method"],
                                "runtime_parameters_keys": ["path"],
                                "data_connector_query_keys": ["index"],
                            },
                            "anonymized_expectation_suite_name": "f6e1151b49fceb15ae3de4eb60f62be4",
                            "anonymized_action_list": [
                                {
                                    "anonymized_name": "8e3e134cd0402c3970a02f40d2edfc26",
                                    "parent_class": "StoreValidationResultAction",
                                },
                                {
                                    "anonymized_name": "40e24f0c6b04b6d4657147990d6f39bd",
                                    "parent_class": "StoreEvaluationParametersAction",
                                },
                                {
                                    "anonymized_name": "2b99b6b280b8a6ad1176f37580a16411",
                                    "parent_class": "UpdateDataDocsAction",
                                },
                            ],
                        }
                    ],
                    "checkpoint_optional_top_level_keys": [
                        "evaluation_parameters",
                        "runtime_configuration",
                    ],
                },
                "success": False,
            }
        ),
        mock.call(
            {
                "event_payload": {},
                "event": "data_context.run_checkpoint",
                "success": False,
            }
        ),
        mock.call(
            {
                "event": "cli.checkpoint.run.end",
                "event_payload": {"api_version": "v3"},
                "success": False,
            }
        ),
    ]
    # noinspection PyUnresolvedReferences
    actual_events: List[unittest.mock._Call] = mock_emit.call_args_list
    for actual, expected in zip(actual_events, expected_events):
        assert actual == expected

    assert_no_logging_messages_or_tracebacks(
        my_caplog=caplog,
        click_result=result,
    )


@mock.patch(
    "great_expectations.core.usage_statistics.usage_statistics.UsageStatisticsHandler.emit"
)
def test_checkpoint_run_on_checkpoint_with_empty_suite_list_raises_error(
    mock_emit,
    caplog,
    monkeypatch,
    titanic_pandas_data_context_with_v013_datasource_with_checkpoints_v1_with_empty_store_stats_enabled,
):
    monkeypatch.setenv("VAR", "test")
    monkeypatch.setenv("MY_PARAM", "1")
    monkeypatch.setenv("OLD_PARAM", "2")

    context = titanic_pandas_data_context_with_v013_datasource_with_checkpoints_v1_with_empty_store_stats_enabled
    assert context.list_expectation_suite_names() == []

    checkpoint_file_path: str = os.path.join(  # noqa: PTH118
        context.root_directory,
        DataContextConfigDefaults.CHECKPOINTS_BASE_DIRECTORY.value,
        "no_suite.yml",
    )

    checkpoint_yaml_config: str = """
    name: my_fancy_checkpoint
    config_version: 1
    class_name: Checkpoint
    run_name_template: "%Y-%M-foo-bar-template-$VAR"
    validations:
      - batch_request:
          datasource_name: my_datasource
          data_connector_name: my_special_data_connector
          data_asset_name: users
          data_connector_query:
            index: -1
        action_list:
            - name: store_validation_result
              action:
                class_name: StoreValidationResultAction
            - name: store_evaluation_params
              action:
                class_name: StoreEvaluationParametersAction
            - name: update_data_docs
              action:
                class_name: UpdateDataDocsAction
    evaluation_parameters:
      param1: "$MY_PARAM"
      param2: 1 + "$OLD_PARAM"
    runtime_configuration:
      result_format:
        result_format: BASIC
        partial_unexpected_count: 20
    """
    config: dict = dict(yaml.load(checkpoint_yaml_config))
    _write_checkpoint_dict_to_file(
        config=config, checkpoint_file_path=checkpoint_file_path
    )

    runner: CliRunner = CliRunner(mix_stderr=False)
    monkeypatch.chdir(os.path.dirname(context.root_directory))  # noqa: PTH120
    # noinspection PyTypeChecker
    result: Result = runner.invoke(
        cli,
        "checkpoint run no_suite",
        catch_exceptions=False,
    )
    assert result.exit_code == 1

    stdout: str = result.stdout
    assert "Exception occurred while running Checkpoint" in stdout
    assert (
        "of Checkpoint 'no_suite': validation expectation_suite_name must be specified"
        in stdout
    )

    assert mock_emit.call_count == 5
    assert mock_emit.call_args_list == [
        mock.call(
            {"event_payload": {}, "event": "data_context.__init__", "success": True}
        ),
        mock.call(
            {
                "event": "cli.checkpoint.run.begin",
                "event_payload": {"api_version": "v3"},
                "success": True,
            }
        ),
        mock.call(
            {
                "event": "checkpoint.run",
                "event_payload": {},
                "success": False,
            }
        ),
        mock.call(
            {
                "event": "data_context.run_checkpoint",
                "event_payload": {},
                "success": False,
            }
        ),
        mock.call(
            {
                "event": "cli.checkpoint.run.end",
                "event_payload": {"api_version": "v3"},
                "success": False,
            }
        ),
    ]

    assert_no_logging_messages_or_tracebacks(
        my_caplog=caplog,
        click_result=result,
    )


@mock.patch(
    "great_expectations.core.usage_statistics.usage_statistics.UsageStatisticsHandler.emit"
)
def test_checkpoint_run_on_non_existent_validations(
    mock_emit,
    caplog,
    monkeypatch,
    titanic_pandas_data_context_with_v013_datasource_with_checkpoints_v1_with_empty_store_stats_enabled,
):
    monkeypatch.setenv("VAR", "test")
    monkeypatch.setenv("MY_PARAM", "1")
    monkeypatch.setenv("OLD_PARAM", "2")

    context = titanic_pandas_data_context_with_v013_datasource_with_checkpoints_v1_with_empty_store_stats_enabled
    assert context.list_expectation_suite_names() == []

    checkpoint_file_path: str = os.path.join(  # noqa: PTH118
        context.root_directory,
        DataContextConfigDefaults.CHECKPOINTS_BASE_DIRECTORY.value,
        "no_validations.yml",
    )

    checkpoint_yaml_config: str = """
    name: my_base_checkpoint
    config_version: 1
    class_name: Checkpoint
    run_name_template: "%Y-%M-foo-bar-template-$VAR"
    action_list:
    - name: store_validation_result
      action:
        class_name: StoreValidationResultAction
    - name: store_evaluation_params
      action:
        class_name: StoreEvaluationParametersAction
    - name: update_data_docs
      action:
        class_name: UpdateDataDocsAction
    evaluation_parameters:
      param1: "$MY_PARAM"
      param2: 1 + "$OLD_PARAM"
    runtime_configuration:
        result_format:
          result_format: BASIC
          partial_unexpected_count: 20
    """
    config: dict = dict(yaml.load(checkpoint_yaml_config))
    _write_checkpoint_dict_to_file(
        config=config, checkpoint_file_path=checkpoint_file_path
    )

    runner: CliRunner = CliRunner(mix_stderr=False)
    monkeypatch.chdir(os.path.dirname(context.root_directory))  # noqa: PTH120
    # noinspection PyTypeChecker
    result: Result = runner.invoke(
        cli,
        "checkpoint run no_validations",
        catch_exceptions=False,
    )
    assert result.exit_code == 1

    stdout: str = result.stdout
    assert (
        'Checkpoint "no_validations" must be called with a validator or contain either a batch_request or validations.'
        in stdout
    )

    assert mock_emit.call_count == 5
    assert mock_emit.call_args_list == [
        mock.call(
            {"event_payload": {}, "event": "data_context.__init__", "success": True}
        ),
        mock.call(
            {
                "event": "cli.checkpoint.run.begin",
                "event_payload": {"api_version": "v3"},
                "success": True,
            }
        ),
        mock.call(
            {
                "event": "checkpoint.run",
                "event_payload": {},
                "success": False,
            }
        ),
        mock.call(
            {
                "event_payload": {},
                "event": "data_context.run_checkpoint",
                "success": False,
            }
        ),
        mock.call(
            {
                "event": "cli.checkpoint.run.end",
                "event_payload": {"api_version": "v3"},
                "success": False,
            }
        ),
    ]

    assert_no_logging_messages_or_tracebacks(
        my_caplog=caplog,
        click_result=result,
    )


@mock.patch(
    "great_expectations.core.usage_statistics.usage_statistics.UsageStatisticsHandler.emit"
)
@pytest.mark.slow  # 1.48s
def test_checkpoint_run_happy_path_with_successful_validation_pandas(
    mock_emit,
    caplog,
    monkeypatch,
    titanic_pandas_data_context_with_v013_datasource_with_checkpoints_v1_with_empty_store_stats_enabled,
    titanic_expectation_suite,
):
    monkeypatch.setenv("VAR", "test")
    monkeypatch.setenv("MY_PARAM", "1")
    monkeypatch.setenv("OLD_PARAM", "2")

    context = titanic_pandas_data_context_with_v013_datasource_with_checkpoints_v1_with_empty_store_stats_enabled
    context.save_expectation_suite(
        expectation_suite=titanic_expectation_suite,
        expectation_suite_name="Titanic.warning",
    )
    assert context.list_expectation_suite_names() == ["Titanic.warning"]

    checkpoint_file_path: str = os.path.join(  # noqa: PTH118
        context.root_directory,
        DataContextConfigDefaults.CHECKPOINTS_BASE_DIRECTORY.value,
        "my_fancy_checkpoint.yml",
    )

    checkpoint_yaml_config: str = """
    name: my_fancy_checkpoint
    config_version: 1
    class_name: Checkpoint
    run_name_template: "%Y-%M-foo-bar-template-$VAR"
    validations:
      - batch_request:
          datasource_name: my_datasource
          data_connector_name: my_special_data_connector
          data_asset_name: users
          data_connector_query:
            index: -1
        expectation_suite_name: Titanic.warning
        action_list:
            - name: store_validation_result
              action:
                class_name: StoreValidationResultAction
            - name: store_evaluation_params
              action:
                class_name: StoreEvaluationParametersAction
            - name: update_data_docs
              action:
                class_name: UpdateDataDocsAction
    evaluation_parameters:
      param1: "$MY_PARAM"
      param2: 1 + "$OLD_PARAM"
    runtime_configuration:
      result_format:
        result_format: BASIC
        partial_unexpected_count: 20
    """
    config: dict = dict(yaml.load(checkpoint_yaml_config))
    _write_checkpoint_dict_to_file(
        config=config, checkpoint_file_path=checkpoint_file_path
    )

    runner: CliRunner = CliRunner(mix_stderr=False)
    monkeypatch.chdir(os.path.dirname(context.root_directory))  # noqa: PTH120
    # noinspection PyTypeChecker
    result: Result = runner.invoke(
        cli,
        "checkpoint run my_fancy_checkpoint",
        catch_exceptions=False,
    )
    assert result.exit_code == 0

    stdout: str = result.stdout
    assert all(
        msg in stdout
        for msg in [
            "Validation succeeded!",
            "Titanic.warning",
            "Passed",
            "100.0 %",
        ]
    )

    assert mock_emit.call_count == 9

    # noinspection PyUnresolvedReferences
    expected_events: List[unittest.mock._Call] = [
        mock.call(
            {
                "event_payload": {
                    "anonymized_expectation_suite_name": "35af1ba156bfe672f8845cb60554b138",
                },
                "event": "data_context.save_expectation_suite",
                "success": True,
            }
        ),
        mock.call(
            {
                "event_payload": {},
                "event": "data_context.__init__",
                "success": True,
            }
        ),
        mock.call(
            {
                "event": "cli.checkpoint.run.begin",
                "event_payload": {"api_version": "v3"},
                "success": True,
            }
        ),
        mock.call(
            {
                "event": "data_context.get_batch_list",
                "event_payload": {
                    "anonymized_batch_request_required_top_level_properties": {
                        "anonymized_datasource_name": "a732a247720783a5931fa7c4606403c2",
                        "anonymized_data_connector_name": "e475f70ca0bcbaf2748b93da5e9867ec",
                        "anonymized_data_asset_name": "2621a5230efeef1973ff373dd12b1ac4",
                    },
                    "batch_request_optional_top_level_keys": ["data_connector_query"],
                    "data_connector_query_keys": ["index"],
                },
                "success": True,
            }
        ),
        mock.call(
            {
                "event": "data_asset.validate",
                "event_payload": {
                    "anonymized_batch_kwarg_keys": [],
                    "anonymized_expectation_suite_name": "35af1ba156bfe672f8845cb60554b138",
                    "anonymized_datasource_name": "a732a247720783a5931fa7c4606403c2",
                },
                "success": True,
            }
        ),
        mock.call(
            {
                "event": "data_context.build_data_docs",
                "event_payload": {},
                "success": True,
            }
        ),
        mock.call(
            {
                "event": "checkpoint.run",
                "event_payload": {
                    "anonymized_name": "eb2d802f924a3e764afc605de3495c5c",
                    "config_version": 1.0,
                    "anonymized_run_name_template": "21e9677f05fd2b0d83bb9285a688d5c5",
                    "anonymized_validations": [
                        {
                            "anonymized_batch_request": {
                                "anonymized_batch_request_required_top_level_properties": {
                                    "anonymized_datasource_name": "a732a247720783a5931fa7c4606403c2",
                                    "anonymized_data_connector_name": "e475f70ca0bcbaf2748b93da5e9867ec",
                                    "anonymized_data_asset_name": "2621a5230efeef1973ff373dd12b1ac4",
                                },
                                "batch_request_optional_top_level_keys": [
                                    "data_connector_query"
                                ],
                                "data_connector_query_keys": ["index"],
                            },
                            "anonymized_expectation_suite_name": "35af1ba156bfe672f8845cb60554b138",
                            "anonymized_action_list": [
                                {
                                    "anonymized_name": "8e3e134cd0402c3970a02f40d2edfc26",
                                    "parent_class": "StoreValidationResultAction",
                                },
                                {
                                    "anonymized_name": "40e24f0c6b04b6d4657147990d6f39bd",
                                    "parent_class": "StoreEvaluationParametersAction",
                                },
                                {
                                    "anonymized_name": "2b99b6b280b8a6ad1176f37580a16411",
                                    "parent_class": "UpdateDataDocsAction",
                                },
                            ],
                        }
                    ],
                    "checkpoint_optional_top_level_keys": [
                        "evaluation_parameters",
                        "runtime_configuration",
                    ],
                },
                "success": True,
            }
        ),
        mock.call(
            {
                "event_payload": {},
                "event": "data_context.run_checkpoint",
                "success": True,
            }
        ),
        mock.call(
            {
                "event": "cli.checkpoint.run.end",
                "event_payload": {"api_version": "v3"},
                "success": True,
            }
        ),
    ]
    # noinspection PyUnresolvedReferences
    actual_events: List[unittest.mock._Call] = mock_emit.call_args_list
    for actual, expected in zip(actual_events, expected_events):
        assert actual == expected

    assert_no_logging_messages_or_tracebacks(
        my_caplog=caplog,
        click_result=result,
    )


@mock.patch(
    "great_expectations.core.usage_statistics.usage_statistics.UsageStatisticsHandler.emit"
)
@pytest.mark.slow  # 1.44s
def test_checkpoint_run_happy_path_with_successful_validation_sql(
    mock_emit,
    caplog,
    monkeypatch,
    titanic_data_context_with_sql_datasource,
    titanic_expectation_suite,
):
    monkeypatch.setenv("VAR", "test")
    monkeypatch.setenv("MY_PARAM", "1")
    monkeypatch.setenv("OLD_PARAM", "2")

    context = titanic_data_context_with_sql_datasource
    context.save_expectation_suite(
        expectation_suite=titanic_expectation_suite,
        expectation_suite_name="Titanic.warning",
    )
    assert context.list_expectation_suite_names() == ["Titanic.warning"]

    checkpoint_file_path: str = os.path.join(  # noqa: PTH118
        context.root_directory,
        DataContextConfigDefaults.CHECKPOINTS_BASE_DIRECTORY.value,
        "my_fancy_checkpoint.yml",
    )

    checkpoint_yaml_config: str = """
    name: my_fancy_checkpoint
    config_version: 1
    class_name: Checkpoint
    run_name_template: "%Y-%M-foo-bar-template-$VAR"
    validations:
      - batch_request:
          datasource_name: test_sqlite_db_datasource
          data_connector_name: whole_table
          data_asset_name: titanic
        expectation_suite_name: Titanic.warning
        action_list:
            - name: store_validation_result
              action:
                class_name: StoreValidationResultAction
            - name: store_evaluation_params
              action:
                class_name: StoreEvaluationParametersAction
            - name: update_data_docs
              action:
                class_name: UpdateDataDocsAction
    evaluation_parameters:
      param1: "$MY_PARAM"
      param2: 1 + "$OLD_PARAM"
    runtime_configuration:
      result_format:
        result_format: BASIC
        partial_unexpected_count: 20
    """
    config: dict = dict(yaml.load(checkpoint_yaml_config))
    _write_checkpoint_dict_to_file(
        config=config, checkpoint_file_path=checkpoint_file_path
    )

    runner: CliRunner = CliRunner(mix_stderr=False)
    monkeypatch.chdir(os.path.dirname(context.root_directory))  # noqa: PTH120
    # noinspection PyTypeChecker
    result: Result = runner.invoke(
        cli,
        "checkpoint run my_fancy_checkpoint",
        catch_exceptions=False,
    )
    assert result.exit_code == 0

    stdout: str = result.stdout
    assert all(
        msg in stdout
        for msg in [
            "Validation succeeded!",
            "Titanic.warning",
            "Passed",
            "100.0 %",
        ]
    )

    assert mock_emit.call_count == 9

    # noinspection PyUnresolvedReferences
    expected_events: List[unittest.mock._Call] = [
        mock.call(
            {
                "event_payload": {
                    "anonymized_expectation_suite_name": "35af1ba156bfe672f8845cb60554b138",
                },
                "event": "data_context.save_expectation_suite",
                "success": True,
            }
        ),
        mock.call(
            {
                "event_payload": {},
                "event": "data_context.__init__",
                "success": True,
            }
        ),
        mock.call(
            {
                "event": "cli.checkpoint.run.begin",
                "event_payload": {"api_version": "v3"},
                "success": True,
            }
        ),
        mock.call(
            {
                "event": "data_context.get_batch_list",
                "event_payload": {
                    "anonymized_batch_request_required_top_level_properties": {
                        "anonymized_datasource_name": "d841f52415fe99e4d100fe49e7c4d0a6",
                        "anonymized_data_connector_name": "6a6c3e6d98f688927f5434b7c19bfb05",
                        "anonymized_data_asset_name": "c30b60089ede018ad9680153ba85adaf",
                    },
                },
                "success": True,
            }
        ),
        mock.call(
            {
                "event": "data_asset.validate",
                "event_payload": {
                    "anonymized_batch_kwarg_keys": [],
                    "anonymized_expectation_suite_name": "35af1ba156bfe672f8845cb60554b138",
                    "anonymized_datasource_name": "d841f52415fe99e4d100fe49e7c4d0a6",
                },
                "success": True,
            }
        ),
        mock.call(
            {
                "event_payload": {},
                "event": "data_context.build_data_docs",
                "success": True,
            }
        ),
        mock.call(
            {
                "event_payload": {
                    "anonymized_name": "eb2d802f924a3e764afc605de3495c5c",
                    "config_version": 1.0,
                    "anonymized_run_name_template": "21e9677f05fd2b0d83bb9285a688d5c5",
                    "anonymized_validations": [
                        {
                            "anonymized_batch_request": {
                                "anonymized_batch_request_required_top_level_properties": {
                                    "anonymized_datasource_name": "d841f52415fe99e4d100fe49e7c4d0a6",
                                    "anonymized_data_connector_name": "6a6c3e6d98f688927f5434b7c19bfb05",
                                    "anonymized_data_asset_name": "c30b60089ede018ad9680153ba85adaf",
                                },
                            },
                            "anonymized_expectation_suite_name": "35af1ba156bfe672f8845cb60554b138",
                            "anonymized_action_list": [
                                {
                                    "anonymized_name": "8e3e134cd0402c3970a02f40d2edfc26",
                                    "parent_class": "StoreValidationResultAction",
                                },
                                {
                                    "anonymized_name": "40e24f0c6b04b6d4657147990d6f39bd",
                                    "parent_class": "StoreEvaluationParametersAction",
                                },
                                {
                                    "anonymized_name": "2b99b6b280b8a6ad1176f37580a16411",
                                    "parent_class": "UpdateDataDocsAction",
                                },
                            ],
                        }
                    ],
                    "checkpoint_optional_top_level_keys": [
                        "evaluation_parameters",
                        "runtime_configuration",
                    ],
                },
                "event": "checkpoint.run",
                "success": True,
            }
        ),
        mock.call(
            {
                "event_payload": {},
                "event": "data_context.run_checkpoint",
                "success": True,
            }
        ),
        mock.call(
            {
                "event": "cli.checkpoint.run.end",
                "event_payload": {"api_version": "v3"},
                "success": True,
            }
        ),
    ]

    # noinspection PyUnresolvedReferences
    actual_events: List[unittest.mock._Call] = mock_emit.call_args_list
    for actual, expected in zip(actual_events, expected_events):
        assert actual == expected

    assert_no_logging_messages_or_tracebacks(
        my_caplog=caplog,
        click_result=result,
    )


@mock.patch(
    "great_expectations.core.usage_statistics.usage_statistics.UsageStatisticsHandler.emit"
)
def test_checkpoint_run_happy_path_with_successful_validation_spark(
    mock_emit,
    caplog,
    monkeypatch,
    titanic_data_context_with_spark_datasource,
    titanic_expectation_suite,
):
    monkeypatch.setenv("VAR", "test")
    monkeypatch.setenv("MY_PARAM", "1")
    monkeypatch.setenv("OLD_PARAM", "2")

    context = titanic_data_context_with_spark_datasource
    context.save_expectation_suite(
        expectation_suite=titanic_expectation_suite,
        expectation_suite_name="Titanic.warning",
    )
    assert context.list_expectation_suite_names() == ["Titanic.warning"]

    checkpoint_file_path: str = os.path.join(  # noqa: PTH118
        context.root_directory,
        DataContextConfigDefaults.CHECKPOINTS_BASE_DIRECTORY.value,
        "my_fancy_checkpoint.yml",
    )

    checkpoint_yaml_config: str = f"""
    name: my_fancy_checkpoint
    config_version: 1
    class_name: Checkpoint
    run_name_template: "%Y-%M-foo-bar-template-$VAR"
    validations:
      - batch_request:
          datasource_name: {GETTING_STARTED_DATASOURCE_NAME}
          data_connector_name: my_basic_data_connector
          batch_spec_passthrough:
            reader_options:
              header: true
          data_asset_name: Titanic_1912
        expectation_suite_name: Titanic.warning
        action_list:
            - name: store_validation_result
              action:
                class_name: StoreValidationResultAction
            - name: store_evaluation_params
              action:
                class_name: StoreEvaluationParametersAction
            - name: update_data_docs
              action:
                class_name: UpdateDataDocsAction
    evaluation_parameters:
      param1: "$MY_PARAM"
      param2: 1 + "$OLD_PARAM"
    runtime_configuration:
      result_format:
        result_format: BASIC
        partial_unexpected_count: 20
    """
    config: dict = dict(yaml.load(checkpoint_yaml_config))
    _write_checkpoint_dict_to_file(
        config=config, checkpoint_file_path=checkpoint_file_path
    )

    runner: CliRunner = CliRunner(mix_stderr=False)
    monkeypatch.chdir(os.path.dirname(context.root_directory))  # noqa: PTH120
    # noinspection PyTypeChecker
    result: Result = runner.invoke(
        cli,
        "checkpoint run my_fancy_checkpoint",
        catch_exceptions=False,
    )
    assert result.exit_code == 0

    stdout: str = result.stdout
    assert all(
        msg in stdout
        for msg in [
            "Validation succeeded!",
            "Titanic.warning",
            "Passed",
            "100.0 %",
        ]
    )

    assert mock_emit.call_count == 9

    # noinspection PyUnresolvedReferences
    expected_events: List[unittest.mock._Call] = [
        mock.call(
            {
                "event_payload": {
                    "anonymized_expectation_suite_name": "35af1ba156bfe672f8845cb60554b138",
                },
                "event": "data_context.save_expectation_suite",
                "success": True,
            }
        ),
        mock.call(
            {
                "event_payload": {},
                "event": "data_context.__init__",
                "success": True,
            }
        ),
        mock.call(
            {
                "event": "cli.checkpoint.run.begin",
                "event_payload": {"api_version": "v3"},
                "success": True,
            }
        ),
        mock.call(
            {
                "event": "data_context.get_batch_list",
                "event_payload": {
                    "anonymized_batch_request_required_top_level_properties": {
                        "anonymized_datasource_name": GETTING_STARTED_DATASOURCE_NAME,
                        "anonymized_data_connector_name": "af09acd176f54642635a8a2975305437",
                        "anonymized_data_asset_name": "9104abd890c05a364f379443b9f43825",
                    },
                    "batch_request_optional_top_level_keys": ["batch_spec_passthrough"],
                    "batch_spec_passthrough_keys": ["reader_options"],
                },
                "success": True,
            }
        ),
        mock.call(
            {
                "event": "data_asset.validate",
                "event_payload": {
                    "anonymized_batch_kwarg_keys": [],
                    "anonymized_expectation_suite_name": "35af1ba156bfe672f8845cb60554b138",
                    "anonymized_datasource_name": "42ad8ec5a5ed470e596939f73f31d613",
                },
                "success": True,
            }
        ),
        mock.call(
            {
                "event": "data_context.build_data_docs",
                "event_payload": {},
                "success": True,
            }
        ),
        mock.call(
            {
                "event_payload": {
                    "anonymized_name": "eb2d802f924a3e764afc605de3495c5c",
                    "config_version": 1.0,
                    "anonymized_run_name_template": "21e9677f05fd2b0d83bb9285a688d5c5",
                    "anonymized_validations": [
                        {
                            "anonymized_batch_request": {
                                "anonymized_batch_request_required_top_level_properties": {
                                    "anonymized_datasource_name": "getting_started_datasource",
                                    "anonymized_data_connector_name": "af09acd176f54642635a8a2975305437",
                                    "anonymized_data_asset_name": "9104abd890c05a364f379443b9f43825",
                                },
                                "batch_request_optional_top_level_keys": [
                                    "batch_spec_passthrough",
                                ],
                                "batch_spec_passthrough_keys": ["reader_options"],
                            },
                            "anonymized_expectation_suite_name": "35af1ba156bfe672f8845cb60554b138",
                            "anonymized_action_list": [
                                {
                                    "anonymized_name": "8e3e134cd0402c3970a02f40d2edfc26",
                                    "parent_class": "StoreValidationResultAction",
                                },
                                {
                                    "anonymized_name": "40e24f0c6b04b6d4657147990d6f39bd",
                                    "parent_class": "StoreEvaluationParametersAction",
                                },
                                {
                                    "anonymized_name": "2b99b6b280b8a6ad1176f37580a16411",
                                    "parent_class": "UpdateDataDocsAction",
                                },
                            ],
                        }
                    ],
                    "checkpoint_optional_top_level_keys": [
                        "evaluation_parameters",
                        "runtime_configuration",
                    ],
                },
                "event": "checkpoint.run",
                "success": True,
            }
        ),
        mock.call(
            {
                "event_payload": {},
                "event": "data_context.run_checkpoint",
                "success": True,
            }
        ),
        mock.call(
            {
                "event": "cli.checkpoint.run.end",
                "event_payload": {"api_version": "v3"},
                "success": True,
            }
        ),
    ]
    # noinspection PyUnresolvedReferences
    actual_events: List[unittest.mock._Call] = mock_emit.call_args_list
    for actual, expected in zip(actual_events, expected_events):
        assert actual == expected

    assert_no_logging_messages_or_tracebacks(
        my_caplog=caplog,
        click_result=result,
    )


@mock.patch(
    "great_expectations.core.usage_statistics.usage_statistics.UsageStatisticsHandler.emit"
)
@pytest.mark.slow  # 1.52s
def test_checkpoint_run_happy_path_with_failed_validation_pandas(
    mock_emit,
    caplog,
    monkeypatch,
    titanic_pandas_data_context_with_v013_datasource_with_checkpoints_v1_with_empty_store_stats_enabled,
    titanic_expectation_suite,
):
    monkeypatch.setenv("VAR", "test")
    monkeypatch.setenv("MY_PARAM", "1")
    monkeypatch.setenv("OLD_PARAM", "2")

    context = titanic_pandas_data_context_with_v013_datasource_with_checkpoints_v1_with_empty_store_stats_enabled
    context.save_expectation_suite(
        expectation_suite=titanic_expectation_suite,
        expectation_suite_name="Titanic.warning",
    )
    assert context.list_expectation_suite_names() == ["Titanic.warning"]

    monkeypatch.chdir(os.path.dirname(context.root_directory))  # noqa: PTH120

    # To fail an expectation, make number of rows less than 1313 (the original number of rows in the "Titanic" dataset).
    csv_path: str = os.path.join(  # noqa: PTH118
        context.root_directory, "..", "data", "titanic", "Titanic_19120414_1313.csv"
    )
    df: pd.DataFrame = pd.read_csv(filepath_or_buffer=csv_path)
    df = df.sample(frac=0.5, replace=True, random_state=1)
    # noinspection PyTypeChecker
    df.to_csv(path_or_buf=csv_path)

    checkpoint_file_path: str = os.path.join(  # noqa: PTH118
        context.root_directory,
        DataContextConfigDefaults.CHECKPOINTS_BASE_DIRECTORY.value,
        "my_fancy_checkpoint.yml",
    )

    checkpoint_yaml_config: str = """
    name: my_fancy_checkpoint
    config_version: 1
    class_name: Checkpoint
    run_name_template: "%Y-%M-foo-bar-template-$VAR"
    validations:
      - batch_request:
          datasource_name: my_datasource
          data_connector_name: my_special_data_connector
          data_asset_name: users
          data_connector_query:
            index: -1
        expectation_suite_name: Titanic.warning
        action_list:
            - name: store_validation_result
              action:
                class_name: StoreValidationResultAction
            - name: store_evaluation_params
              action:
                class_name: StoreEvaluationParametersAction
            - name: update_data_docs
              action:
                class_name: UpdateDataDocsAction
    evaluation_parameters:
      param1: "$MY_PARAM"
      param2: 1 + "$OLD_PARAM"
    runtime_configuration:
      result_format:
        result_format: BASIC
        partial_unexpected_count: 20
    """
    config: dict = dict(yaml.load(checkpoint_yaml_config))
    _write_checkpoint_dict_to_file(
        config=config, checkpoint_file_path=checkpoint_file_path
    )

    runner: CliRunner = CliRunner(mix_stderr=False)
    # noinspection PyTypeChecker
    result: Result = runner.invoke(
        cli,
        "checkpoint run my_fancy_checkpoint",
        catch_exceptions=False,
    )
    assert result.exit_code == 1

    stdout: str = result.stdout
    assert "Validation failed!" in stdout

    assert mock_emit.call_count == 9

    # noinspection PyUnresolvedReferences
    expected_events: List[unittest.mock._Call] = [
        mock.call(
            {
                "event": "data_context.save_expectation_suite",
                "event_payload": {
                    "anonymized_expectation_suite_name": "35af1ba156bfe672f8845cb60554b138",
                },
                "success": True,
            }
        ),
        mock.call(
            {
                "event": "data_context.__init__",
                "event_payload": {},
                "success": True,
            }
        ),
        mock.call(
            {
                "event": "cli.checkpoint.run.begin",
                "event_payload": {"api_version": "v3"},
                "success": True,
            }
        ),
        mock.call(
            {
                "event": "data_context.get_batch_list",
                "event_payload": {
                    "anonymized_batch_request_required_top_level_properties": {
                        "anonymized_datasource_name": "a732a247720783a5931fa7c4606403c2",
                        "anonymized_data_connector_name": "e475f70ca0bcbaf2748b93da5e9867ec",
                        "anonymized_data_asset_name": "2621a5230efeef1973ff373dd12b1ac4",
                    },
                    "batch_request_optional_top_level_keys": ["data_connector_query"],
                    "data_connector_query_keys": ["index"],
                },
                "success": True,
            }
        ),
        mock.call(
            {
                "event": "data_asset.validate",
                "event_payload": {
                    "anonymized_batch_kwarg_keys": [],
                    "anonymized_expectation_suite_name": "35af1ba156bfe672f8845cb60554b138",
                    "anonymized_datasource_name": "a732a247720783a5931fa7c4606403c2",
                },
                "success": True,
            }
        ),
        mock.call(
            {
                "event": "data_context.build_data_docs",
                "event_payload": {},
                "success": True,
            }
        ),
        mock.call(
            {
                "event": "checkpoint.run",
                "event_payload": {
                    "anonymized_name": "eb2d802f924a3e764afc605de3495c5c",
                    "config_version": 1.0,
                    "anonymized_run_name_template": "21e9677f05fd2b0d83bb9285a688d5c5",
                    "anonymized_validations": [
                        {
                            "anonymized_batch_request": {
                                "anonymized_batch_request_required_top_level_properties": {
                                    "anonymized_datasource_name": "a732a247720783a5931fa7c4606403c2",
                                    "anonymized_data_connector_name": "e475f70ca0bcbaf2748b93da5e9867ec",
                                    "anonymized_data_asset_name": "2621a5230efeef1973ff373dd12b1ac4",
                                },
                                "batch_request_optional_top_level_keys": [
                                    "data_connector_query"
                                ],
                                "data_connector_query_keys": ["index"],
                            },
                            "anonymized_expectation_suite_name": "35af1ba156bfe672f8845cb60554b138",
                            "anonymized_action_list": [
                                {
                                    "anonymized_name": "8e3e134cd0402c3970a02f40d2edfc26",
                                    "parent_class": "StoreValidationResultAction",
                                },
                                {
                                    "anonymized_name": "40e24f0c6b04b6d4657147990d6f39bd",
                                    "parent_class": "StoreEvaluationParametersAction",
                                },
                                {
                                    "anonymized_name": "2b99b6b280b8a6ad1176f37580a16411",
                                    "parent_class": "UpdateDataDocsAction",
                                },
                            ],
                        }
                    ],
                    "checkpoint_optional_top_level_keys": [
                        "evaluation_parameters",
                        "runtime_configuration",
                    ],
                },
                "success": True,
            }
        ),
        mock.call(
            {
                "event_payload": {},
                "event": "data_context.run_checkpoint",
                "success": True,
            }
        ),
        mock.call(
            {
                "event": "cli.checkpoint.run.end",
                "event_payload": {"api_version": "v3"},
                "success": True,
            }
        ),
    ]
    # noinspection PyUnresolvedReferences
    actual_events: List[unittest.mock._Call] = mock_emit.call_args_list
    for actual, expected in zip(actual_events, expected_events):
        assert actual == expected

    assert_no_logging_messages_or_tracebacks(
        my_caplog=caplog,
        click_result=result,
    )


@mock.patch(
    "great_expectations.core.usage_statistics.usage_statistics.UsageStatisticsHandler.emit"
)
@pytest.mark.slow  # 1.44s
def test_checkpoint_run_happy_path_with_failed_validation_sql(
    mock_emit,
    caplog,
    monkeypatch,
    titanic_data_context_with_sql_datasource,
    titanic_expectation_suite,
):
    monkeypatch.setenv("VAR", "test")
    monkeypatch.setenv("MY_PARAM", "1")
    monkeypatch.setenv("OLD_PARAM", "2")

    context = titanic_data_context_with_sql_datasource
    context.save_expectation_suite(
        expectation_suite=titanic_expectation_suite,
        expectation_suite_name="Titanic.warning",
    )
    assert context.list_expectation_suite_names() == ["Titanic.warning"]

    checkpoint_file_path: str = os.path.join(  # noqa: PTH118
        context.root_directory,
        DataContextConfigDefaults.CHECKPOINTS_BASE_DIRECTORY.value,
        "my_fancy_checkpoint.yml",
    )

    checkpoint_yaml_config: str = """
    name: my_fancy_checkpoint
    config_version: 1
    class_name: Checkpoint
    run_name_template: "%Y-%M-foo-bar-template-$VAR"
    validations:
      - batch_request:
          datasource_name: test_sqlite_db_datasource
          data_connector_name: whole_table
          data_asset_name: incomplete
        expectation_suite_name: Titanic.warning
        action_list:
            - name: store_validation_result
              action:
                class_name: StoreValidationResultAction
            - name: store_evaluation_params
              action:
                class_name: StoreEvaluationParametersAction
            - name: update_data_docs
              action:
                class_name: UpdateDataDocsAction
    evaluation_parameters:
      param1: "$MY_PARAM"
      param2: 1 + "$OLD_PARAM"
    runtime_configuration:
      result_format:
        result_format: BASIC
        partial_unexpected_count: 20
    """
    config: dict = dict(yaml.load(checkpoint_yaml_config))
    _write_checkpoint_dict_to_file(
        config=config, checkpoint_file_path=checkpoint_file_path
    )

    runner: CliRunner = CliRunner(mix_stderr=False)
    monkeypatch.chdir(os.path.dirname(context.root_directory))  # noqa: PTH120
    # noinspection PyTypeChecker
    result: Result = runner.invoke(
        cli,
        "checkpoint run my_fancy_checkpoint",
        catch_exceptions=False,
    )
    assert result.exit_code == 1

    stdout: str = result.stdout
    assert "Validation failed!" in stdout

    assert mock_emit.call_count == 9

    # noinspection PyUnresolvedReferences
    expected_events: List[unittest.mock._Call] = [
        mock.call(
            {
                "event_payload": {
                    "anonymized_expectation_suite_name": "35af1ba156bfe672f8845cb60554b138",
                },
                "event": "data_context.save_expectation_suite",
                "success": True,
            }
        ),
        mock.call(
            {
                "event_payload": {},
                "event": "data_context.__init__",
                "success": True,
            }
        ),
        mock.call(
            {
                "event": "cli.checkpoint.run.begin",
                "event_payload": {"api_version": "v3"},
                "success": True,
            }
        ),
        mock.call(
            {
                "event": "data_context.get_batch_list",
                "event_payload": {
                    "anonymized_batch_request_required_top_level_properties": {
                        "anonymized_datasource_name": "d841f52415fe99e4d100fe49e7c4d0a6",
                        "anonymized_data_connector_name": "6a6c3e6d98f688927f5434b7c19bfb05",
                        "anonymized_data_asset_name": "61b23df5338c9164d0f9514847cba679",
                    },
                },
                "success": True,
            }
        ),
        mock.call(
            {
                "event": "data_asset.validate",
                "event_payload": {
                    "anonymized_batch_kwarg_keys": [],
                    "anonymized_expectation_suite_name": "35af1ba156bfe672f8845cb60554b138",
                    "anonymized_datasource_name": "d841f52415fe99e4d100fe49e7c4d0a6",
                },
                "success": True,
            }
        ),
        mock.call(
            {
                "event_payload": {},
                "event": "data_context.build_data_docs",
                "success": True,
            }
        ),
        mock.call(
            {
                "event_payload": {
                    "anonymized_name": "eb2d802f924a3e764afc605de3495c5c",
                    "config_version": 1.0,
                    "anonymized_run_name_template": "21e9677f05fd2b0d83bb9285a688d5c5",
                    "anonymized_validations": [
                        {
                            "anonymized_batch_request": {
                                "anonymized_batch_request_required_top_level_properties": {
                                    "anonymized_datasource_name": "d841f52415fe99e4d100fe49e7c4d0a6",
                                    "anonymized_data_connector_name": "6a6c3e6d98f688927f5434b7c19bfb05",
                                    "anonymized_data_asset_name": "61b23df5338c9164d0f9514847cba679",
                                },
                            },
                            "anonymized_expectation_suite_name": "35af1ba156bfe672f8845cb60554b138",
                            "anonymized_action_list": [
                                {
                                    "anonymized_name": "8e3e134cd0402c3970a02f40d2edfc26",
                                    "parent_class": "StoreValidationResultAction",
                                },
                                {
                                    "anonymized_name": "40e24f0c6b04b6d4657147990d6f39bd",
                                    "parent_class": "StoreEvaluationParametersAction",
                                },
                                {
                                    "anonymized_name": "2b99b6b280b8a6ad1176f37580a16411",
                                    "parent_class": "UpdateDataDocsAction",
                                },
                            ],
                        }
                    ],
                    "checkpoint_optional_top_level_keys": [
                        "evaluation_parameters",
                        "runtime_configuration",
                    ],
                },
                "event": "checkpoint.run",
                "success": True,
            }
        ),
        mock.call(
            {
                "event_payload": {},
                "event": "data_context.run_checkpoint",
                "success": True,
            }
        ),
        mock.call(
            {
                "event": "cli.checkpoint.run.end",
                "event_payload": {"api_version": "v3"},
                "success": True,
            }
        ),
    ]
    # noinspection PyUnresolvedReferences
    actual_events: List[unittest.mock._Call] = mock_emit.call_args_list
    for actual, expected in zip(actual_events, expected_events):
        assert actual == expected

    assert_no_logging_messages_or_tracebacks(
        my_caplog=caplog,
        click_result=result,
    )


@mock.patch(
    "great_expectations.core.usage_statistics.usage_statistics.UsageStatisticsHandler.emit"
)
def test_checkpoint_run_happy_path_with_failed_validation_spark(
    mock_emit,
    caplog,
    monkeypatch,
    titanic_data_context_with_spark_datasource,
    titanic_expectation_suite,
):
    monkeypatch.setenv("VAR", "test")
    monkeypatch.setenv("MY_PARAM", "1")
    monkeypatch.setenv("OLD_PARAM", "2")

    context = titanic_data_context_with_spark_datasource
    context.save_expectation_suite(
        expectation_suite=titanic_expectation_suite,
        expectation_suite_name="Titanic.warning",
    )
    assert context.list_expectation_suite_names() == ["Titanic.warning"]

    checkpoint_file_path: str = os.path.join(  # noqa: PTH118
        context.root_directory,
        DataContextConfigDefaults.CHECKPOINTS_BASE_DIRECTORY.value,
        "my_fancy_checkpoint.yml",
    )

    checkpoint_yaml_config: str = f"""
    name: my_fancy_checkpoint
    config_version: 1
    class_name: Checkpoint
    run_name_template: "%Y-%M-foo-bar-template-$VAR"
    validations:
      - batch_request:
          datasource_name: {GETTING_STARTED_DATASOURCE_NAME}
          data_connector_name: my_basic_data_connector
          data_asset_name: Titanic_1911
          data_connector_query:
            index: -1
          batch_spec_passthrough:
            reader_options:
              header: True
        expectation_suite_name: Titanic.warning
        action_list:
            - name: store_validation_result
              action:
                class_name: StoreValidationResultAction
            - name: store_evaluation_params
              action:
                class_name: StoreEvaluationParametersAction
            - name: update_data_docs
              action:
                class_name: UpdateDataDocsAction
    evaluation_parameters:
      param1: "$MY_PARAM"
      param2: 1 + "$OLD_PARAM"
    runtime_configuration:
      result_format:
        result_format: BASIC
        partial_unexpected_count: 20
    """
    config: dict = dict(yaml.load(checkpoint_yaml_config))
    _write_checkpoint_dict_to_file(
        config=config, checkpoint_file_path=checkpoint_file_path
    )

    runner: CliRunner = CliRunner(mix_stderr=False)
    monkeypatch.chdir(os.path.dirname(context.root_directory))  # noqa: PTH120
    # noinspection PyTypeChecker
    result: Result = runner.invoke(
        cli,
        "checkpoint run my_fancy_checkpoint",
        catch_exceptions=False,
    )
    assert result.exit_code == 1

    stdout: str = result.stdout
    assert "Validation failed!" in stdout

    assert mock_emit.call_count == 9

    # noinspection PyUnresolvedReferences
    expected_events: List[unittest.mock._Call] = [
        mock.call(
            {
                "event_payload": {
                    "anonymized_expectation_suite_name": "35af1ba156bfe672f8845cb60554b138",
                },
                "event": "data_context.save_expectation_suite",
                "success": True,
            }
        ),
        mock.call(
            {
                "event_payload": {},
                "event": "data_context.__init__",
                "success": True,
            }
        ),
        mock.call(
            {
                "event": "cli.checkpoint.run.begin",
                "event_payload": {"api_version": "v3"},
                "success": True,
            }
        ),
        mock.call(
            {
                "event": "data_context.get_batch_list",
                "event_payload": {
                    "anonymized_batch_request_required_top_level_properties": {
                        "anonymized_datasource_name": GETTING_STARTED_DATASOURCE_NAME,
                        "anonymized_data_connector_name": "af09acd176f54642635a8a2975305437",
                        "anonymized_data_asset_name": "38b9086d45a8746d014a0d63ad58e331",
                    },
                    "batch_request_optional_top_level_keys": [
                        "batch_spec_passthrough",
                        "data_connector_query",
                    ],
                    "data_connector_query_keys": ["index"],
                    "batch_spec_passthrough_keys": ["reader_options"],
                },
                "success": True,
            }
        ),
        mock.call(
            {
                "event": "data_asset.validate",
                "event_payload": {
                    "anonymized_batch_kwarg_keys": [],
                    "anonymized_expectation_suite_name": "35af1ba156bfe672f8845cb60554b138",
                    "anonymized_datasource_name": "42ad8ec5a5ed470e596939f73f31d613",
                },
                "success": True,
            }
        ),
        mock.call(
            {
                "event_payload": {},
                "event": "data_context.build_data_docs",
                "success": True,
            }
        ),
        mock.call(
            {
                "event_payload": {
                    "anonymized_name": "eb2d802f924a3e764afc605de3495c5c",
                    "config_version": 1.0,
                    "anonymized_run_name_template": "21e9677f05fd2b0d83bb9285a688d5c5",
                    "anonymized_validations": [
                        {
                            "anonymized_batch_request": {
                                "anonymized_batch_request_required_top_level_properties": {
                                    "anonymized_datasource_name": "getting_started_datasource",
                                    "anonymized_data_connector_name": "af09acd176f54642635a8a2975305437",
                                    "anonymized_data_asset_name": "38b9086d45a8746d014a0d63ad58e331",
                                },
                                "batch_request_optional_top_level_keys": [
                                    "batch_spec_passthrough",
                                    "data_connector_query",
                                ],
                                "batch_spec_passthrough_keys": ["reader_options"],
                                "data_connector_query_keys": ["index"],
                            },
                            "anonymized_expectation_suite_name": "35af1ba156bfe672f8845cb60554b138",
                            "anonymized_action_list": [
                                {
                                    "anonymized_name": "8e3e134cd0402c3970a02f40d2edfc26",
                                    "parent_class": "StoreValidationResultAction",
                                },
                                {
                                    "anonymized_name": "40e24f0c6b04b6d4657147990d6f39bd",
                                    "parent_class": "StoreEvaluationParametersAction",
                                },
                                {
                                    "anonymized_name": "2b99b6b280b8a6ad1176f37580a16411",
                                    "parent_class": "UpdateDataDocsAction",
                                },
                            ],
                        }
                    ],
                    "checkpoint_optional_top_level_keys": [
                        "evaluation_parameters",
                        "runtime_configuration",
                    ],
                },
                "event": "checkpoint.run",
                "success": True,
            }
        ),
        mock.call(
            {
                "event_payload": {},
                "event": "data_context.run_checkpoint",
                "success": True,
            }
        ),
        mock.call(
            {
                "event": "cli.checkpoint.run.end",
                "event_payload": {"api_version": "v3"},
                "success": True,
            }
        ),
    ]
    # noinspection PyUnresolvedReferences
    actual_events: List[unittest.mock._Call] = mock_emit.call_args_list
    for actual, expected in zip(actual_events, expected_events):
        assert actual == expected

    assert_no_logging_messages_or_tracebacks(
        my_caplog=caplog,
        click_result=result,
    )


@mock.patch(
    "great_expectations.core.usage_statistics.usage_statistics.UsageStatisticsHandler.emit"
)
@pytest.mark.slow  # 1.11s
def test_checkpoint_run_happy_path_with_failed_validation_due_to_bad_data_pandas(
    mock_emit,
    caplog,
    monkeypatch,
    titanic_pandas_data_context_with_v013_datasource_with_checkpoints_v1_with_empty_store_stats_enabled,
    titanic_expectation_suite,
):
    monkeypatch.setenv("VAR", "test")
    monkeypatch.setenv("MY_PARAM", "1")
    monkeypatch.setenv("OLD_PARAM", "2")

    context = titanic_pandas_data_context_with_v013_datasource_with_checkpoints_v1_with_empty_store_stats_enabled
    context.save_expectation_suite(
        expectation_suite=titanic_expectation_suite,
        expectation_suite_name="Titanic.warning",
    )
    assert context.list_expectation_suite_names() == ["Titanic.warning"]

    monkeypatch.chdir(os.path.dirname(context.root_directory))  # noqa: PTH120

    csv_path: str = os.path.join(  # noqa: PTH118
        context.root_directory, "..", "data", "titanic", "Titanic_19120414_1313.csv"
    )
    # mangle the csv
    with open(csv_path, "w") as f:
        f.write("foo,bar\n1,2\n")

    checkpoint_file_path: str = os.path.join(  # noqa: PTH118
        context.root_directory,
        DataContextConfigDefaults.CHECKPOINTS_BASE_DIRECTORY.value,
        "my_fancy_checkpoint.yml",
    )

    checkpoint_yaml_config: str = """
    name: my_fancy_checkpoint
    config_version: 1
    class_name: Checkpoint
    run_name_template: "%Y-%M-foo-bar-template-$VAR"
    validations:
      - batch_request:
          datasource_name: my_datasource
          data_connector_name: my_special_data_connector
          data_asset_name: users
          data_connector_query:
            index: -1
        expectation_suite_name: Titanic.warning
        action_list:
            - name: store_validation_result
              action:
                class_name: StoreValidationResultAction
            - name: store_evaluation_params
              action:
                class_name: StoreEvaluationParametersAction
            - name: update_data_docs
              action:
                class_name: UpdateDataDocsAction
    evaluation_parameters:
      param1: "$MY_PARAM"
      param2: 1 + "$OLD_PARAM"
    runtime_configuration:
      catch_exceptions: False
      result_format:
        result_format: BASIC
        partial_unexpected_count: 20
    """
    config: dict = dict(yaml.load(checkpoint_yaml_config))
    _write_checkpoint_dict_to_file(
        config=config, checkpoint_file_path=checkpoint_file_path
    )

    runner: CliRunner = CliRunner(mix_stderr=False)
    # noinspection PyTypeChecker
    result: Result = runner.invoke(
        cli,
        "checkpoint run my_fancy_checkpoint",
        catch_exceptions=False,
    )
    assert result.exit_code == 1

    stdout: str = result.stdout
    assert "Exception occurred while running Checkpoint." in stdout
    assert 'Error: The column "Name" in BatchData does not exist...' in stdout

    assert mock_emit.call_count == 8

    # noinspection PyUnresolvedReferences
    expected_events: List[unittest.mock._Call] = [
        mock.call(
            {
                "event_payload": {
                    "anonymized_expectation_suite_name": "35af1ba156bfe672f8845cb60554b138",
                },
                "event": "data_context.save_expectation_suite",
                "success": True,
            }
        ),
        mock.call(
            {
                "event": "data_context.__init__",
                "event_payload": {},
                "success": True,
            }
        ),
        mock.call(
            {
                "event": "cli.checkpoint.run.begin",
                "event_payload": {"api_version": "v3"},
                "success": True,
            }
        ),
        mock.call(
            {
                "event": "data_context.get_batch_list",
                "event_payload": {
                    "anonymized_batch_request_required_top_level_properties": {
                        "anonymized_datasource_name": "a732a247720783a5931fa7c4606403c2",
                        "anonymized_data_connector_name": "e475f70ca0bcbaf2748b93da5e9867ec",
                        "anonymized_data_asset_name": "2621a5230efeef1973ff373dd12b1ac4",
                    },
                    "batch_request_optional_top_level_keys": ["data_connector_query"],
                    "data_connector_query_keys": ["index"],
                },
                "success": True,
            }
        ),
        mock.call(
            {
                "event": "data_asset.validate",
                "event_payload": {
                    "anonymized_batch_kwarg_keys": [],
                    "anonymized_expectation_suite_name": "35af1ba156bfe672f8845cb60554b138",
                    "anonymized_datasource_name": "a732a247720783a5931fa7c4606403c2",
                },
                "success": False,
            }
        ),
        mock.call(
            {
                "event": "checkpoint.run",
                "event_payload": {
                    "anonymized_name": "eb2d802f924a3e764afc605de3495c5c",
                    "config_version": 1.0,
                    "anonymized_run_name_template": "21e9677f05fd2b0d83bb9285a688d5c5",
                    "anonymized_validations": [
                        {
                            "anonymized_batch_request": {
                                "anonymized_batch_request_required_top_level_properties": {
                                    "anonymized_datasource_name": "a732a247720783a5931fa7c4606403c2",
                                    "anonymized_data_connector_name": "e475f70ca0bcbaf2748b93da5e9867ec",
                                    "anonymized_data_asset_name": "2621a5230efeef1973ff373dd12b1ac4",
                                },
                                "batch_request_optional_top_level_keys": [
                                    "data_connector_query"
                                ],
                                "data_connector_query_keys": ["index"],
                            },
                            "anonymized_expectation_suite_name": "35af1ba156bfe672f8845cb60554b138",
                            "anonymized_action_list": [
                                {
                                    "anonymized_name": "8e3e134cd0402c3970a02f40d2edfc26",
                                    "parent_class": "StoreValidationResultAction",
                                },
                                {
                                    "anonymized_name": "40e24f0c6b04b6d4657147990d6f39bd",
                                    "parent_class": "StoreEvaluationParametersAction",
                                },
                                {
                                    "anonymized_name": "2b99b6b280b8a6ad1176f37580a16411",
                                    "parent_class": "UpdateDataDocsAction",
                                },
                            ],
                        }
                    ],
                    "checkpoint_optional_top_level_keys": [
                        "evaluation_parameters",
                        "runtime_configuration",
                    ],
                },
                "success": False,
            }
        ),
        mock.call(
            {
                "event_payload": {},
                "event": "data_context.run_checkpoint",
                "success": False,
            }
        ),
        mock.call(
            {
                "event": "cli.checkpoint.run.end",
                "event_payload": {"api_version": "v3"},
                "success": False,
            }
        ),
    ]
    # noinspection PyUnresolvedReferences
    actual_events: List[unittest.mock._Call] = mock_emit.call_args_list
    for actual, expected in zip(actual_events, expected_events):
        assert actual == expected

    assert_no_logging_messages_or_tracebacks(
        my_caplog=caplog,
        click_result=result,
    )


@mock.patch(
    "great_expectations.core.usage_statistics.usage_statistics.UsageStatisticsHandler.emit"
)
@pytest.mark.slow  # 1.05s
def test_checkpoint_run_happy_path_with_failed_validation_due_to_bad_data_sql(
    mock_emit,
    caplog,
    monkeypatch,
    titanic_data_context_with_sql_datasource,
    titanic_expectation_suite,
):
    monkeypatch.setenv("VAR", "test")
    monkeypatch.setenv("MY_PARAM", "1")
    monkeypatch.setenv("OLD_PARAM", "2")

    context = titanic_data_context_with_sql_datasource
    context.save_expectation_suite(
        expectation_suite=titanic_expectation_suite,
        expectation_suite_name="Titanic.warning",
    )
    assert context.list_expectation_suite_names() == ["Titanic.warning"]

    monkeypatch.chdir(os.path.dirname(context.root_directory))  # noqa: PTH120

    checkpoint_file_path: str = os.path.join(  # noqa: PTH118
        context.root_directory,
        DataContextConfigDefaults.CHECKPOINTS_BASE_DIRECTORY.value,
        "my_fancy_checkpoint.yml",
    )

    checkpoint_yaml_config: str = """
    name: my_fancy_checkpoint
    config_version: 1
    class_name: Checkpoint
    run_name_template: "%Y-%M-foo-bar-template-$VAR"
    validations:
      - batch_request:
          datasource_name: test_sqlite_db_datasource
          data_connector_name: whole_table
          data_asset_name: wrong
        expectation_suite_name: Titanic.warning
        action_list:
            - name: store_validation_result
              action:
                class_name: StoreValidationResultAction
            - name: store_evaluation_params
              action:
                class_name: StoreEvaluationParametersAction
            - name: update_data_docs
              action:
                class_name: UpdateDataDocsAction
    evaluation_parameters:
      param1: "$MY_PARAM"
      param2: 1 + "$OLD_PARAM"
    runtime_configuration:
      catch_exceptions: False
      result_format:
        result_format: BASIC
        partial_unexpected_count: 20
    """
    config: dict = dict(yaml.load(checkpoint_yaml_config))
    _write_checkpoint_dict_to_file(
        config=config, checkpoint_file_path=checkpoint_file_path
    )

    runner: CliRunner = CliRunner(mix_stderr=False)
    # noinspection PyTypeChecker
    result: Result = runner.invoke(
        cli,
        "checkpoint run my_fancy_checkpoint",
        catch_exceptions=False,
    )
    assert result.exit_code == 1

    stdout: str = result.stdout
    assert "Exception occurred while running Checkpoint." in stdout
    assert 'Error: The column "Name" in BatchData does not exist...' in stdout

    assert mock_emit.call_count == 8

    # noinspection PyUnresolvedReferences
    expected_events: List[unittest.mock._Call] = [
        mock.call(
            {
                "event_payload": {
                    "anonymized_expectation_suite_name": "35af1ba156bfe672f8845cb60554b138",
                },
                "event": "data_context.save_expectation_suite",
                "success": True,
            }
        ),
        mock.call(
            {
                "event": "data_context.__init__",
                "event_payload": {},
                "success": True,
            }
        ),
        mock.call(
            {
                "event": "cli.checkpoint.run.begin",
                "event_payload": {"api_version": "v3"},
                "success": True,
            }
        ),
        mock.call(
            {
                "event": "data_context.get_batch_list",
                "event_payload": {
                    "anonymized_batch_request_required_top_level_properties": {
                        "anonymized_datasource_name": "d841f52415fe99e4d100fe49e7c4d0a6",
                        "anonymized_data_connector_name": "6a6c3e6d98f688927f5434b7c19bfb05",
                        "anonymized_data_asset_name": "96a15275c07d53de6b4a9464704b12d8",
                    },
                },
                "success": True,
            }
        ),
        mock.call(
            {
                "event": "data_asset.validate",
                "event_payload": {
                    "anonymized_batch_kwarg_keys": [],
                    "anonymized_expectation_suite_name": "35af1ba156bfe672f8845cb60554b138",
                    "anonymized_datasource_name": "d841f52415fe99e4d100fe49e7c4d0a6",
                },
                "success": False,
            }
        ),
        mock.call(
            {
                "event_payload": {
                    "anonymized_name": "eb2d802f924a3e764afc605de3495c5c",
                    "config_version": 1.0,
                    "anonymized_run_name_template": "21e9677f05fd2b0d83bb9285a688d5c5",
                    "anonymized_validations": [
                        {
                            "anonymized_batch_request": {
                                "anonymized_batch_request_required_top_level_properties": {
                                    "anonymized_datasource_name": "d841f52415fe99e4d100fe49e7c4d0a6",
                                    "anonymized_data_connector_name": "6a6c3e6d98f688927f5434b7c19bfb05",
                                    "anonymized_data_asset_name": "96a15275c07d53de6b4a9464704b12d8",
                                },
                            },
                            "anonymized_expectation_suite_name": "35af1ba156bfe672f8845cb60554b138",
                            "anonymized_action_list": [
                                {
                                    "anonymized_name": "8e3e134cd0402c3970a02f40d2edfc26",
                                    "parent_class": "StoreValidationResultAction",
                                },
                                {
                                    "anonymized_name": "40e24f0c6b04b6d4657147990d6f39bd",
                                    "parent_class": "StoreEvaluationParametersAction",
                                },
                                {
                                    "anonymized_name": "2b99b6b280b8a6ad1176f37580a16411",
                                    "parent_class": "UpdateDataDocsAction",
                                },
                            ],
                        }
                    ],
                    "checkpoint_optional_top_level_keys": [
                        "evaluation_parameters",
                        "runtime_configuration",
                    ],
                },
                "event": "checkpoint.run",
                "success": False,
            }
        ),
        mock.call(
            {
                "event_payload": {},
                "event": "data_context.run_checkpoint",
                "success": False,
            }
        ),
        mock.call(
            {
                "event": "cli.checkpoint.run.end",
                "event_payload": {"api_version": "v3"},
                "success": False,
            }
        ),
    ]
    # noinspection PyUnresolvedReferences
    actual_events: List[unittest.mock._Call] = mock_emit.call_args_list
    for actual, expected in zip(actual_events, expected_events):
        assert actual == expected

    assert_no_logging_messages_or_tracebacks(
        my_caplog=caplog,
        click_result=result,
    )


@mock.patch(
    "great_expectations.core.usage_statistics.usage_statistics.UsageStatisticsHandler.emit"
)
def test_checkpoint_run_happy_path_with_failed_validation_due_to_bad_data_spark(
    mock_emit,
    caplog,
    monkeypatch,
    titanic_data_context_with_spark_datasource,
    titanic_expectation_suite,
):
    monkeypatch.setenv("VAR", "test")
    monkeypatch.setenv("MY_PARAM", "1")
    monkeypatch.setenv("OLD_PARAM", "2")

    context = titanic_data_context_with_spark_datasource
    context.save_expectation_suite(
        expectation_suite=titanic_expectation_suite,
        expectation_suite_name="Titanic.warning",
    )
    assert context.list_expectation_suite_names() == ["Titanic.warning"]

    csv_path: str = os.path.join(  # noqa: PTH118
        context.root_directory, "..", "data", "titanic", "Titanic_19120414_1313.csv"
    )
    # mangle the csv
    with open(csv_path, "w") as f:
        f.write("foo,bar\n1,2\n")

    checkpoint_file_path: str = os.path.join(  # noqa: PTH118
        context.root_directory,
        DataContextConfigDefaults.CHECKPOINTS_BASE_DIRECTORY.value,
        "my_fancy_checkpoint.yml",
    )

    checkpoint_yaml_config: str = f"""
    name: my_fancy_checkpoint
    config_version: 1
    class_name: Checkpoint
    run_name_template: "%Y-%M-foo-bar-template-$VAR"
    validations:
      - batch_request:
          datasource_name: {GETTING_STARTED_DATASOURCE_NAME}
          data_connector_name: my_special_data_connector
          data_asset_name: users
          data_connector_query:
            index: -1
          batch_spec_passthrough:
            reader_options:
              header: true
        expectation_suite_name: Titanic.warning
        action_list:
            - name: store_validation_result
              action:
                class_name: StoreValidationResultAction
            - name: store_evaluation_params
              action:
                class_name: StoreEvaluationParametersAction
            - name: update_data_docs
              action:
                class_name: UpdateDataDocsAction
    evaluation_parameters:
      param1: "$MY_PARAM"
      param2: 1 + "$OLD_PARAM"
    runtime_configuration:
      catch_exceptions: False
      result_format:
        result_format: BASIC
        partial_unexpected_count: 20
    """
    config: dict = dict(yaml.load(checkpoint_yaml_config))
    _write_checkpoint_dict_to_file(
        config=config, checkpoint_file_path=checkpoint_file_path
    )

    runner: CliRunner = CliRunner(mix_stderr=False)
    monkeypatch.chdir(os.path.dirname(context.root_directory))  # noqa: PTH120
    # noinspection PyTypeChecker
    result: Result = runner.invoke(
        cli,
        "checkpoint run my_fancy_checkpoint",
        catch_exceptions=False,
    )
    assert result.exit_code == 1

    stdout: str = result.stdout
    assert "Exception occurred while running Checkpoint." in stdout
    assert 'Error: The column "Name" in BatchData does not exist...' in stdout

    assert mock_emit.call_count == 8

    # noinspection PyUnresolvedReferences
    expected_events: List[unittest.mock._Call] = [
        mock.call(
            {
                "event_payload": {
                    "anonymized_expectation_suite_name": "35af1ba156bfe672f8845cb60554b138",
                },
                "event": "data_context.save_expectation_suite",
                "success": True,
            }
        ),
        mock.call(
            {
                "event": "data_context.__init__",
                "event_payload": {},
                "success": True,
            }
        ),
        mock.call(
            {
                "event": "cli.checkpoint.run.begin",
                "event_payload": {"api_version": "v3"},
                "success": True,
            }
        ),
        mock.call(
            {
                "event": "data_context.get_batch_list",
                "event_payload": {
                    "anonymized_batch_request_required_top_level_properties": {
                        "anonymized_datasource_name": GETTING_STARTED_DATASOURCE_NAME,
                        "anonymized_data_connector_name": "e475f70ca0bcbaf2748b93da5e9867ec",
                        "anonymized_data_asset_name": "2621a5230efeef1973ff373dd12b1ac4",
                    },
                    "batch_request_optional_top_level_keys": [
                        "batch_spec_passthrough",
                        "data_connector_query",
                    ],
                    "data_connector_query_keys": ["index"],
                    "batch_spec_passthrough_keys": ["reader_options"],
                },
                "success": True,
            }
        ),
        mock.call(
            {
                "event": "data_asset.validate",
                "event_payload": {
                    "anonymized_batch_kwarg_keys": [],
                    "anonymized_expectation_suite_name": "35af1ba156bfe672f8845cb60554b138",
                    "anonymized_datasource_name": "42ad8ec5a5ed470e596939f73f31d613",
                },
                "success": False,
            }
        ),
        mock.call(
            {
                "event": "checkpoint.run",
                "event_payload": {
                    "anonymized_name": "eb2d802f924a3e764afc605de3495c5c",
                    "config_version": 1.0,
                    "anonymized_run_name_template": "21e9677f05fd2b0d83bb9285a688d5c5",
                    "anonymized_validations": [
                        {
                            "anonymized_batch_request": {
                                "anonymized_batch_request_required_top_level_properties": {
                                    "anonymized_datasource_name": "getting_started_datasource",
                                    "anonymized_data_connector_name": "e475f70ca0bcbaf2748b93da5e9867ec",
                                    "anonymized_data_asset_name": "2621a5230efeef1973ff373dd12b1ac4",
                                },
                                "batch_request_optional_top_level_keys": [
                                    "batch_spec_passthrough",
                                    "data_connector_query",
                                ],
                                "batch_spec_passthrough_keys": ["reader_options"],
                                "data_connector_query_keys": ["index"],
                            },
                            "anonymized_expectation_suite_name": "35af1ba156bfe672f8845cb60554b138",
                            "anonymized_action_list": [
                                {
                                    "anonymized_name": "8e3e134cd0402c3970a02f40d2edfc26",
                                    "parent_class": "StoreValidationResultAction",
                                },
                                {
                                    "anonymized_name": "40e24f0c6b04b6d4657147990d6f39bd",
                                    "parent_class": "StoreEvaluationParametersAction",
                                },
                                {
                                    "anonymized_name": "2b99b6b280b8a6ad1176f37580a16411",
                                    "parent_class": "UpdateDataDocsAction",
                                },
                            ],
                        }
                    ],
                    "checkpoint_optional_top_level_keys": [
                        "evaluation_parameters",
                        "runtime_configuration",
                    ],
                },
                "success": False,
            }
        ),
        mock.call(
            {
                "event_payload": {},
                "event": "data_context.run_checkpoint",
                "success": False,
            }
        ),
        mock.call(
            {
                "event": "cli.checkpoint.run.end",
                "event_payload": {"api_version": "v3"},
                "success": False,
            }
        ),
    ]
    # noinspection PyUnresolvedReferences
    actual_events: List[unittest.mock._Call] = mock_emit.call_args_list
    for actual, expected in zip(actual_events, expected_events):
        assert actual == expected

    assert_no_logging_messages_or_tracebacks(
        my_caplog=caplog,
        click_result=result,
    )


@mock.patch(
    "great_expectations.core.usage_statistics.usage_statistics.UsageStatisticsHandler.emit"
)
def test_checkpoint_script_raises_error_if_checkpoint_not_found(
    mock_emit, caplog, monkeypatch, empty_context_with_checkpoint_v1_stats_enabled
):
    context = empty_context_with_checkpoint_v1_stats_enabled
    assert context.list_checkpoints() == ["my_v1_checkpoint"]

    monkeypatch.chdir(os.path.dirname(context.root_directory))  # noqa: PTH120

    runner: CliRunner = CliRunner(mix_stderr=False)
    # noinspection PyTypeChecker
    result: Result = runner.invoke(
        cli,
        "checkpoint script not_a_checkpoint",
        catch_exceptions=False,
    )
    assert result.exit_code == 1

    stdout: str = result.stdout
    assert (
        "Could not find Checkpoint `not_a_checkpoint` (or its configuration is invalid)."
        in stdout
    )
    assert "Try running" in stdout

    assert mock_emit.call_count == 3
    assert mock_emit.call_args_list == [
        mock.call(
            {"event_payload": {}, "event": "data_context.__init__", "success": True}
        ),
        mock.call(
            {
                "event": "cli.checkpoint.script.begin",
                "event_payload": {"api_version": "v3"},
                "success": True,
            }
        ),
        mock.call(
            {
                "event": "cli.checkpoint.script.end",
                "event_payload": {"api_version": "v3"},
                "success": False,
            }
        ),
    ]

    assert_no_logging_messages_or_tracebacks(
        my_caplog=caplog,
        click_result=result,
    )


@mock.patch(
    "great_expectations.core.usage_statistics.usage_statistics.UsageStatisticsHandler.emit"
)
def test_checkpoint_script_raises_error_if_python_file_exists(
    mock_emit, caplog, monkeypatch, empty_context_with_checkpoint_v1_stats_enabled
):
    context = empty_context_with_checkpoint_v1_stats_enabled

    assert context.list_checkpoints() == ["my_v1_checkpoint"]

    script_path: str = os.path.join(  # noqa: PTH118
        context.root_directory, context.GX_UNCOMMITTED_DIR, "run_my_v1_checkpoint.py"
    )
    with open(script_path, "w") as f:
        f.write("script here")
    assert os.path.isfile(script_path)  # noqa: PTH113

    runner: CliRunner = CliRunner(mix_stderr=False)
    monkeypatch.chdir(os.path.dirname(context.root_directory))  # noqa: PTH120
    # noinspection PyTypeChecker
    result: Result = runner.invoke(
        cli,
        "checkpoint script my_v1_checkpoint",
        catch_exceptions=False,
    )
    assert result.exit_code == 1

    stdout: str = result.stdout
    assert (
        "Warning! A script named run_my_v1_checkpoint.py already exists and this command will not overwrite it."
        in stdout
    )

    assert mock_emit.call_count == 3
    assert mock_emit.call_args_list == [
        mock.call(
            {"event_payload": {}, "event": "data_context.__init__", "success": True}
        ),
        mock.call(
            {
                "event": "cli.checkpoint.script.begin",
                "event_payload": {"api_version": "v3"},
                "success": True,
            }
        ),
        mock.call(
            {
                "event": "cli.checkpoint.script.end",
                "event_payload": {"api_version": "v3"},
                "success": False,
            }
        ),
    ]

    # assert the script has original contents
    with open(script_path) as f:
        assert f.read() == "script here"

    assert_no_logging_messages_or_tracebacks(
        my_caplog=caplog,
        click_result=result,
    )


@mock.patch(
    "great_expectations.core.usage_statistics.usage_statistics.UsageStatisticsHandler.emit"
)
@pytest.mark.slow  # 1.34s
def test_checkpoint_script_happy_path_generates_script_pandas(
    mock_emit, caplog, monkeypatch, empty_context_with_checkpoint_v1_stats_enabled
):
    context = empty_context_with_checkpoint_v1_stats_enabled

    monkeypatch.chdir(os.path.dirname(context.root_directory))  # noqa: PTH120

    runner: CliRunner = CliRunner(mix_stderr=False)
    # noinspection PyTypeChecker
    result: Result = runner.invoke(
        cli,
        "checkpoint script my_v1_checkpoint",
        catch_exceptions=False,
    )
    assert result.exit_code == 0

    stdout: str = result.stdout
    assert (
        "A python script was created that runs the Checkpoint named: `my_v1_checkpoint`"
        in stdout
    )
    assert (
        "The script is located in `great_expectations/uncommitted/run_my_v1_checkpoint.py`"
        in stdout
    )
    assert (
        "The script can be run with `python great_expectations/uncommitted/run_my_v1_checkpoint.py`"
        in stdout
    )

    assert mock_emit.call_count == 3
    assert mock_emit.call_args_list == [
        mock.call(
            {"event_payload": {}, "event": "data_context.__init__", "success": True}
        ),
        mock.call(
            {
                "event": "cli.checkpoint.script.begin",
                "event_payload": {"api_version": "v3"},
                "success": True,
            }
        ),
        mock.call(
            {
                "event": "cli.checkpoint.script.end",
                "event_payload": {"api_version": "v3"},
                "success": True,
            }
        ),
    ]
    expected_script: str = os.path.join(  # noqa: PTH118
        context.root_directory, context.GX_UNCOMMITTED_DIR, "run_my_v1_checkpoint.py"
    )
    assert os.path.isfile(expected_script)  # noqa: PTH113

    assert_no_logging_messages_or_tracebacks(
        my_caplog=caplog,
        click_result=result,
    )


@pytest.mark.slow  # 7.49s
def test_checkpoint_script_happy_path_executable_successful_validation_pandas(
    caplog,
    monkeypatch,
    titanic_pandas_data_context_with_v013_datasource_with_checkpoints_v1_with_empty_store_stats_enabled,
):
    """
    We call the "checkpoint script" command on a project with a Checkpoint.

    The command should:
    - create the script (note output is tested in other tests)

    When run the script should:
    - execute
    - return a 0 status code
    - print a success message
    """
    monkeypatch.setenv("VAR", "test")
    monkeypatch.setenv("MY_PARAM", "1")
    monkeypatch.setenv("OLD_PARAM", "2")

    context = titanic_pandas_data_context_with_v013_datasource_with_checkpoints_v1_with_empty_store_stats_enabled
    suite: ExpectationSuite = context.add_expectation_suite(
        expectation_suite_name="users.delivery"
    )
    context.save_expectation_suite(expectation_suite=suite)
    assert context.list_expectation_suite_names() == ["users.delivery"]

    monkeypatch.chdir(os.path.dirname(context.root_directory))  # noqa: PTH120

    checkpoint_file_path: str = os.path.join(  # noqa: PTH118
        context.root_directory,
        DataContextConfigDefaults.CHECKPOINTS_BASE_DIRECTORY.value,
        "my_fancy_checkpoint.yml",
    )

    checkpoint_yaml_config: str = """
    name: my_fancy_checkpoint
    config_version: 1
    class_name: Checkpoint
    run_name_template: "%Y-%M-foo-bar-template-$VAR"
    validations:
      - batch_request:
          datasource_name: my_datasource
          data_connector_name: my_special_data_connector
          data_asset_name: users
          data_connector_query:
            index: -1
        expectation_suite_name: users.delivery
        action_list:
            - name: store_validation_result
              action:
                class_name: StoreValidationResultAction
            - name: store_evaluation_params
              action:
                class_name: StoreEvaluationParametersAction
            - name: update_data_docs
              action:
                class_name: UpdateDataDocsAction
    evaluation_parameters:
      param1: "$MY_PARAM"
      param2: 1 + "$OLD_PARAM"
    runtime_configuration:
      result_format:
        result_format: BASIC
        partial_unexpected_count: 20
    """
    config: dict = dict(yaml.load(checkpoint_yaml_config))
    _write_checkpoint_dict_to_file(
        config=config, checkpoint_file_path=checkpoint_file_path
    )

    runner: CliRunner = CliRunner(mix_stderr=False)
    # noinspection PyTypeChecker
    result: Result = runner.invoke(
        cli,
        "checkpoint script my_fancy_checkpoint",
        catch_exceptions=False,
    )
    assert result.exit_code == 0

    assert_no_logging_messages_or_tracebacks(
        my_caplog=caplog,
        click_result=result,
    )

    script_path: str = os.path.abspath(  # noqa: PTH100
        os.path.join(  # noqa: PTH118
            context.root_directory,
            context.GX_UNCOMMITTED_DIR,
            "run_my_fancy_checkpoint.py",
        )
    )
    assert os.path.isfile(script_path)  # noqa: PTH113

    # In travis on osx, python may not execute from the build dir
    cmdstring: str = f"python {script_path}"
    if os.environ.get("TRAVIS_OS_NAME") == "osx":
        build_dir: str = os.environ.get("TRAVIS_BUILD_DIR")
        print(os.listdir(build_dir))
        cmdstring = f"python3 {script_path}"
    print("about to run: " + cmdstring)
    print(os.curdir)
    print(os.listdir(os.curdir))
    print(
        os.listdir(
            os.path.abspath(  # noqa: PTH100
                os.path.join(context.root_directory, "..")  # noqa: PTH118
            )
        )
    )

    status: int
    output: str
    status, output = subprocess.getstatusoutput(cmdstring)
    print(f"\n\nScript exited with code: {status} and output:\n{output}")

    assert status == 0
    assert "Validation succeeded!" in output


@pytest.mark.slow  # 7.51s
def test_checkpoint_script_happy_path_executable_failed_validation_pandas(
    caplog,
    monkeypatch,
    titanic_pandas_data_context_with_v013_datasource_with_checkpoints_v1_with_empty_store_stats_enabled,
    titanic_expectation_suite,
):
    """
    We call the "checkpoint script" command on a project with a Checkpoint.

    The command should:
    - create the script (note output is tested in other tests)

    When run the script should:
    - execute
    - return a 1 status code
    - print a failure message
    """
    monkeypatch.setenv("VAR", "test")
    monkeypatch.setenv("MY_PARAM", "1")
    monkeypatch.setenv("OLD_PARAM", "2")

    context = titanic_pandas_data_context_with_v013_datasource_with_checkpoints_v1_with_empty_store_stats_enabled
    context.save_expectation_suite(
        expectation_suite=titanic_expectation_suite,
        expectation_suite_name="Titanic.warning",
    )
    assert context.list_expectation_suite_names() == ["Titanic.warning"]

    monkeypatch.chdir(os.path.dirname(context.root_directory))  # noqa: PTH120

    # To fail an expectation, make number of rows less than 1313 (the original number of rows in the "Titanic" dataset).
    csv_path: str = os.path.join(  # noqa: PTH118
        context.root_directory, "..", "data", "titanic", "Titanic_19120414_1313.csv"
    )
    df: pd.DataFrame = pd.read_csv(filepath_or_buffer=csv_path)
    df = df.sample(frac=0.5, replace=True, random_state=1)
    # noinspection PyTypeChecker
    df.to_csv(path_or_buf=csv_path)

    checkpoint_file_path: str = os.path.join(  # noqa: PTH118
        context.root_directory,
        DataContextConfigDefaults.CHECKPOINTS_BASE_DIRECTORY.value,
        "my_fancy_checkpoint.yml",
    )

    checkpoint_yaml_config: str = """
    name: my_fancy_checkpoint
    config_version: 1
    class_name: Checkpoint
    run_name_template: "%Y-%M-foo-bar-template-$VAR"
    validations:
      - batch_request:
          datasource_name: my_datasource
          data_connector_name: my_special_data_connector
          data_asset_name: users
          data_connector_query:
            index: -1
        expectation_suite_name: Titanic.warning
        action_list:
            - name: store_validation_result
              action:
                class_name: StoreValidationResultAction
            - name: store_evaluation_params
              action:
                class_name: StoreEvaluationParametersAction
            - name: update_data_docs
              action:
                class_name: UpdateDataDocsAction
    evaluation_parameters:
      param1: "$MY_PARAM"
      param2: 1 + "$OLD_PARAM"
    runtime_configuration:
      result_format:
        result_format: BASIC
        partial_unexpected_count: 20
    """
    config: dict = dict(yaml.load(checkpoint_yaml_config))
    _write_checkpoint_dict_to_file(
        config=config, checkpoint_file_path=checkpoint_file_path
    )

    runner: CliRunner = CliRunner(mix_stderr=False)
    # noinspection PyTypeChecker
    result: Result = runner.invoke(
        cli,
        "checkpoint script my_fancy_checkpoint",
        catch_exceptions=False,
    )
    assert result.exit_code == 0

    assert_no_logging_messages_or_tracebacks(
        my_caplog=caplog,
        click_result=result,
    )

    script_path: str = os.path.abspath(  # noqa: PTH100
        os.path.join(  # noqa: PTH118
            context.root_directory,
            context.GX_UNCOMMITTED_DIR,
            "run_my_fancy_checkpoint.py",
        )
    )
    assert os.path.isfile(script_path)  # noqa: PTH113

    # In travis on osx, python may not execute from the build dir
    cmdstring: str = f"python {script_path}"
    if os.environ.get("TRAVIS_OS_NAME") == "osx":
        build_dir: str = os.environ.get("TRAVIS_BUILD_DIR")
        print(os.listdir(build_dir))
        cmdstring = f"python3 {script_path}"
    print("about to run: " + cmdstring)
    print(os.curdir)
    print(os.listdir(os.curdir))
    print(
        os.listdir(
            os.path.abspath(  # noqa: PTH100
                os.path.join(context.root_directory, "..")  # noqa: PTH118
            )
        )
    )

    status: int
    output: str
    status, output = subprocess.getstatusoutput(cmdstring)
    print(f"\n\nScript exited with code: {status} and output:\n{output}")
    assert status == 1
    assert "Validation failed!" in output


@pytest.mark.slow  # 7.69s
def test_checkpoint_script_happy_path_executable_failed_validation_due_to_bad_data_pandas(
    caplog,
    monkeypatch,
    titanic_pandas_data_context_with_v013_datasource_with_checkpoints_v1_with_empty_store_stats_enabled,
    titanic_expectation_suite,
):
    """
    We call the "checkpoint script" command on a project with a Checkpoint.

    The command should:
    - create the script (note output is tested in other tests)

    When run the script should:
    - execute
    - return a 1 status code
    - print a failure message
    """
    monkeypatch.setenv("VAR", "test")
    monkeypatch.setenv("MY_PARAM", "1")
    monkeypatch.setenv("OLD_PARAM", "2")

    context = titanic_pandas_data_context_with_v013_datasource_with_checkpoints_v1_with_empty_store_stats_enabled
    context.save_expectation_suite(
        expectation_suite=titanic_expectation_suite,
        expectation_suite_name="Titanic.warning",
    )
    assert context.list_expectation_suite_names() == ["Titanic.warning"]

    monkeypatch.chdir(os.path.dirname(context.root_directory))  # noqa: PTH120

    csv_path: str = os.path.join(  # noqa: PTH118
        context.root_directory, "..", "data", "titanic", "Titanic_19120414_1313.csv"
    )
    # mangle the csv
    with open(csv_path, "w") as f:
        f.write("foo,bar\n1,2\n")

    checkpoint_file_path: str = os.path.join(  # noqa: PTH118
        context.root_directory,
        DataContextConfigDefaults.CHECKPOINTS_BASE_DIRECTORY.value,
        "my_fancy_checkpoint.yml",
    )

    checkpoint_yaml_config: str = """
    name: my_fancy_checkpoint
    config_version: 1
    class_name: Checkpoint
    run_name_template: "%Y-%M-foo-bar-template-$VAR"
    validations:
      - batch_request:
          datasource_name: my_datasource
          data_connector_name: my_special_data_connector
          data_asset_name: users
          data_connector_query:
            index: -1
        expectation_suite_name: Titanic.warning
        action_list:
            - name: store_validation_result
              action:
                class_name: StoreValidationResultAction
            - name: store_evaluation_params
              action:
                class_name: StoreEvaluationParametersAction
            - name: update_data_docs
              action:
                class_name: UpdateDataDocsAction
    evaluation_parameters:
      param1: "$MY_PARAM"
      param2: 1 + "$OLD_PARAM"
    runtime_configuration:
      catch_exceptions: False
      result_format:
        result_format: BASIC
        partial_unexpected_count: 20
    """
    config: dict = dict(yaml.load(checkpoint_yaml_config))
    _write_checkpoint_dict_to_file(
        config=config, checkpoint_file_path=checkpoint_file_path
    )

    runner: CliRunner = CliRunner(mix_stderr=False)
    # noinspection PyTypeChecker
    result: Result = runner.invoke(
        cli,
        "checkpoint script my_fancy_checkpoint",
        catch_exceptions=False,
    )
    assert result.exit_code == 0

    assert_no_logging_messages_or_tracebacks(
        my_caplog=caplog,
        click_result=result,
    )

    script_path: str = os.path.abspath(  # noqa: PTH100
        os.path.join(  # noqa: PTH118
            context.root_directory,
            context.GX_UNCOMMITTED_DIR,
            "run_my_fancy_checkpoint.py",
        )
    )
    assert os.path.isfile(script_path)  # noqa: PTH113

    # In travis on osx, python may not execute from the build dir
    cmdstring: str = f"python {script_path}"
    if os.environ.get("TRAVIS_OS_NAME") == "osx":
        build_dir: str = os.environ.get("TRAVIS_BUILD_DIR")
        print(os.listdir(build_dir))
        cmdstring = f"python3 {script_path}"
    print("about to run: " + cmdstring)
    print(os.curdir)
    print(os.listdir(os.curdir))
    print(
        os.listdir(
            os.path.abspath(  # noqa: PTH100
                os.path.join(context.root_directory, "..")  # noqa: PTH118
            )
        )
    )

    status: int
    output: str
    status, output = subprocess.getstatusoutput(cmdstring)
    print(f"\n\nScript exited with code: {status} and output:\n{output}")
    assert status == 1
    assert (
        'MetricResolutionError: Error: The column "Name" in BatchData does not exist.'
        in output
    )


def _write_checkpoint_dict_to_file(config, checkpoint_file_path):
    yaml_obj = YAMLHandler()
    with open(checkpoint_file_path, "w") as f:
        yaml_obj.dump(config, f)<|MERGE_RESOLUTION|>--- conflicted
+++ resolved
@@ -100,19 +100,12 @@
     monkeypatch.delenv("GE_USAGE_STATS")
 
     project_path: str = str(tmp_path_factory.mktemp("titanic_data_context"))
-<<<<<<< HEAD
-    context_path: str = os.path.join(project_path, "great_expectations")  # noqa: PTH118
+    context_path: str = os.path.join(project_path, FileDataContext.GX_DIR)  # noqa: PTH118
     os.makedirs(  # noqa: PTH103
         os.path.join(context_path, "expectations"), exist_ok=True  # noqa: PTH118
     )
     data_path: str = os.path.join(context_path, "..", "data", "titanic")  # noqa: PTH118
     os.makedirs(os.path.join(data_path), exist_ok=True)  # noqa: PTH103, PTH118
-=======
-    context_path: str = os.path.join(project_path, FileDataContext.GX_DIR)
-    os.makedirs(os.path.join(context_path, "expectations"), exist_ok=True)
-    data_path: str = os.path.join(context_path, "..", "data", "titanic")
-    os.makedirs(os.path.join(data_path), exist_ok=True)
->>>>>>> 38aebde9
     shutil.copy(
         file_relative_path(
             __file__,
@@ -122,11 +115,7 @@
                 "great_expectations_v013_no_datasource_stats_enabled.yml",
             ),
         ),
-<<<<<<< HEAD
-        str(os.path.join(context_path, "great_expectations.yml")),  # noqa: PTH118
-=======
-        str(os.path.join(context_path, FileDataContext.GX_YML)),
->>>>>>> 38aebde9
+        str(os.path.join(context_path, FileDataContext.GX_YML)),  # noqa: PTH118
     )
     shutil.copy(
         file_relative_path(
