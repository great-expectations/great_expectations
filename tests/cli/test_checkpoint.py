--- conflicted
+++ resolved
@@ -847,11 +847,7 @@
     stdout: str = result.stdout
     assert result.exit_code == 1
 
-<<<<<<< HEAD
-    assert "Checkpoint 'no_validations' does not contain any validations." in stdout
-=======
     assert 'Checkpoint "no_validations" does not contain any validations.' in stdout
->>>>>>> e509a2b7
 
     assert mock_emit.call_count == 2
     assert mock_emit.call_args_list == [
