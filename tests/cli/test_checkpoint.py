import os
import shutil
import subprocess
import unittest
from typing import List
from unittest import mock

import pandas as pd
import pytest
from click.testing import CliRunner, Result
from ruamel.yaml import YAML

from great_expectations import DataContext
from great_expectations.cli import cli
from great_expectations.core import ExpectationSuite
from great_expectations.data_context.types.base import DataContextConfigDefaults
from tests.cli.utils import (
    LEGACY_CONFIG_DEFAULT_CHECKPOINT_STORE_MESSAGE,
    VALIDATION_OPERATORS_DEPRECATION_MESSAGE,
    assert_no_logging_messages_or_tracebacks,
)

yaml = YAML()
yaml.indent(mapping=2, sequence=4, offset=2)
yaml.default_flow_style = False


# TODO: <Alex>ALEX Delete?</Alex>
@pytest.fixture
def titanic_checkpoint(
    titanic_data_context_stats_enabled_config_version_2, titanic_expectation_suite
):
    csv_path = os.path.join(
        titanic_data_context_stats_enabled_config_version_2.root_directory,
        "..",
        "data",
        "Titanic.csv",
    )
    return {
        "validation_operator_name": "action_list_operator",
        "batches": [
            {
                "batch_kwargs": {
                    "path": csv_path,
                    "datasource": "mydatasource",
                    "reader_method": "read_csv",
                },
                "expectation_suite_names": [
                    titanic_expectation_suite.expectation_suite_name
                ],
            },
        ],
    }


# TODO: <Alex>ALEX Delete?</Alex>
@pytest.fixture
def titanic_data_context_v2_with_checkpoint_suite_and_stats_enabled(
    titanic_data_context_stats_enabled_config_version_2,
    titanic_checkpoint,
    titanic_expectation_suite,
):
    yaml = YAML()
    context: DataContext = titanic_data_context_stats_enabled_config_version_2
    context.save_expectation_suite(titanic_expectation_suite)
    # TODO context should save a checkpoint
    checkpoint_path = os.path.join(
        context.root_directory,
        DataContextConfigDefaults.CHECKPOINTS_BASE_DIRECTORY.value,
        "my_checkpoint.yml",
    )
    with open(checkpoint_path, "w") as f:
        yaml.dump(titanic_checkpoint, f)
    assert os.path.isfile(checkpoint_path)
    assert context.list_expectation_suite_names() == ["Titanic.warning"]
    assert context.list_checkpoints() == ["my_checkpoint"]
    return context


@mock.patch(
    "great_expectations.core.usage_statistics.usage_statistics.UsageStatisticsHandler.emit"
)
def test_checkpoint_list_with_no_checkpoints(
    mock_emit, caplog, empty_data_context_stats_enabled
):
    # TODO: <Alex>Verify whether or not this reset call is needed (delete it if it is superfluous).</Alex>
    mock_emit.reset_mock()

    context: DataContext = empty_data_context_stats_enabled
    root_dir = context.root_directory
    runner = CliRunner(mix_stderr=False)
    result = runner.invoke(
        cli,
        f"-c {root_dir} checkpoint list",
        catch_exceptions=False,
    )
    stdout = result.stdout
    assert result.exit_code == 0
    assert "No checkpoints found." in stdout
    assert "Use the command `great_expectations checkpoint new` to create one" in stdout

    assert mock_emit.call_count == 2
    assert mock_emit.call_args_list == [
        mock.call(
            {"event_payload": {}, "event": "data_context.__init__", "success": True}
        ),
        mock.call(
            {"event": "cli.checkpoint.list", "event_payload": {}, "success": True}
        ),
    ]

    assert_no_logging_messages_or_tracebacks(caplog, result)


@mock.patch(
    "great_expectations.core.usage_statistics.usage_statistics.UsageStatisticsHandler.emit"
)
def test_checkpoint_list_with_single_checkpoint(
    mock_emit,
    caplog,
    empty_context_with_checkpoint_v1_stats_enabled,
):
    # TODO: <Alex>Verify whether or not this reset call is needed (delete it if it is superfluous).</Alex>
    mock_emit.reset_mock()

    context: DataContext = empty_context_with_checkpoint_v1_stats_enabled
    root_dir: str = context.root_directory

    runner: CliRunner = CliRunner(mix_stderr=False)
    result: Result = runner.invoke(
        cli,
        f"-c {root_dir} checkpoint list",
        catch_exceptions=False,
    )
    stdout: str = result.stdout
    assert result.exit_code == 0
    assert "Found 1 checkpoint." in stdout
    assert "my_v1_checkpoint" in stdout

    assert mock_emit.call_count == 2
    assert mock_emit.call_args_list == [
        mock.call(
            {"event_payload": {}, "event": "data_context.__init__", "success": True}
        ),
        mock.call(
            {"event": "cli.checkpoint.list", "event_payload": {}, "success": True}
        ),
    ]

    assert_no_logging_messages_or_tracebacks(
        caplog,
        result,
    )


@mock.patch(
    "great_expectations.core.usage_statistics.usage_statistics.UsageStatisticsHandler.emit"
)
def test_checkpoint_list_with_eight_checkpoints(
    mock_emit,
    caplog,
    titanic_pandas_data_context_with_v013_datasource_stats_enabled_with_checkpoints_v1_with_templates,
):
    # TODO: <Alex>Verify whether or not this reset call is needed (delete it if it is superfluous).</Alex>
    mock_emit.reset_mock()

    context: DataContext = titanic_pandas_data_context_with_v013_datasource_stats_enabled_with_checkpoints_v1_with_templates
    root_dir: str = context.root_directory

    runner: CliRunner = CliRunner(mix_stderr=False)
    result: Result = runner.invoke(
        cli,
        f"-c {root_dir} checkpoint list",
        catch_exceptions=False,
    )
    stdout: str = result.stdout
    assert result.exit_code == 0
    assert "Found 8 checkpoints." in stdout
    checkpoint_names_list: List[str] = [
        "my_simple_checkpoint_with_slack_and_notify_with_all",
        "my_nested_checkpoint_template_1",
        "my_nested_checkpoint_template_3",
        "my_nested_checkpoint_template_2",
        "my_simple_checkpoint_with_site_names",
        "my_minimal_simple_checkpoint",
        "my_simple_checkpoint_with_slack",
        "my_simple_template_checkpoint",
    ]
    assert all([checkpoint_name in stdout for checkpoint_name in checkpoint_names_list])

    assert mock_emit.call_count == 2
    assert mock_emit.call_args_list == [
        mock.call(
            {"event_payload": {}, "event": "data_context.__init__", "success": True}
        ),
        mock.call(
            {"event": "cli.checkpoint.list", "event_payload": {}, "success": True}
        ),
    ]

    assert_no_logging_messages_or_tracebacks(
        caplog,
        result,
    )


@mock.patch(
    "great_expectations.core.usage_statistics.usage_statistics.UsageStatisticsHandler.emit"
)
def test_checkpoint_new_raises_error_on_no_suite_found_with_ge_config_v2(
    mock_emit, caplog, titanic_data_context_stats_enabled_config_version_2
):
    # TODO: <Alex>Verify whether or not this reset call is needed (delete it if it is superfluous).</Alex>
    mock_emit.reset_mock()

    context: DataContext = titanic_data_context_stats_enabled_config_version_2
    root_dir = context.root_directory
    assert context.list_expectation_suite_names() == []

    runner = CliRunner(mix_stderr=False)
    result = runner.invoke(
        cli,
        f"-c {root_dir} checkpoint new foo not_a_suite",
        catch_exceptions=False,
    )
    stdout = result.stdout
    assert result.exit_code == 1
    assert "Could not find a suite named `not_a_suite`" in stdout

    assert mock_emit.call_count == 2
    assert mock_emit.call_args_list == [
        mock.call(
            {"event_payload": {}, "event": "data_context.__init__", "success": True}
        ),
        mock.call(
            {"event": "cli.checkpoint.new", "event_payload": {}, "success": False}
        ),
    ]

    assert_no_logging_messages_or_tracebacks(
        my_caplog=caplog,
        click_result=result,
        allowed_deprecation_message=LEGACY_CONFIG_DEFAULT_CHECKPOINT_STORE_MESSAGE,
    )


@mock.patch(
    "great_expectations.core.usage_statistics.usage_statistics.UsageStatisticsHandler.emit"
)
def test_checkpoint_new_raises_error_on_existing_checkpoint_with_ge_config_v2(
    mock_emit,
    caplog,
    titanic_data_context_stats_enabled_config_version_2_with_checkpoint,
):
    # TODO: <Alex>Verify whether or not this reset call is needed (delete it if it is superfluous).</Alex>
    mock_emit.reset_mock()

    context: DataContext = (
        titanic_data_context_stats_enabled_config_version_2_with_checkpoint
    )
    root_dir = context.root_directory
    runner = CliRunner(mix_stderr=False)
    result = runner.invoke(
        cli,
        f"-c {root_dir} checkpoint new my_checkpoint suite",
        catch_exceptions=False,
    )
    stdout = result.stdout
    assert result.exit_code == 1
    assert (
        "A checkpoint named `my_checkpoint` already exists. Please choose a new name."
        in stdout
    )

    assert mock_emit.call_count == 2
    assert mock_emit.call_args_list == [
        mock.call(
            {"event_payload": {}, "event": "data_context.__init__", "success": True}
        ),
        mock.call(
            {"event": "cli.checkpoint.new", "event_payload": {}, "success": False}
        ),
    ]

    assert_no_logging_messages_or_tracebacks(
        caplog,
        result,
        allowed_deprecation_message=LEGACY_CONFIG_DEFAULT_CHECKPOINT_STORE_MESSAGE,
    )


@mock.patch(
    "great_expectations.core.usage_statistics.usage_statistics.UsageStatisticsHandler.emit"
)
def test_checkpoint_new_happy_path_generates_checkpoint_yml_with_comments_with_ge_config_v2(
    mock_emit,
    caplog,
    titanic_data_context_stats_enabled_config_version_2,
    titanic_expectation_suite,
):
    # TODO: <Alex>Verify whether or not this reset call is needed (delete it if it is superfluous).</Alex>
    mock_emit.reset_mock()

    context: DataContext = titanic_data_context_stats_enabled_config_version_2
    root_dir = context.root_directory
    assert context.list_checkpoints() == []
    context.save_expectation_suite(titanic_expectation_suite)
    assert context.list_expectation_suite_names() == ["Titanic.warning"]

    runner = CliRunner(mix_stderr=False)
    result = runner.invoke(
        cli,
        f"-c {root_dir} checkpoint new passengers Titanic.warning",
        input="1\n1\n",
        catch_exceptions=False,
    )
    stdout = result.stdout
    assert result.exit_code == 0
    assert "A checkpoint named `passengers` was added to your project" in stdout

    assert mock_emit.call_count == 2
    assert mock_emit.call_args_list == [
        mock.call(
            {"event_payload": {}, "event": "data_context.__init__", "success": True}
        ),
        mock.call(
            {"event": "cli.checkpoint.new", "event_payload": {}, "success": True}
        ),
    ]
    expected_checkpoint = os.path.join(
        root_dir,
        DataContextConfigDefaults.CHECKPOINTS_BASE_DIRECTORY.value,
        "passengers.yml",
    )
    assert os.path.isfile(expected_checkpoint)

    # Newup a context for additional assertions
    context: DataContext = DataContext(root_dir)
    assert context.list_checkpoints() == ["passengers"]

    with open(expected_checkpoint) as f:
        obs_file = f.read()

        # This is snapshot-ish to prove that comments remain in place
        # TODO: <Alex>ALEX</Alex>
        #     assert (
        #         """\
        # # This checkpoint was created by the command `great_expectations checkpoint new`.
        # #
        # # A checkpoint is a list of one or more batches paired with one or more
        # # Expectation Suites and a configurable Validation Operator.
        # #
        # # It can be run with the `great_expectations checkpoint run` command.
        # # You can edit this file to add batches of data and expectation suites.
        # #
        # # For more details please see
        # # https://docs.greatexpectations.io/en/latest/guides/how_to_guides/validation/how_to_add_validations_data_or_suites_to_a_checkpoint.html
        # validation_operator_name: action_list_operator
        # # Batches are a list of batch_kwargs paired with a list of one or more suite
        # # names. A checkpoint can have one or more batches. This makes deploying
        # # Great Expectations in your pipelines easy!
        # batches:
        #   - batch_kwargs:"""
        #         in obs_file
        #     )
        assert (
            """\
batches:
  - batch_kwargs:"""
            in obs_file
        )

    assert "/data/Titanic.csv" in obs_file

    assert (
        """datasource: mydatasource
      data_asset_name: Titanic
    expectation_suite_names:
      - Titanic.warning
"""
        in obs_file
    )

    assert_no_logging_messages_or_tracebacks(
        my_caplog=caplog,
        click_result=result,
        allowed_deprecation_message=LEGACY_CONFIG_DEFAULT_CHECKPOINT_STORE_MESSAGE,
    )


@mock.patch(
    "great_expectations.core.usage_statistics.usage_statistics.UsageStatisticsHandler.emit"
)
def test_checkpoint_new_specify_datasource_with_ge_config_v2(
    mock_emit,
    caplog,
    titanic_data_context_stats_enabled_config_version_2,
    titanic_expectation_suite,
):
    # TODO: <Alex>Verify whether or not this reset call is needed (delete it if it is superfluous).</Alex>
    mock_emit.reset_mock()

    context: DataContext = titanic_data_context_stats_enabled_config_version_2
    root_dir = context.root_directory
    assert context.list_checkpoints() == []
    context.save_expectation_suite(titanic_expectation_suite)
    assert context.list_expectation_suite_names() == ["Titanic.warning"]

    runner = CliRunner(mix_stderr=False)
    result = runner.invoke(
        cli,
        f"-c {root_dir} checkpoint new passengers Titanic.warning --datasource mydatasource",
        input="1\n1\n",
        catch_exceptions=False,
    )
    stdout = result.stdout
    assert result.exit_code == 0
    assert "A checkpoint named `passengers` was added to your project" in stdout

    assert mock_emit.call_count == 2
    assert mock_emit.call_args_list == [
        mock.call(
            {"event_payload": {}, "event": "data_context.__init__", "success": True}
        ),
        mock.call(
            {"event": "cli.checkpoint.new", "event_payload": {}, "success": True}
        ),
    ]
    expected_checkpoint = os.path.join(
        root_dir,
        DataContextConfigDefaults.CHECKPOINTS_BASE_DIRECTORY.value,
        "passengers.yml",
    )
    assert os.path.isfile(expected_checkpoint)

    # Newup a context for additional assertions
    context: DataContext = DataContext(root_dir)
    assert context.list_checkpoints() == ["passengers"]

    assert_no_logging_messages_or_tracebacks(
        my_caplog=caplog,
        click_result=result,
        allowed_deprecation_message=LEGACY_CONFIG_DEFAULT_CHECKPOINT_STORE_MESSAGE,
    )


@mock.patch(
    "great_expectations.core.usage_statistics.usage_statistics.UsageStatisticsHandler.emit"
)
def test_checkpoint_new_raises_error_if_checkpoints_directory_is_missing_with_ge_config_v2(
    mock_emit,
    caplog,
    titanic_data_context_stats_enabled_config_version_2,
    titanic_expectation_suite,
):
    # TODO: <Alex>Verify whether or not this reset call is needed (delete it if it is superfluous).</Alex>
    mock_emit.reset_mock()

    context: DataContext = titanic_data_context_stats_enabled_config_version_2
    root_dir = context.root_directory
    checkpoints_dir = os.path.join(
        root_dir, DataContextConfigDefaults.CHECKPOINTS_BASE_DIRECTORY.value
    )
    shutil.rmtree(checkpoints_dir)
    assert not os.path.isdir(checkpoints_dir)

    context.save_expectation_suite(titanic_expectation_suite)
    assert context.list_expectation_suite_names() == ["Titanic.warning"]

    runner = CliRunner(mix_stderr=False)
    result = runner.invoke(
        cli,
        f"-c {root_dir} checkpoint new passengers Titanic.warning",
        input="1\n1\n",
        catch_exceptions=False,
    )
    stdout = result.stdout
    assert result.exit_code == 1
    assert (
        'Attempted to access the "checkpoint_store_name" field with a legacy config version (2.0) and no `checkpoints` directory.'
        in stdout
    )

    assert mock_emit.call_count == 2
    assert mock_emit.call_args_list == [
        mock.call(
            {"event_payload": {}, "event": "data_context.__init__", "success": True}
        ),
        mock.call(
            {"event": "cli.checkpoint.new", "event_payload": {}, "success": False}
        ),
    ]

    assert_no_logging_messages_or_tracebacks(
        my_caplog=caplog,
        click_result=result,
    )


@mock.patch(
    "great_expectations.core.usage_statistics.usage_statistics.UsageStatisticsHandler.emit"
)
def test_checkpoint_run_raises_error_if_checkpoint_is_not_found(
    mock_emit, caplog, empty_context_with_checkpoint_v1_stats_enabled
):
    # TODO: <Alex>Verify whether or not this reset call is needed (delete it if it is superfluous).</Alex>
    mock_emit.reset_mock()

    context: DataContext = empty_context_with_checkpoint_v1_stats_enabled
    root_dir: str = context.root_directory

    runner: CliRunner = CliRunner(mix_stderr=False)
    result: Result = runner.invoke(
        cli,
        f"-c {root_dir} checkpoint run my_checkpoint",
        catch_exceptions=False,
    )
    stdout: str = result.stdout
    assert result.exit_code == 1
    assert "Could not find checkpoint `my_checkpoint`" in stdout
    assert "Try running" in stdout

    assert mock_emit.call_count == 2
    assert mock_emit.call_args_list == [
        mock.call(
            {"event_payload": {}, "event": "data_context.__init__", "success": True}
        ),
        mock.call(
            {"event": "cli.checkpoint.run", "event_payload": {}, "success": False}
        ),
    ]

    assert_no_logging_messages_or_tracebacks(
        my_caplog=caplog,
        click_result=result,
    )


@mock.patch(
    "great_expectations.core.usage_statistics.usage_statistics.UsageStatisticsHandler.emit"
)
def test_checkpoint_run_on_checkpoint_with_not_found_suite_raises_error(
    mock_emit,
    caplog,
    titanic_pandas_data_context_with_v013_datasource_stats_enabled_with_checkpoints_v1_with_templates,
    monkeypatch,
):
    # TODO: <Alex>Verify whether or not this reset call is needed (delete it if it is superfluous).</Alex>
    mock_emit.reset_mock()

    monkeypatch.setenv("VAR", "test")
    monkeypatch.setenv("MY_PARAM", "1")
    monkeypatch.setenv("OLD_PARAM", "2")

    context: DataContext = titanic_pandas_data_context_with_v013_datasource_stats_enabled_with_checkpoints_v1_with_templates
    root_dir: str = context.root_directory

    runner: CliRunner = CliRunner(mix_stderr=False)
    result: Result = runner.invoke(
        cli,
        f"-c {root_dir} checkpoint run my_nested_checkpoint_template_1",
        catch_exceptions=False,
    )
    stdout: str = result.stdout
    assert result.exit_code == 1

    assert "expectation_suite suite_from_template_1 not found" in stdout

    assert mock_emit.call_count == 2
    assert mock_emit.call_args_list == [
        mock.call(
            {"event_payload": {}, "event": "data_context.__init__", "success": True}
        ),
        mock.call(
            {"event": "cli.checkpoint.run", "event_payload": {}, "success": False}
        ),
    ]

    assert_no_logging_messages_or_tracebacks(
        my_caplog=caplog,
        click_result=result,
    )

    monkeypatch.delenv("VAR")
    monkeypatch.delenv("MY_PARAM")
    monkeypatch.delenv("OLD_PARAM")


@mock.patch(
    "great_expectations.core.usage_statistics.usage_statistics.UsageStatisticsHandler.emit"
)
def test_checkpoint_run_on_checkpoint_with_batch_load_problem_raises_error(
    mock_emit,
    caplog,
    titanic_pandas_data_context_with_v013_datasource_with_checkpoints_v1_with_empty_store_stats_enabled,
    monkeypatch,
):
    # TODO: <Alex>Verify whether or not this reset call is needed (delete it if it is superfluous).</Alex>
    mock_emit.reset_mock()

    monkeypatch.setenv("VAR", "test")
    monkeypatch.setenv("MY_PARAM", "1")
    monkeypatch.setenv("OLD_PARAM", "2")

    context: DataContext = titanic_pandas_data_context_with_v013_datasource_with_checkpoints_v1_with_empty_store_stats_enabled
    root_dir: str = context.root_directory

    suite: ExpectationSuite = context.create_expectation_suite(
        expectation_suite_name="bar"
    )
    context.save_expectation_suite(expectation_suite=suite)
    assert context.list_expectation_suite_names() == ["bar"]

    checkpoint_file_path: str = os.path.join(
        context.root_directory,
        DataContextConfigDefaults.CHECKPOINTS_BASE_DIRECTORY.value,
        "bad_batch.yml",
    )

    checkpoint_yaml_config: str = f"""
    name: bad_batch
    config_version: 1
    class_name: Checkpoint
    run_name_template: "%Y-%M-foo-bar-template-$VAR"
    validations:
      - batch_request:
          datasource_name: my_datasource
          data_connector_name: my_special_data_connector
          data_asset_name: users
          partition_request:
            index: -1
          batch_spec_passthrough:
            path: /totally/not/a/file.csv
            reader_method: read_csv
        expectation_suite_name: bar
        action_list:
            - name: store_validation_result
              action:
                class_name: StoreValidationResultAction
            - name: store_evaluation_params
              action:
                class_name: StoreEvaluationParametersAction
            - name: update_data_docs
              action:
                class_name: UpdateDataDocsAction
        evaluation_parameters:
          param1: "$MY_PARAM"
          param2: 1 + "$OLD_PARAM"
        runtime_configuration:
          result_format:
            result_format: BASIC
            partial_unexpected_count: 20
    """
    config: dict = dict(yaml.load(checkpoint_yaml_config))
    _write_checkpoint_dict_to_file(
        config=config, checkpoint_file_path=checkpoint_file_path
    )

    runner: CliRunner = CliRunner(mix_stderr=False)
    result: Result = runner.invoke(
        cli,
        f"-c {root_dir} checkpoint run bad_batch",
        catch_exceptions=False,
    )
    stdout: str = result.stdout
    assert result.exit_code == 1

    # TODO: <Alex>ALEX -- Investigate how to make Abe's suggestion a reality.</Alex>
    # Note: Abe : 2020/09: This was a better error message, but it should live in DataContext.get_batch, not a random CLI method.
    # assert "There was a problem loading a batch:" in stdout
    # assert (
    #     "{'path': '/totally/not/a/file.csv', 'datasource': 'mydatasource', 'reader_method': 'read_csv'}"
    #     in stdout
    # )
    # assert (
    #     "Please verify these batch kwargs in checkpoint bad_batch`"
    #     in stdout
    # )
    # assert "No such file or directory" in stdout
    assert ("No such file or directory" in stdout) or ("does not exist" in stdout)

    assert mock_emit.call_count == 3

    expected_events: List[unittest.mock._Call] = [
        mock.call(
            {
                "event_payload": {
                    "anonymized_expectation_suite_name": "f6e1151b49fceb15ae3de4eb60f62be4"
                },
                "event": "data_context.save_expectation_suite",
                "success": True,
            }
        ),
        mock.call(
            {"event_payload": {}, "event": "data_context.__init__", "success": True}
        ),
        mock.call(
            {"event": "cli.checkpoint.run", "event_payload": {}, "success": False}
        ),
    ]
    actual_events: List[unittest.mock._Call] = mock_emit.call_args_list
    assert actual_events == expected_events

    assert_no_logging_messages_or_tracebacks(
        my_caplog=caplog,
        click_result=result,
    )

    monkeypatch.delenv("VAR")
    monkeypatch.delenv("MY_PARAM")
    monkeypatch.delenv("OLD_PARAM")


@mock.patch(
    "great_expectations.core.usage_statistics.usage_statistics.UsageStatisticsHandler.emit"
)
def test_checkpoint_run_on_checkpoint_with_empty_suite_list_raises_error(
    mock_emit,
    caplog,
    titanic_pandas_data_context_with_v013_datasource_with_checkpoints_v1_with_empty_store_stats_enabled,
    monkeypatch,
):
    # TODO: <Alex>Verify whether or not this reset call is needed (delete it if it is superfluous).</Alex>
    mock_emit.reset_mock()

    monkeypatch.setenv("VAR", "test")
    monkeypatch.setenv("MY_PARAM", "1")
    monkeypatch.setenv("OLD_PARAM", "2")

    context: DataContext = titanic_pandas_data_context_with_v013_datasource_with_checkpoints_v1_with_empty_store_stats_enabled
    assert context.list_expectation_suite_names() == []

    root_dir: str = context.root_directory

    checkpoint_file_path: str = os.path.join(
        context.root_directory,
        DataContextConfigDefaults.CHECKPOINTS_BASE_DIRECTORY.value,
        "no_suite.yml",
    )

    checkpoint_yaml_config: str = f"""
    name: my_fancy_checkpoint
    config_version: 1
    class_name: Checkpoint
    run_name_template: "%Y-%M-foo-bar-template-$VAR"
    validations:
      - batch_request:
          datasource_name: my_datasource
          data_connector_name: my_special_data_connector
          data_asset_name: users
          partition_request:
            index: -1
        action_list:
            - name: store_validation_result
              action:
                class_name: StoreValidationResultAction
            - name: store_evaluation_params
              action:
                class_name: StoreEvaluationParametersAction
            - name: update_data_docs
              action:
                class_name: UpdateDataDocsAction
        evaluation_parameters:
          param1: "$MY_PARAM"
          param2: 1 + "$OLD_PARAM"
        runtime_configuration:
          result_format:
            result_format: BASIC
            partial_unexpected_count: 20
    """
    config: dict = dict(yaml.load(checkpoint_yaml_config))
    _write_checkpoint_dict_to_file(
        config=config, checkpoint_file_path=checkpoint_file_path
    )

    runner: CliRunner = CliRunner(mix_stderr=False)
    result: Result = runner.invoke(
        cli,
        f"-c {root_dir} checkpoint run no_suite",
        catch_exceptions=False,
    )
    stdout: str = result.stdout
    assert result.exit_code == 1

    assert "Exception occurred while running validation" in stdout
    assert (
        "of checkpoint 'no_suite': validation expectation_suite_name must be specified"
        in stdout
    )

    assert mock_emit.call_count == 2
    assert mock_emit.call_args_list == [
        mock.call(
            {"event_payload": {}, "event": "data_context.__init__", "success": True}
        ),
        mock.call(
            {"event": "cli.checkpoint.run", "event_payload": {}, "success": False}
        ),
    ]

    assert_no_logging_messages_or_tracebacks(
        my_caplog=caplog,
        click_result=result,
    )

    monkeypatch.delenv("VAR")
    monkeypatch.delenv("MY_PARAM")
    monkeypatch.delenv("OLD_PARAM")


@mock.patch(
    "great_expectations.core.usage_statistics.usage_statistics.UsageStatisticsHandler.emit"
)
def test_checkpoint_run_on_non_existent_validations(
    mock_emit,
    caplog,
    titanic_pandas_data_context_with_v013_datasource_with_checkpoints_v1_with_empty_store_stats_enabled,
    monkeypatch,
):
    # TODO: <Alex>Verify whether or not this reset call is needed (delete it if it is superfluous).</Alex>
    mock_emit.reset_mock()

    monkeypatch.setenv("VAR", "test")
    monkeypatch.setenv("MY_PARAM", "1")
    monkeypatch.setenv("OLD_PARAM", "2")

    context: DataContext = titanic_pandas_data_context_with_v013_datasource_with_checkpoints_v1_with_empty_store_stats_enabled
    assert context.list_expectation_suite_names() == []

    root_dir: str = context.root_directory

    checkpoint_file_path: str = os.path.join(
        context.root_directory,
        DataContextConfigDefaults.CHECKPOINTS_BASE_DIRECTORY.value,
        "no_validations.yml",
    )

    checkpoint_yaml_config: str = f"""
    name: my_base_checkpoint
    config_version: 1
    class_name: Checkpoint
    run_name_template: "%Y-%M-foo-bar-template-$VAR"
    action_list:
    - name: store_validation_result
      action:
        class_name: StoreValidationResultAction
    - name: store_evaluation_params
      action:
        class_name: StoreEvaluationParametersAction
    - name: update_data_docs
      action:
        class_name: UpdateDataDocsAction
    evaluation_parameters:
      param1: "$MY_PARAM"
      param2: 1 + "$OLD_PARAM"
    runtime_configuration:
        result_format:
          result_format: BASIC
          partial_unexpected_count: 20
    """
    config: dict = dict(yaml.load(checkpoint_yaml_config))
    _write_checkpoint_dict_to_file(
        config=config, checkpoint_file_path=checkpoint_file_path
    )

    runner: CliRunner = CliRunner(mix_stderr=False)
    result: Result = runner.invoke(
        cli,
        f"-c {root_dir} checkpoint run no_validations",
        catch_exceptions=False,
    )
    stdout: str = result.stdout
    assert result.exit_code == 1

    assert "Checkpoint 'no_validations' does not contain any validations." in stdout

    assert mock_emit.call_count == 2
    assert mock_emit.call_args_list == [
        mock.call(
            {"event_payload": {}, "event": "data_context.__init__", "success": True}
        ),
        mock.call(
            {"event": "cli.checkpoint.run", "event_payload": {}, "success": False}
        ),
    ]

    assert_no_logging_messages_or_tracebacks(
        my_caplog=caplog,
        click_result=result,
    )

    monkeypatch.delenv("VAR")
    monkeypatch.delenv("MY_PARAM")
    monkeypatch.delenv("OLD_PARAM")


@mock.patch(
    "great_expectations.core.usage_statistics.usage_statistics.UsageStatisticsHandler.emit"
)
def test_checkpoint_run_happy_path_with_successful_validation(
    mock_emit,
    caplog,
    titanic_pandas_data_context_with_v013_datasource_with_checkpoints_v1_with_empty_store_stats_enabled,
    monkeypatch,
):
    # TODO: <Alex>Verify whether or not this reset call is needed (delete it if it is superfluous).</Alex>
    mock_emit.reset_mock()

    monkeypatch.setenv("VAR", "test")
    monkeypatch.setenv("MY_PARAM", "1")
    monkeypatch.setenv("OLD_PARAM", "2")

    context: DataContext = titanic_pandas_data_context_with_v013_datasource_with_checkpoints_v1_with_empty_store_stats_enabled
    suite: ExpectationSuite = context.create_expectation_suite(
        expectation_suite_name="users.delivery"
    )
    context.save_expectation_suite(expectation_suite=suite)
    assert context.list_expectation_suite_names() == ["users.delivery"]

    root_dir: str = context.root_directory

    checkpoint_file_path: str = os.path.join(
        context.root_directory,
        DataContextConfigDefaults.CHECKPOINTS_BASE_DIRECTORY.value,
        "my_fancy_checkpoint.yml",
    )

    checkpoint_yaml_config: str = f"""
    name: my_fancy_checkpoint
    config_version: 1
    class_name: Checkpoint
    run_name_template: "%Y-%M-foo-bar-template-$VAR"
    validations:
      - batch_request:
          datasource_name: my_datasource
          data_connector_name: my_special_data_connector
          data_asset_name: users
          partition_request:
            index: -1
        expectation_suite_name: users.delivery
        action_list:
            - name: store_validation_result
              action:
                class_name: StoreValidationResultAction
            - name: store_evaluation_params
              action:
                class_name: StoreEvaluationParametersAction
            - name: update_data_docs
              action:
                class_name: UpdateDataDocsAction
        evaluation_parameters:
          param1: "$MY_PARAM"
          param2: 1 + "$OLD_PARAM"
        runtime_configuration:
          result_format:
            result_format: BASIC
            partial_unexpected_count: 20
    """
    config: dict = dict(yaml.load(checkpoint_yaml_config))
    _write_checkpoint_dict_to_file(
        config=config, checkpoint_file_path=checkpoint_file_path
    )

    runner: CliRunner = CliRunner(mix_stderr=False)
    result: Result = runner.invoke(
        cli,
        f"-c {root_dir} checkpoint run my_fancy_checkpoint",
        catch_exceptions=False,
    )
    stdout: str = result.stdout
    assert result.exit_code == 0

    assert all(
        [
            msg in stdout
            for msg in [
                "Validation succeeded!",
                "users.delivery",
                "Passed",
                "100 %",
            ]
        ]
    )

    assert mock_emit.call_count == 5

    expected_events: List[unittest.mock._Call] = [
        mock.call(
            {
                "event_payload": {
                    "anonymized_expectation_suite_name": "6a04fc37da0d43a4c21429f6788d2cff"
                },
                "event": "data_context.save_expectation_suite",
                "success": True,
            }
        ),
        mock.call(
            {
                "event_payload": {},
                "event": "data_context.__init__",
                "success": True,
            }
        ),
        mock.call(
            {
                "event": "data_asset.validate",
                "event_payload": {
                    "anonymized_batch_kwarg_keys": [],
                    "anonymized_expectation_suite_name": "__not_found__",
                    "anonymized_datasource_name": "__not_found__",
                },
                "success": True,
            }
        ),
        mock.call(
            {
                "event_payload": {},
                "event": "data_context.build_data_docs",
                "success": True,
            }
        ),
        mock.call(
            {
                "event": "cli.checkpoint.run",
                "event_payload": {},
                "success": True,
            }
        ),
    ]
    actual_events: List[unittest.mock._Call] = mock_emit.call_args_list
    assert expected_events == actual_events

    assert_no_logging_messages_or_tracebacks(
        my_caplog=caplog,
        click_result=result,
    )

    monkeypatch.delenv("VAR")
    monkeypatch.delenv("MY_PARAM")
    monkeypatch.delenv("OLD_PARAM")


@mock.patch(
    "great_expectations.core.usage_statistics.usage_statistics.UsageStatisticsHandler.emit"
)
def test_checkpoint_run_happy_path_with_failed_validation(
    mock_emit,
    caplog,
    titanic_pandas_data_context_with_v013_datasource_with_checkpoints_v1_with_empty_store_stats_enabled,
    titanic_expectation_suite,
    monkeypatch,
):
    # TODO: <Alex>Verify whether or not this reset call is needed (delete it if it is superfluous).</Alex>
    mock_emit.reset_mock()

    monkeypatch.setenv("VAR", "test")
    monkeypatch.setenv("MY_PARAM", "1")
    monkeypatch.setenv("OLD_PARAM", "2")

    context: DataContext = titanic_pandas_data_context_with_v013_datasource_with_checkpoints_v1_with_empty_store_stats_enabled
    context.save_expectation_suite(
        expectation_suite=titanic_expectation_suite,
        expectation_suite_name="Titanic.warning",
    )
    assert context.list_expectation_suite_names() == ["Titanic.warning"]

    root_dir: str = context.root_directory

    # To fail an expectation, make number of rows less than 1313 (the original number of rows in the "Titanic" dataset).
    csv_path: str = os.path.join(
        root_dir, "..", "data", "titanic", "Titanic_19120414_1313.csv"
    )
    df: pd.DataFrame = pd.read_csv(filepath_or_buffer=csv_path)
    df = df.sample(frac=0.5, replace=True, random_state=1)
    df.to_csv(path_or_buf=csv_path)

    checkpoint_file_path: str = os.path.join(
        context.root_directory,
        DataContextConfigDefaults.CHECKPOINTS_BASE_DIRECTORY.value,
        "my_fancy_checkpoint.yml",
    )

    checkpoint_yaml_config: str = f"""
    name: my_fancy_checkpoint
    config_version: 1
    class_name: Checkpoint
    run_name_template: "%Y-%M-foo-bar-template-$VAR"
    validations:
      - batch_request:
          datasource_name: my_datasource
          data_connector_name: my_special_data_connector
          data_asset_name: users
          partition_request:
            index: -1
        expectation_suite_name: Titanic.warning
        action_list:
            - name: store_validation_result
              action:
                class_name: StoreValidationResultAction
            - name: store_evaluation_params
              action:
                class_name: StoreEvaluationParametersAction
            - name: update_data_docs
              action:
                class_name: UpdateDataDocsAction
        evaluation_parameters:
          param1: "$MY_PARAM"
          param2: 1 + "$OLD_PARAM"
        runtime_configuration:
          result_format:
            result_format: BASIC
            partial_unexpected_count: 20
    """
    config: dict = dict(yaml.load(checkpoint_yaml_config))
    _write_checkpoint_dict_to_file(
        config=config, checkpoint_file_path=checkpoint_file_path
    )

    runner: CliRunner = CliRunner(mix_stderr=False)
    result: Result = runner.invoke(
        cli,
        f"checkpoint run my_fancy_checkpoint -d {root_dir}",
        catch_exceptions=False,
    )
    stdout: str = result.stdout
    assert result.exit_code == 1
    assert "Validation failed!" in stdout

    assert mock_emit.call_count == 5

    expected_events: List[unittest.mock._Call] = [
        mock.call(
            {
                "event_payload": {
                    "anonymized_expectation_suite_name": "35af1ba156bfe672f8845cb60554b138"
                },
                "event": "data_context.save_expectation_suite",
                "success": True,
            }
        ),
        mock.call(
            {
                "event_payload": {},
                "event": "data_context.__init__",
                "success": True,
            }
        ),
        mock.call(
            {
                "event_payload": {
                    "anonymized_batch_kwarg_keys": [],
                    "anonymized_expectation_suite_name": "__not_found__",
                    "anonymized_datasource_name": "__not_found__",
                },
                "event": "data_asset.validate",
                "success": True,
            }
        ),
        mock.call(
            {
                "event_payload": {},
                "event": "data_context.build_data_docs",
                "success": True,
            }
        ),
        mock.call(
            {
                "event": "cli.checkpoint.run",
                "event_payload": {},
                "success": True,
            }
        ),
    ]
    actual_events: List[unittest.mock._Call] = mock_emit.call_args_list
    assert expected_events == actual_events

    assert_no_logging_messages_or_tracebacks(
        my_caplog=caplog,
        click_result=result,
    )

    monkeypatch.delenv("VAR")
    monkeypatch.delenv("MY_PARAM")
    monkeypatch.delenv("OLD_PARAM")


@mock.patch(
    "great_expectations.core.usage_statistics.usage_statistics.UsageStatisticsHandler.emit"
)
def test_checkpoint_run_happy_path_with_failed_validation_due_to_bad_data(
    mock_emit,
    caplog,
    titanic_pandas_data_context_with_v013_datasource_with_checkpoints_v1_with_empty_store_stats_enabled,
    titanic_expectation_suite,
    monkeypatch,
):
    # TODO: <Alex>Verify whether or not this reset call is needed (delete it if it is superfluous).</Alex>
    mock_emit.reset_mock()

    monkeypatch.setenv("VAR", "test")
    monkeypatch.setenv("MY_PARAM", "1")
    monkeypatch.setenv("OLD_PARAM", "2")

    context: DataContext = titanic_pandas_data_context_with_v013_datasource_with_checkpoints_v1_with_empty_store_stats_enabled
    context.save_expectation_suite(
        expectation_suite=titanic_expectation_suite,
        expectation_suite_name="Titanic.warning",
    )
    assert context.list_expectation_suite_names() == ["Titanic.warning"]

    root_dir: str = context.root_directory

    csv_path: str = os.path.join(
        root_dir, "..", "data", "titanic", "Titanic_19120414_1313.csv"
    )
    # mangle the csv
    with open(csv_path, "w") as f:
        f.write("foo,bar\n1,2\n")

    checkpoint_file_path: str = os.path.join(
        context.root_directory,
        DataContextConfigDefaults.CHECKPOINTS_BASE_DIRECTORY.value,
        "my_fancy_checkpoint.yml",
    )

    checkpoint_yaml_config: str = f"""
    name: my_fancy_checkpoint
    config_version: 1
    class_name: Checkpoint
    run_name_template: "%Y-%M-foo-bar-template-$VAR"
    validations:
      - batch_request:
          datasource_name: my_datasource
          data_connector_name: my_special_data_connector
          data_asset_name: users
          partition_request:
            index: -1
        expectation_suite_name: Titanic.warning
        action_list:
            - name: store_validation_result
              action:
                class_name: StoreValidationResultAction
            - name: store_evaluation_params
              action:
                class_name: StoreEvaluationParametersAction
            - name: update_data_docs
              action:
                class_name: UpdateDataDocsAction
        evaluation_parameters:
          param1: "$MY_PARAM"
          param2: 1 + "$OLD_PARAM"
        runtime_configuration:
          result_format:
            result_format: BASIC
            partial_unexpected_count: 20
    """
    config: dict = dict(yaml.load(checkpoint_yaml_config))
    _write_checkpoint_dict_to_file(
        config=config, checkpoint_file_path=checkpoint_file_path
    )

    runner: CliRunner = CliRunner(mix_stderr=False)
    result: Result = runner.invoke(
        cli,
        f"-c {root_dir} checkpoint run my_fancy_checkpoint",
        catch_exceptions=False,
    )
    stdout: str = result.stdout
    assert result.exit_code == 1
    assert "Exception occurred while running validation." in stdout

    assert mock_emit.call_count == 4

    expected_events: List[unittest.mock._Call] = [
        mock.call(
            {
                "event_payload": {
                    "anonymized_expectation_suite_name": "35af1ba156bfe672f8845cb60554b138"
                },
                "event": "data_context.save_expectation_suite",
                "success": True,
            }
        ),
        mock.call(
            {
                "event_payload": {},
                "event": "data_context.__init__",
                "success": True,
            }
        ),
        mock.call(
            {
                "event": "data_asset.validate",
                "event_payload": {
                    "anonymized_batch_kwarg_keys": [],
                    "anonymized_expectation_suite_name": "__not_found__",
                    "anonymized_datasource_name": "__not_found__",
                },
                "success": False,
            }
        ),
        mock.call(
            {
                "event": "cli.checkpoint.run",
                "event_payload": {},
                "success": False,
            }
        ),
    ]
    actual_events: List[unittest.mock._Call] = mock_emit.call_args_list
    assert expected_events == actual_events

    assert_no_logging_messages_or_tracebacks(
        my_caplog=caplog,
        click_result=result,
    )

    monkeypatch.delenv("VAR")
    monkeypatch.delenv("MY_PARAM")
    monkeypatch.delenv("OLD_PARAM")


@mock.patch(
    "great_expectations.core.usage_statistics.usage_statistics.UsageStatisticsHandler.emit"
)
def test_checkpoint_script_raises_error_if_checkpoint_not_found(
    mock_emit, caplog, empty_context_with_checkpoint_v1_stats_enabled
):
    # TODO: <Alex>Verify whether or not this reset call is needed (delete it if it is superfluous).</Alex>
    mock_emit.reset_mock()

    context: DataContext = empty_context_with_checkpoint_v1_stats_enabled
    root_dir: str = context.root_directory
    assert context.list_checkpoints() == ["my_v1_checkpoint"]

    runner: CliRunner = CliRunner(mix_stderr=False)
    result: Result = runner.invoke(
        cli,
        f"-c {root_dir} checkpoint script not_a_checkpoint",
        catch_exceptions=False,
    )
    stdout = result.stdout
    assert "Could not find checkpoint `not_a_checkpoint`." in stdout
    assert "Try running" in stdout
    assert result.exit_code == 1

    assert mock_emit.call_count == 2
    assert mock_emit.call_args_list == [
        mock.call(
            {"event_payload": {}, "event": "data_context.__init__", "success": True}
        ),
        mock.call(
            {"event": "cli.checkpoint.script", "event_payload": {}, "success": False}
        ),
    ]

    assert_no_logging_messages_or_tracebacks(
        my_caplog=caplog,
        click_result=result,
    )


@mock.patch(
    "great_expectations.core.usage_statistics.usage_statistics.UsageStatisticsHandler.emit"
)
def test_checkpoint_script_raises_error_if_python_file_exists(
    mock_emit, caplog, empty_context_with_checkpoint_v1_stats_enabled
):
    # TODO: <Alex>Verify whether or not this reset call is needed (delete it if it is superfluous).</Alex>
    mock_emit.reset_mock()

    context: DataContext = empty_context_with_checkpoint_v1_stats_enabled
    root_dir: str = context.root_directory
    assert context.list_checkpoints() == ["my_v1_checkpoint"]

    script_path: str = os.path.join(
        root_dir, context.GE_UNCOMMITTED_DIR, "run_my_v1_checkpoint.py"
    )
    with open(script_path, "w") as f:
        f.write("script here")
    assert os.path.isfile(script_path)

    runner: CliRunner = CliRunner(mix_stderr=False)
    result: Result = runner.invoke(
        cli,
<<<<<<< HEAD
        f"checkpoint script my_v1_checkpoint -d {root_dir}",
=======
        f"-c {root_dir} checkpoint script my_checkpoint",
>>>>>>> 01f788f9
        catch_exceptions=False,
    )
    stdout: str = result.stdout
    assert (
        "Warning! A script named run_my_v1_checkpoint.py already exists and this command will not overwrite it."
        in stdout
    )
    assert result.exit_code == 1

    assert mock_emit.call_count == 2
    assert mock_emit.call_args_list == [
        mock.call(
            {"event_payload": {}, "event": "data_context.__init__", "success": True}
        ),
        mock.call(
            {"event": "cli.checkpoint.script", "event_payload": {}, "success": False}
        ),
    ]

    # assert the script has original contents
    with open(script_path) as f:
        assert f.read() == "script here"

    assert_no_logging_messages_or_tracebacks(
        my_caplog=caplog,
        click_result=result,
    )


@mock.patch(
    "great_expectations.core.usage_statistics.usage_statistics.UsageStatisticsHandler.emit"
)
def test_checkpoint_script_happy_path_generates_script(
    mock_emit, caplog, empty_context_with_checkpoint_v1_stats_enabled
):
    # TODO: <Alex>Verify whether or not this reset call is needed (delete it if it is superfluous).</Alex>
    mock_emit.reset_mock()

    context: DataContext = empty_context_with_checkpoint_v1_stats_enabled
    root_dir: str = context.root_directory

    runner: CliRunner = CliRunner(mix_stderr=False)
    result: Result = runner.invoke(
        cli,
<<<<<<< HEAD
        f"checkpoint script my_v1_checkpoint -d {root_dir}",
=======
        f"-c {root_dir} checkpoint script my_checkpoint",
>>>>>>> 01f788f9
        catch_exceptions=False,
    )
    stdout: str = result.stdout
    assert result.exit_code == 0
    assert (
        "A python script was created that runs the checkpoint named: `my_v1_checkpoint`"
        in stdout
    )
    assert (
        "The script is located in `great_expectations/uncommitted/run_my_v1_checkpoint.py`"
        in stdout
    )
    assert (
        "The script can be run with `python great_expectations/uncommitted/run_my_v1_checkpoint.py`"
        in stdout
    )

    assert mock_emit.call_count == 2
    assert mock_emit.call_args_list == [
        mock.call(
            {"event_payload": {}, "event": "data_context.__init__", "success": True}
        ),
        mock.call(
            {"event": "cli.checkpoint.script", "event_payload": {}, "success": True}
        ),
    ]
    expected_script: str = os.path.join(
        root_dir, context.GE_UNCOMMITTED_DIR, "run_my_v1_checkpoint.py"
    )
    assert os.path.isfile(expected_script)

    assert_no_logging_messages_or_tracebacks(
        my_caplog=caplog,
        click_result=result,
    )


def test_checkpoint_script_happy_path_executable_successful_validation(
    caplog,
    titanic_pandas_data_context_with_v013_datasource_with_checkpoints_v1_with_empty_store_stats_enabled,
    monkeypatch,
):
    """
    We call the "checkpoint script" command on a project with a checkpoint.

    The command should:
    - create the script (note output is tested in other tests)

    When run the script should:
    - execute
    - return a 0 status code
    - print a success message
    """
    monkeypatch.setenv("VAR", "test")
    monkeypatch.setenv("MY_PARAM", "1")
    monkeypatch.setenv("OLD_PARAM", "2")

    context: DataContext = titanic_pandas_data_context_with_v013_datasource_with_checkpoints_v1_with_empty_store_stats_enabled
    suite: ExpectationSuite = context.create_expectation_suite(
        expectation_suite_name="users.delivery"
    )
    context.save_expectation_suite(expectation_suite=suite)
    assert context.list_expectation_suite_names() == ["users.delivery"]

    root_dir: str = context.root_directory

    checkpoint_file_path: str = os.path.join(
        context.root_directory,
        DataContextConfigDefaults.CHECKPOINTS_BASE_DIRECTORY.value,
        "my_fancy_checkpoint.yml",
    )

    checkpoint_yaml_config: str = f"""
    name: my_fancy_checkpoint
    config_version: 1
    class_name: Checkpoint
    run_name_template: "%Y-%M-foo-bar-template-$VAR"
    validations:
      - batch_request:
          datasource_name: my_datasource
          data_connector_name: my_special_data_connector
          data_asset_name: users
          partition_request:
            index: -1
        expectation_suite_name: users.delivery
        action_list:
            - name: store_validation_result
              action:
                class_name: StoreValidationResultAction
            - name: store_evaluation_params
              action:
                class_name: StoreEvaluationParametersAction
            - name: update_data_docs
              action:
                class_name: UpdateDataDocsAction
        evaluation_parameters:
          param1: "$MY_PARAM"
          param2: 1 + "$OLD_PARAM"
        runtime_configuration:
          result_format:
            result_format: BASIC
            partial_unexpected_count: 20
    """
    config: dict = dict(yaml.load(checkpoint_yaml_config))
    _write_checkpoint_dict_to_file(
        config=config, checkpoint_file_path=checkpoint_file_path
    )

    runner: CliRunner = CliRunner(mix_stderr=False)
    result: Result = runner.invoke(
        cli,
<<<<<<< HEAD
        f"checkpoint script my_fancy_checkpoint -d {root_dir}",
=======
        f"-c {root_dir} checkpoint script my_checkpoint",
>>>>>>> 01f788f9
        catch_exceptions=False,
    )
    stdout: str = result.stdout
    assert result.exit_code == 0
    assert_no_logging_messages_or_tracebacks(
        my_caplog=caplog,
        click_result=result,
    )

    script_path: str = os.path.abspath(
        os.path.join(root_dir, context.GE_UNCOMMITTED_DIR, "run_my_fancy_checkpoint.py")
    )
    assert os.path.isfile(script_path)

    # In travis on osx, python may not execute from the build dir
    cmdstring: str = f"python {script_path}"
    if os.environ.get("TRAVIS_OS_NAME") == "osx":
        build_dir: str = os.environ.get("TRAVIS_BUILD_DIR")
        print(os.listdir(build_dir))
        cmdstring = f"python3 {script_path}"
    print("about to run: " + cmdstring)
    print(os.curdir)
    print(os.listdir(os.curdir))
    print(os.listdir(os.path.abspath(os.path.join(root_dir, ".."))))

    status: int
    output: str
    status, output = subprocess.getstatusoutput(cmdstring)
    print(f"\n\nScript exited with code: {status} and output:\n{output}")

    assert status == 0
    assert "Validation succeeded!" in output

    monkeypatch.delenv("VAR")
    monkeypatch.delenv("MY_PARAM")
    monkeypatch.delenv("OLD_PARAM")


def test_checkpoint_script_happy_path_executable_failed_validation(
    caplog,
    titanic_pandas_data_context_with_v013_datasource_with_checkpoints_v1_with_empty_store_stats_enabled,
    titanic_expectation_suite,
    monkeypatch,
):
    """
    We call the "checkpoint script" command on a project with a checkpoint.

    The command should:
    - create the script (note output is tested in other tests)

    When run the script should:
    - execute
    - return a 1 status code
    - print a failure message
    """
    monkeypatch.setenv("VAR", "test")
    monkeypatch.setenv("MY_PARAM", "1")
    monkeypatch.setenv("OLD_PARAM", "2")

    context: DataContext = titanic_pandas_data_context_with_v013_datasource_with_checkpoints_v1_with_empty_store_stats_enabled
    context.save_expectation_suite(
        expectation_suite=titanic_expectation_suite,
        expectation_suite_name="Titanic.warning",
    )
    assert context.list_expectation_suite_names() == ["Titanic.warning"]

    root_dir: str = context.root_directory

    # To fail an expectation, make number of rows less than 1313 (the original number of rows in the "Titanic" dataset).
    csv_path: str = os.path.join(
        root_dir, "..", "data", "titanic", "Titanic_19120414_1313.csv"
    )
    df: pd.DataFrame = pd.read_csv(filepath_or_buffer=csv_path)
    df = df.sample(frac=0.5, replace=True, random_state=1)
    df.to_csv(path_or_buf=csv_path)

    checkpoint_file_path: str = os.path.join(
        context.root_directory,
        DataContextConfigDefaults.CHECKPOINTS_BASE_DIRECTORY.value,
        "my_fancy_checkpoint.yml",
    )

    checkpoint_yaml_config: str = f"""
    name: my_fancy_checkpoint
    config_version: 1
    class_name: Checkpoint
    run_name_template: "%Y-%M-foo-bar-template-$VAR"
    validations:
      - batch_request:
          datasource_name: my_datasource
          data_connector_name: my_special_data_connector
          data_asset_name: users
          partition_request:
            index: -1
        expectation_suite_name: Titanic.warning
        action_list:
            - name: store_validation_result
              action:
                class_name: StoreValidationResultAction
            - name: store_evaluation_params
              action:
                class_name: StoreEvaluationParametersAction
            - name: update_data_docs
              action:
                class_name: UpdateDataDocsAction
        evaluation_parameters:
          param1: "$MY_PARAM"
          param2: 1 + "$OLD_PARAM"
        runtime_configuration:
          result_format:
            result_format: BASIC
            partial_unexpected_count: 20
    """
    config: dict = dict(yaml.load(checkpoint_yaml_config))
    _write_checkpoint_dict_to_file(
        config=config, checkpoint_file_path=checkpoint_file_path
    )

    runner: CliRunner = CliRunner(mix_stderr=False)
    result: Result = runner.invoke(
        cli,
<<<<<<< HEAD
        f"checkpoint script my_fancy_checkpoint -d {root_dir}",
=======
        f"-c {root_dir} checkpoint script my_checkpoint",
>>>>>>> 01f788f9
        catch_exceptions=False,
    )
    assert result.exit_code == 0
    assert_no_logging_messages_or_tracebacks(
        my_caplog=caplog,
        click_result=result,
    )

    script_path: str = os.path.abspath(
        os.path.join(root_dir, context.GE_UNCOMMITTED_DIR, "run_my_fancy_checkpoint.py")
    )
    assert os.path.isfile(script_path)

    # In travis on osx, python may not execute from the build dir
    cmdstring: str = f"python {script_path}"
    if os.environ.get("TRAVIS_OS_NAME") == "osx":
        build_dir: str = os.environ.get("TRAVIS_BUILD_DIR")
        print(os.listdir(build_dir))
        cmdstring = f"python3 {script_path}"
    print("about to run: " + cmdstring)
    print(os.curdir)
    print(os.listdir(os.curdir))
    print(os.listdir(os.path.abspath(os.path.join(root_dir, ".."))))

    status: int
    output: str
    status, output = subprocess.getstatusoutput(cmdstring)
    print(f"\n\nScript exited with code: {status} and output:\n{output}")
    assert status == 1
    assert "Validation failed!" in output

    monkeypatch.delenv("VAR")
    monkeypatch.delenv("MY_PARAM")
    monkeypatch.delenv("OLD_PARAM")


def test_checkpoint_script_happy_path_executable_failed_validation_due_to_bad_data(
    caplog,
    titanic_pandas_data_context_with_v013_datasource_with_checkpoints_v1_with_empty_store_stats_enabled,
    titanic_expectation_suite,
    monkeypatch,
):
    """
    We call the "checkpoint script" command on a project with a checkpoint.

    The command should:
    - create the script (note output is tested in other tests)

<<<<<<< HEAD
    When run the script should:
    - execute
    - return a 1 status code
    - print a failure message
    """
    monkeypatch.setenv("VAR", "test")
    monkeypatch.setenv("MY_PARAM", "1")
    monkeypatch.setenv("OLD_PARAM", "2")

    context: DataContext = titanic_pandas_data_context_with_v013_datasource_with_checkpoints_v1_with_empty_store_stats_enabled
    context.save_expectation_suite(
        expectation_suite=titanic_expectation_suite,
        expectation_suite_name="Titanic.warning",
=======
    runner = CliRunner(mix_stderr=False)
    result = runner.invoke(
        cli,
        f"-c {root_dir} checkpoint new foo not_a_suite",
        catch_exceptions=False,
>>>>>>> 01f788f9
    )
    assert context.list_expectation_suite_names() == ["Titanic.warning"]

    root_dir: str = context.root_directory

    csv_path: str = os.path.join(
        root_dir, "..", "data", "titanic", "Titanic_19120414_1313.csv"
    )
    # mangle the csv
    with open(csv_path, "w") as f:
        f.write("foo,bar\n1,2\n")

    checkpoint_file_path: str = os.path.join(
        context.root_directory,
        DataContextConfigDefaults.CHECKPOINTS_BASE_DIRECTORY.value,
        "my_fancy_checkpoint.yml",
    )

    checkpoint_yaml_config: str = f"""
    name: my_fancy_checkpoint
    config_version: 1
    class_name: Checkpoint
    run_name_template: "%Y-%M-foo-bar-template-$VAR"
    validations:
      - batch_request:
          datasource_name: my_datasource
          data_connector_name: my_special_data_connector
          data_asset_name: users
          partition_request:
            index: -1
        expectation_suite_name: Titanic.warning
        action_list:
            - name: store_validation_result
              action:
                class_name: StoreValidationResultAction
            - name: store_evaluation_params
              action:
                class_name: StoreEvaluationParametersAction
            - name: update_data_docs
              action:
                class_name: UpdateDataDocsAction
        evaluation_parameters:
          param1: "$MY_PARAM"
          param2: 1 + "$OLD_PARAM"
        runtime_configuration:
          result_format:
            result_format: BASIC
            partial_unexpected_count: 20
    """
    config: dict = dict(yaml.load(checkpoint_yaml_config))
    _write_checkpoint_dict_to_file(
        config=config, checkpoint_file_path=checkpoint_file_path
    )

    runner: CliRunner = CliRunner(mix_stderr=False)
    result: Result = runner.invoke(
        cli,
        f"checkpoint script my_fancy_checkpoint -d {root_dir}",
        catch_exceptions=False,
    )
    assert result.exit_code == 0
    assert_no_logging_messages_or_tracebacks(
        my_caplog=caplog,
        click_result=result,
    )

    script_path: str = os.path.abspath(
        os.path.join(root_dir, context.GE_UNCOMMITTED_DIR, "run_my_fancy_checkpoint.py")
    )
    assert os.path.isfile(script_path)

    # In travis on osx, python may not execute from the build dir
    cmdstring: str = f"python {script_path}"
    if os.environ.get("TRAVIS_OS_NAME") == "osx":
        build_dir: str = os.environ.get("TRAVIS_BUILD_DIR")
        print(os.listdir(build_dir))
        cmdstring = f"python3 {script_path}"
    print("about to run: " + cmdstring)
    print(os.curdir)
    print(os.listdir(os.curdir))
    print(os.listdir(os.path.abspath(os.path.join(root_dir, ".."))))

    status: int
    output: str
    status, output = subprocess.getstatusoutput(cmdstring)
    print(f"\n\nScript exited with code: {status} and output:\n{output}")
    assert status == 1
    assert (
        'ExecutionEngineError: Error: The column "Name" in BatchData does not exist.'
        in output
    )

    monkeypatch.delenv("VAR")
    monkeypatch.delenv("MY_PARAM")
    monkeypatch.delenv("OLD_PARAM")


@mock.patch(
    "great_expectations.core.usage_statistics.usage_statistics.UsageStatisticsHandler.emit"
)
def test_checkpoint_new_with_ge_config_3_raises_error(
    mock_emit, caplog, titanic_data_context_stats_enabled
):
    # TODO: <Alex>Verify whether or not this reset call is needed (delete it if it is superfluous).</Alex>
    mock_emit.reset_mock()

    context: DataContext = titanic_data_context_stats_enabled
    root_dir = context.root_directory

    runner = CliRunner(mix_stderr=False)
    result = runner.invoke(
        cli,
<<<<<<< HEAD
        f"checkpoint new foo not_a_suite -d {root_dir}",
=======
        f"-c {root_dir} checkpoint script my_checkpoint",
>>>>>>> 01f788f9
        catch_exceptions=False,
    )
    stdout = result.stdout
    assert result.exit_code == 1
    assert (
        "The `checkpoint new` CLI command is not yet implemented for GE config versions >= 3."
        in stdout
    )

    assert mock_emit.call_count == 2
    assert mock_emit.call_args_list == [
        mock.call(
            {"event_payload": {}, "event": "data_context.__init__", "success": True}
        ),
        mock.call(
            {"event": "cli.checkpoint.new", "event_payload": {}, "success": False}
        ),
    ]

    assert_no_logging_messages_or_tracebacks(
        my_caplog=caplog,
        click_result=result,
        allowed_deprecation_message=VALIDATION_OPERATORS_DEPRECATION_MESSAGE,
    )


def _write_checkpoint_dict_to_file(config, checkpoint_file_path):
    yaml_obj: YAML = YAML()
    with open(checkpoint_file_path, "w") as f:
        yaml_obj.dump(config, f)<|MERGE_RESOLUTION|>--- conflicted
+++ resolved
@@ -1119,7 +1119,7 @@
     runner: CliRunner = CliRunner(mix_stderr=False)
     result: Result = runner.invoke(
         cli,
-        f"checkpoint run my_fancy_checkpoint -d {root_dir}",
+        f"-c {root_dir} checkpoint run my_fancy_checkpoint",
         catch_exceptions=False,
     )
     stdout: str = result.stdout
@@ -1383,11 +1383,7 @@
     runner: CliRunner = CliRunner(mix_stderr=False)
     result: Result = runner.invoke(
         cli,
-<<<<<<< HEAD
-        f"checkpoint script my_v1_checkpoint -d {root_dir}",
-=======
-        f"-c {root_dir} checkpoint script my_checkpoint",
->>>>>>> 01f788f9
+        f"-c {root_dir} checkpoint script my_v1_checkpoint",
         catch_exceptions=False,
     )
     stdout: str = result.stdout
@@ -1432,11 +1428,7 @@
     runner: CliRunner = CliRunner(mix_stderr=False)
     result: Result = runner.invoke(
         cli,
-<<<<<<< HEAD
-        f"checkpoint script my_v1_checkpoint -d {root_dir}",
-=======
-        f"-c {root_dir} checkpoint script my_checkpoint",
->>>>>>> 01f788f9
+        f"-c {root_dir} checkpoint script my_v1_checkpoint",
         catch_exceptions=False,
     )
     stdout: str = result.stdout
@@ -1548,11 +1540,7 @@
     runner: CliRunner = CliRunner(mix_stderr=False)
     result: Result = runner.invoke(
         cli,
-<<<<<<< HEAD
-        f"checkpoint script my_fancy_checkpoint -d {root_dir}",
-=======
-        f"-c {root_dir} checkpoint script my_checkpoint",
->>>>>>> 01f788f9
+        f"-c {root_dir} checkpoint script my_fancy_checkpoint",
         catch_exceptions=False,
     )
     stdout: str = result.stdout
@@ -1674,11 +1662,7 @@
     runner: CliRunner = CliRunner(mix_stderr=False)
     result: Result = runner.invoke(
         cli,
-<<<<<<< HEAD
-        f"checkpoint script my_fancy_checkpoint -d {root_dir}",
-=======
-        f"-c {root_dir} checkpoint script my_checkpoint",
->>>>>>> 01f788f9
+        f"-c {root_dir} checkpoint script my_fancy_checkpoint",
         catch_exceptions=False,
     )
     assert result.exit_code == 0
@@ -1727,7 +1711,6 @@
     The command should:
     - create the script (note output is tested in other tests)
 
-<<<<<<< HEAD
     When run the script should:
     - execute
     - return a 1 status code
@@ -1741,13 +1724,6 @@
     context.save_expectation_suite(
         expectation_suite=titanic_expectation_suite,
         expectation_suite_name="Titanic.warning",
-=======
-    runner = CliRunner(mix_stderr=False)
-    result = runner.invoke(
-        cli,
-        f"-c {root_dir} checkpoint new foo not_a_suite",
-        catch_exceptions=False,
->>>>>>> 01f788f9
     )
     assert context.list_expectation_suite_names() == ["Titanic.warning"]
 
@@ -1805,7 +1781,7 @@
     runner: CliRunner = CliRunner(mix_stderr=False)
     result: Result = runner.invoke(
         cli,
-        f"checkpoint script my_fancy_checkpoint -d {root_dir}",
+        f"-c {root_dir} checkpoint script my_fancy_checkpoint",
         catch_exceptions=False,
     )
     assert result.exit_code == 0
@@ -1860,11 +1836,7 @@
     runner = CliRunner(mix_stderr=False)
     result = runner.invoke(
         cli,
-<<<<<<< HEAD
-        f"checkpoint new foo not_a_suite -d {root_dir}",
-=======
-        f"-c {root_dir} checkpoint script my_checkpoint",
->>>>>>> 01f788f9
+        f"-c {root_dir} checkpoint new foo not_a_suite",
         catch_exceptions=False,
     )
     stdout = result.stdout
