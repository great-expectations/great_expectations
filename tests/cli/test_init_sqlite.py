--- conflicted
+++ resolved
@@ -55,11 +55,7 @@
     mock_webbrowser, caplog, monkeypatch, tmp_path_factory, titanic_sqlite_db_file, sa
 ):
     project_dir = str(tmp_path_factory.mktemp("test_cli_init_diff"))
-<<<<<<< HEAD
-    ge_dir = os.path.join(project_dir, "great_expectations")  # noqa: PTH118
-=======
-    ge_dir = os.path.join(project_dir, FileDataContext.GX_DIR)
->>>>>>> 38aebde9
+    ge_dir = os.path.join(project_dir, FileDataContext.GX_DIR)  # noqa: PTH118
 
     database_path = os.path.join(project_dir, "titanic.db")  # noqa: PTH118
     shutil.copy(titanic_sqlite_db_file, database_path)
@@ -221,11 +217,7 @@
     mock_webbrowser, caplog, monkeypatch, tmp_path_factory, titanic_sqlite_db_file, sa
 ):
     project_dir = str(tmp_path_factory.mktemp("test_cli_init_diff"))
-<<<<<<< HEAD
-    ge_dir = os.path.join(project_dir, "great_expectations")  # noqa: PTH118
-=======
-    ge_dir = os.path.join(project_dir, FileDataContext.GX_DIR)
->>>>>>> 38aebde9
+    ge_dir = os.path.join(project_dir, FileDataContext.GX_DIR)  # noqa: PTH118
 
     database_path = os.path.join(project_dir, "titanic.db")  # noqa: PTH118
     shutil.copy(titanic_sqlite_db_file, database_path)
