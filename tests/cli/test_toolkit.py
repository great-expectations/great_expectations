import os
import shutil
from unittest import mock

import pytest

from great_expectations import exceptions as ge_exceptions
from great_expectations.cli import toolkit
from great_expectations.cli.toolkit import (
    get_path_to_data_relative_to_context_root,
    is_cloud_file_url,
)
from great_expectations.data_context import DataContext
from great_expectations.exceptions import UnsupportedConfigVersionError


@mock.patch("subprocess.call", return_value=True, side_effect=None)
def test_launch_jupyter_notebook_env_none(mock_subprocess):
    try:
        if os.environ.get("GE_JUPYTER_CMD"):
            temp = os.environ.great_expectations("GE_JUPYTER_CMD")
            del os.environ["GE_JUPYTER_CMD"]
        toolkit.launch_jupyter_notebook("test_path")
        mock_subprocess.assert_called_once_with(["jupyter", "notebook", "test_path"])
    except Exception:
        if temp:
            os.environ["GE_JUPYTER_CMD"] = temp
        raise


@mock.patch("subprocess.call", return_value=True, side_effect=None)
def test_launch_jupyter_notebook_env_set_in_env(mock_subprocess):
    with mock.patch.dict(
        os.environ, {"GE_JUPYTER_CMD": "jupyter notebook --test-args"}, clear=True
    ):
        toolkit.launch_jupyter_notebook("test_path")
        mock_subprocess.assert_called_once_with(
            "jupyter notebook --test-args test_path", shell=True
        )


def test_load_data_context_with_error_handling_v1_config(v10_project_directory):
    with pytest.raises(UnsupportedConfigVersionError):
        DataContext(context_root_dir=v10_project_directory)


def test_parse_cli_config_file_location_posix_paths(tmp_path_factory):
    """
    What does this test and why?
    We want to parse posix paths into their directory and filename parts
    so that we can pass the directory to our data context constructor.
    We need to be able to do that with all versions of path that can be input.
    This tests for posix paths for files/dirs that don't exist and files/dirs that do.
    Other tests handle testing for windows support.
    """

    filename_fixtures = [
        {
            "input_path": "just_a_file.yml",
            "expected": {
                "directory": "",
                "filename": "just_a_file.yml",
            },
        },
    ]
    absolute_path_fixtures = [
        {
            "input_path": "/path/to/file/filename.yml",
            "expected": {
                "directory": "/path/to/file",
                "filename": "filename.yml",
            },
        },
        {
            "input_path": "/absolute/directory/ending/slash/",
            "expected": {
                "directory": "/absolute/directory/ending/slash/",
                "filename": None,
            },
        },
        {
            "input_path": "/absolute/directory/ending/no/slash",
            "expected": {
                "directory": "/absolute/directory/ending/no/slash",
                "filename": None,
            },
        },
    ]
    relative_path_fixtures = [
        {
            "input_path": "relative/path/to/file.yml",
            "expected": {
                "directory": "relative/path/to",
                "filename": "file.yml",
            },
        },
        {
            "input_path": "relative/path/to/directory/slash/",
            "expected": {
                "directory": "relative/path/to/directory/slash/",
                "filename": None,
            },
        },
        {
            "input_path": "relative/path/to/directory/no_slash",
            "expected": {
                "directory": "relative/path/to/directory/no_slash",
                "filename": None,
            },
        },
    ]

    fixtures = filename_fixtures + absolute_path_fixtures + relative_path_fixtures

    for fixture in fixtures:
        with pytest.raises(ge_exceptions.ConfigNotFoundError):
            toolkit.parse_cli_config_file_location(fixture["input_path"])

        # Create files and re-run assertions
    root_dir = tmp_path_factory.mktemp("posix")
    root_dir = str(root_dir)
    for fixture in fixtures:
        expected_dir = fixture.get("expected").get("directory")

        # Make non-absolute path
        if expected_dir is not None and expected_dir.startswith("/"):
            expected_dir = expected_dir[1:]

        expected_filename = fixture.get("expected").get("filename")
        if expected_dir:
            test_directory = os.path.join(root_dir, expected_dir)
            os.makedirs(test_directory, exist_ok=True)
            if expected_filename:
                expected_filepath = os.path.join(test_directory, expected_filename)
                with open(expected_filepath, "w") as fp:
                    pass

                output = toolkit.parse_cli_config_file_location(expected_filepath)

                assert output == {
                    "directory": os.path.join(root_dir, expected_dir),
                    "filename": expected_filename,
                }


def test_parse_cli_config_file_location_posix_paths_existing_files_with_no_extension(
    tmp_path_factory,
):

    filename_no_extension_fixtures = [
        {
            "input_path": "relative/path/to/file/no_extension",
            "expected": {
                "directory": "relative/path/to/file",
                "filename": "no_extension",
            },
        },
        {
            "input_path": "/absolute/path/to/file/no_extension",
            "expected": {
                "directory": "/absolute/path/to/file",
                "filename": "no_extension",
            },
        },
        {
            "input_path": "no_extension",
            "expected": {
                "directory": None,
                "filename": "no_extension",
            },
        },
    ]

    for fixture in filename_no_extension_fixtures:
        with pytest.raises(ge_exceptions.ConfigNotFoundError):
            toolkit.parse_cli_config_file_location(fixture["input_path"])

    # Create files and re-run assertions

    root_dir = tmp_path_factory.mktemp("posix")
    root_dir = str(root_dir)
    for fixture in filename_no_extension_fixtures:
        expected_dir = fixture.get("expected").get("directory")

        # Make non-absolute path
        if expected_dir is not None and expected_dir.startswith("/"):
            expected_dir = expected_dir[1:]

        expected_filename = fixture.get("expected").get("filename")
        if expected_dir:
            test_directory = os.path.join(root_dir, expected_dir)
            os.makedirs(test_directory, exist_ok=True)
            if expected_filename:
                expected_filepath = os.path.join(test_directory, expected_filename)
                with open(expected_filepath, "w") as fp:
                    pass

                output = toolkit.parse_cli_config_file_location(expected_filepath)

                assert output == {
                    "directory": os.path.join(root_dir, expected_dir),
                    "filename": expected_filename,
                }


def test_parse_cli_config_file_location_empty_paths():

    posix_fixtures = [
        {
            "input_path": None,
            "expected": {
                "directory": None,
                "filename": None,
            },
        },
        {
            "input_path": "",
            "expected": {
                "directory": None,
                "filename": None,
            },
        },
    ]

    fixtures = posix_fixtures

    for fixture in fixtures:
        assert (
            toolkit.parse_cli_config_file_location(fixture["input_path"])
            == fixture["expected"]
        )


def test_parse_cli_config_file_location_windows_paths(tmp_path_factory):
    """
    What does this test and why?
    Since we are unable to test windows paths on our unix CI, this just
    tests that if a file doesn't exist we raise an error.
    Args:
        tmp_path_factory:
    Returns:
    """

    filename_fixtures = [
        {
            "input_path": "just_a_file.yml",
            "expected": {
                "directory": "",
                "filename": "just_a_file.yml",
            },
        },
    ]
    absolute_path_fixtures = [
        {
            "input_path": r"C:\absolute\windows\path\to\file.yml",
            "expected": {
                "directory": r"C:\absolute\windows\path\to",
                "filename": "file.yml",
            },
        },
        {
            "input_path": r"C:\absolute\windows\directory\ending\slash\\",
            "expected": {
                "directory": r"C:\absolute\windows\directory\ending\slash\\",
                "filename": None,
            },
        },
        {
            "input_path": r"C:\absolute\windows\directory\ending\no_slash",
            "expected": {
                "directory": r"C:\absolute\windows\directory\ending\no_slash",
                "filename": None,
            },
        },
    ]
    relative_path_fixtures = [
        {
            "input_path": r"relative\windows\path\to\file.yml",
            "expected": {
                "directory": r"relative\windows\path\to",
                "filename": "file.yml",
            },
        },
        # Double slash at end of raw string to escape slash
        {
            "input_path": r"relative\windows\path\to\directory\slash\\",
            "expected": {
                "directory": r"relative\windows\path\to\directory\slash\\",
                "filename": None,
            },
        },
        {
            "input_path": r"relative\windows\path\to\directory\no_slash",
            "expected": {
                "directory": r"relative\windows\path\to\directory\no_slash",
                "filename": None,
            },
        },
    ]
    fixtures = filename_fixtures + absolute_path_fixtures + relative_path_fixtures

    for fixture in fixtures:
<<<<<<< HEAD
        assert (
            toolkit.parse_cli_config_file_location(
                fixture["input_path"], windows=fixture.get("windows")
            )
            == fixture["expected"]
        )


def test_is_cloud_file_path_local_posix():
    assert not is_cloud_file_url("bucket/files/ ")
    assert not is_cloud_file_url("./bucket/files/ ")
    assert not is_cloud_file_url("/full/path/files/ ")


def test_is_cloud_file_path_file_url():
    assert not is_cloud_file_url("file://bucket/files/ ")
    assert not is_cloud_file_url("file://./bucket/files/ ")
    assert not is_cloud_file_url("file:///full/path/files/ ")


def test_is_cloud_file_path_ftp_url():
    assert is_cloud_file_url("ftp://bucket/files/ ")
    assert is_cloud_file_url("ftp://./bucket/files/ ")
    assert is_cloud_file_url("ftp:///full/path/files/ ")


def test_is_cloud_file_path_s3():
    assert is_cloud_file_url("s3://bucket/files/")
    assert is_cloud_file_url(" s3://bucket/files/ ")


def test_is_cloud_file_path_google_storage():
    assert is_cloud_file_url("gs://bucket/files/")
    assert is_cloud_file_url(" gs://bucket/files/ ")


def test_is_cloud_file_path_azure_storage():
    assert is_cloud_file_url("wasb://bucket/files/")
    assert is_cloud_file_url(" wasb://bucket/files/ ")


def test_is_cloud_file_path_http_url():
    assert is_cloud_file_url("http://bucket/files/")
    assert is_cloud_file_url(" http://bucket/files/ ")
    assert is_cloud_file_url("https://bucket/files/")
    assert is_cloud_file_url(" https://bucket/files/ ")


@pytest.fixture
def simulated_project_directories(tmp_path_factory):
    """
    Using a wacky simulated directory structure allows testing of permutations
    of relative, absolute, and current working directories.

    /random/pytest/dir/projects/pipeline1/great_expectations
    /random/pytest/dir/projects/data/pipeline1
    """
    test_dir = tmp_path_factory.mktemp("relative", numbered=False)
    assert os.path.isabs(test_dir)

    ge_dir = os.path.join(test_dir, "projects", "pipeline1", "great_expectations")
    os.makedirs(ge_dir)
    assert os.path.isdir(ge_dir)

    data_dir = os.path.join(test_dir, "projects", "data", "pipeline1")
    os.makedirs(data_dir)
    assert os.path.isdir(data_dir)

    yield ge_dir, data_dir
    shutil.rmtree(test_dir)


def test_get_relative_path_to_data_from_ge_dir_and_absolute_data_path(
    monkeypatch, simulated_project_directories
):
    ge_dir, data_dir = simulated_project_directories
    monkeypatch.chdir(ge_dir)

    obs = get_path_to_data_relative_to_context_root(ge_dir, data_dir)
    assert obs == os.path.join("..", "..", "data", "pipeline1")


def test_get_relative_path_to_data_from_ge_dir_and_relative_data_path(
    monkeypatch, simulated_project_directories
):
    ge_dir, data_dir = simulated_project_directories
    monkeypatch.chdir(ge_dir)

    obs = get_path_to_data_relative_to_context_root(
        ge_dir,
        os.path.join("..", "..", "data", "pipeline1"),
    )
    assert obs == os.path.join("..", "..", "data", "pipeline1")


def test_get_relative_path_to_data_from_adjacent_dir_and_absolute_data_path(
    monkeypatch, simulated_project_directories
):
    ge_dir, data_dir = simulated_project_directories
    monkeypatch.chdir(os.path.dirname(ge_dir))

    obs = get_path_to_data_relative_to_context_root(ge_dir, data_dir)
    assert obs == os.path.join("..", "..", "data", "pipeline1")


def test_get_relative_path_to_data_from_adjacent_dir_and_relative_data_path(
    monkeypatch, simulated_project_directories
):
    ge_dir, data_dir = simulated_project_directories
    monkeypatch.chdir(os.path.dirname(ge_dir))

    obs = get_path_to_data_relative_to_context_root(
        ge_dir,
        os.path.join("..", "..", "data", "pipeline1"),
    )
    assert obs == os.path.join("..", "..", "data", "pipeline1")


def test_get_relative_path_to_data_from_misc_dir_and_absolute_data_path(
    monkeypatch, simulated_project_directories
):
    ge_dir, data_dir = simulated_project_directories
    monkeypatch.chdir(os.path.join(data_dir, "../../"))

    obs = get_path_to_data_relative_to_context_root(ge_dir, data_dir)
    assert obs == os.path.join("..", "..", "data", "pipeline1")


def test_get_relative_path_to_data_from_misc_dir_and_relative_data_path(
    monkeypatch, simulated_project_directories
):
    ge_dir, data_dir = simulated_project_directories
    monkeypatch.chdir(os.path.join(data_dir, "../../"))

    obs = get_path_to_data_relative_to_context_root(
        ge_dir,
        os.path.join("..", "..", "data", "pipeline1"),
    )
    assert obs == os.path.join("..", "..", "data", "pipeline1")
=======
        with pytest.raises(ge_exceptions.ConfigNotFoundError):
            toolkit.parse_cli_config_file_location(fixture["input_path"])

    # Create files and re-run assertions

    # We are unable to create files with windows paths on our unix test CI
>>>>>>> 663987d5
<|MERGE_RESOLUTION|>--- conflicted
+++ resolved
@@ -300,13 +300,12 @@
     fixtures = filename_fixtures + absolute_path_fixtures + relative_path_fixtures
 
     for fixture in fixtures:
-<<<<<<< HEAD
-        assert (
-            toolkit.parse_cli_config_file_location(
-                fixture["input_path"], windows=fixture.get("windows")
-            )
-            == fixture["expected"]
-        )
+        with pytest.raises(ge_exceptions.ConfigNotFoundError):
+            toolkit.parse_cli_config_file_location(fixture["input_path"])
+
+    # Create files and re-run assertions
+
+    # We are unable to create files with windows paths on our unix test CI
 
 
 def test_is_cloud_file_path_local_posix():
@@ -439,12 +438,4 @@
         ge_dir,
         os.path.join("..", "..", "data", "pipeline1"),
     )
-    assert obs == os.path.join("..", "..", "data", "pipeline1")
-=======
-        with pytest.raises(ge_exceptions.ConfigNotFoundError):
-            toolkit.parse_cli_config_file_location(fixture["input_path"])
-
-    # Create files and re-run assertions
-
-    # We are unable to create files with windows paths on our unix test CI
->>>>>>> 663987d5
+    assert obs == os.path.join("..", "..", "data", "pipeline1")