--- conflicted
+++ resolved
@@ -591,16 +591,9 @@
     ).success
 
 
-<<<<<<< HEAD
-def test_instantiate_validator_with_a_list_of_batch_requests(
-    yellow_trip_pandas_data_context,
-):
-    context: DataContext = yellow_trip_pandas_data_context
-=======
 def test_validator_load_additional_batch_to_validator(yellow_trip_pandas_data_context):
     context: DataContext = yellow_trip_pandas_data_context
 
->>>>>>> 7c16fac9
     suite: ExpectationSuite = context.create_expectation_suite("validating_taxi_data")
 
     jan_batch_request: BatchRequest = BatchRequest(
@@ -610,7 +603,53 @@
         data_connector_query={"batch_filter_parameters": {"month": "01"}},
     )
 
-<<<<<<< HEAD
+    validator: Validator = context.get_validator(
+        batch_request=jan_batch_request, expectation_suite=suite
+    )
+
+    assert len(validator.batches) == 1
+    assert validator.active_batch_id == "18653cbf8fb5baf5fbbc5ed95f9ee94d"
+
+    first_batch_markers: BatchMarkers = validator.active_batch_markers
+    assert (
+        first_batch_markers["pandas_data_fingerprint"]
+        == "c4f929e6d4fab001fedc9e075bf4b612"
+    )
+
+    feb_batch_request: BatchRequest = BatchRequest(
+        datasource_name="taxi_pandas",
+        data_connector_name="monthly",
+        data_asset_name="my_reports",
+        data_connector_query={"batch_filter_parameters": {"month": "02"}},
+    )
+
+    new_batch = context.get_batch_list(batch_request=feb_batch_request)
+    validator.load_batch(new_batch)
+
+    updated_batch_markers: BatchMarkers = validator.active_batch_markers
+    assert (
+        updated_batch_markers["pandas_data_fingerprint"]
+        == "88b447d903f05fb594b87b13de399e45"
+    )
+
+    assert len(validator.batches) == 2
+    assert validator.active_batch_id == "92bcffc67c34a1c9a67e0062ed4a9529"
+    assert first_batch_markers != updated_batch_markers
+
+
+def test_instantiate_validator_with_a_list_of_batch_requests(
+    yellow_trip_pandas_data_context,
+):
+    context: DataContext = yellow_trip_pandas_data_context
+    suite: ExpectationSuite = context.create_expectation_suite("validating_taxi_data")
+
+    jan_batch_request: BatchRequest = BatchRequest(
+        datasource_name="taxi_pandas",
+        data_connector_name="monthly",
+        data_asset_name="my_reports",
+        data_connector_query={"batch_filter_parameters": {"month": "01"}},
+    )
+
     feb_batch_request: BatchRequest = BatchRequest(
         datasource_name="taxi_pandas",
         data_connector_name="monthly",
@@ -652,38 +691,4 @@
         )
     assert ve.value.args == (
         "Only one of batch_request or batch_request_list may be specified",
-    )
-=======
-    validator: Validator = context.get_validator(
-        batch_request=jan_batch_request, expectation_suite=suite
-    )
-
-    assert len(validator.batches) == 1
-    assert validator.active_batch_id == "18653cbf8fb5baf5fbbc5ed95f9ee94d"
-
-    first_batch_markers: BatchMarkers = validator.active_batch_markers
-    assert (
-        first_batch_markers["pandas_data_fingerprint"]
-        == "c4f929e6d4fab001fedc9e075bf4b612"
-    )
-
-    feb_batch_request: BatchRequest = BatchRequest(
-        datasource_name="taxi_pandas",
-        data_connector_name="monthly",
-        data_asset_name="my_reports",
-        data_connector_query={"batch_filter_parameters": {"month": "02"}},
-    )
-
-    new_batch = context.get_batch_list(batch_request=feb_batch_request)
-    validator.load_batch(new_batch)
-
-    updated_batch_markers: BatchMarkers = validator.active_batch_markers
-    assert (
-        updated_batch_markers["pandas_data_fingerprint"]
-        == "88b447d903f05fb594b87b13de399e45"
-    )
-
-    assert len(validator.batches) == 2
-    assert validator.active_batch_id == "92bcffc67c34a1c9a67e0062ed4a9529"
-    assert first_batch_markers != updated_batch_markers
->>>>>>> 7c16fac9
+    )