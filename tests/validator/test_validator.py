--- conflicted
+++ resolved
@@ -564,17 +564,9 @@
     assert batch_definitions_months_set == {"01", "03"}
 
 
-<<<<<<< HEAD
-# TODO: <Alex>ALEX -- This test is not fully implemented.</Alex>
 def test_custom_filter_function(
     multi_batch_taxi_validator,
 ):
-    # noinspection PyUnusedLocal
-=======
-def test_custom_filter_function(
-    multi_batch_taxi_validator,
-):
->>>>>>> 34be840d
     total_batch_definition_list: List[BatchDefinition] = [
         v.batch_definition for k, v in multi_batch_taxi_validator.batches.items()
     ]
@@ -600,10 +592,7 @@
     }
     assert batch_definitions_months_set == {"01", "02"}
 
-<<<<<<< HEAD
-=======
-
->>>>>>> 34be840d
+
 def test_validator_set_active_batch(
     multi_batch_taxi_validator,
 ):
