from __future__ import annotations

import json
import pathlib
import uuid
from unittest import mock

import pytest

import great_expectations as gx
from great_expectations import expectations as gxe
from great_expectations.checkpoint.actions import (
    MicrosoftTeamsNotificationAction,
    SlackNotificationAction,
    ValidationAction,
)
from great_expectations.checkpoint.v1_checkpoint import Checkpoint, CheckpointResult
from great_expectations.compatibility.pydantic import ValidationError
from great_expectations.core.batch_definition import BatchDefinition
from great_expectations.core.expectation_suite import ExpectationSuite
from great_expectations.core.expectation_validation_result import (
    ExpectationSuiteValidationResult,
    ExpectationValidationResult,
)
from great_expectations.core.result_format import ResultFormat
from great_expectations.core.run_identifier import RunIdentifier
from great_expectations.core.validation_definition import ValidationDefinition
from great_expectations.data_context.data_context.ephemeral_data_context import (
    EphemeralDataContext,
)
from great_expectations.data_context.types.resource_identifiers import (
    ValidationResultIdentifier,
)
from great_expectations.expectations.expectation_configuration import ExpectationConfiguration
from tests.test_utils import working_directory


@pytest.mark.unit
def test_checkpoint_no_validation_definitions_raises_error():
    with pytest.raises(ValueError) as e:
        Checkpoint(name="my_checkpoint", validation_definitions=[], actions=[])

    assert "Checkpoint must contain at least one validation definition" in str(e.value)


@pytest.fixture
def slack_action():
    return SlackNotificationAction(
        slack_webhook="slack_webhook",
    )


@pytest.fixture
def teams_action():
    return MicrosoftTeamsNotificationAction(
        teams_webhook="teams_webhook",
    )


@pytest.fixture
def actions(
    slack_action: SlackNotificationAction,
    teams_action: MicrosoftTeamsNotificationAction,
) -> list[ValidationAction]:
    return [slack_action, teams_action]


class TestCheckpointSerialization:
    @pytest.fixture
    def in_memory_context(self) -> EphemeralDataContext:
        return gx.get_context(mode="ephemeral")

    @pytest.fixture
    def validation_definition_1(
        self, in_memory_context: EphemeralDataContext, mocker: pytest.MockFixture
    ):
        name = "my_first_validation"
        vc = ValidationDefinition(
            name=name,
            data=mocker.Mock(spec=BatchDefinition),
            suite=mocker.Mock(spec=ExpectationSuite),
        )
        with mock.patch.object(
            ValidationDefinition,
            "json",
            return_value=json.dumps({"id": str(uuid.uuid4()), "name": name}),
        ):
            yield in_memory_context.validations.add(vc)

    @pytest.fixture
    def validation_definition_2(
        self, in_memory_context: EphemeralDataContext, mocker: pytest.MockFixture
    ):
        name = "my_second_validation"
        vc = ValidationDefinition(
            name=name,
            data=mocker.Mock(spec=BatchDefinition),
            suite=mocker.Mock(spec=ExpectationSuite),
        )
        with mock.patch.object(
            ValidationDefinition,
            "json",
            return_value=json.dumps({"id": str(uuid.uuid4()), "name": name}),
        ):
            yield in_memory_context.validations.add(vc)

    @pytest.fixture
    def validation_definitions(
        self,
        validation_definition_1: ValidationDefinition,
        validation_definition_2: ValidationDefinition,
    ) -> list[ValidationDefinition]:
        return [validation_definition_1, validation_definition_2]

    @pytest.mark.parametrize(
        "action_fixture_name, expected_actions",
        [
            pytest.param(None, [], id="no_actions"),
            pytest.param(
                "actions",
                [
                    {
                        "notify_on": "all",
                        "notify_with": None,
                        "renderer": {
                            "class_name": "SlackRenderer",
                            "module_name": "great_expectations.render.renderer.slack_renderer",
                        },
                        "show_failed_expectations": False,
                        "slack_channel": None,
                        "slack_token": None,
                        "slack_webhook": "slack_webhook",
                        "type": "slack",
                    },
                    {
                        "notify_on": "all",
                        "renderer": {
                            "class_name": "MicrosoftTeamsRenderer",
                            "module_name": "great_expectations.render.renderer.microsoft_teams_renderer",  # noqa: E501
                        },
                        "teams_webhook": "teams_webhook",
                        "type": "microsoft",
                    },
                ],
                id="actions",
            ),
        ],
    )
    @pytest.mark.unit
    def test_checkpoint_serialization(
        self,
        validation_definitions: list[ValidationDefinition],
        action_fixture_name: str | None,
        expected_actions: dict,
        request: pytest.FixtureRequest,
    ):
        actions = request.getfixturevalue(action_fixture_name) if action_fixture_name else []
        cp = Checkpoint(
            name="my_checkpoint",
            validation_definitions=validation_definitions,
            actions=actions,
        )

        actual = json.loads(cp.json(models_as_dict=False))
        expected = {
            "name": cp.name,
            "validation_definitions": [
                {
                    "id": mock.ANY,
                    "name": "my_first_validation",
                },
                {
                    "id": mock.ANY,
                    "name": "my_second_validation",
                },
            ],
            "actions": expected_actions,
            "result_format": ResultFormat.SUMMARY,
            "id": cp.id,
        }

        assert actual == expected

        # Validation definitions should be persisted and obtain IDs before serialization
        self._assert_valid_uuid(actual["validation_definitions"][0]["id"])
        self._assert_valid_uuid(actual["validation_definitions"][1]["id"])

    @pytest.mark.filesystem
    def test_checkpoint_filesystem_round_trip_adds_ids(
        self, tmp_path: pathlib.Path, actions: list[ValidationAction]
    ):
        with working_directory(tmp_path):
            context = gx.get_context(mode="file")

        ds_name = "my_datasource"
        asset_name = "my_asset"
        batch_definition_name_1 = "my_batch1"
        suite_name_1 = "my_suite1"
<<<<<<< HEAD
        validation_definition_name_1 = "my_validation1"
        batch_config_name_2 = "my_batch2"
=======
        validation_config_name_1 = "my_validation1"
        batch_definition_name_2 = "my_batch2"
>>>>>>> c506ee4c
        suite_name_2 = "my_suite2"
        validation_definition_name_2 = "my_validation2"
        cp_name = "my_checkpoint"

        ds = context.sources.add_pandas(ds_name)
        asset = ds.add_csv_asset(asset_name, "my_file.csv")

        bc1 = asset.add_batch_definition(batch_definition_name_1)
        suite1 = ExpectationSuite(suite_name_1)
        vc1 = ValidationDefinition(name=validation_definition_name_1, data=bc1, suite=suite1)

        bc2 = asset.add_batch_definition(batch_definition_name_2)
        suite2 = ExpectationSuite(suite_name_2)
        vc2 = ValidationDefinition(name=validation_definition_name_2, data=bc2, suite=suite2)

        validation_definitions = [vc1, vc2]
        cp = Checkpoint(
            name=cp_name, validation_definitions=validation_definitions, actions=actions
        )

        serialized_checkpoint = cp.json(models_as_dict=False)
        serialized_checkpoint_dict = json.loads(serialized_checkpoint)

        assert serialized_checkpoint_dict == {
            "name": cp_name,
            "validation_definitions": [
                {
                    "id": mock.ANY,
                    "name": validation_definition_name_1,
                },
                {
                    "id": mock.ANY,
                    "name": validation_definition_name_2,
                },
            ],
            "actions": [
                {
                    "notify_on": "all",
                    "notify_with": None,
                    "renderer": {
                        "class_name": "SlackRenderer",
                        "module_name": "great_expectations.render.renderer.slack_renderer",
                    },
                    "show_failed_expectations": False,
                    "slack_channel": None,
                    "slack_token": None,
                    "slack_webhook": "slack_webhook",
                    "type": "slack",
                },
                {
                    "notify_on": "all",
                    "renderer": {
                        "class_name": "MicrosoftTeamsRenderer",
                        "module_name": "great_expectations.render.renderer.microsoft_teams_renderer",  # noqa: E501
                    },
                    "teams_webhook": "teams_webhook",
                    "type": "microsoft",
                },
            ],
            "result_format": ResultFormat.SUMMARY,
            "id": None,
        }

        cp = Checkpoint.parse_raw(serialized_checkpoint)

        # Check that all nested objects have been built properly with their appropriate names
        assert cp.name == cp_name
        assert cp.validation_definitions[0].data_source.name == ds_name
        assert cp.validation_definitions[0].asset.name == asset_name

<<<<<<< HEAD
        assert cp.validation_definitions[0].name == validation_definition_name_1
        assert cp.validation_definitions[0].batch_definition.name == batch_config_name_1
        assert cp.validation_definitions[0].suite.name == suite_name_1

        assert cp.validation_definitions[1].name == validation_definition_name_2
        assert cp.validation_definitions[1].batch_definition.name == batch_config_name_2
=======
        assert cp.validation_definitions[0].name == validation_config_name_1
        assert cp.validation_definitions[0].batch_definition.name == batch_definition_name_1
        assert cp.validation_definitions[0].suite.name == suite_name_1

        assert cp.validation_definitions[1].name == validation_config_name_2
        assert cp.validation_definitions[1].batch_definition.name == batch_definition_name_2
>>>>>>> c506ee4c
        assert cp.validation_definitions[1].suite.name == suite_name_2

        # Check that all validation_definitions and nested suites have been assigned IDs during serialization  # noqa: E501
        self._assert_valid_uuid(id=cp.validation_definitions[0].id)
        self._assert_valid_uuid(id=cp.validation_definitions[1].id)
        self._assert_valid_uuid(id=cp.validation_definitions[0].suite.id)
        self._assert_valid_uuid(id=cp.validation_definitions[1].suite.id)

    def _assert_valid_uuid(self, id: str | None) -> None:
        if not id:
            pytest.fail("id is None when it should be a valid UUID generated from a Store.")

        try:
            uuid.UUID(id)
        except ValueError:
            pytest.fail(f"{id} is not a valid UUID.")

    @pytest.mark.parametrize(
        "serialized_checkpoint, expected_error",
        [
            pytest.param(
                {
                    "name": "my_checkpoint",
                    "validation_definitions": [],
                    "actions": [],
                    "id": "c758816-64c8-46cb-8f7e-03c12cea1d67",
                },
                "Checkpoint must contain at least one validation definition",
                id="missing_validations",
            ),
            pytest.param(
                {
                    "name": "my_checkpoint",
                    "validation_definitions": [
                        {
                            "name": "i_do_not_exist",
                            "id": "a758816-64c8-46cb-8f7e-03c12cea1d67",
                        }
                    ],
                    "actions": [],
                    "id": "c758816-64c8-46cb-8f7e-03c12cea1d67",
                },
                "Unable to retrieve validation definition",
                id="nonexistent_validation",
            ),
            pytest.param(
                {
                    "name": "my_checkpoint",
                    "validation_definitions": [
                        {
                            "other_key": "i_do_not_exist",
                            "id": "a758816-64c8-46cb-8f7e-03c12cea1d67",
                        }
                    ],
                    "actions": [],
                    "id": "c758816-64c8-46cb-8f7e-03c12cea1d67",
                },
                "validation_definitions -> name\n  field required",
                id="invalid_validation",
            ),
        ],
    )
    @pytest.mark.unit
    def test_checkpoint_deserialization_failure(
        self, serialized_checkpoint: str, expected_error: str
    ):
        with pytest.raises(ValidationError) as e:
            Checkpoint.parse_obj(serialized_checkpoint)

        assert expected_error in str(e.value)


class TestCheckpointResult:
    suite_name: str = "my_suite"
    column_name = "passenger_count"
    datasource_name: str = "my_pandas_datasource"
    asset_name: str = "my_asset"
    batch_definition_name: str = "my_batch_def"
    validation_definition_name: str = "my_validation_def"
    checkpoint_name: str = "my_checkpoint"

    @pytest.fixture
    def mock_suite(self, mocker: pytest.MockFixture):
        suite = mocker.Mock(spec=ExpectationSuite)
        suite.name = self.suite_name
        return suite

    @pytest.fixture
    def mock_batch_def(self, mocker: pytest.MockFixture):
        return mocker.Mock(spec=BatchDefinition)

    @pytest.fixture
    def validation_definition(
        self, mock_suite: pytest.MockFixture, mock_batch_def: pytest.MockFixture
    ):
        vc = ValidationDefinition(
            name=self.validation_definition_name,
            data=mock_batch_def,
            suite=mock_suite,
        )

        mock_run_result = ExpectationSuiteValidationResult(
            success=True,
            results=[
                ExpectationValidationResult(
                    success=True,
                    expectation_config=ExpectationConfiguration(
                        expectation_type="expect_column_values_to_be_between",
                        kwargs={
                            "batch_id": f"{self.datasource_name}-{self.asset_name}",
                            "column": self.column_name,
                            "min_value": 0.0,
                            "max_value": 100.0,
                        },
                    ),
                    result={
                        "element_count": 100000,
                        "unexpected_count": 0,
                        "unexpected_percent": 0.0,
                        "partial_unexpected_list": [],
                        "missing_count": 0,
                        "missing_percent": 0.0,
                        "unexpected_percent_total": 0.0,
                        "unexpected_percent_nonmissing": 0.0,
                        "partial_unexpected_counts": [],
                        "partial_unexpected_index_list": [],
                    },
                ),
            ],
            statistics={
                "evaluated_expectations": 1,
                "successful_expectations": 1,
                "unsuccessful_expectations": 0,
                "success_percent": 100.0,
            },
            batch_id=f"{self.datasource_name}-{self.asset_name}",
        )

        with mock.patch.object(ValidationDefinition, "run", return_value=mock_run_result):
            yield vc

    @pytest.mark.unit
    def test_checkpoint_run_no_actions(self, validation_definition: ValidationDefinition):
        checkpoint = Checkpoint(
            name=self.checkpoint_name, validation_definitions=[validation_definition], actions=[]
        )
        result = checkpoint.run()

        run_results = result.run_results
        assert len(run_results) == len(checkpoint.validation_definitions)

        validation_result = tuple(run_results.values())[0]
        assert validation_result.success is True
        assert len(validation_result.results) == 1 and validation_result.results[0].success is True

        assert result.checkpoint_config == checkpoint
        assert result.validation_result_url is None
        assert result.success is True

    @pytest.mark.unit
    def test_checkpoint_run_actions(
        self, validation_definition: ValidationDefinition, actions: list[ValidationAction]
    ):
        validation_definitions = [validation_definition]
        checkpoint = Checkpoint(
            name=self.checkpoint_name,
            validation_definitions=validation_definitions,
            actions=actions,
        )

        with mock.patch.object(ValidationAction, "run") as mock_run:
            _ = checkpoint.run()

        assert mock_run.call_count == len(actions)

    @pytest.mark.unit
    def test_checkpoint_run_passes_through_runtime_params(
        self, validation_definition: ValidationDefinition
    ):
        checkpoint = Checkpoint(
            name=self.checkpoint_name, validation_definitions=[validation_definition], actions=[]
        )
        batch_parameters = {"my_param": "my_value"}
        expectation_parameters = {"my_other_param": "my_other_value"}
        _ = checkpoint.run(
            batch_parameters=batch_parameters, expectation_parameters=expectation_parameters
        )

        validation_definition.run.assert_called_with(
            batch_parameters=batch_parameters,
            evaluation_parameters=expectation_parameters,
            result_format=ResultFormat.SUMMARY,
        )

    @pytest.mark.unit
    def test_result_init_no_run_results_raises_error(self, mocker: pytest.MockFixture):
        with pytest.raises(ValueError) as e:
            CheckpointResult(
                run_id=mocker.Mock(spec=RunIdentifier),
                run_results={},
                checkpoint_config=mocker.Mock(spec=Checkpoint),
            )

        assert "CheckpointResult must contain at least one run result" in str(e.value)

    @pytest.mark.unit
    def test_result_describe(self, mocker: pytest.MockFixture):
        result = CheckpointResult(
            run_id=mocker.Mock(spec=RunIdentifier),
            run_results={
                mocker.Mock(spec=ValidationResultIdentifier): mocker.Mock(
                    spec=ExpectationSuiteValidationResult, success=True
                ),
            },
            checkpoint_config=mocker.Mock(spec=Checkpoint),
        )

        with mock.patch.object(
            ExpectationSuiteValidationResult,
            "describe_dict",
            return_value={
                "success": True,
                "statistics": {
                    "evaluated_expectations": 1,
                    "successful_expectations": 1,
                    "unsuccessful_expectations": 0,
                    "success_percent": 100.0,
                },
                "expectations": [
                    {
                        "expectation_type": "expect_column_values_to_be_between",
                        "success": True,
                        "kwargs": {
                            "batch_id": "default_pandas_datasource-#ephemeral_pandas_asset",
                            "mostly": 0.95,
                            "column": "passenger_count",
                            "min_value": 0.0,
                            "max_value": 6.0,
                        },
                        "result": {
                            "element_count": 100000,
                            "unexpected_count": 1,
                            "unexpected_percent": 0.001,
                            "partial_unexpected_list": [7.0],
                            "unexpected_percent_total": 0.001,
                            "unexpected_percent_nonmissing": 0.001,
                            "partial_unexpected_counts": [{"value": 7.0, "count": 1}],
                            "partial_unexpected_index_list": [48422],
                        },
                    },
                ],
            },
            batch_id="default_pandas_datasource-#ephemeral_pandas_asset",
        ):
            actual = result.describe_dict()

        validation_results = actual.pop("validation_results")
        assert len(validation_results) == 1

        expected = {
            "success": True,
            "statistics": {
                "evaluated_validations": 1,
                "success_percent": 100.0,
                "successful_validations": 1,
                "unsuccessful_validations": 0,
            },
        }
        assert actual == expected

    @pytest.mark.filesystem
    def test_checkpoint_run_filesytem_e2e(self, tmp_path: pathlib.Path):
        with working_directory(tmp_path):
            context = gx.get_context(mode="file")

        ds = context.sources.add_pandas(self.datasource_name)
        csv_path = (
            pathlib.Path(__file__).parent.parent
            / "test_sets"
            / "quickstart"
            / "yellow_tripdata_sample_2022-01.csv"
        )
        assert csv_path.exists()
        asset = ds.add_csv_asset(self.asset_name, filepath_or_buffer=csv_path)

        batch_definition = asset.add_batch_definition(self.batch_definition_name)
        suite = ExpectationSuite(
            name=self.suite_name,
            expectations=[
                gxe.ExpectColumnValuesToBeBetween(
                    column=self.column_name, min_value=0, max_value=10
                ),
                gxe.ExpectColumnMeanToBeBetween(
                    column=self.column_name,
                    min_value=0,
                    max_value=1,
                ),
            ],
        )

        validation_definition = ValidationDefinition(
            name=self.validation_definition_name, data=batch_definition, suite=suite
        )

        checkpoint = Checkpoint(
            name=self.checkpoint_name, validation_definitions=[validation_definition], actions=[]
        )
        result = checkpoint.run()

        assert result.success is False
        assert result.describe_dict() == {
            "success": False,
            "statistics": {
                "evaluated_validations": 1,
                "success_percent": 0.0,
                "successful_validations": 0,
                "unsuccessful_validations": 1,
            },
            "validation_results": [
                {
                    "expectations": [
                        {
                            "expectation_type": "expect_column_values_to_be_between",
                            "kwargs": {
                                "batch_id": f"{self.datasource_name}-{self.asset_name}",
                                "column": self.column_name,
                                "max_value": 10.0,
                                "min_value": 0.0,
                            },
                            "result": {
                                "element_count": 100000,
                                "missing_count": 0,
                                "missing_percent": 0.0,
                                "partial_unexpected_counts": [],
                                "partial_unexpected_index_list": [],
                                "partial_unexpected_list": [],
                                "unexpected_count": 0,
                                "unexpected_percent": 0.0,
                                "unexpected_percent_nonmissing": 0.0,
                                "unexpected_percent_total": 0.0,
                            },
                            "success": True,
                        },
                        {
                            "expectation_type": "expect_column_mean_to_be_between",
                            "kwargs": {
                                "batch_id": f"{self.datasource_name}-{self.asset_name}",
                                "column": self.column_name,
                                "max_value": 1.0,
                                "min_value": 0.0,
                            },
                            "result": {"observed_value": 1.54471},
                            "success": False,
                        },
                    ],
                    "statistics": {
                        "evaluated_expectations": 2,
                        "success_percent": 50.0,
                        "successful_expectations": 1,
                        "unsuccessful_expectations": 1,
                    },
                    "success": False,
                },
            ],
        }<|MERGE_RESOLUTION|>--- conflicted
+++ resolved
@@ -196,13 +196,8 @@
         asset_name = "my_asset"
         batch_definition_name_1 = "my_batch1"
         suite_name_1 = "my_suite1"
-<<<<<<< HEAD
         validation_definition_name_1 = "my_validation1"
-        batch_config_name_2 = "my_batch2"
-=======
-        validation_config_name_1 = "my_validation1"
         batch_definition_name_2 = "my_batch2"
->>>>>>> c506ee4c
         suite_name_2 = "my_suite2"
         validation_definition_name_2 = "my_validation2"
         cp_name = "my_checkpoint"
@@ -273,21 +268,12 @@
         assert cp.validation_definitions[0].data_source.name == ds_name
         assert cp.validation_definitions[0].asset.name == asset_name
 
-<<<<<<< HEAD
         assert cp.validation_definitions[0].name == validation_definition_name_1
-        assert cp.validation_definitions[0].batch_definition.name == batch_config_name_1
-        assert cp.validation_definitions[0].suite.name == suite_name_1
-
-        assert cp.validation_definitions[1].name == validation_definition_name_2
-        assert cp.validation_definitions[1].batch_definition.name == batch_config_name_2
-=======
-        assert cp.validation_definitions[0].name == validation_config_name_1
         assert cp.validation_definitions[0].batch_definition.name == batch_definition_name_1
         assert cp.validation_definitions[0].suite.name == suite_name_1
 
-        assert cp.validation_definitions[1].name == validation_config_name_2
+        assert cp.validation_definitions[1].name == validation_definition_name_2
         assert cp.validation_definitions[1].batch_definition.name == batch_definition_name_2
->>>>>>> c506ee4c
         assert cp.validation_definitions[1].suite.name == suite_name_2
 
         # Check that all validation_definitions and nested suites have been assigned IDs during serialization  # noqa: E501
