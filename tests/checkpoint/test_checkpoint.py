import logging
import os
import unittest.mock as mock
from typing import Union

import pandas as pd
import pytest
from ruamel.yaml import YAML
from ruamel.yaml.comments import CommentedMap

import great_expectations as ge
import great_expectations.exceptions as ge_exceptions
from great_expectations.checkpoint import Checkpoint, LegacyCheckpoint
from great_expectations.checkpoint.types.checkpoint_result import CheckpointResult
from great_expectations.core.batch import BatchRequest, RuntimeBatchRequest
from great_expectations.data_context.data_context import DataContext
from great_expectations.data_context.types.base import CheckpointConfig
from great_expectations.data_context.types.resource_identifiers import (
    ConfigurationIdentifier,
)
from great_expectations.util import filter_properties_dict
from great_expectations.validation_operators.types.validation_operator_result import (
    ValidationOperatorResult,
)

yaml = YAML()

logger = logging.getLogger(__name__)


def test_checkpoint_raises_typeerror_on_incorrect_data_context():
    with pytest.raises(TypeError):
        Checkpoint(name="my_checkpoint", data_context="foo", config_version=1)


def test_checkpoint_with_no_config_version_has_no_action_list(empty_data_context):
    checkpoint = Checkpoint("foo", empty_data_context, config_version=None)
    with pytest.raises(AttributeError):
        _ = checkpoint.action_list


def test_checkpoint_with_config_version_has_action_list(empty_data_context):
    checkpoint = Checkpoint(
        "foo", empty_data_context, config_version=1, action_list=[{"foo": "bar"}]
    )
    obs = checkpoint.action_list
    assert isinstance(obs, list)
    assert obs == [{"foo": "bar"}]


@mock.patch(
    "great_expectations.core.usage_statistics.usage_statistics.UsageStatisticsHandler.emit"
)
def test_basic_checkpoint_config_validation(
    mock_emit,
    empty_data_context_stats_enabled,
    caplog,
    capsys,
):
    context: DataContext = empty_data_context_stats_enabled
    yaml_config_erroneous: str
    config_erroneous: CommentedMap
    checkpoint_config: Union[CheckpointConfig, dict]
    checkpoint: Checkpoint

    yaml_config_erroneous = f"""
    name: misconfigured_checkpoint
    unexpected_property: UNKNOWN_PROPERTY_VALUE
    """
    config_erroneous = yaml.load(yaml_config_erroneous)
    with pytest.raises(TypeError):
        # noinspection PyUnusedLocal
        checkpoint_config = CheckpointConfig(**config_erroneous)
    with pytest.raises(KeyError):
        # noinspection PyUnusedLocal
        checkpoint = context.test_yaml_config(
            yaml_config=yaml_config_erroneous,
            name="my_erroneous_checkpoint",
        )
    assert mock_emit.call_count == 1
    expected_call_args_list = [
        mock.call(
            {
                "event": "data_context.test_yaml_config",
                "event_payload": {"diagnostic_info": ["__class_name_not_provided__"]},
                "success": False,
            }
        ),
    ]
    assert mock_emit.call_args_list == expected_call_args_list

    yaml_config_erroneous = f"""
    config_version: 1
    """
    config_erroneous = yaml.load(yaml_config_erroneous)
    with pytest.raises(ge_exceptions.InvalidConfigError):
        # noinspection PyUnusedLocal
        checkpoint_config = CheckpointConfig.from_commented_map(
            commented_map=config_erroneous
        )
    with pytest.raises(KeyError):
        # noinspection PyUnusedLocal
        checkpoint = context.test_yaml_config(
            yaml_config=yaml_config_erroneous,
            name="my_erroneous_checkpoint",
        )
    assert mock_emit.call_count == 2
    expected_call_args_list.extend(
        [
            mock.call(
                {
                    "event": "data_context.test_yaml_config",
                    "event_payload": {
                        "diagnostic_info": ["__class_name_not_provided__"]
                    },
                    "success": False,
                }
            ),
        ]
    )
    assert mock_emit.call_args_list == expected_call_args_list

    with pytest.raises(ge_exceptions.InvalidConfigError):
        # noinspection PyUnusedLocal
        checkpoint = context.test_yaml_config(
            yaml_config=yaml_config_erroneous,
            name="my_erroneous_checkpoint",
            class_name="Checkpoint",
        )
    assert mock_emit.call_count == 3
    expected_call_args_list.extend(
        [
            mock.call(
                {
                    "event": "data_context.test_yaml_config",
                    "event_payload": {"parent_class": "Checkpoint"},
                    "success": False,
                }
            ),
        ]
    )
    assert mock_emit.call_args_list == expected_call_args_list

    yaml_config_erroneous = f"""
    config_version: 1
    name: my_erroneous_checkpoint
    class_name: Checkpoint
    """
    # noinspection PyUnusedLocal
    checkpoint = context.test_yaml_config(
        yaml_config=yaml_config_erroneous,
        name="my_erroneous_checkpoint",
        class_name="Checkpoint",
    )
    captured = capsys.readouterr()
    assert any(
        [
            'Your current Checkpoint configuration has an empty or missing "validations" attribute'
            in message
            for message in [caplog.text, captured.out]
        ]
    )
    assert any(
        [
            'Your current Checkpoint configuration has an empty or missing "action_list" attribute'
            in message
            for message in [caplog.text, captured.out]
        ]
    )
    assert mock_emit.call_count == 4
    # Substitute anonymized name since it changes for each run
    anonymized_name = mock_emit.call_args_list[3][0][0]["event_payload"][
        "anonymized_name"
    ]
    expected_call_args_list.extend(
        [
            mock.call(
                {
                    "event": "data_context.test_yaml_config",
                    "event_payload": {
                        "anonymized_name": anonymized_name,
                        "parent_class": "Checkpoint",
                    },
                    "success": True,
                }
            ),
        ]
    )
    assert mock_emit.call_args_list == expected_call_args_list

    assert len(context.list_checkpoints()) == 0
    context.add_checkpoint(**yaml.load(yaml_config_erroneous))
    assert len(context.list_checkpoints()) == 1

    yaml_config: str = f"""
    name: my_checkpoint
    config_version: 1
    class_name: Checkpoint
    validations: []
    action_list:
      - name: store_validation_result
        action:
          class_name: StoreValidationResultAction
      - name: store_evaluation_params
        action:
          class_name: StoreEvaluationParametersAction
      - name: update_data_docs
        action:
          class_name: UpdateDataDocsAction
    """

    expected_checkpoint_config: dict = {
        "name": "my_checkpoint",
        "config_version": 1.0,
        "class_name": "Checkpoint",
        "module_name": "great_expectations.checkpoint",
        "action_list": [
            {
                "name": "store_validation_result",
                "action": {"class_name": "StoreValidationResultAction"},
            },
            {
                "name": "store_evaluation_params",
                "action": {"class_name": "StoreEvaluationParametersAction"},
            },
            {
                "name": "update_data_docs",
                "action": {"class_name": "UpdateDataDocsAction"},
            },
        ],
    }

    config: CommentedMap = yaml.load(yaml_config)
    checkpoint_config = CheckpointConfig(**config)
    checkpoint_config = checkpoint_config.to_json_dict()
    checkpoint = Checkpoint(data_context=context, **checkpoint_config)
    assert (
        filter_properties_dict(
            properties=checkpoint.self_check()["config"],
            clean_falsy=True,
        )
        == expected_checkpoint_config
    )
    assert (
        filter_properties_dict(
            properties=checkpoint.config.to_json_dict(),
            clean_falsy=True,
        )
        == expected_checkpoint_config
    )

    checkpoint = context.test_yaml_config(
        yaml_config=yaml_config,
        name="my_checkpoint",
    )
    assert (
        filter_properties_dict(
            properties=checkpoint.self_check()["config"],
            clean_falsy=True,
        )
        == expected_checkpoint_config
    )
    assert (
        filter_properties_dict(
            properties=checkpoint.config.to_json_dict(),
            clean_falsy=True,
        )
        == expected_checkpoint_config
    )
    assert mock_emit.call_count == 5
    # Substitute anonymized name since it changes for each run
    anonymized_name = mock_emit.call_args_list[4][0][0]["event_payload"][
        "anonymized_name"
    ]
    expected_call_args_list.extend(
        [
            mock.call(
                {
                    "event": "data_context.test_yaml_config",
                    "event_payload": {
                        "anonymized_name": anonymized_name,
                        "parent_class": "Checkpoint",
                    },
                    "success": True,
                }
            ),
        ]
    )
    assert mock_emit.call_args_list == expected_call_args_list

    assert len(context.list_checkpoints()) == 1
    context.add_checkpoint(**yaml.load(yaml_config))
    assert len(context.list_checkpoints()) == 2

    context.create_expectation_suite(expectation_suite_name="my_expectation_suite")
    with pytest.raises(
        ge_exceptions.DataContextError,
        match=r'Checkpoint "my_checkpoint" must contain either a batch_request or validations.',
    ):
        # noinspection PyUnusedLocal
        result: CheckpointResult = context.run_checkpoint(
            checkpoint_name=checkpoint.config.name,
        )

    context.delete_checkpoint(name="my_erroneous_checkpoint")
    context.delete_checkpoint(name="my_checkpoint")
    assert len(context.list_checkpoints()) == 0


@mock.patch(
    "great_expectations.core.usage_statistics.usage_statistics.UsageStatisticsHandler.emit"
)
def test_checkpoint_configuration_no_nesting_using_test_yaml_config(
    mock_emit,
    titanic_pandas_data_context_with_v013_datasource_with_checkpoints_v1_with_empty_store_stats_enabled,
    monkeypatch,
):
    monkeypatch.setenv("VAR", "test")
    monkeypatch.setenv("MY_PARAM", "1")
    monkeypatch.setenv("OLD_PARAM", "2")

    checkpoint: Checkpoint

    data_context: DataContext = titanic_pandas_data_context_with_v013_datasource_with_checkpoints_v1_with_empty_store_stats_enabled

    yaml_config: str = f"""
    name: my_fancy_checkpoint
    config_version: 1
    class_name: Checkpoint
    run_name_template: "%Y-%M-foo-bar-template-$VAR"
    validations:
      - batch_request:
          datasource_name: my_datasource
          data_connector_name: my_special_data_connector
          data_asset_name: users
          data_connector_query:
            index: -1
        expectation_suite_name: users.delivery
        action_list:
            - name: store_validation_result
              action:
                class_name: StoreValidationResultAction
            - name: store_evaluation_params
              action:
                class_name: StoreEvaluationParametersAction
            - name: update_data_docs
              action:
                class_name: UpdateDataDocsAction
        evaluation_parameters:
          param1: "$MY_PARAM"
          param2: 1 + "$OLD_PARAM"
        runtime_configuration:
          result_format:
            result_format: BASIC
            partial_unexpected_count: 20
    """

    expected_checkpoint_config: dict = {
        "name": "my_fancy_checkpoint",
        "config_version": 1.0,
        "class_name": "Checkpoint",
        "validations": [
            {
                "batch_request": {
                    "datasource_name": "my_datasource",
                    "data_connector_name": "my_special_data_connector",
                    "data_asset_name": "users",
                    "data_connector_query": {
                        "index": -1,
                    },
                },
                "expectation_suite_name": "users.delivery",
                "action_list": [
                    {
                        "name": "store_validation_result",
                        "action": {"class_name": "StoreValidationResultAction"},
                    },
                    {
                        "name": "store_evaluation_params",
                        "action": {"class_name": "StoreEvaluationParametersAction"},
                    },
                    {
                        "name": "update_data_docs",
                        "action": {"class_name": "UpdateDataDocsAction"},
                    },
                ],
                "evaluation_parameters": {"param1": "1", "param2": '1 + "2"'},
                "runtime_configuration": {
                    "result_format": {
                        "result_format": "BASIC",
                        "partial_unexpected_count": 20,
                    }
                },
            }
        ],
        "template_name": None,
        "module_name": "great_expectations.checkpoint",
        "run_name_template": "%Y-%M-foo-bar-template-test",
        "expectation_suite_name": None,
        "batch_request": None,
        "action_list": [],
        "evaluation_parameters": {},
        "runtime_configuration": {},
        "profilers": [],
    }

    checkpoint = data_context.test_yaml_config(
        yaml_config=yaml_config,
        name="my_fancy_checkpoint",
    )
    assert filter_properties_dict(
        properties=checkpoint.config.to_json_dict(),
        clean_falsy=True,
    ) == filter_properties_dict(
        properties=expected_checkpoint_config,
        clean_falsy=True,
    )

    # Test usage stats messages
    assert mock_emit.call_count == 1
    # Substitute current anonymized name since it changes for each run
    anonymized_checkpoint_name = mock_emit.call_args_list[0][0][0]["event_payload"][
        "anonymized_name"
    ]
    assert mock_emit.call_args_list == [
        mock.call(
            {
                "event": "data_context.test_yaml_config",
                "event_payload": {
                    "anonymized_name": anonymized_checkpoint_name,
                    "parent_class": "Checkpoint",
                },
                "success": True,
            }
        )
    ]

    assert len(data_context.list_checkpoints()) == 0
    data_context.add_checkpoint(**yaml.load(yaml_config))
    assert len(data_context.list_checkpoints()) == 1

    data_context.create_expectation_suite(expectation_suite_name="users.delivery")
    result: CheckpointResult = data_context.run_checkpoint(
        checkpoint_name=checkpoint.config.name,
    )
    assert len(result.list_validation_results()) == 1
    assert len(data_context.validations_store.list_keys()) == 1
    assert result.success

    data_context.delete_checkpoint(name="my_fancy_checkpoint")
    assert len(data_context.list_checkpoints()) == 0


def test_checkpoint_configuration_nesting_provides_defaults_for_most_elements_test_yaml_config(
    titanic_pandas_data_context_with_v013_datasource_with_checkpoints_v1_with_empty_store_stats_enabled,
    monkeypatch,
):
    monkeypatch.setenv("VAR", "test")
    monkeypatch.setenv("MY_PARAM", "1")
    monkeypatch.setenv("OLD_PARAM", "2")

    checkpoint: Checkpoint

    data_context: DataContext = titanic_pandas_data_context_with_v013_datasource_with_checkpoints_v1_with_empty_store_stats_enabled

    yaml_config: str = f"""
    name: my_fancy_checkpoint
    config_version: 1
    class_name: Checkpoint
    run_name_template: "%Y-%M-foo-bar-template-$VAR"
    validations:
      - batch_request:
          datasource_name: my_datasource
          data_connector_name: my_special_data_connector
          data_asset_name: users
          data_connector_query:
            index: -1
      - batch_request:
          datasource_name: my_datasource
          data_connector_name: my_other_data_connector
          data_asset_name: users
          data_connector_query:
            index: -2
    expectation_suite_name: users.delivery
    action_list:
        - name: store_validation_result
          action:
            class_name: StoreValidationResultAction
        - name: store_evaluation_params
          action:
            class_name: StoreEvaluationParametersAction
        - name: update_data_docs
          action:
            class_name: UpdateDataDocsAction
    evaluation_parameters:
      param1: "$MY_PARAM"
      param2: 1 + "$OLD_PARAM"
    runtime_configuration:
      result_format:
        result_format: BASIC
        partial_unexpected_count: 20
    """

    expected_checkpoint_config: dict = {
        "name": "my_fancy_checkpoint",
        "config_version": 1.0,
        "class_name": "Checkpoint",
        "validations": [
            {
                "batch_request": {
                    "datasource_name": "my_datasource",
                    "data_connector_name": "my_special_data_connector",
                    "data_asset_name": "users",
                    "data_connector_query": {
                        "index": -1,
                    },
                }
            },
            {
                "batch_request": {
                    "datasource_name": "my_datasource",
                    "data_connector_name": "my_other_data_connector",
                    "data_asset_name": "users",
                    "data_connector_query": {
                        "index": -2,
                    },
                }
            },
        ],
        "expectation_suite_name": "users.delivery",
        "action_list": [
            {
                "name": "store_validation_result",
                "action": {"class_name": "StoreValidationResultAction"},
            },
            {
                "name": "store_evaluation_params",
                "action": {"class_name": "StoreEvaluationParametersAction"},
            },
            {
                "name": "update_data_docs",
                "action": {"class_name": "UpdateDataDocsAction"},
            },
        ],
        "evaluation_parameters": {"param1": "1", "param2": '1 + "2"'},
        "runtime_configuration": {
            "result_format": {"result_format": "BASIC", "partial_unexpected_count": 20}
        },
        "template_name": None,
        "module_name": "great_expectations.checkpoint",
        "run_name_template": "%Y-%M-foo-bar-template-test",
        "batch_request": None,
        "profilers": [],
    }

    checkpoint = data_context.test_yaml_config(
        yaml_config=yaml_config,
        name="my_fancy_checkpoint",
    )
    assert filter_properties_dict(
        properties=checkpoint.config.to_json_dict(),
        clean_falsy=True,
    ) == filter_properties_dict(
        properties=expected_checkpoint_config,
        clean_falsy=True,
    )

    assert len(data_context.list_checkpoints()) == 0
    data_context.add_checkpoint(**yaml.load(yaml_config))
    assert len(data_context.list_checkpoints()) == 1

    data_context.create_expectation_suite(expectation_suite_name="users.delivery")
    result: CheckpointResult = data_context.run_checkpoint(
        checkpoint_name=checkpoint.config.name,
    )
    assert len(result.list_validation_results()) == 2
    assert len(data_context.validations_store.list_keys()) == 2
    assert result.success

    data_context.delete_checkpoint(name="my_fancy_checkpoint")
    assert len(data_context.list_checkpoints()) == 0


def test_checkpoint_configuration_using_RuntimeDataConnector_with_Airflow_test_yaml_config(
    titanic_pandas_data_context_with_v013_datasource_with_checkpoints_v1_with_empty_store_stats_enabled,
):
    checkpoint: Checkpoint

    data_context: DataContext = titanic_pandas_data_context_with_v013_datasource_with_checkpoints_v1_with_empty_store_stats_enabled

    yaml_config: str = f"""
    name: airflow_checkpoint
    config_version: 1
    class_name: Checkpoint
    validations:
    - batch_request:
        datasource_name: my_datasource
        data_connector_name: my_runtime_data_connector
        data_asset_name: IN_MEMORY_DATA_ASSET
    expectation_suite_name: users.delivery
    action_list:
        - name: store_validation_result
          action:
            class_name: StoreValidationResultAction
        - name: store_evaluation_params
          action:
            class_name: StoreEvaluationParametersAction
        - name: update_data_docs
          action:
            class_name: UpdateDataDocsAction
    """

    expected_checkpoint_config: dict = {
        "name": "airflow_checkpoint",
        "config_version": 1.0,
        "class_name": "Checkpoint",
        "validations": [
            {
                "batch_request": {
                    "datasource_name": "my_datasource",
                    "data_connector_name": "my_runtime_data_connector",
                    "data_asset_name": "IN_MEMORY_DATA_ASSET",
                }
            }
        ],
        "expectation_suite_name": "users.delivery",
        "action_list": [
            {
                "name": "store_validation_result",
                "action": {"class_name": "StoreValidationResultAction"},
            },
            {
                "name": "store_evaluation_params",
                "action": {"class_name": "StoreEvaluationParametersAction"},
            },
            {
                "name": "update_data_docs",
                "action": {"class_name": "UpdateDataDocsAction"},
            },
        ],
        "template_name": None,
        "module_name": "great_expectations.checkpoint",
        "run_name_template": None,
        "batch_request": None,
        "evaluation_parameters": {},
        "runtime_configuration": {},
        "profilers": [],
    }

    checkpoint = data_context.test_yaml_config(
        yaml_config=yaml_config,
        name="airflow_checkpoint",
    )
    assert filter_properties_dict(
        properties=checkpoint.config.to_json_dict(),
        clean_falsy=True,
    ) == filter_properties_dict(
        properties=expected_checkpoint_config,
        clean_falsy=True,
    )

    assert len(data_context.list_checkpoints()) == 0
    data_context.add_checkpoint(**yaml.load(yaml_config))
    assert len(data_context.list_checkpoints()) == 1

    data_context.create_expectation_suite(expectation_suite_name="users.delivery")
    test_df: pd.DataFrame = pd.DataFrame(data={"col1": [1, 2], "col2": [3, 4]})
    result: CheckpointResult = data_context.run_checkpoint(
        checkpoint_name=checkpoint.config.name,
        batch_request={
            "runtime_parameters": {
                "batch_data": test_df,
            },
            "batch_identifiers": {
                "airflow_run_id": 1234567890,
            },
        },
        run_name="airflow_run_1234567890",
    )
    assert len(result.list_validation_results()) == 1
    assert len(data_context.validations_store.list_keys()) == 1
    assert result.success

    data_context.delete_checkpoint(name="airflow_checkpoint")
    assert len(data_context.list_checkpoints()) == 0


def test_checkpoint_configuration_warning_error_quarantine_test_yaml_config(
    titanic_pandas_data_context_with_v013_datasource_with_checkpoints_v1_with_empty_store_stats_enabled,
    monkeypatch,
):
    monkeypatch.setenv("GE_ENVIRONMENT", "my_ge_environment")

    checkpoint: Checkpoint

    data_context: DataContext = titanic_pandas_data_context_with_v013_datasource_with_checkpoints_v1_with_empty_store_stats_enabled

    yaml_config: str = f"""
    name: airflow_users_node_3
    config_version: 1
    class_name: Checkpoint
    batch_request:
        datasource_name: my_datasource
        data_connector_name: my_special_data_connector
        data_asset_name: users
        data_connector_query:
            index: -1
    validations:
      - expectation_suite_name: users.warning  # runs the top-level action list against the top-level batch_request
      - expectation_suite_name: users.error  # runs the locally-specified action_list union the top level action-list against the top-level batch_request
        action_list:
        - name: quarantine_failed_data
          action:
              class_name: CreateQuarantineData
        - name: advance_passed_data
          action:
              class_name: CreatePassedData
    action_list:
        - name: store_validation_result
          action:
            class_name: StoreValidationResultAction
        - name: store_evaluation_params
          action:
            class_name: StoreEvaluationParametersAction
        - name: update_data_docs
          action:
            class_name: UpdateDataDocsAction
    evaluation_parameters:
        environment: $GE_ENVIRONMENT
        tolerance: 0.01
    runtime_configuration:
        result_format:
          result_format: BASIC
          partial_unexpected_count: 20
    """

    mock_create_quarantine_data = mock.MagicMock()
    mock_create_quarantine_data.run.return_value = True
    ge.validation_operators.CreateQuarantineData = mock_create_quarantine_data

    mock_create_passed_data = mock.MagicMock()
    mock_create_passed_data.run.return_value = True
    ge.validation_operators.CreatePassedData = mock_create_passed_data

    expected_checkpoint_config: dict = {
        "name": "airflow_users_node_3",
        "config_version": 1.0,
        "class_name": "Checkpoint",
        "batch_request": {
            "datasource_name": "my_datasource",
            "data_connector_name": "my_special_data_connector",
            "data_asset_name": "users",
            "data_connector_query": {
                "index": -1,
            },
        },
        "validations": [
            {"expectation_suite_name": "users.warning"},
            {
                "expectation_suite_name": "users.error",
                "action_list": [
                    {
                        "name": "quarantine_failed_data",
                        "action": {"class_name": "CreateQuarantineData"},
                    },
                    {
                        "name": "advance_passed_data",
                        "action": {"class_name": "CreatePassedData"},
                    },
                ],
            },
        ],
        "action_list": [
            {
                "name": "store_validation_result",
                "action": {"class_name": "StoreValidationResultAction"},
            },
            {
                "name": "store_evaluation_params",
                "action": {"class_name": "StoreEvaluationParametersAction"},
            },
            {
                "name": "update_data_docs",
                "action": {"class_name": "UpdateDataDocsAction"},
            },
        ],
        "evaluation_parameters": {
            "environment": "my_ge_environment",
            "tolerance": 0.01,
        },
        "runtime_configuration": {
            "result_format": {"result_format": "BASIC", "partial_unexpected_count": 20}
        },
        "template_name": None,
        "module_name": "great_expectations.checkpoint",
        "run_name_template": None,
        "expectation_suite_name": None,
        "profilers": [],
    }

    checkpoint = data_context.test_yaml_config(
        yaml_config=yaml_config,
        name="airflow_users_node_3",
    )
    assert filter_properties_dict(
        properties=checkpoint.config.to_json_dict(),
        clean_falsy=True,
    ) == filter_properties_dict(
        properties=expected_checkpoint_config,
        clean_falsy=True,
    )

    assert len(data_context.list_checkpoints()) == 0
    data_context.add_checkpoint(**yaml.load(yaml_config))
    assert len(data_context.list_checkpoints()) == 1

    data_context.create_expectation_suite(expectation_suite_name="users.warning")
    data_context.create_expectation_suite(expectation_suite_name="users.error")
    result: CheckpointResult = data_context.run_checkpoint(
        checkpoint_name=checkpoint.config.name,
    )
    assert len(result.list_validation_results()) == 2
    assert len(data_context.validations_store.list_keys()) == 2
    assert result.success

    data_context.delete_checkpoint(name="airflow_users_node_3")
    assert len(data_context.list_checkpoints()) == 0


def test_checkpoint_configuration_template_parsing_and_usage_test_yaml_config(
    titanic_pandas_data_context_with_v013_datasource_with_checkpoints_v1_with_empty_store_stats_enabled,
    monkeypatch,
):
    monkeypatch.setenv("VAR", "test")
    monkeypatch.setenv("MY_PARAM", "1")
    monkeypatch.setenv("OLD_PARAM", "2")

    checkpoint: Checkpoint
    yaml_config: str
    expected_checkpoint_config: dict
    result: CheckpointResult

    data_context: DataContext = titanic_pandas_data_context_with_v013_datasource_with_checkpoints_v1_with_empty_store_stats_enabled

    yaml_config = f"""
    name: my_base_checkpoint
    config_version: 1
    class_name: Checkpoint
    run_name_template: "%Y-%M-foo-bar-template-$VAR"
    action_list:
    - name: store_validation_result
      action:
        class_name: StoreValidationResultAction
    - name: store_evaluation_params
      action:
        class_name: StoreEvaluationParametersAction
    - name: update_data_docs
      action:
        class_name: UpdateDataDocsAction
    evaluation_parameters:
      param1: "$MY_PARAM"
      param2: 1 + "$OLD_PARAM"
    runtime_configuration:
        result_format:
          result_format: BASIC
          partial_unexpected_count: 20
    """

    expected_checkpoint_config = {
        "name": "my_base_checkpoint",
        "config_version": 1.0,
        "template_name": None,
        "module_name": "great_expectations.checkpoint",
        "class_name": "Checkpoint",
        "run_name_template": "%Y-%M-foo-bar-template-test",
        "expectation_suite_name": None,
        "batch_request": None,
        "action_list": [
            {
                "name": "store_validation_result",
                "action": {"class_name": "StoreValidationResultAction"},
            },
            {
                "name": "store_evaluation_params",
                "action": {"class_name": "StoreEvaluationParametersAction"},
            },
            {
                "name": "update_data_docs",
                "action": {"class_name": "UpdateDataDocsAction"},
            },
        ],
        "evaluation_parameters": {"param1": "1", "param2": '1 + "2"'},
        "runtime_configuration": {
            "result_format": {"result_format": "BASIC", "partial_unexpected_count": 20}
        },
        "validations": [],
        "profilers": [],
    }

    checkpoint = data_context.test_yaml_config(
        yaml_config=yaml_config,
        name="my_base_checkpoint",
    )
    assert filter_properties_dict(
        properties=checkpoint.config.to_json_dict(),
        clean_falsy=True,
    ) == filter_properties_dict(
        properties=expected_checkpoint_config,
        clean_falsy=True,
    )

    assert len(data_context.list_checkpoints()) == 0
    data_context.add_checkpoint(**yaml.load(yaml_config))
    assert len(data_context.list_checkpoints()) == 1

    with pytest.raises(
        ge_exceptions.DataContextError,
        match=r'Checkpoint "my_base_checkpoint" must contain either a batch_request or validations.',
    ):
        # noinspection PyUnusedLocal
        result: CheckpointResult = data_context.run_checkpoint(
            checkpoint_name=checkpoint.config.name,
        )

    data_context.create_expectation_suite(expectation_suite_name="users.delivery")

    result = data_context.run_checkpoint(
        checkpoint_name="my_base_checkpoint",
        validations=[
            {
                "batch_request": {
                    "datasource_name": "my_datasource",
                    "data_connector_name": "my_special_data_connector",
                    "data_asset_name": "users",
                    "data_connector_query": {
                        "index": -1,
                    },
                },
                "expectation_suite_name": "users.delivery",
            },
            {
                "batch_request": {
                    "datasource_name": "my_datasource",
                    "data_connector_name": "my_other_data_connector",
                    "data_asset_name": "users",
                    "data_connector_query": {
                        "index": -2,
                    },
                },
                "expectation_suite_name": "users.delivery",
            },
        ],
    )
    assert len(result.list_validation_results()) == 2
    assert len(data_context.validations_store.list_keys()) == 2
    assert result.success

    yaml_config = f"""
    name: my_fancy_checkpoint
    config_version: 1
    class_name: Checkpoint
    template_name: my_base_checkpoint
    validations:
    - batch_request:
        datasource_name: my_datasource
        data_connector_name: my_special_data_connector
        data_asset_name: users
        data_connector_query:
          index: -1
    - batch_request:
        datasource_name: my_datasource
        data_connector_name: my_other_data_connector
        data_asset_name: users
        data_connector_query:
          index: -2
    expectation_suite_name: users.delivery
    """

    expected_checkpoint_config = {
        "name": "my_fancy_checkpoint",
        "config_version": 1.0,
        "class_name": "Checkpoint",
        "template_name": "my_base_checkpoint",
        "validations": [
            {
                "batch_request": {
                    "datasource_name": "my_datasource",
                    "data_connector_name": "my_special_data_connector",
                    "data_asset_name": "users",
                    "data_connector_query": {
                        "index": -1,
                    },
                }
            },
            {
                "batch_request": {
                    "datasource_name": "my_datasource",
                    "data_connector_name": "my_other_data_connector",
                    "data_asset_name": "users",
                    "data_connector_query": {
                        "index": -2,
                    },
                }
            },
        ],
        "expectation_suite_name": "users.delivery",
        "module_name": "great_expectations.checkpoint",
        "run_name_template": None,
        "batch_request": None,
        "action_list": [],
        "evaluation_parameters": {},
        "runtime_configuration": {},
        "profilers": [],
    }

    checkpoint = data_context.test_yaml_config(
        yaml_config=yaml_config,
        name="my_fancy_checkpoint",
    )
    assert filter_properties_dict(
        properties=checkpoint.config.to_json_dict(),
        clean_falsy=True,
    ) == filter_properties_dict(
        properties=expected_checkpoint_config,
        clean_falsy=True,
    )

    assert len(data_context.list_checkpoints()) == 1
    data_context.add_checkpoint(**yaml.load(yaml_config))
    assert len(data_context.list_checkpoints()) == 2

    result: CheckpointResult = data_context.run_checkpoint(
        checkpoint_name=checkpoint.config.name,
    )
    assert len(result.list_validation_results()) == 2
    assert len(data_context.validations_store.list_keys()) == 4
    assert result.success

    data_context.delete_checkpoint(name="my_base_checkpoint")
    data_context.delete_checkpoint(name="my_fancy_checkpoint")
    assert len(data_context.list_checkpoints()) == 0


def test_legacy_checkpoint_instantiates_and_produces_a_validation_result_when_run(
    filesystem_csv_data_context_with_validation_operators,
):
    rad_datasource = list(
        filter(
            lambda element: element["name"] == "rad_datasource",
            filesystem_csv_data_context_with_validation_operators.list_datasources(),
        )
    )[0]
    base_directory = rad_datasource["batch_kwargs_generators"]["subdir_reader"][
        "base_directory"
    ]
    batch_kwargs = {
        "path": base_directory + "/f1.csv",
        "datasource": "rad_datasource",
        "reader_method": "read_csv",
    }

    checkpoint_config_dict = {
        "name": "my_checkpoint",
        "validation_operator_name": "action_list_operator",
        "batches": [
            {"batch_kwargs": batch_kwargs, "expectation_suite_names": ["my_suite"]}
        ],
    }

    checkpoint = LegacyCheckpoint(
        data_context=filesystem_csv_data_context_with_validation_operators,
        **checkpoint_config_dict,
    )

    with pytest.raises(
        ge_exceptions.DataContextError, match=r"expectation_suite .* not found"
    ):
        checkpoint.run()

    assert (
        len(
            filesystem_csv_data_context_with_validation_operators.validations_store.list_keys()
        )
        == 0
    )

    filesystem_csv_data_context_with_validation_operators.create_expectation_suite(
        "my_suite"
    )
    # noinspection PyUnusedLocal
    results = checkpoint.run()

    assert (
        len(
            filesystem_csv_data_context_with_validation_operators.validations_store.list_keys()
        )
        == 1
    )


def test_newstyle_checkpoint_instantiates_and_produces_a_validation_result_when_run(
    titanic_pandas_data_context_with_v013_datasource_with_checkpoints_v1_with_empty_store_stats_enabled,
):
    context: DataContext = titanic_pandas_data_context_with_v013_datasource_with_checkpoints_v1_with_empty_store_stats_enabled
    # add checkpoint config
    checkpoint_config = CheckpointConfig(
        name="my_checkpoint",
        config_version=1,
        run_name_template="%Y-%M-foo-bar-template",
        expectation_suite_name="my_expectation_suite",
        action_list=[
            {
                "name": "store_validation_result",
                "action": {
                    "class_name": "StoreValidationResultAction",
                },
            },
            {
                "name": "store_evaluation_params",
                "action": {
                    "class_name": "StoreEvaluationParametersAction",
                },
            },
            {
                "name": "update_data_docs",
                "action": {
                    "class_name": "UpdateDataDocsAction",
                },
            },
        ],
        validations=[
            {
                "batch_request": {
                    "datasource_name": "my_datasource",
                    "data_connector_name": "my_basic_data_connector",
                    "data_asset_name": "Titanic_1911",
                }
            }
        ],
    )
    checkpoint_config_key = ConfigurationIdentifier(
        configuration_key=checkpoint_config.name
    )
    context.checkpoint_store.set(key=checkpoint_config_key, value=checkpoint_config)
    checkpoint = context.get_checkpoint(checkpoint_config.name)

    with pytest.raises(
        ge_exceptions.DataContextError, match=r"expectation_suite .* not found"
    ):
        checkpoint.run()

    assert len(context.validations_store.list_keys()) == 0

    context.create_expectation_suite("my_expectation_suite")
    # noinspection PyUnusedLocal
    results = checkpoint.run()

    assert len(context.validations_store.list_keys()) == 1
    assert results["success"] == True


def test_newstyle_checkpoint_instantiates_and_produces_a_validation_result_when_run_batch_request_object(
    titanic_pandas_data_context_with_v013_datasource_with_checkpoints_v1_with_empty_store_stats_enabled,
):
    context: DataContext = titanic_pandas_data_context_with_v013_datasource_with_checkpoints_v1_with_empty_store_stats_enabled
    # add checkpoint config
    batch_request = BatchRequest(
        **{
            "datasource_name": "my_datasource",
            "data_connector_name": "my_basic_data_connector",
            "data_asset_name": "Titanic_1911",
        }
    )
    checkpoint = Checkpoint(
        name="my_checkpoint",
        data_context=context,
        config_version=1,
        run_name_template="%Y-%M-foo-bar-template",
        expectation_suite_name="my_expectation_suite",
        action_list=[
            {
                "name": "store_validation_result",
                "action": {
                    "class_name": "StoreValidationResultAction",
                },
            },
            {
                "name": "store_evaluation_params",
                "action": {
                    "class_name": "StoreEvaluationParametersAction",
                },
            },
            {
                "name": "update_data_docs",
                "action": {
                    "class_name": "UpdateDataDocsAction",
                },
            },
        ],
        validations=[{"batch_request": batch_request}],
    )
    with pytest.raises(
        ge_exceptions.DataContextError, match=r"expectation_suite .* not found"
    ):
        checkpoint.run()

    assert len(context.validations_store.list_keys()) == 0

    context.create_expectation_suite("my_expectation_suite")
    # noinspection PyUnusedLocal
    results = checkpoint.run()

    assert len(context.validations_store.list_keys()) == 1
    assert results["success"] == True
    try:
        print(results)
    except Exception as exception:
        raise pytest.fail(f"EXCEPTION: {exception}")


def test_newstyle_checkpoint_instantiates_and_produces_a_validation_result_when_run_runtime_batch_request_object_pandasdf(
    data_context_with_datasource_pandas_engine,
):
    context: DataContext = data_context_with_datasource_pandas_engine
    test_df: pd.DataFrame = pd.DataFrame(data={"col1": [1, 2], "col2": [3, 4]})
    # add checkpoint config
    batch_request = RuntimeBatchRequest(
        **{
            "datasource_name": "my_datasource",
            "data_connector_name": "default_runtime_data_connector_name",
            "data_asset_name": "test_df",
            "batch_identifiers": {"default_identifier_name": "test_identifier"},
            "runtime_parameters": {"batch_data": test_df},
        }
    )
    checkpoint = Checkpoint(
        name="my_checkpoint",
        data_context=context,
        config_version=1,
        run_name_template="%Y-%M-foo-bar-template",
        expectation_suite_name="my_expectation_suite",
        action_list=[
            {
                "name": "store_validation_result",
                "action": {
                    "class_name": "StoreValidationResultAction",
                },
            },
            {
                "name": "store_evaluation_params",
                "action": {
                    "class_name": "StoreEvaluationParametersAction",
                },
            },
            {
                "name": "update_data_docs",
                "action": {
                    "class_name": "UpdateDataDocsAction",
                },
            },
        ],
        validations=[{"batch_request": batch_request}],
    )
    with pytest.raises(
        ge_exceptions.DataContextError, match=r"expectation_suite .* not found"
    ):
        checkpoint.run()

    assert len(context.validations_store.list_keys()) == 0

    context.create_expectation_suite("my_expectation_suite")
    # noinspection PyUnusedLocal
    results = checkpoint.run()

    assert len(context.validations_store.list_keys()) == 1
    assert results["success"] == True
    try:
        print(results)
    except Exception as exception:
        raise pytest.fail(f"EXCEPTION: {exception}")


def test_newstyle_checkpoint_instantiates_and_produces_a_validation_result_when_run_runtime_batch_request_object_sparkdf(
    data_context_with_datasource_spark_engine, spark_session
):
    context: DataContext = data_context_with_datasource_spark_engine
    pandas_df: pd.DataFrame = pd.DataFrame(data={"col1": [1, 2], "col2": [3, 4]})
    test_df = spark_session.createDataFrame(pandas_df)
    # add checkpoint config
    batch_request = RuntimeBatchRequest(
        **{
            "datasource_name": "my_datasource",
            "data_connector_name": "default_runtime_data_connector_name",
            "data_asset_name": "test_df",
            "batch_identifiers": {"default_identifier_name": "test_identifier"},
            "runtime_parameters": {"batch_data": test_df},
        }
    )
    checkpoint = Checkpoint(
        name="my_checkpoint",
        data_context=context,
        config_version=1,
        run_name_template="%Y-%M-foo-bar-template",
        expectation_suite_name="my_expectation_suite",
        action_list=[
            {
                "name": "store_validation_result",
                "action": {
                    "class_name": "StoreValidationResultAction",
                },
            },
            {
                "name": "store_evaluation_params",
                "action": {
                    "class_name": "StoreEvaluationParametersAction",
                },
            },
            {
                "name": "update_data_docs",
                "action": {
                    "class_name": "UpdateDataDocsAction",
                },
            },
        ],
        validations=[{"batch_request": batch_request}],
    )
    with pytest.raises(
        ge_exceptions.DataContextError, match=r"expectation_suite .* not found"
    ):
        checkpoint.run()

    assert len(context.validations_store.list_keys()) == 0

    context.create_expectation_suite("my_expectation_suite")
    # noinspection PyUnusedLocal
    results = checkpoint.run()

    assert len(context.validations_store.list_keys()) == 1
    assert results["success"] == True
    try:
        print(results)
    except Exception as exception:
        raise pytest.fail(f"EXCEPTION: {exception}")


def test_newstyle_checkpoint_instantiates_and_produces_a_validation_result_when_run_batch_request_object_multi_validation_pandasdf(
    titanic_pandas_data_context_with_v013_datasource_with_checkpoints_v1_with_empty_store_stats_enabled,
    sa,
):
    context: DataContext = titanic_pandas_data_context_with_v013_datasource_with_checkpoints_v1_with_empty_store_stats_enabled
    test_df: pd.DataFrame = pd.DataFrame(data={"col1": [1, 2], "col2": [3, 4]})
    # add checkpoint config
    batch_request = BatchRequest(
        **{
            "datasource_name": "my_datasource",
            "data_connector_name": "my_basic_data_connector",
            "data_asset_name": "Titanic_1911",
        }
    )
    runtime_batch_request = RuntimeBatchRequest(
        **{
            "datasource_name": "my_datasource",
            "data_connector_name": "my_runtime_data_connector",
            "data_asset_name": "test_df",
            "batch_identifiers": {
                "pipeline_stage_name": "core_processing",
                "airflow_run_id": 1234567890,
            },
            "runtime_parameters": {"batch_data": test_df},
        }
    )
    checkpoint = Checkpoint(
        name="my_checkpoint",
        data_context=context,
        config_version=1,
        run_name_template="%Y-%M-foo-bar-template",
        expectation_suite_name="my_expectation_suite",
        action_list=[
            {
                "name": "store_validation_result",
                "action": {
                    "class_name": "StoreValidationResultAction",
                },
            },
            {
                "name": "store_evaluation_params",
                "action": {
                    "class_name": "StoreEvaluationParametersAction",
                },
            },
            {
                "name": "update_data_docs",
                "action": {
                    "class_name": "UpdateDataDocsAction",
                },
            },
        ],
        validations=[
            {"batch_request": runtime_batch_request},
            {"batch_request": batch_request},
        ],
    )
    with pytest.raises(
        ge_exceptions.DataContextError, match=r"expectation_suite .* not found"
    ):
        checkpoint.run()

    assert len(context.validations_store.list_keys()) == 0

    context.create_expectation_suite("my_expectation_suite")
    # noinspection PyUnusedLocal
    results = checkpoint.run()

    assert len(context.validations_store.list_keys()) == 2
    assert results["success"] == True
    try:
        print(results)
    except Exception as exception:
        raise pytest.fail(f"EXCEPTION: {exception}")


def test_newstyle_checkpoint_instantiates_and_produces_a_validation_result_when_run_batch_request_object_multi_validation_sparkdf(
    titanic_spark_data_context_with_v013_datasource_with_checkpoints_v1_with_empty_store_stats_enabled,
    sa,
    spark_session,
):
    context: DataContext = titanic_spark_data_context_with_v013_datasource_with_checkpoints_v1_with_empty_store_stats_enabled
    pandas_df: pd.DataFrame = pd.DataFrame(data={"col1": [1, 2], "col2": [3, 4]})
    test_df = spark_session.createDataFrame(pandas_df)
    # add checkpoint config
    batch_request = BatchRequest(
        **{
            "datasource_name": "my_datasource",
            "data_connector_name": "my_basic_data_connector",
            "data_asset_name": "Titanic_1911",
        }
    )
    runtime_batch_request = RuntimeBatchRequest(
        **{
            "datasource_name": "my_datasource",
            "data_connector_name": "my_runtime_data_connector",
            "data_asset_name": "test_df",
            "batch_identifiers": {
                "pipeline_stage_name": "core_processing",
                "airflow_run_id": 1234567890,
            },
            "runtime_parameters": {"batch_data": test_df},
        }
    )
    checkpoint = Checkpoint(
        name="my_checkpoint",
        data_context=context,
        config_version=1,
        run_name_template="%Y-%M-foo-bar-template",
        expectation_suite_name="my_expectation_suite",
        action_list=[
            {
                "name": "store_validation_result",
                "action": {
                    "class_name": "StoreValidationResultAction",
                },
            },
            {
                "name": "store_evaluation_params",
                "action": {
                    "class_name": "StoreEvaluationParametersAction",
                },
            },
            {
                "name": "update_data_docs",
                "action": {
                    "class_name": "UpdateDataDocsAction",
                },
            },
        ],
        validations=[
            {"batch_request": runtime_batch_request},
            {"batch_request": batch_request},
        ],
    )
    with pytest.raises(
        ge_exceptions.DataContextError, match=r"expectation_suite .* not found"
    ):
        checkpoint.run()

    assert len(context.validations_store.list_keys()) == 0

    context.create_expectation_suite("my_expectation_suite")
    # noinspection PyUnusedLocal
    results = checkpoint.run()

    assert len(context.validations_store.list_keys()) == 2
    assert results["success"] == True
    try:
        print(results)
    except Exception as exception:
        raise pytest.fail(f"EXCEPTION: {exception}")


def test_newstyle_checkpoint_instantiates_and_produces_a_validation_result_when_run_single_runtime_batch_request_query_in_validations(
    data_context_with_datasource_sqlalchemy_engine, sa
):
    context: DataContext = data_context_with_datasource_sqlalchemy_engine

    # create expectation suite
    context.create_expectation_suite("my_expectation_suite")

    # RuntimeBatchRequest with a query
    batch_request = RuntimeBatchRequest(
        **{
            "datasource_name": "my_datasource",
            "data_connector_name": "default_runtime_data_connector_name",
            "data_asset_name": "default_data_asset_name",
            "batch_identifiers": {"default_identifier_name": "test_identifier"},
            "runtime_parameters": {
                "query": "SELECT * from table_partitioned_by_date_column__A LIMIT 10"
            },
        }
    )

    # add checkpoint config
    checkpoint = Checkpoint(
        name="my_checkpoint",
        data_context=context,
        config_version=1,
        run_name_template="%Y-%M-foo-bar-template",
        expectation_suite_name="my_expectation_suite",
        action_list=[
            {
                "name": "store_validation_result",
                "action": {
                    "class_name": "StoreValidationResultAction",
                },
            },
            {
                "name": "store_evaluation_params",
                "action": {
                    "class_name": "StoreEvaluationParametersAction",
                },
            },
            {
                "name": "update_data_docs",
                "action": {
                    "class_name": "UpdateDataDocsAction",
                },
            },
        ],
        validations=[{"batch_request": batch_request}],
    )

    results = checkpoint.run()

    assert len(context.validations_store.list_keys()) == 1
    assert results["success"] == True
    try:
        print(results)
    except Exception as exception:
        raise pytest.fail(f"EXCEPTION: {exception}")


def test_newstyle_checkpoint_instantiates_and_produces_a_validation_result_when_run_multiple_runtime_batch_request_query_in_validations(
    data_context_with_datasource_sqlalchemy_engine, sa
):
    context: DataContext = data_context_with_datasource_sqlalchemy_engine

    # create expectation suite
    context.create_expectation_suite("my_expectation_suite")

    # RuntimeBatchRequest with a query 1
    batch_request_1 = RuntimeBatchRequest(
        **{
            "datasource_name": "my_datasource",
            "data_connector_name": "default_runtime_data_connector_name",
            "data_asset_name": "default_data_asset_name",
            "batch_identifiers": {"default_identifier_name": "test_identifier"},
            "runtime_parameters": {
                "query": "SELECT * from table_partitioned_by_date_column__A LIMIT 10"
            },
        }
    )

    # RuntimeBatchRequest with a query 2
    batch_request_2 = RuntimeBatchRequest(
        **{
            "datasource_name": "my_datasource",
            "data_connector_name": "default_runtime_data_connector_name",
            "data_asset_name": "default_data_asset_name",
            "batch_identifiers": {"default_identifier_name": "test_identifier"},
            "runtime_parameters": {
                "query": "SELECT * from table_partitioned_by_date_column__A LIMIT 5"
            },
        }
    )

    # add checkpoint config
    checkpoint = Checkpoint(
        name="my_checkpoint",
        data_context=context,
        config_version=1,
        run_name_template="%Y-%M-foo-bar-template",
        expectation_suite_name="my_expectation_suite",
        action_list=[
            {
                "name": "store_validation_result",
                "action": {
                    "class_name": "StoreValidationResultAction",
                },
            },
            {
                "name": "store_evaluation_params",
                "action": {
                    "class_name": "StoreEvaluationParametersAction",
                },
            },
            {
                "name": "update_data_docs",
                "action": {
                    "class_name": "UpdateDataDocsAction",
                },
            },
        ],
        validations=[
            {"batch_request": batch_request_1},
            {"batch_request": batch_request_2},
        ],
    )

    results = checkpoint.run()

    assert len(context.validations_store.list_keys()) == 1
    assert results["success"] == True
    try:
        print(results)
    except Exception as exception:
        raise pytest.fail(f"EXCEPTION: {exception}")


def test_newstyle_checkpoint_raise_error_when_run_when_missing_batch_request_and_validations(
    data_context_with_datasource_sqlalchemy_engine, sa
):
    context: DataContext = data_context_with_datasource_sqlalchemy_engine

    # create expectation suite
    context.create_expectation_suite("my_expectation_suite")

    # add checkpoint config
    checkpoint = Checkpoint(
        name="my_checkpoint",
        data_context=context,
        config_version=1,
        run_name_template="%Y-%M-foo-bar-template",
        expectation_suite_name="my_expectation_suite",
        action_list=[
            {
                "name": "store_validation_result",
                "action": {
                    "class_name": "StoreValidationResultAction",
                },
            },
            {
                "name": "store_evaluation_params",
                "action": {
                    "class_name": "StoreEvaluationParametersAction",
                },
            },
            {
                "name": "update_data_docs",
                "action": {
                    "class_name": "UpdateDataDocsAction",
                },
            },
        ],
    )

    with pytest.raises(
        ge_exceptions.CheckpointError,
        match='Checkpoint "my_checkpoint" must contain either a batch_request or validations.',
    ):
        checkpoint.run()


def test_newstyle_checkpoint_instantiates_and_produces_a_validation_result_when_run_runtime_batch_request_query_in_top_level_batch_request(
    data_context_with_datasource_sqlalchemy_engine, sa
):
    context: DataContext = data_context_with_datasource_sqlalchemy_engine

    # create expectation suite
    context.create_expectation_suite("my_expectation_suite")

    # RuntimeBatchRequest with a query
    batch_request = RuntimeBatchRequest(
        **{
            "datasource_name": "my_datasource",
            "data_connector_name": "default_runtime_data_connector_name",
            "data_asset_name": "default_data_asset_name",
            "batch_identifiers": {"default_identifier_name": "test_identifier"},
            "runtime_parameters": {
                "query": "SELECT * from table_partitioned_by_date_column__A LIMIT 10"
            },
        }
    )

    # add checkpoint config
    checkpoint = Checkpoint(
        name="my_checkpoint",
        data_context=context,
        config_version=1,
        run_name_template="%Y-%M-foo-bar-template",
        expectation_suite_name="my_expectation_suite",
        action_list=[
            {
                "name": "store_validation_result",
                "action": {
                    "class_name": "StoreValidationResultAction",
                },
            },
            {
                "name": "store_evaluation_params",
                "action": {
                    "class_name": "StoreEvaluationParametersAction",
                },
            },
            {
                "name": "update_data_docs",
                "action": {
                    "class_name": "UpdateDataDocsAction",
                },
            },
        ],
        batch_request=batch_request,
    )

    results = checkpoint.run()

    assert len(context.validations_store.list_keys()) == 1
    assert results["success"] == True
    try:
        print(results)
    except Exception as exception:
        raise pytest.fail(f"EXCEPTION: {exception}")


def test_newstyle_checkpoint_instantiates_and_produces_a_validation_result_when_run_runtime_batch_request_batch_data_in_top_level_batch_request_pandas(
    data_context_with_datasource_pandas_engine,
):
    context: DataContext = data_context_with_datasource_pandas_engine
    test_df: pd.DataFrame = pd.DataFrame(data={"col1": [1, 2], "col2": [3, 4]})

    # create expectation suite
    context.create_expectation_suite("my_expectation_suite")

    # RuntimeBatchRequest with a query
    batch_request = RuntimeBatchRequest(
        **{
            "datasource_name": "my_datasource",
            "data_connector_name": "default_runtime_data_connector_name",
            "data_asset_name": "default_data_asset_name",
            "batch_identifiers": {"default_identifier_name": "test_identifier"},
            "runtime_parameters": {"batch_data": test_df},
        }
    )

    # add checkpoint config
    checkpoint = Checkpoint(
        name="my_checkpoint",
        data_context=context,
        config_version=1,
        run_name_template="%Y-%M-foo-bar-template",
        expectation_suite_name="my_expectation_suite",
        action_list=[
            {
                "name": "store_validation_result",
                "action": {
                    "class_name": "StoreValidationResultAction",
                },
            },
            {
                "name": "store_evaluation_params",
                "action": {
                    "class_name": "StoreEvaluationParametersAction",
                },
            },
            {
                "name": "update_data_docs",
                "action": {
                    "class_name": "UpdateDataDocsAction",
                },
            },
        ],
        batch_request=batch_request,
    )

    results = checkpoint.run()

    assert len(context.validations_store.list_keys()) == 1
    assert results["success"] == True
    try:
        print(results)
    except Exception as exception:
        raise pytest.fail(f"EXCEPTION: {exception}")


def test_newstyle_checkpoint_instantiates_and_produces_a_validation_result_when_run_runtime_batch_request_batch_data_in_top_level_batch_request_spark(
    data_context_with_datasource_spark_engine,
    spark_session,
):
    context: DataContext = data_context_with_datasource_spark_engine
    pandas_df: pd.DataFrame = pd.DataFrame(data={"col1": [1, 2], "col2": [3, 4]})
    test_df = spark_session.createDataFrame(pandas_df)

    # create expectation suite
    context.create_expectation_suite("my_expectation_suite")

    # RuntimeBatchRequest with a query
    batch_request = RuntimeBatchRequest(
        **{
            "datasource_name": "my_datasource",
            "data_connector_name": "default_runtime_data_connector_name",
            "data_asset_name": "default_data_asset_name",
            "batch_identifiers": {"default_identifier_name": "test_identifier"},
            "runtime_parameters": {"batch_data": test_df},
        }
    )

    # add checkpoint config
    checkpoint = Checkpoint(
        name="my_checkpoint",
        data_context=context,
        config_version=1,
        run_name_template="%Y-%M-foo-bar-template",
        expectation_suite_name="my_expectation_suite",
        action_list=[
            {
                "name": "store_validation_result",
                "action": {
                    "class_name": "StoreValidationResultAction",
                },
            },
            {
                "name": "store_evaluation_params",
                "action": {
                    "class_name": "StoreEvaluationParametersAction",
                },
            },
            {
                "name": "update_data_docs",
                "action": {
                    "class_name": "UpdateDataDocsAction",
                },
            },
        ],
        batch_request=batch_request,
    )

    results = checkpoint.run()

    assert len(context.validations_store.list_keys()) == 1
    assert results["success"] == True
    try:
        print(results)
    except Exception as exception:
        raise pytest.fail(f"EXCEPTION: {exception}")


<<<<<<< HEAD
def test_newstyle_checkpoint_instantiates_and_produces_a_validation_result_when_run_runtime_batch_request_query_in_checkpoint_run(
    data_context_with_datasource_sqlalchemy_engine, sa
):
    context: DataContext = data_context_with_datasource_sqlalchemy_engine
=======
def test_newstyle_checkpoint_instantiates_and_produces_a_validation_result_when_run_runtime_batch_request_batch_data_in_top_level_batch_request_pandas(
    titanic_pandas_data_context_with_v013_datasource_with_checkpoints_v1_with_empty_store_stats_enabled,
):
    context: DataContext = titanic_pandas_data_context_with_v013_datasource_with_checkpoints_v1_with_empty_store_stats_enabled
    data_path: str = os.path.join(
        context.datasources["my_datasource"]
        .data_connectors["my_basic_data_connector"]
        .base_directory,
        "Titanic_19120414_1313.csv",
    )
>>>>>>> 36ab5ed2

    # create expectation suite
    context.create_expectation_suite("my_expectation_suite")

    # RuntimeBatchRequest with a query
    batch_request = RuntimeBatchRequest(
        **{
            "datasource_name": "my_datasource",
<<<<<<< HEAD
            "data_connector_name": "default_runtime_data_connector_name",
            "data_asset_name": "default_data_asset_name",
            "batch_identifiers": {"default_identifier_name": "test_identifier"},
            "runtime_parameters": {
                "query": "SELECT * from table_partitioned_by_date_column__A LIMIT 10"
            },
=======
            "data_connector_name": "my_runtime_data_connector",
            "data_asset_name": "Titanic_19120414_1313.csv",
            "batch_identifiers": {
                "pipeline_stage_name": "core_processing",
                "airflow_run_id": 1234567890,
            },
            "runtime_parameters": {"path": data_path},
>>>>>>> 36ab5ed2
        }
    )

    # add checkpoint config
    checkpoint = Checkpoint(
        name="my_checkpoint",
        data_context=context,
        config_version=1,
        run_name_template="%Y-%M-foo-bar-template",
        expectation_suite_name="my_expectation_suite",
        action_list=[
            {
                "name": "store_validation_result",
                "action": {
                    "class_name": "StoreValidationResultAction",
                },
            },
            {
                "name": "store_evaluation_params",
                "action": {
                    "class_name": "StoreEvaluationParametersAction",
                },
            },
            {
                "name": "update_data_docs",
                "action": {
                    "class_name": "UpdateDataDocsAction",
                },
            },
        ],
<<<<<<< HEAD
    )

    results = checkpoint.run(batch_request=batch_request)
=======
        batch_request=batch_request,
    )

    results = checkpoint.run()
>>>>>>> 36ab5ed2

    assert len(context.validations_store.list_keys()) == 1
    assert results["success"] == True
    try:
        print(results)
    except Exception as exception:
        raise pytest.fail(f"EXCEPTION: {exception}")


<<<<<<< HEAD
def test_newstyle_checkpoint_instantiates_and_produces_a_validation_result_when_run_runtime_batch_request_batch_data_in_checkpoint_run_pandas(
    data_context_with_datasource_pandas_engine,
):
    context: DataContext = data_context_with_datasource_pandas_engine
    test_df: pd.DataFrame = pd.DataFrame(data={"col1": [1, 2], "col2": [3, 4]})

    # create expectation suite
    context.create_expectation_suite("my_expectation_suite")

    # RuntimeBatchRequest with a query
    batch_request = RuntimeBatchRequest(
        **{
            "datasource_name": "my_datasource",
            "data_connector_name": "default_runtime_data_connector_name",
            "data_asset_name": "default_data_asset_name",
            "batch_identifiers": {"default_identifier_name": "test_identifier"},
            "runtime_parameters": {"batch_data": test_df},
        }
    )

    # add checkpoint config
    checkpoint = Checkpoint(
        name="my_checkpoint",
        data_context=context,
        config_version=1,
        run_name_template="%Y-%M-foo-bar-template",
        expectation_suite_name="my_expectation_suite",
        action_list=[
            {
                "name": "store_validation_result",
                "action": {
                    "class_name": "StoreValidationResultAction",
                },
            },
            {
                "name": "store_evaluation_params",
                "action": {
                    "class_name": "StoreEvaluationParametersAction",
                },
            },
            {
                "name": "update_data_docs",
                "action": {
                    "class_name": "UpdateDataDocsAction",
                },
            },
        ],
    )

    results = checkpoint.run(batch_request=batch_request)

    assert len(context.validations_store.list_keys()) == 1
    assert results["success"] == True
    try:
        print(results)
    except Exception as exception:
        raise pytest.fail(f"EXCEPTION: {exception}")


def test_newstyle_checkpoint_instantiates_and_produces_a_validation_result_when_run_runtime_batch_request_batch_data_in_checkpoint_run_spark(
    data_context_with_datasource_spark_engine, spark_session
):
    context: DataContext = data_context_with_datasource_spark_engine
    pandas_df: pd.DataFrame = pd.DataFrame(data={"col1": [1, 2], "col2": [3, 4]})
    test_df = spark_session.createDataFrame(pandas_df)

=======
def test_newstyle_checkpoint_instantiates_and_produces_a_validation_result_when_run_runtime_batch_request_batch_data_in_top_level_batch_request_spark(
    titanic_spark_data_context_with_v013_datasource_with_checkpoints_v1_with_empty_store_stats_enabled,
):
    context: DataContext = titanic_spark_data_context_with_v013_datasource_with_checkpoints_v1_with_empty_store_stats_enabled
    data_path: str = os.path.join(
        context.datasources["my_datasource"]
        .data_connectors["my_basic_data_connector"]
        .base_directory,
        "Titanic_19120414_1313.csv",
    )

>>>>>>> 36ab5ed2
    # create expectation suite
    context.create_expectation_suite("my_expectation_suite")

    # RuntimeBatchRequest with a query
    batch_request = RuntimeBatchRequest(
        **{
            "datasource_name": "my_datasource",
<<<<<<< HEAD
            "data_connector_name": "default_runtime_data_connector_name",
            "data_asset_name": "default_data_asset_name",
            "batch_identifiers": {"default_identifier_name": "test_identifier"},
            "runtime_parameters": {"batch_data": test_df},
=======
            "data_connector_name": "my_runtime_data_connector",
            "data_asset_name": "Titanic_19120414_1313.csv",
            "batch_identifiers": {
                "pipeline_stage_name": "core_processing",
                "airflow_run_id": 1234567890,
            },
            "runtime_parameters": {"path": data_path},
>>>>>>> 36ab5ed2
        }
    )

    # add checkpoint config
    checkpoint = Checkpoint(
        name="my_checkpoint",
        data_context=context,
        config_version=1,
        run_name_template="%Y-%M-foo-bar-template",
        expectation_suite_name="my_expectation_suite",
        action_list=[
            {
                "name": "store_validation_result",
                "action": {
                    "class_name": "StoreValidationResultAction",
                },
            },
            {
                "name": "store_evaluation_params",
                "action": {
                    "class_name": "StoreEvaluationParametersAction",
                },
            },
            {
                "name": "update_data_docs",
                "action": {
                    "class_name": "UpdateDataDocsAction",
                },
            },
        ],
<<<<<<< HEAD
    )

    results = checkpoint.run(batch_request=batch_request)
=======
        batch_request=batch_request,
    )

    results = checkpoint.run()
>>>>>>> 36ab5ed2

    assert len(context.validations_store.list_keys()) == 1
    assert results["success"] == True
    try:
        print(results)
    except Exception as exception:
        raise pytest.fail(f"EXCEPTION: {exception}")


def test_newstyle_checkpoint_config_substitution_simple(
    titanic_pandas_data_context_with_v013_datasource_stats_enabled_with_checkpoints_v1_with_templates,
    monkeypatch,
):
    monkeypatch.setenv("GE_ENVIRONMENT", "my_ge_environment")
    monkeypatch.setenv("VAR", "test")
    monkeypatch.setenv("MY_PARAM", "1")
    monkeypatch.setenv("OLD_PARAM", "2")

    context: DataContext = titanic_pandas_data_context_with_v013_datasource_stats_enabled_with_checkpoints_v1_with_templates

    simplified_checkpoint_config = CheckpointConfig(
        name="my_simplified_checkpoint",
        config_version=1,
        template_name="my_simple_template_checkpoint",
        expectation_suite_name="users.delivery",
        validations=[
            {
                "batch_request": {
                    "datasource_name": "my_datasource",
                    "data_connector_name": "my_special_data_connector",
                    "data_asset_name": "users",
                    "data_connector_query": {"partition_index": -1},
                }
            },
            {
                "batch_request": {
                    "datasource_name": "my_datasource",
                    "data_connector_name": "my_other_data_connector",
                    "data_asset_name": "users",
                    "data_connector_query": {"partition_index": -2},
                }
            },
        ],
    )
    simplified_checkpoint = Checkpoint(
        data_context=context, **simplified_checkpoint_config.to_json_dict()
    )

    # template only
    expected_substituted_checkpoint_config_template_only = CheckpointConfig(
        name="my_simplified_checkpoint",
        config_version=1,
        run_name_template="%Y-%M-foo-bar-template-test",
        expectation_suite_name="users.delivery",
        action_list=[
            {
                "name": "store_validation_result",
                "action": {
                    "class_name": "StoreValidationResultAction",
                },
            },
            {
                "name": "store_evaluation_params",
                "action": {
                    "class_name": "StoreEvaluationParametersAction",
                },
            },
            {
                "name": "update_data_docs",
                "action": {
                    "class_name": "UpdateDataDocsAction",
                },
            },
        ],
        evaluation_parameters={
            "environment": "my_ge_environment",
            "tolerance": 1.0e-2,
            "aux_param_0": "1",
            "aux_param_1": "1 + 1",
        },
        runtime_configuration={
            "result_format": {
                "result_format": "BASIC",
                "partial_unexpected_count": 20,
            }
        },
        validations=[
            {
                "batch_request": {
                    "datasource_name": "my_datasource",
                    "data_connector_name": "my_special_data_connector",
                    "data_asset_name": "users",
                    "data_connector_query": {"partition_index": -1},
                }
            },
            {
                "batch_request": {
                    "datasource_name": "my_datasource",
                    "data_connector_name": "my_other_data_connector",
                    "data_asset_name": "users",
                    "data_connector_query": {"partition_index": -2},
                }
            },
        ],
    )

    substituted_config_template_only = simplified_checkpoint.get_substituted_config()
    assert (
        substituted_config_template_only.to_json_dict()
        == expected_substituted_checkpoint_config_template_only.to_json_dict()
    )
    # make sure operation is idempotent
    simplified_checkpoint.get_substituted_config()
    assert (
        substituted_config_template_only.to_json_dict()
        == expected_substituted_checkpoint_config_template_only.to_json_dict()
    )

    # template and runtime kwargs
    expected_substituted_checkpoint_config_template_and_runtime_kwargs = (
        CheckpointConfig(
            name="my_simplified_checkpoint",
            config_version=1,
            run_name_template="runtime_run_template",
            expectation_suite_name="runtime_suite_name",
            action_list=[
                {
                    "name": "store_validation_result",
                    "action": {
                        "class_name": "StoreValidationResultAction",
                    },
                },
                {
                    "name": "store_evaluation_params",
                    "action": {
                        "class_name": "MyCustomStoreEvaluationParametersAction",
                    },
                },
                {
                    "name": "update_data_docs_deluxe",
                    "action": {
                        "class_name": "UpdateDataDocsAction",
                    },
                },
            ],
            evaluation_parameters={
                "environment": "runtime-my_ge_environment",
                "tolerance": 1.0e-2,
                "aux_param_0": "runtime-1",
                "aux_param_1": "1 + 1",
                "new_runtime_eval_param": "bloopy!",
            },
            runtime_configuration={
                "result_format": {
                    "result_format": "BASIC",
                    "partial_unexpected_count": 999,
                    "new_runtime_config_key": "bleepy!",
                }
            },
            validations=[
                {
                    "batch_request": {
                        "datasource_name": "my_datasource",
                        "data_connector_name": "my_special_data_connector",
                        "data_asset_name": "users",
                        "data_connector_query": {"partition_index": -1},
                    }
                },
                {
                    "batch_request": {
                        "datasource_name": "my_datasource",
                        "data_connector_name": "my_other_data_connector",
                        "data_asset_name": "users",
                        "data_connector_query": {"partition_index": -2},
                    }
                },
                {
                    "batch_request": {
                        "datasource_name": "my_datasource",
                        "data_connector_name": "my_other_data_connector_2",
                        "data_asset_name": "users",
                        "data_connector_query": {"partition_index": -3},
                    }
                },
                {
                    "batch_request": {
                        "datasource_name": "my_datasource",
                        "data_connector_name": "my_other_data_connector_3",
                        "data_asset_name": "users",
                        "data_connector_query": {"partition_index": -4},
                    }
                },
            ],
        )
    )

    substituted_config_template_and_runtime_kwargs = (
        simplified_checkpoint.get_substituted_config(
            runtime_kwargs={
                "expectation_suite_name": "runtime_suite_name",
                "validations": [
                    {
                        "batch_request": {
                            "datasource_name": "my_datasource",
                            "data_connector_name": "my_other_data_connector_2",
                            "data_asset_name": "users",
                            "data_connector_query": {"partition_index": -3},
                        }
                    },
                    {
                        "batch_request": {
                            "datasource_name": "my_datasource",
                            "data_connector_name": "my_other_data_connector_3",
                            "data_asset_name": "users",
                            "data_connector_query": {"partition_index": -4},
                        }
                    },
                ],
                "run_name_template": "runtime_run_template",
                "action_list": [
                    {
                        "name": "store_validation_result",
                        "action": {
                            "class_name": "StoreValidationResultAction",
                        },
                    },
                    {
                        "name": "store_evaluation_params",
                        "action": {
                            "class_name": "MyCustomStoreEvaluationParametersAction",
                        },
                    },
                    {
                        "name": "update_data_docs",
                        "action": None,
                    },
                    {
                        "name": "update_data_docs_deluxe",
                        "action": {
                            "class_name": "UpdateDataDocsAction",
                        },
                    },
                ],
                "evaluation_parameters": {
                    "environment": "runtime-$GE_ENVIRONMENT",
                    "tolerance": 1.0e-2,
                    "aux_param_0": "runtime-$MY_PARAM",
                    "aux_param_1": "1 + $MY_PARAM",
                    "new_runtime_eval_param": "bloopy!",
                },
                "runtime_configuration": {
                    "result_format": {
                        "result_format": "BASIC",
                        "partial_unexpected_count": 999,
                        "new_runtime_config_key": "bleepy!",
                    }
                },
            }
        )
    )
    assert (
        substituted_config_template_and_runtime_kwargs.to_json_dict()
        == expected_substituted_checkpoint_config_template_and_runtime_kwargs.to_json_dict()
    )


def test_newstyle_checkpoint_config_substitution_nested(
    titanic_pandas_data_context_with_v013_datasource_stats_enabled_with_checkpoints_v1_with_templates,
    monkeypatch,
):
    monkeypatch.setenv("GE_ENVIRONMENT", "my_ge_environment")
    monkeypatch.setenv("VAR", "test")
    monkeypatch.setenv("MY_PARAM", "1")
    monkeypatch.setenv("OLD_PARAM", "2")

    context: DataContext = titanic_pandas_data_context_with_v013_datasource_stats_enabled_with_checkpoints_v1_with_templates

    nested_checkpoint_config = CheckpointConfig(
        name="my_nested_checkpoint",
        config_version=1,
        template_name="my_nested_checkpoint_template_2",
        expectation_suite_name="users.delivery",
        validations=[
            {
                "batch_request": {
                    "datasource_name": "my_datasource",
                    "data_connector_name": "my_special_data_connector",
                    "data_asset_name": "users",
                    "data_connector_query": {"partition_index": -1},
                }
            },
            {
                "batch_request": {
                    "datasource_name": "my_datasource",
                    "data_connector_name": "my_other_data_connector",
                    "data_asset_name": "users",
                    "data_connector_query": {"partition_index": -2},
                }
            },
        ],
    )
    nested_checkpoint = Checkpoint(
        data_context=context, **nested_checkpoint_config.to_json_dict()
    )

    # template only
    expected_nested_checkpoint_config_template_only = CheckpointConfig(
        name="my_nested_checkpoint",
        config_version=1,
        run_name_template="%Y-%M-foo-bar-template-test-template-2",
        expectation_suite_name="users.delivery",
        action_list=[
            {
                "name": "store_validation_result",
                "action": {
                    "class_name": "StoreValidationResultAction",
                },
            },
            {
                "name": "store_evaluation_params",
                "action": {
                    "class_name": "MyCustomStoreEvaluationParametersActionTemplate2",
                },
            },
            {
                "name": "update_data_docs",
                "action": {
                    "class_name": "UpdateDataDocsAction",
                },
            },
            {
                "name": "new_action_from_template_2",
                "action": {"class_name": "Template2SpecialAction"},
            },
        ],
        evaluation_parameters={
            "environment": "my_ge_environment",
            "tolerance": 1.0e-2,
            "aux_param_0": "1",
            "aux_param_1": "1 + 1",
            "template_1_key": 456,
        },
        runtime_configuration={
            "result_format": "BASIC",
            "partial_unexpected_count": 20,
            "template_1_key": 123,
        },
        validations=[
            {
                "batch_request": {
                    "datasource_name": "my_datasource_template_1",
                    "data_connector_name": "my_special_data_connector_template_1",
                    "data_asset_name": "users_from_template_1",
                    "data_connector_query": {"partition_index": -999},
                }
            },
            {
                "batch_request": {
                    "datasource_name": "my_datasource",
                    "data_connector_name": "my_special_data_connector",
                    "data_asset_name": "users",
                    "data_connector_query": {"partition_index": -1},
                }
            },
            {
                "batch_request": {
                    "datasource_name": "my_datasource",
                    "data_connector_name": "my_other_data_connector",
                    "data_asset_name": "users",
                    "data_connector_query": {"partition_index": -2},
                }
            },
        ],
    )

    substituted_config_template_only = nested_checkpoint.get_substituted_config()
    assert (
        substituted_config_template_only.to_json_dict()
        == expected_nested_checkpoint_config_template_only.to_json_dict()
    )
    # make sure operation is idempotent
    nested_checkpoint.get_substituted_config()
    assert (
        substituted_config_template_only.to_json_dict()
        == expected_nested_checkpoint_config_template_only.to_json_dict()
    )

    # runtime kwargs with new checkpoint template name passed at runtime
    expected_nested_checkpoint_config_template_and_runtime_template_name = (
        CheckpointConfig(
            name="my_nested_checkpoint",
            config_version=1,
            run_name_template="runtime_run_template",
            expectation_suite_name="runtime_suite_name",
            action_list=[
                {
                    "name": "store_validation_result",
                    "action": {
                        "class_name": "StoreValidationResultAction",
                    },
                },
                {
                    "name": "store_evaluation_params",
                    "action": {
                        "class_name": "MyCustomRuntimeStoreEvaluationParametersAction",
                    },
                },
                {
                    "name": "new_action_from_template_2",
                    "action": {"class_name": "Template2SpecialAction"},
                },
                {
                    "name": "new_action_from_template_3",
                    "action": {"class_name": "Template3SpecialAction"},
                },
                {
                    "name": "update_data_docs_deluxe_runtime",
                    "action": {
                        "class_name": "UpdateDataDocsAction",
                    },
                },
            ],
            evaluation_parameters={
                "environment": "runtime-my_ge_environment",
                "tolerance": 1.0e-2,
                "aux_param_0": "runtime-1",
                "aux_param_1": "1 + 1",
                "template_1_key": 456,
                "template_3_key": 123,
                "new_runtime_eval_param": "bloopy!",
            },
            runtime_configuration={
                "result_format": "BASIC",
                "partial_unexpected_count": 999,
                "template_1_key": 123,
                "template_3_key": "bloopy!",
                "new_runtime_config_key": "bleepy!",
            },
            validations=[
                {
                    "batch_request": {
                        "datasource_name": "my_datasource_template_1",
                        "data_connector_name": "my_special_data_connector_template_1",
                        "data_asset_name": "users_from_template_1",
                        "data_connector_query": {"partition_index": -999},
                    }
                },
                {
                    "batch_request": {
                        "datasource_name": "my_datasource",
                        "data_connector_name": "my_special_data_connector",
                        "data_asset_name": "users",
                        "data_connector_query": {"partition_index": -1},
                    }
                },
                {
                    "batch_request": {
                        "datasource_name": "my_datasource",
                        "data_connector_name": "my_other_data_connector",
                        "data_asset_name": "users",
                        "data_connector_query": {"partition_index": -2},
                    }
                },
                {
                    "batch_request": {
                        "datasource_name": "my_datasource",
                        "data_connector_name": "my_other_data_connector_2_runtime",
                        "data_asset_name": "users",
                        "data_connector_query": {"partition_index": -3},
                    }
                },
                {
                    "batch_request": {
                        "datasource_name": "my_datasource",
                        "data_connector_name": "my_other_data_connector_3_runtime",
                        "data_asset_name": "users",
                        "data_connector_query": {"partition_index": -4},
                    }
                },
            ],
        )
    )

    substituted_config_template_and_runtime_kwargs = nested_checkpoint.get_substituted_config(
        runtime_kwargs={
            "expectation_suite_name": "runtime_suite_name",
            "template_name": "my_nested_checkpoint_template_3",
            "validations": [
                {
                    "batch_request": {
                        "datasource_name": "my_datasource",
                        "data_connector_name": "my_other_data_connector_2_runtime",
                        "data_asset_name": "users",
                        "data_connector_query": {"partition_index": -3},
                    }
                },
                {
                    "batch_request": {
                        "datasource_name": "my_datasource",
                        "data_connector_name": "my_other_data_connector_3_runtime",
                        "data_asset_name": "users",
                        "data_connector_query": {"partition_index": -4},
                    }
                },
            ],
            "run_name_template": "runtime_run_template",
            "action_list": [
                {
                    "name": "store_validation_result",
                    "action": {
                        "class_name": "StoreValidationResultAction",
                    },
                },
                {
                    "name": "store_evaluation_params",
                    "action": {
                        "class_name": "MyCustomRuntimeStoreEvaluationParametersAction",
                    },
                },
                {
                    "name": "update_data_docs",
                    "action": None,
                },
                {
                    "name": "update_data_docs_deluxe_runtime",
                    "action": {
                        "class_name": "UpdateDataDocsAction",
                    },
                },
            ],
            "evaluation_parameters": {
                "environment": "runtime-$GE_ENVIRONMENT",
                "tolerance": 1.0e-2,
                "aux_param_0": "runtime-$MY_PARAM",
                "aux_param_1": "1 + $MY_PARAM",
                "new_runtime_eval_param": "bloopy!",
            },
            "runtime_configuration": {
                "result_format": "BASIC",
                "partial_unexpected_count": 999,
                "new_runtime_config_key": "bleepy!",
            },
        }
    )
    assert (
        substituted_config_template_and_runtime_kwargs.to_json_dict()
        == expected_nested_checkpoint_config_template_and_runtime_template_name.to_json_dict()
    )<|MERGE_RESOLUTION|>--- conflicted
+++ resolved
@@ -1862,23 +1862,10 @@
         raise pytest.fail(f"EXCEPTION: {exception}")
 
 
-<<<<<<< HEAD
 def test_newstyle_checkpoint_instantiates_and_produces_a_validation_result_when_run_runtime_batch_request_query_in_checkpoint_run(
     data_context_with_datasource_sqlalchemy_engine, sa
 ):
     context: DataContext = data_context_with_datasource_sqlalchemy_engine
-=======
-def test_newstyle_checkpoint_instantiates_and_produces_a_validation_result_when_run_runtime_batch_request_batch_data_in_top_level_batch_request_pandas(
-    titanic_pandas_data_context_with_v013_datasource_with_checkpoints_v1_with_empty_store_stats_enabled,
-):
-    context: DataContext = titanic_pandas_data_context_with_v013_datasource_with_checkpoints_v1_with_empty_store_stats_enabled
-    data_path: str = os.path.join(
-        context.datasources["my_datasource"]
-        .data_connectors["my_basic_data_connector"]
-        .base_directory,
-        "Titanic_19120414_1313.csv",
-    )
->>>>>>> 36ab5ed2
 
     # create expectation suite
     context.create_expectation_suite("my_expectation_suite")
@@ -1887,22 +1874,12 @@
     batch_request = RuntimeBatchRequest(
         **{
             "datasource_name": "my_datasource",
-<<<<<<< HEAD
             "data_connector_name": "default_runtime_data_connector_name",
             "data_asset_name": "default_data_asset_name",
             "batch_identifiers": {"default_identifier_name": "test_identifier"},
             "runtime_parameters": {
                 "query": "SELECT * from table_partitioned_by_date_column__A LIMIT 10"
             },
-=======
-            "data_connector_name": "my_runtime_data_connector",
-            "data_asset_name": "Titanic_19120414_1313.csv",
-            "batch_identifiers": {
-                "pipeline_stage_name": "core_processing",
-                "airflow_run_id": 1234567890,
-            },
-            "runtime_parameters": {"path": data_path},
->>>>>>> 36ab5ed2
         }
     )
 
@@ -1933,16 +1910,9 @@
                 },
             },
         ],
-<<<<<<< HEAD
     )
 
     results = checkpoint.run(batch_request=batch_request)
-=======
-        batch_request=batch_request,
-    )
-
-    results = checkpoint.run()
->>>>>>> 36ab5ed2
 
     assert len(context.validations_store.list_keys()) == 1
     assert results["success"] == True
@@ -1952,7 +1922,6 @@
         raise pytest.fail(f"EXCEPTION: {exception}")
 
 
-<<<<<<< HEAD
 def test_newstyle_checkpoint_instantiates_and_produces_a_validation_result_when_run_runtime_batch_request_batch_data_in_checkpoint_run_pandas(
     data_context_with_datasource_pandas_engine,
 ):
@@ -2019,8 +1988,128 @@
     pandas_df: pd.DataFrame = pd.DataFrame(data={"col1": [1, 2], "col2": [3, 4]})
     test_df = spark_session.createDataFrame(pandas_df)
 
-=======
-def test_newstyle_checkpoint_instantiates_and_produces_a_validation_result_when_run_runtime_batch_request_batch_data_in_top_level_batch_request_spark(
+    # create expectation suite
+    context.create_expectation_suite("my_expectation_suite")
+
+    # RuntimeBatchRequest with a query
+    batch_request = RuntimeBatchRequest(
+        **{
+            "datasource_name": "my_datasource",
+            "data_connector_name": "default_runtime_data_connector_name",
+            "data_asset_name": "default_data_asset_name",
+            "batch_identifiers": {"default_identifier_name": "test_identifier"},
+            "runtime_parameters": {"batch_data": test_df},
+        }
+    )
+
+    # add checkpoint config
+    checkpoint = Checkpoint(
+        name="my_checkpoint",
+        data_context=context,
+        config_version=1,
+        run_name_template="%Y-%M-foo-bar-template",
+        expectation_suite_name="my_expectation_suite",
+        action_list=[
+            {
+                "name": "store_validation_result",
+                "action": {
+                    "class_name": "StoreValidationResultAction",
+                },
+            },
+            {
+                "name": "store_evaluation_params",
+                "action": {
+                    "class_name": "StoreEvaluationParametersAction",
+                },
+            },
+            {
+                "name": "update_data_docs",
+                "action": {
+                    "class_name": "UpdateDataDocsAction",
+                },
+            },
+        ],
+    )
+
+    results = checkpoint.run(batch_request=batch_request)
+
+    assert len(context.validations_store.list_keys()) == 1
+    assert results["success"] == True
+    try:
+        print(results)
+    except Exception as exception:
+        raise pytest.fail(f"EXCEPTION: {exception}")
+
+
+def test_newstyle_checkpoint_instantiates_and_produces_a_validation_result_when_run_runtime_batch_request_path_in_top_level_batch_request_pandas(
+    titanic_pandas_data_context_with_v013_datasource_with_checkpoints_v1_with_empty_store_stats_enabled,
+):
+    context: DataContext = titanic_pandas_data_context_with_v013_datasource_with_checkpoints_v1_with_empty_store_stats_enabled
+    data_path: str = os.path.join(
+        context.datasources["my_datasource"]
+        .data_connectors["my_basic_data_connector"]
+        .base_directory,
+        "Titanic_19120414_1313.csv",
+    )
+
+    # create expectation suite
+    context.create_expectation_suite("my_expectation_suite")
+
+    # RuntimeBatchRequest with a query
+    batch_request = RuntimeBatchRequest(
+        **{
+            "datasource_name": "my_datasource",
+            "data_connector_name": "my_runtime_data_connector",
+            "data_asset_name": "Titanic_19120414_1313.csv",
+            "batch_identifiers": {
+                "pipeline_stage_name": "core_processing",
+                "airflow_run_id": 1234567890,
+            },
+            "runtime_parameters": {"path": data_path},
+        }
+    )
+
+    # add checkpoint config
+    checkpoint = Checkpoint(
+        name="my_checkpoint",
+        data_context=context,
+        config_version=1,
+        run_name_template="%Y-%M-foo-bar-template",
+        expectation_suite_name="my_expectation_suite",
+        action_list=[
+            {
+                "name": "store_validation_result",
+                "action": {
+                    "class_name": "StoreValidationResultAction",
+                },
+            },
+            {
+                "name": "store_evaluation_params",
+                "action": {
+                    "class_name": "StoreEvaluationParametersAction",
+                },
+            },
+            {
+                "name": "update_data_docs",
+                "action": {
+                    "class_name": "UpdateDataDocsAction",
+                },
+            },
+        ],
+        batch_request=batch_request,
+    )
+
+    results = checkpoint.run()
+
+    assert len(context.validations_store.list_keys()) == 1
+    assert results["success"] == True
+    try:
+        print(results)
+    except Exception as exception:
+        raise pytest.fail(f"EXCEPTION: {exception}")
+
+
+def test_newstyle_checkpoint_instantiates_and_produces_a_validation_result_when_run_runtime_batch_request_path_in_top_level_batch_request_spark(
     titanic_spark_data_context_with_v013_datasource_with_checkpoints_v1_with_empty_store_stats_enabled,
 ):
     context: DataContext = titanic_spark_data_context_with_v013_datasource_with_checkpoints_v1_with_empty_store_stats_enabled
@@ -2031,7 +2120,6 @@
         "Titanic_19120414_1313.csv",
     )
 
->>>>>>> 36ab5ed2
     # create expectation suite
     context.create_expectation_suite("my_expectation_suite")
 
@@ -2039,12 +2127,6 @@
     batch_request = RuntimeBatchRequest(
         **{
             "datasource_name": "my_datasource",
-<<<<<<< HEAD
-            "data_connector_name": "default_runtime_data_connector_name",
-            "data_asset_name": "default_data_asset_name",
-            "batch_identifiers": {"default_identifier_name": "test_identifier"},
-            "runtime_parameters": {"batch_data": test_df},
-=======
             "data_connector_name": "my_runtime_data_connector",
             "data_asset_name": "Titanic_19120414_1313.csv",
             "batch_identifiers": {
@@ -2052,7 +2134,6 @@
                 "airflow_run_id": 1234567890,
             },
             "runtime_parameters": {"path": data_path},
->>>>>>> 36ab5ed2
         }
     )
 
@@ -2083,16 +2164,10 @@
                 },
             },
         ],
-<<<<<<< HEAD
-    )
-
-    results = checkpoint.run(batch_request=batch_request)
-=======
         batch_request=batch_request,
     )
 
     results = checkpoint.run()
->>>>>>> 36ab5ed2
 
     assert len(context.validations_store.list_keys()) == 1
     assert results["success"] == True
