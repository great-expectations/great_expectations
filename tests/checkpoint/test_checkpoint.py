import logging
import os
import pickle
import unittest
from typing import Dict, List, Optional, Union, cast, TYPE_CHECKING
from unittest import mock

import pandas as pd
import pytest

import great_expectations as gx
import great_expectations.exceptions as gx_exceptions
from great_expectations.checkpoint import Checkpoint, LegacyCheckpoint
from great_expectations.checkpoint.types.checkpoint_result import CheckpointResult
from great_expectations.core import ExpectationSuiteValidationResult
from great_expectations.core.batch import BatchRequest, RuntimeBatchRequest
from great_expectations.core.config_peer import ConfigOutputModes
from great_expectations.core.expectation_validation_result import (
    ExpectationValidationResult,
)
from great_expectations.core.util import get_or_create_spark_application
from great_expectations.core.yaml_handler import YAMLHandler
from great_expectations.data_context import AbstractDataContext, FileDataContext
from great_expectations.data_context.types.base import (
    CheckpointConfig,
    checkpointConfigSchema,
)
from great_expectations.data_context.types.resource_identifiers import (
    ConfigurationIdentifier,
    ValidationResultIdentifier,
)
from great_expectations.render import RenderedAtomicContent
from great_expectations.util import (
    deep_filter_properties_iterable,
    filter_properties_dict,
)
from great_expectations.validator.validator import Validator

if TYPE_CHECKING:
    from great_expectations.core.data_context_key import DataContextKey

yaml = YAMLHandler()

logger = logging.getLogger(__name__)


@pytest.fixture
def dummy_data_context() -> AbstractDataContext:
    class DummyDataContext:
        def __init__(self) -> None:
            self._usage_statistics_handler = None

    return cast(AbstractDataContext, DummyDataContext())


@pytest.fixture
def dummy_validator() -> Validator:
    class DummyValidator:
        @property
        def expectation_suite_name(self) -> str:
            return "my_expectation_suite"

    return cast(Validator, DummyValidator())


@pytest.fixture
def batch_request_as_dict() -> Dict[str, str]:
    return {
        "datasource_name": "my_datasource",
        "data_connector_name": "my_basic_data_connector",
        "data_asset_name": "Titanic_1911",
    }


@pytest.fixture
def common_action_list() -> List[dict]:
    return [
        {
            "name": "store_validation_result",
            "action": {
                "class_name": "StoreValidationResultAction",
            },
        },
        {
            "name": "store_evaluation_params",
            "action": {
                "class_name": "StoreEvaluationParametersAction",
            },
        },
        {
            "name": "update_data_docs",
            "action": {
                "class_name": "UpdateDataDocsAction",
            },
        },
    ]


def test_checkpoint_raises_typeerror_on_incorrect_data_context():
    with pytest.raises(AttributeError):
        # noinspection PyTypeChecker
        Checkpoint(name="my_checkpoint", data_context="foo", config_version=1)


def test_checkpoint_with_no_config_version_has_no_action_list(empty_data_context):
    checkpoint: Checkpoint = Checkpoint(
        name="foo", data_context=empty_data_context, config_version=None
    )
    assert checkpoint.action_list == []


def test_checkpoint_with_config_version_has_action_list(empty_data_context):
    checkpoint: Checkpoint = Checkpoint(
        "foo", empty_data_context, config_version=1, action_list=[{"foo": "bar"}]
    )
    obs = checkpoint.action_list
    assert isinstance(obs, list)
    assert obs == [{"foo": "bar"}]


@mock.patch(
    "great_expectations.core.usage_statistics.usage_statistics.UsageStatisticsHandler.emit"
)
def test_basic_checkpoint_config_validation(
    mock_emit,
    empty_data_context_stats_enabled,
    common_action_list,
    caplog,
    capsys,
):
    context: FileDataContext = empty_data_context_stats_enabled
    yaml_config_erroneous: str
    config_erroneous: dict
    checkpoint_config: Union[CheckpointConfig, dict]
    checkpoint: Checkpoint

    yaml_config_erroneous = """
    name: misconfigured_checkpoint
    unexpected_property: UNKNOWN_PROPERTY_VALUE
    """
    config_erroneous = yaml.load(yaml_config_erroneous)
    with pytest.raises(TypeError):
        # noinspection PyUnusedLocal
        checkpoint_config = CheckpointConfig(**config_erroneous)
    with pytest.raises(KeyError):
        # noinspection PyUnusedLocal
        checkpoint: Checkpoint = context.test_yaml_config(
            yaml_config=yaml_config_erroneous,
            name="my_erroneous_checkpoint",
        )

    assert mock_emit.call_count == 1

    # noinspection PyUnresolvedReferences
    expected_events: List[unittest.mock._Call]
    # noinspection PyUnresolvedReferences
    actual_events: List[unittest.mock._Call]

    expected_events = [
        mock.call(
            {
                "event": "data_context.test_yaml_config",
                "event_payload": {"diagnostic_info": ["__class_name_not_provided__"]},
                "success": False,
            }
        ),
    ]
    actual_events = mock_emit.call_args_list
    assert actual_events == expected_events

    yaml_config_erroneous = """
    config_version: 1
    """
    config_erroneous = yaml.load(yaml_config_erroneous)
    with pytest.raises(gx_exceptions.InvalidConfigError):
        # noinspection PyUnusedLocal
        checkpoint_config = CheckpointConfig.from_commented_map(
            commented_map=config_erroneous
        )
    with pytest.raises(KeyError):
        # noinspection PyUnusedLocal
        checkpoint: Checkpoint = context.test_yaml_config(
            yaml_config=yaml_config_erroneous,
            name="my_erroneous_checkpoint",
        )

    assert mock_emit.call_count == 2

    expected_events = [
        mock.call(
            {
                "event": "data_context.test_yaml_config",
                "event_payload": {"diagnostic_info": ["__class_name_not_provided__"]},
                "success": False,
            }
        ),
        mock.call(
            {
                "event": "data_context.test_yaml_config",
                "event_payload": {"diagnostic_info": ["__class_name_not_provided__"]},
                "success": False,
            }
        ),
    ]
    actual_events = mock_emit.call_args_list
    assert actual_events == expected_events

    with pytest.raises(gx_exceptions.InvalidConfigError):
        # noinspection PyUnusedLocal
        checkpoint: Checkpoint = context.test_yaml_config(
            yaml_config=yaml_config_erroneous,
            name="my_erroneous_checkpoint",
            class_name="Checkpoint",
        )

    assert mock_emit.call_count == 3

    expected_events = [
        mock.call(
            {
                "event": "data_context.test_yaml_config",
                "event_payload": {"diagnostic_info": ["__class_name_not_provided__"]},
                "success": False,
            }
        ),
        mock.call(
            {
                "event": "data_context.test_yaml_config",
                "event_payload": {"diagnostic_info": ["__class_name_not_provided__"]},
                "success": False,
            }
        ),
        mock.call(
            {
                "event": "data_context.test_yaml_config",
                "event_payload": {"parent_class": "Checkpoint"},
                "success": False,
            }
        ),
    ]
    actual_events = mock_emit.call_args_list
    assert actual_events == expected_events

    yaml_config_erroneous = """
    config_version: 1
    name: my_erroneous_checkpoint
    class_name: Checkpoint
    """
    # noinspection PyUnusedLocal
    checkpoint: Checkpoint = context.test_yaml_config(
        yaml_config=yaml_config_erroneous,
        name="my_erroneous_checkpoint",
        class_name="Checkpoint",
    )
    captured = capsys.readouterr()
    assert any(
        [
            'Your current Checkpoint configuration has an empty or missing "validations" attribute'
            in message
            for message in [caplog.text, captured.out]
        ]
    )
    assert any(
        [
            'Your current Checkpoint configuration has an empty or missing "action_list" attribute'
            in message
            for message in [caplog.text, captured.out]
        ]
    )

    assert mock_emit.call_count == 4

    # Substitute anonymized name since it changes for each run
    anonymized_name_0 = mock_emit.call_args_list[3][0][0]["event_payload"][
        "anonymized_name"
    ]

    expected_events = [
        mock.call(
            {
                "event": "data_context.test_yaml_config",
                "event_payload": {"diagnostic_info": ["__class_name_not_provided__"]},
                "success": False,
            }
        ),
        mock.call(
            {
                "event": "data_context.test_yaml_config",
                "event_payload": {"diagnostic_info": ["__class_name_not_provided__"]},
                "success": False,
            }
        ),
        mock.call(
            {
                "event": "data_context.test_yaml_config",
                "event_payload": {"parent_class": "Checkpoint"},
                "success": False,
            }
        ),
        mock.call(
            {
                "event": "data_context.test_yaml_config",
                "event_payload": {
                    "anonymized_name": anonymized_name_0,
                    "parent_class": "Checkpoint",
                },
                "success": True,
            }
        ),
    ]
    actual_events = mock_emit.call_args_list
    assert actual_events == expected_events

    assert len(context.list_checkpoints()) == 0
    context.add_checkpoint(**yaml.load(yaml_config_erroneous))
    assert len(context.list_checkpoints()) == 1

    yaml_config: str = """
    name: my_checkpoint
    config_version: 1
    class_name: Checkpoint
    validations: []
    action_list:
      - name: store_validation_result
        action:
          class_name: StoreValidationResultAction
      - name: store_evaluation_params
        action:
          class_name: StoreEvaluationParametersAction
      - name: update_data_docs
        action:
          class_name: UpdateDataDocsAction
    """

    expected_checkpoint_config: dict = {
        "name": "my_checkpoint",
        "config_version": 1.0,
        "class_name": "Checkpoint",
        "module_name": "great_expectations.checkpoint",
        "action_list": common_action_list,
    }

    config: dict = yaml.load(yaml_config)
    checkpoint_config = CheckpointConfig(**config)
    checkpoint: Checkpoint = Checkpoint(
        data_context=context,
        **filter_properties_dict(
            properties=checkpoint_config.to_json_dict(),
            delete_fields={"class_name", "module_name"},
            clean_falsy=True,
        ),
    )
    assert (
        filter_properties_dict(
            properties=checkpoint.self_check()["config"],
            clean_falsy=True,
        )
        == expected_checkpoint_config
    )
    assert (
        filter_properties_dict(
            properties=checkpoint.get_config(mode=ConfigOutputModes.DICT),
            clean_falsy=True,
        )
        == expected_checkpoint_config
    )

    checkpoint: Checkpoint = context.test_yaml_config(
        yaml_config=yaml_config,
        name="my_checkpoint",
    )
    assert (
        filter_properties_dict(
            properties=checkpoint.self_check()["config"],
            clean_falsy=True,
        )
        == expected_checkpoint_config
    )
    assert (
        filter_properties_dict(
            properties=checkpoint.get_config(mode=ConfigOutputModes.DICT),
            clean_falsy=True,
        )
        == expected_checkpoint_config
    )

    assert mock_emit.call_count == 5

    # Substitute anonymized name since it changes for each run
    anonymized_name_1 = mock_emit.call_args_list[4][0][0]["event_payload"][
        "anonymized_name"
    ]

    expected_events = [
        mock.call(
            {
                "event": "data_context.test_yaml_config",
                "event_payload": {"diagnostic_info": ["__class_name_not_provided__"]},
                "success": False,
            }
        ),
        mock.call(
            {
                "event": "data_context.test_yaml_config",
                "event_payload": {"diagnostic_info": ["__class_name_not_provided__"]},
                "success": False,
            }
        ),
        mock.call(
            {
                "event": "data_context.test_yaml_config",
                "event_payload": {"parent_class": "Checkpoint"},
                "success": False,
            }
        ),
        mock.call(
            {
                "event": "data_context.test_yaml_config",
                "event_payload": {
                    "anonymized_name": anonymized_name_0,
                    "parent_class": "Checkpoint",
                },
                "success": True,
            }
        ),
        mock.call(
            {
                "event": "data_context.test_yaml_config",
                "event_payload": {
                    "anonymized_name": anonymized_name_1,
                    "parent_class": "Checkpoint",
                },
                "success": True,
            }
        ),
    ]
    actual_events = mock_emit.call_args_list
    assert actual_events == expected_events

    assert len(context.list_checkpoints()) == 1
    context.add_checkpoint(**yaml.load(yaml_config))
    assert len(context.list_checkpoints()) == 2

    context.add_expectation_suite(expectation_suite_name="my_expectation_suite")
    with pytest.raises(
        gx_exceptions.DataContextError,
        match=r'Checkpoint "my_checkpoint" must be called with a validator or contain either a batch_request or validations.',
    ):
        # noinspection PyUnusedLocal
        result: CheckpointResult = context.run_checkpoint(
            checkpoint_name=checkpoint.name,
        )

    context.delete_checkpoint(name="my_erroneous_checkpoint")
    context.delete_checkpoint(name="my_checkpoint")
    assert len(context.list_checkpoints()) == 0


@pytest.mark.integration
@mock.patch(
    "great_expectations.core.usage_statistics.usage_statistics.UsageStatisticsHandler.emit"
)
def test_checkpoint_configuration_no_nesting_using_test_yaml_config(
    mock_emit,
    titanic_pandas_data_context_with_v013_datasource_with_checkpoints_v1_with_empty_store_stats_enabled,
    common_action_list,
    monkeypatch,
):
    monkeypatch.setenv("VAR", "test")
    monkeypatch.setenv("MY_PARAM", "1")
    monkeypatch.setenv("OLD_PARAM", "2")

    checkpoint: Checkpoint

    data_context: FileDataContext = titanic_pandas_data_context_with_v013_datasource_with_checkpoints_v1_with_empty_store_stats_enabled

    yaml_config: str = """
    name: my_fancy_checkpoint
    config_version: 1
    class_name: Checkpoint
    run_name_template: "%Y-%M-foo-bar-template-$VAR"
    validations:
      - batch_request:
          datasource_name: my_datasource
          data_connector_name: my_special_data_connector
          data_asset_name: users
          data_connector_query:
            index: -1
        expectation_suite_name: users.delivery
        action_list:
            - name: store_validation_result
              action:
                class_name: StoreValidationResultAction
            - name: store_evaluation_params
              action:
                class_name: StoreEvaluationParametersAction
            - name: update_data_docs
              action:
                class_name: UpdateDataDocsAction
    evaluation_parameters:
      param1: "$MY_PARAM"
      param2: 1 + "$OLD_PARAM"
    runtime_configuration:
      result_format:
        result_format: BASIC
        partial_unexpected_count: 20
    """

    expected_checkpoint_config: dict = {
        "name": "my_fancy_checkpoint",
        "config_version": 1.0,
        "class_name": "Checkpoint",
        "module_name": "great_expectations.checkpoint",
        "validations": [
            {
                "batch_request": {
                    "datasource_name": "my_datasource",
                    "data_connector_name": "my_special_data_connector",
                    "data_asset_name": "users",
                    "data_connector_query": {
                        "index": -1,
                    },
                },
                "expectation_suite_name": "users.delivery",
                "action_list": common_action_list,
            },
        ],
        "evaluation_parameters": {"param1": "1", "param2": '1 + "2"'},
        "runtime_configuration": {
            "result_format": {
                "result_format": "BASIC",
                "partial_unexpected_count": 20,
            }
        },
        "template_name": None,
        "run_name_template": "%Y-%M-foo-bar-template-test",
        "expectation_suite_name": None,
        "batch_request": None,
        "action_list": [],
        "profilers": [],
    }

    checkpoint: Checkpoint = data_context.test_yaml_config(
        yaml_config=yaml_config,
        name="my_fancy_checkpoint",
    )
    assert filter_properties_dict(
        properties=checkpoint.get_config(mode=ConfigOutputModes.DICT),
        clean_falsy=True,
    ) == filter_properties_dict(
        properties=expected_checkpoint_config,
        clean_falsy=True,
    )

    # Test usage stats messages
    assert mock_emit.call_count == 1

    # Substitute current anonymized name since it changes for each run
    anonymized_checkpoint_name = mock_emit.call_args_list[0][0][0]["event_payload"][
        "anonymized_name"
    ]

    # noinspection PyUnresolvedReferences
    expected_events: List[unittest.mock._Call] = [
        mock.call(
            {
                "event": "data_context.test_yaml_config",
                "event_payload": {
                    "anonymized_name": anonymized_checkpoint_name,
                    "parent_class": "Checkpoint",
                },
                "success": True,
            }
        ),
    ]
    # noinspection PyUnresolvedReferences
    actual_events: List[unittest.mock._Call] = mock_emit.call_args_list
    assert actual_events == expected_events

    assert len(data_context.list_checkpoints()) == 0
    data_context.add_checkpoint(**yaml.load(yaml_config))
    assert len(data_context.list_checkpoints()) == 1

    data_context.add_expectation_suite(expectation_suite_name="users.delivery")
    result: CheckpointResult = data_context.run_checkpoint(
        checkpoint_name=checkpoint.name,
    )
    assert len(result.list_validation_results()) == 1
    assert len(data_context.validations_store.list_keys()) == 1
    assert result.success

    data_context.delete_checkpoint(name="my_fancy_checkpoint")
    assert len(data_context.list_checkpoints()) == 0


@pytest.mark.integration
@pytest.mark.slow  # 1.74s
def test_checkpoint_configuration_nesting_provides_defaults_for_most_elements_test_yaml_config(
    titanic_pandas_data_context_with_v013_datasource_with_checkpoints_v1_with_empty_store_stats_enabled,
    common_action_list,
    monkeypatch,
):
    monkeypatch.setenv("VAR", "test")
    monkeypatch.setenv("MY_PARAM", "1")
    monkeypatch.setenv("OLD_PARAM", "2")

    checkpoint: Checkpoint

    data_context: FileDataContext = titanic_pandas_data_context_with_v013_datasource_with_checkpoints_v1_with_empty_store_stats_enabled

    yaml_config: str = """
    name: my_fancy_checkpoint
    config_version: 1
    class_name: Checkpoint
    run_name_template: "%Y-%M-foo-bar-template-$VAR"
    validations:
      - batch_request:
          datasource_name: my_datasource
          data_connector_name: my_special_data_connector
          data_asset_name: users
          data_connector_query:
            index: -1
      - batch_request:
          datasource_name: my_datasource
          data_connector_name: my_other_data_connector
          data_asset_name: users
          data_connector_query:
            index: -2
    expectation_suite_name: users.delivery
    action_list:
        - name: store_validation_result
          action:
            class_name: StoreValidationResultAction
        - name: store_evaluation_params
          action:
            class_name: StoreEvaluationParametersAction
        - name: update_data_docs
          action:
            class_name: UpdateDataDocsAction
    evaluation_parameters:
      param1: "$MY_PARAM"
      param2: 1 + "$OLD_PARAM"
    runtime_configuration:
      result_format:
        result_format: BASIC
        partial_unexpected_count: 20
    """

    expected_checkpoint_config: dict = {
        "name": "my_fancy_checkpoint",
        "config_version": 1.0,
        "class_name": "Checkpoint",
        "module_name": "great_expectations.checkpoint",
        "validations": [
            {
                "batch_request": {
                    "datasource_name": "my_datasource",
                    "data_connector_name": "my_special_data_connector",
                    "data_asset_name": "users",
                    "data_connector_query": {
                        "index": -1,
                    },
                }
            },
            {
                "batch_request": {
                    "datasource_name": "my_datasource",
                    "data_connector_name": "my_other_data_connector",
                    "data_asset_name": "users",
                    "data_connector_query": {
                        "index": -2,
                    },
                }
            },
        ],
        "expectation_suite_name": "users.delivery",
        "action_list": common_action_list,
        "evaluation_parameters": {"param1": "1", "param2": '1 + "2"'},
        "runtime_configuration": {
            "result_format": {"result_format": "BASIC", "partial_unexpected_count": 20}
        },
        "template_name": None,
        "run_name_template": "%Y-%M-foo-bar-template-test",
        "batch_request": None,
        "profilers": [],
    }

    checkpoint: Checkpoint = data_context.test_yaml_config(
        yaml_config=yaml_config,
        name="my_fancy_checkpoint",
    )
    assert filter_properties_dict(
        properties=checkpoint.get_config(mode=ConfigOutputModes.DICT),
        clean_falsy=True,
    ) == filter_properties_dict(
        properties=expected_checkpoint_config,
        clean_falsy=True,
    )

    assert len(data_context.list_checkpoints()) == 0
    data_context.add_checkpoint(**yaml.load(yaml_config))
    assert len(data_context.list_checkpoints()) == 1

    data_context.add_expectation_suite(expectation_suite_name="users.delivery")
    result: CheckpointResult = data_context.run_checkpoint(
        checkpoint_name=checkpoint.name,
    )
    assert len(result.list_validation_results()) == 2
    assert len(data_context.validations_store.list_keys()) == 2
    assert result.success

    data_context.delete_checkpoint(name="my_fancy_checkpoint")
    assert len(data_context.list_checkpoints()) == 0


@pytest.mark.integration
@mock.patch(
    "great_expectations.core.usage_statistics.usage_statistics.UsageStatisticsHandler.emit"
)
def test_checkpoint_configuration_using_RuntimeDataConnector_with_Airflow_test_yaml_config(
    mock_emit,
    titanic_pandas_data_context_with_v013_datasource_with_checkpoints_v1_with_empty_store_stats_enabled,
    common_action_list,
):
    checkpoint: Checkpoint

    data_context: FileDataContext = titanic_pandas_data_context_with_v013_datasource_with_checkpoints_v1_with_empty_store_stats_enabled

    yaml_config: str = """
    name: airflow_checkpoint
    config_version: 1
    class_name: Checkpoint
    validations:
    - batch_request:
        datasource_name: my_datasource
        data_connector_name: my_runtime_data_connector
        data_asset_name: IN_MEMORY_DATA_ASSET
    expectation_suite_name: users.delivery
    action_list:
        - name: store_validation_result
          action:
            class_name: StoreValidationResultAction
        - name: store_evaluation_params
          action:
            class_name: StoreEvaluationParametersAction
        - name: update_data_docs
          action:
            class_name: UpdateDataDocsAction
    """

    expected_checkpoint_config: dict = {
        "name": "airflow_checkpoint",
        "config_version": 1.0,
        "class_name": "Checkpoint",
        "module_name": "great_expectations.checkpoint",
        "validations": [
            {
                "batch_request": {
                    "datasource_name": "my_datasource",
                    "data_connector_name": "my_runtime_data_connector",
                    "data_asset_name": "IN_MEMORY_DATA_ASSET",
                }
            }
        ],
        "expectation_suite_name": "users.delivery",
        "action_list": common_action_list,
        "template_name": None,
        "run_name_template": None,
        "batch_request": None,
        "evaluation_parameters": {},
        "runtime_configuration": {},
        "profilers": [],
    }

    checkpoint: Checkpoint = data_context.test_yaml_config(
        yaml_config=yaml_config,
        name="airflow_checkpoint",
    )
    assert filter_properties_dict(
        properties=checkpoint.get_config(mode=ConfigOutputModes.DICT),
        clean_falsy=True,
    ) == filter_properties_dict(
        properties=expected_checkpoint_config,
        clean_falsy=True,
    )

    assert len(data_context.list_checkpoints()) == 0
    data_context.add_checkpoint(**yaml.load(yaml_config))
    assert len(data_context.list_checkpoints()) == 1

    data_context.add_expectation_suite(expectation_suite_name="users.delivery")
    test_df: pd.DataFrame = pd.DataFrame(data={"col1": [1, 2], "col2": [3, 4]})
    result: CheckpointResult = data_context.run_checkpoint(
        checkpoint_name=checkpoint.name,
        batch_request={
            "runtime_parameters": {
                "batch_data": test_df,
            },
            "batch_identifiers": {
                "airflow_run_id": 1234567890,
            },
        },
        run_name="airflow_run_1234567890",
    )
    assert len(result.list_validation_results()) == 1
    assert len(data_context.validations_store.list_keys()) == 1
    assert result.success

    assert mock_emit.call_count == 6

    # noinspection PyUnresolvedReferences
    expected_events: List[unittest.mock._Call] = [
        mock.call(
            {
                "event": "data_context.test_yaml_config",
                "event_payload": {
                    "anonymized_name": "f563d9aa1604e16099bb7dff7b203319",
                    "parent_class": "Checkpoint",
                },
                "success": True,
            },
        ),
        mock.call(
            {
                "event": "data_context.get_batch_list",
                "event_payload": {
                    "anonymized_batch_request_required_top_level_properties": {
                        "anonymized_datasource_name": "a732a247720783a5931fa7c4606403c2",
                        "anonymized_data_connector_name": "d52d7bff3226a7f94dd3510c1040de78",
                        "anonymized_data_asset_name": "556e8c06239d09fc66f424eabb9ca491",
                    },
                    "batch_request_optional_top_level_keys": [
                        "batch_identifiers",
                        "runtime_parameters",
                    ],
                    "runtime_parameters_keys": ["batch_data"],
                },
                "success": True,
            },
        ),
        mock.call(
            {
                "event": "data_asset.validate",
                "event_payload": {
                    "anonymized_batch_kwarg_keys": [],
                    "anonymized_expectation_suite_name": "6a04fc37da0d43a4c21429f6788d2cff",
                    "anonymized_datasource_name": "a732a247720783a5931fa7c4606403c2",
                },
                "success": True,
            }
        ),
        mock.call(
            {
                "event": "data_context.build_data_docs",
                "event_payload": {},
                "success": True,
            }
        ),
        mock.call(
            {
                "event": "checkpoint.run",
                "event_payload": {
                    "anonymized_name": "f563d9aa1604e16099bb7dff7b203319",
                    "config_version": 1.0,
                    "anonymized_expectation_suite_name": "6a04fc37da0d43a4c21429f6788d2cff",
                    "anonymized_action_list": [
                        {
                            "anonymized_name": "8e3e134cd0402c3970a02f40d2edfc26",
                            "parent_class": "StoreValidationResultAction",
                        },
                        {
                            "anonymized_name": "40e24f0c6b04b6d4657147990d6f39bd",
                            "parent_class": "StoreEvaluationParametersAction",
                        },
                        {
                            "anonymized_name": "2b99b6b280b8a6ad1176f37580a16411",
                            "parent_class": "UpdateDataDocsAction",
                        },
                    ],
                    "anonymized_validations": [
                        {
                            "anonymized_batch_request": {
                                "anonymized_batch_request_required_top_level_properties": {
                                    "anonymized_datasource_name": "a732a247720783a5931fa7c4606403c2",
                                    "anonymized_data_connector_name": "d52d7bff3226a7f94dd3510c1040de78",
                                    "anonymized_data_asset_name": "556e8c06239d09fc66f424eabb9ca491",
                                },
                                "batch_request_optional_top_level_keys": [
                                    "batch_identifiers",
                                    "runtime_parameters",
                                ],
                                "runtime_parameters_keys": ["batch_data"],
                            },
                            "anonymized_expectation_suite_name": "6a04fc37da0d43a4c21429f6788d2cff",
                            "anonymized_action_list": [
                                {
                                    "anonymized_name": "8e3e134cd0402c3970a02f40d2edfc26",
                                    "parent_class": "StoreValidationResultAction",
                                },
                                {
                                    "anonymized_name": "40e24f0c6b04b6d4657147990d6f39bd",
                                    "parent_class": "StoreEvaluationParametersAction",
                                },
                                {
                                    "anonymized_name": "2b99b6b280b8a6ad1176f37580a16411",
                                    "parent_class": "UpdateDataDocsAction",
                                },
                            ],
                        },
                    ],
                },
                "success": True,
            },
        ),
        mock.call(
            {
                "event": "data_context.run_checkpoint",
                "event_payload": {},
                "success": True,
            }
        ),
    ]
    # noinspection PyUnresolvedReferences
    actual_events: List[unittest.mock._Call] = mock_emit.call_args_list
    assert actual_events == expected_events

    data_context.delete_checkpoint(name="airflow_checkpoint")
    assert len(data_context.list_checkpoints()) == 0


@pytest.mark.integration
@pytest.mark.slow  # 1.75s
def test_checkpoint_configuration_warning_error_quarantine_test_yaml_config(
    titanic_pandas_data_context_with_v013_datasource_with_checkpoints_v1_with_empty_store_stats_enabled,
    common_action_list,
    monkeypatch,
):
    monkeypatch.setenv("GE_ENVIRONMENT", "my_ge_environment")

    checkpoint: Checkpoint

    data_context: FileDataContext = titanic_pandas_data_context_with_v013_datasource_with_checkpoints_v1_with_empty_store_stats_enabled

    yaml_config: str = """
    name: airflow_users_node_3
    config_version: 1
    class_name: Checkpoint
    batch_request:
        datasource_name: my_datasource
        data_connector_name: my_special_data_connector
        data_asset_name: users
        data_connector_query:
            index: -1
    validations:
      - expectation_suite_name: users.warning  # runs the top-level action list against the top-level batch_request
      - expectation_suite_name: users.error  # runs the locally-specified action_list union the top level action-list against the top-level batch_request
        action_list:
        - name: quarantine_failed_data
          action:
              class_name: CreateQuarantineData
        - name: advance_passed_data
          action:
              class_name: CreatePassedData
    action_list:
        - name: store_validation_result
          action:
            class_name: StoreValidationResultAction
        - name: store_evaluation_params
          action:
            class_name: StoreEvaluationParametersAction
        - name: update_data_docs
          action:
            class_name: UpdateDataDocsAction
    evaluation_parameters:
        environment: $GE_ENVIRONMENT
        tolerance: 0.01
    runtime_configuration:
        result_format:
          result_format: BASIC
          partial_unexpected_count: 20
    """

    mock_create_quarantine_data = mock.MagicMock()
    mock_create_quarantine_data.run.return_value = True
    # noinspection PyUnresolvedReferences
    gx.validation_operators.CreateQuarantineData = mock_create_quarantine_data

    mock_create_passed_data = mock.MagicMock()
    mock_create_passed_data.run.return_value = True
    # noinspection PyUnresolvedReferences
    gx.validation_operators.CreatePassedData = mock_create_passed_data

    expected_checkpoint_config: dict = {
        "name": "airflow_users_node_3",
        "config_version": 1.0,
        "class_name": "Checkpoint",
        "module_name": "great_expectations.checkpoint",
        "batch_request": {
            "datasource_name": "my_datasource",
            "data_connector_name": "my_special_data_connector",
            "data_asset_name": "users",
            "data_connector_query": {
                "index": -1,
            },
        },
        "validations": [
            {"expectation_suite_name": "users.warning"},
            {
                "expectation_suite_name": "users.error",
                "action_list": [
                    {
                        "name": "quarantine_failed_data",
                        "action": {"class_name": "CreateQuarantineData"},
                    },
                    {
                        "name": "advance_passed_data",
                        "action": {"class_name": "CreatePassedData"},
                    },
                ],
            },
        ],
        "action_list": common_action_list,
        "evaluation_parameters": {
            "environment": "my_ge_environment",
            "tolerance": 0.01,
        },
        "runtime_configuration": {
            "result_format": {"result_format": "BASIC", "partial_unexpected_count": 20}
        },
        "template_name": None,
        "run_name_template": None,
        "expectation_suite_name": None,
        "profilers": [],
    }

    checkpoint: Checkpoint = data_context.test_yaml_config(
        yaml_config=yaml_config,
        name="airflow_users_node_3",
    )
    assert filter_properties_dict(
        properties=checkpoint.get_config(mode=ConfigOutputModes.DICT),
        clean_falsy=True,
    ) == filter_properties_dict(
        properties=expected_checkpoint_config,
        clean_falsy=True,
    )

    assert len(data_context.list_checkpoints()) == 0
    data_context.add_checkpoint(**yaml.load(yaml_config))
    assert len(data_context.list_checkpoints()) == 1

    data_context.add_expectation_suite(expectation_suite_name="users.warning")
    data_context.add_expectation_suite(expectation_suite_name="users.error")
    result: CheckpointResult = data_context.run_checkpoint(
        checkpoint_name=checkpoint.name,
    )
    assert len(result.list_validation_results()) == 2
    assert len(data_context.validations_store.list_keys()) == 2
    assert result.success

    data_context.delete_checkpoint(name="airflow_users_node_3")
    assert len(data_context.list_checkpoints()) == 0


@pytest.mark.integration
@pytest.mark.slow  # 3.10s
def test_checkpoint_configuration_template_parsing_and_usage_test_yaml_config(
    titanic_pandas_data_context_with_v013_datasource_with_checkpoints_v1_with_empty_store_stats_enabled,
    common_action_list,
    monkeypatch,
):
    monkeypatch.setenv("VAR", "test")
    monkeypatch.setenv("MY_PARAM", "1")
    monkeypatch.setenv("OLD_PARAM", "2")

    checkpoint: Checkpoint
    yaml_config: str
    expected_checkpoint_config: dict
    result: CheckpointResult

    data_context: FileDataContext = titanic_pandas_data_context_with_v013_datasource_with_checkpoints_v1_with_empty_store_stats_enabled

    yaml_config = """
    name: my_base_checkpoint
    config_version: 1
    class_name: Checkpoint
    run_name_template: "%Y-%M-foo-bar-template-$VAR"
    action_list:
    - name: store_validation_result
      action:
        class_name: StoreValidationResultAction
    - name: store_evaluation_params
      action:
        class_name: StoreEvaluationParametersAction
    - name: update_data_docs
      action:
        class_name: UpdateDataDocsAction
    evaluation_parameters:
      param1: "$MY_PARAM"
      param2: 1 + "$OLD_PARAM"
    runtime_configuration:
        result_format:
          result_format: BASIC
          partial_unexpected_count: 20
    """

    expected_checkpoint_config = {
        "name": "my_base_checkpoint",
        "config_version": 1.0,
        "class_name": "Checkpoint",
        "module_name": "great_expectations.checkpoint",
        "template_name": None,
        "run_name_template": "%Y-%M-foo-bar-template-test",
        "expectation_suite_name": None,
        "batch_request": None,
        "action_list": common_action_list,
        "evaluation_parameters": {"param1": "1", "param2": '1 + "2"'},
        "runtime_configuration": {
            "result_format": {"result_format": "BASIC", "partial_unexpected_count": 20}
        },
        "validations": [],
        "profilers": [],
    }

    checkpoint: Checkpoint = data_context.test_yaml_config(
        yaml_config=yaml_config,
        name="my_base_checkpoint",
    )
    assert filter_properties_dict(
        properties=checkpoint.get_config(mode=ConfigOutputModes.DICT),
        clean_falsy=True,
    ) == filter_properties_dict(
        properties=expected_checkpoint_config,
        clean_falsy=True,
    )

    assert len(data_context.list_checkpoints()) == 0
    data_context.add_checkpoint(**yaml.load(yaml_config))
    assert len(data_context.list_checkpoints()) == 1

    with pytest.raises(
        gx_exceptions.DataContextError,
        match=r'Checkpoint "my_base_checkpoint" must be called with a validator or contain either a batch_request or validations.',
    ):
        # noinspection PyUnusedLocal
        result: CheckpointResult = data_context.run_checkpoint(
            checkpoint_name=checkpoint.name,
        )

    data_context.add_expectation_suite(expectation_suite_name="users.delivery")

    result = data_context.run_checkpoint(
        checkpoint_name="my_base_checkpoint",
        validations=[
            {
                "batch_request": {
                    "datasource_name": "my_datasource",
                    "data_connector_name": "my_special_data_connector",
                    "data_asset_name": "users",
                    "data_connector_query": {
                        "index": -1,
                    },
                },
                "expectation_suite_name": "users.delivery",
            },
            {
                "batch_request": {
                    "datasource_name": "my_datasource",
                    "data_connector_name": "my_other_data_connector",
                    "data_asset_name": "users",
                    "data_connector_query": {
                        "index": -2,
                    },
                },
                "expectation_suite_name": "users.delivery",
            },
        ],
    )
    assert len(result.list_validation_results()) == 2
    assert len(data_context.validations_store.list_keys()) == 2
    assert result.success

    yaml_config = """
    name: my_fancy_checkpoint
    config_version: 1
    class_name: Checkpoint
    template_name: my_base_checkpoint
    validations:
    - batch_request:
        datasource_name: my_datasource
        data_connector_name: my_special_data_connector
        data_asset_name: users
        data_connector_query:
          index: -1
    - batch_request:
        datasource_name: my_datasource
        data_connector_name: my_other_data_connector
        data_asset_name: users
        data_connector_query:
          index: -2
    expectation_suite_name: users.delivery
    """

    expected_checkpoint_config = {
        "name": "my_fancy_checkpoint",
        "config_version": 1.0,
        "class_name": "Checkpoint",
        "module_name": "great_expectations.checkpoint",
        "template_name": "my_base_checkpoint",
        "validations": [
            {
                "batch_request": {
                    "datasource_name": "my_datasource",
                    "data_connector_name": "my_special_data_connector",
                    "data_asset_name": "users",
                    "data_connector_query": {
                        "index": -1,
                    },
                }
            },
            {
                "batch_request": {
                    "datasource_name": "my_datasource",
                    "data_connector_name": "my_other_data_connector",
                    "data_asset_name": "users",
                    "data_connector_query": {
                        "index": -2,
                    },
                }
            },
        ],
        "expectation_suite_name": "users.delivery",
        "run_name_template": None,
        "batch_request": None,
        "action_list": [],
        "evaluation_parameters": {},
        "runtime_configuration": {},
        "profilers": [],
    }

    checkpoint: Checkpoint = data_context.test_yaml_config(
        yaml_config=yaml_config,
        name="my_fancy_checkpoint",
    )
    assert filter_properties_dict(
        properties=checkpoint.get_config(mode=ConfigOutputModes.DICT),
        clean_falsy=True,
    ) == filter_properties_dict(
        properties=expected_checkpoint_config,
        clean_falsy=True,
    )

    assert len(data_context.list_checkpoints()) == 1
    data_context.add_checkpoint(**yaml.load(yaml_config))
    assert len(data_context.list_checkpoints()) == 2

    result: CheckpointResult = data_context.run_checkpoint(
        checkpoint_name=checkpoint.name,
    )
    assert len(result.list_validation_results()) == 2
    assert len(data_context.validations_store.list_keys()) == 4
    assert result.success

    data_context.delete_checkpoint(name="my_base_checkpoint")
    data_context.delete_checkpoint(name="my_fancy_checkpoint")
    assert len(data_context.list_checkpoints()) == 0


@pytest.mark.integration
@pytest.mark.slow  # 1.05s
def test_legacy_checkpoint_instantiates_and_produces_a_validation_result_when_run(
    filesystem_csv_data_context_with_validation_operators,
    common_action_list,
):
    rad_datasource = list(
        filter(
            lambda element: element["name"] == "rad_datasource",
            filesystem_csv_data_context_with_validation_operators.list_datasources(),
        )
    )[0]
    base_directory = rad_datasource["batch_kwargs_generators"]["subdir_reader"][
        "base_directory"
    ]
    batch_kwargs: dict = {
        "path": base_directory + "/f1.csv",
        "datasource": "rad_datasource",
        "reader_method": "read_csv",
    }

    checkpoint_config_dict: dict = {
        "name": "my_checkpoint",
        "validation_operator_name": "action_list_operator",
        "batches": [
            {"batch_kwargs": batch_kwargs, "expectation_suite_names": ["my_suite"]}
        ],
    }

    checkpoint: LegacyCheckpoint = LegacyCheckpoint(
        data_context=filesystem_csv_data_context_with_validation_operators,
        **checkpoint_config_dict,
    )

    with pytest.raises(
        gx_exceptions.DataContextError, match=r"expectation_suite .* not found"
    ):
        checkpoint.run()

    assert (
        len(
            filesystem_csv_data_context_with_validation_operators.validations_store.list_keys()
        )
        == 0
    )

    filesystem_csv_data_context_with_validation_operators.add_expectation_suite(
        "my_suite"
    )
    # noinspection PyUnusedLocal
    result = checkpoint.run()

    assert (
        len(
            filesystem_csv_data_context_with_validation_operators.validations_store.list_keys()
        )
        == 1
    )


@pytest.mark.integration
@pytest.mark.slow  # 1.25s
def test_newstyle_checkpoint_instantiates_and_produces_a_validation_result_when_run(
    titanic_pandas_data_context_with_v013_datasource_with_checkpoints_v1_with_empty_store_stats_enabled,
    common_action_list,
):
    context: FileDataContext = titanic_pandas_data_context_with_v013_datasource_with_checkpoints_v1_with_empty_store_stats_enabled
    # add checkpoint config
    checkpoint_config = CheckpointConfig(
        name="my_checkpoint",
        config_version=1,
        run_name_template="%Y-%M-foo-bar-template",
        expectation_suite_name="my_expectation_suite",
        action_list=common_action_list,
        validations=[
            {
                "batch_request": {
                    "datasource_name": "my_datasource",
                    "data_connector_name": "my_basic_data_connector",
                    "data_asset_name": "Titanic_1911",
                }
            }
        ],
    )
    checkpoint_config_key = ConfigurationIdentifier(
        configuration_key=checkpoint_config.name
    )
    context.checkpoint_store.set(key=checkpoint_config_key, value=checkpoint_config)
    checkpoint: Checkpoint = context.get_checkpoint(checkpoint_config.name)

    with pytest.raises(
        gx_exceptions.DataContextError, match=r"expectation_suite .* not found"
    ):
        checkpoint.run()

    assert len(context.validations_store.list_keys()) == 0

    context.add_expectation_suite("my_expectation_suite")
    result = checkpoint.run()

    assert len(context.validations_store.list_keys()) == 1
    assert result["success"]


@pytest.mark.integration
def test_newstyle_checkpoint_instantiates_and_produces_a_validation_result_with_checkpoint_name_in_meta_when_run(
    titanic_pandas_data_context_with_v013_datasource_with_checkpoints_v1_with_empty_store_stats_enabled,
    common_action_list,
):
    context: FileDataContext = titanic_pandas_data_context_with_v013_datasource_with_checkpoints_v1_with_empty_store_stats_enabled
    checkpoint_name: str = "test_checkpoint_name"
    # add checkpoint config
    checkpoint_config = CheckpointConfig(
        name=checkpoint_name,
        config_version=1,
        run_name_template="%Y-%M-foo-bar-template",
        expectation_suite_name="my_expectation_suite",
        action_list=[
            {
                "name": "store_validation_result",
                "action": {
                    "class_name": "StoreValidationResultAction",
                },
            },
        ],
        validations=[
            {
                "batch_request": {
                    "datasource_name": "my_datasource",
                    "data_connector_name": "my_basic_data_connector",
                    "data_asset_name": "Titanic_1911",
                }
            }
        ],
    )
    checkpoint_config_key = ConfigurationIdentifier(
        configuration_key=checkpoint_config.name
    )
    context.checkpoint_store.set(key=checkpoint_config_key, value=checkpoint_config)
    checkpoint: Checkpoint = context.get_checkpoint(checkpoint_config.name)

    assert len(context.validations_store.list_keys()) == 0

    context.add_expectation_suite("my_expectation_suite")
    result: CheckpointResult = checkpoint.run()

    assert len(context.validations_store.list_keys()) == 1
    assert result["success"]

    validation_result_identifier: DataContextKey = (
        context.validations_store.list_keys()[0]
    )
    validation_result: ExpectationSuiteValidationResult = context.validations_store.get(
        validation_result_identifier
    )

    assert "checkpoint_name" in validation_result.meta
    assert validation_result.meta["checkpoint_name"] == checkpoint_name


@pytest.mark.unit
def test_newstyle_checkpoint_raises_error_if_batch_request_and_validator_are_specified_in_constructor(
    dummy_data_context,
    common_action_list,
    dummy_validator,
    batch_request_as_dict,
):
    context = dummy_data_context
    validator = dummy_validator

    batch_request: BatchRequest = BatchRequest(**batch_request_as_dict)
    with pytest.raises(
        gx_exceptions.CheckpointError,
        match=r'Checkpoint "my_checkpoint" cannot be called with a validator and contain a batch_request and/or a batch_request in validations.',
    ):
        _ = Checkpoint(
            name="my_checkpoint",
            data_context=context,
            config_version=1,
            run_name_template="%Y-%M-foo-bar-template",
            expectation_suite_name="my_expectation_suite",
            batch_request=batch_request,
            validator=validator,
            action_list=common_action_list,
        )


@pytest.mark.unit
def test_newstyle_checkpoint_raises_error_if_batch_request_in_validations_and_validator_are_specified_in_constructor(
    dummy_data_context,
    common_action_list,
    dummy_validator,
    batch_request_as_dict,
):
    context = dummy_data_context
    validator = dummy_validator

    batch_request: BatchRequest = BatchRequest(**batch_request_as_dict)
    with pytest.raises(
        gx_exceptions.CheckpointError,
        match=r'Checkpoint "my_checkpoint" cannot be called with a validator and contain a batch_request and/or a batch_request in validations.',
    ):
        _ = Checkpoint(
            name="my_checkpoint",
            data_context=context,
            config_version=1,
            run_name_template="%Y-%M-foo-bar-template",
            expectation_suite_name="my_expectation_suite",
            validator=validator,
            action_list=common_action_list,
            validations=[{"batch_request": batch_request}],
        )


@pytest.mark.unit
def test_newstyle_checkpoint_raises_error_if_expectation_suite_name_and_validator_are_specified_in_constructor(
    dummy_data_context,
    common_action_list,
    dummy_validator,
    batch_request_as_dict,
):
    context = dummy_data_context
    validator = dummy_validator

    with pytest.raises(
        gx_exceptions.CheckpointError,
        match=r'Checkpoint "my_checkpoint" cannot be called with a validator and contain an expectation_suite_name and/or an expectation_suite_name in validations.',
    ):
        _ = Checkpoint(
            name="my_checkpoint",
            data_context=context,
            config_version=1,
            run_name_template="%Y-%M-foo-bar-template",
            expectation_suite_name="my_expectation_suite",
            validator=validator,
            action_list=common_action_list,
        )


@pytest.mark.unit
def test_newstyle_checkpoint_raises_error_if_expectation_suite_name_in_validations_and_validator_are_specified_in_constructor(
    dummy_data_context,
    common_action_list,
    dummy_validator,
):
    context = dummy_data_context
    validator = dummy_validator

    with pytest.raises(
        gx_exceptions.CheckpointError,
        match=r'Checkpoint "my_checkpoint" cannot be called with a validator and contain an expectation_suite_name and/or an expectation_suite_name in validations.',
    ):
        _ = Checkpoint(
            name="my_checkpoint",
            data_context=context,
            config_version=1,
            run_name_template="%Y-%M-foo-bar-template",
            validator=validator,
            action_list=common_action_list,
            validations=[{"expectation_suite_name": "my_expectation_suite"}],
        )


@pytest.mark.integration
@pytest.mark.slow  # 1.15s
def test_newstyle_checkpoint_instantiates_and_produces_a_validation_result_when_run_with_validator_specified_in_constructor(
    titanic_pandas_data_context_with_v013_datasource_with_checkpoints_v1_with_empty_store_stats_enabled,
    common_action_list,
    batch_request_as_dict,
):
    context: FileDataContext = titanic_pandas_data_context_with_v013_datasource_with_checkpoints_v1_with_empty_store_stats_enabled
    batch_request: BatchRequest = BatchRequest(**batch_request_as_dict)
    context.add_expectation_suite("my_expectation_suite")
    validator: Validator = context.get_validator(
        batch_request=batch_request,
        expectation_suite_name="my_expectation_suite",
    )
    checkpoint: Checkpoint = Checkpoint(
        name="my_checkpoint",
        data_context=context,
        config_version=1,
        run_name_template="%Y-%M-foo-bar-template",
        validator=validator,
        action_list=common_action_list,
    )

    result = checkpoint.run()

    assert len(context.validations_store.list_keys()) == 1
    assert result["success"]


@pytest.mark.unit
def test_newstyle_checkpoint_raises_error_if_validator_specified_in_constructor_and_validator_is_specified_in_run(
    dummy_data_context,
    common_action_list,
    dummy_validator,
):
    context = dummy_data_context
    validator = dummy_validator

    with pytest.raises(gx_exceptions.CheckpointError) as e:
        _ = Checkpoint(
            name="my_checkpoint",
            data_context=context,
            config_version=1,
            run_name_template="%Y-%M-foo-bar-template",
            validator=validator,
            action_list=common_action_list,
        ).run(
            validator=validator,
        )

    assert (
        str(e.value)
        == 'Checkpoint "my_checkpoint" has already been created with a validator and overriding it through run() is not allowed.'
    )


@pytest.mark.unit
def test_newstyle_checkpoint_raises_error_if_validator_specified_in_constructor_and_validator_is_specified_in_run(
    dummy_data_context,
    common_action_list,
    dummy_validator,
):
    context = dummy_data_context
    validator = dummy_validator

    with pytest.raises(gx_exceptions.CheckpointError) as e:
        _ = Checkpoint(
            name="my_checkpoint",
            data_context=context,
            config_version=1,
            run_name_template="%Y-%M-foo-bar-template",
            validator=validator,
            action_list=common_action_list,
        ).run(
            validator=validator,
        )

    assert (
        str(e.value)
        == 'Checkpoint "my_checkpoint" has already been created with a validator and overriding it through run() is not allowed.'
    )


@pytest.mark.unit
def test_newstyle_checkpoint_raises_error_if_batch_request_is_specified_in_validations_and_batch_request_and_validator_are_specified_in_run(
    dummy_data_context,
    common_action_list,
    dummy_validator,
    batch_request_as_dict,
):
    context = dummy_data_context
    validator = dummy_validator

    batch_request: BatchRequest = BatchRequest(**batch_request_as_dict)
    with pytest.raises(gx_exceptions.CheckpointError) as e:
        _ = Checkpoint(
            name="my_checkpoint",
            data_context=context,
            config_version=1,
            run_name_template="%Y-%M-foo-bar-template",
            expectation_suite_name="my_expectation_suite",
            action_list=common_action_list,
            validations=[{"batch_request": batch_request}],
        ).run(
            batch_request=batch_request_as_dict,
            validator=validator,
        )

    assert (
        str(e.value)
        == 'Checkpoint "my_checkpoint" has already been created with a validator and overriding it by supplying a batch_request and/or validations with a batch_request to run() is not allowed.'
    )


@pytest.mark.unit
def test_newstyle_checkpoint_raises_error_if_validator_specified_in_constructor_and_expectation_suite_name_is_specified_in_run(
    dummy_data_context,
    common_action_list,
    dummy_validator,
):
    context = dummy_data_context
    validator = dummy_validator

    with pytest.raises(gx_exceptions.CheckpointError) as e:
        _ = Checkpoint(
            name="my_checkpoint",
            data_context=context,
            config_version=1,
            run_name_template="%Y-%M-foo-bar-template",
            validator=validator,
            action_list=common_action_list,
        ).run(
            expectation_suite_name="my_expectation_suite",
        )

    assert (
        str(e.value)
        == 'Checkpoint "my_checkpoint" has already been created with a validator and overriding its expectation_suite_name by supplying an expectation_suite_name and/or validations with an expectation_suite_name to run() is not allowed.'
    )


@pytest.mark.unit
def test_newstyle_checkpoint_raises_error_if_expectation_suite_name_is_specified_in_validations_and_validator_is_specified_in_run(
    dummy_data_context,
    common_action_list,
    dummy_validator,
    batch_request_as_dict,
):
    context = dummy_data_context
    validator = dummy_validator

    batch_request: BatchRequest = BatchRequest(**batch_request_as_dict)
    with pytest.raises(gx_exceptions.CheckpointError) as e:
        _ = Checkpoint(
            name="my_checkpoint",
            data_context=context,
            config_version=1,
            run_name_template="%Y-%M-foo-bar-template",
            expectation_suite_name="my_expectation_suite",
            action_list=common_action_list,
            validations=[{"batch_request": batch_request}],
        ).run(
            batch_request=batch_request_as_dict,
            validator=validator,
        )

    assert (
        str(e.value)
        == 'Checkpoint "my_checkpoint" has already been created with a validator and overriding it by supplying a batch_request and/or validations with a batch_request to run() is not allowed.'
    )


@pytest.mark.integration
@pytest.mark.slow  # 1.15s
def test_newstyle_checkpoint_instantiates_and_produces_a_validation_result_when_run_with_validator_specified_in_run(
    titanic_pandas_data_context_with_v013_datasource_with_checkpoints_v1_with_empty_store_stats_enabled,
    common_action_list,
    batch_request_as_dict,
):
    context: FileDataContext = titanic_pandas_data_context_with_v013_datasource_with_checkpoints_v1_with_empty_store_stats_enabled
    batch_request: BatchRequest = BatchRequest(**batch_request_as_dict)
    context.add_expectation_suite("my_expectation_suite")
    validator: Validator = context.get_validator(
        batch_request=batch_request,
        expectation_suite_name="my_expectation_suite",
    )
    checkpoint: Checkpoint = Checkpoint(
        name="my_checkpoint",
        data_context=context,
        config_version=1,
        run_name_template="%Y-%M-foo-bar-template",
        expectation_suite_name="my_expectation_suite",
        action_list=common_action_list,
    )

    result = checkpoint.run(
        validator=validator,
    )

    assert len(context.validations_store.list_keys()) == 1
    assert result["success"]


@pytest.mark.integration
@pytest.mark.slow  # 1.15s
def test_newstyle_checkpoint_instantiates_and_produces_a_validation_result_when_run_batch_request_object(
    titanic_pandas_data_context_with_v013_datasource_with_checkpoints_v1_with_empty_store_stats_enabled,
    common_action_list,
    batch_request_as_dict,
):
    context: FileDataContext = titanic_pandas_data_context_with_v013_datasource_with_checkpoints_v1_with_empty_store_stats_enabled
    # add checkpoint config
    batch_request: dict = {
        "datasource_name": "my_datasource",
        "data_connector_name": "my_basic_data_connector",
        "data_asset_name": "Titanic_1911",
    }
    checkpoint: Checkpoint = Checkpoint(
        name="my_checkpoint",
        data_context=context,
        config_version=1,
        run_name_template="%Y-%M-foo-bar-template",
        expectation_suite_name="my_expectation_suite",
        action_list=common_action_list,
        validations=[{"batch_request": batch_request}],
    )
    with pytest.raises(
        gx_exceptions.DataContextError, match=r"expectation_suite .* not found"
    ):
        checkpoint.run()

    assert len(context.validations_store.list_keys()) == 0

    context.add_expectation_suite("my_expectation_suite")
    result = checkpoint.run()

    assert len(context.validations_store.list_keys()) == 1
    assert result["success"]


@pytest.mark.integration
def test_newstyle_checkpoint_instantiates_and_produces_a_validation_result_when_run_runtime_batch_request_object_pandasdf(
    data_context_with_datasource_pandas_engine,
    common_action_list,
):
    context: FileDataContext = data_context_with_datasource_pandas_engine
    test_df: pd.DataFrame = pd.DataFrame(data={"col1": [1, 2], "col2": [3, 4]})

    # RuntimeBatchRequest with a DataFrame
    runtime_batch_request: RuntimeBatchRequest = RuntimeBatchRequest(
        **{
            "datasource_name": "my_datasource",
            "data_connector_name": "default_runtime_data_connector_name",
            "data_asset_name": "test_df",
            "batch_identifiers": {"default_identifier_name": "test_identifier"},
            "runtime_parameters": {"batch_data": test_df},
        }
    )
    checkpoint: Checkpoint = Checkpoint(
        name="my_checkpoint",
        data_context=context,
        config_version=1,
        run_name_template="%Y-%M-foo-bar-template",
        expectation_suite_name="my_expectation_suite",
        action_list=common_action_list,
    )
    with pytest.raises(
        gx_exceptions.DataContextError, match=r"expectation_suite .* not found"
    ):
        checkpoint.run(validations=[{"batch_request": runtime_batch_request}])

    assert len(context.validations_store.list_keys()) == 0

    context.add_expectation_suite("my_expectation_suite")
    result = checkpoint.run(validations=[{"batch_request": runtime_batch_request}])

    assert len(context.validations_store.list_keys()) == 1
    assert result["success"]


@pytest.mark.integration
def test_newstyle_checkpoint_instantiates_and_produces_a_validation_result_when_run_runtime_batch_request_object_sparkdf(
    data_context_with_datasource_spark_engine,
    common_action_list,
    spark_session,
):
    context: FileDataContext = data_context_with_datasource_spark_engine
    pandas_df: pd.DataFrame = pd.DataFrame(data={"col1": [1, 2], "col2": [3, 4]})
    test_df = spark_session.createDataFrame(pandas_df)

    # RuntimeBatchRequest with a DataFrame
    runtime_batch_request: RuntimeBatchRequest = RuntimeBatchRequest(
        **{
            "datasource_name": "my_datasource",
            "data_connector_name": "default_runtime_data_connector_name",
            "data_asset_name": "test_df",
            "batch_identifiers": {"default_identifier_name": "test_identifier"},
            "runtime_parameters": {"batch_data": test_df},
        }
    )
    checkpoint: Checkpoint = Checkpoint(
        name="my_checkpoint",
        data_context=context,
        config_version=1,
        run_name_template="%Y-%M-foo-bar-template",
        expectation_suite_name="my_expectation_suite",
        action_list=common_action_list,
    )
    with pytest.raises(
        gx_exceptions.DataContextError, match=r"expectation_suite .* not found"
    ):
        # noinspection PyUnusedLocal
        result = checkpoint.run(validations=[{"batch_request": runtime_batch_request}])

    assert len(context.validations_store.list_keys()) == 0

    context.add_expectation_suite("my_expectation_suite")
    result = checkpoint.run(validations=[{"batch_request": runtime_batch_request}])

    assert len(context.validations_store.list_keys()) == 1
    assert result["success"]


@pytest.mark.integration
@mock.patch(
    "great_expectations.core.usage_statistics.usage_statistics.UsageStatisticsHandler.emit"
)
@pytest.mark.slow  # 1.31s
def test_newstyle_checkpoint_instantiates_and_produces_a_validation_result_when_run_batch_request_object_multi_validation_pandasdf(
    mock_emit,
    titanic_pandas_data_context_with_v013_datasource_with_checkpoints_v1_with_empty_store_stats_enabled,
    common_action_list,
    sa,
):
    context: FileDataContext = titanic_pandas_data_context_with_v013_datasource_with_checkpoints_v1_with_empty_store_stats_enabled
    test_df: pd.DataFrame = pd.DataFrame(data={"col1": [1, 2], "col2": [3, 4]})

    batch_request: dict = {
        "datasource_name": "my_datasource",
        "data_connector_name": "my_basic_data_connector",
        "data_asset_name": "Titanic_1911",
    }

    # RuntimeBatchRequest with a DataFrame
    runtime_batch_request: RuntimeBatchRequest = RuntimeBatchRequest(
        **{
            "datasource_name": "my_datasource",
            "data_connector_name": "my_runtime_data_connector",
            "data_asset_name": "test_df",
            "batch_identifiers": {
                "pipeline_stage_name": "core_processing",
                "airflow_run_id": 1234567890,
            },
            "runtime_parameters": {"batch_data": test_df},
        }
    )

    checkpoint: Checkpoint = Checkpoint(
        name="my_checkpoint",
        data_context=context,
        config_version=1,
        run_name_template="%Y-%M-foo-bar-template",
        expectation_suite_name="my_expectation_suite",
        action_list=common_action_list,
    )
    with pytest.raises(
        gx_exceptions.DataContextError, match=r"expectation_suite .* not found"
    ):
        # noinspection PyUnusedLocal
        result = checkpoint.run(
            validations=[
                {"batch_request": runtime_batch_request},
                {"batch_request": batch_request},
            ]
        )

    assert mock_emit.call_count == 1
    # noinspection PyUnresolvedReferences
    expected_events: List[unittest.mock._Call] = [
        mock.call(
            {
                "event_payload": {
                    "anonymized_name": "d7e22c0913c0cb83d528d2a7ad097f2b",
                    "config_version": 1,
                    "anonymized_run_name_template": "131f67e5ea07d59f2bc5376234f7f9f2",
                    "anonymized_expectation_suite_name": "295722d0683963209e24034a79235ba6",
                    "anonymized_action_list": [
                        {
                            "anonymized_name": "8e3e134cd0402c3970a02f40d2edfc26",
                            "parent_class": "StoreValidationResultAction",
                        },
                        {
                            "anonymized_name": "40e24f0c6b04b6d4657147990d6f39bd",
                            "parent_class": "StoreEvaluationParametersAction",
                        },
                        {
                            "anonymized_name": "2b99b6b280b8a6ad1176f37580a16411",
                            "parent_class": "UpdateDataDocsAction",
                        },
                    ],
                    "anonymized_validations": [
                        {
                            "anonymized_batch_request": {
                                "anonymized_batch_request_required_top_level_properties": {
                                    "anonymized_datasource_name": "a732a247720783a5931fa7c4606403c2",
                                    "anonymized_data_connector_name": "d52d7bff3226a7f94dd3510c1040de78",
                                    "anonymized_data_asset_name": "7e60092b1b9b96327196fdba39029b9e",
                                },
                                "batch_request_optional_top_level_keys": [
                                    "batch_identifiers",
                                    "runtime_parameters",
                                ],
                                "runtime_parameters_keys": ["batch_data"],
                            },
                            "anonymized_expectation_suite_name": "295722d0683963209e24034a79235ba6",
                            "anonymized_action_list": [
                                {
                                    "anonymized_name": "8e3e134cd0402c3970a02f40d2edfc26",
                                    "parent_class": "StoreValidationResultAction",
                                },
                                {
                                    "anonymized_name": "40e24f0c6b04b6d4657147990d6f39bd",
                                    "parent_class": "StoreEvaluationParametersAction",
                                },
                                {
                                    "anonymized_name": "2b99b6b280b8a6ad1176f37580a16411",
                                    "parent_class": "UpdateDataDocsAction",
                                },
                            ],
                        },
                        {
                            "anonymized_batch_request": {
                                "anonymized_batch_request_required_top_level_properties": {
                                    "anonymized_datasource_name": "a732a247720783a5931fa7c4606403c2",
                                    "anonymized_data_connector_name": "af09acd176f54642635a8a2975305437",
                                    "anonymized_data_asset_name": "38b9086d45a8746d014a0d63ad58e331",
                                }
                            },
                            "anonymized_expectation_suite_name": "295722d0683963209e24034a79235ba6",
                            "anonymized_action_list": [
                                {
                                    "anonymized_name": "8e3e134cd0402c3970a02f40d2edfc26",
                                    "parent_class": "StoreValidationResultAction",
                                },
                                {
                                    "anonymized_name": "40e24f0c6b04b6d4657147990d6f39bd",
                                    "parent_class": "StoreEvaluationParametersAction",
                                },
                                {
                                    "anonymized_name": "2b99b6b280b8a6ad1176f37580a16411",
                                    "parent_class": "UpdateDataDocsAction",
                                },
                            ],
                        },
                    ],
                },
                "event": "checkpoint.run",
                "success": False,
            }
        )
    ]
    # noinspection PyUnresolvedReferences
    actual_events: List[unittest.mock._Call] = mock_emit.call_args_list
    assert actual_events == expected_events

    assert len(context.validations_store.list_keys()) == 0

    context.add_expectation_suite("my_expectation_suite")
    # noinspection PyUnusedLocal
    result = checkpoint.run(
        validations=[
            {"batch_request": runtime_batch_request},
            {"batch_request": batch_request},
        ]
    )

    assert len(context.validations_store.list_keys()) == 2
    assert result["success"]

    assert mock_emit.call_count == 8

    # noinspection PyUnresolvedReferences
    expected_events: List[unittest.mock._Call] = [
        mock.call(
            {
                "event_payload": {
                    "anonymized_name": "d7e22c0913c0cb83d528d2a7ad097f2b",
                    "config_version": 1,
                    "anonymized_run_name_template": "131f67e5ea07d59f2bc5376234f7f9f2",
                    "anonymized_expectation_suite_name": "295722d0683963209e24034a79235ba6",
                    "anonymized_action_list": [
                        {
                            "anonymized_name": "8e3e134cd0402c3970a02f40d2edfc26",
                            "parent_class": "StoreValidationResultAction",
                        },
                        {
                            "anonymized_name": "40e24f0c6b04b6d4657147990d6f39bd",
                            "parent_class": "StoreEvaluationParametersAction",
                        },
                        {
                            "anonymized_name": "2b99b6b280b8a6ad1176f37580a16411",
                            "parent_class": "UpdateDataDocsAction",
                        },
                    ],
                    "anonymized_validations": [
                        {
                            "anonymized_batch_request": {
                                "anonymized_batch_request_required_top_level_properties": {
                                    "anonymized_datasource_name": "a732a247720783a5931fa7c4606403c2",
                                    "anonymized_data_connector_name": "d52d7bff3226a7f94dd3510c1040de78",
                                    "anonymized_data_asset_name": "7e60092b1b9b96327196fdba39029b9e",
                                },
                                "batch_request_optional_top_level_keys": [
                                    "batch_identifiers",
                                    "runtime_parameters",
                                ],
                                "runtime_parameters_keys": ["batch_data"],
                            },
                            "anonymized_expectation_suite_name": "295722d0683963209e24034a79235ba6",
                            "anonymized_action_list": [
                                {
                                    "anonymized_name": "8e3e134cd0402c3970a02f40d2edfc26",
                                    "parent_class": "StoreValidationResultAction",
                                },
                                {
                                    "anonymized_name": "40e24f0c6b04b6d4657147990d6f39bd",
                                    "parent_class": "StoreEvaluationParametersAction",
                                },
                                {
                                    "anonymized_name": "2b99b6b280b8a6ad1176f37580a16411",
                                    "parent_class": "UpdateDataDocsAction",
                                },
                            ],
                        },
                        {
                            "anonymized_batch_request": {
                                "anonymized_batch_request_required_top_level_properties": {
                                    "anonymized_datasource_name": "a732a247720783a5931fa7c4606403c2",
                                    "anonymized_data_connector_name": "af09acd176f54642635a8a2975305437",
                                    "anonymized_data_asset_name": "38b9086d45a8746d014a0d63ad58e331",
                                },
                            },
                            "anonymized_expectation_suite_name": "295722d0683963209e24034a79235ba6",
                            "anonymized_action_list": [
                                {
                                    "anonymized_name": "8e3e134cd0402c3970a02f40d2edfc26",
                                    "parent_class": "StoreValidationResultAction",
                                },
                                {
                                    "anonymized_name": "40e24f0c6b04b6d4657147990d6f39bd",
                                    "parent_class": "StoreEvaluationParametersAction",
                                },
                                {
                                    "anonymized_name": "2b99b6b280b8a6ad1176f37580a16411",
                                    "parent_class": "UpdateDataDocsAction",
                                },
                            ],
                        },
                    ],
                },
                "event": "checkpoint.run",
                "success": False,
            }
        ),
        mock.call(
            {
                "event_payload": {
                    "anonymized_batch_request_required_top_level_properties": {
                        "anonymized_datasource_name": "a732a247720783a5931fa7c4606403c2",
                        "anonymized_data_connector_name": "d52d7bff3226a7f94dd3510c1040de78",
                        "anonymized_data_asset_name": "7e60092b1b9b96327196fdba39029b9e",
                    },
                    "batch_request_optional_top_level_keys": [
                        "batch_identifiers",
                        "runtime_parameters",
                    ],
                    "runtime_parameters_keys": ["batch_data"],
                },
                "event": "data_context.get_batch_list",
                "success": True,
            }
        ),
        mock.call(
            {
                "event": "data_asset.validate",
                "event_payload": {
                    "anonymized_batch_kwarg_keys": [],
                    "anonymized_expectation_suite_name": "295722d0683963209e24034a79235ba6",
                    "anonymized_datasource_name": "a732a247720783a5931fa7c4606403c2",
                },
                "success": True,
            }
        ),
        mock.call(
            {
                "event_payload": {},
                "event": "data_context.build_data_docs",
                "success": True,
            }
        ),
        mock.call(
            {
                "event_payload": {
                    "anonymized_batch_request_required_top_level_properties": {
                        "anonymized_datasource_name": "a732a247720783a5931fa7c4606403c2",
                        "anonymized_data_connector_name": "af09acd176f54642635a8a2975305437",
                        "anonymized_data_asset_name": "38b9086d45a8746d014a0d63ad58e331",
                    }
                },
                "event": "data_context.get_batch_list",
                "success": True,
            }
        ),
        mock.call(
            {
                "event": "data_asset.validate",
                "event_payload": {
                    "anonymized_batch_kwarg_keys": [],
                    "anonymized_expectation_suite_name": "295722d0683963209e24034a79235ba6",
                    "anonymized_datasource_name": "a732a247720783a5931fa7c4606403c2",
                },
                "success": True,
            }
        ),
        mock.call(
            {
                "event_payload": {},
                "event": "data_context.build_data_docs",
                "success": True,
            }
        ),
        mock.call(
            {
                "event_payload": {
                    "anonymized_name": "d7e22c0913c0cb83d528d2a7ad097f2b",
                    "config_version": 1,
                    "anonymized_run_name_template": "131f67e5ea07d59f2bc5376234f7f9f2",
                    "anonymized_expectation_suite_name": "295722d0683963209e24034a79235ba6",
                    "anonymized_action_list": [
                        {
                            "anonymized_name": "8e3e134cd0402c3970a02f40d2edfc26",
                            "parent_class": "StoreValidationResultAction",
                        },
                        {
                            "anonymized_name": "40e24f0c6b04b6d4657147990d6f39bd",
                            "parent_class": "StoreEvaluationParametersAction",
                        },
                        {
                            "anonymized_name": "2b99b6b280b8a6ad1176f37580a16411",
                            "parent_class": "UpdateDataDocsAction",
                        },
                    ],
                    "anonymized_validations": [
                        {
                            "anonymized_batch_request": {
                                "anonymized_batch_request_required_top_level_properties": {
                                    "anonymized_datasource_name": "a732a247720783a5931fa7c4606403c2",
                                    "anonymized_data_connector_name": "d52d7bff3226a7f94dd3510c1040de78",
                                    "anonymized_data_asset_name": "7e60092b1b9b96327196fdba39029b9e",
                                },
                                "batch_request_optional_top_level_keys": [
                                    "batch_identifiers",
                                    "runtime_parameters",
                                ],
                                "runtime_parameters_keys": ["batch_data"],
                            },
                            "anonymized_expectation_suite_name": "295722d0683963209e24034a79235ba6",
                            "anonymized_action_list": [
                                {
                                    "anonymized_name": "8e3e134cd0402c3970a02f40d2edfc26",
                                    "parent_class": "StoreValidationResultAction",
                                },
                                {
                                    "anonymized_name": "40e24f0c6b04b6d4657147990d6f39bd",
                                    "parent_class": "StoreEvaluationParametersAction",
                                },
                                {
                                    "anonymized_name": "2b99b6b280b8a6ad1176f37580a16411",
                                    "parent_class": "UpdateDataDocsAction",
                                },
                            ],
                        },
                        {
                            "anonymized_batch_request": {
                                "anonymized_batch_request_required_top_level_properties": {
                                    "anonymized_datasource_name": "a732a247720783a5931fa7c4606403c2",
                                    "anonymized_data_connector_name": "af09acd176f54642635a8a2975305437",
                                    "anonymized_data_asset_name": "38b9086d45a8746d014a0d63ad58e331",
                                },
                            },
                            "anonymized_expectation_suite_name": "295722d0683963209e24034a79235ba6",
                            "anonymized_action_list": [
                                {
                                    "anonymized_name": "8e3e134cd0402c3970a02f40d2edfc26",
                                    "parent_class": "StoreValidationResultAction",
                                },
                                {
                                    "anonymized_name": "40e24f0c6b04b6d4657147990d6f39bd",
                                    "parent_class": "StoreEvaluationParametersAction",
                                },
                                {
                                    "anonymized_name": "2b99b6b280b8a6ad1176f37580a16411",
                                    "parent_class": "UpdateDataDocsAction",
                                },
                            ],
                        },
                    ],
                },
                "event": "checkpoint.run",
                "success": True,
            }
        ),
    ]
    # noinspection PyUnresolvedReferences
    actual_events: List[unittest.mock._Call] = mock_emit.call_args_list
    assert actual_events == expected_events

    # Since there are two validations, confirming there should be two "data_asset.validate" events
    num_data_asset_validate_events = 0
    for event in actual_events:
        if event[0][0]["event"] == "data_asset.validate":
            num_data_asset_validate_events += 1
    assert num_data_asset_validate_events == 2


@pytest.mark.integration
def test_newstyle_checkpoint_instantiates_and_produces_a_validation_result_when_run_batch_request_object_multi_validation_sparkdf(
    data_context_with_datasource_spark_engine,
    common_action_list,
    spark_session,
):
    context: FileDataContext = data_context_with_datasource_spark_engine
    pandas_df: pd.DataFrame = pd.DataFrame(data={"col1": [1, 2], "col2": [3, 4]})
    test_df_1 = spark_session.createDataFrame(pandas_df)
    pandas_df: pd.DataFrame = pd.DataFrame(data={"col1": [5, 6], "col2": [7, 8]})
    test_df_2 = spark_session.createDataFrame(pandas_df)

    # RuntimeBatchRequest with a DataFrame
    runtime_batch_request_1: RuntimeBatchRequest = RuntimeBatchRequest(
        **{
            "datasource_name": "my_datasource",
            "data_connector_name": "default_runtime_data_connector_name",
            "data_asset_name": "test_df_1",
            "batch_identifiers": {"default_identifier_name": "test_identifier"},
            "runtime_parameters": {"batch_data": test_df_1},
        }
    )

    # RuntimeBatchRequest with a DataFrame
    runtime_batch_request_2: RuntimeBatchRequest = RuntimeBatchRequest(
        **{
            "datasource_name": "my_datasource",
            "data_connector_name": "default_runtime_data_connector_name",
            "data_asset_name": "test_df_2",
            "batch_identifiers": {"default_identifier_name": "test_identifier"},
            "runtime_parameters": {"batch_data": test_df_2},
        }
    )

    checkpoint: Checkpoint = Checkpoint(
        name="my_checkpoint",
        data_context=context,
        config_version=1,
        run_name_template="%Y-%M-foo-bar-template",
        expectation_suite_name="my_expectation_suite",
        action_list=common_action_list,
    )
    with pytest.raises(
        gx_exceptions.DataContextError, match=r"expectation_suite .* not found"
    ):
        # noinspection PyUnusedLocal
        result = checkpoint.run(
            validations=[
                {"batch_request": runtime_batch_request_1},
                {"batch_request": runtime_batch_request_2},
            ]
        )

    assert len(context.validations_store.list_keys()) == 0

    context.add_expectation_suite("my_expectation_suite")
    # noinspection PyUnusedLocal
    result = checkpoint.run(
        validations=[
            {"batch_request": runtime_batch_request_1},
            {"batch_request": runtime_batch_request_2},
        ]
    )

    assert len(context.validations_store.list_keys()) == 2
    assert result["success"]


@pytest.mark.integration
@pytest.mark.slow  # 1.08s
def test_newstyle_checkpoint_instantiates_and_produces_a_validation_result_when_run_single_runtime_batch_request_query_in_validations(
    data_context_with_datasource_sqlalchemy_engine,
    common_action_list,
    sa,
):
    context: FileDataContext = data_context_with_datasource_sqlalchemy_engine

    # create expectation suite
    context.add_expectation_suite("my_expectation_suite")

    # RuntimeBatchRequest with a query
    runtime_batch_request: RuntimeBatchRequest = RuntimeBatchRequest(
        **{
            "datasource_name": "my_datasource",
            "data_connector_name": "default_runtime_data_connector_name",
            "data_asset_name": "default_data_asset_name",
            "batch_identifiers": {"default_identifier_name": "test_identifier"},
            "runtime_parameters": {
                "query": "SELECT * from table_partitioned_by_date_column__A LIMIT 10"
            },
        }
    )

    checkpoint: Checkpoint = Checkpoint(
        name="my_checkpoint",
        data_context=context,
        config_version=1,
        run_name_template="%Y-%M-foo-bar-template",
        expectation_suite_name="my_expectation_suite",
        action_list=common_action_list,
        validations=[{"batch_request": runtime_batch_request}],
    )

    result = checkpoint.run()

    assert len(context.validations_store.list_keys()) == 1
    assert result["success"]


@pytest.mark.integration
def test_newstyle_checkpoint_instantiates_and_produces_a_validation_result_when_run_multiple_runtime_batch_request_query_in_validations(
    data_context_with_datasource_sqlalchemy_engine,
    common_action_list,
    sa,
):
    context: FileDataContext = data_context_with_datasource_sqlalchemy_engine

    # create expectation suite
    context.add_expectation_suite("my_expectation_suite")

    # RuntimeBatchRequest with a query 1
    batch_request_1 = RuntimeBatchRequest(
        **{
            "datasource_name": "my_datasource",
            "data_connector_name": "default_runtime_data_connector_name",
            "data_asset_name": "default_data_asset_name",
            "batch_identifiers": {"default_identifier_name": "test_identifier"},
            "runtime_parameters": {
                "query": "SELECT * from table_partitioned_by_date_column__A LIMIT 10"
            },
        }
    )

    # RuntimeBatchRequest with a query 2
    batch_request_2 = RuntimeBatchRequest(
        **{
            "datasource_name": "my_datasource",
            "data_connector_name": "default_runtime_data_connector_name",
            "data_asset_name": "default_data_asset_name",
            "batch_identifiers": {"default_identifier_name": "test_identifier"},
            "runtime_parameters": {
                "query": "SELECT * from table_partitioned_by_date_column__A LIMIT 5"
            },
        }
    )

    checkpoint: Checkpoint = Checkpoint(
        name="my_checkpoint",
        data_context=context,
        config_version=1,
        run_name_template="%Y-%M-foo-bar-template",
        expectation_suite_name="my_expectation_suite",
        action_list=common_action_list,
        validations=[
            {"batch_request": batch_request_1},
            {"batch_request": batch_request_2},
        ],
    )

    result = checkpoint.run()

    assert len(context.validations_store.list_keys()) == 1
    assert result["success"]


@pytest.mark.integration
def test_newstyle_checkpoint_raise_error_when_run_when_missing_batch_request_and_validations(
    data_context_with_datasource_sqlalchemy_engine,
    common_action_list,
    sa,
):
    context: FileDataContext = data_context_with_datasource_sqlalchemy_engine

    # create expectation suite
    context.add_expectation_suite("my_expectation_suite")

    checkpoint: Checkpoint = Checkpoint(
        name="my_checkpoint",
        data_context=context,
        config_version=1,
        run_name_template="%Y-%M-foo-bar-template",
        expectation_suite_name="my_expectation_suite",
        action_list=common_action_list,
    )

    with pytest.raises(
        gx_exceptions.CheckpointError,
        match='Checkpoint "my_checkpoint" must be called with a validator or contain either a batch_request or validations.',
    ):
        checkpoint.run()


@pytest.mark.integration
def test_newstyle_checkpoint_instantiates_and_produces_a_validation_result_when_run_runtime_batch_request_query_in_top_level_batch_request(
    data_context_with_datasource_sqlalchemy_engine,
    common_action_list,
    sa,
):
    context: FileDataContext = data_context_with_datasource_sqlalchemy_engine

    # create expectation suite
    context.add_expectation_suite("my_expectation_suite")

    # RuntimeBatchRequest with a query
    runtime_batch_request: RuntimeBatchRequest = RuntimeBatchRequest(
        **{
            "datasource_name": "my_datasource",
            "data_connector_name": "default_runtime_data_connector_name",
            "data_asset_name": "default_data_asset_name",
            "batch_identifiers": {"default_identifier_name": "test_identifier"},
            "runtime_parameters": {
                "query": "SELECT * from table_partitioned_by_date_column__A LIMIT 10"
            },
        }
    )

    checkpoint: Checkpoint = Checkpoint(
        name="my_checkpoint",
        data_context=context,
        config_version=1,
        run_name_template="%Y-%M-foo-bar-template",
        expectation_suite_name="my_expectation_suite",
        action_list=common_action_list,
        batch_request=runtime_batch_request,
    )

    result = checkpoint.run()

    assert len(context.validations_store.list_keys()) == 1
    assert result["success"]


@pytest.mark.integration
<<<<<<< HEAD
def test_newstyle_checkpoint_instantiates_and_produces_a_validation_result_when_run_runtime_batch_request_batch_data_in_top_level_batch_request_pandasdf(
=======
def test_newstyle_checkpoint_instantiates_and_produces_a_validation_result_when_run_runtime_batch_request_batch_data_in_top_level_batch_request_pandas(
>>>>>>> 013fd91e
    data_context_with_datasource_pandas_engine,
    common_action_list,
):
    context: FileDataContext = data_context_with_datasource_pandas_engine
    test_df: pd.DataFrame = pd.DataFrame(data={"col1": [1, 2], "col2": [3, 4]})

    # create expectation suite
    context.add_expectation_suite("my_expectation_suite")

    # RuntimeBatchRequest with a DataFrame
    runtime_batch_request: RuntimeBatchRequest = RuntimeBatchRequest(
        **{
            "datasource_name": "my_datasource",
            "data_connector_name": "default_runtime_data_connector_name",
            "data_asset_name": "default_data_asset_name",
            "batch_identifiers": {"default_identifier_name": "test_identifier"},
            "runtime_parameters": {"batch_data": test_df},
        }
    )

    checkpoint: Checkpoint = Checkpoint(
        name="my_checkpoint",
        data_context=context,
        config_version=1,
        run_name_template="%Y-%M-foo-bar-template",
        expectation_suite_name="my_expectation_suite",
        action_list=common_action_list,
    )

    result = checkpoint.run(batch_request=runtime_batch_request)

    assert len(context.validations_store.list_keys()) == 1
    assert result["success"]


@pytest.mark.integration
def test_newstyle_checkpoint_instantiates_and_produces_a_validation_result_when_run_runtime_batch_request_batch_data_in_top_level_batch_request_sparkdf(
    data_context_with_datasource_spark_engine,
    common_action_list,
    spark_session,
):
    context: FileDataContext = data_context_with_datasource_spark_engine
    pandas_df: pd.DataFrame = pd.DataFrame(data={"col1": [1, 2], "col2": [3, 4]})
    test_df = spark_session.createDataFrame(pandas_df)

    # create expectation suite
    context.add_expectation_suite("my_expectation_suite")

    # RuntimeBatchRequest with a DataFrame
    runtime_batch_request: RuntimeBatchRequest = RuntimeBatchRequest(
        **{
            "datasource_name": "my_datasource",
            "data_connector_name": "default_runtime_data_connector_name",
            "data_asset_name": "default_data_asset_name",
            "batch_identifiers": {"default_identifier_name": "test_identifier"},
            "runtime_parameters": {"batch_data": test_df},
        }
    )

    checkpoint: Checkpoint = Checkpoint(
        name="my_checkpoint",
        data_context=context,
        config_version=1,
        run_name_template="%Y-%M-foo-bar-template",
        expectation_suite_name="my_expectation_suite",
        action_list=common_action_list,
    )

    result = checkpoint.run(batch_request=runtime_batch_request)

    assert len(context.validations_store.list_keys()) == 1
    assert result["success"]


@pytest.mark.slow  # 1.09s
@pytest.mark.integration
def test_newstyle_checkpoint_instantiates_and_produces_a_validation_result_when_run_runtime_batch_request_path_in_top_level_batch_request_pandas(
    titanic_pandas_data_context_with_v013_datasource_with_checkpoints_v1_with_empty_store_stats_enabled,
    common_action_list,
):
    context: FileDataContext = titanic_pandas_data_context_with_v013_datasource_with_checkpoints_v1_with_empty_store_stats_enabled
    data_path: str = os.path.join(
        context.datasources["my_datasource"]
        .data_connectors["my_basic_data_connector"]
        .base_directory,
        "Titanic_19120414_1313.csv",
    )

    # create expectation suite
    context.add_expectation_suite("my_expectation_suite")

    # RuntimeBatchRequest with a query
    runtime_batch_request: RuntimeBatchRequest = RuntimeBatchRequest(
        **{
            "datasource_name": "my_datasource",
            "data_connector_name": "my_runtime_data_connector",
            "data_asset_name": "Titanic_19120414_1313.csv",
            "batch_identifiers": {
                "pipeline_stage_name": "core_processing",
                "airflow_run_id": 1234567890,
            },
            "runtime_parameters": {"path": data_path},
        }
    )

    checkpoint: Checkpoint = Checkpoint(
        name="my_checkpoint",
        data_context=context,
        config_version=1,
        run_name_template="%Y-%M-foo-bar-template",
        expectation_suite_name="my_expectation_suite",
        action_list=common_action_list,
        batch_request=runtime_batch_request,
    )

    result = checkpoint.run()

    assert len(context.validations_store.list_keys()) == 1
    assert result["success"]


@pytest.mark.integration
def test_newstyle_checkpoint_instantiates_and_produces_a_validation_result_when_run_runtime_batch_request_path_in_top_level_batch_request_spark(
    titanic_spark_data_context_with_v013_datasource_with_checkpoints_v1_with_empty_store_stats_enabled,
    common_action_list,
):
    context: FileDataContext = titanic_spark_data_context_with_v013_datasource_with_checkpoints_v1_with_empty_store_stats_enabled

    data_path: str = os.path.join(
        context.datasources["my_datasource"]
        .data_connectors["my_basic_data_connector"]
        .base_directory,
        "Titanic_19120414_1313.csv",
    )

    # create expectation suite
    context.add_expectation_suite("my_expectation_suite")

    # RuntimeBatchRequest with a query
    runtime_batch_request: RuntimeBatchRequest = RuntimeBatchRequest(
        **{
            "datasource_name": "my_datasource",
            "data_connector_name": "my_runtime_data_connector",
            "data_asset_name": "Titanic_19120414_1313.csv",
            "batch_identifiers": {
                "pipeline_stage_name": "core_processing",
                "airflow_run_id": 1234567890,
            },
            "runtime_parameters": {"path": data_path},
        }
    )

    checkpoint: Checkpoint = Checkpoint(
        name="my_checkpoint",
        data_context=context,
        config_version=1,
        run_name_template="%Y-%M-foo-bar-template",
        expectation_suite_name="my_expectation_suite",
        action_list=common_action_list,
        batch_request=runtime_batch_request,
    )

    result = checkpoint.run()

    assert len(context.validations_store.list_keys()) == 1
    assert result["success"]


@pytest.mark.integration
def test_newstyle_checkpoint_config_substitution_simple(
    monkeypatch,
    titanic_pandas_data_context_with_v013_datasource_stats_enabled_with_checkpoints_v1_with_templates,
    common_action_list,
):
    monkeypatch.setenv("GE_ENVIRONMENT", "my_ge_environment")
    monkeypatch.setenv("VAR", "test")
    monkeypatch.setenv("MY_PARAM", "1")
    monkeypatch.setenv("OLD_PARAM", "2")

    context: FileDataContext = titanic_pandas_data_context_with_v013_datasource_stats_enabled_with_checkpoints_v1_with_templates

    simplified_checkpoint_config = CheckpointConfig(
        name="my_simplified_checkpoint",
        config_version=1,
        template_name="my_simple_template_checkpoint",
        expectation_suite_name="users.delivery",
        validations=[
            {
                "batch_request": {
                    "datasource_name": "my_datasource",
                    "data_connector_name": "my_special_data_connector",
                    "data_asset_name": "users",
                    "data_connector_query": {"partition_index": -1},
                }
            },
            {
                "batch_request": {
                    "datasource_name": "my_datasource",
                    "data_connector_name": "my_other_data_connector",
                    "data_asset_name": "users",
                    "data_connector_query": {"partition_index": -2},
                }
            },
        ],
    )
    simplified_checkpoint: Checkpoint = Checkpoint(
        data_context=context,
        **filter_properties_dict(
            properties=simplified_checkpoint_config.to_json_dict(),
            delete_fields={"class_name", "module_name"},
            clean_falsy=True,
        ),
    )

    # template only
    expected_substituted_checkpoint_config_template_only: CheckpointConfig = (
        CheckpointConfig(
            name="my_simplified_checkpoint",
            config_version=1.0,
            run_name_template="%Y-%M-foo-bar-template-test",
            expectation_suite_name="users.delivery",
            action_list=common_action_list,
            evaluation_parameters={
                "environment": "my_ge_environment",
                "tolerance": 1.0e-2,
                "aux_param_0": "1",
                "aux_param_1": "1 + 1",
            },
            runtime_configuration={
                "result_format": {
                    "result_format": "BASIC",
                    "partial_unexpected_count": 20,
                }
            },
            validations=[
                {
                    "batch_request": {
                        "datasource_name": "my_datasource",
                        "data_connector_name": "my_special_data_connector",
                        "data_asset_name": "users",
                        "data_connector_query": {"partition_index": -1},
                    }
                },
                {
                    "batch_request": {
                        "datasource_name": "my_datasource",
                        "data_connector_name": "my_other_data_connector",
                        "data_asset_name": "users",
                        "data_connector_query": {"partition_index": -2},
                    }
                },
            ],
        )
    )

    substituted_config_template_only: dict = (
        simplified_checkpoint.get_substituted_config()
    )
    assert deep_filter_properties_iterable(
        properties=substituted_config_template_only,
        clean_falsy=True,
    ) == deep_filter_properties_iterable(
        properties=expected_substituted_checkpoint_config_template_only.to_json_dict(),
        clean_falsy=True,
    )
    # make sure operation is idempotent
    simplified_checkpoint.get_substituted_config()
    assert deep_filter_properties_iterable(
        properties=substituted_config_template_only,
        clean_falsy=True,
    ) == deep_filter_properties_iterable(
        properties=expected_substituted_checkpoint_config_template_only.to_json_dict(),
        clean_falsy=True,
    )

    # template and runtime kwargs
    expected_substituted_checkpoint_config_template_and_runtime_kwargs = (
        CheckpointConfig(
            name="my_simplified_checkpoint",
            config_version=1,
            run_name_template="runtime_run_template",
            expectation_suite_name="runtime_suite_name",
            action_list=[
                {
                    "name": "store_validation_result",
                    "action": {
                        "class_name": "StoreValidationResultAction",
                    },
                },
                {
                    "name": "store_evaluation_params",
                    "action": {
                        "class_name": "MyCustomStoreEvaluationParametersAction",
                    },
                },
                {
                    "name": "update_data_docs_deluxe",
                    "action": {
                        "class_name": "UpdateDataDocsAction",
                    },
                },
            ],
            evaluation_parameters={
                "environment": "runtime-my_ge_environment",
                "tolerance": 1.0e-2,
                "aux_param_0": "runtime-1",
                "aux_param_1": "1 + 1",
                "new_runtime_eval_param": "bloopy!",
            },
            runtime_configuration={
                "result_format": {
                    "result_format": "BASIC",
                    "partial_unexpected_count": 999,
                    "new_runtime_config_key": "bleepy!",
                }
            },
            validations=[
                {
                    "batch_request": {
                        "datasource_name": "my_datasource",
                        "data_connector_name": "my_special_data_connector",
                        "data_asset_name": "users",
                        "data_connector_query": {"partition_index": -1},
                    }
                },
                {
                    "batch_request": {
                        "datasource_name": "my_datasource",
                        "data_connector_name": "my_other_data_connector",
                        "data_asset_name": "users",
                        "data_connector_query": {"partition_index": -2},
                    }
                },
                {
                    "batch_request": {
                        "datasource_name": "my_datasource",
                        "data_connector_name": "my_other_data_connector_2",
                        "data_asset_name": "users",
                        "data_connector_query": {"partition_index": -3},
                    }
                },
                {
                    "batch_request": {
                        "datasource_name": "my_datasource",
                        "data_connector_name": "my_other_data_connector_3",
                        "data_asset_name": "users",
                        "data_connector_query": {"partition_index": -4},
                    }
                },
            ],
        )
    )

    substituted_config_template_and_runtime_kwargs = (
        simplified_checkpoint.get_substituted_config(
            runtime_kwargs={
                "expectation_suite_name": "runtime_suite_name",
                "validations": [
                    {
                        "batch_request": {
                            "datasource_name": "my_datasource",
                            "data_connector_name": "my_other_data_connector_2",
                            "data_asset_name": "users",
                            "data_connector_query": {"partition_index": -3},
                        }
                    },
                    {
                        "batch_request": {
                            "datasource_name": "my_datasource",
                            "data_connector_name": "my_other_data_connector_3",
                            "data_asset_name": "users",
                            "data_connector_query": {"partition_index": -4},
                        }
                    },
                ],
                "run_name_template": "runtime_run_template",
                "action_list": [
                    {
                        "name": "store_validation_result",
                        "action": {
                            "class_name": "StoreValidationResultAction",
                        },
                    },
                    {
                        "name": "store_evaluation_params",
                        "action": {
                            "class_name": "MyCustomStoreEvaluationParametersAction",
                        },
                    },
                    {
                        "name": "update_data_docs",
                        "action": None,
                    },
                    {
                        "name": "update_data_docs_deluxe",
                        "action": {
                            "class_name": "UpdateDataDocsAction",
                        },
                    },
                ],
                "evaluation_parameters": {
                    "environment": "runtime-$GE_ENVIRONMENT",
                    "tolerance": 1.0e-2,
                    "aux_param_0": "runtime-$MY_PARAM",
                    "aux_param_1": "1 + $MY_PARAM",
                    "new_runtime_eval_param": "bloopy!",
                },
                "runtime_configuration": {
                    "result_format": {
                        "result_format": "BASIC",
                        "partial_unexpected_count": 999,
                        "new_runtime_config_key": "bleepy!",
                    }
                },
            }
        )
    )
    assert deep_filter_properties_iterable(
        properties=substituted_config_template_and_runtime_kwargs,
        clean_falsy=True,
    ) == deep_filter_properties_iterable(
        properties=expected_substituted_checkpoint_config_template_and_runtime_kwargs.to_json_dict(),
        clean_falsy=True,
    )


@pytest.mark.integration
def test_newstyle_checkpoint_config_substitution_nested(
    monkeypatch,
    titanic_pandas_data_context_with_v013_datasource_stats_enabled_with_checkpoints_v1_with_templates,
    common_action_list,
):
    monkeypatch.setenv("GE_ENVIRONMENT", "my_ge_environment")
    monkeypatch.setenv("VAR", "test")
    monkeypatch.setenv("MY_PARAM", "1")
    monkeypatch.setenv("OLD_PARAM", "2")

    context: FileDataContext = titanic_pandas_data_context_with_v013_datasource_stats_enabled_with_checkpoints_v1_with_templates

    nested_checkpoint_config = CheckpointConfig(
        name="my_nested_checkpoint",
        config_version=1,
        template_name="my_nested_checkpoint_template_2",
        expectation_suite_name="users.delivery",
        validations=[
            {
                "batch_request": {
                    "datasource_name": "my_datasource",
                    "data_connector_name": "my_special_data_connector",
                    "data_asset_name": "users",
                    "data_connector_query": {"partition_index": -1},
                }
            },
            {
                "batch_request": {
                    "datasource_name": "my_datasource",
                    "data_connector_name": "my_other_data_connector",
                    "data_asset_name": "users",
                    "data_connector_query": {"partition_index": -2},
                }
            },
        ],
    )
    nested_checkpoint: Checkpoint = Checkpoint(
        data_context=context,
        **filter_properties_dict(
            properties=nested_checkpoint_config.to_json_dict(),
            delete_fields={"class_name", "module_name"},
            clean_falsy=True,
        ),
    )

    # template only
    expected_nested_checkpoint_config_template_only = CheckpointConfig(
        name="my_nested_checkpoint",
        config_version=1,
        run_name_template="%Y-%M-foo-bar-template-test-template-2",
        expectation_suite_name="users.delivery",
        action_list=[
            {
                "name": "store_validation_result",
                "action": {
                    "class_name": "StoreValidationResultAction",
                },
            },
            {
                "name": "store_evaluation_params",
                "action": {
                    "class_name": "MyCustomStoreEvaluationParametersActionTemplate2",
                },
            },
            {
                "name": "update_data_docs",
                "action": {
                    "class_name": "UpdateDataDocsAction",
                },
            },
            {
                "name": "new_action_from_template_2",
                "action": {"class_name": "Template2SpecialAction"},
            },
        ],
        evaluation_parameters={
            "environment": "my_ge_environment",
            "tolerance": 1.0e-2,
            "aux_param_0": "1",
            "aux_param_1": "1 + 1",
            "template_1_key": 456,
        },
        runtime_configuration={
            "result_format": "BASIC",
            "partial_unexpected_count": 20,
            "template_1_key": 123,
        },
        validations=[
            {
                "batch_request": {
                    "datasource_name": "my_datasource_template_1",
                    "data_connector_name": "my_special_data_connector_template_1",
                    "data_asset_name": "users_from_template_1",
                    "data_connector_query": {"partition_index": -999},
                }
            },
            {
                "batch_request": {
                    "datasource_name": "my_datasource",
                    "data_connector_name": "my_special_data_connector",
                    "data_asset_name": "users",
                    "data_connector_query": {"partition_index": -1},
                }
            },
            {
                "batch_request": {
                    "datasource_name": "my_datasource",
                    "data_connector_name": "my_other_data_connector",
                    "data_asset_name": "users",
                    "data_connector_query": {"partition_index": -2},
                }
            },
        ],
    )

    substituted_config_template_only = nested_checkpoint.get_substituted_config()
    assert deep_filter_properties_iterable(
        properties=substituted_config_template_only,
        clean_falsy=True,
    ) == deep_filter_properties_iterable(
        properties=expected_nested_checkpoint_config_template_only.to_json_dict(),
        clean_falsy=True,
    )
    # make sure operation is idempotent
    nested_checkpoint.get_substituted_config()
    assert deep_filter_properties_iterable(
        properties=substituted_config_template_only,
        clean_falsy=True,
    ) == deep_filter_properties_iterable(
        properties=expected_nested_checkpoint_config_template_only.to_json_dict(),
        clean_falsy=True,
    )

    # runtime kwargs with new checkpoint template name passed at runtime
    expected_nested_checkpoint_config_template_and_runtime_template_name = (
        CheckpointConfig(
            name="my_nested_checkpoint",
            config_version=1,
            template_name="my_nested_checkpoint_template_3",
            run_name_template="runtime_run_template",
            expectation_suite_name="runtime_suite_name",
            action_list=[
                {
                    "name": "store_validation_result",
                    "action": {
                        "class_name": "StoreValidationResultAction",
                    },
                },
                {
                    "name": "store_evaluation_params",
                    "action": {
                        "class_name": "MyCustomRuntimeStoreEvaluationParametersAction",
                    },
                },
                {
                    "name": "new_action_from_template_2",
                    "action": {"class_name": "Template2SpecialAction"},
                },
                {
                    "name": "new_action_from_template_3",
                    "action": {"class_name": "Template3SpecialAction"},
                },
                {
                    "name": "update_data_docs_deluxe_runtime",
                    "action": {
                        "class_name": "UpdateDataDocsAction",
                    },
                },
            ],
            evaluation_parameters={
                "environment": "runtime-my_ge_environment",
                "tolerance": 1.0e-2,
                "aux_param_0": "runtime-1",
                "aux_param_1": "1 + 1",
                "template_1_key": 456,
                "template_3_key": 123,
                "new_runtime_eval_param": "bloopy!",
            },
            runtime_configuration={
                "result_format": "BASIC",
                "partial_unexpected_count": 999,
                "template_1_key": 123,
                "template_3_key": "bloopy!",
                "new_runtime_config_key": "bleepy!",
            },
            validations=[
                {
                    "batch_request": {
                        "datasource_name": "my_datasource_template_1",
                        "data_connector_name": "my_special_data_connector_template_1",
                        "data_asset_name": "users_from_template_1",
                        "data_connector_query": {"partition_index": -999},
                    }
                },
                {
                    "batch_request": {
                        "datasource_name": "my_datasource",
                        "data_connector_name": "my_special_data_connector",
                        "data_asset_name": "users",
                        "data_connector_query": {"partition_index": -1},
                    }
                },
                {
                    "batch_request": {
                        "datasource_name": "my_datasource",
                        "data_connector_name": "my_other_data_connector",
                        "data_asset_name": "users",
                        "data_connector_query": {"partition_index": -2},
                    }
                },
                {
                    "batch_request": {
                        "datasource_name": "my_datasource",
                        "data_connector_name": "my_other_data_connector_2_runtime",
                        "data_asset_name": "users",
                        "data_connector_query": {"partition_index": -3},
                    }
                },
                {
                    "batch_request": {
                        "datasource_name": "my_datasource",
                        "data_connector_name": "my_other_data_connector_3_runtime",
                        "data_asset_name": "users",
                        "data_connector_query": {"partition_index": -4},
                    }
                },
            ],
        )
    )

    substituted_config_template_and_runtime_kwargs = nested_checkpoint.get_substituted_config(
        runtime_kwargs={
            "expectation_suite_name": "runtime_suite_name",
            "template_name": "my_nested_checkpoint_template_3",
            "validations": [
                {
                    "batch_request": {
                        "datasource_name": "my_datasource",
                        "data_connector_name": "my_other_data_connector_2_runtime",
                        "data_asset_name": "users",
                        "data_connector_query": {"partition_index": -3},
                    }
                },
                {
                    "batch_request": {
                        "datasource_name": "my_datasource",
                        "data_connector_name": "my_other_data_connector_3_runtime",
                        "data_asset_name": "users",
                        "data_connector_query": {"partition_index": -4},
                    }
                },
            ],
            "run_name_template": "runtime_run_template",
            "action_list": [
                {
                    "name": "store_validation_result",
                    "action": {
                        "class_name": "StoreValidationResultAction",
                    },
                },
                {
                    "name": "store_evaluation_params",
                    "action": {
                        "class_name": "MyCustomRuntimeStoreEvaluationParametersAction",
                    },
                },
                {
                    "name": "update_data_docs",
                    "action": None,
                },
                {
                    "name": "update_data_docs_deluxe_runtime",
                    "action": {
                        "class_name": "UpdateDataDocsAction",
                    },
                },
            ],
            "evaluation_parameters": {
                "environment": "runtime-$GE_ENVIRONMENT",
                "tolerance": 1.0e-2,
                "aux_param_0": "runtime-$MY_PARAM",
                "aux_param_1": "1 + $MY_PARAM",
                "new_runtime_eval_param": "bloopy!",
            },
            "runtime_configuration": {
                "result_format": "BASIC",
                "partial_unexpected_count": 999,
                "new_runtime_config_key": "bleepy!",
            },
        }
    )
    assert deep_filter_properties_iterable(
        properties=substituted_config_template_and_runtime_kwargs,
        clean_falsy=True,
    ) == deep_filter_properties_iterable(
        properties=expected_nested_checkpoint_config_template_and_runtime_template_name.to_json_dict(),
        clean_falsy=True,
    )


@pytest.mark.integration
def test_newstyle_checkpoint_instantiates_and_produces_a_validation_result_when_run_runtime_batch_request_query_in_checkpoint_run(
    data_context_with_datasource_sqlalchemy_engine,
    common_action_list,
    sa,
):
    context: FileDataContext = data_context_with_datasource_sqlalchemy_engine

    # create expectation suite
    context.add_expectation_suite("my_expectation_suite")

    # RuntimeBatchRequest with a query
    runtime_batch_request: RuntimeBatchRequest = RuntimeBatchRequest(
        **{
            "datasource_name": "my_datasource",
            "data_connector_name": "default_runtime_data_connector_name",
            "data_asset_name": "default_data_asset_name",
            "batch_identifiers": {"default_identifier_name": "test_identifier"},
            "runtime_parameters": {
                "query": "SELECT * from table_partitioned_by_date_column__A LIMIT 10"
            },
        }
    )

    checkpoint: Checkpoint = Checkpoint(
        name="my_checkpoint",
        data_context=context,
        config_version=1,
        run_name_template="%Y-%M-foo-bar-template",
        expectation_suite_name="my_expectation_suite",
        action_list=common_action_list,
    )

    result = checkpoint.run(batch_request=runtime_batch_request)

    assert len(context.validations_store.list_keys()) == 1
    assert result["success"]


@pytest.mark.integration
def test_newstyle_checkpoint_instantiates_and_produces_a_validation_result_when_run_runtime_validations_query_in_checkpoint_run(
    data_context_with_datasource_sqlalchemy_engine,
    common_action_list,
    sa,
):
    context: FileDataContext = data_context_with_datasource_sqlalchemy_engine

    # create expectation suite
    context.add_expectation_suite("my_expectation_suite")

    # RuntimeBatchRequest with a query
    runtime_batch_request: RuntimeBatchRequest = RuntimeBatchRequest(
        **{
            "datasource_name": "my_datasource",
            "data_connector_name": "default_runtime_data_connector_name",
            "data_asset_name": "default_data_asset_name",
            "batch_identifiers": {"default_identifier_name": "test_identifier"},
            "runtime_parameters": {
                "query": "SELECT * from table_partitioned_by_date_column__A LIMIT 10"
            },
        }
    )

    checkpoint: Checkpoint = Checkpoint(
        name="my_checkpoint",
        data_context=context,
        config_version=1,
        run_name_template="%Y-%M-foo-bar-template",
        expectation_suite_name="my_expectation_suite",
        action_list=common_action_list,
    )

    result = checkpoint.run(validations=[{"batch_request": runtime_batch_request}])

    assert len(context.validations_store.list_keys()) == 1
    assert result["success"]


@pytest.mark.slow  # 1.11s
@pytest.mark.integration
def test_newstyle_checkpoint_instantiates_and_produces_a_validation_result_when_run_runtime_batch_request_path_in_checkpoint_run_pandas(
    titanic_pandas_data_context_with_v013_datasource_with_checkpoints_v1_with_empty_store_stats_enabled,
    common_action_list,
):
    context: FileDataContext = titanic_pandas_data_context_with_v013_datasource_with_checkpoints_v1_with_empty_store_stats_enabled
    data_path: str = os.path.join(
        context.datasources["my_datasource"]
        .data_connectors["my_basic_data_connector"]
        .base_directory,
        "Titanic_19120414_1313.csv",
    )

    # create expectation suite
    context.add_expectation_suite("my_expectation_suite")

    # RuntimeBatchRequest with a query
    runtime_batch_request: RuntimeBatchRequest = RuntimeBatchRequest(
        **{
            "datasource_name": "my_datasource",
            "data_connector_name": "my_runtime_data_connector",
            "data_asset_name": "Titanic_19120414_1313.csv",
            "batch_identifiers": {
                "pipeline_stage_name": "core_processing",
                "airflow_run_id": 1234567890,
            },
            "runtime_parameters": {"path": data_path},
        }
    )

    checkpoint: Checkpoint = Checkpoint(
        name="my_checkpoint",
        data_context=context,
        config_version=1,
        run_name_template="%Y-%M-foo-bar-template",
        expectation_suite_name="my_expectation_suite",
        action_list=common_action_list,
    )

    result = checkpoint.run(batch_request=runtime_batch_request)

    assert len(context.validations_store.list_keys()) == 1
    assert result["success"]


@pytest.mark.integration
<<<<<<< HEAD
def test_newstyle_checkpoint_instantiates_and_produces_a_validation_result_when_run_runtime_batch_request_path_in_checkpoint_run_spark(
    titanic_spark_data_context_with_v013_datasource_with_checkpoints_v1_with_empty_store_stats_enabled,
    common_action_list,
=======
def test_newstyle_checkpoint_instantiates_and_produces_a_validation_result_when_run_runtime_validations_query_in_checkpoint_run(
    data_context_with_datasource_sqlalchemy_engine,
    common_action_list,
    sa,
>>>>>>> 013fd91e
):
    context: FileDataContext = titanic_spark_data_context_with_v013_datasource_with_checkpoints_v1_with_empty_store_stats_enabled

    data_path: str = os.path.join(
        context.datasources["my_datasource"]
        .data_connectors["my_basic_data_connector"]
        .base_directory,
        "Titanic_19120414_1313.csv",
    )

    # create expectation suite
    context.add_expectation_suite("my_expectation_suite")

    # RuntimeBatchRequest with a query
    runtime_batch_request: RuntimeBatchRequest = RuntimeBatchRequest(
        **{
            "datasource_name": "my_datasource",
            "data_connector_name": "my_runtime_data_connector",
            "data_asset_name": "Titanic_19120414_1313.csv",
            "batch_identifiers": {
                "pipeline_stage_name": "core_processing",
                "airflow_run_id": 1234567890,
            },
            "runtime_parameters": {"path": data_path},
        }
    )

    checkpoint: Checkpoint = Checkpoint(
        name="my_checkpoint",
        data_context=context,
        config_version=1,
        run_name_template="%Y-%M-foo-bar-template",
        expectation_suite_name="my_expectation_suite",
        action_list=common_action_list,
    )

    result = checkpoint.run(batch_request=runtime_batch_request)

    assert len(context.validations_store.list_keys()) == 1
    assert result["success"]


@pytest.mark.integration
def test_newstyle_checkpoint_instantiates_and_produces_a_validation_result_when_run_runtime_batch_request_path_in_checkpoint_run_pandas(
    titanic_pandas_data_context_with_v013_datasource_with_checkpoints_v1_with_empty_store_stats_enabled,
    common_action_list,
):
    context: FileDataContext = titanic_pandas_data_context_with_v013_datasource_with_checkpoints_v1_with_empty_store_stats_enabled
    data_path: str = os.path.join(
        context.datasources["my_datasource"]
        .data_connectors["my_basic_data_connector"]
        .base_directory,
        "Titanic_19120414_1313.csv",
    )

    # create expectation suite
    context.add_expectation_suite("my_expectation_suite")

    # RuntimeBatchRequest with a query
    runtime_batch_request: RuntimeBatchRequest = RuntimeBatchRequest(
        **{
            "datasource_name": "my_datasource",
            "data_connector_name": "my_runtime_data_connector",
            "data_asset_name": "Titanic_19120414_1313.csv",
            "batch_identifiers": {
                "pipeline_stage_name": "core_processing",
                "airflow_run_id": 1234567890,
            },
            "runtime_parameters": {"path": data_path},
        }
    )

    checkpoint: Checkpoint = Checkpoint(
        name="my_checkpoint",
        data_context=context,
        config_version=1,
        run_name_template="%Y-%M-foo-bar-template",
        expectation_suite_name="my_expectation_suite",
        action_list=common_action_list,
    )

    result = checkpoint.run(validations=[{"batch_request": runtime_batch_request}])

    assert len(context.validations_store.list_keys()) == 1
    assert result["success"]


@pytest.mark.integration
def test_newstyle_checkpoint_instantiates_and_produces_a_validation_result_when_run_runtime_validations_path_in_checkpoint_run_spark(
    titanic_spark_data_context_with_v013_datasource_with_checkpoints_v1_with_empty_store_stats_enabled,
    common_action_list,
):
    context: FileDataContext = titanic_spark_data_context_with_v013_datasource_with_checkpoints_v1_with_empty_store_stats_enabled

    data_path: str = os.path.join(
        context.datasources["my_datasource"]
        .data_connectors["my_basic_data_connector"]
        .base_directory,
        "Titanic_19120414_1313.csv",
    )

    # create expectation suite
    context.add_expectation_suite("my_expectation_suite")

    # RuntimeBatchRequest with a query
    runtime_batch_request: RuntimeBatchRequest = RuntimeBatchRequest(
        **{
            "datasource_name": "my_datasource",
            "data_connector_name": "my_runtime_data_connector",
            "data_asset_name": "Titanic_19120414_1313.csv",
            "batch_identifiers": {
                "pipeline_stage_name": "core_processing",
                "airflow_run_id": 1234567890,
            },
            "runtime_parameters": {"path": data_path},
        }
    )

    checkpoint: Checkpoint = Checkpoint(
        name="my_checkpoint",
        data_context=context,
        config_version=1,
        run_name_template="%Y-%M-foo-bar-template",
        expectation_suite_name="my_expectation_suite",
        action_list=common_action_list,
    )

    result = checkpoint.run(validations=[{"batch_request": runtime_batch_request}])

    assert len(context.validations_store.list_keys()) == 1
    assert result["success"]


@pytest.mark.integration
def test_newstyle_checkpoint_instantiates_and_produces_a_validation_result_when_run_runtime_batch_request_query_in_context_run_checkpoint(
    data_context_with_datasource_sqlalchemy_engine,
    common_action_list,
<<<<<<< HEAD
=======
):
    context: FileDataContext = titanic_pandas_data_context_with_v013_datasource_with_checkpoints_v1_with_empty_store_stats_enabled
    data_path: str = os.path.join(
        context.datasources["my_datasource"]
        .data_connectors["my_basic_data_connector"]
        .base_directory,
        "Titanic_19120414_1313.csv",
    )

    # create expectation suite
    context.add_expectation_suite("my_expectation_suite")

    # RuntimeBatchRequest with a query
    runtime_batch_request: RuntimeBatchRequest = RuntimeBatchRequest(
        **{
            "datasource_name": "my_datasource",
            "data_connector_name": "my_runtime_data_connector",
            "data_asset_name": "Titanic_19120414_1313.csv",
            "batch_identifiers": {
                "pipeline_stage_name": "core_processing",
                "airflow_run_id": 1234567890,
            },
            "runtime_parameters": {"path": data_path},
        }
    )

    # add checkpoint config
    checkpoint: Checkpoint = Checkpoint(
        name="my_checkpoint",
        data_context=context,
        config_version=1,
        run_name_template="%Y-%M-foo-bar-template",
        expectation_suite_name="my_expectation_suite",
        action_list=common_action_list,
    )

    result = checkpoint.run(batch_request=runtime_batch_request)

    assert len(context.validations_store.list_keys()) == 1
    assert result["success"]


@pytest.mark.integration
def test_newstyle_checkpoint_instantiates_and_produces_a_validation_result_when_run_runtime_batch_request_path_in_checkpoint_run_spark(
    titanic_spark_data_context_with_v013_datasource_with_checkpoints_v1_with_empty_store_stats_enabled,
    common_action_list,
):
    context: FileDataContext = titanic_spark_data_context_with_v013_datasource_with_checkpoints_v1_with_empty_store_stats_enabled

    data_path: str = os.path.join(
        context.datasources["my_datasource"]
        .data_connectors["my_basic_data_connector"]
        .base_directory,
        "Titanic_19120414_1313.csv",
    )

    # create expectation suite
    context.add_expectation_suite("my_expectation_suite")

    # RuntimeBatchRequest with a query
    runtime_batch_request: RuntimeBatchRequest = RuntimeBatchRequest(
        **{
            "datasource_name": "my_datasource",
            "data_connector_name": "my_runtime_data_connector",
            "data_asset_name": "Titanic_19120414_1313.csv",
            "batch_identifiers": {
                "pipeline_stage_name": "core_processing",
                "airflow_run_id": 1234567890,
            },
            "runtime_parameters": {"path": data_path},
        }
    )

    # add checkpoint config
    checkpoint: Checkpoint = Checkpoint(
        name="my_checkpoint",
        data_context=context,
        config_version=1,
        run_name_template="%Y-%M-foo-bar-template",
        expectation_suite_name="my_expectation_suite",
        action_list=common_action_list,
    )

    result = checkpoint.run(batch_request=runtime_batch_request)

    assert len(context.validations_store.list_keys()) == 1
    assert result["success"]


@pytest.mark.integration
def test_newstyle_checkpoint_instantiates_and_produces_a_validation_result_when_run_runtime_batch_request_path_in_checkpoint_run_pandas(
    titanic_pandas_data_context_with_v013_datasource_with_checkpoints_v1_with_empty_store_stats_enabled,
    common_action_list,
):
    context: FileDataContext = titanic_pandas_data_context_with_v013_datasource_with_checkpoints_v1_with_empty_store_stats_enabled
    data_path: str = os.path.join(
        context.datasources["my_datasource"]
        .data_connectors["my_basic_data_connector"]
        .base_directory,
        "Titanic_19120414_1313.csv",
    )

    # create expectation suite
    context.add_expectation_suite("my_expectation_suite")

    # RuntimeBatchRequest with a query
    runtime_batch_request: RuntimeBatchRequest = RuntimeBatchRequest(
        **{
            "datasource_name": "my_datasource",
            "data_connector_name": "my_runtime_data_connector",
            "data_asset_name": "Titanic_19120414_1313.csv",
            "batch_identifiers": {
                "pipeline_stage_name": "core_processing",
                "airflow_run_id": 1234567890,
            },
            "runtime_parameters": {"path": data_path},
        }
    )

    # add checkpoint config
    checkpoint: Checkpoint = Checkpoint(
        name="my_checkpoint",
        data_context=context,
        config_version=1,
        run_name_template="%Y-%M-foo-bar-template",
        expectation_suite_name="my_expectation_suite",
        action_list=common_action_list,
    )

    result = checkpoint.run(validations=[{"batch_request": runtime_batch_request}])

    assert len(context.validations_store.list_keys()) == 1
    assert result["success"]


@pytest.mark.integration
def test_newstyle_checkpoint_instantiates_and_produces_a_validation_result_when_run_runtime_validations_path_in_checkpoint_run_spark(
    titanic_spark_data_context_with_v013_datasource_with_checkpoints_v1_with_empty_store_stats_enabled,
    common_action_list,
):
    context: FileDataContext = titanic_spark_data_context_with_v013_datasource_with_checkpoints_v1_with_empty_store_stats_enabled

    data_path: str = os.path.join(
        context.datasources["my_datasource"]
        .data_connectors["my_basic_data_connector"]
        .base_directory,
        "Titanic_19120414_1313.csv",
    )

    # create expectation suite
    context.add_expectation_suite("my_expectation_suite")

    # RuntimeBatchRequest with a query
    runtime_batch_request: RuntimeBatchRequest = RuntimeBatchRequest(
        **{
            "datasource_name": "my_datasource",
            "data_connector_name": "my_runtime_data_connector",
            "data_asset_name": "Titanic_19120414_1313.csv",
            "batch_identifiers": {
                "pipeline_stage_name": "core_processing",
                "airflow_run_id": 1234567890,
            },
            "runtime_parameters": {"path": data_path},
        }
    )

    # add checkpoint config
    checkpoint: Checkpoint = Checkpoint(
        name="my_checkpoint",
        data_context=context,
        config_version=1,
        run_name_template="%Y-%M-foo-bar-template",
        expectation_suite_name="my_expectation_suite",
        action_list=common_action_list,
    )

    result = checkpoint.run(validations=[{"batch_request": runtime_batch_request}])

    assert len(context.validations_store.list_keys()) == 1
    assert result["success"]


@pytest.mark.integration
def test_newstyle_checkpoint_instantiates_and_produces_a_validation_result_when_run_runtime_batch_request_query_in_context_run_checkpoint(
    data_context_with_datasource_sqlalchemy_engine,
    common_action_list,
>>>>>>> 013fd91e
    sa,
):
    context: FileDataContext = data_context_with_datasource_sqlalchemy_engine

    # create expectation suite
    context.add_expectation_suite("my_expectation_suite")

    # RuntimeBatchRequest with a query
    runtime_batch_request: RuntimeBatchRequest = RuntimeBatchRequest(
        **{
            "datasource_name": "my_datasource",
            "data_connector_name": "default_runtime_data_connector_name",
            "data_asset_name": "default_data_asset_name",
            "batch_identifiers": {"default_identifier_name": "test_identifier"},
            "runtime_parameters": {
                "query": "SELECT * from table_partitioned_by_date_column__A LIMIT 10"
            },
        }
    )

    # add checkpoint config
    checkpoint_config: dict = {
        "class_name": "Checkpoint",
        "name": "my_checkpoint",
        "config_version": 1,
        "run_name_template": "%Y-%M-foo-bar-template",
        "expectation_suite_name": "my_expectation_suite",
        "action_list": common_action_list,
    }

    context.add_checkpoint(**checkpoint_config)

    result = context.run_checkpoint(
        checkpoint_name="my_checkpoint", batch_request=runtime_batch_request
    )

    assert len(context.validations_store.list_keys()) == 1
    assert result["success"]


@pytest.mark.integration
def test_newstyle_checkpoint_instantiates_and_produces_a_validation_result_when_run_runtime_batch_request_batch_data_in_context_run_checkpoint_pandasdf(
    data_context_with_datasource_pandas_engine,
    common_action_list,
):
    context: FileDataContext = data_context_with_datasource_pandas_engine
    test_df: pd.DataFrame = pd.DataFrame(data={"col1": [1, 2], "col2": [3, 4]})

    # create expectation suite
    context.add_expectation_suite("my_expectation_suite")

    # RuntimeBatchRequest with a DataFrame
    runtime_batch_request: RuntimeBatchRequest = RuntimeBatchRequest(
        **{
            "datasource_name": "my_datasource",
            "data_connector_name": "default_runtime_data_connector_name",
            "data_asset_name": "default_data_asset_name",
            "batch_identifiers": {"default_identifier_name": "test_identifier"},
            "runtime_parameters": {"batch_data": test_df},
        }
    )

    # add checkpoint config
    checkpoint_config: dict = {
        "class_name": "Checkpoint",
        "name": "my_checkpoint",
        "config_version": 1,
        "run_name_template": "%Y-%M-foo-bar-template",
        "expectation_suite_name": "my_expectation_suite",
        "action_list": common_action_list,
    }

    context.add_checkpoint(**checkpoint_config)

    result = context.run_checkpoint(
        checkpoint_name="my_checkpoint", batch_request=runtime_batch_request
    )

    assert len(context.validations_store.list_keys()) == 1
    assert result["success"]


@pytest.mark.integration
def test_newstyle_checkpoint_instantiates_and_produces_a_validation_result_when_run_runtime_batch_request_batch_data_in_context_run_checkpoint_sparkdf(
    data_context_with_datasource_spark_engine,
    common_action_list,
):
    context: FileDataContext = data_context_with_datasource_spark_engine
    pandas_df: pd.DataFrame = pd.DataFrame(data={"col1": [1, 2], "col2": [3, 4]})
    test_df = get_or_create_spark_application().createDataFrame(pandas_df)

    # create expectation suite
    context.add_expectation_suite("my_expectation_suite")

    # RuntimeBatchRequest with a DataFrame
    runtime_batch_request: RuntimeBatchRequest = RuntimeBatchRequest(
        **{
            "datasource_name": "my_datasource",
            "data_connector_name": "default_runtime_data_connector_name",
            "data_asset_name": "default_data_asset_name",
            "batch_identifiers": {"default_identifier_name": "test_identifier"},
            "runtime_parameters": {"batch_data": test_df},
        }
    )

    # add checkpoint config
    checkpoint_config: dict = {
        "class_name": "Checkpoint",
        "name": "my_checkpoint",
        "config_version": 1,
        "run_name_template": "%Y-%M-foo-bar-template",
        "expectation_suite_name": "my_expectation_suite",
        "action_list": common_action_list,
    }

    context.add_checkpoint(**checkpoint_config)

    result = context.run_checkpoint(
        checkpoint_name="my_checkpoint", batch_request=runtime_batch_request
    )

    assert len(context.validations_store.list_keys()) == 1
    assert result["success"]


@pytest.mark.integration
def test_newstyle_checkpoint_instantiates_and_produces_a_validation_result_when_run_runtime_validations_query_in_context_run_checkpoint(
    data_context_with_datasource_sqlalchemy_engine,
    common_action_list,
    sa,
):
    context: FileDataContext = data_context_with_datasource_sqlalchemy_engine

    # create expectation suite
    context.add_expectation_suite("my_expectation_suite")

    # RuntimeBatchRequest with a query
    runtime_batch_request: RuntimeBatchRequest = RuntimeBatchRequest(
        **{
            "datasource_name": "my_datasource",
            "data_connector_name": "default_runtime_data_connector_name",
            "data_asset_name": "default_data_asset_name",
            "batch_identifiers": {"default_identifier_name": "test_identifier"},
            "runtime_parameters": {
                "query": "SELECT * from table_partitioned_by_date_column__A LIMIT 10"
            },
        }
    )

    # add checkpoint config
    checkpoint_config: dict = {
        "class_name": "Checkpoint",
        "name": "my_checkpoint",
        "config_version": 1,
        "run_name_template": "%Y-%M-foo-bar-template",
        "expectation_suite_name": "my_expectation_suite",
        "action_list": common_action_list,
    }

    context.add_checkpoint(**checkpoint_config)

    result = context.run_checkpoint(
        checkpoint_name="my_checkpoint",
        validations=[{"batch_request": runtime_batch_request}],
    )

    assert len(context.validations_store.list_keys()) == 1
    assert result["success"]


@pytest.mark.integration
def test_newstyle_checkpoint_instantiates_and_produces_a_validation_result_when_run_runtime_validations_batch_data_in_context_run_checkpoint_pandasdf(
    data_context_with_datasource_pandas_engine,
    common_action_list,
):
    context: FileDataContext = data_context_with_datasource_pandas_engine
    test_df: pd.DataFrame = pd.DataFrame(data={"col1": [1, 2], "col2": [3, 4]})

    # create expectation suite
    context.add_expectation_suite("my_expectation_suite")

    # RuntimeBatchRequest with a DataFrame
    runtime_batch_request: RuntimeBatchRequest = RuntimeBatchRequest(
        **{
            "datasource_name": "my_datasource",
            "data_connector_name": "default_runtime_data_connector_name",
            "data_asset_name": "default_data_asset_name",
            "batch_identifiers": {"default_identifier_name": "test_identifier"},
            "runtime_parameters": {"batch_data": test_df},
        }
    )

    # add checkpoint config
    checkpoint_config: dict = {
        "class_name": "Checkpoint",
        "name": "my_checkpoint",
        "config_version": 1,
        "run_name_template": "%Y-%M-foo-bar-template",
        "expectation_suite_name": "my_expectation_suite",
        "action_list": common_action_list,
    }

    context.add_checkpoint(**checkpoint_config)

    result = context.run_checkpoint(
        checkpoint_name="my_checkpoint",
        validations=[{"batch_request": runtime_batch_request}],
    )

    assert len(context.validations_store.list_keys()) == 1
    assert result["success"]


@pytest.mark.integration
def test_newstyle_checkpoint_instantiates_and_produces_a_validation_result_when_run_runtime_validations_batch_data_in_context_run_checkpoint_sparkdf(
    data_context_with_datasource_spark_engine,
    common_action_list,
):
    context: FileDataContext = data_context_with_datasource_spark_engine
    pandas_df: pd.DataFrame = pd.DataFrame(data={"col1": [1, 2], "col2": [3, 4]})
    test_df = get_or_create_spark_application().createDataFrame(pandas_df)

    # create expectation suite
    context.add_expectation_suite("my_expectation_suite")

    # RuntimeBatchRequest with a DataFrame
    runtime_batch_request: RuntimeBatchRequest = RuntimeBatchRequest(
        **{
            "datasource_name": "my_datasource",
            "data_connector_name": "default_runtime_data_connector_name",
            "data_asset_name": "default_data_asset_name",
            "batch_identifiers": {"default_identifier_name": "test_identifier"},
            "runtime_parameters": {"batch_data": test_df},
        }
    )

    # add checkpoint config
    checkpoint_config: dict = {
        "class_name": "Checkpoint",
        "name": "my_checkpoint",
        "config_version": 1,
        "run_name_template": "%Y-%M-foo-bar-template",
        "expectation_suite_name": "my_expectation_suite",
        "action_list": common_action_list,
    }

    context.add_checkpoint(**checkpoint_config)

    result = context.run_checkpoint(
        checkpoint_name="my_checkpoint",
        validations=[{"batch_request": runtime_batch_request}],
    )

    assert len(context.validations_store.list_keys()) == 1
    assert result["success"]


@pytest.mark.slow  # 1.18s
@pytest.mark.integration
def test_newstyle_checkpoint_instantiates_and_produces_a_validation_result_when_run_runtime_batch_request_path_in_context_run_checkpoint_pandas(
    titanic_pandas_data_context_with_v013_datasource_with_checkpoints_v1_with_empty_store_stats_enabled,
    common_action_list,
):
    context: FileDataContext = titanic_pandas_data_context_with_v013_datasource_with_checkpoints_v1_with_empty_store_stats_enabled
    data_path: str = os.path.join(
        context.datasources["my_datasource"]
        .data_connectors["my_basic_data_connector"]
        .base_directory,
        "Titanic_19120414_1313.csv",
    )

    # create expectation suite
    context.add_expectation_suite("my_expectation_suite")

    # RuntimeBatchRequest with a query
    runtime_batch_request: RuntimeBatchRequest = RuntimeBatchRequest(
        **{
            "datasource_name": "my_datasource",
            "data_connector_name": "my_runtime_data_connector",
            "data_asset_name": "Titanic_19120414_1313.csv",
            "batch_identifiers": {
                "pipeline_stage_name": "core_processing",
                "airflow_run_id": 1234567890,
            },
            "runtime_parameters": {"path": data_path},
        }
    )

    # add checkpoint config
    checkpoint_config: dict = {
        "class_name": "Checkpoint",
        "name": "my_checkpoint",
        "config_version": 1,
        "run_name_template": "%Y-%M-foo-bar-template",
        "expectation_suite_name": "my_expectation_suite",
        "action_list": common_action_list,
    }

    context.add_checkpoint(**checkpoint_config)

    result = context.run_checkpoint(
        checkpoint_name="my_checkpoint", batch_request=runtime_batch_request
    )

    assert len(context.validations_store.list_keys()) == 1
    assert result["success"]


@pytest.mark.integration
def test_newstyle_checkpoint_instantiates_and_produces_a_validation_result_when_run_runtime_batch_request_path_in_context_run_checkpoint_spark(
    titanic_spark_data_context_with_v013_datasource_with_checkpoints_v1_with_empty_store_stats_enabled,
    common_action_list,
):
    context: FileDataContext = titanic_spark_data_context_with_v013_datasource_with_checkpoints_v1_with_empty_store_stats_enabled

    data_path: str = os.path.join(
        context.datasources["my_datasource"]
        .data_connectors["my_basic_data_connector"]
        .base_directory,
        "Titanic_19120414_1313.csv",
    )

    # create expectation suite
    context.add_expectation_suite("my_expectation_suite")

    # RuntimeBatchRequest with a query
    runtime_batch_request: RuntimeBatchRequest = RuntimeBatchRequest(
        **{
            "datasource_name": "my_datasource",
            "data_connector_name": "my_runtime_data_connector",
            "data_asset_name": "Titanic_19120414_1313.csv",
            "batch_identifiers": {
                "pipeline_stage_name": "core_processing",
                "airflow_run_id": 1234567890,
            },
            "runtime_parameters": {"path": data_path},
        }
    )

    # add checkpoint config
    checkpoint_config: dict = {
        "class_name": "Checkpoint",
        "name": "my_checkpoint",
        "config_version": 1,
        "run_name_template": "%Y-%M-foo-bar-template",
        "expectation_suite_name": "my_expectation_suite",
        "action_list": common_action_list,
    }

    context.add_checkpoint(**checkpoint_config)

    result = context.run_checkpoint(
        checkpoint_name="my_checkpoint", batch_request=runtime_batch_request
    )

    assert len(context.validations_store.list_keys()) == 1
    assert result["success"]


@pytest.mark.integration
def test_newstyle_checkpoint_instantiates_and_produces_a_validation_result_when_run_runtime_batch_request_path_in_context_run_checkpoint_pandas(
    titanic_pandas_data_context_with_v013_datasource_with_checkpoints_v1_with_empty_store_stats_enabled,
    common_action_list,
):
    context: FileDataContext = titanic_pandas_data_context_with_v013_datasource_with_checkpoints_v1_with_empty_store_stats_enabled
    data_path: str = os.path.join(
        context.datasources["my_datasource"]
        .data_connectors["my_basic_data_connector"]
        .base_directory,
        "Titanic_19120414_1313.csv",
    )

    # create expectation suite
    context.add_expectation_suite("my_expectation_suite")

    # RuntimeBatchRequest with a query
    runtime_batch_request: RuntimeBatchRequest = RuntimeBatchRequest(
        **{
            "datasource_name": "my_datasource",
            "data_connector_name": "my_runtime_data_connector",
            "data_asset_name": "Titanic_19120414_1313.csv",
            "batch_identifiers": {
                "pipeline_stage_name": "core_processing",
                "airflow_run_id": 1234567890,
            },
            "runtime_parameters": {"path": data_path},
        }
    )

    # add checkpoint config
    checkpoint_config: dict = {
        "class_name": "Checkpoint",
        "name": "my_checkpoint",
        "config_version": 1,
        "run_name_template": "%Y-%M-foo-bar-template",
        "expectation_suite_name": "my_expectation_suite",
        "action_list": common_action_list,
    }

    context.add_checkpoint(**checkpoint_config)

    result = context.run_checkpoint(
        checkpoint_name="my_checkpoint",
        validations=[{"batch_request": runtime_batch_request}],
    )

    assert len(context.validations_store.list_keys()) == 1
    assert result["success"]


@pytest.mark.integration
def test_newstyle_checkpoint_instantiates_and_produces_a_validation_result_when_run_runtime_validations_path_in_context_run_checkpoint_spark(
    titanic_spark_data_context_with_v013_datasource_with_checkpoints_v1_with_empty_store_stats_enabled,
    common_action_list,
):
    context: FileDataContext = titanic_spark_data_context_with_v013_datasource_with_checkpoints_v1_with_empty_store_stats_enabled

    data_path: str = os.path.join(
        context.datasources["my_datasource"]
        .data_connectors["my_basic_data_connector"]
        .base_directory,
        "Titanic_19120414_1313.csv",
    )

    # create expectation suite
    context.add_expectation_suite("my_expectation_suite")

    # RuntimeBatchRequest with a query
    runtime_batch_request: RuntimeBatchRequest = RuntimeBatchRequest(
        **{
            "datasource_name": "my_datasource",
            "data_connector_name": "my_runtime_data_connector",
            "data_asset_name": "Titanic_19120414_1313.csv",
            "batch_identifiers": {
                "pipeline_stage_name": "core_processing",
                "airflow_run_id": 1234567890,
            },
            "runtime_parameters": {"path": data_path},
        }
    )

    # add checkpoint config
    checkpoint_config: dict = {
        "class_name": "Checkpoint",
        "name": "my_checkpoint",
        "config_version": 1,
        "run_name_template": "%Y-%M-foo-bar-template",
        "expectation_suite_name": "my_expectation_suite",
        "action_list": common_action_list,
    }

    context.add_checkpoint(**checkpoint_config)

    result = context.run_checkpoint(
        checkpoint_name="my_checkpoint",
        validations=[{"batch_request": runtime_batch_request}],
    )

    assert len(context.validations_store.list_keys()) == 1
    assert result["success"]


@pytest.mark.integration
def test_newstyle_checkpoint_instantiates_and_produces_a_printable_validation_result_with_batch_data(
    data_context_with_datasource_pandas_engine,
    common_action_list,
):
    context: FileDataContext = data_context_with_datasource_pandas_engine
    test_df: pd.DataFrame = pd.DataFrame(data={"col1": [1, 2], "col2": [3, 4]})

    # create expectation suite
    context.add_expectation_suite("my_expectation_suite")

    # RuntimeBatchRequest with a DataFrame
    runtime_batch_request: RuntimeBatchRequest = RuntimeBatchRequest(
        **{
            "datasource_name": "my_datasource",
            "data_connector_name": "default_runtime_data_connector_name",
            "data_asset_name": "default_data_asset_name",
            "batch_identifiers": {"default_identifier_name": "test_identifier"},
            "runtime_parameters": {"batch_data": test_df},
        }
    )

    # add checkpoint config
    checkpoint: Checkpoint = Checkpoint(
        name="my_checkpoint",
        data_context=context,
        config_version=1,
        run_name_template="%Y-%M-foo-bar-template",
        expectation_suite_name="my_expectation_suite",
        action_list=common_action_list,
    )

    result = checkpoint.run(batch_request=runtime_batch_request)

    assert type(repr(result)) == str


@pytest.mark.integration
def test_newstyle_checkpoint_instantiates_and_produces_a_runtime_parameters_error_contradictory_batch_request_in_checkpoint_yml_and_checkpoint_run(
    titanic_pandas_data_context_with_v013_datasource_with_checkpoints_v1_with_empty_store_stats_enabled,
    common_action_list,
):
    context: FileDataContext = titanic_pandas_data_context_with_v013_datasource_with_checkpoints_v1_with_empty_store_stats_enabled
    data_path: str = os.path.join(
        context.datasources["my_datasource"]
        .data_connectors["my_basic_data_connector"]
        .base_directory,
        "Titanic_19120414_1313.csv",
    )

    # create expectation suite
    context.add_expectation_suite("my_expectation_suite")

    # RuntimeBatchRequest with a path
    # Using typed object instead of dictionary, expected by "add_checkpoint()", on purpose to insure that checks work.
    batch_request: RuntimeBatchRequest = RuntimeBatchRequest(
        **{
            "datasource_name": "my_datasource",
            "data_connector_name": "my_runtime_data_connector",
            "data_asset_name": "Titanic_19120414_1313.csv",
            "batch_identifiers": {
                "pipeline_stage_name": "core_processing",
                "airflow_run_id": 1234567890,
            },
            "runtime_parameters": {"path": data_path},
        }
    )

    # add checkpoint config
    checkpoint_config: dict = {
        "class_name": "Checkpoint",
        "name": "my_checkpoint",
        "config_version": 1,
        "run_name_template": "%Y-%M-foo-bar-template",
        "expectation_suite_name": "my_expectation_suite",
        "action_list": common_action_list,
        "batch_request": batch_request,
    }

    context.add_checkpoint(**checkpoint_config)
    checkpoint: Checkpoint = context.get_checkpoint(name="my_checkpoint")

    test_df: pd.DataFrame = pd.DataFrame(data={"col1": [1, 2], "col2": [3, 4]})

    # RuntimeBatchRequest with a DataFrame
    runtime_batch_request: RuntimeBatchRequest = RuntimeBatchRequest(
        **{
            "datasource_name": "my_datasource",
            "data_connector_name": "my_runtime_data_connector",
            "data_asset_name": "Titanic_19120414_1313.csv",
            "batch_identifiers": {
                "pipeline_stage_name": "core_processing",
                "airflow_run_id": 1234567890,
            },
            "runtime_parameters": {"batch_data": test_df},
        }
    )

    with pytest.raises(
        gx_exceptions.exceptions.InvalidBatchRequestError,
        match=r"The runtime_parameters dict must have one \(and only one\) of the following keys: 'batch_data', 'query', 'path'.",
    ):
        checkpoint.run(batch_request=runtime_batch_request)


@pytest.mark.slow  # 1.75s
@pytest.mark.integration
def test_newstyle_checkpoint_instantiates_and_produces_a_correct_validation_result_batch_request_in_checkpoint_yml_and_checkpoint_run(
    titanic_pandas_data_context_stats_enabled_and_expectation_suite_with_one_expectation,
    common_action_list,
<<<<<<< HEAD
=======
    sa,
>>>>>>> 013fd91e
):
    context: FileDataContext = titanic_pandas_data_context_stats_enabled_and_expectation_suite_with_one_expectation
    test_df: pd.DataFrame = pd.DataFrame(data={"col1": [1, 2], "col2": [3, 4]})

    batch_request: dict = {
        "datasource_name": "my_datasource",
        "data_connector_name": "my_basic_data_connector",
        "data_asset_name": "Titanic_1911",
    }

    # RuntimeBatchRequest with a DataFrame
    runtime_batch_request: RuntimeBatchRequest = RuntimeBatchRequest(
        **{
            "datasource_name": "my_datasource",
            "data_connector_name": "my_runtime_data_connector",
            "data_asset_name": "test_df",
            "batch_identifiers": {
                "pipeline_stage_name": "core_processing",
                "airflow_run_id": 1234567890,
            },
            "runtime_parameters": {"batch_data": test_df},
        }
    )

    # add checkpoint config
    checkpoint_config: dict = {
        "class_name": "Checkpoint",
        "name": "my_checkpoint",
        "config_version": 1,
        "run_name_template": "%Y-%M-foo-bar-template",
        "expectation_suite_name": "my_expectation_suite",
        "action_list": common_action_list,
        "batch_request": batch_request,
    }

    context.add_checkpoint(**checkpoint_config)
    checkpoint: Checkpoint = context.get_checkpoint(name="my_checkpoint")

    result = checkpoint.run()
    assert not result["success"]
    assert (
        list(result.run_results.values())[0]["validation_result"]["statistics"][
            "evaluated_expectations"
        ]
        == 1
    )
    assert (
        list(result.run_results.values())[0]["validation_result"]["statistics"][
            "successful_expectations"
        ]
        == 0
    )

    result = checkpoint.run(batch_request=runtime_batch_request)
    assert result["success"]
    assert (
        list(result.run_results.values())[0]["validation_result"]["statistics"][
            "evaluated_expectations"
        ]
        == 1
    )
    assert (
        list(result.run_results.values())[0]["validation_result"]["statistics"][
            "successful_expectations"
        ]
        == 1
    )


@pytest.mark.slow  # 2.35s
@pytest.mark.integration
def test_newstyle_checkpoint_instantiates_and_produces_a_correct_validation_result_validations_in_checkpoint_yml_and_checkpoint_run(
    titanic_pandas_data_context_stats_enabled_and_expectation_suite_with_one_expectation,
    common_action_list,
    sa,
):
    context: FileDataContext = titanic_pandas_data_context_stats_enabled_and_expectation_suite_with_one_expectation
    test_df: pd.DataFrame = pd.DataFrame(data={"col1": [1, 2], "col2": [3, 4]})

    batch_request: dict = {
        "datasource_name": "my_datasource",
        "data_connector_name": "my_basic_data_connector",
        "data_asset_name": "Titanic_1911",
    }

    # RuntimeBatchRequest with a DataFrame
    runtime_batch_request: RuntimeBatchRequest = RuntimeBatchRequest(
        **{
            "datasource_name": "my_datasource",
            "data_connector_name": "my_runtime_data_connector",
            "data_asset_name": "test_df",
            "batch_identifiers": {
                "pipeline_stage_name": "core_processing",
                "airflow_run_id": 1234567890,
            },
            "runtime_parameters": {"batch_data": test_df},
        }
    )

    # add checkpoint config
    checkpoint_config: dict = {
        "class_name": "Checkpoint",
        "name": "my_checkpoint",
        "config_version": 1,
        "run_name_template": "%Y-%M-foo-bar-template",
        "expectation_suite_name": "my_expectation_suite",
        "action_list": common_action_list,
        "validations": [{"batch_request": batch_request}],
    }

    context.add_checkpoint(**checkpoint_config)
    checkpoint: Checkpoint = context.get_checkpoint(name="my_checkpoint")

    result = checkpoint.run()
    assert result["success"] is False
    assert len(result.run_results.values()) == 1
    assert (
        list(result.run_results.values())[0]["validation_result"]["statistics"][
            "evaluated_expectations"
        ]
        == 1
    )
    assert (
        list(result.run_results.values())[0]["validation_result"]["statistics"][
            "successful_expectations"
        ]
        == 0
    )

    result = checkpoint.run(validations=[{"batch_request": runtime_batch_request}])
    assert result["success"] is False
    assert len(result.run_results.values()) == 2
    assert (
        list(result.run_results.values())[0]["validation_result"]["statistics"][
            "evaluated_expectations"
        ]
        == 1
    )
    assert (
        list(result.run_results.values())[0]["validation_result"]["statistics"][
            "successful_expectations"
        ]
        == 0
    )
    assert (
        list(result.run_results.values())[1]["validation_result"]["statistics"][
            "evaluated_expectations"
        ]
        == 1
    )
    assert (
        list(result.run_results.values())[1]["validation_result"]["statistics"][
            "successful_expectations"
        ]
        == 1
    )


@pytest.mark.slow  # 1.91s
@pytest.mark.integration
def test_newstyle_checkpoint_instantiates_and_produces_a_correct_validation_result_batch_request_in_checkpoint_yml_and_context_run_checkpoint(
    titanic_pandas_data_context_stats_enabled_and_expectation_suite_with_one_expectation,
    common_action_list,
    sa,
):
    context: FileDataContext = titanic_pandas_data_context_stats_enabled_and_expectation_suite_with_one_expectation
    test_df: pd.DataFrame = pd.DataFrame(data={"col1": [1, 2], "col2": [3, 4]})

    batch_request: dict = {
        "datasource_name": "my_datasource",
        "data_connector_name": "my_basic_data_connector",
        "data_asset_name": "Titanic_1911",
    }

    # RuntimeBatchRequest with a DataFrame
    runtime_batch_request: RuntimeBatchRequest = RuntimeBatchRequest(
        **{
            "datasource_name": "my_datasource",
            "data_connector_name": "my_runtime_data_connector",
            "data_asset_name": "test_df",
            "batch_identifiers": {
                "pipeline_stage_name": "core_processing",
                "airflow_run_id": 1234567890,
            },
            "runtime_parameters": {"batch_data": test_df},
        }
    )

    # add checkpoint config
    checkpoint_config: dict = {
        "class_name": "Checkpoint",
        "name": "my_checkpoint",
        "config_version": 1,
        "run_name_template": "%Y-%M-foo-bar-template",
        "expectation_suite_name": "my_expectation_suite",
        "action_list": common_action_list,
        "batch_request": batch_request,
    }

    context.add_checkpoint(**checkpoint_config)

    result = context.run_checkpoint(checkpoint_name="my_checkpoint")
    assert result["success"] is False
    assert (
        list(result.run_results.values())[0]["validation_result"]["statistics"][
            "evaluated_expectations"
        ]
        == 1
    )
    assert (
        list(result.run_results.values())[0]["validation_result"]["statistics"][
            "successful_expectations"
        ]
        == 0
    )

    result = context.run_checkpoint(
        checkpoint_name="my_checkpoint", batch_request=runtime_batch_request
    )
    assert result["success"]
    assert (
        list(result.run_results.values())[0]["validation_result"]["statistics"][
            "evaluated_expectations"
        ]
        == 1
    )
    assert (
        list(result.run_results.values())[0]["validation_result"]["statistics"][
            "successful_expectations"
        ]
        == 1
    )


@pytest.mark.slow  # 2.46s
@pytest.mark.integration
def test_newstyle_checkpoint_instantiates_and_produces_a_correct_validation_result_validations_in_checkpoint_yml_and_context_run_checkpoint(
    titanic_pandas_data_context_stats_enabled_and_expectation_suite_with_one_expectation,
    common_action_list,
    sa,
):
    context: FileDataContext = titanic_pandas_data_context_stats_enabled_and_expectation_suite_with_one_expectation
    test_df: pd.DataFrame = pd.DataFrame(data={"col1": [1, 2], "col2": [3, 4]})

    batch_request: dict = {
        "datasource_name": "my_datasource",
        "data_connector_name": "my_basic_data_connector",
        "data_asset_name": "Titanic_1911",
    }

    # RuntimeBatchRequest with a DataFrame
    runtime_batch_request: RuntimeBatchRequest = RuntimeBatchRequest(
        **{
            "datasource_name": "my_datasource",
            "data_connector_name": "my_runtime_data_connector",
            "data_asset_name": "test_df",
            "batch_identifiers": {
                "pipeline_stage_name": "core_processing",
                "airflow_run_id": 1234567890,
            },
            "runtime_parameters": {"batch_data": test_df},
        }
    )

    # add checkpoint config
    checkpoint_config: dict = {
        "class_name": "Checkpoint",
        "name": "my_checkpoint",
        "config_version": 1,
        "run_name_template": "%Y-%M-foo-bar-template",
        "expectation_suite_name": "my_expectation_suite",
        "action_list": common_action_list,
        "validations": [{"batch_request": batch_request}],
    }

    context.add_checkpoint(**checkpoint_config)

    result = context.run_checkpoint(checkpoint_name="my_checkpoint")
    assert result["success"] is False
    assert len(result.run_results.values()) == 1
    assert (
        list(result.run_results.values())[0]["validation_result"]["statistics"][
            "evaluated_expectations"
        ]
        == 1
    )
    assert (
        list(result.run_results.values())[0]["validation_result"]["statistics"][
            "successful_expectations"
        ]
        == 0
    )

    result = context.run_checkpoint(
        checkpoint_name="my_checkpoint",
        validations=[{"batch_request": runtime_batch_request}],
    )
    assert result["success"] is False
    assert len(result.run_results.values()) == 2
    assert (
        list(result.run_results.values())[0]["validation_result"]["statistics"][
            "evaluated_expectations"
        ]
        == 1
    )
    assert (
        list(result.run_results.values())[0]["validation_result"]["statistics"][
            "successful_expectations"
        ]
        == 0
    )
    assert (
        list(result.run_results.values())[1]["validation_result"]["statistics"][
            "evaluated_expectations"
        ]
        == 1
    )
    assert (
        list(result.run_results.values())[1]["validation_result"]["statistics"][
            "successful_expectations"
        ]
        == 1
    )


@pytest.mark.integration
def test_newstyle_checkpoint_does_not_pass_dataframes_via_batch_request_into_checkpoint_store(
    data_context_with_datasource_pandas_engine,
    common_action_list,
):
    context: FileDataContext = data_context_with_datasource_pandas_engine
    test_df: pd.DataFrame = pd.DataFrame(data={"col1": [1, 2], "col2": [3, 4]})

    # create expectation suite
    context.add_expectation_suite("my_expectation_suite")

    # RuntimeBatchRequest with a DataFrame
    batch_request: RuntimeBatchRequest = RuntimeBatchRequest(
        **{
            "datasource_name": "my_datasource",
            "data_connector_name": "default_runtime_data_connector_name",
            "data_asset_name": "default_data_asset_name",
            "batch_identifiers": {"default_identifier_name": "test_identifier"},
            "runtime_parameters": {"batch_data": test_df},
        }
    )

    # add checkpoint config
    checkpoint_config: dict = {
        "class_name": "Checkpoint",
        "name": "my_checkpoint",
        "config_version": 1,
        "run_name_template": "%Y-%M-foo-bar-template",
        "expectation_suite_name": "my_expectation_suite",
        "action_list": common_action_list,
        "batch_request": batch_request,
    }

    with pytest.raises(
        gx_exceptions.InvalidConfigError,
        match='batch_data found in batch_request cannot be saved to CheckpointStore "checkpoint_store"',
    ):
        context.add_checkpoint(**checkpoint_config)


@pytest.mark.integration
def test_newstyle_checkpoint_does_not_pass_dataframes_via_validations_into_checkpoint_store(
    data_context_with_datasource_pandas_engine,
    common_action_list,
):
    context: FileDataContext = data_context_with_datasource_pandas_engine
    test_df: pd.DataFrame = pd.DataFrame(data={"col1": [1, 2], "col2": [3, 4]})

    # create expectation suite
    context.add_expectation_suite("my_expectation_suite")

    # RuntimeBatchRequest with a DataFrame
    runtime_batch_request: RuntimeBatchRequest = RuntimeBatchRequest(
        **{
            "datasource_name": "my_datasource",
            "data_connector_name": "default_runtime_data_connector_name",
            "data_asset_name": "default_data_asset_name",
            "batch_identifiers": {"default_identifier_name": "test_identifier"},
            "runtime_parameters": {"batch_data": test_df},
        }
    )

    # add checkpoint config
    checkpoint_config: dict = {
        "class_name": "Checkpoint",
        "name": "my_checkpoint",
        "config_version": 1,
        "run_name_template": "%Y-%M-foo-bar-template",
        "expectation_suite_name": "my_expectation_suite",
        "action_list": common_action_list,
        "validations": [{"batch_request": runtime_batch_request}],
    }

    with pytest.raises(
        gx_exceptions.InvalidConfigError,
        match='batch_data found in validations cannot be saved to CheckpointStore "checkpoint_store"',
    ):
        context.add_checkpoint(**checkpoint_config)


@pytest.mark.slow  # 1.19s
@pytest.mark.integration
def test_newstyle_checkpoint_result_can_be_pickled(
    titanic_pandas_data_context_stats_enabled_and_expectation_suite_with_one_expectation,
    common_action_list,
    sa,
):
    context: FileDataContext = titanic_pandas_data_context_stats_enabled_and_expectation_suite_with_one_expectation

    batch_request: dict = {
        "datasource_name": "my_datasource",
        "data_connector_name": "my_basic_data_connector",
        "data_asset_name": "Titanic_1911",
    }

    # add checkpoint config
    checkpoint_config: dict = {
        "class_name": "Checkpoint",
        "name": "my_checkpoint",
        "config_version": 1,
        "run_name_template": "%Y-%M-foo-bar-template",
        "expectation_suite_name": "my_expectation_suite",
        "action_list": common_action_list,
        "batch_request": batch_request,
    }

    context.add_checkpoint(**checkpoint_config)
    checkpoint: Checkpoint = context.get_checkpoint(name="my_checkpoint")

    result: CheckpointResult = checkpoint.run()
    assert isinstance(pickle.dumps(result), bytes)


@pytest.mark.integration
@pytest.mark.slow  # 1.19s
@pytest.mark.integration
def test_newstyle_checkpoint_result_validations_include_rendered_content(
    titanic_pandas_data_context_stats_enabled_and_expectation_suite_with_one_expectation,
    common_action_list,
    sa,
):
    context: FileDataContext = titanic_pandas_data_context_stats_enabled_and_expectation_suite_with_one_expectation

    batch_request: dict = {
        "datasource_name": "my_datasource",
        "data_connector_name": "my_basic_data_connector",
        "data_asset_name": "Titanic_1911",
    }

    include_rendered_content: bool = True

    # add checkpoint config
    checkpoint_config: dict = {
        "class_name": "Checkpoint",
        "name": "my_checkpoint",
        "config_version": 1,
        "run_name_template": "%Y-%M-foo-bar-template",
        "expectation_suite_name": "my_expectation_suite",
        "action_list": common_action_list,
        "validations": [
            {
                "batch_request": batch_request,
                "include_rendered_content": include_rendered_content,
            }
        ],
    }

    context.add_checkpoint(**checkpoint_config)
    checkpoint: Checkpoint = context.get_checkpoint(name="my_checkpoint")

    result: CheckpointResult = checkpoint.run()
    validation_result_identifier: ValidationResultIdentifier = (
        result.list_validation_result_identifiers()[0]
    )
    expectation_validation_result: ExpectationValidationResult | dict = (
        result.run_results[validation_result_identifier]["validation_result"]
    )
    for result in expectation_validation_result.results:
        for rendered_content in result.rendered_content:
            assert isinstance(rendered_content, RenderedAtomicContent)


@pytest.mark.integration
@pytest.mark.slow  # 1.22s
def test_newstyle_checkpoint_result_validations_include_rendered_content_data_context_variable(
    titanic_pandas_data_context_stats_enabled_and_expectation_suite_with_one_expectation,
    common_action_list,
    sa,
):
    context: FileDataContext = titanic_pandas_data_context_stats_enabled_and_expectation_suite_with_one_expectation

    batch_request: dict = {
        "datasource_name": "my_datasource",
        "data_connector_name": "my_basic_data_connector",
        "data_asset_name": "Titanic_1911",
    }

    context.include_rendered_content.globally = True

    # add checkpoint config
    checkpoint_config: dict = {
        "class_name": "Checkpoint",
        "name": "my_checkpoint",
        "config_version": 1,
        "run_name_template": "%Y-%M-foo-bar-template",
        "expectation_suite_name": "my_expectation_suite",
        "action_list": common_action_list,
        "validations": [
            {
                "batch_request": batch_request,
            }
        ],
    }

    context.add_checkpoint(**checkpoint_config)
    checkpoint: Checkpoint = context.get_checkpoint(name="my_checkpoint")

    result: CheckpointResult = checkpoint.run()
    validation_result_identifier: ValidationResultIdentifier = (
        result.list_validation_result_identifiers()[0]
    )
    expectation_validation_result: ExpectationValidationResult | dict = (
        result.run_results[validation_result_identifier]["validation_result"]
    )
    for result in expectation_validation_result.results:
        for rendered_content in result.rendered_content:
            assert isinstance(rendered_content, RenderedAtomicContent)


@pytest.mark.integration
@pytest.mark.parametrize(
    "checkpoint_config,expected_validation_id",
    [
        pytest.param(
            CheckpointConfig(
                name="my_checkpoint",
                config_version=1,
                run_name_template="%Y-%M-foo-bar-template",
                expectation_suite_name="my_expectation_suite",
                action_list=[
                    {
                        "name": "store_validation_result",
                        "action": {
                            "class_name": "StoreValidationResultAction",
                        },
                    },
                ],
                validations=[
                    {
                        "batch_request": {
                            "datasource_name": "my_datasource",
                            "data_connector_name": "my_basic_data_connector",
                            "data_asset_name": "Titanic_1911",
                        },
                    },
                ],
            ),
            None,
            id="no ids",
        ),
        pytest.param(
            CheckpointConfig(
                name="my_checkpoint",
                config_version=1,
                default_validation_id="7e2bb5c9-cdbe-4c7a-9b2b-97192c55c95b",
                run_name_template="%Y-%M-foo-bar-template",
                expectation_suite_name="my_expectation_suite",
                batch_request={
                    "datasource_name": "my_datasource",
                    "data_connector_name": "my_basic_data_connector",
                    "data_asset_name": "Titanic_1911",
                },
                action_list=[
                    {
                        "name": "store_validation_result",
                        "action": {
                            "class_name": "StoreValidationResultAction",
                        },
                    },
                ],
                validations=[],
            ),
            "7e2bb5c9-cdbe-4c7a-9b2b-97192c55c95b",
            id="default validation id",
        ),
        pytest.param(
            CheckpointConfig(
                name="my_checkpoint",
                config_version=1,
                run_name_template="%Y-%M-foo-bar-template",
                expectation_suite_name="my_expectation_suite",
                action_list=[
                    {
                        "name": "store_validation_result",
                        "action": {
                            "class_name": "StoreValidationResultAction",
                        },
                    },
                ],
                validations=[
                    {
                        "id": "f22601d9-00b7-4d54-beb6-605d87a74e40",
                        "batch_request": {
                            "datasource_name": "my_datasource",
                            "data_connector_name": "my_basic_data_connector",
                            "data_asset_name": "Titanic_1911",
                        },
                    },
                ],
            ),
            "f22601d9-00b7-4d54-beb6-605d87a74e40",
            id="nested validation id",
        ),
        pytest.param(
            CheckpointConfig(
                name="my_checkpoint",
                config_version=1,
                default_validation_id="7e2bb5c9-cdbe-4c7a-9b2b-97192c55c95b",
                run_name_template="%Y-%M-foo-bar-template",
                expectation_suite_name="my_expectation_suite",
                action_list=[
                    {
                        "name": "store_validation_result",
                        "action": {
                            "class_name": "StoreValidationResultAction",
                        },
                    },
                ],
                validations=[
                    {
                        "id": "f22601d9-00b7-4d54-beb6-605d87a74e40",
                        "batch_request": {
                            "datasource_name": "my_datasource",
                            "data_connector_name": "my_basic_data_connector",
                            "data_asset_name": "Titanic_1911",
                        },
                    },
                ],
            ),
            "f22601d9-00b7-4d54-beb6-605d87a74e40",
            id="both default and nested validation id",
        ),
    ],
)
def test_checkpoint_run_adds_validation_ids_to_expectation_suite_validation_result_meta(
    titanic_pandas_data_context_stats_enabled_and_expectation_suite_with_one_expectation: FileDataContext,
    common_action_list,
    checkpoint_config: CheckpointConfig,
    expected_validation_id: str,
    sa,
) -> None:
    context: FileDataContext = titanic_pandas_data_context_stats_enabled_and_expectation_suite_with_one_expectation

    checkpoint_config_dict: dict = checkpointConfigSchema.dump(checkpoint_config)
    context.add_checkpoint(**checkpoint_config_dict)
    checkpoint: Checkpoint = context.get_checkpoint(name="my_checkpoint")

    result: CheckpointResult = checkpoint.run()

    # Always have a single validation result based on the test's parametrization
    validation_result: ExpectationValidationResult | dict = tuple(
        result.run_results.values()
    )[0]["validation_result"]

    actual_validation_id: Optional[str] = validation_result.meta["validation_id"]
    assert expected_validation_id == actual_validation_id


### SparkDF Tests
@pytest.mark.integration
def test_running_spark_checkpoint(
    context_with_single_csv_spark_and_suite,
    common_action_list,
    spark_df_taxi_data_schema,
):
    context = context_with_single_csv_spark_and_suite
    single_batch_batch_request: BatchRequest = BatchRequest(
        datasource_name="my_datasource",
        data_connector_name="configured_data_connector_multi_batch_asset",
        data_asset_name="yellow_tripdata_2020",
        batch_spec_passthrough={
            "reader_options": {
                "header": True,
            }
        },
    )
    checkpoint_config: dict = {
        "class_name": "Checkpoint",
        "name": "my_checkpoint",
        "config_version": 1,
        "run_name_template": "%Y-%M-foo-bar-template",
        "expectation_suite_name": "my_expectation_suite",
        "action_list": common_action_list,
        "validations": [
            {
                "batch_request": single_batch_batch_request,
            }
        ],
    }
    context.add_checkpoint(**checkpoint_config)
    results = context.run_checkpoint(checkpoint_name="my_checkpoint")
    assert results.success is True


@pytest.mark.integration
def test_run_spark_checkpoint_with_schema(
    context_with_single_csv_spark_and_suite,
    common_action_list,
    spark_df_taxi_data_schema,
):
    context = context_with_single_csv_spark_and_suite
    single_batch_batch_request: BatchRequest = BatchRequest(
        datasource_name="my_datasource",
        data_connector_name="configured_data_connector_multi_batch_asset",
        data_asset_name="yellow_tripdata_2020",
        batch_spec_passthrough={
            "reader_options": {
                "header": True,
                "schema": spark_df_taxi_data_schema,
            }
        },
    )
    checkpoint_config: dict = {
        "class_name": "Checkpoint",
        "name": "my_checkpoint",
        "config_version": 1,
        "run_name_template": "%Y-%M-foo-bar-template",
        "expectation_suite_name": "my_expectation_suite",
        "action_list": common_action_list,
        "validations": [
            {
                "batch_request": single_batch_batch_request,
            }
        ],
    }
    context.add_checkpoint(**checkpoint_config)
    results = context.run_checkpoint(checkpoint_name="my_checkpoint")

    assert results.success is True<|MERGE_RESOLUTION|>--- conflicted
+++ resolved
@@ -1861,7 +1861,6 @@
     mock_emit,
     titanic_pandas_data_context_with_v013_datasource_with_checkpoints_v1_with_empty_store_stats_enabled,
     common_action_list,
-    sa,
 ):
     context: FileDataContext = titanic_pandas_data_context_with_v013_datasource_with_checkpoints_v1_with_empty_store_stats_enabled
     test_df: pd.DataFrame = pd.DataFrame(data={"col1": [1, 2], "col2": [3, 4]})
@@ -2487,11 +2486,7 @@
 
 
 @pytest.mark.integration
-<<<<<<< HEAD
 def test_newstyle_checkpoint_instantiates_and_produces_a_validation_result_when_run_runtime_batch_request_batch_data_in_top_level_batch_request_pandasdf(
-=======
-def test_newstyle_checkpoint_instantiates_and_produces_a_validation_result_when_run_runtime_batch_request_batch_data_in_top_level_batch_request_pandas(
->>>>>>> 013fd91e
     data_context_with_datasource_pandas_engine,
     common_action_list,
 ):
@@ -3344,16 +3339,9 @@
 
 
 @pytest.mark.integration
-<<<<<<< HEAD
 def test_newstyle_checkpoint_instantiates_and_produces_a_validation_result_when_run_runtime_batch_request_path_in_checkpoint_run_spark(
     titanic_spark_data_context_with_v013_datasource_with_checkpoints_v1_with_empty_store_stats_enabled,
     common_action_list,
-=======
-def test_newstyle_checkpoint_instantiates_and_produces_a_validation_result_when_run_runtime_validations_query_in_checkpoint_run(
-    data_context_with_datasource_sqlalchemy_engine,
-    common_action_list,
-    sa,
->>>>>>> 013fd91e
 ):
     context: FileDataContext = titanic_spark_data_context_with_v013_datasource_with_checkpoints_v1_with_empty_store_stats_enabled
 
@@ -3491,195 +3479,6 @@
 def test_newstyle_checkpoint_instantiates_and_produces_a_validation_result_when_run_runtime_batch_request_query_in_context_run_checkpoint(
     data_context_with_datasource_sqlalchemy_engine,
     common_action_list,
-<<<<<<< HEAD
-=======
-):
-    context: FileDataContext = titanic_pandas_data_context_with_v013_datasource_with_checkpoints_v1_with_empty_store_stats_enabled
-    data_path: str = os.path.join(
-        context.datasources["my_datasource"]
-        .data_connectors["my_basic_data_connector"]
-        .base_directory,
-        "Titanic_19120414_1313.csv",
-    )
-
-    # create expectation suite
-    context.add_expectation_suite("my_expectation_suite")
-
-    # RuntimeBatchRequest with a query
-    runtime_batch_request: RuntimeBatchRequest = RuntimeBatchRequest(
-        **{
-            "datasource_name": "my_datasource",
-            "data_connector_name": "my_runtime_data_connector",
-            "data_asset_name": "Titanic_19120414_1313.csv",
-            "batch_identifiers": {
-                "pipeline_stage_name": "core_processing",
-                "airflow_run_id": 1234567890,
-            },
-            "runtime_parameters": {"path": data_path},
-        }
-    )
-
-    # add checkpoint config
-    checkpoint: Checkpoint = Checkpoint(
-        name="my_checkpoint",
-        data_context=context,
-        config_version=1,
-        run_name_template="%Y-%M-foo-bar-template",
-        expectation_suite_name="my_expectation_suite",
-        action_list=common_action_list,
-    )
-
-    result = checkpoint.run(batch_request=runtime_batch_request)
-
-    assert len(context.validations_store.list_keys()) == 1
-    assert result["success"]
-
-
-@pytest.mark.integration
-def test_newstyle_checkpoint_instantiates_and_produces_a_validation_result_when_run_runtime_batch_request_path_in_checkpoint_run_spark(
-    titanic_spark_data_context_with_v013_datasource_with_checkpoints_v1_with_empty_store_stats_enabled,
-    common_action_list,
-):
-    context: FileDataContext = titanic_spark_data_context_with_v013_datasource_with_checkpoints_v1_with_empty_store_stats_enabled
-
-    data_path: str = os.path.join(
-        context.datasources["my_datasource"]
-        .data_connectors["my_basic_data_connector"]
-        .base_directory,
-        "Titanic_19120414_1313.csv",
-    )
-
-    # create expectation suite
-    context.add_expectation_suite("my_expectation_suite")
-
-    # RuntimeBatchRequest with a query
-    runtime_batch_request: RuntimeBatchRequest = RuntimeBatchRequest(
-        **{
-            "datasource_name": "my_datasource",
-            "data_connector_name": "my_runtime_data_connector",
-            "data_asset_name": "Titanic_19120414_1313.csv",
-            "batch_identifiers": {
-                "pipeline_stage_name": "core_processing",
-                "airflow_run_id": 1234567890,
-            },
-            "runtime_parameters": {"path": data_path},
-        }
-    )
-
-    # add checkpoint config
-    checkpoint: Checkpoint = Checkpoint(
-        name="my_checkpoint",
-        data_context=context,
-        config_version=1,
-        run_name_template="%Y-%M-foo-bar-template",
-        expectation_suite_name="my_expectation_suite",
-        action_list=common_action_list,
-    )
-
-    result = checkpoint.run(batch_request=runtime_batch_request)
-
-    assert len(context.validations_store.list_keys()) == 1
-    assert result["success"]
-
-
-@pytest.mark.integration
-def test_newstyle_checkpoint_instantiates_and_produces_a_validation_result_when_run_runtime_batch_request_path_in_checkpoint_run_pandas(
-    titanic_pandas_data_context_with_v013_datasource_with_checkpoints_v1_with_empty_store_stats_enabled,
-    common_action_list,
-):
-    context: FileDataContext = titanic_pandas_data_context_with_v013_datasource_with_checkpoints_v1_with_empty_store_stats_enabled
-    data_path: str = os.path.join(
-        context.datasources["my_datasource"]
-        .data_connectors["my_basic_data_connector"]
-        .base_directory,
-        "Titanic_19120414_1313.csv",
-    )
-
-    # create expectation suite
-    context.add_expectation_suite("my_expectation_suite")
-
-    # RuntimeBatchRequest with a query
-    runtime_batch_request: RuntimeBatchRequest = RuntimeBatchRequest(
-        **{
-            "datasource_name": "my_datasource",
-            "data_connector_name": "my_runtime_data_connector",
-            "data_asset_name": "Titanic_19120414_1313.csv",
-            "batch_identifiers": {
-                "pipeline_stage_name": "core_processing",
-                "airflow_run_id": 1234567890,
-            },
-            "runtime_parameters": {"path": data_path},
-        }
-    )
-
-    # add checkpoint config
-    checkpoint: Checkpoint = Checkpoint(
-        name="my_checkpoint",
-        data_context=context,
-        config_version=1,
-        run_name_template="%Y-%M-foo-bar-template",
-        expectation_suite_name="my_expectation_suite",
-        action_list=common_action_list,
-    )
-
-    result = checkpoint.run(validations=[{"batch_request": runtime_batch_request}])
-
-    assert len(context.validations_store.list_keys()) == 1
-    assert result["success"]
-
-
-@pytest.mark.integration
-def test_newstyle_checkpoint_instantiates_and_produces_a_validation_result_when_run_runtime_validations_path_in_checkpoint_run_spark(
-    titanic_spark_data_context_with_v013_datasource_with_checkpoints_v1_with_empty_store_stats_enabled,
-    common_action_list,
-):
-    context: FileDataContext = titanic_spark_data_context_with_v013_datasource_with_checkpoints_v1_with_empty_store_stats_enabled
-
-    data_path: str = os.path.join(
-        context.datasources["my_datasource"]
-        .data_connectors["my_basic_data_connector"]
-        .base_directory,
-        "Titanic_19120414_1313.csv",
-    )
-
-    # create expectation suite
-    context.add_expectation_suite("my_expectation_suite")
-
-    # RuntimeBatchRequest with a query
-    runtime_batch_request: RuntimeBatchRequest = RuntimeBatchRequest(
-        **{
-            "datasource_name": "my_datasource",
-            "data_connector_name": "my_runtime_data_connector",
-            "data_asset_name": "Titanic_19120414_1313.csv",
-            "batch_identifiers": {
-                "pipeline_stage_name": "core_processing",
-                "airflow_run_id": 1234567890,
-            },
-            "runtime_parameters": {"path": data_path},
-        }
-    )
-
-    # add checkpoint config
-    checkpoint: Checkpoint = Checkpoint(
-        name="my_checkpoint",
-        data_context=context,
-        config_version=1,
-        run_name_template="%Y-%M-foo-bar-template",
-        expectation_suite_name="my_expectation_suite",
-        action_list=common_action_list,
-    )
-
-    result = checkpoint.run(validations=[{"batch_request": runtime_batch_request}])
-
-    assert len(context.validations_store.list_keys()) == 1
-    assert result["success"]
-
-
-@pytest.mark.integration
-def test_newstyle_checkpoint_instantiates_and_produces_a_validation_result_when_run_runtime_batch_request_query_in_context_run_checkpoint(
-    data_context_with_datasource_sqlalchemy_engine,
-    common_action_list,
->>>>>>> 013fd91e
     sa,
 ):
     context: FileDataContext = data_context_with_datasource_sqlalchemy_engine
@@ -4252,10 +4051,6 @@
 def test_newstyle_checkpoint_instantiates_and_produces_a_correct_validation_result_batch_request_in_checkpoint_yml_and_checkpoint_run(
     titanic_pandas_data_context_stats_enabled_and_expectation_suite_with_one_expectation,
     common_action_list,
-<<<<<<< HEAD
-=======
-    sa,
->>>>>>> 013fd91e
 ):
     context: FileDataContext = titanic_pandas_data_context_stats_enabled_and_expectation_suite_with_one_expectation
     test_df: pd.DataFrame = pd.DataFrame(data={"col1": [1, 2], "col2": [3, 4]})
@@ -4330,7 +4125,6 @@
 def test_newstyle_checkpoint_instantiates_and_produces_a_correct_validation_result_validations_in_checkpoint_yml_and_checkpoint_run(
     titanic_pandas_data_context_stats_enabled_and_expectation_suite_with_one_expectation,
     common_action_list,
-    sa,
 ):
     context: FileDataContext = titanic_pandas_data_context_stats_enabled_and_expectation_suite_with_one_expectation
     test_df: pd.DataFrame = pd.DataFrame(data={"col1": [1, 2], "col2": [3, 4]})
@@ -4419,7 +4213,6 @@
 def test_newstyle_checkpoint_instantiates_and_produces_a_correct_validation_result_batch_request_in_checkpoint_yml_and_context_run_checkpoint(
     titanic_pandas_data_context_stats_enabled_and_expectation_suite_with_one_expectation,
     common_action_list,
-    sa,
 ):
     context: FileDataContext = titanic_pandas_data_context_stats_enabled_and_expectation_suite_with_one_expectation
     test_df: pd.DataFrame = pd.DataFrame(data={"col1": [1, 2], "col2": [3, 4]})
@@ -4495,7 +4288,6 @@
 def test_newstyle_checkpoint_instantiates_and_produces_a_correct_validation_result_validations_in_checkpoint_yml_and_context_run_checkpoint(
     titanic_pandas_data_context_stats_enabled_and_expectation_suite_with_one_expectation,
     common_action_list,
-    sa,
 ):
     context: FileDataContext = titanic_pandas_data_context_stats_enabled_and_expectation_suite_with_one_expectation
     test_df: pd.DataFrame = pd.DataFrame(data={"col1": [1, 2], "col2": [3, 4]})
@@ -4666,7 +4458,6 @@
 def test_newstyle_checkpoint_result_can_be_pickled(
     titanic_pandas_data_context_stats_enabled_and_expectation_suite_with_one_expectation,
     common_action_list,
-    sa,
 ):
     context: FileDataContext = titanic_pandas_data_context_stats_enabled_and_expectation_suite_with_one_expectation
 
@@ -4700,7 +4491,6 @@
 def test_newstyle_checkpoint_result_validations_include_rendered_content(
     titanic_pandas_data_context_stats_enabled_and_expectation_suite_with_one_expectation,
     common_action_list,
-    sa,
 ):
     context: FileDataContext = titanic_pandas_data_context_stats_enabled_and_expectation_suite_with_one_expectation
 
@@ -4748,7 +4538,6 @@
 def test_newstyle_checkpoint_result_validations_include_rendered_content_data_context_variable(
     titanic_pandas_data_context_stats_enabled_and_expectation_suite_with_one_expectation,
     common_action_list,
-    sa,
 ):
     context: FileDataContext = titanic_pandas_data_context_stats_enabled_and_expectation_suite_with_one_expectation
 
@@ -4910,7 +4699,6 @@
     common_action_list,
     checkpoint_config: CheckpointConfig,
     expected_validation_id: str,
-    sa,
 ) -> None:
     context: FileDataContext = titanic_pandas_data_context_stats_enabled_and_expectation_suite_with_one_expectation
 
