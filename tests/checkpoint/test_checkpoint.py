from __future__ import annotations

import logging
import os
import pathlib
import pickle
import shutil
from typing import TYPE_CHECKING, Dict, Optional, cast

import pandas as pd
import pytest

import great_expectations as gx
import great_expectations.exceptions as gx_exceptions
from great_expectations import set_context
from great_expectations.checkpoint import Checkpoint
from great_expectations.checkpoint.types.checkpoint_result import CheckpointResult
from great_expectations.checkpoint.util import get_substituted_batch_request
from great_expectations.core import ExpectationSuite, ExpectationSuiteValidationResult
from great_expectations.core.batch import BatchRequest, RuntimeBatchRequest
from great_expectations.core.expectation_validation_result import (
    ExpectationValidationResult,
)
from great_expectations.core.yaml_handler import YAMLHandler
from great_expectations.data_context import AbstractDataContext, FileDataContext
from great_expectations.data_context.types.base import (
    CheckpointConfig,
    checkpointConfigSchema,
)
from great_expectations.data_context.types.resource_identifiers import (
    ConfigurationIdentifier,
    ValidationResultIdentifier,
)
from great_expectations.execution_engine import SparkDFExecutionEngine
from great_expectations.render import RenderedAtomicContent
from great_expectations.validator.validator import Validator
from tests.checkpoint import cloud_config

if TYPE_CHECKING:
    from great_expectations.core.data_context_key import DataContextKey


yaml = YAMLHandler()

logger = logging.getLogger(__name__)


@pytest.fixture
def dummy_data_context() -> AbstractDataContext:
    class DummyDataContext:
        def __init__(self) -> None:
            pass

    return cast(AbstractDataContext, DummyDataContext())


@pytest.fixture
def dummy_validator() -> Validator:
    class DummyValidator:
        @property
        def expectation_suite_name(self) -> str:
            return "my_expectation_suite"

    return cast(Validator, DummyValidator())


@pytest.fixture
def batch_request_as_dict() -> Dict[str, str]:
    return {
        "datasource_name": "my_datasource",
        "data_connector_name": "my_basic_data_connector",
        "data_asset_name": "Titanic_1911",
    }


@pytest.mark.filesystem
<<<<<<< HEAD
=======
def test_basic_checkpoint_config_validation(
    empty_data_context_stats_enabled,
    common_action_list,
    caplog,
    capsys,
):
    context: FileDataContext = empty_data_context_stats_enabled
    yaml_config_erroneous: str
    config_erroneous: dict
    checkpoint_config: Union[CheckpointConfig, dict]
    checkpoint: Checkpoint

    yaml_config_erroneous = """
    name: misconfigured_checkpoint
    unexpected_property: UNKNOWN_PROPERTY_VALUE
    """
    config_erroneous = yaml.load(yaml_config_erroneous)
    with pytest.raises(TypeError):
        # noinspection PyUnusedLocal
        checkpoint_config = CheckpointConfig(**config_erroneous)

    yaml_config_erroneous = """
    name: my_erroneous_checkpoint
    """

    assert len(context.list_checkpoints()) == 0
    erroneous_checkpoint = context.add_checkpoint(**yaml.load(yaml_config_erroneous))
    assert len(context.list_checkpoints()) == 1

    yaml_config: str = """
    name: my_checkpoint
    validations: []
    action_list:
      - name: store_validation_result
        action:
          class_name: StoreValidationResultAction
      - name: update_data_docs
        action:
          class_name: UpdateDataDocsAction
    """

    expected_checkpoint_config: dict = {
        "name": "my_checkpoint",
        "action_list": common_action_list,
    }

    config: dict = yaml.load(yaml_config)
    checkpoint_config = CheckpointConfig(**config)
    checkpoint: Checkpoint = Checkpoint(
        data_context=context,
        **deep_filter_properties_iterable(
            properties=checkpoint_config.to_json_dict(),
            delete_fields={"class_name", "module_name"},
            clean_falsy=True,
        ),
    )
    filtered_expected_checkpoint_config: dict = deep_filter_properties_iterable(
        properties=expected_checkpoint_config,
        delete_fields={"class_name", "module_name"},
        clean_falsy=True,
    )
    assert (
        deep_filter_properties_iterable(
            properties=checkpoint.get_config(mode=ConfigOutputModes.DICT),
            delete_fields={"class_name", "module_name"},
            clean_falsy=True,
        )
        == filtered_expected_checkpoint_config
    )

    checkpoint: Checkpoint = context.test_yaml_config(
        yaml_config=yaml_config,
        name="my_checkpoint",
        class_name="Checkpoint",
    )
    assert (
        deep_filter_properties_iterable(
            properties=checkpoint.get_config(mode=ConfigOutputModes.DICT),
            delete_fields={"class_name", "module_name"},
            clean_falsy=True,
        )
        == filtered_expected_checkpoint_config
    )

    assert len(context.list_checkpoints()) == 1
    context.add_checkpoint(**yaml.load(yaml_config))
    assert len(context.list_checkpoints()) == 2

    context.suites.add(ExpectationSuite(name="my_expectation_suite"))
    checkpoint = context.get_legacy_checkpoint("my_checkpoint")
    with pytest.raises(
        gx_exceptions.DataContextError,
        match=r'Checkpoint "my_checkpoint" must be called with a validator or contain either a batch_request or validations.',  # noqa: E501
    ):
        checkpoint.run()

    context.delete_legacy_checkpoint(erroneous_checkpoint.name)
    context.delete_legacy_checkpoint(checkpoint.name)
    assert len(context.list_checkpoints()) == 0


@pytest.mark.filesystem
@pytest.mark.slow  # 1.25s
def test_newstyle_checkpoint_instantiates_and_produces_a_validation_result_when_run(
    titanic_pandas_data_context_with_v013_datasource_with_checkpoints_v1_with_empty_store_stats_enabled,
    common_action_list,
):
    context: FileDataContext = titanic_pandas_data_context_with_v013_datasource_with_checkpoints_v1_with_empty_store_stats_enabled  # noqa: E501
    # add checkpoint config
    checkpoint_config = CheckpointConfig(
        name="my_checkpoint",
        expectation_suite_name="my_expectation_suite",
        action_list=common_action_list,
        validations=[
            {
                "batch_request": {
                    "datasource_name": "my_datasource",
                    "data_connector_name": "my_basic_data_connector",
                    "data_asset_name": "Titanic_1911",
                }
            }
        ],
    )
    checkpoint_config_key = ConfigurationIdentifier(configuration_key=checkpoint_config.name)
    context.checkpoint_store.set(key=checkpoint_config_key, value=checkpoint_config)
    checkpoint: Checkpoint = context.get_legacy_checkpoint(checkpoint_config.name)

    with pytest.raises(gx_exceptions.DataContextError, match=r"expectation_suite .* not found"):
        checkpoint.run()

    assert len(context.validation_results_store.list_keys()) == 0

    context.suites.add(ExpectationSuite("my_expectation_suite"))
    result = checkpoint.run()

    assert len(context.validation_results_store.list_keys()) == 1
    assert result["success"]


@pytest.mark.filesystem
>>>>>>> 49da0068
def test_newstyle_checkpoint_instantiates_and_produces_a_validation_result_with_checkpoint_name_in_meta_when_run(  # noqa: E501
    titanic_pandas_data_context_with_v013_datasource_with_checkpoints_v1_with_empty_store_stats_enabled,
    store_validation_result_action,
):
    context: FileDataContext = titanic_pandas_data_context_with_v013_datasource_with_checkpoints_v1_with_empty_store_stats_enabled  # noqa: E501
    checkpoint_name: str = "test_checkpoint_name"
    # add checkpoint config
    checkpoint_config = CheckpointConfig(
        name=checkpoint_name,
        expectation_suite_name="my_expectation_suite",
        action_list=[
            store_validation_result_action,
        ],
        validations=[
            {
                "batch_request": {
                    "datasource_name": "my_datasource",
                    "data_connector_name": "my_basic_data_connector",
                    "data_asset_name": "Titanic_1911",
                }
            }
        ],
    )
    checkpoint_config_key = ConfigurationIdentifier(configuration_key=checkpoint_config.name)
    context.checkpoint_store.set(key=checkpoint_config_key, value=checkpoint_config)
    checkpoint: Checkpoint = context.get_legacy_checkpoint(checkpoint_config.name)

    assert len(context.validation_results_store.list_keys()) == 0

    context.suites.add(ExpectationSuite("my_expectation_suite"))
    result: CheckpointResult = checkpoint.run()

    assert len(context.validation_results_store.list_keys()) == 1
    assert result["success"]

    validation_result_identifier: DataContextKey = context.validation_results_store.list_keys()[0]
    validation_result: ExpectationSuiteValidationResult = context.validation_results_store.get(
        validation_result_identifier
    )

    assert "checkpoint_name" in validation_result.meta
    assert validation_result.meta["checkpoint_name"] == checkpoint_name


<<<<<<< HEAD
=======
@pytest.mark.unit
def test_newstyle_checkpoint_raises_error_if_batch_request_and_validator_are_specified_in_constructor(  # noqa: E501
    dummy_data_context,
    common_action_list,
    dummy_validator,
    batch_request_as_dict,
):
    context = dummy_data_context
    validator = dummy_validator

    batch_request: BatchRequest = BatchRequest(**batch_request_as_dict)
    with pytest.raises(
        gx_exceptions.CheckpointError,
        match=r'Checkpoint "my_checkpoint" cannot be called with a validator and contain a batch_request and/or a batch_request in validations.',  # noqa: E501
    ):
        _ = Checkpoint(
            name="my_checkpoint",
            data_context=context,
            expectation_suite_name="my_expectation_suite",
            batch_request=batch_request,
            validator=validator,
            action_list=common_action_list,
        )


@pytest.mark.unit
def test_newstyle_checkpoint_raises_error_if_batch_request_in_validations_and_validator_are_specified_in_constructor(  # noqa: E501
    dummy_data_context,
    common_action_list,
    dummy_validator,
    batch_request_as_dict,
):
    context = dummy_data_context
    validator = dummy_validator

    batch_request: BatchRequest = BatchRequest(**batch_request_as_dict)
    with pytest.raises(
        gx_exceptions.CheckpointError,
        match=r'Checkpoint "my_checkpoint" cannot be called with a validator and contain a batch_request and/or a batch_request in validations.',  # noqa: E501
    ):
        _ = Checkpoint(
            name="my_checkpoint",
            data_context=context,
            expectation_suite_name="my_expectation_suite",
            validator=validator,
            action_list=common_action_list,
            validations=[{"batch_request": batch_request}],
        )


@pytest.mark.unit
def test_newstyle_checkpoint_raises_error_if_expectation_suite_name_and_validator_are_specified_in_constructor(  # noqa: E501
    dummy_data_context,
    common_action_list,
    dummy_validator,
    batch_request_as_dict,
):
    context = dummy_data_context
    validator = dummy_validator

    with pytest.raises(
        gx_exceptions.CheckpointError,
        match=r'Checkpoint "my_checkpoint" cannot be called with a validator and contain an expectation_suite_name and/or an expectation_suite_name in validations.',  # noqa: E501
    ):
        _ = Checkpoint(
            name="my_checkpoint",
            data_context=context,
            expectation_suite_name="my_expectation_suite",
            validator=validator,
            action_list=common_action_list,
        )


@pytest.mark.unit
def test_newstyle_checkpoint_raises_error_if_expectation_suite_name_in_validations_and_validator_are_specified_in_constructor(  # noqa: E501
    dummy_data_context,
    common_action_list,
    dummy_validator,
):
    context = dummy_data_context
    validator = dummy_validator

    with pytest.raises(
        gx_exceptions.CheckpointError,
        match=r'Checkpoint "my_checkpoint" cannot be called with a validator and contain an expectation_suite_name and/or an expectation_suite_name in validations.',  # noqa: E501
    ):
        _ = Checkpoint(
            name="my_checkpoint",
            data_context=context,
            validator=validator,
            action_list=common_action_list,
            validations=[{"expectation_suite_name": "my_expectation_suite"}],
        )


@pytest.mark.filesystem
@pytest.mark.slow  # 1.15s
def test_newstyle_checkpoint_instantiates_and_produces_a_validation_result_when_run_with_validator_specified_in_constructor(  # noqa: E501
    titanic_pandas_data_context_with_v013_datasource_with_checkpoints_v1_with_empty_store_stats_enabled,
    common_action_list,
    batch_request_as_dict,
):
    context: FileDataContext = titanic_pandas_data_context_with_v013_datasource_with_checkpoints_v1_with_empty_store_stats_enabled  # noqa: E501
    batch_request: BatchRequest = BatchRequest(**batch_request_as_dict)
    context.suites.add(ExpectationSuite("my_expectation_suite"))

    validator: Validator = context.get_validator(
        batch_request=batch_request,
        expectation_suite_name="my_expectation_suite",
    )
    checkpoint: Checkpoint = Checkpoint(
        name="my_checkpoint",
        data_context=context,
        validator=validator,
        action_list=common_action_list,
    )

    result = checkpoint.run()

    assert len(context.validation_results_store.list_keys()) == 1
    assert result["success"]


@pytest.mark.unit
def test_newstyle_checkpoint_raises_error_if_validator_specified_in_constructor_and_validator_is_specified_in_run(  # noqa: E501
    dummy_data_context,
    common_action_list,
    dummy_validator,
):
    context = dummy_data_context
    validator = dummy_validator

    with pytest.raises(gx_exceptions.CheckpointError) as e:
        _ = Checkpoint(
            name="my_checkpoint",
            data_context=context,
            validator=validator,
            action_list=common_action_list,
        ).run(
            validator=validator,
        )

    assert (
        str(e.value)
        == 'Checkpoint "my_checkpoint" has already been created with a validator and overriding it through run() is not allowed.'  # noqa: E501
    )


@pytest.mark.unit
def test_newstyle_checkpoint_raises_error_if_validator_specified_in_constructor_and_validator_is_specified_in_run(  # noqa: E501, F811
    dummy_data_context,
    common_action_list,
    dummy_validator,
):
    context = dummy_data_context
    validator = dummy_validator

    with pytest.raises(gx_exceptions.CheckpointError) as e:
        _ = Checkpoint(
            name="my_checkpoint",
            data_context=context,
            validator=validator,
            action_list=common_action_list,
        ).run(
            validator=validator,
        )

    assert (
        str(e.value)
        == 'Checkpoint "my_checkpoint" has already been created with a validator and overriding it through run() is not allowed.'  # noqa: E501
    )


@pytest.mark.unit
def test_newstyle_checkpoint_raises_error_if_batch_request_is_specified_in_validations_and_batch_request_and_validator_are_specified_in_run(  # noqa: E501
    dummy_data_context,
    common_action_list,
    dummy_validator,
    batch_request_as_dict,
):
    context = dummy_data_context
    validator = dummy_validator

    batch_request: BatchRequest = BatchRequest(**batch_request_as_dict)
    with pytest.raises(gx_exceptions.CheckpointError) as e:
        _ = Checkpoint(
            name="my_checkpoint",
            data_context=context,
            expectation_suite_name="my_expectation_suite",
            action_list=common_action_list,
            validations=[{"batch_request": batch_request}],
        ).run(
            batch_request=batch_request_as_dict,
            validator=validator,
        )

    assert (
        str(e.value)
        == 'Checkpoint "my_checkpoint" has already been created with a validator and overriding it by supplying a batch_request and/or validations with a batch_request to run() is not allowed.'  # noqa: E501
    )


@pytest.mark.unit
def test_newstyle_checkpoint_raises_error_if_validator_specified_in_constructor_and_expectation_suite_name_is_specified_in_run(  # noqa: E501
    dummy_data_context,
    common_action_list,
    dummy_validator,
):
    context = dummy_data_context
    validator = dummy_validator

    with pytest.raises(gx_exceptions.CheckpointError) as e:
        _ = Checkpoint(
            name="my_checkpoint",
            data_context=context,
            validator=validator,
            action_list=common_action_list,
        ).run(
            expectation_suite_name="my_expectation_suite",
        )

    assert (
        str(e.value)
        == 'Checkpoint "my_checkpoint" has already been created with a validator and overriding its expectation_suite_name by supplying an expectation_suite_name and/or validations with an expectation_suite_name to run() is not allowed.'  # noqa: E501
    )


@pytest.mark.unit
def test_newstyle_checkpoint_raises_error_if_expectation_suite_name_is_specified_in_validations_and_validator_is_specified_in_run(  # noqa: E501
    dummy_data_context,
    common_action_list,
    dummy_validator,
    batch_request_as_dict,
):
    context = dummy_data_context
    validator = dummy_validator

    batch_request: BatchRequest = BatchRequest(**batch_request_as_dict)
    with pytest.raises(gx_exceptions.CheckpointError) as e:
        _ = Checkpoint(
            name="my_checkpoint",
            data_context=context,
            expectation_suite_name="my_expectation_suite",
            action_list=common_action_list,
            validations=[{"batch_request": batch_request}],
        ).run(
            batch_request=batch_request_as_dict,
            validator=validator,
        )

    assert (
        str(e.value)
        == 'Checkpoint "my_checkpoint" has already been created with a validator and overriding it by supplying a batch_request and/or validations with a batch_request to run() is not allowed.'  # noqa: E501
    )


@pytest.mark.filesystem
@pytest.mark.slow  # 1.15s
def test_newstyle_checkpoint_instantiates_and_produces_a_validation_result_when_run_with_validator_specified_in_run(  # noqa: E501
    titanic_pandas_data_context_with_v013_datasource_with_checkpoints_v1_with_empty_store_stats_enabled,
    common_action_list,
    batch_request_as_dict,
):
    context: FileDataContext = titanic_pandas_data_context_with_v013_datasource_with_checkpoints_v1_with_empty_store_stats_enabled  # noqa: E501
    batch_request: BatchRequest = BatchRequest(**batch_request_as_dict)
    context.suites.add(ExpectationSuite("my_expectation_suite"))
    validator: Validator = context.get_validator(
        batch_request=batch_request,
        expectation_suite_name="my_expectation_suite",
    )
    checkpoint: Checkpoint = Checkpoint(
        name="my_checkpoint",
        data_context=context,
        expectation_suite_name="my_expectation_suite",
        action_list=common_action_list,
    )

    result = checkpoint.run(
        validator=validator,
    )

    assert len(context.validation_results_store.list_keys()) == 1
    assert result["success"]


>>>>>>> 49da0068
@pytest.mark.filesystem
@pytest.mark.slow  # 1.15s
def test_newstyle_checkpoint_instantiates_and_produces_a_validation_result_when_run_batch_request_object(  # noqa: E501
    titanic_pandas_data_context_with_v013_datasource_with_checkpoints_v1_with_empty_store_stats_enabled,
    common_action_list,
    batch_request_as_dict,
):
    context: FileDataContext = titanic_pandas_data_context_with_v013_datasource_with_checkpoints_v1_with_empty_store_stats_enabled  # noqa: E501
    # add checkpoint config
    batch_request: dict = {
        "datasource_name": "my_datasource",
        "data_connector_name": "my_basic_data_connector",
        "data_asset_name": "Titanic_1911",
    }
    checkpoint: Checkpoint = Checkpoint(
        name="my_checkpoint",
        data_context=context,
        expectation_suite_name="my_expectation_suite",
        action_list=common_action_list,
        validations=[{"batch_request": batch_request}],
    )
    with pytest.raises(gx_exceptions.DataContextError, match=r"expectation_suite .* not found"):
        checkpoint.run()

    assert len(context.validation_results_store.list_keys()) == 0

    context.suites.add(ExpectationSuite("my_expectation_suite"))
    result = checkpoint.run()

    assert len(context.validation_results_store.list_keys()) == 1
    assert result["success"]


@pytest.mark.filesystem
def test_newstyle_checkpoint_instantiates_and_produces_a_validation_result_when_run_runtime_batch_request_object_pandasdf(  # noqa: E501
    data_context_with_datasource_pandas_engine,
    common_action_list,
):
    context: FileDataContext = data_context_with_datasource_pandas_engine
    test_df: pd.DataFrame = pd.DataFrame(data={"col1": [1, 2], "col2": [3, 4]})

    # RuntimeBatchRequest with a DataFrame
    runtime_batch_request: RuntimeBatchRequest = RuntimeBatchRequest(
        **{
            "datasource_name": "my_datasource",
            "data_connector_name": "default_runtime_data_connector_name",
            "data_asset_name": "test_df",
            "batch_identifiers": {"default_identifier_name": "test_identifier"},
            "runtime_parameters": {"batch_data": test_df},
        }
    )
    checkpoint: Checkpoint = Checkpoint(
        name="my_checkpoint",
        data_context=context,
        expectation_suite_name="my_expectation_suite",
        action_list=common_action_list,
    )
    with pytest.raises(gx_exceptions.DataContextError, match=r"expectation_suite .* not found"):
        checkpoint.run(validations=[{"batch_request": runtime_batch_request}])

    assert len(context.validation_results_store.list_keys()) == 0

    context.suites.add(ExpectationSuite("my_expectation_suite"))
    result = checkpoint.run(validations=[{"batch_request": runtime_batch_request}])

    assert len(context.validation_results_store.list_keys()) == 1
    assert result["success"]


@pytest.mark.spark
def test_newstyle_checkpoint_instantiates_and_produces_a_validation_result_when_run_runtime_batch_request_object_sparkdf(  # noqa: E501
    data_context_with_datasource_spark_engine,
    common_action_list,
    spark_session,
):
    context: FileDataContext = data_context_with_datasource_spark_engine
    pandas_df: pd.DataFrame = pd.DataFrame(data={"col1": [1, 2], "col2": [3, 4]})
    test_df = spark_session.createDataFrame(pandas_df)

    # RuntimeBatchRequest with a DataFrame
    runtime_batch_request: RuntimeBatchRequest = RuntimeBatchRequest(
        **{
            "datasource_name": "my_datasource",
            "data_connector_name": "default_runtime_data_connector_name",
            "data_asset_name": "test_df",
            "batch_identifiers": {"default_identifier_name": "test_identifier"},
            "runtime_parameters": {"batch_data": test_df},
        }
    )
    checkpoint: Checkpoint = Checkpoint(
        name="my_checkpoint",
        data_context=context,
        expectation_suite_name="my_expectation_suite",
        action_list=common_action_list,
    )
    with pytest.raises(gx_exceptions.DataContextError, match=r"expectation_suite .* not found"):
        # noinspection PyUnusedLocal
        result = checkpoint.run(validations=[{"batch_request": runtime_batch_request}])

    assert len(context.validation_results_store.list_keys()) == 0

    context.suites.add(ExpectationSuite("my_expectation_suite"))
    result = checkpoint.run(validations=[{"batch_request": runtime_batch_request}])

    assert len(context.validation_results_store.list_keys()) == 1
    assert result["success"]


@pytest.mark.filesystem
@pytest.mark.slow  # 1.31s
def test_newstyle_checkpoint_instantiates_and_produces_a_validation_result_when_run_batch_request_object_multi_validation_pandasdf(  # noqa: E501
    titanic_pandas_data_context_with_v013_datasource_with_checkpoints_v1_with_empty_store_stats_enabled,
    common_action_list,
):
    context: FileDataContext = titanic_pandas_data_context_with_v013_datasource_with_checkpoints_v1_with_empty_store_stats_enabled  # noqa: E501
    test_df: pd.DataFrame = pd.DataFrame(data={"col1": [1, 2], "col2": [3, 4]})

    batch_request: dict = {
        "datasource_name": "my_datasource",
        "data_connector_name": "my_basic_data_connector",
        "data_asset_name": "Titanic_1911",
    }

    # RuntimeBatchRequest with a DataFrame
    runtime_batch_request: RuntimeBatchRequest = RuntimeBatchRequest(
        **{
            "datasource_name": "my_datasource",
            "data_connector_name": "my_runtime_data_connector",
            "data_asset_name": "test_df",
            "batch_identifiers": {
                "pipeline_stage_name": "core_processing",
                "airflow_run_id": 1234567890,
            },
            "runtime_parameters": {"batch_data": test_df},
        }
    )

    checkpoint: Checkpoint = Checkpoint(
        name="my_checkpoint",
        data_context=context,
        expectation_suite_name="my_expectation_suite",
        action_list=common_action_list,
    )
    with pytest.raises(gx_exceptions.DataContextError, match=r"expectation_suite .* not found"):
        # noinspection PyUnusedLocal
        result = checkpoint.run(
            validations=[
                {"batch_request": runtime_batch_request},
                {"batch_request": batch_request},
            ]
        )

    assert len(context.validation_results_store.list_keys()) == 0

    context.suites.add(ExpectationSuite("my_expectation_suite"))
    # noinspection PyUnusedLocal
    result = checkpoint.run(
        validations=[
            {"batch_request": runtime_batch_request},
            {"batch_request": batch_request},
        ]
    )

    assert len(context.validation_results_store.list_keys()) == 2
    assert result["success"]


@pytest.mark.spark
def test_newstyle_checkpoint_instantiates_and_produces_a_validation_result_when_run_batch_request_object_multi_validation_sparkdf(  # noqa: E501
    data_context_with_datasource_spark_engine,
    common_action_list,
    spark_session,
):
    context: FileDataContext = data_context_with_datasource_spark_engine
    pandas_df: pd.DataFrame = pd.DataFrame(data={"col1": [1, 2], "col2": [3, 4]})
    test_df_1 = spark_session.createDataFrame(pandas_df)
    pandas_df: pd.DataFrame = pd.DataFrame(data={"col1": [5, 6], "col2": [7, 8]})
    test_df_2 = spark_session.createDataFrame(pandas_df)

    # RuntimeBatchRequest with a DataFrame
    runtime_batch_request_1: RuntimeBatchRequest = RuntimeBatchRequest(
        **{
            "datasource_name": "my_datasource",
            "data_connector_name": "default_runtime_data_connector_name",
            "data_asset_name": "test_df_1",
            "batch_identifiers": {"default_identifier_name": "test_identifier"},
            "runtime_parameters": {"batch_data": test_df_1},
        }
    )

    # RuntimeBatchRequest with a DataFrame
    runtime_batch_request_2: RuntimeBatchRequest = RuntimeBatchRequest(
        **{
            "datasource_name": "my_datasource",
            "data_connector_name": "default_runtime_data_connector_name",
            "data_asset_name": "test_df_2",
            "batch_identifiers": {"default_identifier_name": "test_identifier"},
            "runtime_parameters": {"batch_data": test_df_2},
        }
    )

    checkpoint: Checkpoint = Checkpoint(
        name="my_checkpoint",
        data_context=context,
        expectation_suite_name="my_expectation_suite",
        action_list=common_action_list,
    )
    with pytest.raises(gx_exceptions.DataContextError, match=r"expectation_suite .* not found"):
        # noinspection PyUnusedLocal
        result = checkpoint.run(
            validations=[
                {"batch_request": runtime_batch_request_1},
                {"batch_request": runtime_batch_request_2},
            ]
        )

    assert len(context.validation_results_store.list_keys()) == 0

    context.suites.add(ExpectationSuite("my_expectation_suite"))
    # noinspection PyUnusedLocal
    result = checkpoint.run(
        validations=[
            {"batch_request": runtime_batch_request_1},
            {"batch_request": runtime_batch_request_2},
        ]
    )

    assert len(context.validation_results_store.list_keys()) == 2
    assert result["success"]


@pytest.mark.filesystem
@pytest.mark.slow  # 1.08s
def test_newstyle_checkpoint_instantiates_and_produces_a_validation_result_when_run_single_runtime_batch_request_query_in_validations(  # noqa: E501
    data_context_with_datasource_sqlalchemy_engine,
    common_action_list,
    sa,
):
    context: FileDataContext = data_context_with_datasource_sqlalchemy_engine

    # create expectation suite
    context.suites.add(ExpectationSuite("my_expectation_suite"))

    # RuntimeBatchRequest with a query
    runtime_batch_request: RuntimeBatchRequest = RuntimeBatchRequest(
        **{
            "datasource_name": "my_datasource",
            "data_connector_name": "default_runtime_data_connector_name",
            "data_asset_name": "default_data_asset_name",
            "batch_identifiers": {"default_identifier_name": "test_identifier"},
            "runtime_parameters": {
                "query": "SELECT * from table_partitioned_by_date_column__A LIMIT 10"
            },
        }
    )

    checkpoint: Checkpoint = Checkpoint(
        name="my_checkpoint",
        data_context=context,
        expectation_suite_name="my_expectation_suite",
        action_list=common_action_list,
        validations=[{"batch_request": runtime_batch_request}],
    )

    result = checkpoint.run()

    assert len(context.validation_results_store.list_keys()) == 1
    assert result["success"]


@pytest.mark.filesystem
def test_newstyle_checkpoint_instantiates_and_produces_a_validation_result_when_run_multiple_runtime_batch_request_query_in_validations(  # noqa: E501
    data_context_with_datasource_sqlalchemy_engine,
    common_action_list,
    sa,
):
    context: FileDataContext = data_context_with_datasource_sqlalchemy_engine

    # create expectation suite
    context.suites.add(ExpectationSuite("my_expectation_suite"))

    checkpoint: Checkpoint = Checkpoint(
        name="my_checkpoint",
        data_context=context,
        expectation_suite_name="my_expectation_suite",
        action_list=common_action_list,
    )

    with pytest.raises(
        gx_exceptions.CheckpointError,
        match='Checkpoint "my_checkpoint" must be called with a validator or contain either a batch_request or validations.',  # noqa: E501
    ):
        checkpoint.run()


@pytest.mark.filesystem
def test_newstyle_checkpoint_instantiates_and_produces_a_validation_result_when_run_runtime_batch_request_query_in_top_level_batch_request(  # noqa: E501
    data_context_with_datasource_sqlalchemy_engine,
    common_action_list,
    sa,
):
    context: FileDataContext = data_context_with_datasource_sqlalchemy_engine

    # create expectation suite
    context.suites.add(ExpectationSuite("my_expectation_suite"))

    # RuntimeBatchRequest with a query
    runtime_batch_request: RuntimeBatchRequest = RuntimeBatchRequest(
        **{
            "datasource_name": "my_datasource",
            "data_connector_name": "default_runtime_data_connector_name",
            "data_asset_name": "default_data_asset_name",
            "batch_identifiers": {"default_identifier_name": "test_identifier"},
            "runtime_parameters": {
                "query": "SELECT * from table_partitioned_by_date_column__A LIMIT 10"
            },
        }
    )

    checkpoint: Checkpoint = Checkpoint(
        name="my_checkpoint",
        data_context=context,
        expectation_suite_name="my_expectation_suite",
        action_list=common_action_list,
        batch_request=runtime_batch_request,
    )

    result = checkpoint.run()

    assert len(context.validation_results_store.list_keys()) == 1
    assert result["success"]


@pytest.mark.filesystem
def test_newstyle_checkpoint_instantiates_and_produces_a_validation_result_when_run_runtime_batch_request_batch_data_in_top_level_batch_request_pandasdf(  # noqa: E501
    data_context_with_datasource_pandas_engine,
    common_action_list,
):
    context: FileDataContext = data_context_with_datasource_pandas_engine
    test_df: pd.DataFrame = pd.DataFrame(data={"col1": [1, 2], "col2": [3, 4]})

    # create expectation suite
    context.suites.add(ExpectationSuite("my_expectation_suite"))

    # RuntimeBatchRequest with a DataFrame
    runtime_batch_request: RuntimeBatchRequest = RuntimeBatchRequest(
        **{
            "datasource_name": "my_datasource",
            "data_connector_name": "default_runtime_data_connector_name",
            "data_asset_name": "default_data_asset_name",
            "batch_identifiers": {"default_identifier_name": "test_identifier"},
            "runtime_parameters": {"batch_data": test_df},
        }
    )

    checkpoint: Checkpoint = Checkpoint(
        name="my_checkpoint",
        data_context=context,
        expectation_suite_name="my_expectation_suite",
        action_list=common_action_list,
    )

    result = checkpoint.run(batch_request=runtime_batch_request)

    assert len(context.validation_results_store.list_keys()) == 1
    assert result["success"]


@pytest.mark.spark
def test_newstyle_checkpoint_instantiates_and_produces_a_validation_result_when_run_runtime_batch_request_batch_data_in_top_level_batch_request_sparkdf(  # noqa: E501
    data_context_with_datasource_spark_engine,
    common_action_list,
    spark_session,
):
    context: FileDataContext = data_context_with_datasource_spark_engine
    pandas_df: pd.DataFrame = pd.DataFrame(data={"col1": [1, 2], "col2": [3, 4]})
    test_df = spark_session.createDataFrame(pandas_df)

    # create expectation suite
    context.suites.add(ExpectationSuite("my_expectation_suite"))

    # RuntimeBatchRequest with a DataFrame
    runtime_batch_request: RuntimeBatchRequest = RuntimeBatchRequest(
        **{
            "datasource_name": "my_datasource",
            "data_connector_name": "default_runtime_data_connector_name",
            "data_asset_name": "default_data_asset_name",
            "batch_identifiers": {"default_identifier_name": "test_identifier"},
            "runtime_parameters": {"batch_data": test_df},
        }
    )

    checkpoint: Checkpoint = Checkpoint(
        name="my_checkpoint",
        data_context=context,
        expectation_suite_name="my_expectation_suite",
        action_list=common_action_list,
    )

    result = checkpoint.run(batch_request=runtime_batch_request)

    assert len(context.validation_results_store.list_keys()) == 1
    assert result["success"]


@pytest.mark.slow  # 1.09s
@pytest.mark.filesystem
def test_newstyle_checkpoint_instantiates_and_produces_a_validation_result_when_run_runtime_batch_request_path_in_top_level_batch_request_pandas(  # noqa: E501
    titanic_pandas_data_context_with_v013_datasource_with_checkpoints_v1_with_empty_store_stats_enabled,
    common_action_list,
):
    context: FileDataContext = titanic_pandas_data_context_with_v013_datasource_with_checkpoints_v1_with_empty_store_stats_enabled  # noqa: E501
    data_path: str = os.path.join(  # noqa: PTH118
        context.datasources["my_datasource"]
        .data_connectors["my_basic_data_connector"]
        .base_directory,
        "Titanic_19120414_1313.csv",
    )

    # create expectation suite
    context.suites.add(ExpectationSuite("my_expectation_suite"))

    # RuntimeBatchRequest with a query
    runtime_batch_request: RuntimeBatchRequest = RuntimeBatchRequest(
        **{
            "datasource_name": "my_datasource",
            "data_connector_name": "my_runtime_data_connector",
            "data_asset_name": "Titanic_19120414_1313.csv",
            "batch_identifiers": {
                "pipeline_stage_name": "core_processing",
                "airflow_run_id": 1234567890,
            },
            "runtime_parameters": {"path": data_path},
        }
    )

    checkpoint: Checkpoint = Checkpoint(
        name="my_checkpoint",
        data_context=context,
        expectation_suite_name="my_expectation_suite",
        action_list=common_action_list,
        batch_request=runtime_batch_request,
    )

    result = checkpoint.run()

    assert len(context.validation_results_store.list_keys()) == 1
    assert result["success"]


@pytest.mark.filesystem
def test_newstyle_checkpoint_instantiates_and_produces_a_validation_result_when_run_runtime_batch_request_query_in_checkpoint_run(  # noqa: E501
    data_context_with_datasource_sqlalchemy_engine,
    common_action_list,
    sa,
):
    context: FileDataContext = data_context_with_datasource_sqlalchemy_engine

    # create expectation suite
    context.suites.add(ExpectationSuite("my_expectation_suite"))

    # RuntimeBatchRequest with a query
    runtime_batch_request: RuntimeBatchRequest = RuntimeBatchRequest(
        **{
            "datasource_name": "my_datasource",
            "data_connector_name": "default_runtime_data_connector_name",
            "data_asset_name": "default_data_asset_name",
            "batch_identifiers": {"default_identifier_name": "test_identifier"},
            "runtime_parameters": {
                "query": "SELECT * from table_partitioned_by_date_column__A LIMIT 10"
            },
        }
    )

    checkpoint: Checkpoint = Checkpoint(
        name="my_checkpoint",
        data_context=context,
        expectation_suite_name="my_expectation_suite",
        action_list=common_action_list,
    )

    result = checkpoint.run(batch_request=runtime_batch_request)

    assert len(context.validation_results_store.list_keys()) == 1
    assert result["success"]


@pytest.mark.filesystem
def test_newstyle_checkpoint_instantiates_and_produces_a_validation_result_when_run_runtime_validations_query_in_checkpoint_run(  # noqa: E501
    data_context_with_datasource_sqlalchemy_engine,
    common_action_list,
    sa,
):
    context: FileDataContext = data_context_with_datasource_sqlalchemy_engine

    # create expectation suite
    context.suites.add(ExpectationSuite("my_expectation_suite"))

    # RuntimeBatchRequest with a query
    runtime_batch_request: RuntimeBatchRequest = RuntimeBatchRequest(
        **{
            "datasource_name": "my_datasource",
            "data_connector_name": "default_runtime_data_connector_name",
            "data_asset_name": "default_data_asset_name",
            "batch_identifiers": {"default_identifier_name": "test_identifier"},
            "runtime_parameters": {
                "query": "SELECT * from table_partitioned_by_date_column__A LIMIT 10"
            },
        }
    )

    checkpoint: Checkpoint = Checkpoint(
        name="my_checkpoint",
        data_context=context,
        expectation_suite_name="my_expectation_suite",
        action_list=common_action_list,
    )

    result = checkpoint.run(validations=[{"batch_request": runtime_batch_request}])

    assert len(context.validation_results_store.list_keys()) == 1
    assert result["success"]


@pytest.mark.slow  # 1.11s
@pytest.mark.filesystem
def test_newstyle_checkpoint_instantiates_and_produces_a_validation_result_when_run_runtime_batch_request_path_in_checkpoint_run_pandas(  # noqa: E501
    titanic_pandas_data_context_with_v013_datasource_with_checkpoints_v1_with_empty_store_stats_enabled,
    common_action_list,
):
    context: FileDataContext = titanic_pandas_data_context_with_v013_datasource_with_checkpoints_v1_with_empty_store_stats_enabled  # noqa: E501
    data_path: str = os.path.join(  # noqa: PTH118
        context.datasources["my_datasource"]
        .data_connectors["my_basic_data_connector"]
        .base_directory,
        "Titanic_19120414_1313.csv",
    )

    # create expectation suite
    context.suites.add(ExpectationSuite("my_expectation_suite"))

    # RuntimeBatchRequest with a query
    runtime_batch_request: RuntimeBatchRequest = RuntimeBatchRequest(
        **{
            "datasource_name": "my_datasource",
            "data_connector_name": "my_runtime_data_connector",
            "data_asset_name": "Titanic_19120414_1313.csv",
            "batch_identifiers": {
                "pipeline_stage_name": "core_processing",
                "airflow_run_id": 1234567890,
            },
            "runtime_parameters": {"path": data_path},
        }
    )

    checkpoint: Checkpoint = Checkpoint(
        name="my_checkpoint",
        data_context=context,
        expectation_suite_name="my_expectation_suite",
        action_list=common_action_list,
    )

    result = checkpoint.run(batch_request=runtime_batch_request)

    assert len(context.validation_results_store.list_keys()) == 1
    assert result["success"]


@pytest.mark.filesystem
def test_newstyle_checkpoint_instantiates_and_produces_a_validation_result_when_run_runtime_batch_request_path_in_checkpoint_run_pandas(  # noqa: E501, F811
    titanic_pandas_data_context_with_v013_datasource_with_checkpoints_v1_with_empty_store_stats_enabled,
    common_action_list,
):
    context: FileDataContext = titanic_pandas_data_context_with_v013_datasource_with_checkpoints_v1_with_empty_store_stats_enabled  # noqa: E501
    data_path: str = os.path.join(  # noqa: PTH118
        context.datasources["my_datasource"]
        .data_connectors["my_basic_data_connector"]
        .base_directory,
        "Titanic_19120414_1313.csv",
    )

    # create expectation suite
    context.suites.add(ExpectationSuite("my_expectation_suite"))

    # RuntimeBatchRequest with a query
    runtime_batch_request: RuntimeBatchRequest = RuntimeBatchRequest(
        **{
            "datasource_name": "my_datasource",
            "data_connector_name": "my_runtime_data_connector",
            "data_asset_name": "Titanic_19120414_1313.csv",
            "batch_identifiers": {
                "pipeline_stage_name": "core_processing",
                "airflow_run_id": 1234567890,
            },
            "runtime_parameters": {"path": data_path},
        }
    )

    checkpoint: Checkpoint = Checkpoint(
        name="my_checkpoint",
        data_context=context,
        expectation_suite_name="my_expectation_suite",
        action_list=common_action_list,
    )

    result = checkpoint.run(validations=[{"batch_request": runtime_batch_request}])

    assert len(context.validation_results_store.list_keys()) == 1
    assert result["success"]


@pytest.mark.filesystem
def test_newstyle_checkpoint_instantiates_and_produces_a_validation_result_when_run_runtime_batch_request_query_in_context_run_checkpoint(  # noqa: E501
    data_context_with_datasource_sqlalchemy_engine,
    common_action_list,
    sa,
):
    context: FileDataContext = data_context_with_datasource_sqlalchemy_engine

    # create expectation suite
    context.suites.add(ExpectationSuite("my_expectation_suite"))

    # RuntimeBatchRequest with a query
    runtime_batch_request: RuntimeBatchRequest = RuntimeBatchRequest(
        **{
            "datasource_name": "my_datasource",
            "data_connector_name": "default_runtime_data_connector_name",
            "data_asset_name": "default_data_asset_name",
            "batch_identifiers": {"default_identifier_name": "test_identifier"},
            "runtime_parameters": {
                "query": "SELECT * from table_partitioned_by_date_column__A LIMIT 10"
            },
        }
    )

    # add checkpoint config
    checkpoint_config: dict = {
        "name": "my_checkpoint",
        "expectation_suite_name": "my_expectation_suite",
        "action_list": common_action_list,
    }

    context.add_checkpoint(**checkpoint_config)

    checkpoint = context.get_legacy_checkpoint("my_checkpoint")
    result = checkpoint.run(batch_request=runtime_batch_request)

    assert len(context.validation_results_store.list_keys()) == 1
    assert result["success"]


@pytest.mark.filesystem
def test_newstyle_checkpoint_instantiates_and_produces_a_validation_result_when_run_runtime_batch_request_batch_data_in_context_run_checkpoint_pandasdf(  # noqa: E501
    data_context_with_datasource_pandas_engine,
    common_action_list,
):
    context: FileDataContext = data_context_with_datasource_pandas_engine
    test_df: pd.DataFrame = pd.DataFrame(data={"col1": [1, 2], "col2": [3, 4]})

    # create expectation suite
    context.suites.add(ExpectationSuite("my_expectation_suite"))

    # RuntimeBatchRequest with a DataFrame
    runtime_batch_request: RuntimeBatchRequest = RuntimeBatchRequest(
        **{
            "datasource_name": "my_datasource",
            "data_connector_name": "default_runtime_data_connector_name",
            "data_asset_name": "default_data_asset_name",
            "batch_identifiers": {"default_identifier_name": "test_identifier"},
            "runtime_parameters": {"batch_data": test_df},
        }
    )

    # add checkpoint config
    checkpoint_config: dict = {
        "name": "my_checkpoint",
        "expectation_suite_name": "my_expectation_suite",
        "action_list": common_action_list,
    }

    context.add_checkpoint(**checkpoint_config)

    checkpoint = context.get_legacy_checkpoint("my_checkpoint")
    result = checkpoint.run(batch_request=runtime_batch_request)

    assert len(context.validation_results_store.list_keys()) == 1
    assert result["success"]


@pytest.mark.spark
def test_newstyle_checkpoint_instantiates_and_produces_a_validation_result_when_run_runtime_batch_request_batch_data_in_context_run_checkpoint_sparkdf(  # noqa: E501
    data_context_with_datasource_spark_engine,
    common_action_list,
):
    context: FileDataContext = data_context_with_datasource_spark_engine
    pandas_df: pd.DataFrame = pd.DataFrame(data={"col1": [1, 2], "col2": [3, 4]})
    test_df = SparkDFExecutionEngine.get_or_create_spark_session().createDataFrame(pandas_df)

    # create expectation suite
    context.suites.add(ExpectationSuite("my_expectation_suite"))

    # RuntimeBatchRequest with a DataFrame
    runtime_batch_request: RuntimeBatchRequest = RuntimeBatchRequest(
        **{
            "datasource_name": "my_datasource",
            "data_connector_name": "default_runtime_data_connector_name",
            "data_asset_name": "default_data_asset_name",
            "batch_identifiers": {"default_identifier_name": "test_identifier"},
            "runtime_parameters": {"batch_data": test_df},
        }
    )

    # add checkpoint config
    checkpoint_config: dict = {
        "name": "my_checkpoint",
        "expectation_suite_name": "my_expectation_suite",
        "action_list": common_action_list,
    }

    context.add_checkpoint(**checkpoint_config)

    checkpoint = context.get_legacy_checkpoint("my_checkpoint")
    result = checkpoint.run(batch_request=runtime_batch_request)

    assert len(context.validation_results_store.list_keys()) == 1
    assert result["success"]


@pytest.mark.filesystem
def test_newstyle_checkpoint_instantiates_and_produces_a_validation_result_when_run_runtime_validations_query_in_context_run_checkpoint(  # noqa: E501
    data_context_with_datasource_sqlalchemy_engine,
    common_action_list,
    sa,
):
    context: FileDataContext = data_context_with_datasource_sqlalchemy_engine

    # create expectation suite
    context.suites.add(ExpectationSuite("my_expectation_suite"))

    # RuntimeBatchRequest with a query
    runtime_batch_request: RuntimeBatchRequest = RuntimeBatchRequest(
        **{
            "datasource_name": "my_datasource",
            "data_connector_name": "default_runtime_data_connector_name",
            "data_asset_name": "default_data_asset_name",
            "batch_identifiers": {"default_identifier_name": "test_identifier"},
            "runtime_parameters": {
                "query": "SELECT * from table_partitioned_by_date_column__A LIMIT 10"
            },
        }
    )

    # add checkpoint config
    checkpoint_config: dict = {
        "name": "my_checkpoint",
        "expectation_suite_name": "my_expectation_suite",
        "action_list": common_action_list,
    }

    context.add_checkpoint(**checkpoint_config)

    checkpoint = context.get_legacy_checkpoint("my_checkpoint")
    result = checkpoint.run(
        validations=[{"batch_request": runtime_batch_request}],
    )

    assert len(context.validation_results_store.list_keys()) == 1
    assert result["success"]


@pytest.mark.filesystem
def test_newstyle_checkpoint_instantiates_and_produces_a_validation_result_when_run_runtime_validations_batch_data_in_context_run_checkpoint_pandasdf(  # noqa: E501
    data_context_with_datasource_pandas_engine,
    common_action_list,
):
    context: FileDataContext = data_context_with_datasource_pandas_engine
    test_df: pd.DataFrame = pd.DataFrame(data={"col1": [1, 2], "col2": [3, 4]})

    # create expectation suite
    context.suites.add(ExpectationSuite("my_expectation_suite"))

    # RuntimeBatchRequest with a DataFrame
    runtime_batch_request: RuntimeBatchRequest = RuntimeBatchRequest(
        **{
            "datasource_name": "my_datasource",
            "data_connector_name": "default_runtime_data_connector_name",
            "data_asset_name": "default_data_asset_name",
            "batch_identifiers": {"default_identifier_name": "test_identifier"},
            "runtime_parameters": {"batch_data": test_df},
        }
    )

    # add checkpoint config
    checkpoint_config: dict = {
        "name": "my_checkpoint",
        "expectation_suite_name": "my_expectation_suite",
        "action_list": common_action_list,
    }

    context.add_checkpoint(**checkpoint_config)

    checkpoint = context.get_legacy_checkpoint("my_checkpoint")
    result = checkpoint.run(
        validations=[{"batch_request": runtime_batch_request}],
    )

    assert len(context.validation_results_store.list_keys()) == 1
    assert result["success"]


@pytest.mark.spark
def test_newstyle_checkpoint_instantiates_and_produces_a_validation_result_when_run_runtime_validations_batch_data_in_context_run_checkpoint_sparkdf(  # noqa: E501
    data_context_with_datasource_spark_engine,
    common_action_list,
):
    context: FileDataContext = data_context_with_datasource_spark_engine
    pandas_df: pd.DataFrame = pd.DataFrame(data={"col1": [1, 2], "col2": [3, 4]})
    test_df = SparkDFExecutionEngine.get_or_create_spark_session().createDataFrame(pandas_df)

    # create expectation suite
    context.suites.add(ExpectationSuite("my_expectation_suite"))

    # RuntimeBatchRequest with a DataFrame
    runtime_batch_request: RuntimeBatchRequest = RuntimeBatchRequest(
        **{
            "datasource_name": "my_datasource",
            "data_connector_name": "default_runtime_data_connector_name",
            "data_asset_name": "default_data_asset_name",
            "batch_identifiers": {"default_identifier_name": "test_identifier"},
            "runtime_parameters": {"batch_data": test_df},
        }
    )

    # add checkpoint config
    checkpoint_config: dict = {
        "name": "my_checkpoint",
        "expectation_suite_name": "my_expectation_suite",
        "action_list": common_action_list,
    }

    context.add_checkpoint(**checkpoint_config)

    checkpoint = context.get_legacy_checkpoint("my_checkpoint")
    result = checkpoint.run(
        validations=[{"batch_request": runtime_batch_request}],
    )

    assert len(context.validation_results_store.list_keys()) == 1
    assert result["success"]


@pytest.mark.slow  # 1.18s
@pytest.mark.filesystem
def test_newstyle_checkpoint_instantiates_and_produces_a_validation_result_when_run_runtime_batch_request_path_in_context_run_checkpoint_pandas(  # noqa: E501
    titanic_pandas_data_context_with_v013_datasource_with_checkpoints_v1_with_empty_store_stats_enabled,
    common_action_list,
):
    context: FileDataContext = titanic_pandas_data_context_with_v013_datasource_with_checkpoints_v1_with_empty_store_stats_enabled  # noqa: E501
    data_path: str = os.path.join(  # noqa: PTH118
        context.datasources["my_datasource"]
        .data_connectors["my_basic_data_connector"]
        .base_directory,
        "Titanic_19120414_1313.csv",
    )

    # create expectation suite
    context.suites.add(ExpectationSuite("my_expectation_suite"))

    # RuntimeBatchRequest with a query
    runtime_batch_request: RuntimeBatchRequest = RuntimeBatchRequest(
        **{
            "datasource_name": "my_datasource",
            "data_connector_name": "my_runtime_data_connector",
            "data_asset_name": "Titanic_19120414_1313.csv",
            "batch_identifiers": {
                "pipeline_stage_name": "core_processing",
                "airflow_run_id": 1234567890,
            },
            "runtime_parameters": {"path": data_path},
        }
    )

    # add checkpoint config
    checkpoint_config: dict = {
        "name": "my_checkpoint",
        "expectation_suite_name": "my_expectation_suite",
        "action_list": common_action_list,
    }

    context.add_checkpoint(**checkpoint_config)

    checkpoint = context.get_legacy_checkpoint("my_checkpoint")
    result = checkpoint.run(batch_request=runtime_batch_request)

    assert len(context.validation_results_store.list_keys()) == 1
    assert result["success"]


@pytest.mark.filesystem
def test_newstyle_checkpoint_instantiates_and_produces_a_validation_result_when_run_runtime_batch_request_path_in_context_run_checkpoint_pandas(  # noqa: E501, F811
    titanic_pandas_data_context_with_v013_datasource_with_checkpoints_v1_with_empty_store_stats_enabled,
    common_action_list,
):
    context: FileDataContext = titanic_pandas_data_context_with_v013_datasource_with_checkpoints_v1_with_empty_store_stats_enabled  # noqa: E501
    data_path: str = os.path.join(  # noqa: PTH118
        context.datasources["my_datasource"]
        .data_connectors["my_basic_data_connector"]
        .base_directory,
        "Titanic_19120414_1313.csv",
    )

    # create expectation suite
    context.suites.add(ExpectationSuite("my_expectation_suite"))

    # RuntimeBatchRequest with a query
    runtime_batch_request: RuntimeBatchRequest = RuntimeBatchRequest(
        **{
            "datasource_name": "my_datasource",
            "data_connector_name": "my_runtime_data_connector",
            "data_asset_name": "Titanic_19120414_1313.csv",
            "batch_identifiers": {
                "pipeline_stage_name": "core_processing",
                "airflow_run_id": 1234567890,
            },
            "runtime_parameters": {"path": data_path},
        }
    )

    # add checkpoint config
    checkpoint_config: dict = {
        "name": "my_checkpoint",
        "expectation_suite_name": "my_expectation_suite",
        "action_list": common_action_list,
    }

    context.add_checkpoint(**checkpoint_config)

    checkpoint = context.get_legacy_checkpoint("my_checkpoint")
    result = checkpoint.run(
        validations=[{"batch_request": runtime_batch_request}],
    )

    assert len(context.validation_results_store.list_keys()) == 1
    assert result["success"]


@pytest.mark.filesystem
def test_newstyle_checkpoint_instantiates_and_produces_a_printable_validation_result_with_batch_data(  # noqa: E501
    data_context_with_datasource_pandas_engine,
    common_action_list,
):
    context: FileDataContext = data_context_with_datasource_pandas_engine
    test_df: pd.DataFrame = pd.DataFrame(data={"col1": [1, 2], "col2": [3, 4]})

    # create expectation suite
    context.suites.add(ExpectationSuite("my_expectation_suite"))

    # RuntimeBatchRequest with a DataFrame
    runtime_batch_request: RuntimeBatchRequest = RuntimeBatchRequest(
        **{
            "datasource_name": "my_datasource",
            "data_connector_name": "default_runtime_data_connector_name",
            "data_asset_name": "default_data_asset_name",
            "batch_identifiers": {"default_identifier_name": "test_identifier"},
            "runtime_parameters": {"batch_data": test_df},
        }
    )

    # add checkpoint config
    checkpoint: Checkpoint = Checkpoint(
        name="my_checkpoint",
        data_context=context,
        expectation_suite_name="my_expectation_suite",
        action_list=common_action_list,
    )

    result = checkpoint.run(batch_request=runtime_batch_request)

    assert type(repr(result)) == str  # noqa: E721


@pytest.mark.slow  # 1.75s
@pytest.mark.filesystem
def test_newstyle_checkpoint_instantiates_and_produces_a_correct_validation_result_batch_request_in_checkpoint_yml_and_checkpoint_run(  # noqa: E501
    titanic_pandas_data_context_stats_enabled_and_expectation_suite_with_one_expectation,
    common_action_list,
):
    context: FileDataContext = (
        titanic_pandas_data_context_stats_enabled_and_expectation_suite_with_one_expectation
    )
    test_df: pd.DataFrame = pd.DataFrame(data={"col1": [1, 2], "col2": [3, 4]})

    batch_request: dict = {
        "datasource_name": "my_datasource",
        "data_connector_name": "my_basic_data_connector",
        "data_asset_name": "Titanic_1911",
    }

    # RuntimeBatchRequest with a DataFrame
    runtime_batch_request: RuntimeBatchRequest = RuntimeBatchRequest(
        **{
            "datasource_name": "my_datasource",
            "data_connector_name": "my_runtime_data_connector",
            "data_asset_name": "test_df",
            "batch_identifiers": {
                "pipeline_stage_name": "core_processing",
                "airflow_run_id": 1234567890,
            },
            "runtime_parameters": {"batch_data": test_df},
        }
    )

    # add checkpoint config
    checkpoint_config: dict = {
        "name": "my_checkpoint",
        "expectation_suite_name": "my_expectation_suite",
        "action_list": common_action_list,
        "batch_request": batch_request,
    }

    context.add_checkpoint(**checkpoint_config)
    checkpoint: Checkpoint = context.get_legacy_checkpoint(name="my_checkpoint")

    result = checkpoint.run()
    assert not result["success"]
    assert (
        list(result.run_results.values())[0]["validation_result"]["statistics"][
            "evaluated_expectations"
        ]
        == 1
    )
    assert (
        list(result.run_results.values())[0]["validation_result"]["statistics"][
            "successful_expectations"
        ]
        == 0
    )

    result = checkpoint.run(batch_request=runtime_batch_request)
    assert result["success"]
    assert (
        list(result.run_results.values())[0]["validation_result"]["statistics"][
            "evaluated_expectations"
        ]
        == 1
    )
    assert (
        list(result.run_results.values())[0]["validation_result"]["statistics"][
            "successful_expectations"
        ]
        == 1
    )


@pytest.mark.slow  # 2.35s
@pytest.mark.filesystem
def test_newstyle_checkpoint_instantiates_and_produces_a_correct_validation_result_validations_in_checkpoint_yml_and_checkpoint_run(  # noqa: E501
    titanic_pandas_data_context_stats_enabled_and_expectation_suite_with_one_expectation,
    common_action_list,
):
    context: FileDataContext = (
        titanic_pandas_data_context_stats_enabled_and_expectation_suite_with_one_expectation
    )
    test_df: pd.DataFrame = pd.DataFrame(data={"col1": [1, 2], "col2": [3, 4]})

    batch_request: dict = {
        "datasource_name": "my_datasource",
        "data_connector_name": "my_basic_data_connector",
        "data_asset_name": "Titanic_1911",
    }

    # RuntimeBatchRequest with a DataFrame
    runtime_batch_request: RuntimeBatchRequest = RuntimeBatchRequest(
        **{
            "datasource_name": "my_datasource",
            "data_connector_name": "my_runtime_data_connector",
            "data_asset_name": "test_df",
            "batch_identifiers": {
                "pipeline_stage_name": "core_processing",
                "airflow_run_id": 1234567890,
            },
            "runtime_parameters": {"batch_data": test_df},
        }
    )

    # add checkpoint config
    checkpoint_config: dict = {
        "name": "my_checkpoint",
        "expectation_suite_name": "my_expectation_suite",
        "action_list": common_action_list,
        "validations": [{"batch_request": batch_request}],
    }

    context.add_checkpoint(**checkpoint_config)
    checkpoint: Checkpoint = context.get_legacy_checkpoint(name="my_checkpoint")

    result = checkpoint.run()
    assert result["success"] is False
    assert len(result.run_results.values()) == 1
    assert (
        list(result.run_results.values())[0]["validation_result"]["statistics"][
            "evaluated_expectations"
        ]
        == 1
    )
    assert (
        list(result.run_results.values())[0]["validation_result"]["statistics"][
            "successful_expectations"
        ]
        == 0
    )

    result = checkpoint.run(validations=[{"batch_request": runtime_batch_request}])
    assert result["success"] is False
    assert len(result.run_results.values()) == 2
    assert (
        list(result.run_results.values())[0]["validation_result"]["statistics"][
            "evaluated_expectations"
        ]
        == 1
    )
    assert (
        list(result.run_results.values())[0]["validation_result"]["statistics"][
            "successful_expectations"
        ]
        == 0
    )
    assert (
        list(result.run_results.values())[1]["validation_result"]["statistics"][
            "evaluated_expectations"
        ]
        == 1
    )
    assert (
        list(result.run_results.values())[1]["validation_result"]["statistics"][
            "successful_expectations"
        ]
        == 1
    )


@pytest.mark.slow  # 1.91s
@pytest.mark.filesystem
def test_newstyle_checkpoint_instantiates_and_produces_a_correct_validation_result_batch_request_in_checkpoint_yml_and_context_run_checkpoint(  # noqa: E501
    titanic_pandas_data_context_stats_enabled_and_expectation_suite_with_one_expectation,
    common_action_list,
):
    context: FileDataContext = (
        titanic_pandas_data_context_stats_enabled_and_expectation_suite_with_one_expectation
    )
    test_df: pd.DataFrame = pd.DataFrame(data={"col1": [1, 2], "col2": [3, 4]})

    batch_request: dict = {
        "datasource_name": "my_datasource",
        "data_connector_name": "my_basic_data_connector",
        "data_asset_name": "Titanic_1911",
    }

    # RuntimeBatchRequest with a DataFrame
    runtime_batch_request: RuntimeBatchRequest = RuntimeBatchRequest(
        **{
            "datasource_name": "my_datasource",
            "data_connector_name": "my_runtime_data_connector",
            "data_asset_name": "test_df",
            "batch_identifiers": {
                "pipeline_stage_name": "core_processing",
                "airflow_run_id": 1234567890,
            },
            "runtime_parameters": {"batch_data": test_df},
        }
    )

    # add checkpoint config
    checkpoint_config: dict = {
        "name": "my_checkpoint",
        "expectation_suite_name": "my_expectation_suite",
        "action_list": common_action_list,
        "batch_request": batch_request,
    }

    context.add_checkpoint(**checkpoint_config)

    checkpoint = context.get_legacy_checkpoint("my_checkpoint")
    result = checkpoint.run()
    assert result["success"] is False
    assert (
        list(result.run_results.values())[0]["validation_result"]["statistics"][
            "evaluated_expectations"
        ]
        == 1
    )
    assert (
        list(result.run_results.values())[0]["validation_result"]["statistics"][
            "successful_expectations"
        ]
        == 0
    )

    checkpoint = context.get_legacy_checkpoint("my_checkpoint")
    result = checkpoint.run(batch_request=runtime_batch_request)

    assert result["success"]
    assert (
        list(result.run_results.values())[0]["validation_result"]["statistics"][
            "evaluated_expectations"
        ]
        == 1
    )
    assert (
        list(result.run_results.values())[0]["validation_result"]["statistics"][
            "successful_expectations"
        ]
        == 1
    )


@pytest.mark.slow  # 2.46s
@pytest.mark.filesystem
def test_newstyle_checkpoint_instantiates_and_produces_a_correct_validation_result_validations_in_checkpoint_yml_and_context_run_checkpoint(  # noqa: E501
    titanic_pandas_data_context_stats_enabled_and_expectation_suite_with_one_expectation,
    common_action_list,
):
    context: FileDataContext = (
        titanic_pandas_data_context_stats_enabled_and_expectation_suite_with_one_expectation
    )
    test_df: pd.DataFrame = pd.DataFrame(data={"col1": [1, 2], "col2": [3, 4]})

    batch_request: dict = {
        "datasource_name": "my_datasource",
        "data_connector_name": "my_basic_data_connector",
        "data_asset_name": "Titanic_1911",
    }

    # RuntimeBatchRequest with a DataFrame
    runtime_batch_request: RuntimeBatchRequest = RuntimeBatchRequest(
        **{
            "datasource_name": "my_datasource",
            "data_connector_name": "my_runtime_data_connector",
            "data_asset_name": "test_df",
            "batch_identifiers": {
                "pipeline_stage_name": "core_processing",
                "airflow_run_id": 1234567890,
            },
            "runtime_parameters": {"batch_data": test_df},
        }
    )

    # add checkpoint config
    checkpoint_config: dict = {
        "name": "my_checkpoint",
        "expectation_suite_name": "my_expectation_suite",
        "action_list": common_action_list,
        "validations": [{"batch_request": batch_request}],
    }

    context.add_checkpoint(**checkpoint_config)

    checkpoint = context.get_legacy_checkpoint("my_checkpoint")
    result = checkpoint.run()
    assert result["success"] is False
    assert len(result.run_results.values()) == 1
    assert (
        list(result.run_results.values())[0]["validation_result"]["statistics"][
            "evaluated_expectations"
        ]
        == 1
    )
    assert (
        list(result.run_results.values())[0]["validation_result"]["statistics"][
            "successful_expectations"
        ]
        == 0
    )

    checkpoint = context.get_legacy_checkpoint("my_checkpoint")
    result = checkpoint.run(
        validations=[{"batch_request": runtime_batch_request}],
    )
    assert result["success"] is False
    assert len(result.run_results.values()) == 2
    assert (
        list(result.run_results.values())[0]["validation_result"]["statistics"][
            "evaluated_expectations"
        ]
        == 1
    )
    assert (
        list(result.run_results.values())[0]["validation_result"]["statistics"][
            "successful_expectations"
        ]
        == 0
    )
    assert (
        list(result.run_results.values())[1]["validation_result"]["statistics"][
            "evaluated_expectations"
        ]
        == 1
    )
    assert (
        list(result.run_results.values())[1]["validation_result"]["statistics"][
            "successful_expectations"
        ]
        == 1
    )


@pytest.mark.filesystem
def test_newstyle_checkpoint_does_not_pass_dataframes_via_batch_request_into_checkpoint_store(
    data_context_with_datasource_pandas_engine,
    common_action_list,
):
    context: FileDataContext = data_context_with_datasource_pandas_engine
    test_df: pd.DataFrame = pd.DataFrame(data={"col1": [1, 2], "col2": [3, 4]})

    # create expectation suite
    context.suites.add(ExpectationSuite("my_expectation_suite"))

    # RuntimeBatchRequest with a DataFrame
    batch_request: RuntimeBatchRequest = RuntimeBatchRequest(
        **{
            "datasource_name": "my_datasource",
            "data_connector_name": "default_runtime_data_connector_name",
            "data_asset_name": "default_data_asset_name",
            "batch_identifiers": {"default_identifier_name": "test_identifier"},
            "runtime_parameters": {"batch_data": test_df},
        }
    )

    # add checkpoint config
    checkpoint_config: dict = {
        "name": "my_checkpoint",
        "expectation_suite_name": "my_expectation_suite",
        "action_list": common_action_list,
        "batch_request": batch_request,
    }

    with pytest.raises(
        gx_exceptions.InvalidConfigError,
        match='batch_data found in batch_request cannot be saved to CheckpointStore "checkpoint_store"',  # noqa: E501
    ):
        context.add_checkpoint(**checkpoint_config)


@pytest.mark.filesystem
def test_newstyle_checkpoint_does_not_pass_dataframes_via_validations_into_checkpoint_store(
    data_context_with_datasource_pandas_engine,
    common_action_list,
):
    context: FileDataContext = data_context_with_datasource_pandas_engine
    test_df: pd.DataFrame = pd.DataFrame(data={"col1": [1, 2], "col2": [3, 4]})

    # create expectation suite
    context.suites.add(ExpectationSuite("my_expectation_suite"))

    # RuntimeBatchRequest with a DataFrame
    runtime_batch_request: RuntimeBatchRequest = RuntimeBatchRequest(
        **{
            "datasource_name": "my_datasource",
            "data_connector_name": "default_runtime_data_connector_name",
            "data_asset_name": "default_data_asset_name",
            "batch_identifiers": {"default_identifier_name": "test_identifier"},
            "runtime_parameters": {"batch_data": test_df},
        }
    )

    # add checkpoint config
    checkpoint_config: dict = {
        "name": "my_checkpoint",
        "expectation_suite_name": "my_expectation_suite",
        "action_list": common_action_list,
        "validations": [{"batch_request": runtime_batch_request}],
    }

    with pytest.raises(
        gx_exceptions.InvalidConfigError,
        match='batch_data found in validations cannot be saved to CheckpointStore "checkpoint_store"',  # noqa: E501
    ):
        context.add_checkpoint(**checkpoint_config)


@pytest.mark.slow  # 1.19s
@pytest.mark.filesystem
def test_newstyle_checkpoint_result_can_be_pickled(
    titanic_pandas_data_context_stats_enabled_and_expectation_suite_with_one_expectation,
    common_action_list,
):
    context: FileDataContext = (
        titanic_pandas_data_context_stats_enabled_and_expectation_suite_with_one_expectation
    )

    batch_request: dict = {
        "datasource_name": "my_datasource",
        "data_connector_name": "my_basic_data_connector",
        "data_asset_name": "Titanic_1911",
    }

    # add checkpoint config
    checkpoint_config: dict = {
        "name": "my_checkpoint",
        "expectation_suite_name": "my_expectation_suite",
        "action_list": common_action_list,
        "batch_request": batch_request,
    }

    context.add_checkpoint(**checkpoint_config)
    checkpoint: Checkpoint = context.get_legacy_checkpoint(name="my_checkpoint")

    result: CheckpointResult = checkpoint.run()
    assert isinstance(pickle.dumps(result), bytes)


@pytest.mark.slow  # 1.19s
@pytest.mark.filesystem
def test_newstyle_checkpoint_result_validations_include_rendered_content(
    titanic_pandas_data_context_stats_enabled_and_expectation_suite_with_one_expectation,
    common_action_list,
):
    context: FileDataContext = (
        titanic_pandas_data_context_stats_enabled_and_expectation_suite_with_one_expectation
    )

    batch_request: dict = {
        "datasource_name": "my_datasource",
        "data_connector_name": "my_basic_data_connector",
        "data_asset_name": "Titanic_1911",
    }

    include_rendered_content: bool = True

    # add checkpoint config
    checkpoint_config: dict = {
        "name": "my_checkpoint",
        "expectation_suite_name": "my_expectation_suite",
        "action_list": common_action_list,
        "validations": [
            {
                "batch_request": batch_request,
                "include_rendered_content": include_rendered_content,
            }
        ],
    }

    context.add_checkpoint(**checkpoint_config)
    checkpoint: Checkpoint = context.get_legacy_checkpoint(name="my_checkpoint")

    result: CheckpointResult = checkpoint.run()
    validation_result_identifier: ValidationResultIdentifier = (
        result.list_validation_result_identifiers()[0]
    )
    expectation_validation_result: ExpectationValidationResult | dict = result.run_results[
        validation_result_identifier
    ]["validation_result"]
    for result in expectation_validation_result.results:
        for rendered_content in result.rendered_content:
            assert isinstance(rendered_content, RenderedAtomicContent)


@pytest.mark.filesystem
@pytest.mark.slow  # 1.22s
def test_newstyle_checkpoint_result_validations_include_rendered_content_data_context_variable(
    titanic_pandas_data_context_stats_enabled_and_expectation_suite_with_one_expectation,
    common_action_list,
):
    context: FileDataContext = (
        titanic_pandas_data_context_stats_enabled_and_expectation_suite_with_one_expectation
    )

    batch_request: dict = {
        "datasource_name": "my_datasource",
        "data_connector_name": "my_basic_data_connector",
        "data_asset_name": "Titanic_1911",
    }

    context.include_rendered_content.globally = True

    # add checkpoint config
    checkpoint_config: dict = {
        "name": "my_checkpoint",
        "expectation_suite_name": "my_expectation_suite",
        "action_list": common_action_list,
        "validations": [
            {
                "batch_request": batch_request,
            }
        ],
    }

    context.add_checkpoint(**checkpoint_config)
    checkpoint: Checkpoint = context.get_legacy_checkpoint(name="my_checkpoint")

    result: CheckpointResult = checkpoint.run()
    validation_result_identifier: ValidationResultIdentifier = (
        result.list_validation_result_identifiers()[0]
    )
    expectation_validation_result: ExpectationValidationResult | dict = result.run_results[
        validation_result_identifier
    ]["validation_result"]
    for result in expectation_validation_result.results:
        for rendered_content in result.rendered_content:
            assert isinstance(rendered_content, RenderedAtomicContent)


@pytest.mark.filesystem
@pytest.mark.parametrize(
    "checkpoint_config,expected_validation_id",
    [
        pytest.param(
            CheckpointConfig(
                name="my_checkpoint",
                expectation_suite_name="my_expectation_suite",
                action_list=[
                    {
                        "name": "store_validation_result",
                        "action": {
                            "class_name": "StoreValidationResultAction",
                        },
                    },
                ],
                validations=[
                    {
                        "batch_request": {
                            "datasource_name": "my_datasource",
                            "data_connector_name": "my_basic_data_connector",
                            "data_asset_name": "Titanic_1911",
                        },
                    },
                ],
            ),
            None,
            id="no ids",
        ),
        pytest.param(
            CheckpointConfig(
                name="my_checkpoint",
                default_validation_id="7e2bb5c9-cdbe-4c7a-9b2b-97192c55c95b",
                expectation_suite_name="my_expectation_suite",
                batch_request={
                    "datasource_name": "my_datasource",
                    "data_connector_name": "my_basic_data_connector",
                    "data_asset_name": "Titanic_1911",
                },
                action_list=[
                    {
                        "name": "store_validation_result",
                        "action": {
                            "class_name": "StoreValidationResultAction",
                        },
                    },
                ],
                validations=[],
            ),
            "7e2bb5c9-cdbe-4c7a-9b2b-97192c55c95b",
            id="default validation id",
        ),
        pytest.param(
            CheckpointConfig(
                name="my_checkpoint",
                expectation_suite_name="my_expectation_suite",
                action_list=[
                    {
                        "name": "store_validation_result",
                        "action": {
                            "class_name": "StoreValidationResultAction",
                        },
                    },
                ],
                validations=[
                    {
                        "id": "f22601d9-00b7-4d54-beb6-605d87a74e40",
                        "batch_request": {
                            "datasource_name": "my_datasource",
                            "data_connector_name": "my_basic_data_connector",
                            "data_asset_name": "Titanic_1911",
                        },
                    },
                ],
            ),
            "f22601d9-00b7-4d54-beb6-605d87a74e40",
            id="nested validation id",
        ),
        pytest.param(
            CheckpointConfig(
                name="my_checkpoint",
                default_validation_id="7e2bb5c9-cdbe-4c7a-9b2b-97192c55c95b",
                expectation_suite_name="my_expectation_suite",
                action_list=[
                    {
                        "name": "store_validation_result",
                        "action": {
                            "class_name": "StoreValidationResultAction",
                        },
                    },
                ],
                validations=[
                    {
                        "id": "f22601d9-00b7-4d54-beb6-605d87a74e40",
                        "batch_request": {
                            "datasource_name": "my_datasource",
                            "data_connector_name": "my_basic_data_connector",
                            "data_asset_name": "Titanic_1911",
                        },
                    },
                ],
            ),
            "f22601d9-00b7-4d54-beb6-605d87a74e40",
            id="both default and nested validation id",
        ),
    ],
)
def test_checkpoint_run_adds_validation_ids_to_expectation_suite_validation_result_meta(
    titanic_pandas_data_context_stats_enabled_and_expectation_suite_with_one_expectation: FileDataContext,  # noqa: E501
    common_action_list,
    checkpoint_config: CheckpointConfig,
    expected_validation_id: str,
) -> None:
    context: FileDataContext = (
        titanic_pandas_data_context_stats_enabled_and_expectation_suite_with_one_expectation
    )

    checkpoint_config_dict: dict = checkpointConfigSchema.dump(checkpoint_config)
    context.add_checkpoint(**checkpoint_config_dict)
    checkpoint: Checkpoint = context.get_legacy_checkpoint(name="my_checkpoint")

    result: CheckpointResult = checkpoint.run()

    # Always have a single validation result based on the test's parametrization
    validation_result: ExpectationValidationResult | dict = tuple(result.run_results.values())[0][
        "validation_result"
    ]

    actual_validation_id: Optional[str] = validation_result.meta["validation_id"]
    assert expected_validation_id == actual_validation_id


@pytest.fixture()
def _fake_cloud_context_setup(tmp_path, monkeypatch):
    data_dir = tmp_path
    # When setting up a checkpoint, we validate that there is data in the data directory
    # so we create a file.
    data_file = "yellow_tripdata_sample_2019-01.csv"
    data_file_path = (
        pathlib.Path(__file__)
        / ".."
        / ".."
        / "test_sets"
        / "taxi_yellow_tripdata_samples"
        / data_file
    ).resolve()
    shutil.copy(str(data_file_path), data_dir)

    monkeypatch.setenv("GX_CLOUD_BASE_URL", "https://my_cloud_backend.com")
    monkeypatch.setenv("GX_CLOUD_ORGANIZATION_ID", "11111111-1111-1111-1111-123456789012")
    monkeypatch.setenv("GX_CLOUD_ACCESS_TOKEN", "token")

    monkeypatch.setattr(
        gx.data_context.CloudDataContext,
        "retrieve_data_context_config_from_cloud",
        cloud_config.make_retrieve_data_context_config_from_cloud(data_dir),
    )
    monkeypatch.setattr(
        gx.data_context.store.gx_cloud_store_backend.GXCloudStoreBackend,
        "_set",
        cloud_config.store_set,
    )
    monkeypatch.setattr(
        gx.data_context.store.gx_cloud_store_backend.GXCloudStoreBackend,
        "list_keys",
        cloud_config.list_keys,
    )
    yield data_dir, data_file


@pytest.fixture()
def fake_cloud_context_basic(_fake_cloud_context_setup, monkeypatch):
    data_dir, data_file = _fake_cloud_context_setup
    monkeypatch.setattr(
        gx.data_context.store.gx_cloud_store_backend.GXCloudStoreBackend,
        "_get",
        cloud_config.make_store_get(data_file_name=data_file, data_dir=data_dir, with_slack=False),
    )
    context = gx.data_context.CloudDataContext()
    set_context(context)
    yield context


@pytest.fixture()
def fake_cloud_context_with_slack(_fake_cloud_context_setup, monkeypatch):
    data_dir, data_file = _fake_cloud_context_setup
    monkeypatch.setattr(
        gx.data_context.store.gx_cloud_store_backend.GXCloudStoreBackend,
        "_get",
        cloud_config.make_store_get(data_file_name=data_file, data_dir=data_dir, with_slack=True),
    )
    slack_counter = cloud_config.CallCounter()
    monkeypatch.setattr(
        gx.checkpoint.actions,
        "send_slack_notification",
        cloud_config.make_send_slack_notifications(slack_counter),
    )
    context = gx.data_context.CloudDataContext()
    set_context(context)
    yield context, slack_counter


@pytest.mark.cloud
def test_use_validation_url_from_cloud(fake_cloud_context_basic):
    context = fake_cloud_context_basic
    checkpoint_name = "my_checkpoint"
    checkpoint = context.get_legacy_checkpoint(checkpoint_name)
    checkpoint_result = checkpoint.run()
    org_id = os.environ["GX_CLOUD_ORGANIZATION_ID"]
    assert (
        checkpoint_result.validation_result_url
        == f"https://my_cloud_backend.com/{org_id}/?validationResultId=2e13ecc3-eaaa-444b-b30d-2f616f80ae35"
    )


@pytest.mark.cloud
def test_use_validation_url_from_cloud_with_slack(fake_cloud_context_with_slack):
    context, slack_counter = fake_cloud_context_with_slack
    checkpoint_name = "my_checkpoint"
    checkpoint = context.get_legacy_checkpoint(checkpoint_name)
    checkpoint.run()
    assert slack_counter.count == 5


### SparkDF Tests
@pytest.mark.spark
def test_running_spark_checkpoint(
    context_with_single_csv_spark_and_suite,
    common_action_list,
    spark_df_taxi_data_schema,
):
    context = context_with_single_csv_spark_and_suite
    single_batch_batch_request: BatchRequest = BatchRequest(
        datasource_name="my_datasource",
        data_connector_name="configured_data_connector_multi_batch_asset",
        data_asset_name="yellow_tripdata_2020",
        batch_spec_passthrough={
            "reader_options": {
                "header": True,
            }
        },
    )
    checkpoint_config: dict = {
        "name": "my_checkpoint",
        "expectation_suite_name": "my_expectation_suite",
        "action_list": common_action_list,
        "validations": [
            {
                "batch_request": single_batch_batch_request,
            }
        ],
    }
    checkpoint = context.add_checkpoint(**checkpoint_config)
    results = checkpoint.run()
    assert results.success is True


@pytest.mark.spark
def test_run_spark_checkpoint_with_schema(
    context_with_single_csv_spark_and_suite,
    common_action_list,
    spark_df_taxi_data_schema,
):
    context = context_with_single_csv_spark_and_suite
    single_batch_batch_request: BatchRequest = BatchRequest(
        datasource_name="my_datasource",
        data_connector_name="configured_data_connector_multi_batch_asset",
        data_asset_name="yellow_tripdata_2020",
        batch_spec_passthrough={
            "reader_options": {
                "header": True,
                "schema": spark_df_taxi_data_schema,
            }
        },
    )
    checkpoint_config: dict = {
        "name": "my_checkpoint",
        "expectation_suite_name": "my_expectation_suite",
        "action_list": common_action_list,
        "validations": [
            {
                "batch_request": single_batch_batch_request,
            }
        ],
    }
    checkpoint = context.add_checkpoint(**checkpoint_config)
    results = checkpoint.run()

    assert results.success is True


@pytest.mark.unit
def test_get_substituted_batch_request_with_no_substituted_config():
    runtime_batch_request = {
        "datasource_name": "my_datasource",
        "data_connector_name": "my_basic_data_connector",
        "data_asset_name": "my_asset_name",
        "runtime_parameters": {},
        "batch_identifiers": {},
    }

    batch_request = get_substituted_batch_request({"batch_request": runtime_batch_request}, None)

    assert batch_request == RuntimeBatchRequest(**runtime_batch_request)


@pytest.mark.unit
def test_get_substituted_batch_request_with_substituted_config():
    validation_batch_request = {
        "datasource_name": "my_datasource",
        "data_connector_name": "my_basic_data_connector",
        "data_asset_name": "my_asset_name",
    }
    runtime_batch_request = {
        "data_connector_name": "my_basic_data_connector",
        "data_asset_name": "my_asset_name",
        "runtime_parameters": {"query": "SELECT * FROM whatever"},
        "batch_identifiers": {"default_identifier_name": "my_identifier"},
    }

    batch_request = get_substituted_batch_request(
        {"batch_request": runtime_batch_request}, validation_batch_request
    )

    assert batch_request == RuntimeBatchRequest(
        **{
            "datasource_name": "my_datasource",
            "data_connector_name": "my_basic_data_connector",
            "data_asset_name": "my_asset_name",
            "runtime_parameters": {"query": "SELECT * FROM whatever"},
            "batch_identifiers": {"default_identifier_name": "my_identifier"},
        }
    )


@pytest.mark.unit
def test_checkpoint_run_raises_error_if_not_associated_with_context():
    checkpoint = Checkpoint(name="my_checkpoint")
    with pytest.raises(ValueError):
        checkpoint.run()<|MERGE_RESOLUTION|>--- conflicted
+++ resolved
@@ -74,149 +74,6 @@
 
 
 @pytest.mark.filesystem
-<<<<<<< HEAD
-=======
-def test_basic_checkpoint_config_validation(
-    empty_data_context_stats_enabled,
-    common_action_list,
-    caplog,
-    capsys,
-):
-    context: FileDataContext = empty_data_context_stats_enabled
-    yaml_config_erroneous: str
-    config_erroneous: dict
-    checkpoint_config: Union[CheckpointConfig, dict]
-    checkpoint: Checkpoint
-
-    yaml_config_erroneous = """
-    name: misconfigured_checkpoint
-    unexpected_property: UNKNOWN_PROPERTY_VALUE
-    """
-    config_erroneous = yaml.load(yaml_config_erroneous)
-    with pytest.raises(TypeError):
-        # noinspection PyUnusedLocal
-        checkpoint_config = CheckpointConfig(**config_erroneous)
-
-    yaml_config_erroneous = """
-    name: my_erroneous_checkpoint
-    """
-
-    assert len(context.list_checkpoints()) == 0
-    erroneous_checkpoint = context.add_checkpoint(**yaml.load(yaml_config_erroneous))
-    assert len(context.list_checkpoints()) == 1
-
-    yaml_config: str = """
-    name: my_checkpoint
-    validations: []
-    action_list:
-      - name: store_validation_result
-        action:
-          class_name: StoreValidationResultAction
-      - name: update_data_docs
-        action:
-          class_name: UpdateDataDocsAction
-    """
-
-    expected_checkpoint_config: dict = {
-        "name": "my_checkpoint",
-        "action_list": common_action_list,
-    }
-
-    config: dict = yaml.load(yaml_config)
-    checkpoint_config = CheckpointConfig(**config)
-    checkpoint: Checkpoint = Checkpoint(
-        data_context=context,
-        **deep_filter_properties_iterable(
-            properties=checkpoint_config.to_json_dict(),
-            delete_fields={"class_name", "module_name"},
-            clean_falsy=True,
-        ),
-    )
-    filtered_expected_checkpoint_config: dict = deep_filter_properties_iterable(
-        properties=expected_checkpoint_config,
-        delete_fields={"class_name", "module_name"},
-        clean_falsy=True,
-    )
-    assert (
-        deep_filter_properties_iterable(
-            properties=checkpoint.get_config(mode=ConfigOutputModes.DICT),
-            delete_fields={"class_name", "module_name"},
-            clean_falsy=True,
-        )
-        == filtered_expected_checkpoint_config
-    )
-
-    checkpoint: Checkpoint = context.test_yaml_config(
-        yaml_config=yaml_config,
-        name="my_checkpoint",
-        class_name="Checkpoint",
-    )
-    assert (
-        deep_filter_properties_iterable(
-            properties=checkpoint.get_config(mode=ConfigOutputModes.DICT),
-            delete_fields={"class_name", "module_name"},
-            clean_falsy=True,
-        )
-        == filtered_expected_checkpoint_config
-    )
-
-    assert len(context.list_checkpoints()) == 1
-    context.add_checkpoint(**yaml.load(yaml_config))
-    assert len(context.list_checkpoints()) == 2
-
-    context.suites.add(ExpectationSuite(name="my_expectation_suite"))
-    checkpoint = context.get_legacy_checkpoint("my_checkpoint")
-    with pytest.raises(
-        gx_exceptions.DataContextError,
-        match=r'Checkpoint "my_checkpoint" must be called with a validator or contain either a batch_request or validations.',  # noqa: E501
-    ):
-        checkpoint.run()
-
-    context.delete_legacy_checkpoint(erroneous_checkpoint.name)
-    context.delete_legacy_checkpoint(checkpoint.name)
-    assert len(context.list_checkpoints()) == 0
-
-
-@pytest.mark.filesystem
-@pytest.mark.slow  # 1.25s
-def test_newstyle_checkpoint_instantiates_and_produces_a_validation_result_when_run(
-    titanic_pandas_data_context_with_v013_datasource_with_checkpoints_v1_with_empty_store_stats_enabled,
-    common_action_list,
-):
-    context: FileDataContext = titanic_pandas_data_context_with_v013_datasource_with_checkpoints_v1_with_empty_store_stats_enabled  # noqa: E501
-    # add checkpoint config
-    checkpoint_config = CheckpointConfig(
-        name="my_checkpoint",
-        expectation_suite_name="my_expectation_suite",
-        action_list=common_action_list,
-        validations=[
-            {
-                "batch_request": {
-                    "datasource_name": "my_datasource",
-                    "data_connector_name": "my_basic_data_connector",
-                    "data_asset_name": "Titanic_1911",
-                }
-            }
-        ],
-    )
-    checkpoint_config_key = ConfigurationIdentifier(configuration_key=checkpoint_config.name)
-    context.checkpoint_store.set(key=checkpoint_config_key, value=checkpoint_config)
-    checkpoint: Checkpoint = context.get_legacy_checkpoint(checkpoint_config.name)
-
-    with pytest.raises(gx_exceptions.DataContextError, match=r"expectation_suite .* not found"):
-        checkpoint.run()
-
-    assert len(context.validation_results_store.list_keys()) == 0
-
-    context.suites.add(ExpectationSuite("my_expectation_suite"))
-    result = checkpoint.run()
-
-    assert len(context.validation_results_store.list_keys()) == 1
-    assert result["success"]
-
-
-@pytest.mark.filesystem
->>>>>>> 49da0068
 def test_newstyle_checkpoint_instantiates_and_produces_a_validation_result_with_checkpoint_name_in_meta_when_run(  # noqa: E501
     titanic_pandas_data_context_with_v013_datasource_with_checkpoints_v1_with_empty_store_stats_enabled,
     store_validation_result_action,
@@ -261,294 +118,6 @@
     assert validation_result.meta["checkpoint_name"] == checkpoint_name
 
 
-<<<<<<< HEAD
-=======
-@pytest.mark.unit
-def test_newstyle_checkpoint_raises_error_if_batch_request_and_validator_are_specified_in_constructor(  # noqa: E501
-    dummy_data_context,
-    common_action_list,
-    dummy_validator,
-    batch_request_as_dict,
-):
-    context = dummy_data_context
-    validator = dummy_validator
-
-    batch_request: BatchRequest = BatchRequest(**batch_request_as_dict)
-    with pytest.raises(
-        gx_exceptions.CheckpointError,
-        match=r'Checkpoint "my_checkpoint" cannot be called with a validator and contain a batch_request and/or a batch_request in validations.',  # noqa: E501
-    ):
-        _ = Checkpoint(
-            name="my_checkpoint",
-            data_context=context,
-            expectation_suite_name="my_expectation_suite",
-            batch_request=batch_request,
-            validator=validator,
-            action_list=common_action_list,
-        )
-
-
-@pytest.mark.unit
-def test_newstyle_checkpoint_raises_error_if_batch_request_in_validations_and_validator_are_specified_in_constructor(  # noqa: E501
-    dummy_data_context,
-    common_action_list,
-    dummy_validator,
-    batch_request_as_dict,
-):
-    context = dummy_data_context
-    validator = dummy_validator
-
-    batch_request: BatchRequest = BatchRequest(**batch_request_as_dict)
-    with pytest.raises(
-        gx_exceptions.CheckpointError,
-        match=r'Checkpoint "my_checkpoint" cannot be called with a validator and contain a batch_request and/or a batch_request in validations.',  # noqa: E501
-    ):
-        _ = Checkpoint(
-            name="my_checkpoint",
-            data_context=context,
-            expectation_suite_name="my_expectation_suite",
-            validator=validator,
-            action_list=common_action_list,
-            validations=[{"batch_request": batch_request}],
-        )
-
-
-@pytest.mark.unit
-def test_newstyle_checkpoint_raises_error_if_expectation_suite_name_and_validator_are_specified_in_constructor(  # noqa: E501
-    dummy_data_context,
-    common_action_list,
-    dummy_validator,
-    batch_request_as_dict,
-):
-    context = dummy_data_context
-    validator = dummy_validator
-
-    with pytest.raises(
-        gx_exceptions.CheckpointError,
-        match=r'Checkpoint "my_checkpoint" cannot be called with a validator and contain an expectation_suite_name and/or an expectation_suite_name in validations.',  # noqa: E501
-    ):
-        _ = Checkpoint(
-            name="my_checkpoint",
-            data_context=context,
-            expectation_suite_name="my_expectation_suite",
-            validator=validator,
-            action_list=common_action_list,
-        )
-
-
-@pytest.mark.unit
-def test_newstyle_checkpoint_raises_error_if_expectation_suite_name_in_validations_and_validator_are_specified_in_constructor(  # noqa: E501
-    dummy_data_context,
-    common_action_list,
-    dummy_validator,
-):
-    context = dummy_data_context
-    validator = dummy_validator
-
-    with pytest.raises(
-        gx_exceptions.CheckpointError,
-        match=r'Checkpoint "my_checkpoint" cannot be called with a validator and contain an expectation_suite_name and/or an expectation_suite_name in validations.',  # noqa: E501
-    ):
-        _ = Checkpoint(
-            name="my_checkpoint",
-            data_context=context,
-            validator=validator,
-            action_list=common_action_list,
-            validations=[{"expectation_suite_name": "my_expectation_suite"}],
-        )
-
-
-@pytest.mark.filesystem
-@pytest.mark.slow  # 1.15s
-def test_newstyle_checkpoint_instantiates_and_produces_a_validation_result_when_run_with_validator_specified_in_constructor(  # noqa: E501
-    titanic_pandas_data_context_with_v013_datasource_with_checkpoints_v1_with_empty_store_stats_enabled,
-    common_action_list,
-    batch_request_as_dict,
-):
-    context: FileDataContext = titanic_pandas_data_context_with_v013_datasource_with_checkpoints_v1_with_empty_store_stats_enabled  # noqa: E501
-    batch_request: BatchRequest = BatchRequest(**batch_request_as_dict)
-    context.suites.add(ExpectationSuite("my_expectation_suite"))
-
-    validator: Validator = context.get_validator(
-        batch_request=batch_request,
-        expectation_suite_name="my_expectation_suite",
-    )
-    checkpoint: Checkpoint = Checkpoint(
-        name="my_checkpoint",
-        data_context=context,
-        validator=validator,
-        action_list=common_action_list,
-    )
-
-    result = checkpoint.run()
-
-    assert len(context.validation_results_store.list_keys()) == 1
-    assert result["success"]
-
-
-@pytest.mark.unit
-def test_newstyle_checkpoint_raises_error_if_validator_specified_in_constructor_and_validator_is_specified_in_run(  # noqa: E501
-    dummy_data_context,
-    common_action_list,
-    dummy_validator,
-):
-    context = dummy_data_context
-    validator = dummy_validator
-
-    with pytest.raises(gx_exceptions.CheckpointError) as e:
-        _ = Checkpoint(
-            name="my_checkpoint",
-            data_context=context,
-            validator=validator,
-            action_list=common_action_list,
-        ).run(
-            validator=validator,
-        )
-
-    assert (
-        str(e.value)
-        == 'Checkpoint "my_checkpoint" has already been created with a validator and overriding it through run() is not allowed.'  # noqa: E501
-    )
-
-
-@pytest.mark.unit
-def test_newstyle_checkpoint_raises_error_if_validator_specified_in_constructor_and_validator_is_specified_in_run(  # noqa: E501, F811
-    dummy_data_context,
-    common_action_list,
-    dummy_validator,
-):
-    context = dummy_data_context
-    validator = dummy_validator
-
-    with pytest.raises(gx_exceptions.CheckpointError) as e:
-        _ = Checkpoint(
-            name="my_checkpoint",
-            data_context=context,
-            validator=validator,
-            action_list=common_action_list,
-        ).run(
-            validator=validator,
-        )
-
-    assert (
-        str(e.value)
-        == 'Checkpoint "my_checkpoint" has already been created with a validator and overriding it through run() is not allowed.'  # noqa: E501
-    )
-
-
-@pytest.mark.unit
-def test_newstyle_checkpoint_raises_error_if_batch_request_is_specified_in_validations_and_batch_request_and_validator_are_specified_in_run(  # noqa: E501
-    dummy_data_context,
-    common_action_list,
-    dummy_validator,
-    batch_request_as_dict,
-):
-    context = dummy_data_context
-    validator = dummy_validator
-
-    batch_request: BatchRequest = BatchRequest(**batch_request_as_dict)
-    with pytest.raises(gx_exceptions.CheckpointError) as e:
-        _ = Checkpoint(
-            name="my_checkpoint",
-            data_context=context,
-            expectation_suite_name="my_expectation_suite",
-            action_list=common_action_list,
-            validations=[{"batch_request": batch_request}],
-        ).run(
-            batch_request=batch_request_as_dict,
-            validator=validator,
-        )
-
-    assert (
-        str(e.value)
-        == 'Checkpoint "my_checkpoint" has already been created with a validator and overriding it by supplying a batch_request and/or validations with a batch_request to run() is not allowed.'  # noqa: E501
-    )
-
-
-@pytest.mark.unit
-def test_newstyle_checkpoint_raises_error_if_validator_specified_in_constructor_and_expectation_suite_name_is_specified_in_run(  # noqa: E501
-    dummy_data_context,
-    common_action_list,
-    dummy_validator,
-):
-    context = dummy_data_context
-    validator = dummy_validator
-
-    with pytest.raises(gx_exceptions.CheckpointError) as e:
-        _ = Checkpoint(
-            name="my_checkpoint",
-            data_context=context,
-            validator=validator,
-            action_list=common_action_list,
-        ).run(
-            expectation_suite_name="my_expectation_suite",
-        )
-
-    assert (
-        str(e.value)
-        == 'Checkpoint "my_checkpoint" has already been created with a validator and overriding its expectation_suite_name by supplying an expectation_suite_name and/or validations with an expectation_suite_name to run() is not allowed.'  # noqa: E501
-    )
-
-
-@pytest.mark.unit
-def test_newstyle_checkpoint_raises_error_if_expectation_suite_name_is_specified_in_validations_and_validator_is_specified_in_run(  # noqa: E501
-    dummy_data_context,
-    common_action_list,
-    dummy_validator,
-    batch_request_as_dict,
-):
-    context = dummy_data_context
-    validator = dummy_validator
-
-    batch_request: BatchRequest = BatchRequest(**batch_request_as_dict)
-    with pytest.raises(gx_exceptions.CheckpointError) as e:
-        _ = Checkpoint(
-            name="my_checkpoint",
-            data_context=context,
-            expectation_suite_name="my_expectation_suite",
-            action_list=common_action_list,
-            validations=[{"batch_request": batch_request}],
-        ).run(
-            batch_request=batch_request_as_dict,
-            validator=validator,
-        )
-
-    assert (
-        str(e.value)
-        == 'Checkpoint "my_checkpoint" has already been created with a validator and overriding it by supplying a batch_request and/or validations with a batch_request to run() is not allowed.'  # noqa: E501
-    )
-
-
-@pytest.mark.filesystem
-@pytest.mark.slow  # 1.15s
-def test_newstyle_checkpoint_instantiates_and_produces_a_validation_result_when_run_with_validator_specified_in_run(  # noqa: E501
-    titanic_pandas_data_context_with_v013_datasource_with_checkpoints_v1_with_empty_store_stats_enabled,
-    common_action_list,
-    batch_request_as_dict,
-):
-    context: FileDataContext = titanic_pandas_data_context_with_v013_datasource_with_checkpoints_v1_with_empty_store_stats_enabled  # noqa: E501
-    batch_request: BatchRequest = BatchRequest(**batch_request_as_dict)
-    context.suites.add(ExpectationSuite("my_expectation_suite"))
-    validator: Validator = context.get_validator(
-        batch_request=batch_request,
-        expectation_suite_name="my_expectation_suite",
-    )
-    checkpoint: Checkpoint = Checkpoint(
-        name="my_checkpoint",
-        data_context=context,
-        expectation_suite_name="my_expectation_suite",
-        action_list=common_action_list,
-    )
-
-    result = checkpoint.run(
-        validator=validator,
-    )
-
-    assert len(context.validation_results_store.list_keys()) == 1
-    assert result["success"]
-
-
->>>>>>> 49da0068
 @pytest.mark.filesystem
 @pytest.mark.slow  # 1.15s
 def test_newstyle_checkpoint_instantiates_and_produces_a_validation_result_when_run_batch_request_object(  # noqa: E501
