--- conflicted
+++ resolved
@@ -119,7 +119,6 @@
 
 
 @pytest.fixture()
-<<<<<<< HEAD
 def batch_request_for_spark_unexpected_rows_and_index(
     spark_dataframe_for_unexpected_rows_with_index,
 ) -> dict:
@@ -137,14 +136,14 @@
             "id_key_0": 1234567890,
         },
     }
-=======
+
+
 def expected_unexpected_indices_output() -> List[Dict[str, Union[str, int]]]:
     return [
         {"animals": "giraffe", "pk_1": 3},
         {"animals": "lion", "pk_1": 4},
         {"animals": "zebra", "pk_1": 5},
     ]
->>>>>>> e6b08f24
 
 
 def _add_expectations_and_checkpoint(
@@ -801,7 +800,10 @@
         "unexpected_index_list"
     )
     assert not first_result_full_list
-<<<<<<< HEAD
+    first_result_partial_list: List[Dict[str, Any]] = evrs[0]["results"][0][
+        "result"
+    ].get("partial_unexpected_index_list")
+    assert first_result_partial_list == expected_unexpected_indices_output
     first_result_partial_list = evrs[0]["results"][0]["result"].get(
         "partial_unexpected_index_list"
     )
@@ -1054,10 +1056,4 @@
 #     first_result_partial_list = evrs[0]["results"][0]["result"].get(
 #         "partial_unexpected_index_list"
 #     )
-#     assert not first_result_partial_list
-=======
-    first_result_partial_list: List[Dict[str, Any]] = evrs[0]["results"][0][
-        "result"
-    ].get("partial_unexpected_index_list")
-    assert first_result_partial_list == expected_unexpected_indices_output
->>>>>>> e6b08f24
+#     assert not first_result_partial_list