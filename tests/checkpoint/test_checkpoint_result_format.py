import logging
from typing import Any, Dict, List, Union

import pandas as pd
import pytest

from great_expectations.checkpoint.types.checkpoint_result import CheckpointResult
from great_expectations.core import (
    ExpectationConfiguration,
    ExpectationSuiteValidationResult,
)
from great_expectations.core.yaml_handler import YAMLHandler
from great_expectations.data_context.data_context.data_context import DataContext
from great_expectations.data_context.types.base import CheckpointConfig
from great_expectations.exceptions import CheckpointError
from great_expectations.util import filter_properties_dict

yaml = YAMLHandler()

logger = logging.getLogger(__name__)


@pytest.fixture()
def reference_checkpoint_config_for_unexpected_column_names() -> dict:
    """
    This is a reference checkpoint dict. It connects to Datasource defined in
    data_context_with_connection_to_animal_names_db fixture
    """
    checkpoint_dict: dict = {
        "name": "my_checkpoint",
        "config_version": 1.0,
        "class_name": "Checkpoint",
        "module_name": "great_expectations.checkpoint",
        "template_name": None,
        "run_name_template": "%Y-%M-foo-bar-template-test",
        "expectation_suite_name": None,
        "batch_request": None,
        "action_list": [],
        "profilers": [],
        "action_list": [
            {
                "name": "store_validation_result",
                "action": {"class_name": "StoreValidationResultAction"},
            },
            {
                "name": "store_evaluation_params",
                "action": {"class_name": "StoreEvaluationParametersAction"},
            },
            {
                "name": "update_data_docs",
                "action": {"class_name": "UpdateDataDocsAction"},
            },
        ],
        "validations": [],
        "runtime_configuration": {},
    }
    return checkpoint_dict


@pytest.fixture()
def reference_sql_checkpoint_config_for_unexpected_column_names(
    reference_checkpoint_config_for_unexpected_column_names,
) -> dict:
    """
    This is a reference checkpoint dict. It connects to Datasource defined in
    data_context_with_connection_to_animal_names_db fixture
    """
    reference_checkpoint_config_for_unexpected_column_names["validations"] = [
        {
            "batch_request": {
                "datasource_name": "my_datasource",
                "data_connector_name": "my_sql_data_connector",
                "data_asset_name": "my_asset",
            },
            "expectation_suite_name": "animal_names_exp",
        }
    ]
    return reference_checkpoint_config_for_unexpected_column_names


@pytest.fixture()
def expectation_config_expect_column_values_to_be_in_set() -> ExpectationConfiguration:
    return ExpectationConfiguration(
        expectation_type="expect_column_values_to_be_in_set",
        kwargs={
            "column": "animals",
            "value_set": ["cat", "fish", "dog"],
        },
    )


@pytest.fixture()
def expectation_config_expect_column_values_to_not_be_in_set() -> ExpectationConfiguration:
    return ExpectationConfiguration(
        expectation_type="expect_column_values_to_not_be_in_set",
        kwargs={
            "column": "animals",
            "value_set": ["giraffe", "lion", "zebra"],
        },
    )


@pytest.fixture()
def batch_request_for_pandas_unexpected_rows_and_index(
    pandas_animals_dataframe_for_unexpected_rows_and_index,
) -> dict:
    dataframe: pd.DataFrame = pandas_animals_dataframe_for_unexpected_rows_and_index
    return {
        "datasource_name": "pandas_datasource",
        "data_connector_name": "runtime_data_connector",
        "data_asset_name": "IN_MEMORY_DATA_ASSET",
        "runtime_parameters": {
            "batch_data": dataframe,
        },
        "batch_identifiers": {
            "id_key_0": 1234567890,
        },
    }


@pytest.fixture()
def batch_request_for_spark_unexpected_rows_and_index(
    spark_dataframe_for_unexpected_rows_with_index,
) -> dict:
    dataframe: "pyspark.sql.dataframe.DataFrame" = (
        spark_dataframe_for_unexpected_rows_with_index
    )
    return {
        "datasource_name": "spark_datasource",
        "data_connector_name": "runtime_data_connector",
        "data_asset_name": "IN_MEMORY_DATA_ASSET",
        "runtime_parameters": {
            "batch_data": dataframe,
        },
        "batch_identifiers": {
            "id_key_0": 1234567890,
        },
    }


@pytest.fixture
def expected_unexpected_indices_output() -> List[Dict[str, Union[str, int]]]:
    return [
        {"animals": "giraffe", "pk_1": 3},
        {"animals": "lion", "pk_1": 4},
        {"animals": "zebra", "pk_1": 5},
    ]


@pytest.fixture
def expected_sql_query_output() -> str:
    return "SELECT animals, pk_1 \n\
FROM animal_names \n\
WHERE animals IS NOT NULL AND (animals NOT IN ('cat', 'fish', 'dog'))"


@pytest.fixture
def expected_spark_query_output() -> str:
    return "df.filter(F.expr((animals IS NOT NULL) AND (NOT (animals IN (cat, fish, dog)))))"


def _add_expectations_and_checkpoint(
    data_context: DataContext,
    checkpoint_config: dict,
    expectations_list: List[ExpectationConfiguration],
    dict_to_update_checkpoint: Union[dict, None] = None,
) -> DataContext:
    """
    Helper method for adding Checkpoint and Expectations to DataContext.

    Args:
        data_context (DataContext): data_context_with_connection_to_animal_names_db
        checkpoint_config : Checkpoint to add
        expectations_list : Expectations to add

    Returns:
        DataContext with updated config
    """
    if dict_to_update_checkpoint:
        checkpoint_config["runtime_configuration"] = dict_to_update_checkpoint

    context: DataContext = data_context
    context.create_expectation_suite(expectation_suite_name="animal_names_exp")
    animals_suite = context.get_expectation_suite(
        expectation_suite_name="animal_names_exp"
    )
    for expectation in expectations_list:
        animals_suite.add_expectation(expectation_configuration=expectation)
    context.save_expectation_suite(
        expectation_suite=animals_suite,
        expectation_suite_name="animal_names_exp",
        overwriting_existing=True,
    )
    checkpoint_config = CheckpointConfig(**checkpoint_config)
    context.add_checkpoint(
        **filter_properties_dict(
            properties=checkpoint_config.to_json_dict(),
            clean_falsy=True,
        ),
    )
    # noinspection PyProtectedMember
    context._save_project_config()
    return context


@pytest.mark.integration
def test_sql_result_format_in_checkpoint_pk_defined_one_expectation_complete_output(
    data_context_with_connection_to_animal_names_db,
    reference_sql_checkpoint_config_for_unexpected_column_names,
    expectation_config_expect_column_values_to_be_in_set,
    expected_unexpected_indices_output,
    expected_sql_query_output,
):
    """
    What does this test?
        - unexpected_index_column defined in Checkpoint only.
        - COMPLETE output, which means we have `unexpected_index_list` and `partial_unexpected_index_list`
        - 1 Expectations added to suite
    """

    dict_to_update_checkpoint: dict = {
        "result_format": {
            "result_format": "COMPLETE",
            "unexpected_index_column_names": ["pk_1"],
        }
    }

    context: DataContext = _add_expectations_and_checkpoint(
        data_context=data_context_with_connection_to_animal_names_db,
        checkpoint_config=reference_sql_checkpoint_config_for_unexpected_column_names,
        expectations_list=[expectation_config_expect_column_values_to_be_in_set],
        dict_to_update_checkpoint=dict_to_update_checkpoint,
    )

    result: CheckpointResult = context.run_checkpoint(
        checkpoint_name="my_checkpoint",
    )
    evrs: List[ExpectationSuiteValidationResult] = result.list_validation_results()
    index_column_names: List[str] = evrs[0]["results"][0]["result"][
        "unexpected_index_column_names"
    ]
    assert index_column_names == ["pk_1"]

    first_result_full_list: List[Dict[str, Any]] = evrs[0]["results"][0]["result"][
        "unexpected_index_list"
    ]
    assert first_result_full_list == expected_unexpected_indices_output

    first_result_partial_list: List[Dict[str, Any]] = evrs[0]["results"][0]["result"][
        "partial_unexpected_index_list"
    ]
    assert first_result_partial_list == expected_unexpected_indices_output

    unexpected_index_query: str = evrs[0]["results"][0]["result"][
        "unexpected_index_query"
    ]
    assert unexpected_index_query == expected_sql_query_output


@pytest.mark.integration
def test_sql_result_format_in_checkpoint_pk_defined_one_expectation_complete_output_with_query(
    data_context_with_connection_to_animal_names_db,
    reference_sql_checkpoint_config_for_unexpected_column_names,
    expectation_config_expect_column_values_to_be_in_set,
    expected_unexpected_indices_output,
    expected_sql_query_output,
):
    """
    What does this test?
        - unexpected_index_column defined in Checkpoint only.
        - COMPLETE output, which means we have `unexpected_index_list` and `partial_unexpected_index_list`
        - 1 Expectations added to suite
        - return_unexpected_index_query flag set to True
    """

    dict_to_update_checkpoint: dict = {
        "result_format": {
            "result_format": "COMPLETE",
            "unexpected_index_column_names": ["pk_1"],
            "return_unexpected_index_query": True,
        }
    }

    context: DataContext = _add_expectations_and_checkpoint(
        data_context=data_context_with_connection_to_animal_names_db,
        checkpoint_config=reference_sql_checkpoint_config_for_unexpected_column_names,
        expectations_list=[expectation_config_expect_column_values_to_be_in_set],
        dict_to_update_checkpoint=dict_to_update_checkpoint,
    )

    result: CheckpointResult = context.run_checkpoint(
        checkpoint_name="my_checkpoint",
    )
    evrs: List[ExpectationSuiteValidationResult] = result.list_validation_results()
    index_column_names: List[str] = evrs[0]["results"][0]["result"][
        "unexpected_index_column_names"
    ]
    assert index_column_names == ["pk_1"]

    first_result_full_list: List[Dict[str, Any]] = evrs[0]["results"][0]["result"][
        "unexpected_index_list"
    ]
    assert first_result_full_list == expected_unexpected_indices_output

    first_result_partial_list: List[Dict[str, Any]] = evrs[0]["results"][0]["result"][
        "partial_unexpected_index_list"
    ]
    assert first_result_partial_list == expected_unexpected_indices_output

    unexpected_index_query: str = evrs[0]["results"][0]["result"][
        "unexpected_index_query"
    ]
    assert unexpected_index_query == expected_sql_query_output


@pytest.mark.integration
def test_sql_result_format_in_checkpoint_pk_defined_one_expectation_complete_output_no_query(
    data_context_with_connection_to_animal_names_db,
    reference_sql_checkpoint_config_for_unexpected_column_names,
    expectation_config_expect_column_values_to_be_in_set,
    expected_unexpected_indices_output,
):
    """
    What does this test?
        - unexpected_index_column defined in Checkpoint only.
        - COMPLETE output, which means we have `unexpected_index_list` and `partial_unexpected_index_list`
        - 1 Expectations added to suite
        - return_unexpected_index_query flag set to False
    """

    dict_to_update_checkpoint: dict = {
        "result_format": {
            "result_format": "COMPLETE",
            "unexpected_index_column_names": ["pk_1"],
            "return_unexpected_index_query": False,
        }
    }

    context: DataContext = _add_expectations_and_checkpoint(
        data_context=data_context_with_connection_to_animal_names_db,
        checkpoint_config=reference_sql_checkpoint_config_for_unexpected_column_names,
        expectations_list=[expectation_config_expect_column_values_to_be_in_set],
        dict_to_update_checkpoint=dict_to_update_checkpoint,
    )

    result: CheckpointResult = context.run_checkpoint(
        checkpoint_name="my_checkpoint",
    )
    evrs: List[ExpectationSuiteValidationResult] = result.list_validation_results()
    index_column_names: List[str] = evrs[0]["results"][0]["result"][
        "unexpected_index_column_names"
    ]
    assert index_column_names == ["pk_1"]

    first_result_full_list: List[Dict[str, Any]] = evrs[0]["results"][0]["result"][
        "unexpected_index_list"
    ]
    assert first_result_full_list == expected_unexpected_indices_output

    first_result_partial_list: List[Dict[str, Any]] = evrs[0]["results"][0]["result"][
        "partial_unexpected_index_list"
    ]
    assert first_result_partial_list == expected_unexpected_indices_output

    assert evrs[0]["results"][0]["result"].get("unexpected_index_query") is None


@pytest.mark.integration
def test_sql_result_format_not_in_checkpoint_passed_into_run_checkpoint_one_expectation_complete_output(
    data_context_with_connection_to_animal_names_db,
    reference_sql_checkpoint_config_for_unexpected_column_names,
    expectation_config_expect_column_values_to_be_in_set,
    expected_unexpected_indices_output,
    expected_sql_query_output,
):
    """
    What does this test?
        - unexpected_index_column not defined in Checkpoint config, but passed in at run_checkpoint.
        - COMPLETE output, which means we have `unexpected_index_list` and `partial_unexpected_index_list`
        - 1 Expectations added to suite
    """
    # intentionally empty, since we are updating at run_checkpoint()
    dict_to_update_checkpoint: dict = {}
    context: DataContext = _add_expectations_and_checkpoint(
        data_context=data_context_with_connection_to_animal_names_db,
        checkpoint_config=reference_sql_checkpoint_config_for_unexpected_column_names,
        expectations_list=[expectation_config_expect_column_values_to_be_in_set],
        dict_to_update_checkpoint=dict_to_update_checkpoint,
    )
    result_format: dict = {
        "result_format": "COMPLETE",
        "unexpected_index_column_names": ["pk_1"],
    }
    result: CheckpointResult = context.run_checkpoint(
        checkpoint_name="my_checkpoint", result_format=result_format
    )
    evrs: List[ExpectationSuiteValidationResult] = result.list_validation_results()

    index_column_names: List[str] = evrs[0]["results"][0]["result"][
        "unexpected_index_column_names"
    ]
    assert index_column_names == ["pk_1"]

    first_result_full_list: List[Dict[str, Any]] = evrs[0]["results"][0]["result"][
        "unexpected_index_list"
    ]
    assert first_result_full_list == expected_unexpected_indices_output
    first_result_partial_list: List[Dict[str, Any]] = evrs[0]["results"][0]["result"][
        "partial_unexpected_index_list"
    ]
    assert first_result_partial_list == expected_unexpected_indices_output
    unexpected_index_query: str = evrs[0]["results"][0]["result"][
        "unexpected_index_query"
    ]
    assert unexpected_index_query == expected_sql_query_output


@pytest.mark.integration
def test_sql_result_format_not_in_checkpoint_passed_into_run_checkpoint_one_expectation_complete_output_limit_1(
    data_context_with_connection_to_animal_names_db,
    reference_sql_checkpoint_config_for_unexpected_column_names,
    expectation_config_expect_column_values_to_be_in_set,
    expected_sql_query_output,
):
    """
    What does this test?
        - unexpected_index_column not defined in Checkpoint config, but passed in at run_checkpoint.
        - COMPLETE output, which means we have `unexpected_index_list` and `partial_unexpected_index_list`
        - 1 Expectations added to suite
    """
    context: DataContext = _add_expectations_and_checkpoint(
        data_context=data_context_with_connection_to_animal_names_db,
        checkpoint_config=reference_sql_checkpoint_config_for_unexpected_column_names,
        expectations_list=[expectation_config_expect_column_values_to_be_in_set],
    )
    result_format: dict = {
        "result_format": "COMPLETE",
        "partial_unexpected_count": 1,
        "unexpected_index_column_names": ["pk_1"],
    }
    result: CheckpointResult = context.run_checkpoint(
        checkpoint_name="my_checkpoint", result_format=result_format
    )
    evrs: List[ExpectationSuiteValidationResult] = result.list_validation_results()

    index_column_names: List[str] = evrs[0]["results"][0]["result"][
        "unexpected_index_column_names"
    ]
    assert index_column_names == ["pk_1"]
    first_result_full_list: List[Dict[str, Any]] = evrs[0]["results"][0]["result"][
        "unexpected_index_list"
    ]
    assert first_result_full_list == [{"animals": "giraffe", "pk_1": 3}]
    first_result_partial_list: List[Dict[str, Any]] = evrs[0]["results"][0]["result"][
        "partial_unexpected_index_list"
    ]
    assert first_result_partial_list == [{"animals": "giraffe", "pk_1": 3}]
    unexpected_index_query: str = evrs[0]["results"][0]["result"][
        "unexpected_index_query"
    ]
    assert unexpected_index_query == expected_sql_query_output


@pytest.mark.integration
def test_sql_result_format_not_in_checkpoint_passed_into_run_checkpoint_one_expectation_complete_output_incorrect_column(
    data_context_with_connection_to_animal_names_db,
    reference_sql_checkpoint_config_for_unexpected_column_names,
    expectation_config_expect_column_values_to_be_in_set,
):
    """
    What does this test?
        - unexpected_index_column not defined in Checkpoint config, but passed in at run_checkpoint.
        - unexpected_index_column is passed in an incorrect column
    """
    context: DataContext = _add_expectations_and_checkpoint(
        data_context=data_context_with_connection_to_animal_names_db,
        checkpoint_config=reference_sql_checkpoint_config_for_unexpected_column_names,
        expectations_list=[expectation_config_expect_column_values_to_be_in_set],
    )

    result_format: dict = {
        "result_format": "COMPLETE",
        "unexpected_index_column_names": ["i_dont_exist"],
    }
    with pytest.raises(CheckpointError) as e:
        result: CheckpointResult = context.run_checkpoint(
            checkpoint_name="my_checkpoint",
            result_format=result_format,
            runtime_configuration={"catch_exceptions": False},
        )

    assert e.value.message == (
        "Exception occurred while running validation[0] of Checkpoint "
        "'my_checkpoint': Error: The unexpected_index_column: \"i_dont_exist\" in "
        "does not exist in SQL Table. Please check your configuration and try again.."
    )


@pytest.mark.integration
def test_sql_result_format_in_checkpoint_pk_defined_two_expectation_complete_output(
    data_context_with_connection_to_animal_names_db,
    reference_sql_checkpoint_config_for_unexpected_column_names,
    expectation_config_expect_column_values_to_be_in_set,
    expectation_config_expect_column_values_to_not_be_in_set,
    expected_unexpected_indices_output,
    expected_sql_query_output,
):
    """
    What does this test?
        - unexpected_index_column not defined in Checkpoint config, but passed in at run_checkpoint.
        - COMPLETE output, which means we have `unexpected_index_list` and `partial_unexpected_index_list`
        - 2 Expectations added to suite
    """
    context: DataContext = _add_expectations_and_checkpoint(
        data_context=data_context_with_connection_to_animal_names_db,
        checkpoint_config=reference_sql_checkpoint_config_for_unexpected_column_names,
        expectations_list=[
            expectation_config_expect_column_values_to_be_in_set,
            expectation_config_expect_column_values_to_not_be_in_set,
        ],
    )
    result_format: dict = {
        "result_format": "COMPLETE",
        "unexpected_index_column_names": ["pk_1"],
    }

    result: CheckpointResult = context.run_checkpoint(
        checkpoint_name="my_checkpoint", result_format=result_format
    )
    evrs: List[ExpectationSuiteValidationResult] = result.list_validation_results()

    index_column_names: List[str] = evrs[0]["results"][0]["result"][
        "unexpected_index_column_names"
    ]
    assert index_column_names == ["pk_1"]

    # first and second expectations have same results. Although one is "expect_to_be"
    # and the other is "expect_to_not_be", they have opposite value_sets
    first_result_full_list: List[Dict[str, Any]] = evrs[0]["results"][0]["result"][
        "unexpected_index_list"
    ]
    assert first_result_full_list == expected_unexpected_indices_output
    first_result_partial_list: List[Dict[str, Any]] = evrs[0]["results"][0]["result"][
        "partial_unexpected_index_list"
    ]
    assert first_result_partial_list == expected_unexpected_indices_output

    second_result_full_list: List[Dict[str, Any]] = evrs[0]["results"][1]["result"][
        "unexpected_index_list"
    ]
    assert second_result_full_list == expected_unexpected_indices_output
    second_result_partial_list: List[Dict[str, Any]] = evrs[0]["results"][1]["result"][
        "partial_unexpected_index_list"
    ]
    assert second_result_partial_list == expected_unexpected_indices_output
    unexpected_index_query: str = evrs[0]["results"][0]["result"][
        "unexpected_index_query"
    ]
    assert unexpected_index_query == expected_sql_query_output


@pytest.mark.integration
def test_sql_result_format_in_checkpoint_pk_defined_one_expectation_summary_output(
    data_context_with_connection_to_animal_names_db,
    reference_sql_checkpoint_config_for_unexpected_column_names,
    expectation_config_expect_column_values_to_be_in_set,
    expected_unexpected_indices_output,
):
    """
    What does this test?
        - unexpected_index_column defined in Checkpoint only.
        - SUMMARY output, which means we have `partial_unexpected_index_list` only
        - 1 Expectations added to suite
    """
    dict_to_update_checkpoint: dict = {
        "result_format": {
            "result_format": "SUMMARY",
            "unexpected_index_column_names": ["pk_1"],
        }
    }
    context: DataContext = _add_expectations_and_checkpoint(
        data_context=data_context_with_connection_to_animal_names_db,
        checkpoint_config=reference_sql_checkpoint_config_for_unexpected_column_names,
        expectations_list=[expectation_config_expect_column_values_to_be_in_set],
        dict_to_update_checkpoint=dict_to_update_checkpoint,
    )

    result: CheckpointResult = context.run_checkpoint(
        checkpoint_name="my_checkpoint",
    )
    evrs: List[ExpectationSuiteValidationResult] = result.list_validation_results()

    index_column_names: List[str] = evrs[0]["results"][0]["result"][
        "unexpected_index_column_names"
    ]
    assert index_column_names == ["pk_1"]

    first_result_full_list: List[Dict[str, Any]] = evrs[0]["results"][0]["result"].get(
        "unexpected_index_list"
    )
    assert not first_result_full_list
    first_result_partial_list: List[Dict[str, Any]] = evrs[0]["results"][0]["result"][
        "partial_unexpected_index_list"
    ]
    assert first_result_partial_list == expected_unexpected_indices_output


@pytest.mark.integration
def test_sql_result_format_in_checkpoint_pk_defined_one_expectation_basic_output(
    data_context_with_connection_to_animal_names_db,
    reference_sql_checkpoint_config_for_unexpected_column_names,
    expectation_config_expect_column_values_to_be_in_set,
):
    """
    What does this test?
        - unexpected_index_column defined in Checkpoint only.
        - BASIC output, which means we have no unexpected_index_list output
        - 1 Expectations added to suite
    """
    dict_to_update_checkpoint: dict = {
        "result_format": {
            "result_format": "BASIC",
            "unexpected_index_column_names": ["pk_1"],
        }
    }
    context: DataContext = _add_expectations_and_checkpoint(
        data_context=data_context_with_connection_to_animal_names_db,
        checkpoint_config=reference_sql_checkpoint_config_for_unexpected_column_names,
        expectations_list=[expectation_config_expect_column_values_to_be_in_set],
        dict_to_update_checkpoint=dict_to_update_checkpoint,
    )

    result: CheckpointResult = context.run_checkpoint(
        checkpoint_name="my_checkpoint",
    )
    evrs: List[ExpectationSuiteValidationResult] = result.list_validation_results()

    index_column_names: List[str] = evrs[0]["results"][0]["result"][
        "unexpected_index_column_names"
    ]
    assert index_column_names == ["pk_1"]

    first_result_full_list: List[Dict[str, Any]] = evrs[0]["results"][0]["result"].get(
        "unexpected_index_list"
    )
    assert not first_result_full_list
    first_result_partial_list = evrs[0]["results"][0]["result"].get(
        "partial_unexpected_index_list"
    )
    assert not first_result_partial_list

    assert evrs[0]["results"][0]["result"].get("unexpected_index_query") is None


# pandas
@pytest.mark.integration
def test_pandas_result_format_in_checkpoint_pk_defined_one_expectation_complete_output(
    in_memory_runtime_context,
    batch_request_for_pandas_unexpected_rows_and_index,
    reference_checkpoint_config_for_unexpected_column_names,
    expectation_config_expect_column_values_to_be_in_set,
    expected_unexpected_indices_output,
):
    """ """
    dict_to_update_checkpoint: dict = {
        "result_format": {
            "result_format": "COMPLETE",
            "unexpected_index_column_names": ["pk_1"],
        }
    }
    context: DataContext = _add_expectations_and_checkpoint(
        data_context=in_memory_runtime_context,
        checkpoint_config=reference_checkpoint_config_for_unexpected_column_names,
        expectations_list=[expectation_config_expect_column_values_to_be_in_set],
        dict_to_update_checkpoint=dict_to_update_checkpoint,
    )

    result: CheckpointResult = context.run_checkpoint(
        checkpoint_name="my_checkpoint",
        expectation_suite_name="animal_names_exp",
        batch_request=batch_request_for_pandas_unexpected_rows_and_index,
    )
    evrs: List[ExpectationSuiteValidationResult] = result.list_validation_results()

    index_column_names: List[str] = evrs[0]["results"][0]["result"][
        "unexpected_index_column_names"
    ]
    assert index_column_names == ["pk_1"]

    first_result_full_list: List[Dict[str, Any]] = evrs[0]["results"][0]["result"][
        "unexpected_index_list"
    ]
    assert first_result_full_list == expected_unexpected_indices_output
    first_result_partial_list: List[Dict[str, Any]] = evrs[0]["results"][0]["result"][
        "partial_unexpected_index_list"
    ]
    assert first_result_partial_list == expected_unexpected_indices_output


@pytest.mark.integration
def test_pandas_result_format_in_checkpoint_pk_defined_one_expectation_complete_output_partial_unexpected_count_1(
    in_memory_runtime_context,
    batch_request_for_pandas_unexpected_rows_and_index,
    reference_checkpoint_config_for_unexpected_column_names,
    expectation_config_expect_column_values_to_be_in_set,
    expected_unexpected_indices_output,
):
    """ """
    dict_to_update_checkpoint: dict = {
        "result_format": {
            "result_format": "COMPLETE",
            "unexpected_index_column_names": ["pk_1"],
            "partial_unexpected_count": 1,
        }
    }
    context: DataContext = _add_expectations_and_checkpoint(
        data_context=in_memory_runtime_context,
        checkpoint_config=reference_checkpoint_config_for_unexpected_column_names,
        expectations_list=[expectation_config_expect_column_values_to_be_in_set],
        dict_to_update_checkpoint=dict_to_update_checkpoint,
    )

    result: CheckpointResult = context.run_checkpoint(
        checkpoint_name="my_checkpoint",
        expectation_suite_name="animal_names_exp",
        batch_request=batch_request_for_pandas_unexpected_rows_and_index,
    )
    evrs: List[ExpectationSuiteValidationResult] = result.list_validation_results()

    index_column_names: List[str] = evrs[0]["results"][0]["result"][
        "unexpected_index_column_names"
    ]
    assert index_column_names == ["pk_1"]

    first_result_full_list: List[Dict[str, Any]] = evrs[0]["results"][0]["result"][
        "unexpected_index_list"
    ]
    assert first_result_full_list == expected_unexpected_indices_output
    first_result_partial_list: List[Dict[str, Any]] = evrs[0]["results"][0]["result"][
        "partial_unexpected_index_list"
    ]
    # this is just 1 because we set `partial_unexpected_count` above
    assert first_result_partial_list == [{"animals": "giraffe", "pk_1": 3}]


@pytest.mark.integration
def test_pandas_result_format_not_in_checkpoint_passed_into_run_checkpoint_one_expectation_complete_output(
    in_memory_runtime_context,
    batch_request_for_pandas_unexpected_rows_and_index,
    reference_checkpoint_config_for_unexpected_column_names,
    expectation_config_expect_column_values_to_be_in_set,
    expected_unexpected_indices_output,
):
    context: DataContext = _add_expectations_and_checkpoint(
        data_context=in_memory_runtime_context,
        checkpoint_config=reference_checkpoint_config_for_unexpected_column_names,
        expectations_list=[expectation_config_expect_column_values_to_be_in_set],
    )
    result_format: dict = {
        "result_format": "COMPLETE",
        "unexpected_index_column_names": ["pk_1"],
    }
    result: CheckpointResult = context.run_checkpoint(
        checkpoint_name="my_checkpoint",
        expectation_suite_name="animal_names_exp",
        result_format=result_format,
        batch_request=batch_request_for_pandas_unexpected_rows_and_index,
    )
    evrs: List[ExpectationSuiteValidationResult] = result.list_validation_results()

    index_column_names: List[str] = evrs[0]["results"][0]["result"][
        "unexpected_index_column_names"
    ]
    assert index_column_names == ["pk_1"]

    first_result_full_list: List[Dict[str, Any]] = evrs[0]["results"][0]["result"][
        "unexpected_index_list"
    ]
    assert first_result_full_list == expected_unexpected_indices_output
    first_result_partial_list: List[Dict[str, Any]] = evrs[0]["results"][0]["result"][
        "partial_unexpected_index_list"
    ]
    assert first_result_partial_list == expected_unexpected_indices_output


@pytest.mark.integration
def test_pandas_result_format_not_in_checkpoint_passed_into_run_checkpoint_one_expectation_summary_output_limit_1(
    in_memory_runtime_context,
    batch_request_for_pandas_unexpected_rows_and_index,
    reference_checkpoint_config_for_unexpected_column_names,
    expectation_config_expect_column_values_to_be_in_set,
):
    context: DataContext = _add_expectations_and_checkpoint(
        data_context=in_memory_runtime_context,
        checkpoint_config=reference_checkpoint_config_for_unexpected_column_names,
        expectations_list=[expectation_config_expect_column_values_to_be_in_set],
    )
    result_format: dict = {
        "result_format": "SUMMARY",
        "partial_unexpected_count": 1,
        "unexpected_index_column_names": ["pk_1"],
    }
    result: CheckpointResult = context.run_checkpoint(
        checkpoint_name="my_checkpoint",
        expectation_suite_name="animal_names_exp",
        result_format=result_format,
        batch_request=batch_request_for_pandas_unexpected_rows_and_index,
    )
    evrs: List[ExpectationSuiteValidationResult] = result.list_validation_results()

    index_column_names: List[str] = evrs[0]["results"][0]["result"][
        "unexpected_index_column_names"
    ]
    assert index_column_names == ["pk_1"]

    first_result_partial_list: List[Dict[str, Any]] = evrs[0]["results"][0]["result"][
        "partial_unexpected_index_list"
    ]
    assert first_result_partial_list == [{"animals": "giraffe", "pk_1": 3}]


@pytest.mark.integration
def test_pandas_result_format_not_in_checkpoint_passed_into_run_checkpoint_one_expectation_complete_output_incorrect_column(
    in_memory_runtime_context,
    batch_request_for_pandas_unexpected_rows_and_index,
    reference_checkpoint_config_for_unexpected_column_names,
    expectation_config_expect_column_values_to_be_in_set,
):
    dict_to_update_checkpoint: dict = {
        "result_format": {
            "result_format": "COMPLETE",
            "unexpected_index_column_names": ["i_dont_exist"],
        }
    }
    context: DataContext = _add_expectations_and_checkpoint(
        data_context=in_memory_runtime_context,
        checkpoint_config=reference_checkpoint_config_for_unexpected_column_names,
        expectations_list=[expectation_config_expect_column_values_to_be_in_set],
        dict_to_update_checkpoint=dict_to_update_checkpoint,
    )
    with pytest.raises(CheckpointError) as e:
        result: CheckpointResult = context.run_checkpoint(
            checkpoint_name="my_checkpoint",
            expectation_suite_name="animal_names_exp",
            batch_request=batch_request_for_pandas_unexpected_rows_and_index,
            runtime_configuration={"catch_exceptions": False},
        )
    assert e.value.message == (
        "Exception occurred while running validation[0] of Checkpoint "
        "'my_checkpoint': Error: The unexpected_index_column \"i_dont_exist\" does "
        "not exist in Dataframe. Please check your configuration and try again.."
    )


@pytest.mark.integration
def test_pandas_result_format_in_checkpoint_pk_defined_two_expectation_complete_output(
    in_memory_runtime_context,
    batch_request_for_pandas_unexpected_rows_and_index,
    reference_checkpoint_config_for_unexpected_column_names,
    expectation_config_expect_column_values_to_be_in_set,
    expectation_config_expect_column_values_to_not_be_in_set,
    expected_unexpected_indices_output,
):
    dict_to_update_checkpoint: dict = {
        "result_format": {
            "result_format": "COMPLETE",
            "unexpected_index_column_names": ["pk_1"],
        }
    }
    context: DataContext = _add_expectations_and_checkpoint(
        data_context=in_memory_runtime_context,
        checkpoint_config=reference_checkpoint_config_for_unexpected_column_names,
        expectations_list=[
            expectation_config_expect_column_values_to_be_in_set,
            expectation_config_expect_column_values_to_not_be_in_set,
        ],
        dict_to_update_checkpoint=dict_to_update_checkpoint,
    )

    result: CheckpointResult = context.run_checkpoint(
        checkpoint_name="my_checkpoint",
        expectation_suite_name="animal_names_exp",
        batch_request=batch_request_for_pandas_unexpected_rows_and_index,
    )
    evrs: List[ExpectationSuiteValidationResult] = result.list_validation_results()

    index_column_names: List[str] = evrs[0]["results"][0]["result"][
        "unexpected_index_column_names"
    ]
    assert index_column_names == ["pk_1"]

    # first and second expectations have same results. Although one is "expect_to_be"
    # and the other is "expect_to_not_be", they have opposite value_sets
    first_result_full_list: List[Dict[str, Any]] = evrs[0]["results"][0]["result"][
        "unexpected_index_list"
    ]
    assert first_result_full_list == expected_unexpected_indices_output
    first_result_partial_list: List[Dict[str, Any]] = evrs[0]["results"][0]["result"][
        "partial_unexpected_index_list"
    ]
    assert first_result_partial_list == expected_unexpected_indices_output

    second_result_full_list = evrs[0]["results"][1]["result"]["unexpected_index_list"]
    assert second_result_full_list == expected_unexpected_indices_output
    second_result_partial_list = evrs[0]["results"][1]["result"][
        "partial_unexpected_index_list"
    ]
    assert second_result_partial_list == expected_unexpected_indices_output


@pytest.mark.integration
def test_pandas_result_format_in_checkpoint_pk_defined_one_expectation_summary_output(
    in_memory_runtime_context,
    batch_request_for_pandas_unexpected_rows_and_index,
    reference_checkpoint_config_for_unexpected_column_names,
    expectation_config_expect_column_values_to_be_in_set,
    expected_unexpected_indices_output,
    unexpected_index_query_output,
):
    dict_to_update_checkpoint: dict = {
        "result_format": {
            "result_format": "SUMMARY",
            "unexpected_index_column_names": ["pk_1"],
        }
    }
    context: DataContext = _add_expectations_and_checkpoint(
        data_context=in_memory_runtime_context,
        checkpoint_config=reference_checkpoint_config_for_unexpected_column_names,
        expectations_list=[expectation_config_expect_column_values_to_be_in_set],
        dict_to_update_checkpoint=dict_to_update_checkpoint,
    )

    result: CheckpointResult = context.run_checkpoint(
        checkpoint_name="my_checkpoint",
        expectation_suite_name="animal_names_exp",
        batch_request=batch_request_for_pandas_unexpected_rows_and_index,
    )
    evrs: List[ExpectationSuiteValidationResult] = result.list_validation_results()

    index_column_names: List[str] = evrs[0]["results"][0]["result"][
        "unexpected_index_column_names"
    ]
    assert index_column_names == ["pk_1"]

    first_result_full_list: List[Dict[str, Any]] = evrs[0]["results"][0]["result"].get(
        "unexpected_index_list"
    )
    assert not first_result_full_list
    first_result_partial_list: List[Dict[str, Any]] = evrs[0]["results"][0][
        "result"
    ].get("partial_unexpected_index_list")
    assert first_result_partial_list == expected_unexpected_indices_output
    first_result_partial_list = evrs[0]["results"][0]["result"].get(
        "partial_unexpected_index_list"
    )
    assert not first_result_partial_list


@pytest.mark.integration
def test_pandas_result_format_not_in_checkpoint_passed_into_run_checkpoint_one_expectation_complete_output(
    in_memory_runtime_context,
    batch_request_for_pandas_unexpected_rows_and_index,
    reference_checkpoint_config_for_unexpected_column_names,
    expectation_config_expect_column_values_to_be_in_set,
    expected_unexpected_indices_output,
):
    context: DataContext = _add_expectations_and_checkpoint(
        data_context=in_memory_runtime_context,
        checkpoint_config=reference_checkpoint_config_for_unexpected_column_names,
        expectations_list=[expectation_config_expect_column_values_to_be_in_set],
    )
    result_format: dict = {
        "result_format": "COMPLETE",
        "unexpected_index_column_names": ["pk_1"],
    }
    result: CheckpointResult = context.run_checkpoint(
        checkpoint_name="my_checkpoint",
        expectation_suite_name="animal_names_exp",
        result_format=result_format,
        batch_request=batch_request_for_pandas_unexpected_rows_and_index,
    )
    evrs: List[ExpectationSuiteValidationResult] = result.list_validation_results()
    first_result_full_list = evrs[0]["results"][0]["result"]["unexpected_index_list"]
    assert first_result_full_list == expected_unexpected_indices_output
    first_result_partial_list = evrs[0]["results"][0]["result"][
        "partial_unexpected_index_list"
    ]
    assert first_result_partial_list == expected_unexpected_indices_output
    assert evrs[0]["results"][0]["result"].get("unexpected_index_query") is None


@pytest.mark.integration
def test_pandas_result_format_not_in_checkpoint_passed_into_run_checkpoint_one_expectation_summary_output_limit_1(
    in_memory_runtime_context,
    batch_request_for_pandas_unexpected_rows_and_index,
    reference_checkpoint_config_for_unexpected_column_names,
    expectation_config_expect_column_values_to_be_in_set,
):
    context: DataContext = _add_expectations_and_checkpoint(
        data_context=in_memory_runtime_context,
        checkpoint_config=reference_checkpoint_config_for_unexpected_column_names,
        expectations_list=[expectation_config_expect_column_values_to_be_in_set],
    )
    result_format: dict = {
        "result_format": "SUMMARY",
        "partial_unexpected_count": 1,
        "unexpected_index_column_names": ["pk_1"],
    }
    result: CheckpointResult = context.run_checkpoint(
        checkpoint_name="my_checkpoint",
        expectation_suite_name="animal_names_exp",
        result_format=result_format,
        batch_request=batch_request_for_pandas_unexpected_rows_and_index,
    )
    evrs: List[ExpectationSuiteValidationResult] = result.list_validation_results()
    first_result_partial_list = evrs[0]["results"][0]["result"][
        "partial_unexpected_index_list"
    ]
    assert first_result_partial_list == [{"animals": "giraffe", "pk_1": 3}]


@pytest.mark.integration
def test_pandas_result_format_not_in_checkpoint_passed_into_run_checkpoint_one_expectation_complete_output_incorrect_column(
    in_memory_runtime_context,
    batch_request_for_pandas_unexpected_rows_and_index,
    reference_checkpoint_config_for_unexpected_column_names,
    expectation_config_expect_column_values_to_be_in_set,
):
    dict_to_update_checkpoint: dict = {
        "result_format": {
            "result_format": "COMPLETE",
            "unexpected_index_column_names": ["i_dont_exist"],
        }
    }
    context: DataContext = _add_expectations_and_checkpoint(
        data_context=in_memory_runtime_context,
        checkpoint_config=reference_checkpoint_config_for_unexpected_column_names,
        expectations_list=[expectation_config_expect_column_values_to_be_in_set],
        dict_to_update_checkpoint=dict_to_update_checkpoint,
    )
    with pytest.raises(CheckpointError) as e:
        result: CheckpointResult = context.run_checkpoint(
            checkpoint_name="my_checkpoint",
            expectation_suite_name="animal_names_exp",
            batch_request=batch_request_for_pandas_unexpected_rows_and_index,
            runtime_configuration={"catch_exceptions": False},
        )
    assert e.value.message == (
        "Exception occurred while running validation[0] of Checkpoint "
        "'my_checkpoint': Error: The unexpected_index_column \"i_dont_exist\" does "
        "not exist in Dataframe. Please check your configuration and try again.."
    )


@pytest.mark.integration
def test_pandas_result_format_in_checkpoint_pk_defined_two_expectation_complete_output(
    in_memory_runtime_context,
    batch_request_for_pandas_unexpected_rows_and_index,
    reference_checkpoint_config_for_unexpected_column_names,
    expectation_config_expect_column_values_to_be_in_set,
    expectation_config_expect_column_values_to_not_be_in_set,
    expected_unexpected_indices_output,
):
    dict_to_update_checkpoint: dict = {
        "result_format": {
            "result_format": "COMPLETE",
            "unexpected_index_column_names": ["pk_1"],
        }
    }
    context: DataContext = _add_expectations_and_checkpoint(
        data_context=in_memory_runtime_context,
        checkpoint_config=reference_checkpoint_config_for_unexpected_column_names,
        expectations_list=[
            expectation_config_expect_column_values_to_be_in_set,
            expectation_config_expect_column_values_to_not_be_in_set,
        ],
        dict_to_update_checkpoint=dict_to_update_checkpoint,
    )

    result: CheckpointResult = context.run_checkpoint(
        checkpoint_name="my_checkpoint",
        expectation_suite_name="animal_names_exp",
        batch_request=batch_request_for_pandas_unexpected_rows_and_index,
    )
    evrs: List[ExpectationSuiteValidationResult] = result.list_validation_results()
    # first and second expectations have same results. Although one is "expect_to_be"
    # and the other is "expect_to_not_be", they have opposite value_sets
    first_result_full_list = evrs[0]["results"][0]["result"]["unexpected_index_list"]
    assert first_result_full_list == expected_unexpected_indices_output
    first_result_partial_list = evrs[0]["results"][0]["result"][
        "partial_unexpected_index_list"
    ]
    assert first_result_partial_list == expected_unexpected_indices_output

    second_result_full_list = evrs[0]["results"][1]["result"]["unexpected_index_list"]
    assert second_result_full_list == expected_unexpected_indices_output
    second_result_partial_list = evrs[0]["results"][1]["result"][
        "partial_unexpected_index_list"
    ]
    assert second_result_partial_list == expected_unexpected_indices_output


@pytest.mark.integration
def test_pandas_result_format_in_checkpoint_pk_defined_one_expectation_summary_output(
    in_memory_runtime_context,
    batch_request_for_pandas_unexpected_rows_and_index,
    reference_checkpoint_config_for_unexpected_column_names,
    expectation_config_expect_column_values_to_be_in_set,
    expected_unexpected_indices_output,
):
    dict_to_update_checkpoint: dict = {
        "result_format": {
            "result_format": "SUMMARY",
            "unexpected_index_column_names": ["pk_1"],
        }
    }
    context: DataContext = _add_expectations_and_checkpoint(
        data_context=in_memory_runtime_context,
        checkpoint_config=reference_checkpoint_config_for_unexpected_column_names,
        expectations_list=[expectation_config_expect_column_values_to_be_in_set],
        dict_to_update_checkpoint=dict_to_update_checkpoint,
    )

    result: CheckpointResult = context.run_checkpoint(
        checkpoint_name="my_checkpoint",
        expectation_suite_name="animal_names_exp",
        batch_request=batch_request_for_pandas_unexpected_rows_and_index,
    )
    evrs: List[ExpectationSuiteValidationResult] = result.list_validation_results()
    first_result_full_list = evrs[0]["results"][0]["result"].get(
        "unexpected_index_list"
    )
    assert not first_result_full_list
    first_result_partial_list = evrs[0]["results"][0]["result"][
        "partial_unexpected_index_list"
    ]
    assert first_result_partial_list == expected_unexpected_indices_output


@pytest.mark.integration
def test_pandas_result_format_in_checkpoint_pk_defined_one_expectation_basic_output(
    in_memory_runtime_context,
    batch_request_for_pandas_unexpected_rows_and_index,
    reference_checkpoint_config_for_unexpected_column_names,
    expectation_config_expect_column_values_to_be_in_set,
):
    dict_to_update_checkpoint: dict = {
        "result_format": {
            "result_format": "BASIC",
            "unexpected_index_column_names": ["pk_1"],
        }
    }
    context: DataContext = _add_expectations_and_checkpoint(
        data_context=in_memory_runtime_context,
        checkpoint_config=reference_checkpoint_config_for_unexpected_column_names,
        expectations_list=[expectation_config_expect_column_values_to_be_in_set],
        dict_to_update_checkpoint=dict_to_update_checkpoint,
    )

    result: CheckpointResult = context.run_checkpoint(
        checkpoint_name="my_checkpoint",
        expectation_suite_name="animal_names_exp",
        batch_request=batch_request_for_pandas_unexpected_rows_and_index,
    )
    evrs: List[ExpectationSuiteValidationResult] = result.list_validation_results()
    first_result_full_list = evrs[0]["results"][0]["result"].get(
        "unexpected_index_list"
    )
    assert not first_result_full_list
<<<<<<< HEAD
    first_result_partial_list = evrs[0]["results"][0]["result"].get(
        "partial_unexpected_index_list"
    )
    assert not first_result_partial_list


# spark
@pytest.mark.integration
def test_spark_result_format_in_checkpoint_pk_defined_one_expectation_complete_output(
    in_memory_runtime_context,
    batch_request_for_spark_unexpected_rows_and_index,
    reference_checkpoint_config_for_unexpected_column_names,
    expectation_config_expect_column_values_to_be_in_set,
    expected_unexpected_indices_output,
    expected_spark_query_output,
):
    """
    What does this test?
        - unexpected_index_column defined in Checkpoint only.
        - COMPLETE output, which means we have `unexpected_index_list` and `partial_unexpected_index_list`
        - 1 Expectations added to suite
    """

    dict_to_update_checkpoint: dict = {
        "result_format": {
            "result_format": "COMPLETE",
            "unexpected_index_column_names": ["pk_1"],
        }
    }
=======
    first_result_partial_list: List[Dict[str, Any]] = evrs[0]["results"][0][
        "result"
    ].get("partial_unexpected_index_list")
    assert first_result_partial_list == expected_unexpected_indices_output


@pytest.mark.integration
def test_pandas_result_format_in_checkpoint_named_index_one_index_column(
    in_memory_runtime_context,
    pandas_animals_dataframe_for_unexpected_rows_and_index,
    reference_checkpoint_config_for_unexpected_column_names,
    expectation_config_expect_column_values_to_be_in_set,
    expected_unexpected_indices_output,
):
    """
    What does this test?
        - DataFrame being passed into Checkpoint has named index 'pk_1', which correspond to unexpected_index_column_names
        - MapMatric calculation happens the same as if `pk_1` was a non-index column
    """
    dict_to_update_checkpoint: dict = {
        "result_format": {
            "result_format": "COMPLETE",
            "unexpected_index_column_names": ["pk_2"],
        }
    }
    # build our own BatchRequest
    dataframe: pd.DataFrame = pandas_animals_dataframe_for_unexpected_rows_and_index
    # setting named index
    updated_dataframe: pd.DataFrame = dataframe.set_index("pk_2")

    batch_request: dict = {
        "datasource_name": "pandas_datasource",
        "data_connector_name": "runtime_data_connector",
        "data_asset_name": "IN_MEMORY_DATA_ASSET",
        "runtime_parameters": {
            "batch_data": updated_dataframe,
        },
        "batch_identifiers": {
            "id_key_0": 1234567890,
        },
    }
>>>>>>> 4ff8e9d9
    context: DataContext = _add_expectations_and_checkpoint(
        data_context=in_memory_runtime_context,
        checkpoint_config=reference_checkpoint_config_for_unexpected_column_names,
        expectations_list=[expectation_config_expect_column_values_to_be_in_set],
        dict_to_update_checkpoint=dict_to_update_checkpoint,
    )

    result: CheckpointResult = context.run_checkpoint(
        checkpoint_name="my_checkpoint",
        expectation_suite_name="animal_names_exp",
<<<<<<< HEAD
        batch_request=batch_request_for_spark_unexpected_rows_and_index,
        runtime_configuration={"catch_exceptions": False},
    )
    evrs: List[ExpectationSuiteValidationResult] = result.list_validation_results()
    first_result_full_list = evrs[0]["results"][0]["result"]["unexpected_index_list"]
    assert first_result_full_list == expected_unexpected_indices_output
    first_result_partial_list = evrs[0]["results"][0]["result"][
        "partial_unexpected_index_list"
    ]
    assert first_result_partial_list == expected_unexpected_indices_output
    unexpected_index_query: str = evrs[0]["results"][0]["result"][
        "unexpected_index_query"
    ]
    assert unexpected_index_query == expected_spark_query_output


@pytest.mark.integration
def test_spark_result_format_not_in_checkpoint_passed_into_run_checkpoint_one_expectation_complete_output(
    in_memory_runtime_context,
    batch_request_for_spark_unexpected_rows_and_index,
    reference_checkpoint_config_for_unexpected_column_names,
    expectation_config_expect_column_values_to_be_in_set,
    expected_unexpected_indices_output,
    expected_spark_query_output,
):
    """
    What does this test?
        - unexpected_index_column not defined in Checkpoint config, but passed in at run_checkpoint.
        - COMPLETE output, which means we have `unexpected_index_list` and `partial_unexpected_index_list`
        - 1 Expectations added to suite
    """
    # intentionally empty, since we are updating at run_checkpoint()
    dict_to_update_checkpoint: dict = {}
=======
        batch_request=batch_request,
    )
    evrs: List[ExpectationSuiteValidationResult] = result.list_validation_results()

    index_column_names: List[str] = evrs[0]["results"][0]["result"][
        "unexpected_index_column_names"
    ]
    assert index_column_names == ["pk_2"]

    first_result_full_list: List[Dict[str, Any]] = evrs[0]["results"][0]["result"].get(
        "unexpected_index_list"
    )
    assert first_result_full_list == [
        {"animals": "giraffe", "pk_2": "three"},
        {"animals": "lion", "pk_2": "four"},
        {"animals": "zebra", "pk_2": "five"},
    ]
    first_result_partial_list: List[Dict[str, Any]] = evrs[0]["results"][0][
        "result"
    ].get("partial_unexpected_index_list")
    assert first_result_partial_list == [
        {"animals": "giraffe", "pk_2": "three"},
        {"animals": "lion", "pk_2": "four"},
        {"animals": "zebra", "pk_2": "five"},
    ]


@pytest.mark.integration
def test_pandas_result_format_in_checkpoint_named_index_one_index_column_wrong_column(
    in_memory_runtime_context,
    pandas_animals_dataframe_for_unexpected_rows_and_index,
    reference_checkpoint_config_for_unexpected_column_names,
    expectation_config_expect_column_values_to_be_in_set,
    expected_unexpected_indices_output,
):
    """
    What does this test?
        - DataFrame being passed into Checkpoint has named index 'pk_1', which doesn't match the unexpected_index_column_name
    """
    dict_to_update_checkpoint: dict = {
        "result_format": {
            "result_format": "COMPLETE",
            "unexpected_index_column_names": ["pk_2"],  # I am not the index column
        }
    }
    # build our own BatchRequest
    dataframe: pd.DataFrame = pandas_animals_dataframe_for_unexpected_rows_and_index
    # setting named index
    updated_dataframe: pd.DataFrame = dataframe.set_index("pk_1")

    batch_request: dict = {
        "datasource_name": "pandas_datasource",
        "data_connector_name": "runtime_data_connector",
        "data_asset_name": "IN_MEMORY_DATA_ASSET",
        "runtime_parameters": {
            "batch_data": updated_dataframe,
        },
        "batch_identifiers": {
            "id_key_0": 1234567890,
        },
    }
>>>>>>> 4ff8e9d9
    context: DataContext = _add_expectations_and_checkpoint(
        data_context=in_memory_runtime_context,
        checkpoint_config=reference_checkpoint_config_for_unexpected_column_names,
        expectations_list=[expectation_config_expect_column_values_to_be_in_set],
        dict_to_update_checkpoint=dict_to_update_checkpoint,
    )
<<<<<<< HEAD
    result_format: dict = {
        "result_format": "COMPLETE",
        "unexpected_index_column_names": ["pk_1"],
    }
    result: CheckpointResult = context.run_checkpoint(
        checkpoint_name="my_checkpoint",
        expectation_suite_name="animal_names_exp",
        batch_request=batch_request_for_spark_unexpected_rows_and_index,
        result_format=result_format,
=======
    with pytest.raises(CheckpointError) as e:
        result: CheckpointResult = context.run_checkpoint(
            checkpoint_name="my_checkpoint",
            expectation_suite_name="animal_names_exp",
            batch_request=batch_request,
            runtime_configuration={"catch_exceptions": False},
        )
    assert e.value.message == (
        "Exception occurred while running validation[0] of Checkpoint "
        "'my_checkpoint': Error: The column pk_2 does not exist in the named indices. "
        "Please check your configuration."
    )


@pytest.mark.integration
def test_pandas_result_format_in_checkpoint_named_index_two_index_column(
    in_memory_runtime_context,
    pandas_animals_dataframe_for_unexpected_rows_and_index,
    reference_checkpoint_config_for_unexpected_column_names,
    expectation_config_expect_column_values_to_be_in_set,
    expected_unexpected_indices_output,
):
    """
    What does this test?
        - DataFrame being passed into Checkpoint has two named indices, which correspond to unexpected_index_column_names
        - MapMatric calculation happens the same as if `pk_1` and `pk_2` were non-index columns
    """
    dict_to_update_checkpoint: dict = {
        "result_format": {
            "result_format": "COMPLETE",
            "unexpected_index_column_names": ["pk_1", "pk_2"],
        }
    }
    # build our own BatchRequest
    dataframe: pd.DataFrame = pandas_animals_dataframe_for_unexpected_rows_and_index
    # setting named index
    updated_dataframe: pd.DataFrame = dataframe.set_index(["pk_1", "pk_2"])

    batch_request: dict = {
        "datasource_name": "pandas_datasource",
        "data_connector_name": "runtime_data_connector",
        "data_asset_name": "IN_MEMORY_DATA_ASSET",
        "runtime_parameters": {
            "batch_data": updated_dataframe,
        },
        "batch_identifiers": {
            "id_key_0": 1234567890,
        },
    }
    context: DataContext = _add_expectations_and_checkpoint(
        data_context=in_memory_runtime_context,
        checkpoint_config=reference_checkpoint_config_for_unexpected_column_names,
        expectations_list=[expectation_config_expect_column_values_to_be_in_set],
        dict_to_update_checkpoint=dict_to_update_checkpoint,
    )

    result: CheckpointResult = context.run_checkpoint(
        checkpoint_name="my_checkpoint",
        expectation_suite_name="animal_names_exp",
        batch_request=batch_request,
>>>>>>> 4ff8e9d9
    )
    evrs: List[ExpectationSuiteValidationResult] = result.list_validation_results()

    index_column_names: List[str] = evrs[0]["results"][0]["result"][
        "unexpected_index_column_names"
    ]
<<<<<<< HEAD
    assert index_column_names == ["pk_1"]

    first_result_full_list: List[Dict[str, Any]] = evrs[0]["results"][0]["result"][
        "unexpected_index_list"
    ]
    assert first_result_full_list == expected_unexpected_indices_output
    first_result_partial_list: List[Dict[str, Any]] = evrs[0]["results"][0]["result"][
        "partial_unexpected_index_list"
    ]
    assert first_result_partial_list == expected_unexpected_indices_output
    unexpected_index_query: str = evrs[0]["results"][0]["result"][
        "unexpected_index_query"
    ]
    assert unexpected_index_query == expected_spark_query_output


@pytest.mark.integration
def test_spark_result_format_not_in_checkpoint_passed_into_run_checkpoint_one_expectation_complete_output_with_query(
    in_memory_runtime_context,
    batch_request_for_spark_unexpected_rows_and_index,
    reference_checkpoint_config_for_unexpected_column_names,
    expectation_config_expect_column_values_to_be_in_set,
    expected_unexpected_indices_output,
    expected_spark_query_output,
):
    """
    What does this test?
        - unexpected_index_column not defined in Checkpoint config, but passed in at run_checkpoint.
        - COMPLETE output, which means we have `unexpected_index_list` and `partial_unexpected_index_list`
        - 1 Expectations added to suite
    """
    # intentionally empty, since we are updating at run_checkpoint()
    dict_to_update_checkpoint: dict = {}
=======
    assert index_column_names == ["pk_1", "pk_2"]

    first_result_full_list: List[Dict[str, Any]] = evrs[0]["results"][0]["result"].get(
        "unexpected_index_list"
    )
    assert first_result_full_list == [
        {"animals": "giraffe", "pk_1": 3, "pk_2": "three"},
        {"animals": "lion", "pk_1": 4, "pk_2": "four"},
        {"animals": "zebra", "pk_1": 5, "pk_2": "five"},
    ]
    first_result_partial_list: List[Dict[str, Any]] = evrs[0]["results"][0][
        "result"
    ].get("partial_unexpected_index_list")
    assert first_result_partial_list == [
        {"animals": "giraffe", "pk_1": 3, "pk_2": "three"},
        {"animals": "lion", "pk_1": 4, "pk_2": "four"},
        {"animals": "zebra", "pk_1": 5, "pk_2": "five"},
    ]


@pytest.mark.integration
def test_pandas_result_format_in_checkpoint_named_index_two_index_column_not_set(
    in_memory_runtime_context,
    pandas_animals_dataframe_for_unexpected_rows_and_index,
    reference_checkpoint_config_for_unexpected_column_names,
    expectation_config_expect_column_values_to_be_in_set,
    expected_unexpected_indices_output,
):
    """
    What does this test?
        - DataFrame being passed into Checkpoint has two named indices, which correspond to unexpected_index_column_names
        - MapMatric calculation happens the same as if `pk_1` and `pk_2` were non-index columns
    """
    dict_to_update_checkpoint: dict = {
        "result_format": {
            "result_format": "COMPLETE",
        }
    }
    # build our own BatchRequest
    dataframe: pd.DataFrame = pandas_animals_dataframe_for_unexpected_rows_and_index
    # setting named index
    updated_dataframe: pd.DataFrame = dataframe.set_index(["pk_2"])

    batch_request: dict = {
        "datasource_name": "pandas_datasource",
        "data_connector_name": "runtime_data_connector",
        "data_asset_name": "IN_MEMORY_DATA_ASSET",
        "runtime_parameters": {
            "batch_data": updated_dataframe,
        },
        "batch_identifiers": {
            "id_key_0": 1234567890,
        },
    }
>>>>>>> 4ff8e9d9
    context: DataContext = _add_expectations_and_checkpoint(
        data_context=in_memory_runtime_context,
        checkpoint_config=reference_checkpoint_config_for_unexpected_column_names,
        expectations_list=[expectation_config_expect_column_values_to_be_in_set],
        dict_to_update_checkpoint=dict_to_update_checkpoint,
    )
<<<<<<< HEAD
    result_format: dict = {
        "result_format": "COMPLETE",
        "unexpected_index_column_names": ["pk_1"],
        "return_unexpected_index_query": True,
    }
    result: CheckpointResult = context.run_checkpoint(
        checkpoint_name="my_checkpoint",
        expectation_suite_name="animal_names_exp",
        batch_request=batch_request_for_spark_unexpected_rows_and_index,
        result_format=result_format,
    )
    evrs: List[ExpectationSuiteValidationResult] = result.list_validation_results()

    index_column_names: List[str] = evrs[0]["results"][0]["result"][
        "unexpected_index_column_names"
    ]
    assert index_column_names == ["pk_1"]

    first_result_full_list: List[Dict[str, Any]] = evrs[0]["results"][0]["result"][
        "unexpected_index_list"
    ]
    assert first_result_full_list == expected_unexpected_indices_output
    first_result_partial_list: List[Dict[str, Any]] = evrs[0]["results"][0]["result"][
        "partial_unexpected_index_list"
    ]
    assert first_result_partial_list == expected_unexpected_indices_output

    unexpected_index_query = evrs[0]["results"][0]["result"].get(
        "unexpected_index_query"
    )
    assert unexpected_index_query == expected_spark_query_output


@pytest.mark.integration
def test_spark_result_format_not_in_checkpoint_passed_into_run_checkpoint_one_expectation_complete_output_no_query(
    in_memory_runtime_context,
    batch_request_for_spark_unexpected_rows_and_index,
=======

    result: CheckpointResult = context.run_checkpoint(
        checkpoint_name="my_checkpoint",
        expectation_suite_name="animal_names_exp",
        batch_request=batch_request,
    )
    evrs: List[ExpectationSuiteValidationResult] = result.list_validation_results()

    index_column_names: List[str] = evrs[0]["results"][0]["result"].get(
        "unexpected_index_column_names"
    )
    assert not index_column_names

    first_result_full_list: List[Dict[str, Any]] = evrs[0]["results"][0]["result"].get(
        "unexpected_index_list"
    )
    assert first_result_full_list == [("three"), ("four"), ("five")]
    first_result_partial_list: List[Dict[str, Any]] = evrs[0]["results"][0][
        "result"
    ].get("partial_unexpected_index_list")
    assert first_result_partial_list == [("three"), ("four"), ("five")]


@pytest.mark.integration
def test_pandas_result_format_in_checkpoint_named_index_two_index_column_not_set(
    in_memory_runtime_context,
    pandas_animals_dataframe_for_unexpected_rows_and_index,
>>>>>>> 4ff8e9d9
    reference_checkpoint_config_for_unexpected_column_names,
    expectation_config_expect_column_values_to_be_in_set,
    expected_unexpected_indices_output,
):
    """
    What does this test?
<<<<<<< HEAD
        - unexpected_index_column not defined in Checkpoint config, but passed in at run_checkpoint.
        - COMPLETE output, which means we have `unexpected_index_list` and `partial_unexpected_index_list`
        - 1 Expectations added to suite
    """
    # intentionally empty, since we are updating at run_checkpoint()
    dict_to_update_checkpoint: dict = {}
=======
        - DataFrame being passed into Checkpoint has two named indices, which correspond to unexpected_index_column_names
        - MapMatric calculation happens the same as if `pk_1` and `pk_2` were non-index columns
    """
    dict_to_update_checkpoint: dict = {
        "result_format": {
            "result_format": "COMPLETE",
        }
    }
    # build our own BatchRequest
    dataframe: pd.DataFrame = pandas_animals_dataframe_for_unexpected_rows_and_index
    updated_dataframe: pd.DataFrame = dataframe.set_index(["pk_1", "pk_2"])

    batch_request: dict = {
        "datasource_name": "pandas_datasource",
        "data_connector_name": "runtime_data_connector",
        "data_asset_name": "IN_MEMORY_DATA_ASSET",
        "runtime_parameters": {
            "batch_data": updated_dataframe,
        },
        "batch_identifiers": {
            "id_key_0": 1234567890,
        },
    }
>>>>>>> 4ff8e9d9
    context: DataContext = _add_expectations_and_checkpoint(
        data_context=in_memory_runtime_context,
        checkpoint_config=reference_checkpoint_config_for_unexpected_column_names,
        expectations_list=[expectation_config_expect_column_values_to_be_in_set],
        dict_to_update_checkpoint=dict_to_update_checkpoint,
    )
<<<<<<< HEAD
    result_format: dict = {
        "result_format": "COMPLETE",
        "unexpected_index_column_names": ["pk_1"],
        "return_unexpected_index_query": False,
    }
    result: CheckpointResult = context.run_checkpoint(
        checkpoint_name="my_checkpoint",
        expectation_suite_name="animal_names_exp",
        batch_request=batch_request_for_spark_unexpected_rows_and_index,
        result_format=result_format,
    )
    evrs: List[ExpectationSuiteValidationResult] = result.list_validation_results()

    index_column_names: List[str] = evrs[0]["results"][0]["result"][
        "unexpected_index_column_names"
    ]
    assert index_column_names == ["pk_1"]

    first_result_full_list: List[Dict[str, Any]] = evrs[0]["results"][0]["result"][
        "unexpected_index_list"
    ]
    assert first_result_full_list == expected_unexpected_indices_output
    first_result_partial_list: List[Dict[str, Any]] = evrs[0]["results"][0]["result"][
        "partial_unexpected_index_list"
    ]
    assert first_result_partial_list == expected_unexpected_indices_output
    assert evrs[0]["results"][0]["result"].get("unexpected_index_query") is None


@pytest.mark.integration
def test_spark_result_format_not_in_checkpoint_passed_into_run_checkpoint_one_expectation_complete_output_incorrect_column(
    in_memory_runtime_context,
    batch_request_for_spark_unexpected_rows_and_index,
    reference_checkpoint_config_for_unexpected_column_names,
    expectation_config_expect_column_values_to_be_in_set,
    expected_spark_query_output,
):
    """
    What does this test?
       - unexpected_index_column not defined in Checkpoint config, but passed in at run_checkpoint.
       - unexpected_index_column is passed in an incorrect column
    """
=======

    result: CheckpointResult = context.run_checkpoint(
        checkpoint_name="my_checkpoint",
        expectation_suite_name="animal_names_exp",
        batch_request=batch_request,
    )
    evrs: List[ExpectationSuiteValidationResult] = result.list_validation_results()

    index_column_names: List[str] = evrs[0]["results"][0]["result"].get(
        "unexpected_index_column_names"
    )
    assert not index_column_names

    first_result_full_list: List[Dict[str, Any]] = evrs[0]["results"][0]["result"].get(
        "unexpected_index_list"
    )
    assert first_result_full_list == [
        {"animals": "giraffe", "pk_1": 3, "pk_2": "three"},
        {"animals": "lion", "pk_1": 4, "pk_2": "four"},
        {"animals": "zebra", "pk_1": 5, "pk_2": "five"},
    ]
    first_result_partial_list: List[Dict[str, Any]] = evrs[0]["results"][0][
        "result"
    ].get("partial_unexpected_index_list")
    assert first_result_partial_list == [
        {"animals": "giraffe", "pk_1": 3, "pk_2": "three"},
        {"animals": "lion", "pk_1": 4, "pk_2": "four"},
        {"animals": "zebra", "pk_1": 5, "pk_2": "five"},
    ]


@pytest.mark.integration
def test_pandas_result_format_in_checkpoint_named_index_different_column_specified_in_result_format(
    in_memory_runtime_context,
    pandas_animals_dataframe_for_unexpected_rows_and_index,
    reference_checkpoint_config_for_unexpected_column_names,
    expectation_config_expect_column_values_to_be_in_set,
    expected_unexpected_indices_output,
):
    """
    What does this test?
        - DataFrame being passed into Checkpoint has a different named index than then column passed in
        - we also pass in `pk_1`  as unexpected_index_column_names
        - but pk_2 is the actual index
    """
    dict_to_update_checkpoint: dict = {
        "result_format": {
            "result_format": "COMPLETE",
            "unexpected_index_column_names": ["pk_1"],
        }
    }
    # build our own BatchRequest
    dataframe: pd.DataFrame = pandas_animals_dataframe_for_unexpected_rows_and_index
    # setting named index
    updated_dataframe: pd.DataFrame = dataframe.set_index(["pk_2"])

    batch_request: dict = {
        "datasource_name": "pandas_datasource",
        "data_connector_name": "runtime_data_connector",
        "data_asset_name": "IN_MEMORY_DATA_ASSET",
        "runtime_parameters": {
            "batch_data": updated_dataframe,
        },
        "batch_identifiers": {
            "id_key_0": 1234567890,
        },
    }
>>>>>>> 4ff8e9d9
    context: DataContext = _add_expectations_and_checkpoint(
        data_context=in_memory_runtime_context,
        checkpoint_config=reference_checkpoint_config_for_unexpected_column_names,
        expectations_list=[expectation_config_expect_column_values_to_be_in_set],
<<<<<<< HEAD
    )

    result_format: dict = {
        "result_format": "COMPLETE",
        "unexpected_index_column_names": ["i_dont_exist"],
    }
=======
        dict_to_update_checkpoint=dict_to_update_checkpoint,
    )

>>>>>>> 4ff8e9d9
    with pytest.raises(CheckpointError) as e:
        result: CheckpointResult = context.run_checkpoint(
            checkpoint_name="my_checkpoint",
            expectation_suite_name="animal_names_exp",
<<<<<<< HEAD
            batch_request=batch_request_for_spark_unexpected_rows_and_index,
            result_format=result_format,
            runtime_configuration={"catch_exceptions": False},
        )

    assert e.value.message == (
        "Exception occurred while running validation[0] of Checkpoint "
        "'my_checkpoint': Error: The unexpected_index_column 'i_dont_exist' does not "
        "exist in Spark DataFrame. Please check your configuration and try again.."
=======
            batch_request=batch_request,
            runtime_configuration={"catch_exceptions": False},
        )
    assert e.value.message == (
        "Exception occurred while running validation[0] of Checkpoint "
        "'my_checkpoint': Error: The column pk_1 does not exist in the named indices. "
        "Please check your configuration."
>>>>>>> 4ff8e9d9
    )


@pytest.mark.integration
<<<<<<< HEAD
def test_spark_result_format_in_checkpoint_pk_defined_two_expectation_complete_output(
    in_memory_runtime_context,
    batch_request_for_spark_unexpected_rows_and_index,
    reference_checkpoint_config_for_unexpected_column_names,
    expectation_config_expect_column_values_to_be_in_set,
    expectation_config_expect_column_values_to_not_be_in_set,
    expected_unexpected_indices_output,
    expected_spark_query_output,
):
    """
    What does this test?
        - unexpected_index_column not defined in Checkpoint config, but passed in at run_checkpoint.
        - COMPLETE output, which means we have `unexpected_index_list` and `partial_unexpected_index_list`
        - 2 Expectations added to suite
    """
    context: DataContext = _add_expectations_and_checkpoint(
        data_context=in_memory_runtime_context,
        checkpoint_config=reference_checkpoint_config_for_unexpected_column_names,
        expectations_list=[
            expectation_config_expect_column_values_to_be_in_set,
            expectation_config_expect_column_values_to_not_be_in_set,
        ],
    )
    result_format: dict = {
        "result_format": "COMPLETE",
        "unexpected_index_column_names": ["pk_1"],
    }

    result: CheckpointResult = context.run_checkpoint(
        checkpoint_name="my_checkpoint",
        expectation_suite_name="animal_names_exp",
        batch_request=batch_request_for_spark_unexpected_rows_and_index,
        result_format=result_format,
    )
    evrs: List[ExpectationSuiteValidationResult] = result.list_validation_results()

    index_column_names: List[str] = evrs[0]["results"][0]["result"][
        "unexpected_index_column_names"
    ]
    assert index_column_names == ["pk_1"]

    # first and second expectations have same results. Although one is "expect_to_be"
    # and the other is "expect_to_not_be", they have opposite value_sets
    first_result_full_list: List[Dict[str, Any]] = evrs[0]["results"][0]["result"][
        "unexpected_index_list"
    ]
    assert first_result_full_list == expected_unexpected_indices_output
    first_result_partial_list: List[Dict[str, Any]] = evrs[0]["results"][0]["result"][
        "partial_unexpected_index_list"
    ]
    assert first_result_partial_list == expected_unexpected_indices_output

    second_result_full_list: List[Dict[str, Any]] = evrs[0]["results"][1]["result"][
        "unexpected_index_list"
    ]
    assert second_result_full_list == expected_unexpected_indices_output

    second_result_partial_list: List[Dict[str, Any]] = evrs[0]["results"][1]["result"][
        "partial_unexpected_index_list"
    ]
    assert second_result_partial_list == expected_unexpected_indices_output
    unexpected_index_query: str = evrs[0]["results"][0]["result"][
        "unexpected_index_query"
    ]
    assert unexpected_index_query == expected_spark_query_output


@pytest.mark.integration
def test_spark_result_format_in_checkpoint_pk_defined_one_expectation_summary_output(
    in_memory_runtime_context,
    batch_request_for_spark_unexpected_rows_and_index,
    reference_checkpoint_config_for_unexpected_column_names,
    expectation_config_expect_column_values_to_be_in_set,
    expected_unexpected_indices_output,
    expected_spark_query_output,
):
    """
    What does this test?
        - unexpected_index_column defined in Checkpoint only.
        - SUMMARY output, which means we have `partial_unexpected_index_list` only
        - 1 Expectations added to suite
    """
    dict_to_update_checkpoint: dict = {
        "result_format": {
            "result_format": "SUMMARY",
            "unexpected_index_column_names": ["pk_1"],
        }
    }
=======
def test_pandas_result_format_in_checkpoint_named_index_two_index_column_set(
    in_memory_runtime_context,
    pandas_animals_dataframe_for_unexpected_rows_and_index,
    reference_checkpoint_config_for_unexpected_column_names,
    expectation_config_expect_column_values_to_be_in_set,
    expected_unexpected_indices_output,
):
    """
    What does this test?
        - DataFrame being passed into Checkpoint has two named indices, which correspond to unexpected_index_column_names
        - MapMetric calculation happens the same as if `pk_1` and `pk_2` were non-index columns
        - we also pass in `pk_1` and `pk_2`  as unexpected_index_column_names

    """
    dict_to_update_checkpoint: dict = {
        "result_format": {
            "result_format": "COMPLETE",
            "unexpected_index_column_names": ["pk_1", "pk_2"],
        }
    }
    dataframe: pd.DataFrame = pandas_animals_dataframe_for_unexpected_rows_and_index
    updated_dataframe: pd.DataFrame = dataframe.set_index(["pk_1", "pk_2"])

    batch_request: dict = {
        "datasource_name": "pandas_datasource",
        "data_connector_name": "runtime_data_connector",
        "data_asset_name": "IN_MEMORY_DATA_ASSET",
        "runtime_parameters": {
            "batch_data": updated_dataframe,
        },
        "batch_identifiers": {
            "id_key_0": 1234567890,
        },
    }
>>>>>>> 4ff8e9d9
    context: DataContext = _add_expectations_and_checkpoint(
        data_context=in_memory_runtime_context,
        checkpoint_config=reference_checkpoint_config_for_unexpected_column_names,
        expectations_list=[expectation_config_expect_column_values_to_be_in_set],
        dict_to_update_checkpoint=dict_to_update_checkpoint,
    )

    result: CheckpointResult = context.run_checkpoint(
        checkpoint_name="my_checkpoint",
        expectation_suite_name="animal_names_exp",
<<<<<<< HEAD
        batch_request=batch_request_for_spark_unexpected_rows_and_index,
    )
    evrs: List[ExpectationSuiteValidationResult] = result.list_validation_results()

    index_column_names: List[str] = evrs[0]["results"][0]["result"][
        "unexpected_index_column_names"
    ]
    assert index_column_names == ["pk_1"]
=======
        batch_request=batch_request,
    )
    evrs: List[ExpectationSuiteValidationResult] = result.list_validation_results()

    index_column_names: List[str] = evrs[0]["results"][0]["result"].get(
        "unexpected_index_column_names"
    )
    assert index_column_names == ["pk_1", "pk_2"]
>>>>>>> 4ff8e9d9

    first_result_full_list: List[Dict[str, Any]] = evrs[0]["results"][0]["result"].get(
        "unexpected_index_list"
    )
<<<<<<< HEAD
    assert not first_result_full_list
    first_result_partial_list: List[Dict[str, Any]] = evrs[0]["results"][0]["result"][
        "partial_unexpected_index_list"
    ]
    assert first_result_partial_list == expected_unexpected_indices_output
    # no query for summary


@pytest.mark.integration
def test_spark_result_format_in_checkpoint_pk_defined_one_expectation_basic_output(
    in_memory_runtime_context,
    batch_request_for_spark_unexpected_rows_and_index,
    reference_checkpoint_config_for_unexpected_column_names,
    expectation_config_expect_column_values_to_be_in_set,
    expected_spark_query_output,
):
    """
    What does this test?
        - unexpected_index_column defined in Checkpoint only.
        - BASIC output, which means we have no unexpected_index_list output
        - 1 Expectations added to suite
    """
    dict_to_update_checkpoint: dict = {
        "result_format": {
            "result_format": "BASIC",
            "unexpected_index_column_names": ["pk_1"],
=======
    assert first_result_full_list == [
        {"animals": "giraffe", "pk_1": 3, "pk_2": "three"},
        {"animals": "lion", "pk_1": 4, "pk_2": "four"},
        {"animals": "zebra", "pk_1": 5, "pk_2": "five"},
    ]
    first_result_partial_list: List[Dict[str, Any]] = evrs[0]["results"][0][
        "result"
    ].get("partial_unexpected_index_list")
    assert first_result_partial_list == [
        {"animals": "giraffe", "pk_1": 3, "pk_2": "three"},
        {"animals": "lion", "pk_1": 4, "pk_2": "four"},
        {"animals": "zebra", "pk_1": 5, "pk_2": "five"},
    ]


@pytest.mark.integration
def test_pandas_result_format_in_checkpoint_one_expectation_complete_output(
    in_memory_runtime_context,
    batch_request_for_pandas_unexpected_rows_and_index,
    reference_checkpoint_config_for_unexpected_column_names,
    expectation_config_expect_column_values_to_be_in_set,
    expected_unexpected_indices_output,
):
    """ """
    dict_to_update_checkpoint: dict = {
        "result_format": {
            "result_format": "COMPLETE",
>>>>>>> 4ff8e9d9
        }
    }
    context: DataContext = _add_expectations_and_checkpoint(
        data_context=in_memory_runtime_context,
        checkpoint_config=reference_checkpoint_config_for_unexpected_column_names,
        expectations_list=[expectation_config_expect_column_values_to_be_in_set],
        dict_to_update_checkpoint=dict_to_update_checkpoint,
    )

    result: CheckpointResult = context.run_checkpoint(
        checkpoint_name="my_checkpoint",
        expectation_suite_name="animal_names_exp",
<<<<<<< HEAD
        batch_request=batch_request_for_spark_unexpected_rows_and_index,
    )
    evrs: List[ExpectationSuiteValidationResult] = result.list_validation_results()

    index_column_names: List[str] = evrs[0]["results"][0]["result"][
        "unexpected_index_column_names"
    ]
    assert index_column_names == ["pk_1"]

    first_result_full_list: List[Dict[str, Any]] = evrs[0]["results"][0]["result"].get(
        "unexpected_index_list"
    )
    assert not first_result_full_list
    first_result_partial_list = evrs[0]["results"][0]["result"].get(
        "partial_unexpected_index_list"
    )
    assert not first_result_partial_list
=======
        batch_request=batch_request_for_pandas_unexpected_rows_and_index,
    )
    evrs: List[ExpectationSuiteValidationResult] = result.list_validation_results()

    first_result_full_list: List[Dict[str, Any]] = evrs[0]["results"][0]["result"][
        "unexpected_index_list"
    ]
    assert first_result_full_list == [3, 4, 5]
    first_result_partial_list: List[Dict[str, Any]] = evrs[0]["results"][0]["result"][
        "partial_unexpected_index_list"
    ]
    assert first_result_partial_list == [3, 4, 5]
>>>>>>> 4ff8e9d9
<|MERGE_RESOLUTION|>--- conflicted
+++ resolved
@@ -1167,7 +1167,6 @@
         "unexpected_index_list"
     )
     assert not first_result_full_list
-<<<<<<< HEAD
     first_result_partial_list = evrs[0]["results"][0]["result"].get(
         "partial_unexpected_index_list"
     )
@@ -1197,60 +1196,16 @@
             "unexpected_index_column_names": ["pk_1"],
         }
     }
-=======
-    first_result_partial_list: List[Dict[str, Any]] = evrs[0]["results"][0][
-        "result"
-    ].get("partial_unexpected_index_list")
-    assert first_result_partial_list == expected_unexpected_indices_output
-
-
-@pytest.mark.integration
-def test_pandas_result_format_in_checkpoint_named_index_one_index_column(
-    in_memory_runtime_context,
-    pandas_animals_dataframe_for_unexpected_rows_and_index,
-    reference_checkpoint_config_for_unexpected_column_names,
-    expectation_config_expect_column_values_to_be_in_set,
-    expected_unexpected_indices_output,
-):
-    """
-    What does this test?
-        - DataFrame being passed into Checkpoint has named index 'pk_1', which correspond to unexpected_index_column_names
-        - MapMatric calculation happens the same as if `pk_1` was a non-index column
-    """
-    dict_to_update_checkpoint: dict = {
-        "result_format": {
-            "result_format": "COMPLETE",
-            "unexpected_index_column_names": ["pk_2"],
-        }
-    }
-    # build our own BatchRequest
-    dataframe: pd.DataFrame = pandas_animals_dataframe_for_unexpected_rows_and_index
-    # setting named index
-    updated_dataframe: pd.DataFrame = dataframe.set_index("pk_2")
-
-    batch_request: dict = {
-        "datasource_name": "pandas_datasource",
-        "data_connector_name": "runtime_data_connector",
-        "data_asset_name": "IN_MEMORY_DATA_ASSET",
-        "runtime_parameters": {
-            "batch_data": updated_dataframe,
-        },
-        "batch_identifiers": {
-            "id_key_0": 1234567890,
-        },
-    }
->>>>>>> 4ff8e9d9
-    context: DataContext = _add_expectations_and_checkpoint(
-        data_context=in_memory_runtime_context,
-        checkpoint_config=reference_checkpoint_config_for_unexpected_column_names,
-        expectations_list=[expectation_config_expect_column_values_to_be_in_set],
-        dict_to_update_checkpoint=dict_to_update_checkpoint,
-    )
-
-    result: CheckpointResult = context.run_checkpoint(
-        checkpoint_name="my_checkpoint",
-        expectation_suite_name="animal_names_exp",
-<<<<<<< HEAD
+    context: DataContext = _add_expectations_and_checkpoint(
+        data_context=in_memory_runtime_context,
+        checkpoint_config=reference_checkpoint_config_for_unexpected_column_names,
+        expectations_list=[expectation_config_expect_column_values_to_be_in_set],
+        dict_to_update_checkpoint=dict_to_update_checkpoint,
+    )
+
+    result: CheckpointResult = context.run_checkpoint(
+        checkpoint_name="my_checkpoint",
+        expectation_suite_name="animal_names_exp",
         batch_request=batch_request_for_spark_unexpected_rows_and_index,
         runtime_configuration={"catch_exceptions": False},
     )
@@ -1284,76 +1239,12 @@
     """
     # intentionally empty, since we are updating at run_checkpoint()
     dict_to_update_checkpoint: dict = {}
-=======
-        batch_request=batch_request,
-    )
-    evrs: List[ExpectationSuiteValidationResult] = result.list_validation_results()
-
-    index_column_names: List[str] = evrs[0]["results"][0]["result"][
-        "unexpected_index_column_names"
-    ]
-    assert index_column_names == ["pk_2"]
-
-    first_result_full_list: List[Dict[str, Any]] = evrs[0]["results"][0]["result"].get(
-        "unexpected_index_list"
-    )
-    assert first_result_full_list == [
-        {"animals": "giraffe", "pk_2": "three"},
-        {"animals": "lion", "pk_2": "four"},
-        {"animals": "zebra", "pk_2": "five"},
-    ]
-    first_result_partial_list: List[Dict[str, Any]] = evrs[0]["results"][0][
-        "result"
-    ].get("partial_unexpected_index_list")
-    assert first_result_partial_list == [
-        {"animals": "giraffe", "pk_2": "three"},
-        {"animals": "lion", "pk_2": "four"},
-        {"animals": "zebra", "pk_2": "five"},
-    ]
-
-
-@pytest.mark.integration
-def test_pandas_result_format_in_checkpoint_named_index_one_index_column_wrong_column(
-    in_memory_runtime_context,
-    pandas_animals_dataframe_for_unexpected_rows_and_index,
-    reference_checkpoint_config_for_unexpected_column_names,
-    expectation_config_expect_column_values_to_be_in_set,
-    expected_unexpected_indices_output,
-):
-    """
-    What does this test?
-        - DataFrame being passed into Checkpoint has named index 'pk_1', which doesn't match the unexpected_index_column_name
-    """
-    dict_to_update_checkpoint: dict = {
-        "result_format": {
-            "result_format": "COMPLETE",
-            "unexpected_index_column_names": ["pk_2"],  # I am not the index column
-        }
-    }
-    # build our own BatchRequest
-    dataframe: pd.DataFrame = pandas_animals_dataframe_for_unexpected_rows_and_index
-    # setting named index
-    updated_dataframe: pd.DataFrame = dataframe.set_index("pk_1")
-
-    batch_request: dict = {
-        "datasource_name": "pandas_datasource",
-        "data_connector_name": "runtime_data_connector",
-        "data_asset_name": "IN_MEMORY_DATA_ASSET",
-        "runtime_parameters": {
-            "batch_data": updated_dataframe,
-        },
-        "batch_identifiers": {
-            "id_key_0": 1234567890,
-        },
-    }
->>>>>>> 4ff8e9d9
-    context: DataContext = _add_expectations_and_checkpoint(
-        data_context=in_memory_runtime_context,
-        checkpoint_config=reference_checkpoint_config_for_unexpected_column_names,
-        expectations_list=[expectation_config_expect_column_values_to_be_in_set],
-        dict_to_update_checkpoint=dict_to_update_checkpoint,
-    )
-<<<<<<< HEAD
+    context: DataContext = _add_expectations_and_checkpoint(
+        data_context=in_memory_runtime_context,
+        checkpoint_config=reference_checkpoint_config_for_unexpected_column_names,
+        expectations_list=[expectation_config_expect_column_values_to_be_in_set],
+        dict_to_update_checkpoint=dict_to_update_checkpoint,
+    )
     result_format: dict = {
         "result_format": "COMPLETE",
         "unexpected_index_column_names": ["pk_1"],
@@ -1363,414 +1254,162 @@
         expectation_suite_name="animal_names_exp",
         batch_request=batch_request_for_spark_unexpected_rows_and_index,
         result_format=result_format,
-=======
+    )
+    evrs: List[ExpectationSuiteValidationResult] = result.list_validation_results()
+
+    index_column_names: List[str] = evrs[0]["results"][0]["result"][
+        "unexpected_index_column_names"
+    ]
+    assert index_column_names == ["pk_1"]
+
+    first_result_full_list: List[Dict[str, Any]] = evrs[0]["results"][0]["result"][
+        "unexpected_index_list"
+    ]
+    assert first_result_full_list == expected_unexpected_indices_output
+    first_result_partial_list: List[Dict[str, Any]] = evrs[0]["results"][0]["result"][
+        "partial_unexpected_index_list"
+    ]
+    assert first_result_partial_list == expected_unexpected_indices_output
+    unexpected_index_query: str = evrs[0]["results"][0]["result"][
+        "unexpected_index_query"
+    ]
+    assert unexpected_index_query == expected_spark_query_output
+
+
+@pytest.mark.integration
+def test_spark_result_format_not_in_checkpoint_passed_into_run_checkpoint_one_expectation_complete_output_with_query(
+    in_memory_runtime_context,
+    batch_request_for_spark_unexpected_rows_and_index,
+    reference_checkpoint_config_for_unexpected_column_names,
+    expectation_config_expect_column_values_to_be_in_set,
+    expected_unexpected_indices_output,
+    expected_spark_query_output,
+):
+    """
+    What does this test?
+        - unexpected_index_column not defined in Checkpoint config, but passed in at run_checkpoint.
+        - COMPLETE output, which means we have `unexpected_index_list` and `partial_unexpected_index_list`
+        - 1 Expectations added to suite
+    """
+    # intentionally empty, since we are updating at run_checkpoint()
+    dict_to_update_checkpoint: dict = {}
+    context: DataContext = _add_expectations_and_checkpoint(
+        data_context=in_memory_runtime_context,
+        checkpoint_config=reference_checkpoint_config_for_unexpected_column_names,
+        expectations_list=[expectation_config_expect_column_values_to_be_in_set],
+        dict_to_update_checkpoint=dict_to_update_checkpoint,
+    )
+    result_format: dict = {
+        "result_format": "COMPLETE",
+        "unexpected_index_column_names": ["pk_1"],
+        "return_unexpected_index_query": True,
+    }
+    result: CheckpointResult = context.run_checkpoint(
+        checkpoint_name="my_checkpoint",
+        expectation_suite_name="animal_names_exp",
+        batch_request=batch_request_for_spark_unexpected_rows_and_index,
+        result_format=result_format,
+    )
+    evrs: List[ExpectationSuiteValidationResult] = result.list_validation_results()
+
+    index_column_names: List[str] = evrs[0]["results"][0]["result"][
+        "unexpected_index_column_names"
+    ]
+    assert index_column_names == ["pk_1"]
+
+    first_result_full_list: List[Dict[str, Any]] = evrs[0]["results"][0]["result"][
+        "unexpected_index_list"
+    ]
+    assert first_result_full_list == expected_unexpected_indices_output
+    first_result_partial_list: List[Dict[str, Any]] = evrs[0]["results"][0]["result"][
+        "partial_unexpected_index_list"
+    ]
+    assert first_result_partial_list == expected_unexpected_indices_output
+
+    unexpected_index_query = evrs[0]["results"][0]["result"].get(
+        "unexpected_index_query"
+    )
+    assert unexpected_index_query == expected_spark_query_output
+
+
+@pytest.mark.integration
+def test_spark_result_format_not_in_checkpoint_passed_into_run_checkpoint_one_expectation_complete_output_no_query(
+    in_memory_runtime_context,
+    batch_request_for_spark_unexpected_rows_and_index,
+    reference_checkpoint_config_for_unexpected_column_names,
+    expectation_config_expect_column_values_to_be_in_set,
+    expected_unexpected_indices_output,
+):
+    """
+    What does this test?
+        - unexpected_index_column not defined in Checkpoint config, but passed in at run_checkpoint.
+        - COMPLETE output, which means we have `unexpected_index_list` and `partial_unexpected_index_list`
+        - 1 Expectations added to suite
+    """
+    # intentionally empty, since we are updating at run_checkpoint()
+    dict_to_update_checkpoint: dict = {}
+    context: DataContext = _add_expectations_and_checkpoint(
+        data_context=in_memory_runtime_context,
+        checkpoint_config=reference_checkpoint_config_for_unexpected_column_names,
+        expectations_list=[expectation_config_expect_column_values_to_be_in_set],
+        dict_to_update_checkpoint=dict_to_update_checkpoint,
+    )
+    result_format: dict = {
+        "result_format": "COMPLETE",
+        "unexpected_index_column_names": ["pk_1"],
+        "return_unexpected_index_query": False,
+    }
+    result: CheckpointResult = context.run_checkpoint(
+        checkpoint_name="my_checkpoint",
+        expectation_suite_name="animal_names_exp",
+        batch_request=batch_request_for_spark_unexpected_rows_and_index,
+        result_format=result_format,
+    )
+    evrs: List[ExpectationSuiteValidationResult] = result.list_validation_results()
+
+    index_column_names: List[str] = evrs[0]["results"][0]["result"][
+        "unexpected_index_column_names"
+    ]
+    assert index_column_names == ["pk_1"]
+
+    first_result_full_list: List[Dict[str, Any]] = evrs[0]["results"][0]["result"][
+        "unexpected_index_list"
+    ]
+    assert first_result_full_list == expected_unexpected_indices_output
+    first_result_partial_list: List[Dict[str, Any]] = evrs[0]["results"][0]["result"][
+        "partial_unexpected_index_list"
+    ]
+    assert first_result_partial_list == expected_unexpected_indices_output
+    assert evrs[0]["results"][0]["result"].get("unexpected_index_query") is None
+
+
+@pytest.mark.integration
+def test_spark_result_format_not_in_checkpoint_passed_into_run_checkpoint_one_expectation_complete_output_incorrect_column(
+    in_memory_runtime_context,
+    batch_request_for_spark_unexpected_rows_and_index,
+    reference_checkpoint_config_for_unexpected_column_names,
+    expectation_config_expect_column_values_to_be_in_set,
+    expected_spark_query_output,
+):
+    """
+    What does this test?
+       - unexpected_index_column not defined in Checkpoint config, but passed in at run_checkpoint.
+       - unexpected_index_column is passed in an incorrect column
+    """
+    context: DataContext = _add_expectations_and_checkpoint(
+        data_context=in_memory_runtime_context,
+        checkpoint_config=reference_checkpoint_config_for_unexpected_column_names,
+        expectations_list=[expectation_config_expect_column_values_to_be_in_set],
+    )
+
+    result_format: dict = {
+        "result_format": "COMPLETE",
+        "unexpected_index_column_names": ["i_dont_exist"],
+    }
     with pytest.raises(CheckpointError) as e:
         result: CheckpointResult = context.run_checkpoint(
             checkpoint_name="my_checkpoint",
             expectation_suite_name="animal_names_exp",
-            batch_request=batch_request,
-            runtime_configuration={"catch_exceptions": False},
-        )
-    assert e.value.message == (
-        "Exception occurred while running validation[0] of Checkpoint "
-        "'my_checkpoint': Error: The column pk_2 does not exist in the named indices. "
-        "Please check your configuration."
-    )
-
-
-@pytest.mark.integration
-def test_pandas_result_format_in_checkpoint_named_index_two_index_column(
-    in_memory_runtime_context,
-    pandas_animals_dataframe_for_unexpected_rows_and_index,
-    reference_checkpoint_config_for_unexpected_column_names,
-    expectation_config_expect_column_values_to_be_in_set,
-    expected_unexpected_indices_output,
-):
-    """
-    What does this test?
-        - DataFrame being passed into Checkpoint has two named indices, which correspond to unexpected_index_column_names
-        - MapMatric calculation happens the same as if `pk_1` and `pk_2` were non-index columns
-    """
-    dict_to_update_checkpoint: dict = {
-        "result_format": {
-            "result_format": "COMPLETE",
-            "unexpected_index_column_names": ["pk_1", "pk_2"],
-        }
-    }
-    # build our own BatchRequest
-    dataframe: pd.DataFrame = pandas_animals_dataframe_for_unexpected_rows_and_index
-    # setting named index
-    updated_dataframe: pd.DataFrame = dataframe.set_index(["pk_1", "pk_2"])
-
-    batch_request: dict = {
-        "datasource_name": "pandas_datasource",
-        "data_connector_name": "runtime_data_connector",
-        "data_asset_name": "IN_MEMORY_DATA_ASSET",
-        "runtime_parameters": {
-            "batch_data": updated_dataframe,
-        },
-        "batch_identifiers": {
-            "id_key_0": 1234567890,
-        },
-    }
-    context: DataContext = _add_expectations_and_checkpoint(
-        data_context=in_memory_runtime_context,
-        checkpoint_config=reference_checkpoint_config_for_unexpected_column_names,
-        expectations_list=[expectation_config_expect_column_values_to_be_in_set],
-        dict_to_update_checkpoint=dict_to_update_checkpoint,
-    )
-
-    result: CheckpointResult = context.run_checkpoint(
-        checkpoint_name="my_checkpoint",
-        expectation_suite_name="animal_names_exp",
-        batch_request=batch_request,
->>>>>>> 4ff8e9d9
-    )
-    evrs: List[ExpectationSuiteValidationResult] = result.list_validation_results()
-
-    index_column_names: List[str] = evrs[0]["results"][0]["result"][
-        "unexpected_index_column_names"
-    ]
-<<<<<<< HEAD
-    assert index_column_names == ["pk_1"]
-
-    first_result_full_list: List[Dict[str, Any]] = evrs[0]["results"][0]["result"][
-        "unexpected_index_list"
-    ]
-    assert first_result_full_list == expected_unexpected_indices_output
-    first_result_partial_list: List[Dict[str, Any]] = evrs[0]["results"][0]["result"][
-        "partial_unexpected_index_list"
-    ]
-    assert first_result_partial_list == expected_unexpected_indices_output
-    unexpected_index_query: str = evrs[0]["results"][0]["result"][
-        "unexpected_index_query"
-    ]
-    assert unexpected_index_query == expected_spark_query_output
-
-
-@pytest.mark.integration
-def test_spark_result_format_not_in_checkpoint_passed_into_run_checkpoint_one_expectation_complete_output_with_query(
-    in_memory_runtime_context,
-    batch_request_for_spark_unexpected_rows_and_index,
-    reference_checkpoint_config_for_unexpected_column_names,
-    expectation_config_expect_column_values_to_be_in_set,
-    expected_unexpected_indices_output,
-    expected_spark_query_output,
-):
-    """
-    What does this test?
-        - unexpected_index_column not defined in Checkpoint config, but passed in at run_checkpoint.
-        - COMPLETE output, which means we have `unexpected_index_list` and `partial_unexpected_index_list`
-        - 1 Expectations added to suite
-    """
-    # intentionally empty, since we are updating at run_checkpoint()
-    dict_to_update_checkpoint: dict = {}
-=======
-    assert index_column_names == ["pk_1", "pk_2"]
-
-    first_result_full_list: List[Dict[str, Any]] = evrs[0]["results"][0]["result"].get(
-        "unexpected_index_list"
-    )
-    assert first_result_full_list == [
-        {"animals": "giraffe", "pk_1": 3, "pk_2": "three"},
-        {"animals": "lion", "pk_1": 4, "pk_2": "four"},
-        {"animals": "zebra", "pk_1": 5, "pk_2": "five"},
-    ]
-    first_result_partial_list: List[Dict[str, Any]] = evrs[0]["results"][0][
-        "result"
-    ].get("partial_unexpected_index_list")
-    assert first_result_partial_list == [
-        {"animals": "giraffe", "pk_1": 3, "pk_2": "three"},
-        {"animals": "lion", "pk_1": 4, "pk_2": "four"},
-        {"animals": "zebra", "pk_1": 5, "pk_2": "five"},
-    ]
-
-
-@pytest.mark.integration
-def test_pandas_result_format_in_checkpoint_named_index_two_index_column_not_set(
-    in_memory_runtime_context,
-    pandas_animals_dataframe_for_unexpected_rows_and_index,
-    reference_checkpoint_config_for_unexpected_column_names,
-    expectation_config_expect_column_values_to_be_in_set,
-    expected_unexpected_indices_output,
-):
-    """
-    What does this test?
-        - DataFrame being passed into Checkpoint has two named indices, which correspond to unexpected_index_column_names
-        - MapMatric calculation happens the same as if `pk_1` and `pk_2` were non-index columns
-    """
-    dict_to_update_checkpoint: dict = {
-        "result_format": {
-            "result_format": "COMPLETE",
-        }
-    }
-    # build our own BatchRequest
-    dataframe: pd.DataFrame = pandas_animals_dataframe_for_unexpected_rows_and_index
-    # setting named index
-    updated_dataframe: pd.DataFrame = dataframe.set_index(["pk_2"])
-
-    batch_request: dict = {
-        "datasource_name": "pandas_datasource",
-        "data_connector_name": "runtime_data_connector",
-        "data_asset_name": "IN_MEMORY_DATA_ASSET",
-        "runtime_parameters": {
-            "batch_data": updated_dataframe,
-        },
-        "batch_identifiers": {
-            "id_key_0": 1234567890,
-        },
-    }
->>>>>>> 4ff8e9d9
-    context: DataContext = _add_expectations_and_checkpoint(
-        data_context=in_memory_runtime_context,
-        checkpoint_config=reference_checkpoint_config_for_unexpected_column_names,
-        expectations_list=[expectation_config_expect_column_values_to_be_in_set],
-        dict_to_update_checkpoint=dict_to_update_checkpoint,
-    )
-<<<<<<< HEAD
-    result_format: dict = {
-        "result_format": "COMPLETE",
-        "unexpected_index_column_names": ["pk_1"],
-        "return_unexpected_index_query": True,
-    }
-    result: CheckpointResult = context.run_checkpoint(
-        checkpoint_name="my_checkpoint",
-        expectation_suite_name="animal_names_exp",
-        batch_request=batch_request_for_spark_unexpected_rows_and_index,
-        result_format=result_format,
-    )
-    evrs: List[ExpectationSuiteValidationResult] = result.list_validation_results()
-
-    index_column_names: List[str] = evrs[0]["results"][0]["result"][
-        "unexpected_index_column_names"
-    ]
-    assert index_column_names == ["pk_1"]
-
-    first_result_full_list: List[Dict[str, Any]] = evrs[0]["results"][0]["result"][
-        "unexpected_index_list"
-    ]
-    assert first_result_full_list == expected_unexpected_indices_output
-    first_result_partial_list: List[Dict[str, Any]] = evrs[0]["results"][0]["result"][
-        "partial_unexpected_index_list"
-    ]
-    assert first_result_partial_list == expected_unexpected_indices_output
-
-    unexpected_index_query = evrs[0]["results"][0]["result"].get(
-        "unexpected_index_query"
-    )
-    assert unexpected_index_query == expected_spark_query_output
-
-
-@pytest.mark.integration
-def test_spark_result_format_not_in_checkpoint_passed_into_run_checkpoint_one_expectation_complete_output_no_query(
-    in_memory_runtime_context,
-    batch_request_for_spark_unexpected_rows_and_index,
-=======
-
-    result: CheckpointResult = context.run_checkpoint(
-        checkpoint_name="my_checkpoint",
-        expectation_suite_name="animal_names_exp",
-        batch_request=batch_request,
-    )
-    evrs: List[ExpectationSuiteValidationResult] = result.list_validation_results()
-
-    index_column_names: List[str] = evrs[0]["results"][0]["result"].get(
-        "unexpected_index_column_names"
-    )
-    assert not index_column_names
-
-    first_result_full_list: List[Dict[str, Any]] = evrs[0]["results"][0]["result"].get(
-        "unexpected_index_list"
-    )
-    assert first_result_full_list == [("three"), ("four"), ("five")]
-    first_result_partial_list: List[Dict[str, Any]] = evrs[0]["results"][0][
-        "result"
-    ].get("partial_unexpected_index_list")
-    assert first_result_partial_list == [("three"), ("four"), ("five")]
-
-
-@pytest.mark.integration
-def test_pandas_result_format_in_checkpoint_named_index_two_index_column_not_set(
-    in_memory_runtime_context,
-    pandas_animals_dataframe_for_unexpected_rows_and_index,
->>>>>>> 4ff8e9d9
-    reference_checkpoint_config_for_unexpected_column_names,
-    expectation_config_expect_column_values_to_be_in_set,
-    expected_unexpected_indices_output,
-):
-    """
-    What does this test?
-<<<<<<< HEAD
-        - unexpected_index_column not defined in Checkpoint config, but passed in at run_checkpoint.
-        - COMPLETE output, which means we have `unexpected_index_list` and `partial_unexpected_index_list`
-        - 1 Expectations added to suite
-    """
-    # intentionally empty, since we are updating at run_checkpoint()
-    dict_to_update_checkpoint: dict = {}
-=======
-        - DataFrame being passed into Checkpoint has two named indices, which correspond to unexpected_index_column_names
-        - MapMatric calculation happens the same as if `pk_1` and `pk_2` were non-index columns
-    """
-    dict_to_update_checkpoint: dict = {
-        "result_format": {
-            "result_format": "COMPLETE",
-        }
-    }
-    # build our own BatchRequest
-    dataframe: pd.DataFrame = pandas_animals_dataframe_for_unexpected_rows_and_index
-    updated_dataframe: pd.DataFrame = dataframe.set_index(["pk_1", "pk_2"])
-
-    batch_request: dict = {
-        "datasource_name": "pandas_datasource",
-        "data_connector_name": "runtime_data_connector",
-        "data_asset_name": "IN_MEMORY_DATA_ASSET",
-        "runtime_parameters": {
-            "batch_data": updated_dataframe,
-        },
-        "batch_identifiers": {
-            "id_key_0": 1234567890,
-        },
-    }
->>>>>>> 4ff8e9d9
-    context: DataContext = _add_expectations_and_checkpoint(
-        data_context=in_memory_runtime_context,
-        checkpoint_config=reference_checkpoint_config_for_unexpected_column_names,
-        expectations_list=[expectation_config_expect_column_values_to_be_in_set],
-        dict_to_update_checkpoint=dict_to_update_checkpoint,
-    )
-<<<<<<< HEAD
-    result_format: dict = {
-        "result_format": "COMPLETE",
-        "unexpected_index_column_names": ["pk_1"],
-        "return_unexpected_index_query": False,
-    }
-    result: CheckpointResult = context.run_checkpoint(
-        checkpoint_name="my_checkpoint",
-        expectation_suite_name="animal_names_exp",
-        batch_request=batch_request_for_spark_unexpected_rows_and_index,
-        result_format=result_format,
-    )
-    evrs: List[ExpectationSuiteValidationResult] = result.list_validation_results()
-
-    index_column_names: List[str] = evrs[0]["results"][0]["result"][
-        "unexpected_index_column_names"
-    ]
-    assert index_column_names == ["pk_1"]
-
-    first_result_full_list: List[Dict[str, Any]] = evrs[0]["results"][0]["result"][
-        "unexpected_index_list"
-    ]
-    assert first_result_full_list == expected_unexpected_indices_output
-    first_result_partial_list: List[Dict[str, Any]] = evrs[0]["results"][0]["result"][
-        "partial_unexpected_index_list"
-    ]
-    assert first_result_partial_list == expected_unexpected_indices_output
-    assert evrs[0]["results"][0]["result"].get("unexpected_index_query") is None
-
-
-@pytest.mark.integration
-def test_spark_result_format_not_in_checkpoint_passed_into_run_checkpoint_one_expectation_complete_output_incorrect_column(
-    in_memory_runtime_context,
-    batch_request_for_spark_unexpected_rows_and_index,
-    reference_checkpoint_config_for_unexpected_column_names,
-    expectation_config_expect_column_values_to_be_in_set,
-    expected_spark_query_output,
-):
-    """
-    What does this test?
-       - unexpected_index_column not defined in Checkpoint config, but passed in at run_checkpoint.
-       - unexpected_index_column is passed in an incorrect column
-    """
-=======
-
-    result: CheckpointResult = context.run_checkpoint(
-        checkpoint_name="my_checkpoint",
-        expectation_suite_name="animal_names_exp",
-        batch_request=batch_request,
-    )
-    evrs: List[ExpectationSuiteValidationResult] = result.list_validation_results()
-
-    index_column_names: List[str] = evrs[0]["results"][0]["result"].get(
-        "unexpected_index_column_names"
-    )
-    assert not index_column_names
-
-    first_result_full_list: List[Dict[str, Any]] = evrs[0]["results"][0]["result"].get(
-        "unexpected_index_list"
-    )
-    assert first_result_full_list == [
-        {"animals": "giraffe", "pk_1": 3, "pk_2": "three"},
-        {"animals": "lion", "pk_1": 4, "pk_2": "four"},
-        {"animals": "zebra", "pk_1": 5, "pk_2": "five"},
-    ]
-    first_result_partial_list: List[Dict[str, Any]] = evrs[0]["results"][0][
-        "result"
-    ].get("partial_unexpected_index_list")
-    assert first_result_partial_list == [
-        {"animals": "giraffe", "pk_1": 3, "pk_2": "three"},
-        {"animals": "lion", "pk_1": 4, "pk_2": "four"},
-        {"animals": "zebra", "pk_1": 5, "pk_2": "five"},
-    ]
-
-
-@pytest.mark.integration
-def test_pandas_result_format_in_checkpoint_named_index_different_column_specified_in_result_format(
-    in_memory_runtime_context,
-    pandas_animals_dataframe_for_unexpected_rows_and_index,
-    reference_checkpoint_config_for_unexpected_column_names,
-    expectation_config_expect_column_values_to_be_in_set,
-    expected_unexpected_indices_output,
-):
-    """
-    What does this test?
-        - DataFrame being passed into Checkpoint has a different named index than then column passed in
-        - we also pass in `pk_1`  as unexpected_index_column_names
-        - but pk_2 is the actual index
-    """
-    dict_to_update_checkpoint: dict = {
-        "result_format": {
-            "result_format": "COMPLETE",
-            "unexpected_index_column_names": ["pk_1"],
-        }
-    }
-    # build our own BatchRequest
-    dataframe: pd.DataFrame = pandas_animals_dataframe_for_unexpected_rows_and_index
-    # setting named index
-    updated_dataframe: pd.DataFrame = dataframe.set_index(["pk_2"])
-
-    batch_request: dict = {
-        "datasource_name": "pandas_datasource",
-        "data_connector_name": "runtime_data_connector",
-        "data_asset_name": "IN_MEMORY_DATA_ASSET",
-        "runtime_parameters": {
-            "batch_data": updated_dataframe,
-        },
-        "batch_identifiers": {
-            "id_key_0": 1234567890,
-        },
-    }
->>>>>>> 4ff8e9d9
-    context: DataContext = _add_expectations_and_checkpoint(
-        data_context=in_memory_runtime_context,
-        checkpoint_config=reference_checkpoint_config_for_unexpected_column_names,
-        expectations_list=[expectation_config_expect_column_values_to_be_in_set],
-<<<<<<< HEAD
-    )
-
-    result_format: dict = {
-        "result_format": "COMPLETE",
-        "unexpected_index_column_names": ["i_dont_exist"],
-    }
-=======
-        dict_to_update_checkpoint=dict_to_update_checkpoint,
-    )
-
->>>>>>> 4ff8e9d9
-    with pytest.raises(CheckpointError) as e:
-        result: CheckpointResult = context.run_checkpoint(
-            checkpoint_name="my_checkpoint",
-            expectation_suite_name="animal_names_exp",
-<<<<<<< HEAD
             batch_request=batch_request_for_spark_unexpected_rows_and_index,
             result_format=result_format,
             runtime_configuration={"catch_exceptions": False},
@@ -1780,20 +1419,10 @@
         "Exception occurred while running validation[0] of Checkpoint "
         "'my_checkpoint': Error: The unexpected_index_column 'i_dont_exist' does not "
         "exist in Spark DataFrame. Please check your configuration and try again.."
-=======
-            batch_request=batch_request,
-            runtime_configuration={"catch_exceptions": False},
-        )
-    assert e.value.message == (
-        "Exception occurred while running validation[0] of Checkpoint "
-        "'my_checkpoint': Error: The column pk_1 does not exist in the named indices. "
-        "Please check your configuration."
->>>>>>> 4ff8e9d9
-    )
-
-
-@pytest.mark.integration
-<<<<<<< HEAD
+    )
+
+
+@pytest.mark.integration
 def test_spark_result_format_in_checkpoint_pk_defined_two_expectation_complete_output(
     in_memory_runtime_context,
     batch_request_for_spark_unexpected_rows_and_index,
@@ -1882,53 +1511,16 @@
             "unexpected_index_column_names": ["pk_1"],
         }
     }
-=======
-def test_pandas_result_format_in_checkpoint_named_index_two_index_column_set(
-    in_memory_runtime_context,
-    pandas_animals_dataframe_for_unexpected_rows_and_index,
-    reference_checkpoint_config_for_unexpected_column_names,
-    expectation_config_expect_column_values_to_be_in_set,
-    expected_unexpected_indices_output,
-):
-    """
-    What does this test?
-        - DataFrame being passed into Checkpoint has two named indices, which correspond to unexpected_index_column_names
-        - MapMetric calculation happens the same as if `pk_1` and `pk_2` were non-index columns
-        - we also pass in `pk_1` and `pk_2`  as unexpected_index_column_names
-
-    """
-    dict_to_update_checkpoint: dict = {
-        "result_format": {
-            "result_format": "COMPLETE",
-            "unexpected_index_column_names": ["pk_1", "pk_2"],
-        }
-    }
-    dataframe: pd.DataFrame = pandas_animals_dataframe_for_unexpected_rows_and_index
-    updated_dataframe: pd.DataFrame = dataframe.set_index(["pk_1", "pk_2"])
-
-    batch_request: dict = {
-        "datasource_name": "pandas_datasource",
-        "data_connector_name": "runtime_data_connector",
-        "data_asset_name": "IN_MEMORY_DATA_ASSET",
-        "runtime_parameters": {
-            "batch_data": updated_dataframe,
-        },
-        "batch_identifiers": {
-            "id_key_0": 1234567890,
-        },
-    }
->>>>>>> 4ff8e9d9
-    context: DataContext = _add_expectations_and_checkpoint(
-        data_context=in_memory_runtime_context,
-        checkpoint_config=reference_checkpoint_config_for_unexpected_column_names,
-        expectations_list=[expectation_config_expect_column_values_to_be_in_set],
-        dict_to_update_checkpoint=dict_to_update_checkpoint,
-    )
-
-    result: CheckpointResult = context.run_checkpoint(
-        checkpoint_name="my_checkpoint",
-        expectation_suite_name="animal_names_exp",
-<<<<<<< HEAD
+    context: DataContext = _add_expectations_and_checkpoint(
+        data_context=in_memory_runtime_context,
+        checkpoint_config=reference_checkpoint_config_for_unexpected_column_names,
+        expectations_list=[expectation_config_expect_column_values_to_be_in_set],
+        dict_to_update_checkpoint=dict_to_update_checkpoint,
+    )
+
+    result: CheckpointResult = context.run_checkpoint(
+        checkpoint_name="my_checkpoint",
+        expectation_suite_name="animal_names_exp",
         batch_request=batch_request_for_spark_unexpected_rows_and_index,
     )
     evrs: List[ExpectationSuiteValidationResult] = result.list_validation_results()
@@ -1937,21 +1529,10 @@
         "unexpected_index_column_names"
     ]
     assert index_column_names == ["pk_1"]
-=======
-        batch_request=batch_request,
-    )
-    evrs: List[ExpectationSuiteValidationResult] = result.list_validation_results()
-
-    index_column_names: List[str] = evrs[0]["results"][0]["result"].get(
-        "unexpected_index_column_names"
-    )
-    assert index_column_names == ["pk_1", "pk_2"]
->>>>>>> 4ff8e9d9
 
     first_result_full_list: List[Dict[str, Any]] = evrs[0]["results"][0]["result"].get(
         "unexpected_index_list"
     )
-<<<<<<< HEAD
     assert not first_result_full_list
     first_result_partial_list: List[Dict[str, Any]] = evrs[0]["results"][0]["result"][
         "partial_unexpected_index_list"
@@ -1978,48 +1559,18 @@
         "result_format": {
             "result_format": "BASIC",
             "unexpected_index_column_names": ["pk_1"],
-=======
-    assert first_result_full_list == [
-        {"animals": "giraffe", "pk_1": 3, "pk_2": "three"},
-        {"animals": "lion", "pk_1": 4, "pk_2": "four"},
-        {"animals": "zebra", "pk_1": 5, "pk_2": "five"},
-    ]
-    first_result_partial_list: List[Dict[str, Any]] = evrs[0]["results"][0][
-        "result"
-    ].get("partial_unexpected_index_list")
-    assert first_result_partial_list == [
-        {"animals": "giraffe", "pk_1": 3, "pk_2": "three"},
-        {"animals": "lion", "pk_1": 4, "pk_2": "four"},
-        {"animals": "zebra", "pk_1": 5, "pk_2": "five"},
-    ]
-
-
-@pytest.mark.integration
-def test_pandas_result_format_in_checkpoint_one_expectation_complete_output(
-    in_memory_runtime_context,
-    batch_request_for_pandas_unexpected_rows_and_index,
-    reference_checkpoint_config_for_unexpected_column_names,
-    expectation_config_expect_column_values_to_be_in_set,
-    expected_unexpected_indices_output,
-):
-    """ """
-    dict_to_update_checkpoint: dict = {
-        "result_format": {
-            "result_format": "COMPLETE",
->>>>>>> 4ff8e9d9
-        }
-    }
-    context: DataContext = _add_expectations_and_checkpoint(
-        data_context=in_memory_runtime_context,
-        checkpoint_config=reference_checkpoint_config_for_unexpected_column_names,
-        expectations_list=[expectation_config_expect_column_values_to_be_in_set],
-        dict_to_update_checkpoint=dict_to_update_checkpoint,
-    )
-
-    result: CheckpointResult = context.run_checkpoint(
-        checkpoint_name="my_checkpoint",
-        expectation_suite_name="animal_names_exp",
-<<<<<<< HEAD
+        }
+    }
+    context: DataContext = _add_expectations_and_checkpoint(
+        data_context=in_memory_runtime_context,
+        checkpoint_config=reference_checkpoint_config_for_unexpected_column_names,
+        expectations_list=[expectation_config_expect_column_values_to_be_in_set],
+        dict_to_update_checkpoint=dict_to_update_checkpoint,
+    )
+
+    result: CheckpointResult = context.run_checkpoint(
+        checkpoint_name="my_checkpoint",
+        expectation_suite_name="animal_names_exp",
         batch_request=batch_request_for_spark_unexpected_rows_and_index,
     )
     evrs: List[ExpectationSuiteValidationResult] = result.list_validation_results()
@@ -2036,18 +1587,4 @@
     first_result_partial_list = evrs[0]["results"][0]["result"].get(
         "partial_unexpected_index_list"
     )
-    assert not first_result_partial_list
-=======
-        batch_request=batch_request_for_pandas_unexpected_rows_and_index,
-    )
-    evrs: List[ExpectationSuiteValidationResult] = result.list_validation_results()
-
-    first_result_full_list: List[Dict[str, Any]] = evrs[0]["results"][0]["result"][
-        "unexpected_index_list"
-    ]
-    assert first_result_full_list == [3, 4, 5]
-    first_result_partial_list: List[Dict[str, Any]] = evrs[0]["results"][0]["result"][
-        "partial_unexpected_index_list"
-    ]
-    assert first_result_partial_list == [3, 4, 5]
->>>>>>> 4ff8e9d9
+    assert not first_result_partial_list