import logging
from typing import Any, Dict, List, Union

import pandas as pd
import pytest

from great_expectations.checkpoint.types.checkpoint_result import CheckpointResult
from great_expectations.core import (
    ExpectationConfiguration,
    ExpectationSuiteValidationResult,
)
from great_expectations.core.yaml_handler import YAMLHandler
from great_expectations.data_context.data_context.data_context import DataContext
from great_expectations.data_context.types.base import CheckpointConfig
from great_expectations.exceptions import CheckpointError
from great_expectations.util import filter_properties_dict

yaml = YAMLHandler()

logger = logging.getLogger(__name__)


@pytest.fixture()
def reference_checkpoint_config_for_unexpected_column_names() -> dict:
    """
    This is a reference checkpoint dict. It connects to Datasource defined in
    data_context_with_connection_to_animal_names_db fixture
    """
    checkpoint_dict: dict = {
        "name": "my_checkpoint",
        "config_version": 1.0,
        "class_name": "Checkpoint",
        "module_name": "great_expectations.checkpoint",
        "template_name": None,
        "run_name_template": "%Y-%M-foo-bar-template-test",
        "expectation_suite_name": None,
        "batch_request": None,
        "action_list": [],
        "profilers": [],
        "action_list": [
            {
                "name": "store_validation_result",
                "action": {"class_name": "StoreValidationResultAction"},
            },
            {
                "name": "store_evaluation_params",
                "action": {"class_name": "StoreEvaluationParametersAction"},
            },
            {
                "name": "update_data_docs",
                "action": {"class_name": "UpdateDataDocsAction"},
            },
        ],
        "validations": [],
        "runtime_configuration": {},
    }
    return checkpoint_dict


@pytest.fixture()
def reference_sql_checkpoint_config_for_unexpected_column_names(
    reference_checkpoint_config_for_unexpected_column_names,
) -> dict:
    """
    This is a reference checkpoint dict. It connects to Datasource defined in
    data_context_with_connection_to_animal_names_db fixture
    """
    reference_checkpoint_config_for_unexpected_column_names["validations"] = [
        {
            "batch_request": {
                "datasource_name": "my_datasource",
                "data_connector_name": "my_sql_data_connector",
                "data_asset_name": "my_asset",
            },
            "expectation_suite_name": "animal_names_exp",
        }
    ]
    return reference_checkpoint_config_for_unexpected_column_names


@pytest.fixture()
def expectation_config_expect_column_values_to_be_in_set() -> ExpectationConfiguration:
    return ExpectationConfiguration(
        expectation_type="expect_column_values_to_be_in_set",
        kwargs={
            "column": "animals",
            "value_set": ["cat", "fish", "dog"],
        },
    )


@pytest.fixture()
def expectation_config_expect_column_values_to_not_be_in_set() -> ExpectationConfiguration:
    return ExpectationConfiguration(
        expectation_type="expect_column_values_to_not_be_in_set",
        kwargs={
            "column": "animals",
            "value_set": ["giraffe", "lion", "zebra"],
        },
    )


@pytest.fixture()
def batch_request_for_pandas_unexpected_rows_and_index(
    pandas_animals_dataframe_for_unexpected_rows_and_index,
) -> dict:
    dataframe: pd.DataFrame = pandas_animals_dataframe_for_unexpected_rows_and_index
    return {
        "datasource_name": "pandas_datasource",
        "data_connector_name": "runtime_data_connector",
        "data_asset_name": "IN_MEMORY_DATA_ASSET",
        "runtime_parameters": {
            "batch_data": dataframe,
        },
        "batch_identifiers": {
            "id_key_0": 1234567890,
        },
    }


@pytest.fixture()
def expected_unexpected_indices_output() -> List[Dict[str, Union[str, int]]]:
    return [
        {"animals": "giraffe", "pk_1": 3},
        {"animals": "lion", "pk_1": 4},
        {"animals": "zebra", "pk_1": 5},
    ]


def _add_expectations_and_checkpoint(
    data_context: DataContext,
    checkpoint_config: dict,
    expectations_list: List[ExpectationConfiguration],
    dict_to_update_checkpoint: Union[dict, None] = None,
) -> DataContext:
    """
    Helper method for adding Checkpoint and Expectations to DataContext.

    Args:
        data_context (DataContext): data_context_with_connection_to_animal_names_db
        checkpoint_config : Checkpoint to add
        expectations_list : Expectations to add

    Returns:
        DataContext with updated config
    """
    if dict_to_update_checkpoint:
        checkpoint_config["runtime_configuration"] = dict_to_update_checkpoint

    context: DataContext = data_context
    context.create_expectation_suite(expectation_suite_name="animal_names_exp")
    animals_suite = context.get_expectation_suite(
        expectation_suite_name="animal_names_exp"
    )
    for expectation in expectations_list:
        animals_suite.add_expectation(expectation_configuration=expectation)
    context.save_expectation_suite(
        expectation_suite=animals_suite,
        expectation_suite_name="animal_names_exp",
        overwriting_existing=True,
    )
    checkpoint_config = CheckpointConfig(**checkpoint_config)
    context.add_checkpoint(
        **filter_properties_dict(
            properties=checkpoint_config.to_json_dict(),
            clean_falsy=True,
        ),
    )
    # noinspection PyProtectedMember
    context._save_project_config()
    return context


@pytest.mark.integration
def test_sql_result_format_in_checkpoint_pk_defined_one_expectation_complete_output(
    data_context_with_connection_to_animal_names_db,
    reference_sql_checkpoint_config_for_unexpected_column_names,
    expectation_config_expect_column_values_to_be_in_set,
    expected_unexpected_indices_output,
):
    """
    What does this test?
        - unexpected_index_column defined in Checkpoint only.
        - COMPLETE output, which means we have `unexpected_index_list` and `partial_unexpected_index_list`
        - 1 Expectations added to suite
    """

    dict_to_update_checkpoint: dict = {
        "result_format": {
            "result_format": "COMPLETE",
            "unexpected_index_column_names": ["pk_1"],
        }
    }

    context: DataContext = _add_expectations_and_checkpoint(
        data_context=data_context_with_connection_to_animal_names_db,
        checkpoint_config=reference_sql_checkpoint_config_for_unexpected_column_names,
        expectations_list=[expectation_config_expect_column_values_to_be_in_set],
        dict_to_update_checkpoint=dict_to_update_checkpoint,
    )

    result: CheckpointResult = context.run_checkpoint(
        checkpoint_name="my_checkpoint",
    )
    evrs: List[ExpectationSuiteValidationResult] = result.list_validation_results()
    index_column_names: List[str] = evrs[0]["results"][0]["result"][
        "unexpected_index_column_names"
    ]
    assert index_column_names == ["pk_1"]

    first_result_full_list: List[Dict[str, Any]] = evrs[0]["results"][0]["result"][
        "unexpected_index_list"
    ]
    assert first_result_full_list == expected_unexpected_indices_output

    first_result_partial_list: List[Dict[str, Any]] = evrs[0]["results"][0]["result"][
        "partial_unexpected_index_list"
    ]
    assert first_result_partial_list == expected_unexpected_indices_output


@pytest.mark.integration
def test_sql_result_format_not_in_checkpoint_passed_into_run_checkpoint_one_expectation_complete_output(
    data_context_with_connection_to_animal_names_db,
    reference_sql_checkpoint_config_for_unexpected_column_names,
    expectation_config_expect_column_values_to_be_in_set,
    expected_unexpected_indices_output,
):
    """
    What does this test?
        - unexpected_index_column not defined in Checkpoint config, but passed in at run_checkpoint.
        - COMPLETE output, which means we have `unexpected_index_list` and `partial_unexpected_index_list`
        - 1 Expectations added to suite
    """
    # intentionally empty, since we are updating at run_checkpoint()
    dict_to_update_checkpoint: dict = {}
    context: DataContext = _add_expectations_and_checkpoint(
        data_context=data_context_with_connection_to_animal_names_db,
        checkpoint_config=reference_sql_checkpoint_config_for_unexpected_column_names,
        expectations_list=[expectation_config_expect_column_values_to_be_in_set],
        dict_to_update_checkpoint=dict_to_update_checkpoint,
    )
    result_format: dict = {
        "result_format": "COMPLETE",
        "unexpected_index_column_names": ["pk_1"],
    }
    result: CheckpointResult = context.run_checkpoint(
        checkpoint_name="my_checkpoint", result_format=result_format
    )
    evrs: List[ExpectationSuiteValidationResult] = result.list_validation_results()

    index_column_names: List[str] = evrs[0]["results"][0]["result"][
        "unexpected_index_column_names"
    ]
    assert index_column_names == ["pk_1"]

    first_result_full_list: List[Dict[str, Any]] = evrs[0]["results"][0]["result"][
        "unexpected_index_list"
    ]
    assert first_result_full_list == expected_unexpected_indices_output
    first_result_partial_list: List[Dict[str, Any]] = evrs[0]["results"][0]["result"][
        "partial_unexpected_index_list"
    ]
    assert first_result_partial_list == expected_unexpected_indices_output


@pytest.mark.integration
def test_sql_result_format_not_in_checkpoint_passed_into_run_checkpoint_one_expectation_complete_output_limit_1(
    data_context_with_connection_to_animal_names_db,
    reference_sql_checkpoint_config_for_unexpected_column_names,
    expectation_config_expect_column_values_to_be_in_set,
):
    """
    What does this test?
        - unexpected_index_column not defined in Checkpoint config, but passed in at run_checkpoint.
        - COMPLETE output, which means we have `unexpected_index_list` and `partial_unexpected_index_list`
        - 1 Expectations added to suite
    """
    context: DataContext = _add_expectations_and_checkpoint(
        data_context=data_context_with_connection_to_animal_names_db,
        checkpoint_config=reference_sql_checkpoint_config_for_unexpected_column_names,
        expectations_list=[expectation_config_expect_column_values_to_be_in_set],
    )
    result_format: dict = {
        "result_format": "SUMMARY",
        "partial_unexpected_count": 1,
        "unexpected_index_column_names": ["pk_1"],
    }
    result: CheckpointResult = context.run_checkpoint(
        checkpoint_name="my_checkpoint", result_format=result_format
    )
    evrs: List[ExpectationSuiteValidationResult] = result.list_validation_results()

    index_column_names: List[str] = evrs[0]["results"][0]["result"][
        "unexpected_index_column_names"
    ]
    assert index_column_names == ["pk_1"]

    first_result_partial_list: List[Dict[str, Any]] = evrs[0]["results"][0]["result"][
        "partial_unexpected_index_list"
    ]
    assert first_result_partial_list == [{"animals": "giraffe", "pk_1": 3}]


@pytest.mark.integration
def test_sql_result_format_not_in_checkpoint_passed_into_run_checkpoint_one_expectation_complete_output_incorrect_column(
    data_context_with_connection_to_animal_names_db,
    reference_sql_checkpoint_config_for_unexpected_column_names,
    expectation_config_expect_column_values_to_be_in_set,
):
    """
    What does this test?
        - unexpected_index_column not defined in Checkpoint config, but passed in at run_checkpoint.
        - unexpected_index_column is passed in an incorrect column
    """
    context: DataContext = _add_expectations_and_checkpoint(
        data_context=data_context_with_connection_to_animal_names_db,
        checkpoint_config=reference_sql_checkpoint_config_for_unexpected_column_names,
        expectations_list=[expectation_config_expect_column_values_to_be_in_set],
    )

    result_format: dict = {
        "result_format": "COMPLETE",
        "unexpected_index_column_names": ["i_dont_exist"],
    }
    with pytest.raises(CheckpointError) as e:
        result: CheckpointResult = context.run_checkpoint(
            checkpoint_name="my_checkpoint",
            result_format=result_format,
            runtime_configuration={"catch_exceptions": False},
        )

    assert e.value.message == (
        "Exception occurred while running validation[0] of Checkpoint "
        "'my_checkpoint': Error: The unexpected_index_column: \"i_dont_exist\" in "
        "does not exist in SQL Table. Please check your configuration and try again.."
    )


@pytest.mark.integration
def test_sql_result_format_in_checkpoint_pk_defined_two_expectation_complete_output(
    data_context_with_connection_to_animal_names_db,
    reference_sql_checkpoint_config_for_unexpected_column_names,
    expectation_config_expect_column_values_to_be_in_set,
    expectation_config_expect_column_values_to_not_be_in_set,
    expected_unexpected_indices_output,
):
    """
    What does this test?
        - unexpected_index_column not defined in Checkpoint config, but passed in at run_checkpoint.
        - COMPLETE output, which means we have `unexpected_index_list` and `partial_unexpected_index_list`
        - 2 Expectations added to suite
    """
    context: DataContext = _add_expectations_and_checkpoint(
        data_context=data_context_with_connection_to_animal_names_db,
        checkpoint_config=reference_sql_checkpoint_config_for_unexpected_column_names,
        expectations_list=[
            expectation_config_expect_column_values_to_be_in_set,
            expectation_config_expect_column_values_to_not_be_in_set,
        ],
    )
    result_format: dict = {
        "result_format": "COMPLETE",
        "unexpected_index_column_names": ["pk_1"],
    }

    result: CheckpointResult = context.run_checkpoint(
        checkpoint_name="my_checkpoint", result_format=result_format
    )
    evrs: List[ExpectationSuiteValidationResult] = result.list_validation_results()

    index_column_names: List[str] = evrs[0]["results"][0]["result"][
        "unexpected_index_column_names"
    ]
    assert index_column_names == ["pk_1"]

    # first and second expectations have same results. Although one is "expect_to_be"
    # and the other is "expect_to_not_be", they have opposite value_sets
    first_result_full_list: List[Dict[str, Any]] = evrs[0]["results"][0]["result"][
        "unexpected_index_list"
    ]
    assert first_result_full_list == expected_unexpected_indices_output
    first_result_partial_list: List[Dict[str, Any]] = evrs[0]["results"][0]["result"][
        "partial_unexpected_index_list"
    ]
    assert first_result_partial_list == expected_unexpected_indices_output

    second_result_full_list: List[Dict[str, Any]] = evrs[0]["results"][1]["result"][
        "unexpected_index_list"
    ]
    assert second_result_full_list == expected_unexpected_indices_output
    second_result_partial_list: List[Dict[str, Any]] = evrs[0]["results"][1]["result"][
        "partial_unexpected_index_list"
    ]
    assert second_result_partial_list == expected_unexpected_indices_output


@pytest.mark.integration
def test_sql_result_format_in_checkpoint_pk_defined_one_expectation_summary_output(
    data_context_with_connection_to_animal_names_db,
    reference_sql_checkpoint_config_for_unexpected_column_names,
    expectation_config_expect_column_values_to_be_in_set,
    expected_unexpected_indices_output,
):
    """
    What does this test?
        - unexpected_index_column defined in Checkpoint only.
        - SUMMARY output, which means we have `partial_unexpected_index_list` only
        - 1 Expectations added to suite
    """
    dict_to_update_checkpoint: dict = {
        "result_format": {
            "result_format": "SUMMARY",
            "unexpected_index_column_names": ["pk_1"],
        }
    }
    context: DataContext = _add_expectations_and_checkpoint(
        data_context=data_context_with_connection_to_animal_names_db,
        checkpoint_config=reference_sql_checkpoint_config_for_unexpected_column_names,
        expectations_list=[expectation_config_expect_column_values_to_be_in_set],
        dict_to_update_checkpoint=dict_to_update_checkpoint,
    )

    result: CheckpointResult = context.run_checkpoint(
        checkpoint_name="my_checkpoint",
    )
    evrs: List[ExpectationSuiteValidationResult] = result.list_validation_results()

    index_column_names: List[str] = evrs[0]["results"][0]["result"][
        "unexpected_index_column_names"
    ]
    assert index_column_names == ["pk_1"]

    first_result_full_list: List[Dict[str, Any]] = evrs[0]["results"][0]["result"].get(
        "unexpected_index_list"
    )
    assert not first_result_full_list
    first_result_partial_list: List[Dict[str, Any]] = evrs[0]["results"][0]["result"][
        "partial_unexpected_index_list"
    ]
    assert first_result_partial_list == expected_unexpected_indices_output


@pytest.mark.integration
def test_sql_result_format_in_checkpoint_pk_defined_one_expectation_basic_output(
    data_context_with_connection_to_animal_names_db,
    reference_sql_checkpoint_config_for_unexpected_column_names,
    expectation_config_expect_column_values_to_be_in_set,
):
    """
    What does this test?
        - unexpected_index_column defined in Checkpoint only.
        - BASIC output, which means we have no unexpected_index_list output
        - 1 Expectations added to suite
    """
    dict_to_update_checkpoint: dict = {
        "result_format": {
            "result_format": "BASIC",
            "unexpected_index_column_names": ["pk_1"],
        }
    }
    context: DataContext = _add_expectations_and_checkpoint(
        data_context=data_context_with_connection_to_animal_names_db,
        checkpoint_config=reference_sql_checkpoint_config_for_unexpected_column_names,
        expectations_list=[expectation_config_expect_column_values_to_be_in_set],
        dict_to_update_checkpoint=dict_to_update_checkpoint,
    )

    result: CheckpointResult = context.run_checkpoint(
        checkpoint_name="my_checkpoint",
    )
    evrs: List[ExpectationSuiteValidationResult] = result.list_validation_results()

    index_column_names: List[str] = evrs[0]["results"][0]["result"][
        "unexpected_index_column_names"
    ]
    assert index_column_names == ["pk_1"]

    first_result_full_list: List[Dict[str, Any]] = evrs[0]["results"][0]["result"].get(
        "unexpected_index_list"
    )
    assert not first_result_full_list
    first_result_partial_list = evrs[0]["results"][0]["result"].get(
        "partial_unexpected_index_list"
    )
    assert not first_result_partial_list


# pandas
@pytest.mark.integration
def test_pandas_result_format_in_checkpoint_pk_defined_one_expectation_complete_output(
    in_memory_runtime_context,
    batch_request_for_pandas_unexpected_rows_and_index,
    reference_checkpoint_config_for_unexpected_column_names,
    expectation_config_expect_column_values_to_be_in_set,
    expected_unexpected_indices_output,
):
    """ """
    dict_to_update_checkpoint: dict = {
        "result_format": {
            "result_format": "COMPLETE",
            "unexpected_index_column_names": ["pk_1"],
        }
    }
    context: DataContext = _add_expectations_and_checkpoint(
        data_context=in_memory_runtime_context,
        checkpoint_config=reference_checkpoint_config_for_unexpected_column_names,
        expectations_list=[expectation_config_expect_column_values_to_be_in_set],
        dict_to_update_checkpoint=dict_to_update_checkpoint,
    )

    result: CheckpointResult = context.run_checkpoint(
        checkpoint_name="my_checkpoint",
        expectation_suite_name="animal_names_exp",
        batch_request=batch_request_for_pandas_unexpected_rows_and_index,
    )
    evrs: List[ExpectationSuiteValidationResult] = result.list_validation_results()

    index_column_names: List[str] = evrs[0]["results"][0]["result"][
        "unexpected_index_column_names"
    ]
    assert index_column_names == ["pk_1"]

    first_result_full_list: List[Dict[str, Any]] = evrs[0]["results"][0]["result"][
        "unexpected_index_list"
    ]
    assert first_result_full_list == expected_unexpected_indices_output
    first_result_partial_list: List[Dict[str, Any]] = evrs[0]["results"][0]["result"][
        "partial_unexpected_index_list"
    ]
    assert first_result_partial_list == expected_unexpected_indices_output


@pytest.mark.integration
def test_pandas_result_format_not_in_checkpoint_passed_into_run_checkpoint_one_expectation_complete_output(
    in_memory_runtime_context,
    batch_request_for_pandas_unexpected_rows_and_index,
    reference_checkpoint_config_for_unexpected_column_names,
    expectation_config_expect_column_values_to_be_in_set,
    expected_unexpected_indices_output,
):
    context: DataContext = _add_expectations_and_checkpoint(
        data_context=in_memory_runtime_context,
        checkpoint_config=reference_checkpoint_config_for_unexpected_column_names,
        expectations_list=[expectation_config_expect_column_values_to_be_in_set],
    )
    result_format: dict = {
        "result_format": "COMPLETE",
        "unexpected_index_column_names": ["pk_1"],
    }
    result: CheckpointResult = context.run_checkpoint(
        checkpoint_name="my_checkpoint",
        expectation_suite_name="animal_names_exp",
        result_format=result_format,
        batch_request=batch_request_for_pandas_unexpected_rows_and_index,
    )
    evrs: List[ExpectationSuiteValidationResult] = result.list_validation_results()

    index_column_names: List[str] = evrs[0]["results"][0]["result"][
        "unexpected_index_column_names"
    ]
    assert index_column_names == ["pk_1"]

    first_result_full_list: List[Dict[str, Any]] = evrs[0]["results"][0]["result"][
        "unexpected_index_list"
    ]
    assert first_result_full_list == expected_unexpected_indices_output
    first_result_partial_list: List[Dict[str, Any]] = evrs[0]["results"][0]["result"][
        "partial_unexpected_index_list"
    ]
    assert first_result_partial_list == expected_unexpected_indices_output


@pytest.mark.integration
def test_pandas_result_format_not_in_checkpoint_passed_into_run_checkpoint_one_expectation_summary_output_limit_1(
    in_memory_runtime_context,
    batch_request_for_pandas_unexpected_rows_and_index,
    reference_checkpoint_config_for_unexpected_column_names,
    expectation_config_expect_column_values_to_be_in_set,
):
    context: DataContext = _add_expectations_and_checkpoint(
        data_context=in_memory_runtime_context,
        checkpoint_config=reference_checkpoint_config_for_unexpected_column_names,
        expectations_list=[expectation_config_expect_column_values_to_be_in_set],
    )
    result_format: dict = {
        "result_format": "SUMMARY",
        "partial_unexpected_count": 1,
        "unexpected_index_column_names": ["pk_1"],
    }
    result: CheckpointResult = context.run_checkpoint(
        checkpoint_name="my_checkpoint",
        expectation_suite_name="animal_names_exp",
        result_format=result_format,
        batch_request=batch_request_for_pandas_unexpected_rows_and_index,
    )
    evrs: List[ExpectationSuiteValidationResult] = result.list_validation_results()

    index_column_names: List[str] = evrs[0]["results"][0]["result"][
        "unexpected_index_column_names"
    ]
    assert index_column_names == ["pk_1"]

    first_result_partial_list: List[Dict[str, Any]] = evrs[0]["results"][0]["result"][
        "partial_unexpected_index_list"
    ]
    assert first_result_partial_list == [{"animals": "giraffe", "pk_1": 3}]


@pytest.mark.integration
def test_pandas_result_format_not_in_checkpoint_passed_into_run_checkpoint_one_expectation_complete_output_incorrect_column(
    in_memory_runtime_context,
    batch_request_for_pandas_unexpected_rows_and_index,
    reference_checkpoint_config_for_unexpected_column_names,
    expectation_config_expect_column_values_to_be_in_set,
):
    dict_to_update_checkpoint: dict = {
        "result_format": {
            "result_format": "COMPLETE",
            "unexpected_index_column_names": ["i_dont_exist"],
        }
    }
    context: DataContext = _add_expectations_and_checkpoint(
        data_context=in_memory_runtime_context,
        checkpoint_config=reference_checkpoint_config_for_unexpected_column_names,
        expectations_list=[expectation_config_expect_column_values_to_be_in_set],
        dict_to_update_checkpoint=dict_to_update_checkpoint,
    )
    with pytest.raises(CheckpointError) as e:
        result: CheckpointResult = context.run_checkpoint(
            checkpoint_name="my_checkpoint",
            expectation_suite_name="animal_names_exp",
            batch_request=batch_request_for_pandas_unexpected_rows_and_index,
            runtime_configuration={"catch_exceptions": False},
        )
    assert e.value.message == (
        "Exception occurred while running validation[0] of Checkpoint "
        "'my_checkpoint': Error: The unexpected_index_column \"i_dont_exist\" does "
        "not exist in Dataframe. Please check your configuration and try again.."
    )


@pytest.mark.integration
def test_pandas_result_format_in_checkpoint_pk_defined_two_expectation_complete_output(
    in_memory_runtime_context,
    batch_request_for_pandas_unexpected_rows_and_index,
    reference_checkpoint_config_for_unexpected_column_names,
    expectation_config_expect_column_values_to_be_in_set,
    expectation_config_expect_column_values_to_not_be_in_set,
    expected_unexpected_indices_output,
):
    dict_to_update_checkpoint: dict = {
        "result_format": {
            "result_format": "COMPLETE",
            "unexpected_index_column_names": ["pk_1"],
        }
    }
    context: DataContext = _add_expectations_and_checkpoint(
        data_context=in_memory_runtime_context,
        checkpoint_config=reference_checkpoint_config_for_unexpected_column_names,
        expectations_list=[
            expectation_config_expect_column_values_to_be_in_set,
            expectation_config_expect_column_values_to_not_be_in_set,
        ],
        dict_to_update_checkpoint=dict_to_update_checkpoint,
    )

    result: CheckpointResult = context.run_checkpoint(
        checkpoint_name="my_checkpoint",
        expectation_suite_name="animal_names_exp",
        batch_request=batch_request_for_pandas_unexpected_rows_and_index,
    )
    evrs: List[ExpectationSuiteValidationResult] = result.list_validation_results()

    index_column_names: List[str] = evrs[0]["results"][0]["result"][
        "unexpected_index_column_names"
    ]
    assert index_column_names == ["pk_1"]

    # first and second expectations have same results. Although one is "expect_to_be"
    # and the other is "expect_to_not_be", they have opposite value_sets
    first_result_full_list: List[Dict[str, Any]] = evrs[0]["results"][0]["result"][
        "unexpected_index_list"
    ]
    assert first_result_full_list == expected_unexpected_indices_output
    first_result_partial_list: List[Dict[str, Any]] = evrs[0]["results"][0]["result"][
        "partial_unexpected_index_list"
    ]
    assert first_result_partial_list == expected_unexpected_indices_output

    second_result_full_list = evrs[0]["results"][1]["result"]["unexpected_index_list"]
    assert second_result_full_list == expected_unexpected_indices_output
    second_result_partial_list = evrs[0]["results"][1]["result"][
        "partial_unexpected_index_list"
    ]
    assert second_result_partial_list == expected_unexpected_indices_output
<<<<<<< HEAD


@pytest.mark.integration
def test_sql_result_format_in_checkpoint_pk_defined_one_expectation_summary_output(
    data_context_with_connection_to_animal_names_db,
    reference_sql_checkpoint_config_for_unexpected_column_names,
    expectation_config_expect_column_values_to_be_in_set,
    expected_unexpected_indices_output,
):
    """
    What does this test?
        - unexpected_index_column defined in Checkpoint only.
        - SUMMARY output, which means we have `partial_unexpected_index_list` only
        - 1 Expectations added to suite
    """
    dict_to_update_checkpoint: dict = {
        "result_format": {
            "result_format": "SUMMARY",
            "unexpected_index_column_names": ["pk_1"],
        }
    }
    context: DataContext = _add_expectations_and_checkpoint(
        data_context=data_context_with_connection_to_animal_names_db,
        checkpoint_config=reference_sql_checkpoint_config_for_unexpected_column_names,
        expectations_list=[expectation_config_expect_column_values_to_be_in_set],
        dict_to_update_checkpoint=dict_to_update_checkpoint,
    )

    result: CheckpointResult = context.run_checkpoint(
        checkpoint_name="my_checkpoint",
        expectation_suite_name="animal_names_exp",
    )
    evrs: List[ExpectationSuiteValidationResult] = result.list_validation_results()

    index_column_names: List[str] = evrs[0]["results"][0]["result"][
        "unexpected_index_column_names"
    ]
    assert index_column_names == ["pk_1"]

    first_result_full_list: List[Dict[str, Any]] = evrs[0]["results"][0]["result"].get(
        "unexpected_index_list"
    )
    assert not first_result_full_list

    first_result_partial_list: List[Dict[str, Any]] = evrs[0]["results"][0]["result"][
        "partial_unexpected_index_list"
    ]
    assert first_result_partial_list == expected_unexpected_indices_output
=======
>>>>>>> c2884672


@pytest.mark.integration
def test_sql_result_format_in_checkpoint_pk_defined_one_expectation_summary_output(
    data_context_with_connection_to_animal_names_db,
    reference_sql_checkpoint_config_for_unexpected_column_names,
    expectation_config_expect_column_values_to_be_in_set,
    expected_unexpected_indices_output,
):
    """
    What does this test?
        - unexpected_index_column defined in Checkpoint only.
        - SUMMARY output, which means we have `partial_unexpected_index_list` only
        - 1 Expectations added to suite
    """
    dict_to_update_checkpoint: dict = {
        "result_format": {
            "result_format": "SUMMARY",
            "unexpected_index_column_names": ["pk_1"],
        }
    }
    context: DataContext = _add_expectations_and_checkpoint(
        data_context=data_context_with_connection_to_animal_names_db,
        checkpoint_config=reference_sql_checkpoint_config_for_unexpected_column_names,
        expectations_list=[expectation_config_expect_column_values_to_be_in_set],
        dict_to_update_checkpoint=dict_to_update_checkpoint,
    )

    result: CheckpointResult = context.run_checkpoint(
        checkpoint_name="my_checkpoint",
        expectation_suite_name="animal_names_exp",
    )
    evrs: List[ExpectationSuiteValidationResult] = result.list_validation_results()

    index_column_names: List[str] = evrs[0]["results"][0]["result"][
        "unexpected_index_column_names"
    ]
    assert index_column_names == ["pk_1"]

    first_result_full_list: List[Dict[str, Any]] = evrs[0]["results"][0]["result"].get(
        "unexpected_index_list"
    )
    assert not first_result_full_list
<<<<<<< HEAD
    first_result_partial_list: List[Dict[str, Any]] = evrs[0]["results"][0][
        "result"
    ].get("partial_unexpected_index_list")
    assert first_result_partial_list == [
        {"animals": "giraffe", "pk_1": 3},
        {"animals": "lion", "pk_1": 4},
        {"animals": "zebra", "pk_1": 5},
    ]
=======

    first_result_partial_list: List[Dict[str, Any]] = evrs[0]["results"][0]["result"][
        "partial_unexpected_index_list"
    ]
    assert first_result_partial_list == expected_unexpected_indices_output
>>>>>>> c2884672


@pytest.mark.integration
def test_pandas_result_format_in_checkpoint_pk_defined_one_expectation_summary_output(
    in_memory_runtime_context,
    batch_request_for_pandas_unexpected_rows_and_index,
    reference_checkpoint_config_for_unexpected_column_names,
    expectation_config_expect_column_values_to_be_in_set,
    expected_unexpected_indices_output,
):
    dict_to_update_checkpoint: dict = {
        "result_format": {
            "result_format": "SUMMARY",
            "unexpected_index_column_names": ["pk_1"],
        }
    }
    context: DataContext = _add_expectations_and_checkpoint(
        data_context=in_memory_runtime_context,
        checkpoint_config=reference_checkpoint_config_for_unexpected_column_names,
        expectations_list=[expectation_config_expect_column_values_to_be_in_set],
        dict_to_update_checkpoint=dict_to_update_checkpoint,
    )

    result: CheckpointResult = context.run_checkpoint(
        checkpoint_name="my_checkpoint",
        expectation_suite_name="animal_names_exp",
        batch_request=batch_request_for_pandas_unexpected_rows_and_index,
    )
    evrs: List[ExpectationSuiteValidationResult] = result.list_validation_results()

    index_column_names: List[str] = evrs[0]["results"][0]["result"][
        "unexpected_index_column_names"
    ]
    assert index_column_names == ["pk_1"]

    first_result_full_list: List[Dict[str, Any]] = evrs[0]["results"][0]["result"].get(
        "unexpected_index_list"
    )
    assert not first_result_full_list
<<<<<<< HEAD
    first_result_partial_list = evrs[0]["results"][0]["result"].get(
        "partial_unexpected_index_list"
    )
    assert not first_result_partial_list


@pytest.mark.integration
def test_sql_result_format_in_checkpoint_pk_defined_one_expectation_complete_output_rendering(
    data_context_with_connection_to_animal_names_db,
    reference_sql_checkpoint_config_for_unexpected_column_names,
    expectation_config_expect_column_values_to_be_in_set,
):
    """
    What does this test?
        - unexpected_index_column defined in Checkpoint only.
        - SUMMARY output, which means we have `partial_unexpected_index_list` only
        - 1 Expectations added to suite
    """
    dict_to_update_checkpoint: dict = {
        "result_format": {
            "result_format": "COMPLETE",
            "unexpected_index_column_names": ["pk_1", "pk_2"],
            # "include_unexpected_rows": True,
        }
    }
    context: DataContext = _add_expectations_and_checkpoint(
        data_context=data_context_with_connection_to_animal_names_db,
        checkpoint_config=reference_sql_checkpoint_config_for_unexpected_column_names,
        expectations_list=[expectation_config_expect_column_values_to_be_in_set],
        dict_to_update_checkpoint=dict_to_update_checkpoint,
    )

    result: CheckpointResult = context.run_checkpoint(
        checkpoint_name="my_checkpoint",
    )
    # breakpoint()
    # this is going to be great
    for res in result.run_results.values():
        print(res["actions_results"]["update_data_docs"])


@pytest.mark.integration
def test_pandas_result_format_in_checkpoint_pk_defined_one_expectation_complete_output_rendering(
    in_memory_runtime_context,
    batch_request_for_pandas_unexpected_rows_and_index,
    reference_checkpoint_config_for_unexpected_column_names,
    expectation_config_expect_column_values_to_be_in_set,
):
    dict_to_update_checkpoint: dict = {
        "result_format": {
            "result_format": "COMPLETE",
            "unexpected_index_column_names": ["pk_1", "pk_2"],
        }
    }
    context: DataContext = _add_expectations_and_checkpoint(
        data_context=in_memory_runtime_context,
        checkpoint_config=reference_checkpoint_config_for_unexpected_column_names,
        expectations_list=[expectation_config_expect_column_values_to_be_in_set],
        dict_to_update_checkpoint=dict_to_update_checkpoint,
    )

    result: CheckpointResult = context.run_checkpoint(
        checkpoint_name="my_checkpoint",
        expectation_suite_name="animal_names_exp",
        batch_request=batch_request_for_pandas_unexpected_rows_and_index,
    )
    for res in result.run_results.values():
        print(res["actions_results"]["update_data_docs"])
=======
    first_result_partial_list: List[Dict[str, Any]] = evrs[0]["results"][0][
        "result"
    ].get("partial_unexpected_index_list")
    assert first_result_partial_list == expected_unexpected_indices_output
>>>>>>> c2884672
<|MERGE_RESOLUTION|>--- conflicted
+++ resolved
@@ -694,7 +694,6 @@
         "partial_unexpected_index_list"
     ]
     assert second_result_partial_list == expected_unexpected_indices_output
-<<<<<<< HEAD
 
 
 @pytest.mark.integration
@@ -738,21 +737,60 @@
         "unexpected_index_list"
     )
     assert not first_result_full_list
-
     first_result_partial_list: List[Dict[str, Any]] = evrs[0]["results"][0]["result"][
         "partial_unexpected_index_list"
     ]
     assert first_result_partial_list == expected_unexpected_indices_output
-=======
->>>>>>> c2884672
-
-
-@pytest.mark.integration
-def test_sql_result_format_in_checkpoint_pk_defined_one_expectation_summary_output(
+
+
+@pytest.mark.integration
+def test_pandas_result_format_in_checkpoint_pk_defined_one_expectation_summary_output(
+    in_memory_runtime_context,
+    batch_request_for_pandas_unexpected_rows_and_index,
+    reference_checkpoint_config_for_unexpected_column_names,
+    expectation_config_expect_column_values_to_be_in_set,
+    expected_unexpected_indices_output,
+):
+    dict_to_update_checkpoint: dict = {
+        "result_format": {
+            "result_format": "SUMMARY",
+            "unexpected_index_column_names": ["pk_1"],
+        }
+    }
+    context: DataContext = _add_expectations_and_checkpoint(
+        data_context=in_memory_runtime_context,
+        checkpoint_config=reference_checkpoint_config_for_unexpected_column_names,
+        expectations_list=[expectation_config_expect_column_values_to_be_in_set],
+        dict_to_update_checkpoint=dict_to_update_checkpoint,
+    )
+
+    result: CheckpointResult = context.run_checkpoint(
+        checkpoint_name="my_checkpoint",
+        expectation_suite_name="animal_names_exp",
+        batch_request=batch_request_for_pandas_unexpected_rows_and_index,
+    )
+    evrs: List[ExpectationSuiteValidationResult] = result.list_validation_results()
+
+    index_column_names: List[str] = evrs[0]["results"][0]["result"][
+        "unexpected_index_column_names"
+    ]
+    assert index_column_names == ["pk_1"]
+
+    first_result_full_list: List[Dict[str, Any]] = evrs[0]["results"][0]["result"].get(
+        "unexpected_index_list"
+    )
+    assert not first_result_full_list
+    first_result_partial_list = evrs[0]["results"][0]["result"].get(
+        "partial_unexpected_index_list"
+    )
+    assert not first_result_partial_list
+
+
+@pytest.mark.integration
+def test_sql_result_format_in_checkpoint_pk_defined_one_expectation_complete_output_rendering(
     data_context_with_connection_to_animal_names_db,
     reference_sql_checkpoint_config_for_unexpected_column_names,
     expectation_config_expect_column_values_to_be_in_set,
-    expected_unexpected_indices_output,
 ):
     """
     What does this test?
@@ -762,108 +800,6 @@
     """
     dict_to_update_checkpoint: dict = {
         "result_format": {
-            "result_format": "SUMMARY",
-            "unexpected_index_column_names": ["pk_1"],
-        }
-    }
-    context: DataContext = _add_expectations_and_checkpoint(
-        data_context=data_context_with_connection_to_animal_names_db,
-        checkpoint_config=reference_sql_checkpoint_config_for_unexpected_column_names,
-        expectations_list=[expectation_config_expect_column_values_to_be_in_set],
-        dict_to_update_checkpoint=dict_to_update_checkpoint,
-    )
-
-    result: CheckpointResult = context.run_checkpoint(
-        checkpoint_name="my_checkpoint",
-        expectation_suite_name="animal_names_exp",
-    )
-    evrs: List[ExpectationSuiteValidationResult] = result.list_validation_results()
-
-    index_column_names: List[str] = evrs[0]["results"][0]["result"][
-        "unexpected_index_column_names"
-    ]
-    assert index_column_names == ["pk_1"]
-
-    first_result_full_list: List[Dict[str, Any]] = evrs[0]["results"][0]["result"].get(
-        "unexpected_index_list"
-    )
-    assert not first_result_full_list
-<<<<<<< HEAD
-    first_result_partial_list: List[Dict[str, Any]] = evrs[0]["results"][0][
-        "result"
-    ].get("partial_unexpected_index_list")
-    assert first_result_partial_list == [
-        {"animals": "giraffe", "pk_1": 3},
-        {"animals": "lion", "pk_1": 4},
-        {"animals": "zebra", "pk_1": 5},
-    ]
-=======
-
-    first_result_partial_list: List[Dict[str, Any]] = evrs[0]["results"][0]["result"][
-        "partial_unexpected_index_list"
-    ]
-    assert first_result_partial_list == expected_unexpected_indices_output
->>>>>>> c2884672
-
-
-@pytest.mark.integration
-def test_pandas_result_format_in_checkpoint_pk_defined_one_expectation_summary_output(
-    in_memory_runtime_context,
-    batch_request_for_pandas_unexpected_rows_and_index,
-    reference_checkpoint_config_for_unexpected_column_names,
-    expectation_config_expect_column_values_to_be_in_set,
-    expected_unexpected_indices_output,
-):
-    dict_to_update_checkpoint: dict = {
-        "result_format": {
-            "result_format": "SUMMARY",
-            "unexpected_index_column_names": ["pk_1"],
-        }
-    }
-    context: DataContext = _add_expectations_and_checkpoint(
-        data_context=in_memory_runtime_context,
-        checkpoint_config=reference_checkpoint_config_for_unexpected_column_names,
-        expectations_list=[expectation_config_expect_column_values_to_be_in_set],
-        dict_to_update_checkpoint=dict_to_update_checkpoint,
-    )
-
-    result: CheckpointResult = context.run_checkpoint(
-        checkpoint_name="my_checkpoint",
-        expectation_suite_name="animal_names_exp",
-        batch_request=batch_request_for_pandas_unexpected_rows_and_index,
-    )
-    evrs: List[ExpectationSuiteValidationResult] = result.list_validation_results()
-
-    index_column_names: List[str] = evrs[0]["results"][0]["result"][
-        "unexpected_index_column_names"
-    ]
-    assert index_column_names == ["pk_1"]
-
-    first_result_full_list: List[Dict[str, Any]] = evrs[0]["results"][0]["result"].get(
-        "unexpected_index_list"
-    )
-    assert not first_result_full_list
-<<<<<<< HEAD
-    first_result_partial_list = evrs[0]["results"][0]["result"].get(
-        "partial_unexpected_index_list"
-    )
-    assert not first_result_partial_list
-
-
-@pytest.mark.integration
-def test_sql_result_format_in_checkpoint_pk_defined_one_expectation_complete_output_rendering(
-    data_context_with_connection_to_animal_names_db,
-    reference_sql_checkpoint_config_for_unexpected_column_names,
-    expectation_config_expect_column_values_to_be_in_set,
-):
-    """
-    What does this test?
-        - unexpected_index_column defined in Checkpoint only.
-        - SUMMARY output, which means we have `partial_unexpected_index_list` only
-        - 1 Expectations added to suite
-    """
-    dict_to_update_checkpoint: dict = {
-        "result_format": {
             "result_format": "COMPLETE",
             "unexpected_index_column_names": ["pk_1", "pk_2"],
             # "include_unexpected_rows": True,
@@ -912,9 +848,3 @@
     )
     for res in result.run_results.values():
         print(res["actions_results"]["update_data_docs"])
-=======
-    first_result_partial_list: List[Dict[str, Any]] = evrs[0]["results"][0][
-        "result"
-    ].get("partial_unexpected_index_list")
-    assert first_result_partial_list == expected_unexpected_indices_output
->>>>>>> c2884672
