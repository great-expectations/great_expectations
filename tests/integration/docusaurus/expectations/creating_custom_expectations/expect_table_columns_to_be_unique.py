--- conflicted
+++ resolved
@@ -17,26 +17,19 @@
 )
 from great_expectations.validator.metric_configuration import MetricConfiguration
 
-<<<<<<< HEAD
-
-# This class defines a Metric to support your Expectation.
-# <snippet name="custom_table_metric">
-=======
+
 # <snippet name="tests/integration/docusaurus/expectations/creating_custom_expectations/expect_table_columns_to_be_unique.py TableColumnsUnique class_def">
 # This class defines a Metric to support your Expectation.
-
-
->>>>>>> 537978e6
 class TableColumnsUnique(TableMetricProvider):
     # </snippet>
 
     # This is the id string that will be used to reference your Metric.
-    # <snippet name="custom_table_metric_name">
+    # <snippet name="tests/integration/docusaurus/expectations/creating_custom_expectations/expect_table_columns_to_be_unique.py metric_name">
     metric_name = "table.columns.unique"
     # </snippet>
 
     # This method implements the core logic for the PandasExecutionEngine
-    # <snippet name="custom_table_pandas">
+    # <snippet name="tests/integration/docusaurus/expectations/creating_custom_expectations/expect_table_columns_to_be_unique.py pandas">
     @metric_value(engine=PandasExecutionEngine)
     def _pandas(
         cls,
@@ -92,21 +85,16 @@
         }
 
 
-<<<<<<< HEAD
-# <snippet name="custom_table_expectation">
-=======
-# </snippet>
 # <snippet name="tests/integration/docusaurus/expectations/creating_custom_expectations/expect_table_columns_to_be_unique.py ExpectTableColumnsToBeUnique class_def">
->>>>>>> 537978e6
 class ExpectTableColumnsToBeUnique(TableExpectation):
     # </snippet>
-    # <snippet name="custom_table_docstring">
+    # <snippet name="tests/integration/docusaurus/expectations/creating_custom_expectations/expect_table_columns_to_be_unique.py docstring">
     """Expect table to contain columns with unique contents."""
     # </snippet>
 
     # These examples will be shown in the public gallery.
     # They will also be executed as unit tests for your Expectation.
-    # <snippet name="custom_table_examples">
+    # <snippet name="tests/integration/docusaurus/expectations/creating_custom_expectations/expect_table_columns_to_be_unique.py examples">
     examples = [
         {
             "data": {
@@ -150,7 +138,7 @@
     ]
     # </snippet>
     # This is a tuple consisting of all Metrics necessary to evaluate the Expectation.
-    # <snippet name="custom_table_metric_dependencies">
+    # <snippet name="tests/integration/docusaurus/expectations/creating_custom_expectations/expect_table_columns_to_be_unique.py metric_dependencies">
     metric_dependencies = ("table.columns.unique", "table.columns")
     # </snippet>
 
@@ -188,7 +176,7 @@
             raise InvalidExpectationConfigurationError(str(e))
 
     # This method performs a validation of your metrics against your success keys, returning a dict indicating the success or failure of the Expectation.
-    # <snippet name="custom_table_validate">
+    # <snippet name="tests/integration/docusaurus/expectations/creating_custom_expectations/expect_table_columns_to_be_unique.py validate">
     def _validate(
         self,
         configuration: ExpectationConfiguration,
@@ -214,7 +202,7 @@
         # </snippet>
 
     # This dictionary contains metadata for display in the public gallery
-    # <snippet name="custom_table_library_metadata">
+    # <snippet name="tests/integration/docusaurus/expectations/creating_custom_expectations/expect_table_columns_to_be_unique.py library_metadata">
     library_metadata = {
         "tags": ["uniqueness"],
         "contributors": ["@joegargery"],
@@ -223,7 +211,7 @@
 
 
 if __name__ == "__main__":
-    # <snippet name="custom_table_diagnostics">
+    # <snippet name="tests/integration/docusaurus/expectations/creating_custom_expectations/expect_table_columns_to_be_unique.py diagnostics">
     ExpectTableColumnsToBeUnique().print_diagnostic_checklist()
 #     </snippet>
 
