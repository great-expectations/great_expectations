from great_expectations.expectations.set_based_column_map_expectation import (
    SetBasedColumnMapExpectation,
)


<<<<<<< HEAD
# <snippet name="set_based_expectation">
=======
# <snippet name="tests/integration/docusaurus/expectations/creating_custom_expectations/expect_column_values_to_be_in_solfege_scale_set.py ExpectColumnValuesToBeInSolfegeScaleSet class_def">
>>>>>>> 537978e6
class ExpectColumnValuesToBeInSolfegeScaleSet(SetBasedColumnMapExpectation):
    # </snippet>
    # <snippet name="set_based_docstring">
    """Values in this column should be valid members of the Solfege scale: do, re, mi, etc."""
    # </snippet>
    # <snippet name="set_based_set">
    set_ = [
        "do",
        "re",
        "mi",
        "fa",
        "so",
        "la",
        "ti",
        "Do",
        "Re",
        "Mi",
        "Fa",
        "So",
        "La",
        "Ti",
        "DO",
        "RE",
        "MI",
        "FA",
        "SO",
        "LA",
        "TI",
    ]

    set_camel_name = "SolfegeScale"
    # </snippet>
    # <snippet name="set_based_semantic_name">
    set_semantic_name = "the Solfege scale"
    # </snippet>
    # <snippet name="set_based_examples">
    examples = [
        {
            "data": {
                "lowercase_solfege_scale": [
                    "do",
                    "re",
                    "mi",
                    "fa",
                    "so",
                    "la",
                    "ti",
                    "do",
                ],
                "uppercase_solfege_scale": [
                    "DO",
                    "RE",
                    "MI",
                    "FA",
                    "SO",
                    "LA",
                    "TI",
                    "DO",
                ],
                "mixed": ["do", "od", "re", "er", "mi", "im", "fa", "af"],
            },
            "tests": [
                {
                    "title": "positive_test_lowercase",
                    "exact_match_out": False,
                    "in": {"column": "lowercase_solfege_scale"},
                    "out": {
                        "success": True,
                    },
                    "include_in_gallery": True,
                },
                {
                    "title": "negative_test",
                    "exact_match_out": False,
                    "in": {"column": "mixed"},
                    "out": {
                        "success": False,
                        "unexpected_index_list": [1, 3, 5, 7],
                    },
                    "include_in_gallery": True,
                },
                {
                    "title": "postive_test_uppercase",
                    "exact_match_out": False,
                    "in": {"column": "uppercase_solfege_scale"},
                    "out": {
                        "success": True,
                    },
                    "include_in_gallery": True,
                },
                {
                    "title": "positive_test_with_mostly",
                    "exact_match_out": False,
                    "in": {"column": "mixed", "mostly": 0.4},
                    "out": {
                        "success": True,
                        "unexpected_index_list": [1, 3, 5, 7],
                    },
                    "include_in_gallery": True,
                },
            ],
            "test_backends": [
                {
                    "backend": "pandas",
                    "dialects": None,
                },
                {
                    "backend": "sqlalchemy",
                    "dialects": ["sqlite", "postgresql"],
                },
                {
                    "backend": "spark",
                    "dialects": None,
                },
            ],
        }
    ]
    # </snippet>
    map_metric = SetBasedColumnMapExpectation.register_metric(
        set_camel_name=set_camel_name,
        set_=set_,
    )
    # <snippet name="set_based_library_metadata">
    library_metadata = {
        "tags": ["set-based"],
        "contributors": ["@joegargery"],
    }
    # </snippet>


if __name__ == "__main__":
    # <snippet name="set_based_diagnostics">
    ExpectColumnValuesToBeInSolfegeScaleSet().print_diagnostic_checklist()
#     </snippet>

# Note to users: code below this line is only for integration testing -- ignore!

diagnostics = ExpectColumnValuesToBeInSolfegeScaleSet().run_diagnostics()

for check in diagnostics["tests"]:
    assert check["test_passed"] is True
    assert check["error_diagnostics"] is None

for check in diagnostics["errors"]:
    assert check is None

for check in diagnostics["maturity_checklist"]["experimental"]:
    if check["message"] == "Passes all linting checks":
        continue
    assert check["passed"] is True<|MERGE_RESOLUTION|>--- conflicted
+++ resolved
@@ -3,17 +3,13 @@
 )
 
 
-<<<<<<< HEAD
-# <snippet name="set_based_expectation">
-=======
 # <snippet name="tests/integration/docusaurus/expectations/creating_custom_expectations/expect_column_values_to_be_in_solfege_scale_set.py ExpectColumnValuesToBeInSolfegeScaleSet class_def">
->>>>>>> 537978e6
 class ExpectColumnValuesToBeInSolfegeScaleSet(SetBasedColumnMapExpectation):
     # </snippet>
-    # <snippet name="set_based_docstring">
+    # <snippet name="tests/integration/docusaurus/expectations/creating_custom_expectations/expect_column_values_to_be_in_solfege_scale_set.py docstring">
     """Values in this column should be valid members of the Solfege scale: do, re, mi, etc."""
     # </snippet>
-    # <snippet name="set_based_set">
+    # <snippet name="tests/integration/docusaurus/expectations/creating_custom_expectations/expect_column_values_to_be_in_solfege_scale_set.py set">
     set_ = [
         "do",
         "re",
@@ -40,10 +36,10 @@
 
     set_camel_name = "SolfegeScale"
     # </snippet>
-    # <snippet name="set_based_semantic_name">
+    # <snippet name="tests/integration/docusaurus/expectations/creating_custom_expectations/expect_column_values_to_be_in_solfege_scale_set.py semantic_name">
     set_semantic_name = "the Solfege scale"
     # </snippet>
-    # <snippet name="set_based_examples">
+    # <snippet name="tests/integration/docusaurus/expectations/creating_custom_expectations/expect_column_values_to_be_in_solfege_scale_set.py examples">
     examples = [
         {
             "data": {
@@ -130,7 +126,7 @@
         set_camel_name=set_camel_name,
         set_=set_,
     )
-    # <snippet name="set_based_library_metadata">
+    # <snippet name="tests/integration/docusaurus/expectations/creating_custom_expectations/expect_column_values_to_be_in_solfege_scale_set.py library_metadata">
     library_metadata = {
         "tags": ["set-based"],
         "contributors": ["@joegargery"],
@@ -139,7 +135,7 @@
 
 
 if __name__ == "__main__":
-    # <snippet name="set_based_diagnostics">
+    # <snippet name="tests/integration/docusaurus/expectations/creating_custom_expectations/expect_column_values_to_be_in_solfege_scale_set.py diagnostics">
     ExpectColumnValuesToBeInSolfegeScaleSet().print_diagnostic_checklist()
 #     </snippet>
 
