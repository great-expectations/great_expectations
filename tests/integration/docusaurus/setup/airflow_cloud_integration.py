--- conflicted
+++ resolved
@@ -40,10 +40,6 @@
     task_id="gx_airflow",
     python_callable=run_gx_airflow,
     dag=gx_dag,
-<<<<<<< HEAD
 )
-=======
-)  # pylint: disable=expression-not-assigned
->>>>>>> bc7caba3
 # </snippet>
 run_gx_task