--- conflicted
+++ resolved
@@ -99,11 +99,8 @@
     context.sources.add_sql(
         name="my_postgres_db", connection_string=environ_connection_string
     )
-<<<<<<< HEAD
-=======
     assert type(my_postgres_db) == Datasource
     assert type(my_other_postgres_db) == Datasource
->>>>>>> e60b6d77
     assert context.list_datasources() == [
         {
             "execution_engine": {
