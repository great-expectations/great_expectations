--- conflicted
+++ resolved
@@ -219,19 +219,6 @@
 
 
 # <snippet name="tests/integration/docusaurus/reference/core_concepts/result_format/result_format_checkpoint_example">
-<<<<<<< HEAD
-checkpoint_dict: dict = {
-    "name": "my_checkpoint",
-    "config_version": 1.0,
-    "class_name": "Checkpoint",
-    "module_name": "great_expectations.checkpoint",
-    "template_name": None,
-    "run_name_template": "%Y-%M-foo-bar-template-test",
-    "expectation_suite_name": None,
-    "batch_request": None,
-    "profilers": [],
-    "action_list": [
-=======
 checkpoint: Checkpoint = Checkpoint(
     name="my_checkpoint",
     run_name_template="%Y%m%d-%H%M%S-my-run-name-template",
@@ -239,7 +226,6 @@
     batch_request=my_batch_request,
     expectation_suite_name="test_suite",
     action_list=[
->>>>>>> 6186020d
         {
             "name": "store_validation_result",
             "action": {"class_name": "StoreValidationResultAction"},
