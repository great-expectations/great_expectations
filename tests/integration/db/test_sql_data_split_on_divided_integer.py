--- conflicted
+++ resolved
@@ -25,19 +25,7 @@
     table_name: str = loaded_table.table_name
     test_df: pd.DataFrame = loaded_table.inserted_dataframe
 
-<<<<<<< HEAD
-    test_column_name: str = "passenger_count"
-
-    df_null: pd.DataFrame = test_df[test_df[test_column_name].isnull()]
-    df_null[test_column_name] = df_null[test_column_name].apply(
-        lambda x: None if np.isnan(x) else x
-    )
-    df_nonnull: pd.DataFrame = test_df[~test_df[test_column_name].isnull()]
-    df_nonnull[test_column_name] = df_nonnull[test_column_name].astype(int)
-    test_df = pd.concat([df_null, df_nonnull])
-=======
     test_column_name: str = "pickup_location_id"
->>>>>>> 26e6ff81
 
     taxi_test_data: TaxiTestData = TaxiTestData(
         test_df=test_df,
