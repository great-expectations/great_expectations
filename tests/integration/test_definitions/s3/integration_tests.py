--- conflicted
+++ resolved
@@ -77,34 +77,18 @@
 ]
 
 deployment_patterns = [
-    # IntegrationTestFixture(
-    #    name="RUNME_AWS_deployment_pattern_pandas_s3",
-    #    user_flow_script="tests/integration/docusaurus/deployment_patterns/aws_cloud_storage_pandas.py",
-    #    data_context_dir=None,
-    #    backend_dependencies=[BackendDependencies.AWS],
-    # ),
-    # TODO: This will currently work locally, but the Azure CI/CD will need to be updated to enable
     IntegrationTestFixture(
-<<<<<<< HEAD
-        name="RUNME_AWS_deployment_pattern_spark_s3",
-        user_flow_script="tests/integration/docusaurus/deployment_patterns/aws_cloud_storage_spark.py",
-        data_context_dir=None,
-        backend_dependencies=[BackendDependencies.AWS, BackendDependencies.SPARK],
-    )
-=======
         name="deployment_pattern_pandas_s3",
         user_flow_script="tests/integration/docusaurus/deployment_patterns/aws_cloud_storage_pandas.py",
         data_context_dir=None,
         backend_dependencies=[BackendDependencies.AWS],
     ),
-    # TODO: This will currently work locally, but the Azure CI/CD will need to be updated to enable
-    # IntegrationTestFixture(
-    #     name="deployment_pattern_spark_s3",
-    #     user_flow_script="tests/integration/docusaurus/deployment_patterns/aws_cloud_storage_spark.py",
-    #     data_context_dir=None,
-    #     backend_dependencies=[BackendDependencies.AWS, BackendDependencies.SPARK],
-    # )
->>>>>>> 94311376
+    IntegrationTestFixture(
+        name="deployment_pattern_spark_s3",
+        user_flow_script="tests/integration/docusaurus/deployment_patterns/aws_cloud_storage_spark.py",
+        data_context_dir=None,
+        backend_dependencies=[BackendDependencies.AWS, BackendDependencies.SPARK],
+    ),
 ]
 
 split_data = []
