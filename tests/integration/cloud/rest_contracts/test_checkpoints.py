--- conflicted
+++ resolved
@@ -19,41 +19,31 @@
 
 EXISTING_CHECKPOINT_ID: Final[str] = "051a1f4d-6276-484a-81e5-3df4fadd5154"
 
+
+# Get Checkpoint
 GET_CHECKPOINT_MIN_CHECKPOINT_BODY: Final[PactBody] = {
     "id": pact.Format().uuid,
     "type": "checkpoint",
     "attributes": {
         "id": pact.Format().uuid,
-        "name": pact.Like("test_checkpoint"),
-        "config": {},
+        "name": pact.Like("string checkpoint name"),
+        "organization_id": pact.Format().uuid,
+        "checkpoint_config": {},
     },
 }
 
 GET_CHECKPOINT_MIN_RESPONSE_BODY: Final[PactBody] = {
-<<<<<<< HEAD
     "data": pact.Like(GET_CHECKPOINT_MIN_CHECKPOINT_BODY)
 }
+GET_CHECKPOINT_NOT_FOUND_RESPONSE_BODY: Final[PactBody] = pact.Like("404 string")
 
+# Get Checkpoints
 GET_CHECKPOINTS_MIN_RESPONSE_BODY: Final[PactBody] = {
     "data": pact.EachLike(
         GET_CHECKPOINT_MIN_CHECKPOINT_BODY,
         minimum=1,  # Default but writing it out for clarity
     ),
-=======
-    "data": {
-        "id": pact.Format().uuid,
-        "type": "checkpoint",
-        "attributes": {
-            "id": pact.Format().uuid,
-            "name": pact.Like("string checkpoint name"),
-            "organization_id": pact.Format().uuid,
-            "checkpoint_config": {},
-        },
-    }
->>>>>>> ce9eb6ed
 }
-
-GET_CHECKPOINT_NOT_FOUND_RESPONSE_BODY: Final[PactBody] = pact.Like("404 string")
 
 
 @pytest.mark.cloud
