--- conflicted
+++ resolved
@@ -25,14 +25,10 @@
 
 PACT_MOCK_HOST: Final[str] = "localhost"
 PACT_MOCK_PORT: Final[int] = 9292
-<<<<<<< HEAD
-PACT_DIR: Final[pathlib.Path] = pathlib.Path(pathlib.Path(__file__).parent, "pacts")
-=======
+PACT_DIR: Final[pathlib.Path] = pathlib.Path(
+    pathlib.Path(__file__, ".."), "pacts"
+).resolve()
 PACT_MOCK_SERVICE_URL: Final[str] = f"http://{PACT_MOCK_HOST}:{PACT_MOCK_PORT}"
-PACT_DIR: Final[str] = str(
-    pathlib.Path(pathlib.Path(__file__).parent, "pacts").resolve()
-)
->>>>>>> 0b9d4f11
 
 
 JsonData: TypeAlias = Union[None, int, str, bool, List[Any], Dict[str, Any]]
@@ -138,7 +134,7 @@
         broker_token=broker_token,
         host_name=PACT_MOCK_HOST,
         port=PACT_MOCK_PORT,
-        pact_dir=str(PACT_DIR.resolve()),
+        pact_dir=str(PACT_DIR),
         publish_to_broker=publish_to_broker,
     )
 
