from typing import List

import pytest
from ruamel import yaml

from great_expectations.core.batch import BatchRequest
from great_expectations.core.expectation_configuration import ExpectationConfiguration
from great_expectations.data_context import DataContext
from great_expectations.data_context.util import file_relative_path
from great_expectations.execution_engine.execution_engine import MetricDomainTypes
<<<<<<< HEAD
=======
from great_expectations.rule_based_profiler import RuleBasedProfilerResult
>>>>>>> 3d76b740
from great_expectations.rule_based_profiler.domain_builder import (
    ColumnDomainBuilder,
    DomainBuilder,
)
from great_expectations.rule_based_profiler.expectation_configuration_builder import (
    DefaultExpectationConfigurationBuilder,
)
from great_expectations.rule_based_profiler.parameter_builder import (
    MetricMultiBatchParameterBuilder,
)
from great_expectations.rule_based_profiler.rule.rule import Rule
from great_expectations.rule_based_profiler.rule_based_profiler import RuleBasedProfiler
from great_expectations.rule_based_profiler.types import (
    INFERRED_SEMANTIC_TYPE_KEY,
    SemanticDomainTypes,
)


@pytest.fixture
def data_context_with_taxi_data(empty_data_context):
    context: DataContext = empty_data_context

    # finding path to taxi_data relative to current test file
    data_path: str = file_relative_path(
        __file__, "../../../test_sets/taxi_yellow_tripdata_samples"
    )

    datasource_config = {
        "name": "taxi_multibatch_datasource_other_possibility",
        "class_name": "Datasource",
        "module_name": "great_expectations.datasource",
        "execution_engine": {
            "module_name": "great_expectations.execution_engine",
            "class_name": "PandasExecutionEngine",
        },
        "data_connectors": {
            "default_inferred_data_connector_name": {
                "class_name": "InferredAssetFilesystemDataConnector",
                "base_directory": data_path,
                "default_regex": {
                    "group_names": ["data_asset_name", "month"],
                    "pattern": "(yellow_tripdata_sample_2018)-(\\d.*)\\.csv",
                },
            },
            "default_inferred_data_connector_name_all_years": {
                "class_name": "InferredAssetFilesystemDataConnector",
                "base_directory": data_path,
                "default_regex": {
                    "group_names": ["data_asset_name", "year", "month"],
                    "pattern": "(yellow_tripdata_sample)_(\\d.*)-(\\d.*)\\.csv",
                },
            },
        },
    }

    context.test_yaml_config(yaml.dump(datasource_config))
    context.add_datasource(**datasource_config)
    return context


def test_domain_builder(data_context_with_taxi_data):
    """
    What does this test and why?

    In the process of building a RuleBasedProfiler, one of the first components we want to build/test
    is DomainBuilder, which returns the domains (in this case columns of our data) that the profiler
    will be run on.  This test will ColumnDomainBuilder on the suffix "_amount", which
    returns 4 columns as the domain.
    """
    context: DataContext = data_context_with_taxi_data
    batch_request: BatchRequest = BatchRequest(
        datasource_name="taxi_multibatch_datasource_other_possibility",
        data_connector_name="default_inferred_data_connector_name",
        data_asset_name="yellow_tripdata_sample_2018",
        data_connector_query={"index": -1},
    )
    domain_builder: DomainBuilder = ColumnDomainBuilder(
        include_column_name_suffixes=["_amount"],
        data_context=context,
    )
    domains: list = domain_builder.get_domains(
        rule_name="my_rule", batch_request=batch_request
    )
    assert len(domains) == 4
    assert domains == [
        {
            "rule_name": "my_rule",
            "domain_type": MetricDomainTypes.COLUMN.value,
            "domain_kwargs": {
                "column": "fare_amount",
            },
            "details": {
                INFERRED_SEMANTIC_TYPE_KEY: {
                    "fare_amount": SemanticDomainTypes.NUMERIC.value,
                },
            },
        },
        {
            "rule_name": "my_rule",
            "domain_type": MetricDomainTypes.COLUMN.value,
            "domain_kwargs": {
                "column": "tip_amount",
            },
            "details": {
                INFERRED_SEMANTIC_TYPE_KEY: {
                    "tip_amount": SemanticDomainTypes.NUMERIC.value,
                },
            },
        },
        {
            "rule_name": "my_rule",
            "domain_type": MetricDomainTypes.COLUMN.value,
            "domain_kwargs": {
                "column": "tolls_amount",
            },
            "details": {
                INFERRED_SEMANTIC_TYPE_KEY: {
                    "tolls_amount": SemanticDomainTypes.NUMERIC.value,
                },
            },
        },
        {
            "rule_name": "my_rule",
            "domain_type": MetricDomainTypes.COLUMN.value,
            "domain_kwargs": {
                "column": "total_amount",
            },
            "details": {
                INFERRED_SEMANTIC_TYPE_KEY: {
                    "total_amount": SemanticDomainTypes.NUMERIC.value,
                },
            },
        },
    ]


def test_add_rule_and_run_profiler(data_context_with_taxi_data):
    """
    What does this test and why?

    This is the first test where we build a Rule in memory and use the add_rule() method
    to add to our RuleBasedProfiler and run the profiler. We use the DomainBuilder from
    the previous test (against "_amount" columns) and an ExpectationConfigurationBuilder
    that uses expect_column_values_to_not_be_null because it only needs a domain value.

    The test eventually asserts that the profiler return 4 Expectations, one per column in
    our domain.
    """
    context: DataContext = data_context_with_taxi_data
    batch_request: BatchRequest = BatchRequest(
        datasource_name="taxi_multibatch_datasource_other_possibility",
        data_connector_name="default_inferred_data_connector_name",
        data_asset_name="yellow_tripdata_sample_2018",
        data_connector_query={"index": -1},
    )
    domain_builder: DomainBuilder = ColumnDomainBuilder(
        include_column_name_suffixes=["_amount"],
        data_context=context,
    )
    default_expectation_configuration_builder = DefaultExpectationConfigurationBuilder(
        expectation_type="expect_column_values_to_not_be_null",
        column="$domain.domain_kwargs.column",
    )
    simple_rule: Rule = Rule(
        name="rule_with_no_variables_no_parameters",
        variables=None,
        domain_builder=domain_builder,
        expectation_configuration_builders=[default_expectation_configuration_builder],
    )
    my_rbp: RuleBasedProfiler = RuleBasedProfiler(
        name="my_simple_rbp",
        config_version=1.0,
        data_context=context,
    )
    my_rbp.add_rule(rule=simple_rule)
<<<<<<< HEAD
    my_rbp.run(batch_request=batch_request)
    res: ExpectationSuite = my_rbp.get_expectation_suite()
    assert len(res.expectations) == 4
=======
    result: RuleBasedProfilerResult = my_rbp.run(batch_request=batch_request)
    expectation_configurations: List[
        ExpectationConfiguration
    ] = result.expectation_configurations
    assert len(expectation_configurations) == 4
>>>>>>> 3d76b740


def test_profiler_parameter_builder_added(data_context_with_taxi_data):
    """
    What does this test and why?

    This test now adds a simple ParameterBuilder to our Rule. More specifically,
    we use a MetricMultiBatchParameterBuilder to pass in the min_value parameter to
    expect_column_values_to_be_greater_than.
    """
    context: DataContext = data_context_with_taxi_data
    batch_request: BatchRequest = BatchRequest(
        datasource_name="taxi_multibatch_datasource_other_possibility",
        data_connector_name="default_inferred_data_connector_name",
        data_asset_name="yellow_tripdata_sample_2018",
        data_connector_query={"index": -1},
    )
    domain_builder: DomainBuilder = ColumnDomainBuilder(
        include_column_name_suffixes=["_amount"],
        data_context=context,
    )
    # parameter_builder
    numeric_range_parameter_builder: MetricMultiBatchParameterBuilder = (
        MetricMultiBatchParameterBuilder(
            data_context=context,
            metric_name="column.min",
            metric_domain_kwargs="$domain.domain_kwargs",
            name="my_column_min",
        )
    )
    config_builder: DefaultExpectationConfigurationBuilder = (
        DefaultExpectationConfigurationBuilder(
            expectation_type="expect_column_values_to_be_greater_than",
            value="$parameter.my_column_min.value[-1]",
            column="$domain.domain_kwargs.column",
        )
    )
    simple_rule: Rule = Rule(
        name="rule_with_variables_and_parameters",
        variables=None,
        domain_builder=domain_builder,
        parameter_builders=[numeric_range_parameter_builder],
        expectation_configuration_builders=[config_builder],
    )
    my_rbp = RuleBasedProfiler(
        name="my_rbp",
        config_version=1.0,
        data_context=context,
    )
    my_rbp.add_rule(rule=simple_rule)
<<<<<<< HEAD
    my_rbp.run(batch_request=batch_request)
    res: ExpectationSuite = my_rbp.get_expectation_suite()
    assert len(res.expectations) == 4
=======
    result: RuleBasedProfilerResult = my_rbp.run(batch_request=batch_request)
    expectation_configurations: List[
        ExpectationConfiguration
    ] = result.expectation_configurations
    assert len(expectation_configurations) == 4
>>>>>>> 3d76b740


def test_profiler_save_and_load(data_context_with_taxi_data):
    """
    What does this test and why?

    This tests whether context.save_profiler() can be invoked to update a profiler that lives in Store.
    The test ensures that any changes that we make to the Profiler, like adding a rule, will be persisted.

    The test tests that context.save_profiler() and context.get_profiler() return the expected RBP.
    """
    context: DataContext = data_context_with_taxi_data
    domain_builder: DomainBuilder = ColumnDomainBuilder(
        include_column_name_suffixes=["_amount"],
        data_context=context,
    )
    # parameter_builder
    numeric_range_parameter_builder: MetricMultiBatchParameterBuilder = (
        MetricMultiBatchParameterBuilder(
            data_context=context,
            metric_name="column.min",
            metric_domain_kwargs="$domain.domain_kwargs",
            name="my_column_min",
        )
    )
    config_builder: DefaultExpectationConfigurationBuilder = (
        DefaultExpectationConfigurationBuilder(
            expectation_type="expect_column_values_to_be_greater_than",
            value="$parameter.my_column_min.value[-1]",
            column="$domain.domain_kwargs.column",
        )
    )
    simple_variables_rule: Rule = Rule(
        name="rule_with_no_variables_no_parameters",
        variables=None,
        domain_builder=domain_builder,
        parameter_builders=[numeric_range_parameter_builder],
        expectation_configuration_builders=[config_builder],
    )
    my_rbp = RuleBasedProfiler(
        name="my_rbp",
        config_version=1.0,
        data_context=context,
    )
    res: dict = my_rbp.config.to_json_dict()
    assert res == {
        "class_name": "RuleBasedProfiler",
        "module_name": "great_expectations.rule_based_profiler",
        "name": "my_rbp",
        "config_version": 1.0,
        "rules": None,
        "variables": {},
    }
    my_rbp.add_rule(rule=simple_variables_rule)
    context.save_profiler(name="my_rbp", profiler=my_rbp)

    # load profiler from store
    my_loaded_profiler: RuleBasedProfiler = context.get_profiler(name="my_rbp")

    res = my_loaded_profiler.config.to_json_dict()
    assert res == {
        "module_name": "great_expectations.rule_based_profiler",
        "class_name": "RuleBasedProfiler",
        "name": "my_rbp",
        "config_version": 1.0,
        "variables": {},
        "rules": {
            "rule_with_no_variables_no_parameters": {
                "domain_builder": {
                    "module_name": "great_expectations.rule_based_profiler.domain_builder.column_domain_builder",
                    "class_name": "ColumnDomainBuilder",
                    "include_column_name_suffixes": [
                        "_amount",
                    ],
                },
                "variables": {},
                "parameter_builders": [
                    {
                        "module_name": "great_expectations.rule_based_profiler.parameter_builder.metric_multi_batch_parameter_builder",
                        "class_name": "MetricMultiBatchParameterBuilder",
                        "name": "my_column_min",
                        "metric_name": "column.min",
                        "metric_domain_kwargs": "$domain.domain_kwargs",
                        "enforce_numeric_metric": False,
                        "replace_nan_with_zero": False,
                        "reduce_scalar_metric": True,
                        "evaluation_parameter_builder_configs": None,
                        "json_serialize": True,
                    },
                ],
                "expectation_configuration_builders": [
                    {
                        "module_name": "great_expectations.rule_based_profiler.expectation_configuration_builder.default_expectation_configuration_builder",
                        "class_name": "DefaultExpectationConfigurationBuilder",
                        "expectation_type": "expect_column_values_to_be_greater_than",
                        "meta": {},
                        "column": "$domain.domain_kwargs.column",
                        "validation_parameter_builder_configs": None,
                        "value": "$parameter.my_column_min.value[-1]",
                    },
                ],
            },
        },
<<<<<<< HEAD
    }


def test_profiler_run_with_expectation_suite_arg(
    data_context_with_taxi_data: DataContext, basic_expectation_suite: ExpectationSuite
):
    context: DataContext = data_context_with_taxi_data
    batch_request: BatchRequest = BatchRequest(
        datasource_name="taxi_multibatch_datasource_other_possibility",
        data_connector_name="default_inferred_data_connector_name",
        data_asset_name="yellow_tripdata_sample_2018",
        data_connector_query={"index": -1},
    )
    domain_builder: DomainBuilder = ColumnDomainBuilder(
        include_column_name_suffixes=["_amount"],
        data_context=context,
    )
    default_expectation_configuration_builder = DefaultExpectationConfigurationBuilder(
        expectation_type="expect_column_values_to_not_be_null",
        column="$domain.domain_kwargs.column",
    )
    simple_rule: Rule = Rule(
        name="rule_with_no_variables_no_parameters",
        variables=None,
        domain_builder=domain_builder,
        expectation_configuration_builders=[default_expectation_configuration_builder],
    )
    my_rbp: RuleBasedProfiler = RuleBasedProfiler(
        name="my_simple_rbp", data_context=context, config_version=1.0
    )
    my_rbp.add_rule(rule=simple_rule)

    existing_expectations: List[ExpectationConfiguration] = [
        ExpectationConfiguration(
            expectation_type="expect_column_to_exist",
            kwargs={"column": "infinities"},
        ),
        ExpectationConfiguration(
            expectation_type="expect_column_to_exist", kwargs={"column": "nulls"}
        ),
        ExpectationConfiguration(
            expectation_type="expect_column_to_exist", kwargs={"column": "naturals"}
        ),
        ExpectationConfiguration(
            expectation_type="expect_column_values_to_be_unique",
            kwargs={"column": "naturals"},
        ),
    ]

    assert len(basic_expectation_suite.expectations) == 4
    assert basic_expectation_suite.expectations == existing_expectations

    my_rbp.run(batch_request=batch_request)
    res: ExpectationSuite = my_rbp.get_expectation_suite(
        expectation_suite=basic_expectation_suite
    )

    assert id(res) == id(basic_expectation_suite)
    assert len(res.expectations) == 8
    assert basic_expectation_suite.expectations[:4] == existing_expectations
=======
    }
>>>>>>> 3d76b740
<|MERGE_RESOLUTION|>--- conflicted
+++ resolved
@@ -8,10 +8,7 @@
 from great_expectations.data_context import DataContext
 from great_expectations.data_context.util import file_relative_path
 from great_expectations.execution_engine.execution_engine import MetricDomainTypes
-<<<<<<< HEAD
-=======
 from great_expectations.rule_based_profiler import RuleBasedProfilerResult
->>>>>>> 3d76b740
 from great_expectations.rule_based_profiler.domain_builder import (
     ColumnDomainBuilder,
     DomainBuilder,
@@ -187,17 +184,11 @@
         data_context=context,
     )
     my_rbp.add_rule(rule=simple_rule)
-<<<<<<< HEAD
-    my_rbp.run(batch_request=batch_request)
-    res: ExpectationSuite = my_rbp.get_expectation_suite()
-    assert len(res.expectations) == 4
-=======
     result: RuleBasedProfilerResult = my_rbp.run(batch_request=batch_request)
     expectation_configurations: List[
         ExpectationConfiguration
     ] = result.expectation_configurations
     assert len(expectation_configurations) == 4
->>>>>>> 3d76b740
 
 
 def test_profiler_parameter_builder_added(data_context_with_taxi_data):
@@ -248,17 +239,11 @@
         data_context=context,
     )
     my_rbp.add_rule(rule=simple_rule)
-<<<<<<< HEAD
-    my_rbp.run(batch_request=batch_request)
-    res: ExpectationSuite = my_rbp.get_expectation_suite()
-    assert len(res.expectations) == 4
-=======
     result: RuleBasedProfilerResult = my_rbp.run(batch_request=batch_request)
     expectation_configurations: List[
         ExpectationConfiguration
     ] = result.expectation_configurations
     assert len(expectation_configurations) == 4
->>>>>>> 3d76b740
 
 
 def test_profiler_save_and_load(data_context_with_taxi_data):
@@ -362,67 +347,4 @@
                 ],
             },
         },
-<<<<<<< HEAD
-    }
-
-
-def test_profiler_run_with_expectation_suite_arg(
-    data_context_with_taxi_data: DataContext, basic_expectation_suite: ExpectationSuite
-):
-    context: DataContext = data_context_with_taxi_data
-    batch_request: BatchRequest = BatchRequest(
-        datasource_name="taxi_multibatch_datasource_other_possibility",
-        data_connector_name="default_inferred_data_connector_name",
-        data_asset_name="yellow_tripdata_sample_2018",
-        data_connector_query={"index": -1},
-    )
-    domain_builder: DomainBuilder = ColumnDomainBuilder(
-        include_column_name_suffixes=["_amount"],
-        data_context=context,
-    )
-    default_expectation_configuration_builder = DefaultExpectationConfigurationBuilder(
-        expectation_type="expect_column_values_to_not_be_null",
-        column="$domain.domain_kwargs.column",
-    )
-    simple_rule: Rule = Rule(
-        name="rule_with_no_variables_no_parameters",
-        variables=None,
-        domain_builder=domain_builder,
-        expectation_configuration_builders=[default_expectation_configuration_builder],
-    )
-    my_rbp: RuleBasedProfiler = RuleBasedProfiler(
-        name="my_simple_rbp", data_context=context, config_version=1.0
-    )
-    my_rbp.add_rule(rule=simple_rule)
-
-    existing_expectations: List[ExpectationConfiguration] = [
-        ExpectationConfiguration(
-            expectation_type="expect_column_to_exist",
-            kwargs={"column": "infinities"},
-        ),
-        ExpectationConfiguration(
-            expectation_type="expect_column_to_exist", kwargs={"column": "nulls"}
-        ),
-        ExpectationConfiguration(
-            expectation_type="expect_column_to_exist", kwargs={"column": "naturals"}
-        ),
-        ExpectationConfiguration(
-            expectation_type="expect_column_values_to_be_unique",
-            kwargs={"column": "naturals"},
-        ),
-    ]
-
-    assert len(basic_expectation_suite.expectations) == 4
-    assert basic_expectation_suite.expectations == existing_expectations
-
-    my_rbp.run(batch_request=batch_request)
-    res: ExpectationSuite = my_rbp.get_expectation_suite(
-        expectation_suite=basic_expectation_suite
-    )
-
-    assert id(res) == id(basic_expectation_suite)
-    assert len(res.expectations) == 8
-    assert basic_expectation_suite.expectations[:4] == existing_expectations
-=======
-    }
->>>>>>> 3d76b740
+    }