--- conflicted
+++ resolved
@@ -154,77 +154,9 @@
         "data_connector_name": "alice_columnar_table_single_batch_data_connector",
         "data_asset_name": "alice_columnar_table_single_batch_data_asset",
     }
-<<<<<<< HEAD
-
-    profiler.run(batch_request=alice_single_batch_data_batch_request)
-
-    expectation_suite: ExpectationSuite = profiler.get_expectation_suite(
-        expectation_suite_name=alice_columnar_table_single_batch[
-            "expected_expectation_suite_name"
-        ],
-        include_citation=True,
-    )
-
-    assert len(expectation_suite.meta["citations"]) > 0
-
-    assert mock_emit.call_count == 54
-    assert all(
-        payload[0][0]["event"] == "data_context.get_batch_list"
-        for payload in mock_emit.call_args_list[:-1]
-    )
-    assert mock_emit.call_args_list[-1][0][0]["event"] == "profiler.run"
-
-
-@mock.patch(
-    "great_expectations.core.usage_statistics.usage_statistics.UsageStatisticsHandler.emit"
-)
-def test_profile_excludes_citations(
-    mock_emit,
-    alice_columnar_table_single_batch_context,
-    alice_columnar_table_single_batch,
-):
-    # Load data context
-    data_context: DataContext = alice_columnar_table_single_batch_context
-
-    # Load profiler configs & loop (run tests for each one)
-    yaml_config: str = alice_columnar_table_single_batch["profiler_config"]
-
-    # Instantiate Profiler
-    profiler_config: dict = yaml.load(yaml_config)
-
-    # Roundtrip through schema validation to remove any illegal fields add/or restore any missing fields.
-    deserialized_config: dict = ruleBasedProfilerConfigSchema.load(profiler_config)
-    serialized_config: dict = ruleBasedProfilerConfigSchema.dump(deserialized_config)
-
-    # `class_name`/`module_name` are generally consumed through `instantiate_class_from_config`
-    # so we need to manually remove those values if we wish to use the **kwargs instantiation pattern
-    serialized_config.pop("class_name")
-    serialized_config.pop("module_name")
-
-    profiler: RuleBasedProfiler = RuleBasedProfiler(
-        **serialized_config,
-        data_context=data_context,
-    )
-
-    # BatchRequest yielding exactly one batch
-    alice_single_batch_data_batch_request: dict = {
-        "datasource_name": "alice_columnar_table_single_batch_datasource",
-        "data_connector_name": "alice_columnar_table_single_batch_data_connector",
-        "data_asset_name": "alice_columnar_table_single_batch_data_asset",
-    }
-
-    profiler.run(batch_request=alice_single_batch_data_batch_request)
-
-    expectation_suite: ExpectationSuite = profiler.get_expectation_suite(
-        expectation_suite_name=alice_columnar_table_single_batch[
-            "expected_expectation_suite_name"
-        ],
-        include_citation=False,
-=======
 
     result: RuleBasedProfilerResult = profiler.run(
         batch_request=alice_single_batch_data_batch_request
->>>>>>> 3d76b740
     )
 
     assert result.citation is not None and len(result.citation.keys()) > 0
