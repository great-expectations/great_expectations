--- conflicted
+++ resolved
@@ -33,11 +33,7 @@
 )
 from tests.rule_based_profiler.conftest import ATOL, RTOL
 from tests.rule_based_profiler.parameter_builder.conftest import RANDOM_SEED
-<<<<<<< HEAD
-from tests.test_utils import get_validator_with_temporary_expectation_suite
-=======
 from tests.test_utils import get_validator_with_expectation_suite
->>>>>>> c211b05e
 
 yaml = YAML()
 
@@ -682,19 +678,12 @@
         "data_asset_name": "my_reports",
     }
 
-<<<<<<< HEAD
-    validator: Validator = get_validator_with_temporary_expectation_suite(
-        component_name="profiler",
-        batch_request=batch_request,
-        data_context=context,
-=======
     validator: Validator = get_validator_with_expectation_suite(
         batch_request=batch_request,
         data_context=context,
         expectation_suite_name=None,
         expectation_suite=None,
         component_name="profiler",
->>>>>>> c211b05e
     )
     assert len(validator.batches) == 3
 
@@ -828,19 +817,12 @@
         "data_asset_name": "my_reports",
     }
 
-<<<<<<< HEAD
-    validator = get_validator_with_temporary_expectation_suite(
-        component_name="profiler",
-        batch_request=batch_request,
-        data_context=context,
-=======
     validator: Validator = get_validator_with_expectation_suite(
         batch_request=batch_request,
         data_context=context,
         expectation_suite_name=None,
         expectation_suite=None,
         component_name="profiler",
->>>>>>> c211b05e
     )
     assert len(validator.batches) == 3
 
@@ -967,19 +949,12 @@
         },
     }
 
-<<<<<<< HEAD
-    validator = get_validator_with_temporary_expectation_suite(
-        component_name="profiler",
-        batch_request=batch_request,
-        data_context=context,
-=======
     validator: Validator = get_validator_with_expectation_suite(
         batch_request=batch_request,
         data_context=context,
         expectation_suite_name=None,
         expectation_suite=None,
         component_name="profiler",
->>>>>>> c211b05e
     )
     assert len(validator.batches) == 1
 
@@ -1142,19 +1117,12 @@
         "data_asset_name": "my_reports",
     }
 
-<<<<<<< HEAD
-    validator = get_validator_with_temporary_expectation_suite(
-        component_name="profiler",
-        batch_request=batch_request,
-        data_context=context,
-=======
     validator: Validator = get_validator_with_expectation_suite(
         batch_request=batch_request,
         data_context=context,
         expectation_suite_name=None,
         expectation_suite=None,
         component_name="profiler",
->>>>>>> c211b05e
     )
     assert len(validator.batches) == 3
 
@@ -1244,19 +1212,12 @@
         },
     }
 
-<<<<<<< HEAD
-    validator = get_validator_with_temporary_expectation_suite(
-        component_name="profiler",
-        batch_request=batch_request,
-        data_context=context,
-=======
     validator: Validator = get_validator_with_expectation_suite(
         batch_request=batch_request,
         data_context=context,
         expectation_suite_name=None,
         expectation_suite=None,
         component_name="profiler",
->>>>>>> c211b05e
     )
     assert len(validator.batches) == 1
 
@@ -1500,19 +1461,12 @@
         "data_asset_name": "my_reports",
     }
 
-<<<<<<< HEAD
-    validator: Validator = get_validator_with_temporary_expectation_suite(
-        component_name="profiler",
-        batch_request=batch_request,
-        data_context=context,
-=======
     validator: Validator = get_validator_with_expectation_suite(
         batch_request=batch_request,
         data_context=context,
         expectation_suite_name=None,
         expectation_suite=None,
         component_name="profiler",
->>>>>>> c211b05e
     )
     assert len(validator.batches) == 36
 
@@ -1698,19 +1652,12 @@
         "data_asset_name": "my_reports",
     }
 
-<<<<<<< HEAD
-    validator: Validator = get_validator_with_temporary_expectation_suite(
-        component_name="profiler",
-        batch_request=batch_request,
-        data_context=context,
-=======
     validator: Validator = get_validator_with_expectation_suite(
         batch_request=batch_request,
         data_context=context,
         expectation_suite_name=None,
         expectation_suite=None,
         component_name="profiler",
->>>>>>> c211b05e
     )
     assert len(validator.batches) == 36
 
@@ -1880,19 +1827,12 @@
         "data_asset_name": "my_reports",
     }
 
-<<<<<<< HEAD
-    validator: Validator = get_validator_with_temporary_expectation_suite(
-        component_name="profiler",
-        batch_request=batch_request,
-        data_context=context,
-=======
     validator: Validator = get_validator_with_expectation_suite(
         batch_request=batch_request,
         data_context=context,
         expectation_suite_name=None,
         expectation_suite=None,
         component_name="profiler",
->>>>>>> c211b05e
     )
     assert len(validator.batches) == 36
 
@@ -1945,19 +1885,12 @@
         "data_asset_name": "my_reports",
     }
 
-<<<<<<< HEAD
-    validator: Validator = get_validator_with_temporary_expectation_suite(
-        component_name="profiler",
-        batch_request=batch_request,
-        data_context=context,
-=======
     validator: Validator = get_validator_with_expectation_suite(
         batch_request=batch_request,
         data_context=context,
         expectation_suite_name=None,
         expectation_suite=None,
         component_name="profiler",
->>>>>>> c211b05e
     )
     assert len(validator.batches) == 36
 
@@ -2007,19 +1940,12 @@
         "data_asset_name": "my_reports",
     }
 
-<<<<<<< HEAD
-    validator: Validator = get_validator_with_temporary_expectation_suite(
-        component_name="profiler",
-        batch_request=batch_request,
-        data_context=context,
-=======
     validator: Validator = get_validator_with_expectation_suite(
         batch_request=batch_request,
         data_context=context,
         expectation_suite_name=None,
         expectation_suite=None,
         component_name="profiler",
->>>>>>> c211b05e
     )
     assert len(validator.batches) == 36
 
@@ -2097,19 +2023,12 @@
         "data_asset_name": "my_reports",
     }
 
-<<<<<<< HEAD
-    validator: Validator = get_validator_with_temporary_expectation_suite(
-        component_name="profiler",
-        batch_request=batch_request,
-        data_context=context,
-=======
     validator: Validator = get_validator_with_expectation_suite(
         batch_request=batch_request,
         data_context=context,
         expectation_suite_name=None,
         expectation_suite=None,
         component_name="profiler",
->>>>>>> c211b05e
     )
     assert len(validator.batches) == 36
 
