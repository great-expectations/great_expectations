--- conflicted
+++ resolved
@@ -2198,26 +2198,15 @@
     version.parse(np.version.version) < version.parse("1.21.0"),
     reason="requires numpy version 1.21.0 or newer",
 )
-<<<<<<< HEAD
 @freeze_time(TIMESTAMP)
 def test_quentin_expect_column_median_to_be_between_auto_yes_default_profiler_config_yes_custom_profiler_config_no(
     quentin_validator: Validator,
-=======
-@freeze_time("09/26/2019 13:42:41")
-def test_quentin_expect_column_mean_to_be_between_auto_yes_default_profiler_config_yes_custom_profiler_config_no(
-    quentin_validator,
->>>>>>> 88f80293
 ) -> None:
     validator: Validator = quentin_validator
 
     test_cases: Tuple[Tuple[str, float, float], ...] = (
-<<<<<<< HEAD
-        ("passenger_count", 0.0, 2.0),
-        ("total_amount", 0.0, 20.0),
-=======
         ("passenger_count", 1.0, 6.0),
         ("total_amount", 10.0, 30.0),
->>>>>>> 88f80293
     )
 
     column_name: str
@@ -2225,11 +2214,7 @@
     max_value_expected: float
     for column_name, min_value_expected, max_value_expected in test_cases:
         # Use all batches, loaded by Validator, for estimating Expectation argument values.
-<<<<<<< HEAD
         result = validator.expect_column_median_to_be_between(
-=======
-        result = validator.expect_column_mean_to_be_between(
->>>>>>> 88f80293
             column=column_name,
             result_format="SUMMARY",
             include_config=True,
