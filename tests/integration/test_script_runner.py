--- conflicted
+++ resolved
@@ -235,14 +235,13 @@
         data_dir="tests/test_sets/taxi_yellow_tripdata_samples",
     ),
     IntegrationTestFixture(
-<<<<<<< HEAD
         name="how_to_edit_expectations_suite",
         user_flow_script="tests/integration/docusaurus/expectations/how_to_edit_an_expectation_suite.py",
-=======
+    ),
+    IntegrationTestFixture(
         name="setup_overview",
         user_flow_script="tests/integration/docusaurus/setup/setup_overview.py",
         data_context_dir=None,
->>>>>>> 1e7a9acd
     ),
 ]
 
