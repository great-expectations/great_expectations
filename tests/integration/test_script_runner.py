import enum
import importlib.machinery
import importlib.util
import logging
import os
import pathlib
import shutil
import sys
from dataclasses import dataclass
from typing import List, Optional, Tuple

import pytest

from assets.scripts.build_gallery import execute_shell_command
from great_expectations.data_context.util import file_relative_path

logger = logging.getLogger(__name__)
logger.setLevel(logging.DEBUG)


class BackendDependencies(enum.Enum):
    AWS = "AWS"
    BIGQUERY = "BIGQUERY"
    GCS = "GCS"
    MYSQL = "MYSQL"
    MSSQL = "MSSQL"
    PANDAS = "PANDAS"
    POSTGRESQL = "POSTGRESQL"
    REDSHIFT = "REDSHIFT"
    SPARK = "SPARK"
    SQLALCHEMY = "SQLALCHEMY"
    SNOWFLAKE = "SNOWFLAKE"


@dataclass
class IntegrationTestFixture:
    """IntegrationTestFixture

    Configurations for integration tests are defined as IntegrationTestFixture dataclass objects.

    Individual tests can also be run by setting the '-k' flag and referencing the name of test, like the following example:
    pytest -v --docs-tests -m integration -k "test_docs[migration_guide_spark_v2_api]" tests/integration/test_script_runner.py

    Args:
        name: Name for integration test. Individual tests can be run by using the -k option and specifying the name of the test.
        user_flow_script: Required script for integration test.
        data_context_dir: Path of great_expectations/ that is used in the test.
        data_dir: Folder that contains data used in the test.
        extra_backend_dependencies: Optional flag allows you to tie an individual test with a BackendDependency. Allows for tests to be run / disabled using cli flags (like --aws which enables AWS integration tests).
        other_files: other files (like credential information) to copy into the test environment. These are presented as Tuple(path_to_source_file, path_to_target_file), where path_to_target_file is relative to the test_script.py file in our test environment
        util_script: Path of optional util script that is used in test script (for loading test_specific methods like load_data_into_test_database())
    """

    name: str
    user_flow_script: str
    data_context_dir: Optional[str] = None
    data_dir: Optional[str] = None
    extra_backend_dependencies: Optional[BackendDependencies] = None
    other_files: Optional[Tuple[Tuple[str, str]]] = None
    util_script: Optional[str] = None


# to be populated by the smaller lists below
docs_test_matrix: List[IntegrationTestFixture] = []

local_tests = [
    IntegrationTestFixture(
        name="how_to_create_a_batch_of_data_from_an_in_memory_pandas_dataframe",
        user_flow_script="tests/integration/docusaurus/connecting_to_your_data/how_to_create_a_batch_of_data_from_an_in_memory_pandas_dataframe.py",
        data_context_dir="tests/integration/fixtures/no_datasources/great_expectations",
        data_dir="tests/test_sets/taxi_yellow_tripdata_samples/first_3_files",
    ),
    IntegrationTestFixture(
        name="how_to_create_a_batch_of_data_from_an_in_memory_spark_dataframe",
        user_flow_script="tests/integration/docusaurus/connecting_to_your_data/how_to_create_a_batch_of_data_from_an_in_memory_spark_dataframe.py",
        data_context_dir="tests/integration/fixtures/no_datasources/great_expectations",
        data_dir="tests/test_sets/taxi_yellow_tripdata_samples/first_3_files",
        extra_backend_dependencies=BackendDependencies.SPARK,
    ),
    IntegrationTestFixture(
        name="getting_started",
        data_context_dir="tests/integration/fixtures/yellow_tripdata_pandas_fixture/great_expectations",
        data_dir="tests/test_sets/taxi_yellow_tripdata_samples/first_3_files",
        user_flow_script="tests/integration/docusaurus/tutorials/getting-started/getting_started.py",
    ),
    IntegrationTestFixture(
        name="how_to_get_a_batch_of_data_from_a_configured_datasource",
        user_flow_script="tests/integration/docusaurus/connecting_to_your_data/how_to_get_a_batch_of_data_from_a_configured_datasource.py",
        data_context_dir="tests/integration/fixtures/yellow_tripdata_pandas_fixture/great_expectations",
        data_dir="tests/test_sets/taxi_yellow_tripdata_samples",
    ),
    IntegrationTestFixture(
        name="connecting_to_your_data_pandas_yaml",
        user_flow_script="tests/integration/docusaurus/connecting_to_your_data/filesystem/pandas_yaml_example.py",
        data_context_dir="tests/integration/fixtures/no_datasources/great_expectations",
        data_dir="tests/test_sets/taxi_yellow_tripdata_samples/first_3_files",
    ),
    IntegrationTestFixture(
        name="connecting_to_your_data_pandas_python",
        user_flow_script="tests/integration/docusaurus/connecting_to_your_data/filesystem/pandas_python_example.py",
        data_context_dir="tests/integration/fixtures/no_datasources/great_expectations",
        data_dir="tests/test_sets/taxi_yellow_tripdata_samples/first_3_files",
    ),
    IntegrationTestFixture(
        name="how_to_introspect_and_partition_your_data_yaml_gradual",
        user_flow_script="tests/integration/docusaurus/connecting_to_your_data/how_to_introspect_and_partition_your_data/files/yaml_example_gradual.py",
        data_context_dir="tests/integration/fixtures/no_datasources/great_expectations",
        data_dir="tests/test_sets/taxi_yellow_tripdata_samples/",
    ),
    IntegrationTestFixture(
        name="how_to_introspect_and_partition_your_data_yaml_complete",
        user_flow_script="tests/integration/docusaurus/connecting_to_your_data/how_to_introspect_and_partition_your_data/files/yaml_example_complete.py",
        data_context_dir="tests/integration/fixtures/no_datasources/great_expectations",
        data_dir="tests/test_sets/taxi_yellow_tripdata_samples/",
    ),
    IntegrationTestFixture(
        name="in_memory_pandas_yaml",
        user_flow_script="tests/integration/docusaurus/connecting_to_your_data/in_memory/pandas_yaml_example.py",
        data_context_dir="tests/integration/fixtures/no_datasources/great_expectations",
    ),
    IntegrationTestFixture(
        name="in_memory_pandas_python",
        user_flow_script="tests/integration/docusaurus/connecting_to_your_data/in_memory/pandas_python_example.py",
        data_context_dir="tests/integration/fixtures/no_datasources/great_expectations",
    ),
    IntegrationTestFixture(
        name="docusaurus_template_script_example",
        user_flow_script="tests/integration/docusaurus/template/script_example.py",
        data_context_dir="tests/integration/fixtures/no_datasources/great_expectations",
    ),
    IntegrationTestFixture(
        name="in_memory_spark_yaml",
        user_flow_script="tests/integration/docusaurus/connecting_to_your_data/in_memory/spark_yaml_example.py",
        extra_backend_dependencies=BackendDependencies.SPARK,
    ),
    IntegrationTestFixture(
        name="in_memory_spark_python",
        user_flow_script="tests/integration/docusaurus/connecting_to_your_data/in_memory/spark_python_example.py",
        extra_backend_dependencies=BackendDependencies.SPARK,
    ),
    IntegrationTestFixture(
        name="filesystem_spark_yaml",
        user_flow_script="tests/integration/docusaurus/connecting_to_your_data/filesystem/spark_yaml_example.py",
        data_dir="tests/test_sets/taxi_yellow_tripdata_samples/first_3_files",
        extra_backend_dependencies=BackendDependencies.SPARK,
    ),
    IntegrationTestFixture(
        name="filesystem_spark_python",
        user_flow_script="tests/integration/docusaurus/connecting_to_your_data/filesystem/spark_python_example.py",
        data_dir="tests/test_sets/taxi_yellow_tripdata_samples/first_3_files",
        extra_backend_dependencies=BackendDependencies.SPARK,
    ),
    IntegrationTestFixture(
        name="how_to_choose_which_dataconnector_to_use",
        user_flow_script="tests/integration/docusaurus/connecting_to_your_data/how_to_choose_which_dataconnector_to_use.py",
        data_context_dir="tests/integration/fixtures/no_datasources/great_expectations",
        data_dir="tests/test_sets/dataconnector_docs",
    ),
    IntegrationTestFixture(
        name="how_to_configure_a_runtimedataconnector",
        user_flow_script="tests/integration/docusaurus/connecting_to_your_data/how_to_configure_a_runtimedataconnector.py",
        data_context_dir="tests/integration/fixtures/no_datasources/great_expectations",
        data_dir="tests/test_sets/dataconnector_docs",
    ),
    IntegrationTestFixture(
        name="rule_base_profiler_multi_batch_example",
        data_context_dir="tests/integration/fixtures/yellow_tripdata_pandas_fixture/great_expectations",
        data_dir="tests/test_sets/taxi_yellow_tripdata_samples/first_3_files",
        user_flow_script="tests/integration/docusaurus/expectations/advanced/multi_batch_rule_based_profiler_example.py",
    ),
    IntegrationTestFixture(
        name="databricks_deployment_patterns_file_yaml_configs",
        user_flow_script="tests/integration/docusaurus/deployment_patterns/databricks_deployment_patterns_dataframe_yaml_configs.py",
        data_dir="tests/test_sets/taxi_yellow_tripdata_samples/first_3_files",
        extra_backend_dependencies=BackendDependencies.SPARK,
    ),
    IntegrationTestFixture(
        name="databricks_deployment_patterns_file_python_configs",
        user_flow_script="tests/integration/docusaurus/deployment_patterns/databricks_deployment_patterns_dataframe_python_configs.py",
        data_dir="tests/test_sets/taxi_yellow_tripdata_samples/first_3_files",
        extra_backend_dependencies=BackendDependencies.SPARK,
    ),
    IntegrationTestFixture(
        name="databricks_deployment_patterns_file_yaml_configs",
        user_flow_script="tests/integration/docusaurus/deployment_patterns/databricks_deployment_patterns_file_yaml_configs.py",
        data_dir="tests/test_sets/taxi_yellow_tripdata_samples/first_3_files",
        extra_backend_dependencies=BackendDependencies.SPARK,
    ),
    IntegrationTestFixture(
        name="databricks_deployment_patterns_file_python_configs",
        user_flow_script="tests/integration/docusaurus/deployment_patterns/databricks_deployment_patterns_file_python_configs.py",
        data_dir="tests/test_sets/taxi_yellow_tripdata_samples/first_3_files",
        extra_backend_dependencies=BackendDependencies.SPARK,
    ),
    IntegrationTestFixture(
        name="checkpoints_and_actions_core_concepts",
        user_flow_script="tests/integration/docusaurus/reference/core_concepts/checkpoints_and_actions.py",
        data_context_dir="tests/integration/fixtures/no_datasources/great_expectations",
        data_dir="tests/test_sets/taxi_yellow_tripdata_samples/first_3_files",
    ),
    IntegrationTestFixture(
        name="how_to_pass_an_in_memory_dataframe_to_a_checkpoint",
        user_flow_script="tests/integration/docusaurus/validation/checkpoints/how_to_pass_an_in_memory_dataframe_to_a_checkpoint.py",
        data_context_dir="tests/integration/fixtures/no_datasources/great_expectations",
        data_dir="tests/test_sets/taxi_yellow_tripdata_samples/first_3_files",
    ),
    IntegrationTestFixture(
        name="how_to_validate_data_with_a_yaml_configured_in_memory_checkpoint",
        user_flow_script="tests/integration/docusaurus/validation/checkpoints/how_to_validate_data_with_a_yaml_configured_in_memory_checkpoint.py",
        data_context_dir="tests/integration/fixtures/no_datasources/great_expectations",
        data_dir="tests/test_sets/taxi_yellow_tripdata_samples/first_3_files",
    ),
    IntegrationTestFixture(
        name="how_to_validate_data_with_a_python_configured_in_memory_checkpoint",
        user_flow_script="tests/integration/docusaurus/validation/checkpoints/how_to_validate_data_with_a_python_configured_in_memory_checkpoint.py",
        data_context_dir="tests/integration/fixtures/no_datasources/great_expectations",
        data_dir="tests/test_sets/taxi_yellow_tripdata_samples/first_3_files",
    ),
    IntegrationTestFixture(
        name="how_to_configure_credentials",
        user_flow_script="tests/integration/docusaurus/setup/configuring_data_contexts/how_to_configure_credentials.py",
        data_context_dir="tests/integration/fixtures/no_datasources/great_expectations",
    ),
    IntegrationTestFixture(
        name="migration_guide_pandas_v3_api",
        user_flow_script="tests/integration/docusaurus/miscellaneous/migration_guide_pandas_v3_api.py",
        data_context_dir="tests/test_fixtures/configuration_for_testing_v2_v3_migration/pandas/v3/great_expectations/",
        data_dir="tests/test_fixtures/configuration_for_testing_v2_v3_migration/data",
    ),
    IntegrationTestFixture(
        name="migration_guide_pandas_v2_api",
        user_flow_script="tests/integration/docusaurus/miscellaneous/migration_guide_pandas_v2_api.py",
        data_context_dir="tests/test_fixtures/configuration_for_testing_v2_v3_migration/pandas/v2/great_expectations/",
        data_dir="tests/test_fixtures/configuration_for_testing_v2_v3_migration/data",
    ),
    IntegrationTestFixture(
        name="migration_guide_spark_v3_api",
        user_flow_script="tests/integration/docusaurus/miscellaneous/migration_guide_spark_v3_api.py",
        data_context_dir="tests/test_fixtures/configuration_for_testing_v2_v3_migration/spark/v3/great_expectations/",
        data_dir="tests/test_fixtures/configuration_for_testing_v2_v3_migration/data",
        extra_backend_dependencies=BackendDependencies.SPARK,
    ),
    IntegrationTestFixture(
        name="migration_guide_spark_v2_api",
        user_flow_script="tests/integration/docusaurus/miscellaneous/migration_guide_spark_v2_api.py",
        data_context_dir="tests/test_fixtures/configuration_for_testing_v2_v3_migration/spark/v2/great_expectations/",
        data_dir="tests/test_fixtures/configuration_for_testing_v2_v3_migration/data",
        extra_backend_dependencies=BackendDependencies.SPARK,
    ),
    IntegrationTestFixture(
        name="expect_column_max_to_be_between_custom",
        user_flow_script="tests/integration/docusaurus/expectations/creating_custom_expectations/expect_column_max_to_be_between_custom.py",
    ),
    IntegrationTestFixture(
        name="expect_column_values_to_equal_three",
        user_flow_script="tests/integration/docusaurus/expectations/creating_custom_expectations/expect_column_values_to_equal_three.py",
    ),
    IntegrationTestFixture(
        name="expect_table_columns_to_be_unique",
        user_flow_script="tests/integration/docusaurus/expectations/creating_custom_expectations/expect_table_columns_to_be_unique.py",
    ),
    IntegrationTestFixture(
        name="cross_table_comparisons_from_query",
        user_flow_script="tests/integration/docusaurus/expectations/advanced/user_configurable_profiler_cross_table_comparison_from_query.py",
        data_context_dir="tests/integration/fixtures/no_datasources/great_expectations",
        data_dir="tests/test_sets/taxi_yellow_tripdata_samples/first_3_files",
        util_script="tests/test_utils.py",
        extra_backend_dependencies=[
            BackendDependencies.POSTGRESQL,
            BackendDependencies.MYSQL,
        ],
    ),
<<<<<<< HEAD
=======
     IntegrationTestFixture(
        name="cross_table_comparisons",
        user_flow_script="tests/integration/docusaurus/expectations/advanced/user_configurable_profiler_cross_table_comparison.py",
        data_context_dir="tests/integration/fixtures/no_datasources/great_expectations",
        data_dir="tests/test_sets/taxi_yellow_tripdata_samples/first_3_files",
        util_script="tests/test_utils.py",
        extra_backend_dependencies=[
            BackendDependencies.POSTGRESQL,
            BackendDependencies.MYSQL,
        ],
    ),
>>>>>>> 52f24d39
]


dockerized_db_tests = [
    IntegrationTestFixture(
        name="postgres_yaml_example",
        user_flow_script="tests/integration/docusaurus/connecting_to_your_data/database/postgres_yaml_example.py",
        data_context_dir="tests/integration/fixtures/no_datasources/great_expectations",
        data_dir="tests/test_sets/taxi_yellow_tripdata_samples/first_3_files",
        util_script="tests/test_utils.py",
        extra_backend_dependencies=BackendDependencies.POSTGRESQL,
    ),
    IntegrationTestFixture(
        name="postgres_python_example",
        user_flow_script="tests/integration/docusaurus/connecting_to_your_data/database/postgres_python_example.py",
        data_context_dir="tests/integration/fixtures/no_datasources/great_expectations",
        data_dir="tests/test_sets/taxi_yellow_tripdata_samples/first_3_files",
        util_script="tests/test_utils.py",
        extra_backend_dependencies=BackendDependencies.POSTGRESQL,
    ),
    IntegrationTestFixture(
        name="sqlite_yaml_example",
        user_flow_script="tests/integration/docusaurus/connecting_to_your_data/database/sqlite_yaml_example.py",
        data_context_dir="tests/integration/fixtures/no_datasources/great_expectations",
        data_dir="tests/test_sets/taxi_yellow_tripdata_samples/sqlite/",
        util_script="tests/test_utils.py",
        extra_backend_dependencies=BackendDependencies.SQLALCHEMY,
    ),
    IntegrationTestFixture(
        name="sqlite_python_example",
        user_flow_script="tests/integration/docusaurus/connecting_to_your_data/database/sqlite_python_example.py",
        data_context_dir="tests/integration/fixtures/no_datasources/great_expectations",
        data_dir="tests/test_sets/taxi_yellow_tripdata_samples/sqlite/",
        util_script="tests/test_utils.py",
        extra_backend_dependencies=BackendDependencies.SQLALCHEMY,
    ),
    IntegrationTestFixture(
        name="introspect_and_partition_yaml_example_gradual_sql",
        user_flow_script="tests/integration/docusaurus/connecting_to_your_data/how_to_introspect_and_partition_your_data/sql_database/yaml_example_gradual.py",
        data_context_dir="tests/integration/fixtures/no_datasources/great_expectations",
        data_dir="tests/test_sets/taxi_yellow_tripdata_samples/sqlite/",
        util_script="tests/test_utils.py",
        extra_backend_dependencies=BackendDependencies.SQLALCHEMY,
    ),
    IntegrationTestFixture(
        name="introspect_and_partition_yaml_example_complete_sql",
        user_flow_script="tests/integration/docusaurus/connecting_to_your_data/how_to_introspect_and_partition_your_data/sql_database/yaml_example_complete.py",
        data_context_dir="tests/integration/fixtures/no_datasources/great_expectations",
        data_dir="tests/test_sets/taxi_yellow_tripdata_samples/sqlite/",
        util_script="tests/test_utils.py",
        extra_backend_dependencies=BackendDependencies.SQLALCHEMY,
    ),
    IntegrationTestFixture(
        name="split_data_on_datetime_postgres",
        user_flow_script="tests/integration/db/test_sql_data_splitting.py",
        data_context_dir="tests/integration/fixtures/no_datasources/great_expectations",
        data_dir="tests/test_sets/taxi_yellow_tripdata_samples/",
        util_script="tests/test_utils.py",
        other_files=(
            (
                "tests/integration/fixtures/split_and_sample_data/postgres_connection_string.yml",
                "connection_string.yml",
            ),
        ),
        extra_backend_dependencies=BackendDependencies.POSTGRESQL,
    ),
    IntegrationTestFixture(
        name="split_data_on_datetime_mssql",
        user_flow_script="tests/integration/db/test_sql_data_splitting.py",
        data_context_dir="tests/integration/fixtures/no_datasources/great_expectations",
        data_dir="tests/test_sets/taxi_yellow_tripdata_samples/",
        util_script="tests/test_utils.py",
        other_files=(
            (
                "tests/integration/fixtures/split_and_sample_data/mssql_connection_string.yml",
                "connection_string.yml",
            ),
        ),
        extra_backend_dependencies=BackendDependencies.MSSQL,
    ),
    IntegrationTestFixture(
        name="split_data_on_datetime_mysql",
        user_flow_script="tests/integration/db/test_sql_data_splitting.py",
        data_context_dir="tests/integration/fixtures/no_datasources/great_expectations",
        data_dir="tests/test_sets/taxi_yellow_tripdata_samples/",
        util_script="tests/test_utils.py",
        other_files=(
            (
                "tests/integration/fixtures/split_and_sample_data/mysql_connection_string.yml",
                "connection_string.yml",
            ),
        ),
        extra_backend_dependencies=BackendDependencies.MYSQL,
    ),
    IntegrationTestFixture(
        name="sample_data_using_limit_postgres",
        user_flow_script="tests/integration/db/test_sql_data_sampling.py",
        data_context_dir="tests/integration/fixtures/no_datasources/great_expectations",
        data_dir="tests/test_sets/taxi_yellow_tripdata_samples/",
        util_script="tests/test_utils.py",
        other_files=(
            (
                "tests/integration/fixtures/split_and_sample_data/postgres_connection_string.yml",
                "connection_string.yml",
            ),
        ),
        extra_backend_dependencies=BackendDependencies.POSTGRESQL,
    ),
    IntegrationTestFixture(
        name="sample_data_using_limit_mssql",
        user_flow_script="tests/integration/db/test_sql_data_sampling.py",
        data_context_dir="tests/integration/fixtures/no_datasources/great_expectations",
        data_dir="tests/test_sets/taxi_yellow_tripdata_samples/",
        util_script="tests/test_utils.py",
        other_files=(
            (
                "tests/integration/fixtures/split_and_sample_data/mssql_connection_string.yml",
                "connection_string.yml",
            ),
        ),
        extra_backend_dependencies=BackendDependencies.MSSQL,
    ),
    IntegrationTestFixture(
        name="sample_data_using_limit_mysql",
        user_flow_script="tests/integration/db/test_sql_data_sampling.py",
        data_context_dir="tests/integration/fixtures/no_datasources/great_expectations",
        data_dir="tests/test_sets/taxi_yellow_tripdata_samples/",
        util_script="tests/test_utils.py",
        other_files=(
            (
                "tests/integration/fixtures/split_and_sample_data/mysql_connection_string.yml",
                "connection_string.yml",
            ),
        ),
        extra_backend_dependencies=BackendDependencies.MYSQL,
    ),
    IntegrationTestFixture(
        name="mssql_yaml_example",
        user_flow_script="tests/integration/docusaurus/connecting_to_your_data/database/mssql_yaml_example.py",
        data_context_dir="tests/integration/fixtures/no_datasources/great_expectations",
        data_dir="tests/test_sets/taxi_yellow_tripdata_samples/first_3_files",
        util_script="tests/test_utils.py",
        extra_backend_dependencies=BackendDependencies.MSSQL,
    ),
    IntegrationTestFixture(
        name="mssql_python_example",
        user_flow_script="tests/integration/docusaurus/connecting_to_your_data/database/mssql_python_example.py",
        data_context_dir="tests/integration/fixtures/no_datasources/great_expectations",
        data_dir="tests/test_sets/taxi_yellow_tripdata_samples/first_3_files",
        util_script="tests/test_utils.py",
        extra_backend_dependencies=BackendDependencies.MSSQL,
    ),
    IntegrationTestFixture(
        name="mysql_yaml_example",
        user_flow_script="tests/integration/docusaurus/connecting_to_your_data/database/mysql_yaml_example.py",
        data_context_dir="tests/integration/fixtures/no_datasources/great_expectations",
        data_dir="tests/test_sets/taxi_yellow_tripdata_samples/first_3_files",
        util_script="tests/test_utils.py",
        extra_backend_dependencies=BackendDependencies.MYSQL,
    ),
    IntegrationTestFixture(
        name="mysql_python_example",
        user_flow_script="tests/integration/docusaurus/connecting_to_your_data/database/mysql_python_example.py",
        data_context_dir="tests/integration/fixtures/no_datasources/great_expectations",
        data_dir="tests/test_sets/taxi_yellow_tripdata_samples/first_3_files",
        util_script="tests/test_utils.py",
        extra_backend_dependencies=BackendDependencies.MYSQL,
    ),
    IntegrationTestFixture(
        name="migration_guide_postgresql_v3_api",
        user_flow_script="tests/integration/docusaurus/miscellaneous/migration_guide_postgresql_v3_api.py",
        data_context_dir="tests/test_fixtures/configuration_for_testing_v2_v3_migration/postgresql/v3/great_expectations/",
        data_dir="tests/test_fixtures/configuration_for_testing_v2_v3_migration/data/",
        util_script="tests/test_utils.py",
        extra_backend_dependencies=BackendDependencies.POSTGRESQL,
    ),
    IntegrationTestFixture(
        name="migration_guide_postgresql_v2_api",
        user_flow_script="tests/integration/docusaurus/miscellaneous/migration_guide_postgresql_v2_api.py",
        data_context_dir="tests/test_fixtures/configuration_for_testing_v2_v3_migration/postgresql/v2/great_expectations/",
        data_dir="tests/test_fixtures/configuration_for_testing_v2_v3_migration/data/",
        util_script="tests/test_utils.py",
        extra_backend_dependencies=BackendDependencies.POSTGRESQL,
    ),
    IntegrationTestFixture(
        name="how_to_configure_credentials",
        user_flow_script="tests/integration/docusaurus/setup/configuring_data_contexts/how_to_configure_credentials.py",
        data_context_dir="tests/integration/fixtures/no_datasources/great_expectations",
        extra_backend_dependencies=BackendDependencies.POSTGRESQL,
    ),
]


# CLOUD
cloud_snowflake_tests = [
    IntegrationTestFixture(
        name="snowflake_python_example",
        user_flow_script="tests/integration/docusaurus/connecting_to_your_data/database/snowflake_python_example.py",
        data_context_dir="tests/integration/fixtures/no_datasources/great_expectations",
        data_dir="tests/test_sets/taxi_yellow_tripdata_samples/first_3_files",
        extra_backend_dependencies=BackendDependencies.SNOWFLAKE,
        util_script="tests/test_utils.py",
    ),
    IntegrationTestFixture(
        name="snowflake_yaml_example",
        user_flow_script="tests/integration/docusaurus/connecting_to_your_data/database/snowflake_yaml_example.py",
        data_context_dir="tests/integration/fixtures/no_datasources/great_expectations",
        data_dir="tests/test_sets/taxi_yellow_tripdata_samples/first_3_files",
        extra_backend_dependencies=BackendDependencies.SNOWFLAKE,
        util_script="tests/test_utils.py",
    ),
    IntegrationTestFixture(
        name="split_data_on_datetime_snowflake",
        user_flow_script="tests/integration/db/test_sql_data_splitting.py",
        data_context_dir="tests/integration/fixtures/no_datasources/great_expectations",
        data_dir="tests/test_sets/taxi_yellow_tripdata_samples/",
        util_script="tests/test_utils.py",
        other_files=(
            (
                "tests/integration/fixtures/split_and_sample_data/snowflake_connection_string.yml",
                "connection_string.yml",
            ),
        ),
        extra_backend_dependencies=BackendDependencies.SNOWFLAKE,
    ),
    IntegrationTestFixture(
        name="sample_data_using_limit_snowflake",
        user_flow_script="tests/integration/db/test_sql_data_sampling.py",
        data_context_dir="tests/integration/fixtures/no_datasources/great_expectations",
        data_dir="tests/test_sets/taxi_yellow_tripdata_samples/",
        util_script="tests/test_utils.py",
        other_files=(
            (
                "tests/integration/fixtures/split_and_sample_data/snowflake_connection_string.yml",
                "connection_string.yml",
            ),
        ),
        extra_backend_dependencies=BackendDependencies.SNOWFLAKE,
    ),
]

cloud_gcp_tests = [
    IntegrationTestFixture(
        name="gcp_deployment_patterns_file_gcs_yaml_configs",
        user_flow_script="tests/integration/docusaurus/deployment_patterns/gcp_deployment_patterns_file_gcs_yaml_configs.py",
        data_context_dir="tests/integration/fixtures/no_datasources/great_expectations",
        extra_backend_dependencies=BackendDependencies.GCS,
    ),
    IntegrationTestFixture(
        name="how_to_configure_an_expectation_store_in_gcs",
        user_flow_script="tests/integration/docusaurus/setup/configuring_metadata_stores/how_to_configure_an_expectation_store_in_gcs.py",
        data_context_dir="tests/integration/fixtures/no_datasources/great_expectations",
        extra_backend_dependencies=BackendDependencies.GCS,
    ),
    IntegrationTestFixture(
        name="how_to_host_and_share_data_docs_on_gcs",
        user_flow_script="tests/integration/docusaurus/setup/configuring_data_docs/how_to_host_and_share_data_docs_on_gcs.py",
        data_context_dir="tests/integration/fixtures/no_datasources/great_expectations",
        data_dir="tests/test_sets/taxi_yellow_tripdata_samples/first_3_files",
        extra_backend_dependencies=BackendDependencies.GCS,
    ),
    IntegrationTestFixture(
        name="how_to_configure_a_validation_result_store_in_gcs",
        user_flow_script="tests/integration/docusaurus/setup/configuring_metadata_stores/how_to_configure_a_validation_result_store_in_gcs.py",
        data_context_dir="tests/integration/fixtures/no_datasources/great_expectations",
        data_dir="tests/test_sets/taxi_yellow_tripdata_samples/first_3_files",
        extra_backend_dependencies=BackendDependencies.GCS,
    ),
    IntegrationTestFixture(
        name="gcs_pandas_configured_yaml",
        user_flow_script="tests/integration/docusaurus/connecting_to_your_data/cloud/gcs/pandas/configured_yaml_example.py",
        data_context_dir="tests/integration/fixtures/no_datasources/great_expectations",
        extra_backend_dependencies=BackendDependencies.GCS,
    ),
    IntegrationTestFixture(
        name="gcs_pandas_configured_python",
        user_flow_script="tests/integration/docusaurus/connecting_to_your_data/cloud/gcs/pandas/configured_python_example.py",
        data_context_dir="tests/integration/fixtures/no_datasources/great_expectations",
        extra_backend_dependencies=BackendDependencies.GCS,
    ),
    IntegrationTestFixture(
        name="gcs_pandas_inferred_and_runtime_yaml",
        user_flow_script="tests/integration/docusaurus/connecting_to_your_data/cloud/gcs/pandas/inferred_and_runtime_yaml_example.py",
        data_context_dir="tests/integration/fixtures/no_datasources/great_expectations",
        extra_backend_dependencies=BackendDependencies.GCS,
    ),
    IntegrationTestFixture(
        name="gcs_pandas_inferred_and_runtime_python",
        user_flow_script="tests/integration/docusaurus/connecting_to_your_data/cloud/gcs/pandas/inferred_and_runtime_python_example.py",
        data_context_dir="tests/integration/fixtures/no_datasources/great_expectations",
        extra_backend_dependencies=BackendDependencies.GCS,
    ),
    # TODO: <Alex>ALEX -- Implement GCS Configured YAML Example</Alex>
    # TODO: <Alex>ALEX -- uncomment next test once Spark in Azure Pipelines is enabled and GCS Configured YAML Example is implemented.</Alex>
    # IntegrationTestFixture(
    #     name = "gcs_spark_configured_yaml",
    #     user_flow_script= "tests/integration/docusaurus/connecting_to_your_data/cloud/gcs/spark/configured_yaml_example.py",
    #     data_context_dir= "tests/integration/fixtures/no_datasources/great_expectations",
    #     extra_backend_dependencies= BackendDependencies.GCS,
    # ),
    # TODO: <Alex>ALEX -- Implement GCS Configured Python Example</Alex>
    # TODO: <Alex>ALEX -- uncomment next test once Spark in Azure Pipelines is enabled and GCS Configured Python Example is implemented.</Alex>
    # IntegrationTestFixture(
    #     name = "gcs_spark_configured_python",
    #     user_flow_script= "tests/integration/docusaurus/connecting_to_your_data/cloud/gcs/spark/configured_python_example.py",
    #     data_context_dir= "tests/integration/fixtures/no_datasources/great_expectations",
    #     extra_backend_dependencies= BackendDependencies.GCS,
    # ),
    # TODO: <Alex>ALEX -- uncomment next two (2) tests once Spark in Azure Pipelines is enabled.</Alex>
    # IntegrationTestFixture(
    #     name = "gcs_spark_inferred_and_runtime_yaml",
    #     user_flow_script= "tests/integration/docusaurus/connecting_to_your_data/cloud/gcs/spark/inferred_and_runtime_yaml_example.py",
    #     data_context_dir= "tests/integration/fixtures/no_datasources/great_expectations",
    #     extra_backend_dependencies= BackendDependencies.GCS,
    # ),
    # IntegrationTestFixture(
    #     name = "gcs_spark_inferred_and_runtime_python",
    #     user_flow_script= "tests/integration/docusaurus/connecting_to_your_data/cloud/gcs/spark/inferred_and_runtime_python_example.py",
    #     data_context_dir= "tests/integration/fixtures/no_datasources/great_expectations",
    #     extra_backend_dependencies= BackendDependencies.GCS,
    # ),
]

cloud_bigquery_tests = [
    IntegrationTestFixture(
        name="bigquery_yaml_example",
        user_flow_script="tests/integration/docusaurus/connecting_to_your_data/database/bigquery_yaml_example.py",
        data_context_dir="tests/integration/fixtures/no_datasources/great_expectations",
        data_dir="tests/test_sets/taxi_yellow_tripdata_samples/first_3_files",
        util_script="tests/test_utils.py",
        extra_backend_dependencies=BackendDependencies.BIGQUERY,
    ),
    IntegrationTestFixture(
        name="bigquery_python_example",
        user_flow_script="tests/integration/docusaurus/connecting_to_your_data/database/bigquery_python_example.py",
        data_context_dir="tests/integration/fixtures/no_datasources/great_expectations",
        data_dir="tests/test_sets/taxi_yellow_tripdata_samples/first_3_files",
        util_script="tests/test_utils.py",
        extra_backend_dependencies=BackendDependencies.BIGQUERY,
    ),
    IntegrationTestFixture(
        name="gcp_deployment_patterns_file_bigquery_yaml_configs",
        user_flow_script="tests/integration/docusaurus/deployment_patterns/gcp_deployment_patterns_file_bigquery_yaml_configs.py",
        data_context_dir="tests/integration/fixtures/no_datasources/great_expectations",
        extra_backend_dependencies=BackendDependencies.BIGQUERY,
    ),
    IntegrationTestFixture(
        name="split_data_on_datetime_bigquery",
        user_flow_script="tests/integration/db/test_sql_data_splitting.py",
        data_context_dir="tests/integration/fixtures/no_datasources/great_expectations",
        data_dir="tests/test_sets/taxi_yellow_tripdata_samples/",
        util_script="tests/test_utils.py",
        other_files=(
            (
                "tests/integration/fixtures/split_and_sample_data/bigquery_connection_string.yml",
                "connection_string.yml",
            ),
        ),
        extra_backend_dependencies=BackendDependencies.BIGQUERY,
    ),
    IntegrationTestFixture(
        name="sample_data_using_limit_bigquery",
        user_flow_script="tests/integration/db/test_sql_data_sampling.py",
        data_context_dir="tests/integration/fixtures/no_datasources/great_expectations",
        data_dir="tests/test_sets/taxi_yellow_tripdata_samples/",
        util_script="tests/test_utils.py",
        other_files=(
            (
                "tests/integration/fixtures/split_and_sample_data/bigquery_connection_string.yml",
                "connection_string.yml",
            ),
        ),
        extra_backend_dependencies=BackendDependencies.BIGQUERY,
    ),
    IntegrationTestFixture(
        name="test_runtime_parameters_bigquery",
        user_flow_script="tests/integration/db/bigquery.py",
        data_context_dir="tests/integration/fixtures/no_datasources/great_expectations",
        extra_backend_dependencies=BackendDependencies.BIGQUERY,
    ),
]

cloud_azure_tests = [
    IntegrationTestFixture(
        name="azure_pandas_configured_yaml",
        user_flow_script="tests/integration/docusaurus/connecting_to_your_data/cloud/azure/pandas/configured_yaml_example.py",
        data_context_dir="tests/integration/fixtures/no_datasources/great_expectations",
    ),
    IntegrationTestFixture(
        name="azure_pandas_configured_python",
        user_flow_script="tests/integration/docusaurus/connecting_to_your_data/cloud/azure/pandas/configured_python_example.py",
        data_context_dir="tests/integration/fixtures/no_datasources/great_expectations",
    ),
    IntegrationTestFixture(
        name="azure_pandas_inferred_and_runtime_yaml",
        user_flow_script="tests/integration/docusaurus/connecting_to_your_data/cloud/azure/pandas/inferred_and_runtime_yaml_example.py",
        data_context_dir="tests/integration/fixtures/no_datasources/great_expectations",
    ),
    IntegrationTestFixture(
        name="azure_pandas_inferred_and_runtime_python",
        user_flow_script="tests/integration/docusaurus/connecting_to_your_data/cloud/azure/pandas/inferred_and_runtime_python_example.py",
        data_context_dir="tests/integration/fixtures/no_datasources/great_expectations",
    ),
    # TODO: <Alex>ALEX -- uncomment next four (4) tests once Spark in Azure Pipelines is enabled.</Alex>
    # IntegrationTestFixture(
    #     name = "azure_spark_configured_yaml",
    #     user_flow_script= "tests/integration/docusaurus/connecting_to_your_data/cloud/azure/spark/configured_yaml_example.py",
    #     data_context_dir= "tests/integration/fixtures/no_datasources/great_expectations",
    # ),
    # IntegrationTestFixture(
    #     name = "azure_spark_configured_python",
    #     user_flow_script= "tests/integration/docusaurus/connecting_to_your_data/cloud/azure/spark/configured_python_example.py",
    #     data_context_dir= "tests/integration/fixtures/no_datasources/great_expectations",
    # ),
    # IntegrationTestFixture(
    #     name = "azure_spark_inferred_and_runtime_yaml",
    #     user_flow_script= "tests/integration/docusaurus/connecting_to_your_data/cloud/azure/spark/inferred_and_runtime_yaml_example.py",
    #     data_context_dir= "tests/integration/fixtures/no_datasources/great_expectations",
    # ),
    # IntegrationTestFixture(
    #     name = "azure_spark_inferred_and_runtime_python",
    #     user_flow_script= "tests/integration/docusaurus/connecting_to_your_data/cloud/azure/spark/inferred_and_runtime_python_example.py",
    #     data_context_dir= "tests/integration/fixtures/no_datasources/great_expectations",
    # ),
]

cloud_s3_tests = [
    IntegrationTestFixture(
        name="s3_pandas_inferred_and_runtime_yaml",
        user_flow_script="tests/integration/docusaurus/connecting_to_your_data/cloud/s3/pandas/inferred_and_runtime_yaml_example.py",
        data_context_dir="tests/integration/fixtures/no_datasources/great_expectations",
        extra_backend_dependencies=BackendDependencies.AWS,
    ),
    IntegrationTestFixture(
        name="s3_pandas_inferred_and_runtime_python",
        user_flow_script="tests/integration/docusaurus/connecting_to_your_data/cloud/s3/pandas/inferred_and_runtime_python_example.py",
        data_context_dir="tests/integration/fixtures/no_datasources/great_expectations",
        extra_backend_dependencies=BackendDependencies.AWS,
    ),
    IntegrationTestFixture(
        name="how_to_configure_an_inferredassetdataconnector",
        user_flow_script="tests/integration/docusaurus/connecting_to_your_data/how_to_configure_an_inferredassetdataconnector.py",
        data_context_dir="tests/integration/fixtures/no_datasources/great_expectations",
        data_dir="tests/test_sets/dataconnector_docs",
        extra_backend_dependencies=BackendDependencies.AWS,
    ),
    IntegrationTestFixture(
        name="how_to_configure_a_configuredassetdataconnector",
        user_flow_script="tests/integration/docusaurus/connecting_to_your_data/how_to_configure_a_configuredassetdataconnector.py",
        data_context_dir="tests/integration/fixtures/no_datasources/great_expectations",
        data_dir="tests/test_sets/dataconnector_docs",
        extra_backend_dependencies=BackendDependencies.AWS,
    ),
    # TODO: <Alex>ALEX -- uncomment all S3 tests once S3 testing in Azure Pipelines is re-enabled and items for specific tests below are addressed.</Alex>
    # TODO: <Alex>ALEX -- Implement S3 Configured YAML Example</Alex>
    # TODO: <Alex>ALEX -- uncomment next test once S3 Configured YAML Example is implemented.</Alex>
    # IntegrationTestFixture(
    #     name = "s3_pandas_configured_yaml_example",
    #     user_flow_script= "tests/integration/docusaurus/connecting_to_your_data/cloud/s3/pandas/configured_yaml_example.py",
    #     data_context_dir= "tests/integration/fixtures/no_datasources/great_expectations",
    #     extra_backend_dependencies= BackendDependencies.AWS,
    # ),
    # TODO: <Alex>ALEX -- Implement S3 Configured Python Example</Alex>
    # TODO: <Alex>ALEX -- uncomment next test once S3 Configured Python Example is implemented.</Alex>
    # IntegrationTestFixture(
    #     name = "s3_pandas_configured_python_example",
    #     user_flow_script= "tests/integration/docusaurus/connecting_to_your_data/cloud/s3/pandas/configured_python_example.py",
    #     data_context_dir= "tests/integration/fixtures/no_datasources/great_expectations",
    #     extra_backend_dependencies= BackendDependencies.AWS,
    # ),
    # TODO: <Alex>ALEX -- Implement S3 Configured YAML Example</Alex>
    # TODO: <Alex>ALEX -- uncomment next test once Spark in Azure Pipelines is enabled and S3 Configured YAML Example is implemented.</Alex>
    # IntegrationTestFixture(
    #     name = "s3_spark_configured_yaml_example",
    #     user_flow_script= "tests/integration/docusaurus/connecting_to_your_data/cloud/s3/spark/configured_yaml_example.py",
    #     extra_backend_dependencies= [BackendDependencies.SPARK, BackendDependencies.AWS],
    # ),
    # TODO: <Alex>ALEX -- Implement S3 Configured Python Example</Alex>
    # TODO: <Alex>ALEX -- uncomment next test once Spark in Azure Pipelines is enabled and S3 Configured Python Example is implemented.</Alex>
    # IntegrationTestFixture(
    #     name = "s3_spark_configured_python_example",
    #     user_flow_script= "tests/integration/docusaurus/connecting_to_your_data/cloud/s3/spark/configured_python_example.py",
    #     extra_backend_dependencies= [BackendDependencies.SPARK, BackendDependencies.AWS],
    # ),
    # TODO: <Alex>ALEX -- uncomment next two (2) tests once Spark in Azure Pipelines is enabled.</Alex>
    # IntegrationTestFixture(
    #     name = "s3_spark_inferred_and_runtime_yaml_example",
    #     user_flow_script= "tests/integration/docusaurus/connecting_to_your_data/cloud/s3/spark/inferred_and_runtime_yaml_example.py",
    #     data_context_dir= "tests/integration/fixtures/no_datasources/great_expectations",
    #     extra_backend_dependencies= [BackendDependencies.SPARK, BackendDependencies.AWS],
    # ),
    # IntegrationTestFixture(
    #     name = "s3_spark_inferred_and_runtime_python_example",
    #     user_flow_script= "tests/integration/docusaurus/connecting_to_your_data/cloud/s3/spark/inferred_and_runtime_python_example.py",
    #     data_context_dir= "tests/integration/fixtures/no_datasources/great_expectations",
    #     extra_backend_dependencies= [BackendDependencies.SPARK, BackendDependencies.AWS],
    # ),
]

cloud_redshift_tests = [
    # TODO: <Alex>ALEX: Rename test modules to include "configured" and "inferred_and_runtime" suffixes in names.</Alex>
    # IntegrationTestFixture(
    #     name = "azure_python_example",
    #     user_flow_script= "tests/integration/docusaurus/connecting_to_your_data/database/redshift_python_example.py",
    #     data_context_dir= "tests/integration/fixtures/no_datasources/great_expectations",
    #     data_dir= "tests/test_sets/taxi_yellow_tripdata_samples/first_3_files",
    #     extra_backend_dependencies= [BackendDependencies.AWS, BackendDependencies.REDSHIFT],
    #     util_script= "tests/test_utils.py",
    # ),
    # IntegrationTestFixture(
    #     name = "azure_yaml_example",
    #     user_flow_script= "tests/integration/docusaurus/connecting_to_your_data/database/redshift_yaml_example.py",
    #     data_context_dir= "tests/integration/fixtures/no_datasources/great_expectations",
    #     data_dir= "tests/test_sets/taxi_yellow_tripdata_samples/first_3_files",
    #     extra_backend_dependencies= [BackendDependencies.AWS, BackendDependencies.REDSHIFT],
    #     util_script= "tests/test_utils.py",
    # ),
]

# populate docs_test_matrix with sub-lists
docs_test_matrix += local_tests
docs_test_matrix += dockerized_db_tests
docs_test_matrix += cloud_snowflake_tests
docs_test_matrix += cloud_gcp_tests
docs_test_matrix += cloud_bigquery_tests
docs_test_matrix += cloud_azure_tests
docs_test_matrix += cloud_s3_tests
docs_test_matrix += cloud_redshift_tests

pandas_integration_tests = [
    IntegrationTestFixture(
        name="pandas_one_multi_batch_request_one_validator",
        data_context_dir="tests/integration/fixtures/yellow_tripdata_pandas_fixture/great_expectations",
        data_dir="tests/test_sets/taxi_yellow_tripdata_samples",
        user_flow_script="tests/integration/fixtures/yellow_tripdata_pandas_fixture/one_multi_batch_request_one_validator.py",
    ),
    IntegrationTestFixture(
        name="pandas_two_batch_requests_two_validators",
        data_context_dir="tests/integration/fixtures/yellow_tripdata_pandas_fixture/great_expectations",
        data_dir="tests/test_sets/taxi_yellow_tripdata_samples",
        user_flow_script="tests/integration/fixtures/yellow_tripdata_pandas_fixture/two_batch_requests_two_validators.py",
    ),
    IntegrationTestFixture(
        name="pandas_multiple_batch_requests_one_validator_multiple_steps",
        data_context_dir="tests/integration/fixtures/yellow_tripdata_pandas_fixture/great_expectations",
        data_dir="tests/test_sets/taxi_yellow_tripdata_samples",
        user_flow_script="tests/integration/fixtures/yellow_tripdata_pandas_fixture/multiple_batch_requests_one_validator_multiple_steps.py",
    ),
    IntegrationTestFixture(
        name="pandas_multiple_batch_requests_one_validator_one_step",
        data_context_dir="tests/integration/fixtures/yellow_tripdata_pandas_fixture/great_expectations",
        data_dir="tests/test_sets/taxi_yellow_tripdata_samples",
        user_flow_script="tests/integration/fixtures/yellow_tripdata_pandas_fixture/multiple_batch_requests_one_validator_one_step.py",
    ),
    IntegrationTestFixture(
        name="pandas_execution_engine_with_gcp_installed",
        data_context_dir="tests/integration/fixtures/yellow_tripdata_pandas_fixture/great_expectations",
        data_dir="tests/test_sets/taxi_yellow_tripdata_samples",
        user_flow_script="tests/integration/common_workflows/pandas_execution_engine_with_gcp_installed.py",
        other_files=(
            (
                "tests/integration/fixtures/cloud_provider_configs/gcp/my_example_creds.json",
                ".gcs/my_example_creds.json",
            ),
        ),
    ),
    IntegrationTestFixture(
        name="build_data_docs",
        user_flow_script="tests/integration/common_workflows/simple_build_data_docs.py",
    ),
]
aws_integration_tests = [
    IntegrationTestFixture(
        name="awsathena_test",
        data_context_dir="tests/integration/fixtures/no_datasources/great_expectations",
        user_flow_script="tests/integration/db/awsathena.py",
        extra_backend_dependencies=BackendDependencies.AWS,
        util_script="tests/test_utils.py",
    ),
    IntegrationTestFixture(
        name="split_data_on_datetime_awsathena",
        user_flow_script="tests/integration/db/test_sql_data_splitting.py",
        data_context_dir="tests/integration/fixtures/no_datasources/great_expectations",
        data_dir="tests/test_sets/taxi_yellow_tripdata_samples/",
        util_script="tests/test_utils.py",
        other_files=(
            (
                "tests/integration/fixtures/split_and_sample_data/awsathena_connection_string.yml",
                "connection_string.yml",
            ),
        ),
        extra_backend_dependencies=BackendDependencies.AWS,
    ),
    IntegrationTestFixture(
        name="sample_data_using_limit_awsathena",
        user_flow_script="tests/integration/db/test_sql_data_sampling.py",
        data_context_dir="tests/integration/fixtures/no_datasources/great_expectations",
        data_dir="tests/test_sets/taxi_yellow_tripdata_samples/",
        util_script="tests/test_utils.py",
        other_files=(
            (
                "tests/integration/fixtures/split_and_sample_data/awsathena_connection_string.yml",
                "connection_string.yml",
            ),
        ),
        extra_backend_dependencies=BackendDependencies.AWS,
    ),
]

# populate integration_test_matrix with sub-lists
integration_test_matrix: List[IntegrationTestFixture] = []
integration_test_matrix += aws_integration_tests
integration_test_matrix += pandas_integration_tests


def idfn(test_configuration):
    return test_configuration.name


@pytest.fixture
def pytest_parsed_arguments(request):
    return request.config.option


@pytest.mark.docs
@pytest.mark.integration
@pytest.mark.parametrize("integration_test_fixture", docs_test_matrix, ids=idfn)
@pytest.mark.skipif(sys.version_info < (3, 7), reason="requires Python3.7")
def test_docs(integration_test_fixture, tmp_path, pytest_parsed_arguments):
    _check_for_skipped_tests(pytest_parsed_arguments, integration_test_fixture)
    _execute_integration_test(integration_test_fixture, tmp_path)


@pytest.mark.integration
@pytest.mark.parametrize("test_configuration", integration_test_matrix, ids=idfn)
@pytest.mark.skipif(sys.version_info < (3, 7), reason="requires Python3.7")
def test_integration_tests(test_configuration, tmp_path, pytest_parsed_arguments):
    _check_for_skipped_tests(pytest_parsed_arguments, test_configuration)
    _execute_integration_test(test_configuration, tmp_path)


def _execute_integration_test(
    integration_test_fixture: IntegrationTestFixture, tmp_path: pathlib.Path
):
    """
    Prepare and environment and run integration tests from a list of tests.

    Note that the only required parameter for a test in the matrix is
    `user_flow_script` and that all other parameters are optional.
    """
    workdir = os.getcwd()
    try:
        base_dir = file_relative_path(__file__, "../../")
        os.chdir(base_dir)
        # Ensure GE is installed in our environment
        execute_shell_command("pip install .")
        os.chdir(tmp_path)

        #
        # Build test state
        # DataContext
        data_context_dir = integration_test_fixture.data_context_dir
        if data_context_dir:
            context_source_dir = os.path.join(base_dir, data_context_dir)
            test_context_dir = os.path.join(tmp_path, "great_expectations")
            shutil.copytree(
                context_source_dir,
                test_context_dir,
            )

        # Test Data
        data_dir = integration_test_fixture.data_dir
        if data_dir:
            source_data_dir = os.path.join(base_dir, data_dir)
            target_data_dir = os.path.join(tmp_path, "data")
            shutil.copytree(
                source_data_dir,
                target_data_dir,
            )

        # Other files
        # Other files to copy should be supplied as a tuple of tuples with source, dest pairs
        # e.g. (("/source1/file1", "/dest1/file1"), ("/source2/file2", "/dest2/file2"))
        other_files = integration_test_fixture.other_files
        if other_files:
            for file_paths in other_files:
                source_file = os.path.join(base_dir, file_paths[0])
                dest_file = os.path.join(tmp_path, file_paths[1])
                dest_dir = os.path.dirname(dest_file)
                if not os.path.exists(dest_dir):
                    os.makedirs(dest_dir)
                shutil.copyfile(src=source_file, dst=dest_file)

        # UAT Script
        user_flow_script = integration_test_fixture.user_flow_script
        script_source = os.path.join(
            base_dir,
            user_flow_script,
        )
        script_path = os.path.join(tmp_path, "test_script.py")
        shutil.copyfile(script_source, script_path)

        util_script = integration_test_fixture.util_script
        if util_script:
            script_source = os.path.join(base_dir, util_script)
            os.makedirs(os.path.join(tmp_path, "tests/"))
            util_script_path = os.path.join(tmp_path, "tests/test_utils.py")
            shutil.copyfile(script_source, util_script_path)

        # Run script as module, using python's importlib machinery (https://docs.python.org/3/library/importlib.htm)
        loader = importlib.machinery.SourceFileLoader("test_script_module", script_path)
        spec = importlib.util.spec_from_loader("test_script_module", loader)
        test_script_module = importlib.util.module_from_spec(spec)
        loader.exec_module(test_script_module)
    except Exception as e:
        logger.error(str(e))
        raise
    finally:
        os.chdir(workdir)


def _check_for_skipped_tests(pytest_args, integration_test_fixture) -> None:
    """Enable scripts to be skipped based on pytest invocation flags."""
    dependencies = integration_test_fixture.extra_backend_dependencies
    if not dependencies:
        return
    elif dependencies == BackendDependencies.POSTGRESQL and (
        not pytest_args.postgresql or pytest_args.no_sqlalchemy
    ):
        pytest.skip("Skipping postgres tests")
    elif dependencies == BackendDependencies.MYSQL and (
        not pytest_args.mysql or pytest_args.no_sqlalchemy
    ):
        pytest.skip("Skipping mysql tests")
    elif dependencies == BackendDependencies.MSSQL and (
        not pytest_args.mssql or pytest_args.no_sqlalchemy
    ):
        pytest.skip("Skipping mssql tests")
    elif dependencies == BackendDependencies.BIGQUERY and (
        pytest_args.no_sqlalchemy or not pytest_args.bigquery
    ):
        # TODO : Investigate whether this test should be handled by azure-pipelines-cloud-db-integration.yml
        pytest.skip("Skipping bigquery tests")
    elif dependencies == BackendDependencies.GCS and not pytest_args.bigquery:
        # TODO : Investigate whether this test should be handled by azure-pipelines-cloud-db-integration.yml
        pytest.skip("Skipping GCS tests")
    elif dependencies == BackendDependencies.AWS and not pytest_args.aws:
        pytest.skip("Skipping AWS tests")
    elif dependencies == BackendDependencies.REDSHIFT and pytest_args.no_sqlalchemy:
        pytest.skip("Skipping redshift tests")
    elif dependencies == BackendDependencies.SPARK and not pytest_args.spark:
        pytest.skip("Skipping spark tests")
    elif dependencies == BackendDependencies.SNOWFLAKE and pytest_args.no_sqlalchemy:
        pytest.skip("Skipping snowflake tests")<|MERGE_RESOLUTION|>--- conflicted
+++ resolved
@@ -270,8 +270,6 @@
             BackendDependencies.MYSQL,
         ],
     ),
-<<<<<<< HEAD
-=======
      IntegrationTestFixture(
         name="cross_table_comparisons",
         user_flow_script="tests/integration/docusaurus/expectations/advanced/user_configurable_profiler_cross_table_comparison.py",
@@ -283,7 +281,6 @@
             BackendDependencies.MYSQL,
         ],
     ),
->>>>>>> 52f24d39
 ]
 
 
