"""Run integration and docs tests.

Individual tests can be run by setting the '-k' flag and referencing the name of test, like the following example:
    pytest -v --docs-tests -m integration -k "test_docs[quickstart]" tests/integration/test_script_runner.py
"""

import importlib.machinery
import importlib.util
import logging
import os
import pathlib
import shutil
import sys
from typing import List

import pkg_resources
import pytest
from assets.scripts.build_gallery import execute_shell_command

from great_expectations.data_context.util import file_relative_path
from tests.integration.backend_dependencies import BackendDependencies
from tests.integration.integration_test_fixture import IntegrationTestFixture
from tests.integration.test_definitions.abs.integration_tests import (
    abs_integration_tests,
)
from tests.integration.test_definitions.athena.integration_tests import (
    athena_integration_tests,
)
from tests.integration.test_definitions.aws_glue.integration_tests import (
    aws_glue_integration_tests,
)
from tests.integration.test_definitions.bigquery.integration_tests import (
    bigquery_integration_tests,
)
from tests.integration.test_definitions.gcs.integration_tests import (
    gcs_integration_tests,
)
from tests.integration.test_definitions.mssql.integration_tests import (
    mssql_integration_tests,
)
from tests.integration.test_definitions.multiple_backend.integration_tests import (
    multiple_backend,
)
from tests.integration.test_definitions.mysql.integration_tests import (
    mysql_integration_tests,
)
from tests.integration.test_definitions.postgresql.integration_tests import (
    postgresql_integration_tests,
)
from tests.integration.test_definitions.redshift.integration_tests import (
    redshift_integration_tests,
)
from tests.integration.test_definitions.s3.integration_tests import s3_integration_tests
from tests.integration.test_definitions.snowflake.integration_tests import (
    snowflake_integration_tests,
)
from tests.integration.test_definitions.spark.integration_tests import (
    spark_integration_tests,
)
from tests.integration.test_definitions.sqlite.integration_tests import (
    sqlite_integration_tests,
)
from tests.integration.test_definitions.trino.integration_tests import (
    trino_integration_tests,
)

logger = logging.getLogger(__name__)
logger.setLevel(logging.DEBUG)

# to be populated by the smaller lists below
docs_test_matrix: List[IntegrationTestFixture] = []

local_tests = [
    IntegrationTestFixture(
        name="how_to_create_a_batch_of_data_from_an_in_memory_pandas_dataframe",
        user_flow_script="tests/integration/docusaurus/connecting_to_your_data/how_to_create_a_batch_of_data_from_an_in_memory_pandas_dataframe.py",
        data_context_dir="tests/integration/fixtures/no_datasources/great_expectations",
        data_dir="tests/test_sets/taxi_yellow_tripdata_samples/first_3_files",
        backend_dependencies=[BackendDependencies.PANDAS],
    ),
    IntegrationTestFixture(
        name="getting_started",
        data_context_dir="tests/integration/fixtures/yellow_tripdata_pandas_fixture/great_expectations",
        data_dir="tests/test_sets/taxi_yellow_tripdata_samples/first_3_files",
        user_flow_script="tests/integration/docusaurus/tutorials/getting-started/getting_started.py",
        backend_dependencies=[],
    ),
    IntegrationTestFixture(
        name="how_to_get_one_or_more_batches_of_data_from_a_configured_datasource",
        user_flow_script="tests/integration/docusaurus/connecting_to_your_data/how_to_get_one_or_more_batches_of_data_from_a_configured_datasource.py",
        data_context_dir="tests/integration/fixtures/yellow_tripdata_pandas_fixture/great_expectations",
        data_dir="tests/test_sets/taxi_yellow_tripdata_samples",
        backend_dependencies=[],
    ),
    IntegrationTestFixture(
        name="connecting_to_your_data_pandas_yaml",
        user_flow_script="tests/integration/docusaurus/connecting_to_your_data/filesystem/pandas_yaml_example.py",
        data_context_dir="tests/integration/fixtures/no_datasources/great_expectations",
        data_dir="tests/test_sets/taxi_yellow_tripdata_samples/first_3_files",
        backend_dependencies=[BackendDependencies.PANDAS],
    ),
    IntegrationTestFixture(
        name="connecting_to_your_data_pandas_python",
        user_flow_script="tests/integration/docusaurus/connecting_to_your_data/filesystem/pandas_python_example.py",
        data_context_dir="tests/integration/fixtures/no_datasources/great_expectations",
        data_dir="tests/test_sets/taxi_yellow_tripdata_samples/first_3_files",
        backend_dependencies=[BackendDependencies.PANDAS],
    ),
    IntegrationTestFixture(
        name="how_to_introspect_and_partition_your_data_yaml_gradual",
        user_flow_script="tests/integration/docusaurus/connecting_to_your_data/how_to_introspect_and_partition_your_data/files/yaml_example_gradual.py",
        data_context_dir="tests/integration/fixtures/no_datasources/great_expectations",
        data_dir="tests/test_sets/taxi_yellow_tripdata_samples/",
        backend_dependencies=[],
    ),
    IntegrationTestFixture(
        name="how_to_introspect_and_partition_your_data_yaml_complete",
        user_flow_script="tests/integration/docusaurus/connecting_to_your_data/how_to_introspect_and_partition_your_data/files/yaml_example_complete.py",
        data_context_dir="tests/integration/fixtures/no_datasources/great_expectations",
        data_dir="tests/test_sets/taxi_yellow_tripdata_samples/",
        backend_dependencies=[],
    ),
    IntegrationTestFixture(
<<<<<<< HEAD
=======
        name="in_memory_pandas_yaml",
        user_flow_script="tests/integration/docusaurus/connecting_to_your_data/in_memory/pandas_yaml_example.py",
        data_context_dir="tests/integration/fixtures/no_datasources/great_expectations",
        backend_dependencies=[BackendDependencies.PANDAS],
    ),
    IntegrationTestFixture(
>>>>>>> d8527230
        name="in_memory_pandas_python",
        user_flow_script="tests/integration/docusaurus/connecting_to_your_data/in_memory/pandas_python_example.py",
        data_context_dir="tests/integration/fixtures/no_datasources/great_expectations",
        backend_dependencies=[BackendDependencies.PANDAS],
    ),
    IntegrationTestFixture(
        name="docusaurus_template_script_example",
        user_flow_script="tests/integration/docusaurus/template/script_example.py",
        data_context_dir="tests/integration/fixtures/no_datasources/great_expectations",
        backend_dependencies=[],
    ),
    IntegrationTestFixture(
        name="how_to_choose_which_dataconnector_to_use",
        user_flow_script="tests/integration/docusaurus/connecting_to_your_data/how_to_choose_which_dataconnector_to_use.py",
        data_context_dir="tests/integration/fixtures/no_datasources/great_expectations",
        data_dir="tests/test_sets/dataconnector_docs",
        backend_dependencies=[],
    ),
    IntegrationTestFixture(
        name="how_to_configure_a_pandas_datasource",
        user_flow_script="tests/integration/docusaurus/connecting_to_your_data/datasource_configuration/how_to_configure_a_pandas_datasource.py",
        data_context_dir="tests/integration/fixtures/no_datasources/great_expectations",
        data_dir="tests/test_sets/taxi_yellow_tripdata_samples/samples_2020",
        backend_dependencies=[BackendDependencies.PANDAS],
    ),
    IntegrationTestFixture(
        name="how_to_configure_a_runtimedataconnector",
        user_flow_script="tests/integration/docusaurus/connecting_to_your_data/how_to_configure_a_runtimedataconnector.py",
        data_context_dir="tests/integration/fixtures/no_datasources/great_expectations",
        data_dir="tests/test_sets/dataconnector_docs",
        backend_dependencies=[],
    ),
    IntegrationTestFixture(
        name="auto_initializing_expect_column_mean_to_be_between",
        user_flow_script="tests/integration/docusaurus/expectations/auto_initializing_expectations/auto_initializing_expect_column_mean_to_be_between.py",
        data_context_dir="tests/integration/fixtures/no_datasources/great_expectations",
        data_dir="tests/test_sets/taxi_yellow_tripdata_samples",
        backend_dependencies=[],
    ),
    IntegrationTestFixture(
        name="is_expectation_auto_initializing",
        user_flow_script="tests/integration/docusaurus/expectations/auto_initializing_expectations/is_expectation_auto_initializing.py",
        data_context_dir="tests/integration/fixtures/no_datasources/great_expectations",
        backend_dependencies=[],
    ),
    IntegrationTestFixture(
        name="expect_column_max_to_be_between_custom",
        user_flow_script="tests/integration/docusaurus/expectations/creating_custom_expectations/expect_column_max_to_be_between_custom.py",
        backend_dependencies=[],
    ),
    IntegrationTestFixture(
        name="expect_column_values_to_be_in_solfege_scale_set",
        user_flow_script="tests/integration/docusaurus/expectations/creating_custom_expectations/expect_column_values_to_be_in_solfege_scale_set.py",
        backend_dependencies=[],
    ),
    IntegrationTestFixture(
        name="expect_column_values_to_only_contain_vowels",
        user_flow_script="tests/integration/docusaurus/expectations/creating_custom_expectations/expect_column_values_to_only_contain_vowels.py",
        backend_dependencies=[],
    ),
    IntegrationTestFixture(
        name="how_to_configure_result_format_parameter",
        user_flow_script="tests/integration/docusaurus/reference/core_concepts/result_format.py",
        backend_dependencies=[],
    ),
    IntegrationTestFixture(
        name="how_to_create_and_edit_expectations_with_instant_feedback_block_config",
        user_flow_script="tests/integration/docusaurus/validation/validator/how_to_create_and_edit_expectations_with_instant_feedback_block_config.py",
        data_dir="tests/test_sets/taxi_yellow_tripdata_samples/first_3_files",
        backend_dependencies=[],
    ),
    # Fluent Datasources
    IntegrationTestFixture(
        name="how_to_create_and_edit_expectations_with_instant_feedback_fluent",
        user_flow_script="tests/integration/docusaurus/validation/validator/how_to_create_and_edit_expectations_with_instant_feedback_fluent.py",
        data_dir="tests/test_sets/taxi_yellow_tripdata_samples/first_3_files",
        backend_dependencies=[],
    ),
    IntegrationTestFixture(
        name="how_to_create_an_expectation_suite_with_the_onboarding_data_assistant",
        user_flow_script="tests/integration/docusaurus/expectations/data_assistants/how_to_create_an_expectation_suite_with_the_onboarding_data_assistant.py",
        data_context_dir="tests/integration/fixtures/no_datasources/great_expectations",
        data_dir="tests/test_sets/taxi_yellow_tripdata_samples",
        backend_dependencies=[],
    ),
    IntegrationTestFixture(
        name="data_docs",
        user_flow_script="tests/integration/docusaurus/reference/glossary/data_docs.py",
        data_context_dir="tests/integration/fixtures/yellow_trip_data_fluent_pandas/great_expectations",
        data_dir="tests/test_sets/taxi_yellow_tripdata_samples",
        backend_dependencies=[],
    ),
    IntegrationTestFixture(
        name="how_to_edit_an_existing_expectation_suite",
        user_flow_script="tests/integration/docusaurus/expectations/how_to_edit_an_expectation_suite.py",
        backend_dependencies=[],
    ),
    IntegrationTestFixture(
        name="setup_overview",
        user_flow_script="tests/integration/docusaurus/setup/setup_overview.py",
        data_context_dir=None,
        backend_dependencies=[],
    ),
]

quickstart = [
    IntegrationTestFixture(
        name="quickstart",
        user_flow_script="tests/integration/docusaurus/tutorials/quickstart/quickstart.py",
        backend_dependencies=[],
    ),
]

fluent_datasources = [
    IntegrationTestFixture(
        name="connect_to_your_data_overview",
        data_context_dir=None,
        data_dir="tests/test_sets/taxi_yellow_tripdata_samples",
        user_flow_script="tests/integration/docusaurus/connecting_to_your_data/connect_to_your_data_overview.py",
        backend_dependencies=[],
    ),
    IntegrationTestFixture(
        name="how_to_create_and_edit_expectations_with_a_profiler",
        data_context_dir=None,
        data_dir=None,
        user_flow_script="tests/integration/docusaurus/expectations/how_to_create_and_edit_expectations_with_a_profiler.py",
        backend_dependencies=[],
    ),
    IntegrationTestFixture(
        name="how_to_create_expectations_that_span_multiple_batches_using_evaluation_parameters",
        data_context_dir="tests/integration/fixtures/no_datasources/great_expectations",
        data_dir="tests/test_sets/taxi_yellow_tripdata_samples",
        user_flow_script="tests/integration/docusaurus/expectations/advanced/how_to_create_expectations_that_span_multiple_batches_using_evaluation_parameters.py",
        backend_dependencies=[],
    ),
    IntegrationTestFixture(
        name="how_to_pass_an_in_memory_dataframe_to_a_checkpoint",
        user_flow_script="tests/integration/docusaurus/validation/checkpoints/how_to_pass_an_in_memory_dataframe_to_a_checkpoint.py",
        data_context_dir="tests/integration/fixtures/no_datasources/great_expectations",
        data_dir="tests/test_sets/taxi_yellow_tripdata_samples/first_3_files",
        backend_dependencies=[],
    ),
    IntegrationTestFixture(
        name="rule_base_profiler_multi_batch_example",
        data_context_dir="tests/integration/fixtures/yellow_tripdata_pandas_fixture/great_expectations",
        data_dir="tests/test_sets/taxi_yellow_tripdata_samples/first_3_files",
        user_flow_script="tests/integration/docusaurus/expectations/advanced/multi_batch_rule_based_profiler_example.py",
        backend_dependencies=[BackendDependencies.PANDAS],
    ),
    IntegrationTestFixture(
        name="glossary_batch_request",
        data_context_dir=None,
        data_dir="tests/test_sets/taxi_yellow_tripdata_samples",
        user_flow_script="tests/integration/docusaurus/reference/glossary/batch_request.py",
        backend_dependencies=[],
    ),
    IntegrationTestFixture(
        name="checkpoints_and_actions_core_concepts",
        user_flow_script="tests/integration/docusaurus/reference/core_concepts/checkpoints_and_actions.py",
        data_context_dir="tests/integration/fixtures/no_datasources/great_expectations",
        data_dir="tests/test_sets/taxi_yellow_tripdata_samples/first_3_files",
        backend_dependencies=[],
    ),
    IntegrationTestFixture(
        name="how_to_create_a_new_checkpoint",
        data_context_dir=None,
        data_dir="tests/test_sets/taxi_yellow_tripdata_samples",
        user_flow_script="tests/integration/docusaurus/validation/checkpoints/how_to_create_a_new_checkpoint.py",
        backend_dependencies=[],
    ),
    IntegrationTestFixture(
        name="how_to_configure_a_new_checkpoint_using_test_yaml_config",
        data_context_dir="tests/integration/fixtures/yellow_tripdata_pandas_fixture/great_expectations",
        data_dir="tests/test_sets/taxi_yellow_tripdata_samples",
        user_flow_script="tests/integration/docusaurus/validation/checkpoints/how_to_configure_a_new_checkpoint_using_test_yaml_config.py",
        backend_dependencies=[BackendDependencies.PANDAS],
    ),
    IntegrationTestFixture(
        name="validate_data_by_running_a_checkpoint",
        user_flow_script="tests/integration/docusaurus/validation/checkpoints/how_to_validate_data_by_running_a_checkpoint.py",
        data_context_dir=None,
        data_dir="tests/test_sets/taxi_yellow_tripdata_samples/first_3_files",
        backend_dependencies=[],
    ),
    IntegrationTestFixture(
        name="how_to_create_and_edit_an_expectation_with_domain_knowledge",
        user_flow_script="tests/integration/docusaurus/expectations/how_to_create_and_edit_an_expectationsuite_domain_knowledge.py",
        data_context_dir=None,
        backend_dependencies=[],
    ),
    IntegrationTestFixture(
        name="how_to_request_data_from_a_data_asset",
        user_flow_script="tests/integration/docusaurus/connecting_to_your_data/fluent_datasources/get_existing_data_asset_from_existing_datasource_pandas_filesystem_example.py",
        data_context_dir="tests/integration/fixtures/no_datasources/great_expectations",
        data_dir="tests/test_sets/taxi_yellow_tripdata_samples/first_3_files",
        backend_dependencies=[BackendDependencies.PANDAS],
    ),
    IntegrationTestFixture(
        name="checkpoints_glossary",
        user_flow_script="tests/integration/docusaurus/reference/glossary/checkpoints.py",
        data_context_dir="tests/integration/fixtures/yellow_trip_data_fluent_pandas/great_expectations",
        data_dir="tests/test_sets/taxi_yellow_tripdata_samples",
        backend_dependencies=[BackendDependencies.PANDAS],
    ),
    IntegrationTestFixture(
        name="how_to_organize_batches_in_a_file_based_data_asset",
        user_flow_script="tests/integration/docusaurus/connecting_to_your_data/fluent_datasources/organize_batches_in_pandas_filesystem_datasource.py",
        data_context_dir="tests/integration/fixtures/no_datasources/great_expectations",
        data_dir="tests/test_sets/taxi_yellow_tripdata_samples/first_3_files",
        backend_dependencies=[BackendDependencies.PANDAS],
    ),
    IntegrationTestFixture(
        name="how_to_organize_batches_in_a_sql_based_data_asset",
        user_flow_script="tests/integration/docusaurus/connecting_to_your_data/fluent_datasources/organize_batches_in_sqlite_datasource.py",
        data_context_dir="tests/integration/fixtures/no_datasources/great_expectations",
        backend_dependencies=[BackendDependencies.SQLALCHEMY],
    ),
    IntegrationTestFixture(
        name="how_to_connect_to_one_or_more_files_using_pandas",
        user_flow_script="tests/integration/docusaurus/connecting_to_your_data/fluent_datasources/how_to_connect_to_one_or_more_files_using_pandas.py",
        data_context_dir="tests/integration/fixtures/no_datasources/great_expectations",
        data_dir="tests/test_sets/taxi_yellow_tripdata_samples/first_3_files",
        backend_dependencies=[BackendDependencies.PANDAS],
    ),
    IntegrationTestFixture(
        name="how_to_connect_to_sql_data_using_a_query",
        user_flow_script="tests/integration/docusaurus/connecting_to_your_data/fluent_datasources/how_to_connect_to_sql_data_using_a_query.py",
        data_context_dir="tests/integration/fixtures/no_datasources/great_expectations",
        backend_dependencies=[],
    ),
    IntegrationTestFixture(
        name="how_to_quickly_connect_to_a_single_file_with_pandas",
        user_flow_script="tests/integration/docusaurus/connecting_to_your_data/fluent_datasources/how_to_quickly_connect_to_a_single_file_with_pandas.py",
        data_context_dir="tests/integration/fixtures/no_datasources/great_expectations",
        backend_dependencies=[BackendDependencies.PANDAS],
    ),
    IntegrationTestFixture(
        name="how_to_connect_to_sqlite_data",
        user_flow_script="tests/integration/docusaurus/connecting_to_your_data/fluent_datasources/how_to_connect_to_sqlite_data.py",
        data_context_dir="tests/integration/fixtures/no_datasources/great_expectations",
        backend_dependencies=[BackendDependencies.SQLALCHEMY],
    ),
    IntegrationTestFixture(
        name="how_to_connect_to_a_sql_table",
        user_flow_script="tests/integration/docusaurus/connecting_to_your_data/fluent_datasources/how_to_connect_to_a_sql_table.py",
        data_context_dir="tests/integration/fixtures/no_datasources/great_expectations",
        backend_dependencies=[],
    ),
    IntegrationTestFixture(
        name="how_to_connect_to_sql_data",
        user_flow_script="tests/integration/docusaurus/connecting_to_your_data/fluent_datasources/how_to_connect_to_sqlite_data.py",
        data_context_dir="tests/integration/fixtures/no_datasources/great_expectations",
        backend_dependencies=[],
    ),
    IntegrationTestFixture(
        name="how_to_instantiate_a_specific_filesystem_data_context",
        user_flow_script="tests/integration/docusaurus/connecting_to_your_data/fluent_datasources/how_to_instantiate_a_specific_filesystem_data_context.py",
        data_context_dir="tests/integration/fixtures/no_datasources/great_expectations",
        backend_dependencies=[],
    ),
    IntegrationTestFixture(
        name="how_to_initialize_a_filesystem_data_context_in_python",
        user_flow_script="tests/integration/docusaurus/connecting_to_your_data/fluent_datasources/how_to_initialize_a_filesystem_data_context_in_python.py",
        data_context_dir="tests/integration/fixtures/no_datasources/great_expectations",
        backend_dependencies=[],
    ),
    IntegrationTestFixture(
        name="how_to_explicitly_instantiate_an_ephemeral_data_context",
        user_flow_script="tests/integration/docusaurus/connecting_to_your_data/fluent_datasources/how_to_explicitly_instantiate_an_ephemeral_data_context.py",
        data_context_dir="tests/integration/fixtures/no_datasources/great_expectations",
        backend_dependencies=[],
    ),
    IntegrationTestFixture(
        name="how_to_connect_to_in_memory_data_using_pandas",
        user_flow_script="tests/integration/docusaurus/connecting_to_your_data/fluent_datasources/how_to_connect_to_in_memory_data_using_pandas.py",
        data_context_dir="tests/integration/fixtures/no_datasources/great_expectations",
        backend_dependencies=[BackendDependencies.PANDAS],
    ),
]


# populate docs_test_matrix with sub-lists
docs_test_matrix += local_tests
docs_test_matrix += quickstart
docs_test_matrix += fluent_datasources
docs_test_matrix += spark_integration_tests
docs_test_matrix += sqlite_integration_tests
docs_test_matrix += mysql_integration_tests
docs_test_matrix += postgresql_integration_tests
docs_test_matrix += mssql_integration_tests
docs_test_matrix += trino_integration_tests
docs_test_matrix += snowflake_integration_tests
docs_test_matrix += redshift_integration_tests
docs_test_matrix += bigquery_integration_tests
docs_test_matrix += gcs_integration_tests
docs_test_matrix += abs_integration_tests
docs_test_matrix += s3_integration_tests
docs_test_matrix += athena_integration_tests
docs_test_matrix += aws_glue_integration_tests
docs_test_matrix += multiple_backend

pandas_integration_tests = [
    IntegrationTestFixture(
        name="pandas_one_multi_batch_request_one_validator",
        data_context_dir="tests/integration/fixtures/yellow_tripdata_pandas_fixture/great_expectations",
        data_dir="tests/test_sets/taxi_yellow_tripdata_samples",
        user_flow_script="tests/integration/fixtures/yellow_tripdata_pandas_fixture/one_multi_batch_request_one_validator.py",
        backend_dependencies=[BackendDependencies.PANDAS],
    ),
    IntegrationTestFixture(
        name="pandas_two_batch_requests_two_validators",
        data_context_dir="tests/integration/fixtures/yellow_tripdata_pandas_fixture/great_expectations",
        data_dir="tests/test_sets/taxi_yellow_tripdata_samples",
        user_flow_script="tests/integration/fixtures/yellow_tripdata_pandas_fixture/two_batch_requests_two_validators.py",
        backend_dependencies=[BackendDependencies.PANDAS],
    ),
    IntegrationTestFixture(
        name="pandas_multiple_batch_requests_one_validator_multiple_steps",
        data_context_dir="tests/integration/fixtures/yellow_tripdata_pandas_fixture/great_expectations",
        data_dir="tests/test_sets/taxi_yellow_tripdata_samples",
        user_flow_script="tests/integration/fixtures/yellow_tripdata_pandas_fixture/multiple_batch_requests_one_validator_multiple_steps.py",
        backend_dependencies=[BackendDependencies.PANDAS],
    ),
    IntegrationTestFixture(
        name="pandas_multiple_batch_requests_one_validator_one_step",
        data_context_dir="tests/integration/fixtures/yellow_tripdata_pandas_fixture/great_expectations",
        data_dir="tests/test_sets/taxi_yellow_tripdata_samples",
        user_flow_script="tests/integration/fixtures/yellow_tripdata_pandas_fixture/multiple_batch_requests_one_validator_one_step.py",
        backend_dependencies=[BackendDependencies.PANDAS],
    ),
    IntegrationTestFixture(
        name="pandas_execution_engine_with_gcp_installed",
        data_context_dir="tests/integration/fixtures/yellow_tripdata_pandas_fixture/great_expectations",
        data_dir="tests/test_sets/taxi_yellow_tripdata_samples",
        user_flow_script="tests/integration/common_workflows/pandas_execution_engine_with_gcp_installed.py",
        other_files=(
            (
                "tests/integration/fixtures/cloud_provider_configs/gcp/my_example_creds.json",
                ".gcs/my_example_creds.json",
            ),
        ),
        backend_dependencies=[BackendDependencies.PANDAS],
    ),
]

# populate integration_test_matrix with sub-lists
integration_test_matrix: List[IntegrationTestFixture] = []
integration_test_matrix += pandas_integration_tests


def idfn(test_configuration):
    return test_configuration.name


@pytest.fixture
def pytest_parsed_arguments(request):
    return request.config.option


@pytest.mark.docs
@pytest.mark.integration
@pytest.mark.parametrize("integration_test_fixture", docs_test_matrix, ids=idfn)
@pytest.mark.skipif(sys.version_info < (3, 7), reason="requires Python3.7")
def test_docs(integration_test_fixture, tmp_path, pytest_parsed_arguments):
    _check_for_skipped_tests(pytest_parsed_arguments, integration_test_fixture)
    _execute_integration_test(integration_test_fixture, tmp_path)


@pytest.mark.integration
@pytest.mark.parametrize("test_configuration", integration_test_matrix, ids=idfn)
@pytest.mark.skipif(sys.version_info < (3, 7), reason="requires Python3.7")
@pytest.mark.slow  # 79.77s
def test_integration_tests(test_configuration, tmp_path, pytest_parsed_arguments):
    _check_for_skipped_tests(pytest_parsed_arguments, test_configuration)
    _execute_integration_test(test_configuration, tmp_path)


def _execute_integration_test(  # noqa: PLR0912, PLR0915
    integration_test_fixture: IntegrationTestFixture, tmp_path: pathlib.Path
):
    """
    Prepare and environment and run integration tests from a list of tests.

    Note that the only required parameter for a test in the matrix is
    `user_flow_script` and that all other parameters are optional.
    """
    workdir = pathlib.Path.cwd()
    try:
        base_dir = pathlib.Path(file_relative_path(__file__, "../../"))
        os.chdir(base_dir)
        # Ensure GX is installed in our environment
        installed_packages = [pkg.key for pkg in pkg_resources.working_set]
        if "great-expectations" not in installed_packages:
            execute_shell_command("pip install .")
        os.chdir(tmp_path)

        #
        # Build test state
        # DataContext
        data_context_dir = integration_test_fixture.data_context_dir
        if data_context_dir:
            context_source_dir = base_dir / data_context_dir
            test_context_dir = tmp_path / "great_expectations"
            shutil.copytree(
                context_source_dir,
                test_context_dir,
            )

        # Test Data
        data_dir = integration_test_fixture.data_dir
        if data_dir:
            source_data_dir = base_dir / data_dir
            target_data_dir = tmp_path / "data"
            shutil.copytree(
                source_data_dir,
                target_data_dir,
            )

        # Other files
        # Other files to copy should be supplied as a tuple of tuples with source, dest pairs
        # e.g. (("/source1/file1", "/dest1/file1"), ("/source2/file2", "/dest2/file2"))
        other_files = integration_test_fixture.other_files
        if other_files:
            for file_paths in other_files:
                source_file = base_dir / file_paths[0]
                dest_file = tmp_path / file_paths[1]
                dest_dir = dest_file.parent
                if not dest_dir.exists():
                    dest_dir.mkdir()

                shutil.copyfile(src=source_file, dst=dest_file)

        # UAT Script
        user_flow_script = integration_test_fixture.user_flow_script
        script_source = base_dir / user_flow_script

        script_path = tmp_path / "test_script.py"
        shutil.copyfile(script_source, script_path)
        logger.debug(
            f"(_execute_integration_test) script_source -> {script_source} :: copied to {script_path}"
        )
        if script_source.suffix != ".py":
            logger.error(f"{script_source} is not a python script!")
            text = script_source.read_text()
            print(f"contents of script_path:\n\n{text}\n\n")
            return

        util_script = integration_test_fixture.util_script
        if util_script:
            script_source = base_dir / util_script
            tmp_path.joinpath("tests/").mkdir()
            util_script_path = tmp_path / "tests/test_utils.py"
            shutil.copyfile(script_source, util_script_path)

        # Run script as module, using python's importlib machinery (https://docs.python.org/3/library/importlib.htm)
        loader = importlib.machinery.SourceFileLoader(
            "test_script_module", str(script_path)
        )
        spec = importlib.util.spec_from_loader("test_script_module", loader)
        test_script_module = importlib.util.module_from_spec(spec)
        loader.exec_module(test_script_module)
    except Exception as e:
        logger.error(str(e))
        if "JavaPackage" in str(e) and "aws_glue" in user_flow_script:
            logger.debug("This is something aws_glue related, so just going to return")
            # Should try to copy aws-glue-libs jar files to Spark jar during pipeline setup
            #   - see https://stackoverflow.com/a/67371827
            return
        else:
            raise
    finally:
        os.chdir(workdir)


def _check_for_skipped_tests(  # noqa: PLR0912
    pytest_args,
    integration_test_fixture,
) -> None:
    """Enable scripts to be skipped based on pytest invocation flags."""
    dependencies = integration_test_fixture.backend_dependencies
    if not dependencies:
        return
    elif BackendDependencies.POSTGRESQL in dependencies and (
        not pytest_args.postgresql or pytest_args.no_sqlalchemy
    ):
        pytest.skip("Skipping postgres tests")
    elif BackendDependencies.MYSQL in dependencies and (
        not pytest_args.mysql or pytest_args.no_sqlalchemy
    ):
        pytest.skip("Skipping mysql tests")
    elif BackendDependencies.MSSQL in dependencies and (
        not pytest_args.mssql or pytest_args.no_sqlalchemy
    ):
        pytest.skip("Skipping mssql tests")
    elif BackendDependencies.BIGQUERY in dependencies and (
        pytest_args.no_sqlalchemy or not pytest_args.bigquery
    ):
        # TODO : Investigate whether this test should be handled by azure-pipelines-cloud-db-integration.yml
        pytest.skip("Skipping bigquery tests")
    elif BackendDependencies.GCS in dependencies and not pytest_args.bigquery:
        # TODO : Investigate whether this test should be handled by azure-pipelines-cloud-db-integration.yml
        pytest.skip("Skipping GCS tests")
    elif BackendDependencies.AWS in dependencies and not pytest_args.aws:
        pytest.skip("Skipping AWS tests")
    elif BackendDependencies.REDSHIFT in dependencies and (
        pytest_args.no_sqlalchemy or not pytest_args.redshift
    ):
        pytest.skip("Skipping redshift tests")
    elif BackendDependencies.SPARK in dependencies and not pytest_args.spark:
        pytest.skip("Skipping spark tests")
    elif BackendDependencies.SNOWFLAKE in dependencies and (
        pytest_args.no_sqlalchemy or not pytest_args.snowflake
    ):
        pytest.skip("Skipping snowflake tests")
    elif BackendDependencies.AZURE in dependencies and not pytest_args.azure:
        pytest.skip("Skipping Azure tests")
    elif BackendDependencies.TRINO in dependencies and not pytest_args.trino:
        pytest.skip("Skipping Trino tests")
    elif BackendDependencies.ATHENA in dependencies and not pytest_args.athena:
        pytest.skip("Skipping Athena tests")<|MERGE_RESOLUTION|>--- conflicted
+++ resolved
@@ -121,15 +121,12 @@
         backend_dependencies=[],
     ),
     IntegrationTestFixture(
-<<<<<<< HEAD
-=======
         name="in_memory_pandas_yaml",
         user_flow_script="tests/integration/docusaurus/connecting_to_your_data/in_memory/pandas_yaml_example.py",
         data_context_dir="tests/integration/fixtures/no_datasources/great_expectations",
         backend_dependencies=[BackendDependencies.PANDAS],
     ),
     IntegrationTestFixture(
->>>>>>> d8527230
         name="in_memory_pandas_python",
         user_flow_script="tests/integration/docusaurus/connecting_to_your_data/in_memory/pandas_python_example.py",
         data_context_dir="tests/integration/fixtures/no_datasources/great_expectations",
