--- conflicted
+++ resolved
@@ -260,17 +260,16 @@
         user_flow_script="tests/integration/docusaurus/expectations/creating_custom_expectations/expect_table_columns_to_be_unique.py",
     ),
     IntegrationTestFixture(
-<<<<<<< HEAD
         name="expect_column_pair_values_to_have_a_difference_of_three",
         user_flow_script="tests/integration/docusaurus/expectations/creating_custom_expectations/expect_column_pair_values_to_have_a_difference_of_three.py",
-=======
+    ),
+    IntegrationTestFixture(
         name="expect_column_values_to_be_in_solfege_scale_set",
         user_flow_script="tests/integration/docusaurus/expectations/creating_custom_expectations/expect_column_values_to_be_in_solfege_scale_set.py",
     ),
     IntegrationTestFixture(
         name="expect_column_values_to_only_contain_vowels",
         user_flow_script="tests/integration/docusaurus/expectations/creating_custom_expectations/expect_column_values_to_only_contain_vowels.py",
->>>>>>> 32d6f24f
     ),
 ]
 
