--- conflicted
+++ resolved
@@ -357,50 +357,11 @@
         user_flow_script="tests/integration/docusaurus/connecting_to_your_data/fluent_datasources/how_to_connect_to_sqlite_data.py",
         data_context_dir="tests/integration/fixtures/no_datasources/great_expectations",
     ),
-<<<<<<< HEAD
     IntegrationTestFixture(
         name="how_to_connect_to_sql_data",
         user_flow_script="tests/integration/docusaurus/connecting_to_your_data/fluent_datasources/how_to_connect_to_sql_data.py",
         data_context_dir="tests/integration/fixtures/no_datasources/great_expectations",
     ),
-    IntegrationTestFixture(
-        name="how_to_connect_to_data_on_s3_using_pandas",
-        user_flow_script="tests/integration/docusaurus/connecting_to_your_data/fluent_datasources/how_to_connect_to_data_on_s3_using_pandas.py",
-        data_context_dir="tests/integration/fixtures/no_datasources/great_expectations",
-        backend_dependencies=[BackendDependencies.AWS],
-    ),
-    IntegrationTestFixture(
-        name="how_to_connect_to_data_on_s3_using_spark",
-        user_flow_script="tests/integration/docusaurus/connecting_to_your_data/fluent_datasources/how_to_connect_to_data_on_s3_using_spark.py",
-        data_context_dir="tests/integration/fixtures/no_datasources/great_expectations",
-        backend_dependencies=[BackendDependencies.AWS, BackendDependencies.SPARK],
-    ),
-    IntegrationTestFixture(
-        name="how_to_connect_to_data_on_gcs_using_pandas",
-        user_flow_script="tests/integration/docusaurus/connecting_to_your_data/fluent_datasources/how_to_connect_to_data_on_gcs_using_pandas.py",
-        data_context_dir="tests/integration/fixtures/no_datasources/great_expectations",
-        backend_dependencies=[BackendDependencies.GCS],
-    ),
-    IntegrationTestFixture(
-        name="how_to_connect_to_data_on_gcs_using_spark",
-        user_flow_script="tests/integration/docusaurus/connecting_to_your_data/fluent_datasources/how_to_connect_to_data_on_gcs_using_spark.py",
-        data_context_dir="tests/integration/fixtures/no_datasources/great_expectations",
-        backend_dependencies=[BackendDependencies.GCS, BackendDependencies.SPARK],
-    ),
-    IntegrationTestFixture(
-        name="how_to_connect_to_data_on_azure_blob_storage_using_pandas",
-        user_flow_script="tests/integration/docusaurus/connecting_to_your_data/fluent_datasources/how_to_connect_to_data_on_azure_blob_storage_using_pandas.py",
-        data_context_dir="tests/integration/fixtures/no_datasources/great_expectations",
-        backend_dependencies=[BackendDependencies.AZURE],
-    ),
-    IntegrationTestFixture(
-        name="how_to_connect_to_data_on_azure_blob_storage_using_spark",
-        user_flow_script="tests/integration/docusaurus/connecting_to_your_data/fluent_datasources/how_to_connect_to_data_on_azure_blob_storage_using_spark.py",
-        data_context_dir="tests/integration/fixtures/no_datasources/great_expectations",
-        backend_dependencies=[BackendDependencies.AZURE, BackendDependencies.SPARK],
-    ),
-=======
->>>>>>> 5c37e392
 ]
 
 
