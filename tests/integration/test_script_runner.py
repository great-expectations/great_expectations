--- conflicted
+++ resolved
@@ -277,17 +277,16 @@
         user_flow_script="tests/integration/docusaurus/reference/glossary/batch_request.py",
     ),
     IntegrationTestFixture(
-<<<<<<< HEAD
         name="RUNME checkpoints_and_actions_core_concepts",
         user_flow_script="tests/integration/docusaurus/reference/core_concepts/checkpoints_and_actions.py",
         data_context_dir="tests/integration/fixtures/no_datasources/great_expectations",
         data_dir="tests/test_sets/taxi_yellow_tripdata_samples/first_3_files",
-=======
+    ),
+    IntegrationTestFixture(
         name="RUNME how_to_create_a_new_checkpoint",
         data_context_dir=None,
         data_dir="tests/test_sets/taxi_yellow_tripdata_samples",
         user_flow_script="tests/integration/docusaurus/validation/checkpoints/how_to_create_a_new_checkpoint.py",
->>>>>>> 013fd91e
     ),
 ]
 
