--- conflicted
+++ resolved
@@ -240,25 +240,23 @@
         data_dir="tests/test_sets/taxi_yellow_tripdata_samples/first_3_files",
     ),
     IntegrationTestFixture(
-<<<<<<< HEAD
         name="auto_initializing_expect_column_mean_to_be_between",
         user_flow_script="tests/integration/docusaurus/expectations/auto_initializing_expectations/auto_initializing_expect_column_mean_to_be_between.py",
-=======
+        data_context_dir="tests/integration/fixtures/no_datasources/great_expectations",
+        data_dir="tests/test_sets/taxi_yellow_tripdata_samples",
+    ),
+    IntegrationTestFixture(
         name="how_to_create_an_expectation_suite_with_the_onboarding_data_assistant",
         user_flow_script="tests/integration/docusaurus/expectations/data_assistants/how_to_create_an_expectation_suite_with_the_onboarding_data_assistant.py",
->>>>>>> c82b5080
         data_context_dir="tests/integration/fixtures/no_datasources/great_expectations",
         data_dir="tests/test_sets/taxi_yellow_tripdata_samples",
     ),
     IntegrationTestFixture(
-<<<<<<< HEAD
         name="is_expectation_auto_initializing",
         user_flow_script="tests/integration/docusaurus/expectations/auto_initializing_expectations/is_expectation_auto_initializing.py",
         data_context_dir="tests/integration/fixtures/no_datasources/great_expectations",
     ),
     IntegrationTestFixture(
-=======
->>>>>>> c82b5080
         name="how_to_configure_credentials",
         user_flow_script="tests/integration/docusaurus/setup/configuring_data_contexts/how_to_configure_credentials.py",
         data_context_dir="tests/integration/fixtures/no_datasources/great_expectations",
