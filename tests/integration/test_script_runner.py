--- conflicted
+++ resolved
@@ -358,10 +358,11 @@
         data_context_dir="tests/integration/fixtures/no_datasources/great_expectations",
     ),
     IntegrationTestFixture(
-<<<<<<< HEAD
         name="how_to_connect_to_a_sql_table",
         user_flow_script="tests/integration/docusaurus/connecting_to_your_data/fluent_datasources/how_to_connect_to_a_sql_table.py",
-=======
+        data_context_dir="tests/integration/fixtures/no_datasources/great_expectations",
+    ),  
+    IntegrationTestFixture(
         name="how_to_connect_to_sql_data",
         user_flow_script="tests/integration/docusaurus/connecting_to_your_data/fluent_datasources/how_to_connect_to_sqlite_data.py",
         data_context_dir="tests/integration/fixtures/no_datasources/great_expectations",
@@ -374,7 +375,6 @@
     IntegrationTestFixture(
         name="how_to_initialize_a_filesystem_data_context_in_python",
         user_flow_script="tests/integration/docusaurus/connecting_to_your_data/fluent_datasources/how_to_initialize_a_filesystem_data_context_in_python.py",
->>>>>>> f1ebd5ee
         data_context_dir="tests/integration/fixtures/no_datasources/great_expectations",
     ),
 ]
