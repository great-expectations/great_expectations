import enum
import os
import shutil
import subprocess
import sys
from typing import Tuple

import pytest

from assets.scripts.build_gallery import execute_shell_command
from great_expectations.data_context.util import file_relative_path


class BackendDependencies(enum.Enum):
    BIGQUERY = "BIGQUERY"
    MYSQL = "MYSQL"
    MSSQL = "MSSQL"
    PANDAS = "PANDAS"
    POSTGRESQL = "POSTGRESQL"
    REDSHIFT = "REDSHIFT"
    SPARK = "SPARK"
    SQLALCHEMY = "SQLALCHEMY"
    SNOWFLAKE = "SNOWFLAKE"


docs_test_matrix = [
    {
        "user_flow_script": "tests/integration/docusaurus/deployment_patterns/gcp_deployment_patterns_file_gcs_yaml_configs.py",
        "data_context_dir": "tests/integration/fixtures/gcp_metadata_stores/great_expectations",
    },
    # {
    #     "user_flow_script": "tests/integration/docusaurus/connecting_to_your_data/how_to_create_a_batch_of_data_from_an_in_memory_pandas_dataframe.py",
    #     "data_context_dir": "tests/integration/fixtures/no_datasources/great_expectations",
    #     "data_dir": "tests/test_sets/taxi_yellow_tripdata_samples/first_3_files",
    # },
    # {
    #     "user_flow_script": "tests/integration/docusaurus/connecting_to_your_data/how_to_create_a_batch_of_data_from_an_in_memory_spark_dataframe.py",
    #     "data_context_dir": "tests/integration/fixtures/no_datasources/great_expectations",
    #     "data_dir": "tests/test_sets/taxi_yellow_tripdata_samples/first_3_files",
    #     "extra_backend_dependencies": BackendDependencies.SPARK,
    # },
    # {
    #     "user_flow_script": "tests/integration/docusaurus/connecting_to_your_data/database/bigquery_yaml_example.py",
    #     "data_context_dir": "tests/integration/fixtures/no_datasources/great_expectations",
    #     "data_dir": "tests/test_sets/taxi_yellow_tripdata_samples/first_3_files",
    #     "util_script": "tests/integration/docusaurus/connecting_to_your_data/database/util.py",
    #     "extra_backend_dependencies": BackendDependencies.BIGQUERY,
    # },
    # {
    #     "user_flow_script": "tests/integration/docusaurus/connecting_to_your_data/database/bigquery_python_example.py",
    #     "data_context_dir": "tests/integration/fixtures/no_datasources/great_expectations",
    #     "data_dir": "tests/test_sets/taxi_yellow_tripdata_samples/first_3_files",
    #     "util_script": "tests/integration/docusaurus/connecting_to_your_data/database/util.py",
    #     "extra_backend_dependencies": BackendDependencies.BIGQUERY,
    # },
    # # TODO: <Alex>Until Spark in Azure Pipelines is enabled, be sure to uncomment and run Spark tests locally for all available Cloud DataConnector implementations before any changes are committed.</Alex>
    # # Azure
    # {
    #     "user_flow_script": "tests/integration/docusaurus/connecting_to_your_data/cloud/azure/pandas/configured_yaml_example.py",
    #     "data_context_dir": "tests/integration/fixtures/no_datasources/great_expectations",
    # },
    # {
    #     "user_flow_script": "tests/integration/docusaurus/connecting_to_your_data/cloud/azure/pandas/configured_python_example.py",
    #     "data_context_dir": "tests/integration/fixtures/no_datasources/great_expectations",
    # },
    # {
    #     "user_flow_script": "tests/integration/docusaurus/connecting_to_your_data/cloud/azure/pandas/inferred_and_runtime_yaml_example.py",
    #     "data_context_dir": "tests/integration/fixtures/no_datasources/great_expectations",
    # },
    # {
    #     "user_flow_script": "tests/integration/docusaurus/connecting_to_your_data/cloud/azure/pandas/inferred_and_runtime_python_example.py",
    #     "data_context_dir": "tests/integration/fixtures/no_datasources/great_expectations",
    # },
    # TODO: <Alex>ALEX -- uncomment next four (4) tests once Spark in Azure Pipelines is enabled.</Alex>
    # {
    #     "user_flow_script": "tests/integration/docusaurus/connecting_to_your_data/cloud/azure/spark/configured_yaml_example.py",
    #     "data_context_dir": "tests/integration/fixtures/no_datasources/great_expectations",
    # },
    # {
    #     "user_flow_script": "tests/integration/docusaurus/connecting_to_your_data/cloud/azure/spark/configured_python_example.py",
    #     "data_context_dir": "tests/integration/fixtures/no_datasources/great_expectations",
    # },
    # {
    #     "user_flow_script": "tests/integration/docusaurus/connecting_to_your_data/cloud/azure/spark/inferred_and_runtime_yaml_example.py",
    #     "data_context_dir": "tests/integration/fixtures/no_datasources/great_expectations",
    # },
    # {
    #     "user_flow_script": "tests/integration/docusaurus/connecting_to_your_data/cloud/azure/spark/inferred_and_runtime_python_example.py",
    #     "data_context_dir": "tests/integration/fixtures/no_datasources/great_expectations",
    # },
    # GCS
    # {
    #     "user_flow_script": "tests/integration/docusaurus/connecting_to_your_data/cloud/gcs/pandas/configured_yaml_example.py",
    #     "data_context_dir": "tests/integration/fixtures/no_datasources/great_expectations",
    # },
    # {
    #     "user_flow_script": "tests/integration/docusaurus/connecting_to_your_data/cloud/gcs/pandas/configured_python_example.py",
    #     "data_context_dir": "tests/integration/fixtures/no_datasources/great_expectations",
    # },
    # {
    #     "user_flow_script": "tests/integration/docusaurus/connecting_to_your_data/cloud/gcs/pandas/inferred_and_runtime_yaml_example.py",
    #     "data_context_dir": "tests/integration/fixtures/no_datasources/great_expectations",
    # },
    # {
    #     "user_flow_script": "tests/integration/docusaurus/connecting_to_your_data/cloud/gcs/pandas/inferred_and_runtime_python_example.py",
    #     "data_context_dir": "tests/integration/fixtures/no_datasources/great_expectations",
    # },
    # TODO: <Alex>ALEX -- Implement GCS Configured YAML Example</Alex>
    # TODO: <Alex>ALEX -- uncomment next test once Spark in Azure Pipelines is enabled and GCS Configured YAML Example is implemented.</Alex>
    # {
    #     "user_flow_script": "tests/integration/docusaurus/connecting_to_your_data/cloud/gcs/spark/configured_yaml_example.py",
    #     "data_context_dir": "tests/integration/fixtures/no_datasources/great_expectations",
    # },
    # TODO: <Alex>ALEX -- Implement GCS Configured Python Example</Alex>
    # TODO: <Alex>ALEX -- uncomment next test once Spark in Azure Pipelines is enabled and GCS Configured Python Example is implemented.</Alex>
    # {
    #     "user_flow_script": "tests/integration/docusaurus/connecting_to_your_data/cloud/gcs/spark/configured_python_example.py",
    #     "data_context_dir": "tests/integration/fixtures/no_datasources/great_expectations",
    # },
    # TODO: <Alex>ALEX -- uncomment next two (2) tests once Spark in Azure Pipelines is enabled.</Alex>
    # {
    #     "user_flow_script": "tests/integration/docusaurus/connecting_to_your_data/cloud/gcs/spark/inferred_and_runtime_yaml_example.py",
    #     "data_context_dir": "tests/integration/fixtures/no_datasources/great_expectations",
    # },
    # {
    #     "user_flow_script": "tests/integration/docusaurus/connecting_to_your_data/cloud/gcs/spark/inferred_and_runtime_python_example.py",
    #     "data_context_dir": "tests/integration/fixtures/no_datasources/great_expectations",
    # },
    # S3
    # TODO: <Alex>ALEX -- uncomment all S3 tests once S3 testing in Azure Pipelines is re-enabled and items for specific tests below are addressed.</Alex>
    # TODO: <Alex>ALEX -- Implement S3 Configured YAML Example</Alex>
    # TODO: <Alex>ALEX -- uncomment next test once S3 Configured YAML Example is implemented.</Alex>
    # {
    #     "user_flow_script": "tests/integration/docusaurus/connecting_to_your_data/cloud/s3/pandas/configured_yaml_example.py",
    #     "data_context_dir": "tests/integration/fixtures/no_datasources/great_expectations",
    # },
    # TODO: <Alex>ALEX -- Implement S3 Configured Python Example</Alex>
    # TODO: <Alex>ALEX -- uncomment next test once S3 Configured Python Example is implemented.</Alex>
    # {
    #     "user_flow_script": "tests/integration/docusaurus/connecting_to_your_data/cloud/s3/pandas/configured_python_example.py",
    #     "data_context_dir": "tests/integration/fixtures/no_datasources/great_expectations",
    # },
    # {
    #     "user_flow_script": "tests/integration/docusaurus/connecting_to_your_data/cloud/s3/pandas/inferred_and_runtime_yaml_example.py",
    #     "data_context_dir": "tests/integration/fixtures/no_datasources/great_expectations",
    # },
    # {
    #     "user_flow_script": "tests/integration/docusaurus/connecting_to_your_data/cloud/s3/pandas/inferred_and_runtime_python_example.py",
    #     "data_context_dir": "tests/integration/fixtures/no_datasources/great_expectations",
    # },
    # TODO: <Alex>ALEX -- Implement S3 Configured YAML Example</Alex>
    # TODO: <Alex>ALEX -- uncomment next test once Spark in Azure Pipelines is enabled and S3 Configured YAML Example is implemented.</Alex>
    # {
    #     "user_flow_script": "tests/integration/docusaurus/connecting_to_your_data/cloud/s3/spark/configured_yaml_example.py",
    #     "extra_backend_dependencies": BackendDependencies.SPARK,
    # },
    # TODO: <Alex>ALEX -- Implement S3 Configured Python Example</Alex>
    # TODO: <Alex>ALEX -- uncomment next test once Spark in Azure Pipelines is enabled and S3 Configured Python Example is implemented.</Alex>
    # {
    #     "user_flow_script": "tests/integration/docusaurus/connecting_to_your_data/cloud/s3/spark/configured_python_example.py",
    #     "extra_backend_dependencies": BackendDependencies.SPARK,
    # },
    # TODO: <Alex>ALEX -- uncomment next two (2) tests once Spark in Azure Pipelines is enabled.</Alex>
    # {
    #     "user_flow_script": "tests/integration/docusaurus/connecting_to_your_data/cloud/s3/spark/inferred_and_runtime_yaml_example.py",
    #     "data_context_dir": "tests/integration/fixtures/no_datasources/great_expectations",
    #     "extra_backend_dependencies": BackendDependencies.SPARK,
    # },
    # {
    #     "user_flow_script": "tests/integration/docusaurus/connecting_to_your_data/cloud/s3/spark/inferred_and_runtime_python_example.py",
    #     "data_context_dir": "tests/integration/fixtures/no_datasources/great_expectations",
    #     "extra_backend_dependencies": BackendDependencies.SPARK,
    # },
    # Redshift
    # TODO: <Alex>ALEX: Rename test modules to include "configured" and "inferred_and_runtime" suffixes in names.</Alex>
    # {
    #     "user_flow_script": "tests/integration/docusaurus/connecting_to_your_data/database/redshift_python_example.py",
    #     "data_context_dir": "tests/integration/fixtures/no_datasources/great_expectations",
    #     "data_dir": "tests/test_sets/taxi_yellow_tripdata_samples/first_3_files",
    #     "util_script": "tests/integration/docusaurus/connecting_to_your_data/database/util.py",
    #     "extra_backend_dependencies": BackendDependencies.REDSHIFT,
    # },
    # {
    #     "user_flow_script": "tests/integration/docusaurus/connecting_to_your_data/database/redshift_yaml_example.py",
    #     "data_context_dir": "tests/integration/fixtures/no_datasources/great_expectations",
    #     "data_dir": "tests/test_sets/taxi_yellow_tripdata_samples/first_3_files",
    #     "util_script": "tests/integration/docusaurus/connecting_to_your_data/database/util.py",
    #     "extra_backend_dependencies": BackendDependencies.REDSHIFT,
    # },
    # {
    #     "name": "getting_started",
    #     "data_context_dir": "tests/integration/fixtures/yellow_tripdata_pandas_fixture/great_expectations",
    #     "data_dir": "tests/test_sets/taxi_yellow_tripdata_samples/first_3_files",
    #     "user_flow_script": "tests/integration/docusaurus/tutorials/getting-started/getting_started.py",
    # },
    # {
    #     "name": "how_to_get_a_batch_of_data_from_a_configured_datasource",
    #     "user_flow_script": "tests/integration/docusaurus/connecting_to_your_data/how_to_get_a_batch_of_data_from_a_configured_datasource.py",
    #     "data_context_dir": "tests/integration/fixtures/yellow_tripdata_pandas_fixture/great_expectations",
    #     "data_dir": "tests/test_sets/taxi_yellow_tripdata_samples",
    # },
    # {
    #     "user_flow_script": "tests/integration/docusaurus/connecting_to_your_data/filesystem/pandas_yaml_example.py",
    #     "data_context_dir": "tests/integration/fixtures/no_datasources/great_expectations",
    #     "data_dir": "tests/test_sets/taxi_yellow_tripdata_samples/first_3_files",
    # },
    # {
    #     "user_flow_script": "tests/integration/docusaurus/connecting_to_your_data/filesystem/pandas_python_example.py",
    #     "data_context_dir": "tests/integration/fixtures/no_datasources/great_expectations",
    #     "data_dir": "tests/test_sets/taxi_yellow_tripdata_samples/first_3_files",
    # },
    # {
    #     "user_flow_script": "tests/integration/docusaurus/connecting_to_your_data/database/postgres_yaml_example.py",
    #     "data_context_dir": "tests/integration/fixtures/no_datasources/great_expectations",
    #     "data_dir": "tests/test_sets/taxi_yellow_tripdata_samples/first_3_files",
    #     "util_script": "tests/integration/docusaurus/connecting_to_your_data/database/util.py",
    #     "extra_backend_dependencies": BackendDependencies.POSTGRESQL,
    # },
    # {
    #     "user_flow_script": "tests/integration/docusaurus/connecting_to_your_data/database/postgres_python_example.py",
    #     "data_context_dir": "tests/integration/fixtures/no_datasources/great_expectations",
    #     "data_dir": "tests/test_sets/taxi_yellow_tripdata_samples/first_3_files",
    #     "util_script": "tests/integration/docusaurus/connecting_to_your_data/database/util.py",
    #     "extra_backend_dependencies": BackendDependencies.POSTGRESQL,
    # },
    # {
    #     "user_flow_script": "tests/integration/docusaurus/connecting_to_your_data/database/snowflake_python_example.py",
    #     "data_context_dir": "tests/integration/fixtures/no_datasources/great_expectations",
    #     "data_dir": "tests/test_sets/taxi_yellow_tripdata_samples/first_3_files",
    #     "util_script": "tests/integration/docusaurus/connecting_to_your_data/database/util.py",
    #     "extra_backend_dependencies": BackendDependencies.SNOWFLAKE,
    # },
    # {
    #     "user_flow_script": "tests/integration/docusaurus/connecting_to_your_data/database/snowflake_yaml_example.py",
    #     "data_context_dir": "tests/integration/fixtures/no_datasources/great_expectations",
    #     "data_dir": "tests/test_sets/taxi_yellow_tripdata_samples/first_3_files",
    #     "util_script": "tests/integration/docusaurus/connecting_to_your_data/database/util.py",
    #     "extra_backend_dependencies": BackendDependencies.SNOWFLAKE,
    # },
    # {
    #     "user_flow_script": "tests/integration/docusaurus/connecting_to_your_data/database/sqlite_yaml_example.py",
    #     "data_context_dir": "tests/integration/fixtures/no_datasources/great_expectations",
    #     "data_dir": "tests/test_sets/taxi_yellow_tripdata_samples/sqlite/",
    #     "extra_backend_dependencies": BackendDependencies.SQLALCHEMY,
    # },
    # {
    #     "user_flow_script": "tests/integration/docusaurus/connecting_to_your_data/database/sqlite_python_example.py",
    #     "data_context_dir": "tests/integration/fixtures/no_datasources/great_expectations",
    #     "data_dir": "tests/test_sets/taxi_yellow_tripdata_samples/sqlite/",
    #     "extra_backend_dependencies": BackendDependencies.SQLALCHEMY,
    # },
    # {
    #     "user_flow_script": "tests/integration/docusaurus/connecting_to_your_data/how_to_introspect_and_partition_your_data/files/yaml_example_gradual.py",
    #     "data_context_dir": "tests/integration/fixtures/no_datasources/great_expectations",
    #     "data_dir": "tests/test_sets/taxi_yellow_tripdata_samples/",
    # },
    # {
    #     "user_flow_script": "tests/integration/docusaurus/connecting_to_your_data/how_to_introspect_and_partition_your_data/files/yaml_example_complete.py",
    #     "data_context_dir": "tests/integration/fixtures/no_datasources/great_expectations",
    #     "data_dir": "tests/test_sets/taxi_yellow_tripdata_samples/",
    # },
    # {
    #     "user_flow_script": "tests/integration/docusaurus/connecting_to_your_data/how_to_introspect_and_partition_your_data/sql_database/yaml_example_gradual.py",
    #     "data_context_dir": "tests/integration/fixtures/no_datasources/great_expectations",
    #     "data_dir": "tests/test_sets/taxi_yellow_tripdata_samples/sqlite/",
    #     "extra_backend_dependencies": BackendDependencies.SQLALCHEMY,
    # },
    # {
    #     "user_flow_script": "tests/integration/docusaurus/connecting_to_your_data/how_to_introspect_and_partition_your_data/sql_database/yaml_example_complete.py",
    #     "data_context_dir": "tests/integration/fixtures/no_datasources/great_expectations",
    #     "data_dir": "tests/test_sets/taxi_yellow_tripdata_samples/sqlite/",
    #     "extra_backend_dependencies": BackendDependencies.SQLALCHEMY,
    # },
    # {
    #     "user_flow_script": "tests/integration/docusaurus/connecting_to_your_data/in_memory/pandas_yaml_example.py",
    #     "data_context_dir": "tests/integration/fixtures/no_datasources/great_expectations",
    # },
    # {
    #     "user_flow_script": "tests/integration/docusaurus/connecting_to_your_data/in_memory/pandas_python_example.py",
    #     "data_context_dir": "tests/integration/fixtures/no_datasources/great_expectations",
    # },
    # {
    #     "user_flow_script": "tests/integration/docusaurus/template/script_example.py",
    #     "data_context_dir": "tests/integration/fixtures/no_datasources/great_expectations",
    # },
    # {
    #     "user_flow_script": "tests/integration/docusaurus/connecting_to_your_data/in_memory/spark_yaml_example.py",
    #     "extra_backend_dependencies": BackendDependencies.SPARK,
    # },
    # {
    #     "user_flow_script": "tests/integration/docusaurus/connecting_to_your_data/in_memory/spark_python_example.py",
    #     "extra_backend_dependencies": BackendDependencies.SPARK,
    # },
    # {
    #     "user_flow_script": "tests/integration/docusaurus/connecting_to_your_data/filesystem/spark_yaml_example.py",
    #     "data_dir": "tests/test_sets/taxi_yellow_tripdata_samples/first_3_files",
    #     "extra_backend_dependencies": BackendDependencies.SPARK,
    # },
    # {
    #     "user_flow_script": "tests/integration/docusaurus/connecting_to_your_data/filesystem/spark_python_example.py",
    #     "data_dir": "tests/test_sets/taxi_yellow_tripdata_samples/first_3_files",
    #     "extra_backend_dependencies": BackendDependencies.SPARK,
    # },
    # {
    #     "user_flow_script": "tests/integration/docusaurus/connecting_to_your_data/database/mssql_yaml_example.py",
    #     "data_context_dir": "tests/integration/fixtures/no_datasources/great_expectations",
    #     "data_dir": "tests/test_sets/taxi_yellow_tripdata_samples/first_3_files",
    #     "util_script": "tests/integration/docusaurus/connecting_to_your_data/database/util.py",
    #     "extra_backend_dependencies": BackendDependencies.MSSQL,
    # },
    # {
    #     "user_flow_script": "tests/integration/docusaurus/connecting_to_your_data/database/mssql_python_example.py",
    #     "data_context_dir": "tests/integration/fixtures/no_datasources/great_expectations",
    #     "data_dir": "tests/test_sets/taxi_yellow_tripdata_samples/first_3_files",
    #     "util_script": "tests/integration/docusaurus/connecting_to_your_data/database/util.py",
    #     "extra_backend_dependencies": BackendDependencies.MSSQL,
    # },
    # {
    #     "user_flow_script": "tests/integration/docusaurus/connecting_to_your_data/how_to_choose_which_dataconnector_to_use.py",
    #     "data_context_dir": "tests/integration/fixtures/no_datasources/great_expectations",
    #     "data_dir": "tests/test_sets/dataconnector_docs",
    #     "util_script": "tests/integration/docusaurus/connecting_to_your_data/database/util.py",
    # },
    # {
    #     "user_flow_script": "tests/integration/docusaurus/connecting_to_your_data/how_to_configure_an_inferredassetdataconnector.py",
    #     "data_context_dir": "tests/integration/fixtures/no_datasources/great_expectations",
    #     "data_dir": "tests/test_sets/dataconnector_docs",
    #     "util_script": "tests/integration/docusaurus/connecting_to_your_data/database/util.py",
    # },
    # {
    #     "user_flow_script": "tests/integration/docusaurus/connecting_to_your_data/how_to_configure_a_configuredassetdataconnector.py",
    #     "data_context_dir": "tests/integration/fixtures/no_datasources/great_expectations",
    #     "data_dir": "tests/test_sets/dataconnector_docs",
    #     "util_script": "tests/integration/docusaurus/connecting_to_your_data/database/util.py",
    # },
    # {
    #     "user_flow_script": "tests/integration/docusaurus/connecting_to_your_data/how_to_configure_a_runtimedataconnector.py",
    #     "data_context_dir": "tests/integration/fixtures/no_datasources/great_expectations",
    #     "data_dir": "tests/test_sets/dataconnector_docs",
    #     "util_script": "tests/integration/docusaurus/connecting_to_your_data/database/util.py",
    # },
    # {
    #     "user_flow_script": "tests/integration/docusaurus/connecting_to_your_data/database/mysql_yaml_example.py",
    #     "data_context_dir": "tests/integration/fixtures/no_datasources/great_expectations",
    #     "data_dir": "tests/test_sets/taxi_yellow_tripdata_samples/first_3_files",
    #     "util_script": "tests/integration/docusaurus/connecting_to_your_data/database/util.py",
    #     "extra_backend_dependencies": BackendDependencies.MYSQL,
    # },
    # {
    #     "user_flow_script": "tests/integration/docusaurus/connecting_to_your_data/database/mysql_python_example.py",
    #     "data_context_dir": "tests/integration/fixtures/no_datasources/great_expectations",
    #     "data_dir": "tests/test_sets/taxi_yellow_tripdata_samples/first_3_files",
    #     "util_script": "tests/integration/docusaurus/connecting_to_your_data/database/util.py",
    #     "extra_backend_dependencies": BackendDependencies.MYSQL,
    # },
    # {
    #     "name": "rule_base_profiler_multi_batch_example",
    #     "data_context_dir": "tests/integration/fixtures/yellow_tripdata_pandas_fixture/great_expectations",
    #     "data_dir": "tests/test_sets/taxi_yellow_tripdata_samples/first_3_files",
    #     "user_flow_script": "tests/integration/docusaurus/expectations/advanced/multi_batch_rule_based_profiler_example.py",
    # },
<<<<<<< HEAD
    # {
    #     "user_flow_script": "tests/integration/docusaurus/deployment_patterns/databricks_deployment_patterns_dataframe_yaml_configs.py",
    #     "data_dir": "tests/test_sets/taxi_yellow_tripdata_samples/first_3_files",
    #     "extra_backend_dependencies": BackendDependencies.SPARK,
    # },
    # {
    #     "user_flow_script": "tests/integration/docusaurus/deployment_patterns/databricks_deployment_patterns_dataframe_python_configs.py",
    #     "data_dir": "tests/test_sets/taxi_yellow_tripdata_samples/first_3_files",
    #     "extra_backend_dependencies": BackendDependencies.SPARK,
    # },
    # {
    #     "user_flow_script": "tests/integration/docusaurus/deployment_patterns/databricks_deployment_patterns_file_yaml_configs.py",
    #     "data_dir": "tests/test_sets/taxi_yellow_tripdata_samples/first_3_files",
    #     "extra_backend_dependencies": BackendDependencies.SPARK,
    # },
    # {
    #     "user_flow_script": "tests/integration/docusaurus/deployment_patterns/databricks_deployment_patterns_file_python_configs.py",
    #     "data_dir": "tests/test_sets/taxi_yellow_tripdata_samples/first_3_files",
    #     "extra_backend_dependencies": BackendDependencies.SPARK,
    # },
    # {
    #     "user_flow_script": "tests/integration/docusaurus/reference/core_concepts/checkpoints_and_actions.py",
    #     "data_context_dir": "tests/integration/fixtures/no_datasources/great_expectations",
    #     "data_dir": "tests/test_sets/taxi_yellow_tripdata_samples/first_3_files",
    # },
    # {
    #     "user_flow_script": "tests/integration/docusaurus/validation/checkpoints/how_to_pass_an_in_memory_dataframe_to_a_checkpoint.py",
    #     "data_context_dir": "tests/integration/fixtures/no_datasources/great_expectations",
    #     "data_dir": "tests/test_sets/taxi_yellow_tripdata_samples/first_3_files",
    # },
=======
    {
        "user_flow_script": "tests/integration/docusaurus/deployment_patterns/databricks_deployment_patterns_dataframe_yaml_configs.py",
        "data_dir": "tests/test_sets/taxi_yellow_tripdata_samples/first_3_files",
        "extra_backend_dependencies": BackendDependencies.SPARK,
    },
    {
        "user_flow_script": "tests/integration/docusaurus/deployment_patterns/databricks_deployment_patterns_dataframe_python_configs.py",
        "data_dir": "tests/test_sets/taxi_yellow_tripdata_samples/first_3_files",
        "extra_backend_dependencies": BackendDependencies.SPARK,
    },
    {
        "user_flow_script": "tests/integration/docusaurus/deployment_patterns/databricks_deployment_patterns_file_yaml_configs.py",
        "data_dir": "tests/test_sets/taxi_yellow_tripdata_samples/first_3_files",
        "extra_backend_dependencies": BackendDependencies.SPARK,
    },
    {
        "user_flow_script": "tests/integration/docusaurus/deployment_patterns/databricks_deployment_patterns_file_python_configs.py",
        "data_dir": "tests/test_sets/taxi_yellow_tripdata_samples/first_3_files",
        "extra_backend_dependencies": BackendDependencies.SPARK,
    },
    {
        "user_flow_script": "tests/integration/docusaurus/reference/core_concepts/checkpoints_and_actions.py",
        "data_context_dir": "tests/integration/fixtures/no_datasources/great_expectations",
        "data_dir": "tests/test_sets/taxi_yellow_tripdata_samples/first_3_files",
    },
    {
        "user_flow_script": "tests/integration/docusaurus/validation/checkpoints/how_to_pass_an_in_memory_dataframe_to_a_checkpoint.py",
        "data_context_dir": "tests/integration/fixtures/no_datasources/great_expectations",
        "data_dir": "tests/test_sets/taxi_yellow_tripdata_samples/first_3_files",
    },
    {
        "user_flow_script": "tests/integration/docusaurus/setup/configuring_metadata_stores/how_to_configure_an_expectation_store_in_gcs.py",
        "data_context_dir": "tests/integration/fixtures/no_datasources/great_expectations",
    },
    {
        "user_flow_script": "tests/integration/docusaurus/setup/configuring_data_contexts/how_to_configure_credentials.py",
        "data_context_dir": "tests/integration/fixtures/no_datasources/great_expectations",
    },
    {
        "user_flow_script": "tests/integration/docusaurus/setup/configuring_data_docs/how_to_host_and_share_data_docs_on_gcs.py",
        "data_context_dir": "tests/integration/fixtures/no_datasources/great_expectations",
        "data_dir": "tests/test_sets/taxi_yellow_tripdata_samples/first_3_files",
    },
    {
        "user_flow_script": "tests/integration/docusaurus/setup/configuring_metadata_stores/how_to_configure_a_validation_result_store_in_gcs.py",
        "data_context_dir": "tests/integration/fixtures/no_datasources/great_expectations",
        "data_dir": "tests/test_sets/taxi_yellow_tripdata_samples/first_3_files",
    },
>>>>>>> 5b5ddf47
]

integration_test_matrix = [
    {
        "name": "pandas_one_multi_batch_request_one_validator",
        "data_context_dir": "tests/integration/fixtures/yellow_tripdata_pandas_fixture/great_expectations",
        "data_dir": "tests/test_sets/taxi_yellow_tripdata_samples",
        "user_flow_script": "tests/integration/fixtures/yellow_tripdata_pandas_fixture/one_multi_batch_request_one_validator.py",
    },
    # {
    #     "name": "pandas_two_batch_requests_two_validators",
    #     "data_context_dir": "tests/integration/fixtures/yellow_tripdata_pandas_fixture/great_expectations",
    #     "data_dir": "tests/test_sets/taxi_yellow_tripdata_samples",
    #     "user_flow_script": "tests/integration/fixtures/yellow_tripdata_pandas_fixture/two_batch_requests_two_validators.py",
    #     "expected_stderrs": "",
    #     "expected_stdouts": "",
    # },
    # {
    #     "name": "pandas_multiple_batch_requests_one_validator_multiple_steps",
    #     "data_context_dir": "tests/integration/fixtures/yellow_tripdata_pandas_fixture/great_expectations",
    #     "data_dir": "tests/test_sets/taxi_yellow_tripdata_samples",
    #     "user_flow_script": "tests/integration/fixtures/yellow_tripdata_pandas_fixture/multiple_batch_requests_one_validator_multiple_steps.py",
    # },
    # {
    #     "name": "pandas_multiple_batch_requests_one_validator_one_step",
    #     "data_context_dir": "tests/integration/fixtures/yellow_tripdata_pandas_fixture/great_expectations",
    #     "data_dir": "tests/test_sets/taxi_yellow_tripdata_samples",
    #     "user_flow_script": "tests/integration/fixtures/yellow_tripdata_pandas_fixture/multiple_batch_requests_one_validator_one_step.py",
    # },
    # {
    #     "name": "pandas_execution_engine_with_gcp_installed",
    #     "data_context_dir": "tests/integration/fixtures/yellow_tripdata_pandas_fixture/great_expectations",
    #     "data_dir": "tests/test_sets/taxi_yellow_tripdata_samples",
    #     "user_flow_script": "tests/integration/common_workflows/pandas_execution_engine_with_gcp_installed.py",
    #     "other_files": (
    #         (
    #             "tests/integration/fixtures/cloud_provider_configs/gcp/my_example_creds.json",
    #             ".gcs/my_example_creds.json",
    #         ),
    #     ),
    # },
    # {
    #     "name": "pandas_execution_engine_with_gcp_installed",
    #     "user_flow_script": "tests/integration/common_workflows/simple_build_data_docs.py",
    # },
]


def idfn(test_configuration):
    return test_configuration.get("user_flow_script")


@pytest.fixture
def pytest_parsed_arguments(request):
    return request.config.option


@pytest.mark.docs
@pytest.mark.integration
@pytest.mark.parametrize("test_configuration", docs_test_matrix, ids=idfn)
@pytest.mark.skipif(sys.version_info < (3, 7), reason="requires Python3.7")
def test_docs(test_configuration, tmp_path, pytest_parsed_arguments):
    _check_for_skipped_tests(pytest_parsed_arguments, test_configuration)
    _execute_integration_test(test_configuration, tmp_path)


@pytest.mark.integration
@pytest.mark.parametrize("test_configuration", integration_test_matrix, ids=idfn)
@pytest.mark.skipif(sys.version_info < (3, 7), reason="requires Python3.7")
def test_integration_tests(test_configuration, tmp_path, pytest_parsed_arguments):
    _check_for_skipped_tests(pytest_parsed_arguments, test_configuration)
    _execute_integration_test(test_configuration, tmp_path)


def _execute_integration_test(test_configuration, tmp_path):
    """
    Prepare and environment and run integration tests from a list of tests.

    Note that the only required parameter for a test in the matrix is
    `user_flow_script` and that all other parameters are optional.
    """
    assert (
        "user_flow_script" in test_configuration.keys()
    ), "a `user_flow_script` is required"
    workdir = os.getcwd()
    try:
        base_dir = test_configuration.get(
            "base_dir", file_relative_path(__file__, "../../")
        )
        os.chdir(tmp_path)
        # Ensure GE is installed in our environment
        ge_requirement = test_configuration.get("ge_requirement", "great_expectations")
        execute_shell_command(f"pip install {ge_requirement}")

        #
        # Build test state
        #

        # DataContext
        if test_configuration.get("data_context_dir"):
            context_source_dir = os.path.join(
                base_dir, test_configuration.get("data_context_dir")
            )
            test_context_dir = os.path.join(tmp_path, "great_expectations")
            shutil.copytree(
                context_source_dir,
                test_context_dir,
            )

        # Test Data
        if test_configuration.get("data_dir") is not None:
            source_data_dir = os.path.join(base_dir, test_configuration.get("data_dir"))
            test_data_dir = os.path.join(tmp_path, "data")
            shutil.copytree(
                source_data_dir,
                test_data_dir,
            )

        # Other files
        # Other files to copy should be supplied as a tuple of tuples with source, dest pairs
        # e.g. (("/source1/file1", "/dest1/file1"), ("/source2/file2", "/dest2/file2"))
        other_files: Tuple[Tuple[str, str]] = test_configuration.get("other_files")
        if other_files is not None:
            if not isinstance(other_files, Tuple):
                raise TypeError("other_files must be of type Tuple[Tuple[str, str]]")
            if not all(isinstance(t, Tuple) for t in other_files):
                raise TypeError("other_files must be of type Tuple[Tuple[str, str]]")

            for file_paths in other_files:
                source_file = os.path.join(base_dir, file_paths[0])
                dest_file = os.path.join(tmp_path, file_paths[1])
                dest_dir = os.path.dirname(dest_file)
                os.makedirs(dest_dir)
                shutil.copyfile(src=source_file, dst=dest_file)

        # UAT Script
        script_source = os.path.join(
            base_dir,
            test_configuration.get("user_flow_script"),
        )
        script_path = os.path.join(tmp_path, "test_script.py")
        shutil.copyfile(script_source, script_path)

        # Util Script
        if test_configuration.get("util_script") is not None:
            script_source = os.path.join(
                base_dir,
                test_configuration.get("util_script"),
            )
            util_script_path = os.path.join(tmp_path, "util.py")
            shutil.copyfile(script_source, util_script_path)

        # Check initial state

        # Execute test
        res = subprocess.run(["python", script_path], capture_output=True)
        # Check final state
        expected_stderrs = test_configuration.get("expected_stderrs")
        expected_stdouts = test_configuration.get("expected_stdouts")
        expected_failure = test_configuration.get("expected_failure")
        outs = res.stdout.decode("utf-8")
        errs = res.stderr.decode("utf-8")
        print(outs)
        print(errs)

        if expected_stderrs:
            assert expected_stderrs == errs

        if expected_stdouts:
            assert expected_stdouts == outs

        if expected_failure:
            assert res.returncode != 0
        else:
            assert res.returncode == 0
    except:
        raise
    finally:
        os.chdir(workdir)


def _check_for_skipped_tests(pytest_args, test_configuration) -> None:
    """Enable scripts to be skipped based on pytest invocation flags."""
    dependencies = test_configuration.get("extra_backend_dependencies", None)
    if not dependencies:
        return
    elif dependencies == BackendDependencies.POSTGRESQL and (
        pytest_args.no_postgresql or pytest_args.no_sqlalchemy
    ):
        pytest.skip("Skipping postgres tests")
    elif dependencies == BackendDependencies.MYSQL and (
        not pytest_args.mysql or pytest_args.no_sqlalchemy
    ):
        pytest.skip("Skipping mysql tests")
    elif dependencies == BackendDependencies.MSSQL and (
        not pytest_args.mssql or pytest_args.no_sqlalchemy
    ):
        pytest.skip("Skipping mssql tests")
    elif dependencies == BackendDependencies.BIGQUERY and pytest_args.no_sqlalchemy:
        pytest.skip("Skipping bigquery tests")
    elif dependencies == BackendDependencies.REDSHIFT and pytest_args.no_sqlalchemy:
        pytest.skip("Skipping redshift tests")
    elif dependencies == BackendDependencies.SPARK and pytest_args.no_spark:
        pytest.skip("Skipping spark tests")
    elif dependencies == BackendDependencies.SNOWFLAKE and pytest_args.no_sqlalchemy:
        pytest.skip("Skipping snowflake tests")<|MERGE_RESOLUTION|>--- conflicted
+++ resolved
@@ -359,7 +359,6 @@
     #     "data_dir": "tests/test_sets/taxi_yellow_tripdata_samples/first_3_files",
     #     "user_flow_script": "tests/integration/docusaurus/expectations/advanced/multi_batch_rule_based_profiler_example.py",
     # },
-<<<<<<< HEAD
     # {
     #     "user_flow_script": "tests/integration/docusaurus/deployment_patterns/databricks_deployment_patterns_dataframe_yaml_configs.py",
     #     "data_dir": "tests/test_sets/taxi_yellow_tripdata_samples/first_3_files",
@@ -390,56 +389,24 @@
     #     "data_context_dir": "tests/integration/fixtures/no_datasources/great_expectations",
     #     "data_dir": "tests/test_sets/taxi_yellow_tripdata_samples/first_3_files",
     # },
-=======
-    {
-        "user_flow_script": "tests/integration/docusaurus/deployment_patterns/databricks_deployment_patterns_dataframe_yaml_configs.py",
-        "data_dir": "tests/test_sets/taxi_yellow_tripdata_samples/first_3_files",
-        "extra_backend_dependencies": BackendDependencies.SPARK,
-    },
-    {
-        "user_flow_script": "tests/integration/docusaurus/deployment_patterns/databricks_deployment_patterns_dataframe_python_configs.py",
-        "data_dir": "tests/test_sets/taxi_yellow_tripdata_samples/first_3_files",
-        "extra_backend_dependencies": BackendDependencies.SPARK,
-    },
-    {
-        "user_flow_script": "tests/integration/docusaurus/deployment_patterns/databricks_deployment_patterns_file_yaml_configs.py",
-        "data_dir": "tests/test_sets/taxi_yellow_tripdata_samples/first_3_files",
-        "extra_backend_dependencies": BackendDependencies.SPARK,
-    },
-    {
-        "user_flow_script": "tests/integration/docusaurus/deployment_patterns/databricks_deployment_patterns_file_python_configs.py",
-        "data_dir": "tests/test_sets/taxi_yellow_tripdata_samples/first_3_files",
-        "extra_backend_dependencies": BackendDependencies.SPARK,
-    },
-    {
-        "user_flow_script": "tests/integration/docusaurus/reference/core_concepts/checkpoints_and_actions.py",
-        "data_context_dir": "tests/integration/fixtures/no_datasources/great_expectations",
-        "data_dir": "tests/test_sets/taxi_yellow_tripdata_samples/first_3_files",
-    },
-    {
-        "user_flow_script": "tests/integration/docusaurus/validation/checkpoints/how_to_pass_an_in_memory_dataframe_to_a_checkpoint.py",
-        "data_context_dir": "tests/integration/fixtures/no_datasources/great_expectations",
-        "data_dir": "tests/test_sets/taxi_yellow_tripdata_samples/first_3_files",
-    },
-    {
-        "user_flow_script": "tests/integration/docusaurus/setup/configuring_metadata_stores/how_to_configure_an_expectation_store_in_gcs.py",
-        "data_context_dir": "tests/integration/fixtures/no_datasources/great_expectations",
-    },
-    {
-        "user_flow_script": "tests/integration/docusaurus/setup/configuring_data_contexts/how_to_configure_credentials.py",
-        "data_context_dir": "tests/integration/fixtures/no_datasources/great_expectations",
-    },
-    {
-        "user_flow_script": "tests/integration/docusaurus/setup/configuring_data_docs/how_to_host_and_share_data_docs_on_gcs.py",
-        "data_context_dir": "tests/integration/fixtures/no_datasources/great_expectations",
-        "data_dir": "tests/test_sets/taxi_yellow_tripdata_samples/first_3_files",
-    },
-    {
-        "user_flow_script": "tests/integration/docusaurus/setup/configuring_metadata_stores/how_to_configure_a_validation_result_store_in_gcs.py",
-        "data_context_dir": "tests/integration/fixtures/no_datasources/great_expectations",
-        "data_dir": "tests/test_sets/taxi_yellow_tripdata_samples/first_3_files",
-    },
->>>>>>> 5b5ddf47
+    # {
+    #     "user_flow_script": "tests/integration/docusaurus/setup/configuring_metadata_stores/how_to_configure_an_expectation_store_in_gcs.py",
+    #     "data_context_dir": "tests/integration/fixtures/no_datasources/great_expectations",
+    # },
+    # {
+    #     "user_flow_script": "tests/integration/docusaurus/setup/configuring_data_contexts/how_to_configure_credentials.py",
+    #     "data_context_dir": "tests/integration/fixtures/no_datasources/great_expectations",
+    # },
+    # {
+    #     "user_flow_script": "tests/integration/docusaurus/setup/configuring_data_docs/how_to_host_and_share_data_docs_on_gcs.py",
+    #     "data_context_dir": "tests/integration/fixtures/no_datasources/great_expectations",
+    #     "data_dir": "tests/test_sets/taxi_yellow_tripdata_samples/first_3_files",
+    # },
+    # {
+    #     "user_flow_script": "tests/integration/docusaurus/setup/configuring_metadata_stores/how_to_configure_a_validation_result_store_in_gcs.py",
+    #     "data_context_dir": "tests/integration/fixtures/no_datasources/great_expectations",
+    #     "data_dir": "tests/test_sets/taxi_yellow_tripdata_samples/first_3_files",
+    # },
 ]
 
 integration_test_matrix = [
