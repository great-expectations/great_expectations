"""Run integration and docs tests.

Individual tests can be run by setting the '-k' flag and referencing the name of test, like the following example:
    pytest -v --docs-tests -m integration -k "test_docs[quickstart]" tests/integration/test_script_runner.py
"""

import importlib.machinery
import importlib.util
import logging
import os
import pathlib
import shutil
import sys
from typing import List

import pkg_resources
import pytest

from assets.scripts.build_gallery import execute_shell_command
from great_expectations.data_context.util import file_relative_path
from tests.integration.backend_dependencies import BackendDependencies
from tests.integration.test_definitions.abs.integration_tests import (
    abs_integration_tests,
)
from tests.integration.test_definitions.athena.integration_tests import (
    athena_integration_tests,
)
from tests.integration.test_definitions.aws_glue.integration_tests import (
    aws_glue_integration_tests,
)
from tests.integration.test_definitions.bigquery.integration_tests import (
    bigquery_integration_tests,
)
from tests.integration.test_definitions.gcs.integration_tests import (
    gcs_integration_tests,
)
from tests.integration.test_definitions.mssql.integration_tests import (
    mssql_integration_tests,
)
from tests.integration.test_definitions.multiple_backend.integration_tests import (
    multiple_backend,
)
from tests.integration.test_definitions.mysql.integration_tests import (
    mysql_integration_tests,
)
from tests.integration.test_definitions.postgresql.integration_tests import (
    postgresql_integration_tests,
)
from tests.integration.integration_test_fixture import IntegrationTestFixture
from tests.integration.test_definitions.redshift.integration_tests import (
    redshift_integration_tests,
)
from tests.integration.test_definitions.s3.integration_tests import s3_integration_tests
from tests.integration.test_definitions.snowflake.integration_tests import (
    snowflake_integration_tests,
)
from tests.integration.test_definitions.spark.integration_tests import (
    spark_integration_tests,
)
from tests.integration.test_definitions.sqlite.integration_tests import (
    sqlite_integration_tests,
)
from tests.integration.test_definitions.trino.integration_tests import (
    trino_integration_tests,
)

logger = logging.getLogger(__name__)
logger.setLevel(logging.DEBUG)

# to be populated by the smaller lists below
docs_test_matrix: List[IntegrationTestFixture] = []

local_tests = [
    IntegrationTestFixture(
        name="how_to_create_a_batch_of_data_from_an_in_memory_pandas_dataframe",
        user_flow_script="tests/integration/docusaurus/connecting_to_your_data/how_to_create_a_batch_of_data_from_an_in_memory_pandas_dataframe.py",
        data_context_dir="tests/integration/fixtures/no_datasources/great_expectations",
        data_dir="tests/test_sets/taxi_yellow_tripdata_samples/first_3_files",
    ),
    IntegrationTestFixture(
        name="getting_started",
        data_context_dir="tests/integration/fixtures/yellow_tripdata_pandas_fixture/great_expectations",
        data_dir="tests/test_sets/taxi_yellow_tripdata_samples/first_3_files",
        user_flow_script="tests/integration/docusaurus/tutorials/getting-started/getting_started.py",
    ),
    IntegrationTestFixture(
        name="how_to_get_one_or_more_batches_of_data_from_a_configured_datasource",
        user_flow_script="tests/integration/docusaurus/connecting_to_your_data/how_to_get_one_or_more_batches_of_data_from_a_configured_datasource.py",
        data_context_dir="tests/integration/fixtures/yellow_tripdata_pandas_fixture/great_expectations",
        data_dir="tests/test_sets/taxi_yellow_tripdata_samples",
    ),
    IntegrationTestFixture(
        name="connecting_to_your_data_pandas_yaml",
        user_flow_script="tests/integration/docusaurus/connecting_to_your_data/filesystem/pandas_yaml_example.py",
        data_context_dir="tests/integration/fixtures/no_datasources/great_expectations",
        data_dir="tests/test_sets/taxi_yellow_tripdata_samples/first_3_files",
    ),
    IntegrationTestFixture(
        name="connecting_to_your_data_pandas_python",
        user_flow_script="tests/integration/docusaurus/connecting_to_your_data/filesystem/pandas_python_example.py",
        data_context_dir="tests/integration/fixtures/no_datasources/great_expectations",
        data_dir="tests/test_sets/taxi_yellow_tripdata_samples/first_3_files",
    ),
    IntegrationTestFixture(
        name="how_to_introspect_and_partition_your_data_yaml_gradual",
        user_flow_script="tests/integration/docusaurus/connecting_to_your_data/how_to_introspect_and_partition_your_data/files/yaml_example_gradual.py",
        data_context_dir="tests/integration/fixtures/no_datasources/great_expectations",
        data_dir="tests/test_sets/taxi_yellow_tripdata_samples/",
    ),
    IntegrationTestFixture(
        name="how_to_introspect_and_partition_your_data_yaml_complete",
        user_flow_script="tests/integration/docusaurus/connecting_to_your_data/how_to_introspect_and_partition_your_data/files/yaml_example_complete.py",
        data_context_dir="tests/integration/fixtures/no_datasources/great_expectations",
        data_dir="tests/test_sets/taxi_yellow_tripdata_samples/",
    ),
    IntegrationTestFixture(
        name="in_memory_pandas_yaml",
        user_flow_script="tests/integration/docusaurus/connecting_to_your_data/in_memory/pandas_yaml_example.py",
        data_context_dir="tests/integration/fixtures/no_datasources/great_expectations",
    ),
    IntegrationTestFixture(
        name="in_memory_pandas_python",
        user_flow_script="tests/integration/docusaurus/connecting_to_your_data/in_memory/pandas_python_example.py",
        data_context_dir="tests/integration/fixtures/no_datasources/great_expectations",
    ),
    IntegrationTestFixture(
        name="docusaurus_template_script_example",
        user_flow_script="tests/integration/docusaurus/template/script_example.py",
        data_context_dir="tests/integration/fixtures/no_datasources/great_expectations",
    ),
    IntegrationTestFixture(
        name="how_to_choose_which_dataconnector_to_use",
        user_flow_script="tests/integration/docusaurus/connecting_to_your_data/how_to_choose_which_dataconnector_to_use.py",
        data_context_dir="tests/integration/fixtures/no_datasources/great_expectations",
        data_dir="tests/test_sets/dataconnector_docs",
    ),
    IntegrationTestFixture(
        name="how_to_configure_a_pandas_datasource",
        user_flow_script="tests/integration/docusaurus/connecting_to_your_data/datasource_configuration/how_to_configure_a_pandas_datasource.py",
        data_context_dir="tests/integration/fixtures/no_datasources/great_expectations",
        data_dir="tests/test_sets/taxi_yellow_tripdata_samples/samples_2020",
    ),
    IntegrationTestFixture(
        name="how_to_configure_a_spark_datasource",
        user_flow_script="tests/integration/docusaurus/connecting_to_your_data/datasource_configuration/how_to_configure_a_spark_datasource.py",
        data_context_dir="tests/integration/fixtures/no_datasources/great_expectations",
        data_dir="tests/test_sets/taxi_yellow_tripdata_samples/samples_2020",
    ),
    IntegrationTestFixture(
        name="how_to_configure_a_runtimedataconnector",
        user_flow_script="tests/integration/docusaurus/connecting_to_your_data/how_to_configure_a_runtimedataconnector.py",
        data_context_dir="tests/integration/fixtures/no_datasources/great_expectations",
        data_dir="tests/test_sets/dataconnector_docs",
    ),
    IntegrationTestFixture(
        name="how_to_pass_an_in_memory_dataframe_to_a_checkpoint",
        user_flow_script="tests/integration/docusaurus/validation/checkpoints/how_to_pass_an_in_memory_dataframe_to_a_checkpoint.py",
        data_context_dir="tests/integration/fixtures/no_datasources/great_expectations",
        data_dir="tests/test_sets/taxi_yellow_tripdata_samples/first_3_files",
    ),
    IntegrationTestFixture(
        name="how_to_validate_data_with_a_yaml_configured_in_memory_checkpoint",
        user_flow_script="tests/integration/docusaurus/validation/checkpoints/how_to_validate_data_with_a_yaml_configured_in_memory_checkpoint.py",
        data_context_dir="tests/integration/fixtures/no_datasources/great_expectations",
        data_dir="tests/test_sets/taxi_yellow_tripdata_samples/first_3_files",
    ),
    IntegrationTestFixture(
        name="how_to_validate_data_with_a_python_configured_in_memory_checkpoint",
        user_flow_script="tests/integration/docusaurus/validation/checkpoints/how_to_validate_data_with_a_python_configured_in_memory_checkpoint.py",
        data_context_dir="tests/integration/fixtures/no_datasources/great_expectations",
        data_dir="tests/test_sets/taxi_yellow_tripdata_samples/first_3_files",
    ),
    IntegrationTestFixture(
        name="auto_initializing_expect_column_mean_to_be_between",
        user_flow_script="tests/integration/docusaurus/expectations/auto_initializing_expectations/auto_initializing_expect_column_mean_to_be_between.py",
        data_context_dir="tests/integration/fixtures/no_datasources/great_expectations",
        data_dir="tests/test_sets/taxi_yellow_tripdata_samples",
    ),
    IntegrationTestFixture(
        name="is_expectation_auto_initializing",
        user_flow_script="tests/integration/docusaurus/expectations/auto_initializing_expectations/is_expectation_auto_initializing.py",
        data_context_dir="tests/integration/fixtures/no_datasources/great_expectations",
    ),
    IntegrationTestFixture(
        name="migration_guide_pandas_v3_api",
        user_flow_script="tests/integration/docusaurus/miscellaneous/migration_guide_pandas_v3_api.py",
        data_context_dir="tests/test_fixtures/configuration_for_testing_v2_v3_migration/pandas/v3/great_expectations/",
        data_dir="tests/test_fixtures/configuration_for_testing_v2_v3_migration/data",
    ),
    IntegrationTestFixture(
        name="migration_guide_pandas_v2_api",
        user_flow_script="tests/integration/docusaurus/miscellaneous/migration_guide_pandas_v2_api.py",
        data_context_dir="tests/test_fixtures/configuration_for_testing_v2_v3_migration/pandas/v2/great_expectations/",
        data_dir="tests/test_fixtures/configuration_for_testing_v2_v3_migration/data",
    ),
    IntegrationTestFixture(
        name="expect_column_max_to_be_between_custom",
        user_flow_script="tests/integration/docusaurus/expectations/creating_custom_expectations/expect_column_max_to_be_between_custom.py",
    ),
    IntegrationTestFixture(
        name="expect_column_values_to_be_in_solfege_scale_set",
        user_flow_script="tests/integration/docusaurus/expectations/creating_custom_expectations/expect_column_values_to_be_in_solfege_scale_set.py",
    ),
    IntegrationTestFixture(
        name="expect_column_values_to_only_contain_vowels",
        user_flow_script="tests/integration/docusaurus/expectations/creating_custom_expectations/expect_column_values_to_only_contain_vowels.py",
    ),
    IntegrationTestFixture(
        name="how_to_configure_result_format_parameter",
        user_flow_script="tests/integration/docusaurus/reference/core_concepts/result_format.py",
    ),
    # Uncomment after resolving
    #           self = <great_expectations.datasource.data_connector.configured_asset_filesystem_data_connector.ConfiguredAssetFilesystemDataConnector object at 0x7f36e90d4670>
    #           data_reference = 'yellow_tripdata_sample_2019-01.csv'
    #           data_asset_name = 'my_data_asset'
    #
    #               def _map_data_reference_to_batch_definition_list(
    #                   self, data_reference: str, data_asset_name: Optional[str] = None
    #               ) -> Optional[List[BatchDefinition]]:
    #                   regex_config: dict = self._get_regex_config(data_asset_name=data_asset_name)
    #                   pattern: str = regex_config["pattern"]
    #           >       group_names: List[str] = regex_config["group_names"]
    #           E       KeyError: 'group_names'
    #
    #           great_expectations/datasource/data_connector/file_path_data_connector.py:309: KeyError
    #
    # IntegrationTestFixture(
    #     name="how_to_create_and_edit_expectations_with_instant_feedback_block_config",
    #     user_flow_script="tests/integration/docusaurus/validation/validator/how_to_create_and_edit_expectations_with_instant_feedback_block_config.py",
    #     data_dir="tests/test_sets/taxi_yellow_tripdata_samples/first_3_files",
    # ),
    # Fluent Datasources
    IntegrationTestFixture(
        name="how_to_connect_to_one_or_more_files_using_pandas",
        user_flow_script="tests/integration/docusaurus/connecting_to_your_data/fluent_datasources/how_to_connect_to_one_or_more_files_using_pandas.py",
        data_context_dir="tests/integration/fixtures/no_datasources/great_expectations",
        data_dir="tests/test_sets/taxi_yellow_tripdata_samples/first_3_files",
    ),
    # Uncomment after resolving
    #       E           great_expectations.exceptions.exceptions.DataContextError: expectation_suite my_expectation_suite not found
    #
    #       great_expectations/data_context/data_context/abstract_data_context.py:3191: DataContextError
    # Note: putting `context.add_or_update_expectation_suite(expectation_suite_name="my_expectation_suite")` works, but you shouldn't need to do this
    # IntegrationTestFixture(
    #     name="how_to_create_and_edit_expectations_with_instant_feedback_fluent",
    #     user_flow_script="tests/integration/docusaurus/validation/validator/how_to_create_and_edit_expectations_with_instant_feedback_fluent.py",
    #     data_dir="tests/test_sets/taxi_yellow_tripdata_samples/first_3_files",
    # ),
    IntegrationTestFixture(
        name="how_to_create_an_expectation_suite_with_the_onboarding_data_assistant",
        user_flow_script="tests/integration/docusaurus/expectations/data_assistants/how_to_create_an_expectation_suite_with_the_onboarding_data_assistant.py",
        data_context_dir="tests/integration/fixtures/no_datasources/great_expectations",
        data_dir="tests/test_sets/taxi_yellow_tripdata_samples",
    ),
]

quickstart = [
    IntegrationTestFixture(
        name="quickstart",
        user_flow_script="tests/integration/docusaurus/tutorials/quickstart/quickstart.py",
    ),
]

fluent_datasources = [
    IntegrationTestFixture(
        name="connect_to_your_data_overview",
        data_context_dir=None,
        data_dir="tests/test_sets/taxi_yellow_tripdata_samples",
        user_flow_script="tests/integration/docusaurus/connecting_to_your_data/connect_to_your_data_overview.py",
    ),
    IntegrationTestFixture(
        name="how_to_create_and_edit_expectations_with_a_profiler",
        data_context_dir=None,
        data_dir=None,
        user_flow_script="tests/integration/docusaurus/expectations/how_to_create_and_edit_expectations_with_a_profiler.py",
    ),
    IntegrationTestFixture(
        name="how_to_create_expectations_that_span_multiple_batches_using_evaluation_parameters",
        data_context_dir="tests/integration/fixtures/no_datasources/great_expectations",
        data_dir="tests/test_sets/taxi_yellow_tripdata_samples",
        user_flow_script="tests/integration/docusaurus/expectations/advanced/how_to_create_expectations_that_span_multiple_batches_using_evaluation_parameters.py",
    ),
    IntegrationTestFixture(
        name="rule_base_profiler_multi_batch_example",
        data_context_dir="tests/integration/fixtures/yellow_tripdata_pandas_fixture/great_expectations",
        data_dir="tests/test_sets/taxi_yellow_tripdata_samples/first_3_files",
        user_flow_script="tests/integration/docusaurus/expectations/advanced/multi_batch_rule_based_profiler_example.py",
    ),
    IntegrationTestFixture(
        name="glossary_batch_request",
        data_context_dir=None,
        data_dir="tests/test_sets/taxi_yellow_tripdata_samples",
        user_flow_script="tests/integration/docusaurus/reference/glossary/batch_request.py",
    ),
    IntegrationTestFixture(
<<<<<<< HEAD
        name="RUNME checkpoints_and_actions_core_concepts",
        user_flow_script="tests/integration/docusaurus/reference/core_concepts/checkpoints_and_actions.py",
        data_context_dir="tests/integration/fixtures/no_datasources/great_expectations",
        data_dir="tests/test_sets/taxi_yellow_tripdata_samples/first_3_files",
    ),
    IntegrationTestFixture(
        name="RUNME how_to_create_a_new_checkpoint",
=======
        name="how_to_create_a_new_checkpoint",
>>>>>>> 1b91c1c4
        data_context_dir=None,
        data_dir="tests/test_sets/taxi_yellow_tripdata_samples",
        user_flow_script="tests/integration/docusaurus/validation/checkpoints/how_to_create_a_new_checkpoint.py",
    ),
    IntegrationTestFixture(
        name="RUNME validate_data_by_running_a_checkpoint",
        user_flow_script="tests/integration/docusaurus/validation/checkpoints/how_to_validate_data_by_running_a_checkpoint.py",
        data_context_dir="tests/integration/fixtures/yellow_trip_data_fluent_pandas/great_expectations",
        data_dir="tests/test_sets/taxi_yellow_tripdata_samples/first_3_files",
    ),
]


# populate docs_test_matrix with sub-lists
docs_test_matrix += local_tests
docs_test_matrix += quickstart
docs_test_matrix += fluent_datasources
docs_test_matrix += spark_integration_tests
docs_test_matrix += sqlite_integration_tests
docs_test_matrix += mysql_integration_tests
docs_test_matrix += postgresql_integration_tests
docs_test_matrix += mssql_integration_tests
docs_test_matrix += trino_integration_tests
docs_test_matrix += snowflake_integration_tests
docs_test_matrix += redshift_integration_tests
docs_test_matrix += bigquery_integration_tests
docs_test_matrix += gcs_integration_tests
docs_test_matrix += abs_integration_tests
docs_test_matrix += s3_integration_tests
docs_test_matrix += athena_integration_tests
docs_test_matrix += aws_glue_integration_tests
docs_test_matrix += multiple_backend

pandas_integration_tests = [
    IntegrationTestFixture(
        name="pandas_one_multi_batch_request_one_validator",
        data_context_dir="tests/integration/fixtures/yellow_tripdata_pandas_fixture/great_expectations",
        data_dir="tests/test_sets/taxi_yellow_tripdata_samples",
        user_flow_script="tests/integration/fixtures/yellow_tripdata_pandas_fixture/one_multi_batch_request_one_validator.py",
    ),
    IntegrationTestFixture(
        name="pandas_two_batch_requests_two_validators",
        data_context_dir="tests/integration/fixtures/yellow_tripdata_pandas_fixture/great_expectations",
        data_dir="tests/test_sets/taxi_yellow_tripdata_samples",
        user_flow_script="tests/integration/fixtures/yellow_tripdata_pandas_fixture/two_batch_requests_two_validators.py",
    ),
    IntegrationTestFixture(
        name="pandas_multiple_batch_requests_one_validator_multiple_steps",
        data_context_dir="tests/integration/fixtures/yellow_tripdata_pandas_fixture/great_expectations",
        data_dir="tests/test_sets/taxi_yellow_tripdata_samples",
        user_flow_script="tests/integration/fixtures/yellow_tripdata_pandas_fixture/multiple_batch_requests_one_validator_multiple_steps.py",
    ),
    IntegrationTestFixture(
        name="pandas_multiple_batch_requests_one_validator_one_step",
        data_context_dir="tests/integration/fixtures/yellow_tripdata_pandas_fixture/great_expectations",
        data_dir="tests/test_sets/taxi_yellow_tripdata_samples",
        user_flow_script="tests/integration/fixtures/yellow_tripdata_pandas_fixture/multiple_batch_requests_one_validator_one_step.py",
    ),
    IntegrationTestFixture(
        name="pandas_execution_engine_with_gcp_installed",
        data_context_dir="tests/integration/fixtures/yellow_tripdata_pandas_fixture/great_expectations",
        data_dir="tests/test_sets/taxi_yellow_tripdata_samples",
        user_flow_script="tests/integration/common_workflows/pandas_execution_engine_with_gcp_installed.py",
        other_files=(
            (
                "tests/integration/fixtures/cloud_provider_configs/gcp/my_example_creds.json",
                ".gcs/my_example_creds.json",
            ),
        ),
    ),
    IntegrationTestFixture(
        name="build_data_docs",
        user_flow_script="tests/integration/common_workflows/simple_build_data_docs.py",
    ),
]

# populate integration_test_matrix with sub-lists
integration_test_matrix: List[IntegrationTestFixture] = []
integration_test_matrix += pandas_integration_tests


def idfn(test_configuration):
    return test_configuration.name


@pytest.fixture
def pytest_parsed_arguments(request):
    return request.config.option


@pytest.mark.docs
@pytest.mark.integration
@pytest.mark.parametrize("integration_test_fixture", docs_test_matrix, ids=idfn)
@pytest.mark.skipif(sys.version_info < (3, 7), reason="requires Python3.7")
def test_docs(integration_test_fixture, tmp_path, pytest_parsed_arguments):
    _check_for_skipped_tests(pytest_parsed_arguments, integration_test_fixture)
    _execute_integration_test(integration_test_fixture, tmp_path)


@pytest.mark.integration
@pytest.mark.parametrize("test_configuration", integration_test_matrix, ids=idfn)
@pytest.mark.skipif(sys.version_info < (3, 7), reason="requires Python3.7")
@pytest.mark.slow  # 79.77s
def test_integration_tests(test_configuration, tmp_path, pytest_parsed_arguments):
    _check_for_skipped_tests(pytest_parsed_arguments, test_configuration)
    _execute_integration_test(test_configuration, tmp_path)


def _execute_integration_test(
    integration_test_fixture: IntegrationTestFixture, tmp_path: pathlib.Path
):
    """
    Prepare and environment and run integration tests from a list of tests.

    Note that the only required parameter for a test in the matrix is
    `user_flow_script` and that all other parameters are optional.
    """
    workdir = os.getcwd()
    try:
        base_dir = file_relative_path(__file__, "../../")
        os.chdir(base_dir)
        # Ensure GX is installed in our environment
        installed_packages = [pkg.key for pkg in pkg_resources.working_set]
        if "great-expectations" not in installed_packages:
            execute_shell_command("pip install .")
        os.chdir(tmp_path)

        #
        # Build test state
        # DataContext
        data_context_dir = integration_test_fixture.data_context_dir
        if data_context_dir:
            context_source_dir = os.path.join(base_dir, data_context_dir)
            test_context_dir = os.path.join(tmp_path, "great_expectations")
            shutil.copytree(
                context_source_dir,
                test_context_dir,
            )

        # Test Data
        data_dir = integration_test_fixture.data_dir
        if data_dir:
            source_data_dir = os.path.join(base_dir, data_dir)
            target_data_dir = os.path.join(tmp_path, "data")
            shutil.copytree(
                source_data_dir,
                target_data_dir,
            )

        # Other files
        # Other files to copy should be supplied as a tuple of tuples with source, dest pairs
        # e.g. (("/source1/file1", "/dest1/file1"), ("/source2/file2", "/dest2/file2"))
        other_files = integration_test_fixture.other_files
        if other_files:
            for file_paths in other_files:
                source_file = os.path.join(base_dir, file_paths[0])
                dest_file = os.path.join(tmp_path, file_paths[1])
                dest_dir = os.path.dirname(dest_file)
                if not os.path.exists(dest_dir):
                    os.makedirs(dest_dir)

                shutil.copyfile(src=source_file, dst=dest_file)

        # UAT Script
        user_flow_script = integration_test_fixture.user_flow_script
        script_source = os.path.join(
            base_dir,
            user_flow_script,
        )
        script_path = os.path.join(tmp_path, "test_script.py")
        shutil.copyfile(script_source, script_path)
        logger.debug(
            f"(_execute_integration_test) script_source -> {script_source} :: copied to {script_path}"
        )
        if not script_source.endswith(".py"):
            logger.error(f"{script_source} is not a python script!")
            with open(script_path) as fp:
                text = fp.read()
            print(f"contents of script_path:\n\n{text}\n\n")
            return

        util_script = integration_test_fixture.util_script
        if util_script:
            script_source = os.path.join(base_dir, util_script)
            os.makedirs(os.path.join(tmp_path, "tests/"))
            util_script_path = os.path.join(tmp_path, "tests/test_utils.py")
            shutil.copyfile(script_source, util_script_path)

        # Run script as module, using python's importlib machinery (https://docs.python.org/3/library/importlib.htm)
        loader = importlib.machinery.SourceFileLoader("test_script_module", script_path)
        spec = importlib.util.spec_from_loader("test_script_module", loader)
        test_script_module = importlib.util.module_from_spec(spec)
        loader.exec_module(test_script_module)
    except Exception as e:
        logger.error(str(e))
        if "JavaPackage" in str(e) and "aws_glue" in user_flow_script:
            logger.debug("This is something aws_glue related, so just going to return")
            # Should try to copy aws-glue-libs jar files to Spark jar during pipeline setup
            #   - see https://stackoverflow.com/a/67371827
            return
        else:
            raise
    finally:
        os.chdir(workdir)


def _check_for_skipped_tests(pytest_args, integration_test_fixture) -> None:
    """Enable scripts to be skipped based on pytest invocation flags."""
    dependencies = integration_test_fixture.backend_dependencies
    if not dependencies:
        return
    elif BackendDependencies.POSTGRESQL in dependencies and (
        not pytest_args.postgresql or pytest_args.no_sqlalchemy
    ):
        pytest.skip("Skipping postgres tests")
    elif BackendDependencies.MYSQL in dependencies and (
        not pytest_args.mysql or pytest_args.no_sqlalchemy
    ):
        pytest.skip("Skipping mysql tests")
    elif BackendDependencies.MSSQL in dependencies and (
        not pytest_args.mssql or pytest_args.no_sqlalchemy
    ):
        pytest.skip("Skipping mssql tests")
    elif BackendDependencies.BIGQUERY in dependencies and (
        pytest_args.no_sqlalchemy or not pytest_args.bigquery
    ):
        # TODO : Investigate whether this test should be handled by azure-pipelines-cloud-db-integration.yml
        pytest.skip("Skipping bigquery tests")
    elif BackendDependencies.GCS in dependencies and not pytest_args.bigquery:
        # TODO : Investigate whether this test should be handled by azure-pipelines-cloud-db-integration.yml
        pytest.skip("Skipping GCS tests")
    elif BackendDependencies.AWS in dependencies and not pytest_args.aws:
        pytest.skip("Skipping AWS tests")
    elif BackendDependencies.REDSHIFT in dependencies and (
        pytest_args.no_sqlalchemy or not pytest_args.redshift
    ):
        pytest.skip("Skipping redshift tests")
    elif BackendDependencies.SPARK in dependencies and not pytest_args.spark:
        pytest.skip("Skipping spark tests")
    elif BackendDependencies.SNOWFLAKE in dependencies and (
        pytest_args.no_sqlalchemy or not pytest_args.snowflake
    ):
        pytest.skip("Skipping snowflake tests")
    elif BackendDependencies.AZURE in dependencies and not pytest_args.azure:
        pytest.skip("Skipping Azure tests")
    elif BackendDependencies.TRINO in dependencies and not pytest_args.trino:
        pytest.skip("Skipping Trino tests")
    elif BackendDependencies.ATHENA in dependencies and not pytest_args.athena:
        pytest.skip("Skipping Athena tests")<|MERGE_RESOLUTION|>--- conflicted
+++ resolved
@@ -293,23 +293,19 @@
         user_flow_script="tests/integration/docusaurus/reference/glossary/batch_request.py",
     ),
     IntegrationTestFixture(
-<<<<<<< HEAD
-        name="RUNME checkpoints_and_actions_core_concepts",
+        name="checkpoints_and_actions_core_concepts",
         user_flow_script="tests/integration/docusaurus/reference/core_concepts/checkpoints_and_actions.py",
         data_context_dir="tests/integration/fixtures/no_datasources/great_expectations",
         data_dir="tests/test_sets/taxi_yellow_tripdata_samples/first_3_files",
     ),
     IntegrationTestFixture(
-        name="RUNME how_to_create_a_new_checkpoint",
-=======
         name="how_to_create_a_new_checkpoint",
->>>>>>> 1b91c1c4
         data_context_dir=None,
         data_dir="tests/test_sets/taxi_yellow_tripdata_samples",
         user_flow_script="tests/integration/docusaurus/validation/checkpoints/how_to_create_a_new_checkpoint.py",
     ),
     IntegrationTestFixture(
-        name="RUNME validate_data_by_running_a_checkpoint",
+        name="validate_data_by_running_a_checkpoint",
         user_flow_script="tests/integration/docusaurus/validation/checkpoints/how_to_validate_data_by_running_a_checkpoint.py",
         data_context_dir="tests/integration/fixtures/yellow_trip_data_fluent_pandas/great_expectations",
         data_dir="tests/test_sets/taxi_yellow_tripdata_samples/first_3_files",
