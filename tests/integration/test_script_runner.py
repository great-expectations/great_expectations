--- conflicted
+++ resolved
@@ -328,18 +328,17 @@
         backend_dependencies=[BackendDependencies.PANDAS],
     ),
     IntegrationTestFixture(
-<<<<<<< HEAD
         name="checkpoints_glossary",
         user_flow_script="tests/integration/docusaurus/reference/glossary/checkpoints.py",
         data_context_dir="tests/integration/fixtures/yellow_trip_data_fluent_pandas/great_expectations",
         data_dir="tests/test_sets/taxi_yellow_tripdata_samples",
-=======
+    ),
+    IntegrationTestFixture(
         name="how_to_organize_batches_in_a_file_based_data_asset",
         user_flow_script="tests/integration/docusaurus/connecting_to_your_data/fluent_datasources/organize_batches_in_pandas_filesystem_datasource.py",
         data_context_dir="tests/integration/fixtures/no_datasources/great_expectations",
         data_dir="tests/test_sets/taxi_yellow_tripdata_samples/first_3_files",
         backend_dependencies=[BackendDependencies.PANDAS],
->>>>>>> 324d2890
     ),
 ]
 
