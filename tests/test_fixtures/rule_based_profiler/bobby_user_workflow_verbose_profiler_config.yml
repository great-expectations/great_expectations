--- conflicted
+++ resolved
@@ -5,11 +5,7 @@
 config_version: 1.0
 
 variables:
-<<<<<<< HEAD
-  estimator: oneshot  # Choices: bootstrap (default); "kde"; or oneshot (inaccurate -- should be used only for testing).
-=======
   estimator: quantiles  # Choices: quantiles; exact; kde; or bootstrap
->>>>>>> 59f78bc0
   false_positive_rate: 1.0e-2
   mostly: 1.0
 
