import logging
import os

import pandas as pd
import pytest

from great_expectations.data_context.util import file_relative_path
from great_expectations.datasource.types import (
    RuntimeDataBatchSpec,
    SqlAlchemyDatasourceBatchSpec,
)
from great_expectations.exceptions import GreatExpectationsError
from great_expectations.exceptions.exceptions import InvalidConfigError
from great_expectations.exceptions.metric_exceptions import MetricProviderError
from great_expectations.execution_engine.execution_engine import MetricDomainTypes
from great_expectations.execution_engine.sqlalchemy_execution_engine import (
    SqlAlchemyExecutionEngine,
)
from great_expectations.expectations.metrics import (
    ColumnMean,
    ColumnStandardDeviation,
    ColumnValuesInSet,
    ColumnValuesZScore,
)
from great_expectations.validator.validation_graph import MetricConfiguration

# Function to test for spark dataframe equality
from tests.test_utils import _build_sa_engine

try:
    sqlalchemy = pytest.importorskip("sqlalchemy")
except ImportError:
    sqlalchemy = None


def test_instantiation_via_connection_string(sa, test_db_connection_string):
    my_execution_engine = SqlAlchemyExecutionEngine(
        connection_string=test_db_connection_string
    )
    assert my_execution_engine.connection_string == test_db_connection_string
    assert my_execution_engine.credentials == None
    assert my_execution_engine.url == None

    my_execution_engine.get_batch_data_and_markers(
<<<<<<< HEAD
        batch_spec=SqlAlchemyDatasourceBatchSpec(
            table_name="main.table_1",
=======
        BatchSpec(
            table_name="table_1",
            schema_name="main",
>>>>>>> 09dfd9a4
            sampling_method="_sample_using_limit",
            sampling_kwargs={"n": 5},
        )
    )


def test_instantiation_via_url(sa):
    db_file = file_relative_path(
        __file__,
        os.path.join("..", "test_sets", "test_cases_for_sql_data_connector.db"),
    )
    my_execution_engine = SqlAlchemyExecutionEngine(url="sqlite:///" + db_file)
    assert my_execution_engine.connection_string is None
    assert my_execution_engine.credentials is None
    assert my_execution_engine.url[-36:] == "test_cases_for_sql_data_connector.db"

    my_execution_engine.get_batch_data_and_markers(
        batch_spec=SqlAlchemyDatasourceBatchSpec(
            table_name="table_partitioned_by_date_column__A",
            sampling_method="_sample_using_limit",
            sampling_kwargs={"n": 5},
        )
    )


def test_instantiation_via_credentials(sa, test_backends, test_df):
    if "postgresql" not in test_backends:
        pytest.skip("test_database_store_backend_get_url_for_key requires postgresql")

    my_execution_engine = SqlAlchemyExecutionEngine(
        credentials={
            "drivername": "postgresql",
            "username": "postgres",
            "password": "",
            "host": os.getenv("GE_TEST_LOCAL_DB_HOSTNAME", "localhost"),
            "port": "5432",
            "database": "test_ci",
        }
    )
    assert my_execution_engine.connection_string is None
    assert my_execution_engine.credentials == {
        "username": "postgres",
        "password": "",
        "host": os.getenv("GE_TEST_LOCAL_DB_HOSTNAME", "localhost"),
        "port": "5432",
        "database": "test_ci",
    }
    assert my_execution_engine.url is None

    # Note Abe 20201116: Let's add an actual test of get_batch_data_and_markers, which will require setting up test
    # fixtures
    # my_execution_engine.get_batch_data_and_markers(batch_spec=BatchSpec(
    #     table_name="main.table_1",
    #     sampling_method="_sample_using_limit",
    #     sampling_kwargs={
    #         "n": 5
    #     }
    # ))


def test_instantiation_error_states(sa, test_db_connection_string):
    with pytest.raises(InvalidConfigError):
        SqlAlchemyExecutionEngine()


# Testing batching of aggregate metrics
def test_sa_batch_aggregate_metrics(caplog, sa):
    import datetime

    engine = _build_sa_engine(
        pd.DataFrame({"a": [1, 2, 1, 2, 3, 3], "b": [4, 4, 4, 4, 4, 4]})
    )

    desired_metric_1 = MetricConfiguration(
        metric_name="column.max.aggregate_fn",
        metric_domain_kwargs={"column": "a"},
        metric_value_kwargs=dict(),
    )
    desired_metric_2 = MetricConfiguration(
        metric_name="column.min.aggregate_fn",
        metric_domain_kwargs={"column": "a"},
        metric_value_kwargs=dict(),
    )
    desired_metric_3 = MetricConfiguration(
        metric_name="column.max.aggregate_fn",
        metric_domain_kwargs={"column": "b"},
        metric_value_kwargs=dict(),
    )
    desired_metric_4 = MetricConfiguration(
        metric_name="column.min.aggregate_fn",
        metric_domain_kwargs={"column": "b"},
        metric_value_kwargs=dict(),
    )
    metrics = engine.resolve_metrics(
        metrics_to_resolve=(
            desired_metric_1,
            desired_metric_2,
            desired_metric_3,
            desired_metric_4,
        )
    )
    desired_metric_1 = MetricConfiguration(
        metric_name="column.max",
        metric_domain_kwargs={"column": "a"},
        metric_value_kwargs=dict(),
        metric_dependencies={"metric_partial_fn": desired_metric_1},
    )
    desired_metric_2 = MetricConfiguration(
        metric_name="column.min",
        metric_domain_kwargs={"column": "a"},
        metric_value_kwargs=dict(),
        metric_dependencies={"metric_partial_fn": desired_metric_2},
    )
    desired_metric_3 = MetricConfiguration(
        metric_name="column.max",
        metric_domain_kwargs={"column": "b"},
        metric_value_kwargs=dict(),
        metric_dependencies={"metric_partial_fn": desired_metric_3},
    )
    desired_metric_4 = MetricConfiguration(
        metric_name="column.min",
        metric_domain_kwargs={"column": "b"},
        metric_value_kwargs=dict(),
        metric_dependencies={"metric_partial_fn": desired_metric_4},
    )
    caplog.clear()
    caplog.set_level(logging.DEBUG, logger="great_expectations")
    start = datetime.datetime.now()
    res = engine.resolve_metrics(
        metrics_to_resolve=(
            desired_metric_1,
            desired_metric_2,
            desired_metric_3,
            desired_metric_4,
        ),
        metrics=metrics,
    )
    end = datetime.datetime.now()
    print("t1")
    print(end - start)
    assert res[desired_metric_1.id] == 3
    assert res[desired_metric_2.id] == 1
    assert res[desired_metric_3.id] == 4
    assert res[desired_metric_4.id] == 4

    # Check that all four of these metrics were computed on a single domain
    found_message = False
    for record in caplog.records:
        if (
            record.message
            == "SqlAlchemyExecutionEngine computed 4 metrics on domain_id ()"
        ):
            found_message = True
    assert found_message


# Ensuring functionality of compute_domain when no domain kwargs are given
def test_get_compute_domain_with_no_domain_kwargs(sa):
    engine = _build_sa_engine(pd.DataFrame({"a": [1, 2, 3, 4], "b": [2, 3, 4, None]}))

    data, compute_kwargs, accessor_kwargs = engine.get_compute_domain(
        domain_kwargs={}, domain_type="table"
    )

    # Seeing if raw data is the same as the data after condition has been applied - checking post computation data
    raw_data = engine.engine.execute(
        sa.select(["*"]).select_from(engine.active_batch_data.selectable)
    ).fetchall()
    domain_data = engine.engine.execute(sa.select(["*"]).select_from(data)).fetchall()

    # Ensuring that with no domain nothing happens to the data itself
    assert raw_data == domain_data, "Data does not match after getting compute domain"
    assert compute_kwargs == {}, "Compute domain kwargs should be existent"
    assert accessor_kwargs == {}, "Accessor kwargs have been modified"


# Testing for only untested use case - column_pair
def test_get_compute_domain_with_column_pair(sa):
    engine = _build_sa_engine(pd.DataFrame({"a": [1, 2, 3, 4], "b": [2, 3, 4, None]}))

    # Fetching data, compute_domain_kwargs, accessor_kwargs
    data, compute_kwargs, accessor_kwargs = engine.get_compute_domain(
        domain_kwargs={"column_A": "a", "column_B": "b"}, domain_type="column_pair"
    )

    # Seeing if raw data is the same as the data after condition has been applied - checking post computation data
    raw_data = engine.engine.execute(
        sa.select(["*"]).select_from(engine.active_batch_data.selectable)
    ).fetchall()
    domain_data = engine.engine.execute(sa.select(["*"]).select_from(data)).fetchall()

    # Ensuring that with no domain nothing happens to the data itself
    assert raw_data == domain_data, "Data does not match after getting compute domain"
    assert (
        "column_A" not in compute_kwargs.keys()
        and "column_B" not in compute_kwargs.keys()
    ), "domain kwargs should be existent"
    assert accessor_kwargs == {
        "column_A": "a",
        "column_B": "b",
    }, "Accessor kwargs have been modified"

    # Building new engine so that values still found
    engine = _build_sa_engine(pd.DataFrame({"a": [1, 2, 3, 4], "b": [2, 3, 4, None]}))
    data2, compute_kwargs, accessor_kwargs = engine.get_compute_domain(
        domain_kwargs={"column_A": "a", "column_B": "b"}, domain_type="identity"
    )

    # Seeing if raw data is the same as the data after condition has been applied - checking post computation data
    raw_data = engine.engine.execute(
        sa.select([sa.column("a"), sa.column("b")]).select_from(
            engine.active_batch_data.selectable
        )
    ).fetchall()
    domain_data = engine.engine.execute(sa.select(["*"]).select_from(data2)).fetchall()

    # Ensuring that with no domain nothing happens to the data itself
    assert raw_data == domain_data, "Data does not match after getting compute domain"
    assert compute_kwargs == {
        "column_A": "a",
        "column_B": "b",
    }, "Compute domain kwargs should be existent"
    assert accessor_kwargs == {}, "Accessor kwargs have been modified"


# Testing for only untested use case - multicolumn
def test_get_compute_domain_with_multicolumn(sa):
    engine = _build_sa_engine(
        pd.DataFrame({"a": [1, 2, 3, 4], "b": [2, 3, 4, None], "c": [1, 2, 3, None]})
    )

    # Obtaining compute domain
    data, compute_kwargs, accessor_kwargs = engine.get_compute_domain(
        domain_kwargs={"columns": ["a", "b", "c"]}, domain_type="multicolumn"
    )

    # Seeing if raw data is the same as the data after condition has been applied - checking post computation data
    raw_data = engine.engine.execute(
        sa.select(["*"]).select_from(engine.active_batch_data.selectable)
    ).fetchall()
    domain_data = engine.engine.execute(sa.select(["*"]).select_from(data)).fetchall()

    # Ensuring that with no domain nothing happens to the data itself
    assert raw_data == domain_data, "Data does not match after getting compute domain"
    assert compute_kwargs is not None, "Compute domain kwargs should be existent"
    assert accessor_kwargs == {
        "columns": ["a", "b", "c"]
    }, "Accessor kwargs have been modified"

    # Checking for identity
    data, compute_kwargs, accessor_kwargs = engine.get_compute_domain(
        domain_kwargs={"columns": ["a", "b", "c"]}, domain_type="identity"
    )

    # Seeing if raw data is the same as the data after condition has been applied - checking post computation data
    raw_data = engine.engine.execute(
        sa.select([sa.column("a"), sa.column("b"), sa.column("c")]).select_from(
            engine.active_batch_data.selectable
        )
    ).fetchall()
    domain_data = engine.engine.execute(sa.select(["*"]).select_from(data)).fetchall()

    # Ensuring that with no domain nothing happens to the data itself
    assert raw_data == domain_data, "Data does not match after getting compute domain"
    assert compute_kwargs == {
        "columns": ["a", "b", "c"]
    }, "Compute domain kwargs should be existent"
    assert accessor_kwargs == {}, "Accessor kwargs have been modified"


# Testing whether compute domain is properly calculated, but this time obtaining a column
def test_get_compute_domain_with_column_domain(sa):
    engine = _build_sa_engine(pd.DataFrame({"a": [1, 2, 3, 4], "b": [2, 3, 4, None]}))

    # Loading batch data
    data, compute_kwargs, accessor_kwargs = engine.get_compute_domain(
        domain_kwargs={"column": "a"}, domain_type=MetricDomainTypes.COLUMN
    )

    # Seeing if raw data is the same as the data after condition has been applied - checking post computation data
    raw_data = engine.engine.execute(
        sa.select(["*"]).select_from(engine.active_batch_data.selectable)
    ).fetchall()
    domain_data = engine.engine.execute(sa.select(["*"]).select_from(data)).fetchall()

    # Ensuring that column domain is now an accessor kwarg, and data remains unmodified
    assert raw_data == domain_data, "Data does not match after getting compute domain"
    assert compute_kwargs == {}, "Compute domain kwargs should be existent"
    assert accessor_kwargs == {"column": "a"}, "Accessor kwargs have been modified"

    # Testing for identity
    engine = _build_sa_engine(pd.DataFrame({"a": [1, 2, 3, 4], "b": [2, 3, 4, None]}))

    # Loading batch data
    data, compute_kwargs, accessor_kwargs = engine.get_compute_domain(
        domain_kwargs={"column": "a"}, domain_type=MetricDomainTypes.IDENTITY
    )

    # Seeing if raw data is the same as the data after condition has been applied - checking post computation data
    raw_data = engine.engine.execute(
        sa.select([sa.column("a")]).select_from(engine.active_batch_data.selectable)
    ).fetchall()
    domain_data = engine.engine.execute(sa.select(["*"]).select_from(data)).fetchall()

    # Ensuring that column domain is now an accessor kwarg, and data remains unmodified
    assert raw_data == domain_data, "Data does not match after getting compute domain"
    assert compute_kwargs == {"column": "a"}, "Compute domain kwargs should be existent"
    assert accessor_kwargs == {}, "Accessor kwargs have been modified"


# What happens when we filter such that no value meets the condition?
def test_get_compute_domain_with_unmeetable_row_condition(sa):
    engine = _build_sa_engine(pd.DataFrame({"a": [1, 2, 3, 4], "b": [2, 3, 4, None]}))

    data, compute_kwargs, accessor_kwargs = engine.get_compute_domain(
        domain_kwargs={
            "row_condition": 'col("b") > 24',
            "condition_parser": "great_expectations__experimental__",
        },
        domain_type="identity",
    )

    # Seeing if raw data is the same as the data after condition has been applied - checking post computation data
    raw_data = engine.engine.execute(
        sa.select(["*"])
        .select_from(engine.active_batch_data.selectable)
        .where(sa.column("b") > 24)
    ).fetchall()
    domain_data = engine.engine.execute(sa.select(["*"]).select_from(data)).fetchall()

    # Ensuring that column domain is now an accessor kwarg, and data remains unmodified
    assert raw_data == domain_data, "Data does not match after getting compute domain"
    # Ensuring compute kwargs have not been modified
    assert (
        "row_condition" in compute_kwargs.keys()
    ), "Row condition should be located within compute kwargs"
    assert accessor_kwargs == {}, "Accessor kwargs have been modified"


# Testing to ensure that great expectation experimental parser also works in terms of defining a compute domain
def test_get_compute_domain_with_ge_experimental_condition_parser(sa):
    engine = _build_sa_engine(pd.DataFrame({"a": [1, 2, 3, 4], "b": [2, 3, 4, None]}))

    # Obtaining data from computation
    data, compute_kwargs, accessor_kwargs = engine.get_compute_domain(
        domain_kwargs={
            "column": "b",
            "row_condition": 'col("b") == 2',
            "condition_parser": "great_expectations__experimental__",
        },
        domain_type="column",
    )

    # Seeing if raw data is the same as the data after condition has been applied - checking post computation data
    raw_data = engine.engine.execute(
        sa.select(["*"])
        .select_from(engine.active_batch_data.selectable)
        .where(sa.column("b") == 2)
    ).fetchall()
    domain_data = engine.engine.execute(sa.select(["*"]).select_from(data)).fetchall()

    # Ensuring that column domain is now an accessor kwarg, and data remains unmodified
    assert raw_data == domain_data, "Data does not match after getting compute domain"

    # Ensuring compute kwargs have not been modified
    assert (
        "row_condition" in compute_kwargs.keys()
    ), "Row condition should be located within compute kwargs"
    assert accessor_kwargs == {"column": "b"}, "Accessor kwargs have been modified"

    # Should react differently for domain type identity
    data, compute_kwargs, accessor_kwargs = engine.get_compute_domain(
        domain_kwargs={
            "column": "b",
            "row_condition": 'col("b") == 2',
            "condition_parser": "great_expectations__experimental__",
        },
        domain_type="identity",
    )

    # Ensuring data has been properly queried
    # Seeing if raw data is the same as the data after condition has been applied - checking post computation data
    engine = _build_sa_engine(pd.DataFrame({"a": [1, 2, 3, 4], "b": [2, 3, 4, None]}))
    raw_data = engine.engine.execute(
        sa.select(["*"])
        .select_from(engine.active_batch_data.selectable)
        .where(sa.column("b") == 2)
    ).fetchall()
    domain_data = engine.engine.execute(sa.select(["*"]).select_from(data)).fetchall()

    # Ensuring compute kwargs have not been modified
    assert (
        "row_condition" in compute_kwargs.keys()
    ), "Row condition should be located within compute kwargs"
    assert accessor_kwargs == {}, "Accessor kwargs have been modified"


def test_get_compute_domain_with_nonexistent_condition_parser(sa):
    engine = _build_sa_engine(pd.DataFrame({"a": [1, 2, 3, 4], "b": [2, 3, 4, None]}))

    # Expect GreatExpectationsError because parser doesn't exist
    with pytest.raises(GreatExpectationsError) as e:
        data, compute_kwargs, accessor_kwargs = engine.get_compute_domain(
            domain_kwargs={
                "row_condition": "b > 24",
                "condition_parser": "nonexistent",
            },
            domain_type=MetricDomainTypes.TABLE,
        )


# Ensuring that we can properly inform user when metric doesn't exist - should get a metric provider error
def test_resolve_metric_bundle_with_nonexistent_metric(sa):
    engine = _build_sa_engine(
        pd.DataFrame({"a": [1, 2, 1, 2, 3, 3], "b": [4, 4, 4, 4, 4, 4]})
    )

    desired_metric_1 = MetricConfiguration(
        metric_name="column_values.unique",
        metric_domain_kwargs={"column": "a"},
        metric_value_kwargs=dict(),
    )
    desired_metric_2 = MetricConfiguration(
        metric_name="column.min",
        metric_domain_kwargs={"column": "a"},
        metric_value_kwargs=dict(),
    )
    desired_metric_3 = MetricConfiguration(
        metric_name="column.max",
        metric_domain_kwargs={"column": "b"},
        metric_value_kwargs=dict(),
    )
    desired_metric_4 = MetricConfiguration(
        metric_name="column.does_not_exist",
        metric_domain_kwargs={"column": "b"},
        metric_value_kwargs=dict(),
    )

    # Ensuring a metric provider error is raised if metric does not exist
    with pytest.raises(MetricProviderError) as e:
        res = engine.resolve_metrics(
            metrics_to_resolve=(
                desired_metric_1,
                desired_metric_2,
                desired_metric_3,
                desired_metric_4,
            )
        )
        print(e)


def test_get_batch_data_and_markers_using_query(sqlite_view_engine, test_df):
    my_execution_engine = SqlAlchemyExecutionEngine(engine=sqlite_view_engine)
    test_df.to_sql("test_table_0", con=my_execution_engine.engine)

    query: str = "SELECT * FROM test_table_0"
    batch_data, batch_markers = my_execution_engine.get_batch_data_and_markers(
        batch_spec=RuntimeDataBatchSpec(
            batch_data=query,
        )
    )

    assert batch_data.row_count() == 120
    assert batch_markers.get("ge_load_time") is not None<|MERGE_RESOLUTION|>--- conflicted
+++ resolved
@@ -4,11 +4,11 @@
 import pandas as pd
 import pytest
 
-from great_expectations.data_context.util import file_relative_path
-from great_expectations.datasource.types import (
+from great_expectations.core.batch_spec import (
     RuntimeDataBatchSpec,
     SqlAlchemyDatasourceBatchSpec,
 )
+from great_expectations.data_context.util import file_relative_path
 from great_expectations.exceptions import GreatExpectationsError
 from great_expectations.exceptions.exceptions import InvalidConfigError
 from great_expectations.exceptions.metric_exceptions import MetricProviderError
@@ -42,14 +42,9 @@
     assert my_execution_engine.url == None
 
     my_execution_engine.get_batch_data_and_markers(
-<<<<<<< HEAD
         batch_spec=SqlAlchemyDatasourceBatchSpec(
-            table_name="main.table_1",
-=======
-        BatchSpec(
             table_name="table_1",
             schema_name="main",
->>>>>>> 09dfd9a4
             sampling_method="_sample_using_limit",
             sampling_kwargs={"n": 5},
         )
