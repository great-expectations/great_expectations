import logging
import os
from typing import Dict, Tuple, cast

import pandas as pd
import pytest

import great_expectations.exceptions as gx_exceptions
from great_expectations.compatibility.sqlalchemy import Connection
from great_expectations.compatibility.sqlalchemy_compatibility_wrappers import (
    add_dataframe_to_db,
)
from great_expectations.core.batch_spec import (
    RuntimeQueryBatchSpec,
    SqlAlchemyDatasourceBatchSpec,
)
from great_expectations.core.metric_domain_types import MetricDomainTypes
from great_expectations.core.metric_function_types import (
    MetricPartialFunctionTypes,
    MetricPartialFunctionTypeSuffixes,
    SummarizationMetricNameSuffixes,
)
from great_expectations.data_context.util import file_relative_path
from great_expectations.execution_engine.sqlalchemy_batch_data import (
    SqlAlchemyBatchData,
)
from great_expectations.execution_engine.sqlalchemy_dialect import GXSqlDialect
from great_expectations.execution_engine.sqlalchemy_execution_engine import (
    SqlAlchemyExecutionEngine,
    _dialect_requires_persisted_connection,
)

# Function to test for spark dataframe equality
from great_expectations.expectations.row_conditions import (
    RowCondition,
    RowConditionParserType,
)
from great_expectations.self_check.util import build_sa_engine
from great_expectations.util import get_sqlalchemy_domain_data
from great_expectations.validator.computed_metric import MetricValue
from great_expectations.validator.metric_configuration import MetricConfiguration
from great_expectations.validator.validator import Validator
from tests.expectations.test_util import get_table_columns_metric
from tests.test_utils import (
    get_sqlite_table_names,
    get_sqlite_temp_table_names,
    get_sqlite_temp_table_names_from_engine,
)

try:
    sqlalchemy = pytest.importorskip("sqlalchemy")
except ImportError:
    sqlalchemy = None

pytestmark = pytest.mark.sqlalchemy_version_compatibility


def test_instantiation_via_connection_string(sa, test_db_connection_string):
    my_execution_engine = SqlAlchemyExecutionEngine(
        connection_string=test_db_connection_string
    )
    assert my_execution_engine.connection_string == test_db_connection_string
    assert my_execution_engine.credentials is None
    assert my_execution_engine.url is None

    my_execution_engine.get_batch_data_and_markers(
        batch_spec=SqlAlchemyDatasourceBatchSpec(
            table_name="table_1",
            schema_name="main",
            sampling_method="_sample_using_limit",
            sampling_kwargs={"n": 5},
        )
    )


def test_instantiation_via_url(sa):
    db_file = file_relative_path(
        __file__,
        os.path.join(  # noqa: PTH118
            "..", "test_sets", "test_cases_for_sql_data_connector.db"
        ),
    )
    my_execution_engine = SqlAlchemyExecutionEngine(url="sqlite:///" + db_file)
    assert my_execution_engine.connection_string is None
    assert my_execution_engine.credentials is None
    assert my_execution_engine.url[-36:] == "test_cases_for_sql_data_connector.db"

    my_execution_engine.get_batch_data_and_markers(
        batch_spec=SqlAlchemyDatasourceBatchSpec(
            table_name="table_partitioned_by_date_column__A",
            sampling_method="_sample_using_limit",
            sampling_kwargs={"n": 5},
        )
    )


@pytest.mark.integration
def test_instantiation_via_url_and_retrieve_data_with_other_dialect(sa):
    """Ensure that we can still retrieve data when the dialect is not recognized."""

    # 1. Create engine with sqlite db
    db_file = file_relative_path(
        __file__,
        os.path.join(  # noqa: PTH118
            "..", "test_sets", "test_cases_for_sql_data_connector.db"
        ),
    )
    my_execution_engine = SqlAlchemyExecutionEngine(url="sqlite:///" + db_file)
    assert my_execution_engine.connection_string is None
    assert my_execution_engine.credentials is None
    assert my_execution_engine.url[-36:] == "test_cases_for_sql_data_connector.db"

    # 2. Change dialect to one not listed in GXSqlDialect
    my_execution_engine.engine.dialect.name = "other_dialect"

    # 3. Get data
    num_rows_in_sample: int = 10
    batch_data, _ = my_execution_engine.get_batch_data_and_markers(
        batch_spec=SqlAlchemyDatasourceBatchSpec(
            table_name="table_partitioned_by_date_column__A",
            sampling_method="_sample_using_limit",
            sampling_kwargs={"n": num_rows_in_sample},
        )
    )

    # 4. Assert dialect and data are as expected

    assert batch_data.dialect == GXSqlDialect.OTHER

    my_execution_engine.load_batch_data("__", batch_data)
    validator = Validator(my_execution_engine)
    assert len(validator.head(fetch_all=True)) == num_rows_in_sample


def test_instantiation_via_credentials(sa, test_backends, test_df):
    if "postgresql" not in test_backends:
        pytest.skip("test_database_store_backend_get_url_for_key requires postgresql")

    my_execution_engine = SqlAlchemyExecutionEngine(
        credentials={
            "drivername": "postgresql",
            "username": "postgres",
            "password": "",
            "host": os.getenv("GE_TEST_LOCAL_DB_HOSTNAME", "localhost"),
            "port": "5432",
            "database": "test_ci",
        }
    )
    assert my_execution_engine.connection_string is None
    assert my_execution_engine.credentials == {
        "username": "postgres",
        "password": "",
        "host": os.getenv("GE_TEST_LOCAL_DB_HOSTNAME", "localhost"),
        "port": "5432",
        "database": "test_ci",
    }
    assert my_execution_engine.url is None

    # Note Abe 20201116: Let's add an actual test of get_batch_data_and_markers, which will require setting up test
    # fixtures
    # my_execution_engine.get_batch_data_and_markers(batch_spec=BatchSpec(
    #     table_name="main.table_1",
    #     sampling_method="_sample_using_limit",
    #     sampling_kwargs={
    #         "n": 5
    #     }
    # ))


def test_instantiation_error_states(sa, test_db_connection_string):
    with pytest.raises(gx_exceptions.InvalidConfigError):
        SqlAlchemyExecutionEngine()


# Testing batching of aggregate metrics
def test_sa_batch_aggregate_metrics(caplog, sa):
    import datetime

    execution_engine = build_sa_engine(
        pd.DataFrame({"a": [1, 2, 1, 2, 3, 3], "b": [4, 4, 4, 4, 4, 4]}), sa
    )

    metrics: Dict[Tuple[str, str, str], MetricValue] = {}

    table_columns_metric: MetricConfiguration
    results: Dict[Tuple[str, str, str], MetricValue]

    table_columns_metric, results = get_table_columns_metric(engine=execution_engine)
    metrics.update(results)

    aggregate_fn_metric_1 = MetricConfiguration(
        metric_name=f"column.max.{MetricPartialFunctionTypes.AGGREGATE_FN.metric_suffix}",
        metric_domain_kwargs={"column": "a"},
        metric_value_kwargs=None,
    )
    aggregate_fn_metric_1.metric_dependencies = {
        "table.columns": table_columns_metric,
    }
    aggregate_fn_metric_2 = MetricConfiguration(
        metric_name=f"column.min.{MetricPartialFunctionTypes.AGGREGATE_FN.metric_suffix}",
        metric_domain_kwargs={"column": "a"},
        metric_value_kwargs=None,
    )
    aggregate_fn_metric_2.metric_dependencies = {
        "table.columns": table_columns_metric,
    }
    aggregate_fn_metric_3 = MetricConfiguration(
        metric_name=f"column.max.{MetricPartialFunctionTypes.AGGREGATE_FN.metric_suffix}",
        metric_domain_kwargs={"column": "b"},
        metric_value_kwargs=None,
    )
    aggregate_fn_metric_3.metric_dependencies = {
        "table.columns": table_columns_metric,
    }
    aggregate_fn_metric_4 = MetricConfiguration(
        metric_name=f"column.min.{MetricPartialFunctionTypes.AGGREGATE_FN.metric_suffix}",
        metric_domain_kwargs={"column": "b"},
        metric_value_kwargs=None,
    )
    aggregate_fn_metric_4.metric_dependencies = {
        "table.columns": table_columns_metric,
    }
    results = execution_engine.resolve_metrics(
        metrics_to_resolve=(
            aggregate_fn_metric_1,
            aggregate_fn_metric_2,
            aggregate_fn_metric_3,
            aggregate_fn_metric_4,
        ),
        metrics=metrics,
    )
    metrics.update(results)

    desired_metric_1 = MetricConfiguration(
        metric_name="column.max",
        metric_domain_kwargs={"column": "a"},
        metric_value_kwargs=None,
    )
    desired_metric_1.metric_dependencies = {
        "metric_partial_fn": aggregate_fn_metric_1,
        "table.columns": table_columns_metric,
    }
    desired_metric_2 = MetricConfiguration(
        metric_name="column.min",
        metric_domain_kwargs={"column": "a"},
        metric_value_kwargs=None,
    )
    desired_metric_2.metric_dependencies = {
        "metric_partial_fn": aggregate_fn_metric_2,
        "table.columns": table_columns_metric,
    }
    desired_metric_3 = MetricConfiguration(
        metric_name="column.max",
        metric_domain_kwargs={"column": "b"},
        metric_value_kwargs=None,
    )
    desired_metric_3.metric_dependencies = {
        "metric_partial_fn": aggregate_fn_metric_3,
        "table.columns": table_columns_metric,
    }
    desired_metric_4 = MetricConfiguration(
        metric_name="column.min",
        metric_domain_kwargs={"column": "b"},
        metric_value_kwargs=None,
    )
    desired_metric_4.metric_dependencies = {
        "metric_partial_fn": aggregate_fn_metric_4,
        "table.columns": table_columns_metric,
    }
    caplog.clear()
    caplog.set_level(logging.DEBUG, logger="great_expectations")
    start = datetime.datetime.now()
    results = execution_engine.resolve_metrics(
        metrics_to_resolve=(
            desired_metric_1,
            desired_metric_2,
            desired_metric_3,
            desired_metric_4,
        ),
        metrics=metrics,
    )
    metrics.update(results)
    end = datetime.datetime.now()
    print("t1")
    print(end - start)
    assert results[desired_metric_1.id] == 3
    assert results[desired_metric_2.id] == 1
    assert results[desired_metric_3.id] == 4
    assert results[desired_metric_4.id] == 4

    # Check that all four of these metrics were computed on a single domain
    found_message = False
    for record in caplog.records:
        if (
            record.message
            == "SqlAlchemyExecutionEngine computed 4 metrics on domain_id ()"
        ):
            found_message = True
    assert found_message


def test_get_domain_records_with_column_domain(sa):
    df = pd.DataFrame(
        {"a": [1, 2, 3, 4, 5], "b": [2, 3, 4, 5, None], "c": [1, 2, 3, 4, None]}
    )
    execution_engine = build_sa_engine(df, sa)
    data = execution_engine.get_domain_records(
        domain_kwargs={
            "column": "a",
            "row_condition": 'col("b")<5',
            "condition_parser": "great_expectations__experimental__",
        }
    )
    domain_data = execution_engine.execute_query(
        get_sqlalchemy_domain_data(data)
    ).fetchall()

    expected_column_df = df.iloc[:3]
    execution_engine = build_sa_engine(expected_column_df, sa)
    expected_data = execution_engine.execute_query(
        sa.select(sa.text("*")).select_from(
            cast(
                SqlAlchemyBatchData, execution_engine.batch_manager.active_batch_data
            ).selectable
        )
    ).fetchall()

    assert (
        domain_data == expected_data
    ), "Data does not match after getting full access compute domain"


def test_get_domain_records_with_column_domain_and_filter_conditions(sa):
    df = pd.DataFrame(
        {"a": [1, 2, 3, 4, 5], "b": [2, 3, 4, 5, None], "c": [1, 2, 3, 4, None]}
    )
    execution_engine = build_sa_engine(df, sa)
    data = execution_engine.get_domain_records(
        domain_kwargs={
            "column": "a",
            "row_condition": 'col("b")<5',
            "condition_parser": "great_expectations__experimental__",
            "filter_conditions": [
                RowCondition(
                    condition='col("b").notnull()',
                    condition_type=RowConditionParserType.GE,
                )
            ],
        }
    )
    domain_data = execution_engine.execute_query(
        get_sqlalchemy_domain_data(data)
    ).fetchall()

    expected_column_df = df.iloc[:3]
    execution_engine = build_sa_engine(expected_column_df, sa)
    expected_data = execution_engine.execute_query(
        sa.select(sa.text("*")).select_from(
            cast(
                SqlAlchemyBatchData, execution_engine.batch_manager.active_batch_data
            ).selectable
        )
    ).fetchall()

    assert (
        domain_data == expected_data
    ), "Data does not match after getting full access compute domain"


def test_get_domain_records_with_different_column_domain_and_filter_conditions(sa):
    df = pd.DataFrame(
        {"a": [1, 2, 3, 4, 5], "b": [2, 3, 4, 5, None], "c": [1, 2, 3, 4, None]}
    )
    execution_engine = build_sa_engine(df, sa)
    data = execution_engine.get_domain_records(
        domain_kwargs={
            "column": "a",
            "row_condition": 'col("a")<2',
            "condition_parser": "great_expectations__experimental__",
            "filter_conditions": [
                RowCondition(
                    condition='col("b").notnull()',
                    condition_type=RowConditionParserType.GE,
                )
            ],
        }
    )
    domain_data = execution_engine.execute_query(
        get_sqlalchemy_domain_data(data)
    ).fetchall()

    expected_column_df = df.iloc[:1]
    execution_engine = build_sa_engine(expected_column_df, sa)
    expected_data = execution_engine.execute_query(
        sa.select(sa.text("*")).select_from(
            cast(
                SqlAlchemyBatchData, execution_engine.batch_manager.active_batch_data
            ).selectable
        )
    ).fetchall()

    assert (
        domain_data == expected_data
    ), "Data does not match after getting full access compute domain"


def test_get_domain_records_with_column_domain_and_filter_conditions_raises_error_on_multiple_conditions(
    sa,
):
    df = pd.DataFrame(
        {"a": [1, 2, 3, 4, 5], "b": [2, 3, 4, 5, None], "c": [1, 2, 3, 4, None]}
    )
    execution_engine = build_sa_engine(df, sa)
    with pytest.raises(gx_exceptions.GreatExpectationsError):
        execution_engine.get_domain_records(
            domain_kwargs={
                "column": "a",
                "row_condition": 'col("a")<2',
                "condition_parser": "great_expectations__experimental__",
                "filter_conditions": [
                    RowCondition(
                        condition='col("b").notnull()',
                        condition_type=RowConditionParserType.GE,
                    ),
                    RowCondition(
                        condition='col("c").notnull()',
                        condition_type=RowConditionParserType.GE,
                    ),
                ],
            }
        )


def test_get_domain_records_with_column_pair_domain(sa):
    df = pd.DataFrame(
        {
            "a": [1, 2, 3, 4, 5, 6],
            "b": [2, 3, 4, 5, None, 6],
            "c": [1, 2, 3, 4, 5, None],
        }
    )
    execution_engine = build_sa_engine(df, sa)
    data = execution_engine.get_domain_records(
        domain_kwargs={
            "column_A": "a",
            "column_B": "b",
            "row_condition": 'col("b")>2',
            "condition_parser": "great_expectations__experimental__",
            "ignore_row_if": "both_values_are_missing",
        }
    )
    domain_data = execution_engine.execute_query(
        sa.select(sa.text("*")).select_from(data)
    ).fetchall()

    expected_column_pair_df = pd.DataFrame(
        {"a": [2, 3, 4, 6], "b": [3.0, 4.0, 5.0, 6.0], "c": [2.0, 3.0, 4.0, None]}
    )
    execution_engine = build_sa_engine(expected_column_pair_df, sa)
    expected_data = execution_engine.execute_query(
        sa.select(sa.text("*")).select_from(
            cast(
                SqlAlchemyBatchData, execution_engine.batch_manager.active_batch_data
            ).selectable
        )
    ).fetchall()

    assert (
        domain_data == expected_data
    ), "Data does not match after getting full access compute domain"

    execution_engine = build_sa_engine(df, sa)
    data = execution_engine.get_domain_records(
        domain_kwargs={
            "column_A": "b",
            "column_B": "c",
            "row_condition": 'col("b")>2',
            "condition_parser": "great_expectations__experimental__",
            "ignore_row_if": "either_value_is_missing",
        }
    )
    domain_data = execution_engine.execute_query(
        sa.select(sa.text("*")).select_from(data)
    ).fetchall()

    expected_column_pair_df = pd.DataFrame(
        {"a": [2, 3, 4], "b": [3, 4, 5], "c": [2, 3, 4]}
    )
    execution_engine = build_sa_engine(expected_column_pair_df, sa)
    expected_data = execution_engine.execute_query(
        sa.select(sa.text("*")).select_from(
            cast(
                SqlAlchemyBatchData, execution_engine.batch_manager.active_batch_data
            ).selectable
        )
    ).fetchall()

    assert (
        domain_data == expected_data
    ), "Data does not match after getting full access compute domain"

    execution_engine = build_sa_engine(df, sa)
    data = execution_engine.get_domain_records(
        domain_kwargs={
            "column_A": "b",
            "column_B": "c",
            "row_condition": 'col("a")<6',
            "condition_parser": "great_expectations__experimental__",
            "ignore_row_if": "neither",
        }
    )
    domain_data = execution_engine.execute_query(
        get_sqlalchemy_domain_data(data)
    ).fetchall()

    expected_column_pair_df = pd.DataFrame(
        {
            "a": [1, 2, 3, 4, 5],
            "b": [2.0, 3.0, 4.0, 5.0, None],
            "c": [1.0, 2.0, 3.0, 4.0, 5.0],
        }
    )
    execution_engine = build_sa_engine(expected_column_pair_df, sa)
    expected_data = execution_engine.execute_query(
        sa.select(sa.text("*")).select_from(
            cast(
                SqlAlchemyBatchData, execution_engine.batch_manager.active_batch_data
            ).selectable
        )
    ).fetchall()

    assert (
        domain_data == expected_data
    ), "Data does not match after getting full access compute domain"


def test_get_domain_records_with_multicolumn_domain(sa):
    df = pd.DataFrame(
        {
            "a": [1, 2, 3, 4, None, 5],
            "b": [2, 3, 4, 5, 6, 7],
            "c": [1, 2, 3, 4, None, 6],
        }
    )
    execution_engine = build_sa_engine(df, sa)
    data = execution_engine.get_domain_records(
        domain_kwargs={
            "column_list": ["a", "c"],
            "row_condition": 'col("b")>2',
            "condition_parser": "great_expectations__experimental__",
            "ignore_row_if": "all_values_are_missing",
        }
    )
    domain_data = execution_engine.execute_query(
        sa.select(sa.text("*")).select_from(data)
    ).fetchall()

    expected_multicolumn_df = pd.DataFrame(
        {"a": [2, 3, 4, 5], "b": [3, 4, 5, 7], "c": [2, 3, 4, 6]}, index=[0, 1, 2, 4]
    )
    execution_engine = build_sa_engine(expected_multicolumn_df, sa)
    expected_data = execution_engine.execute_query(
        sa.select(sa.text("*")).select_from(
            cast(
                SqlAlchemyBatchData, execution_engine.batch_manager.active_batch_data
            ).selectable
        )
    ).fetchall()

    assert (
        domain_data == expected_data
    ), "Data does not match after getting full access compute domain"

    df = pd.DataFrame(
        {
            "a": [1, 2, 3, 4, 5, 6],
            "b": [2, 3, 4, 5, None, 6],
            "c": [1, 2, 3, 4, 5, None],
        }
    )
    execution_engine = build_sa_engine(df, sa)
    data = execution_engine.get_domain_records(
        domain_kwargs={
            "column_list": ["b", "c"],
            "row_condition": 'col("a")<5',
            "condition_parser": "great_expectations__experimental__",
            "ignore_row_if": "any_value_is_missing",
        }
    )
    domain_data = execution_engine.execute_query(
        sa.select(sa.text("*")).select_from(data)
    ).fetchall()

    expected_multicolumn_df = pd.DataFrame(
        {"a": [1, 2, 3, 4], "b": [2, 3, 4, 5], "c": [1, 2, 3, 4]}, index=[0, 1, 2, 3]
    )
    execution_engine = build_sa_engine(expected_multicolumn_df, sa)
    expected_data = execution_engine.execute_query(
        sa.select(sa.text("*")).select_from(
            cast(
                SqlAlchemyBatchData, execution_engine.batch_manager.active_batch_data
            ).selectable
        )
    ).fetchall()

    assert (
        domain_data == expected_data
    ), "Data does not match after getting full access compute domain"

    df = pd.DataFrame(
        {
            "a": [1, 2, 3, 4, None, 5],
            "b": [2, 3, 4, 5, 6, 7],
            "c": [1, 2, 3, 4, None, 6],
        }
    )
    execution_engine = build_sa_engine(df, sa)
    data = execution_engine.get_domain_records(
        domain_kwargs={
            "column_list": ["b", "c"],
            "ignore_row_if": "never",
        }
    )
    domain_data = execution_engine.execute_query(
        sa.select(sa.text("*")).select_from(data)
    ).fetchall()

    expected_multicolumn_df = pd.DataFrame(
        {
            "a": [1, 2, 3, 4, None, 5],
            "b": [2, 3, 4, 5, 6, 7],
            "c": [1, 2, 3, 4, None, 6],
        },
        index=[0, 1, 2, 3, 4, 5],
    )
    execution_engine = build_sa_engine(expected_multicolumn_df, sa)
    expected_data = execution_engine.execute_query(
        sa.select(sa.text("*")).select_from(
            cast(
                SqlAlchemyBatchData, execution_engine.batch_manager.active_batch_data
            ).selectable
        )
    ).fetchall()

    assert (
        domain_data == expected_data
    ), "Data does not match after getting full access compute domain"


# Ensuring functionality of compute_domain when no domain kwargs are given
def test_get_compute_domain_with_no_domain_kwargs(sa):
    execution_engine = build_sa_engine(
        pd.DataFrame({"a": [1, 2, 3, 4], "b": [2, 3, 4, None]}), sa
    )

    data, compute_kwargs, accessor_kwargs = execution_engine.get_compute_domain(
        domain_kwargs={}, domain_type="table"
    )

    # Seeing if raw data is the same as the data after condition has been applied - checking post computation data
    raw_data = execution_engine.execute_query(
        sa.select(sa.text("*")).select_from(
            cast(
                SqlAlchemyBatchData, execution_engine.batch_manager.active_batch_data
            ).selectable
        )
    ).fetchall()
    domain_data = execution_engine.execute_query(
        sa.select(sa.text("*")).select_from(data)
    ).fetchall()

    # Ensuring that with no domain nothing happens to the data itself
    assert raw_data == domain_data, "Data does not match after getting compute domain"
    assert compute_kwargs == {}, "Compute domain kwargs should be existent"
    assert accessor_kwargs == {}, "Accessor kwargs have been modified"


# Testing for only untested use case - column_pair
def test_get_compute_domain_with_column_pair(sa):
    execution_engine = build_sa_engine(
        pd.DataFrame({"a": [1, 2, 3, 4], "b": [2, 3, 4, None]}), sa
    )

    # Fetching data, compute_domain_kwargs, accessor_kwargs
    data, compute_kwargs, accessor_kwargs = execution_engine.get_compute_domain(
        domain_kwargs={"column_A": "a", "column_B": "b"}, domain_type="column_pair"
    )

    # Seeing if raw data is the same as the data after condition has been applied - checking post computation data
    raw_data = execution_engine.execute_query(
        sa.select(sa.text("*")).select_from(
            cast(
                SqlAlchemyBatchData, execution_engine.batch_manager.active_batch_data
            ).selectable
        )
    ).fetchall()
    domain_data = execution_engine.execute_query(
        sa.select(sa.text("*")).select_from(data)
    ).fetchall()

    # Ensuring that with no domain nothing happens to the data itself
    assert raw_data == domain_data, "Data does not match after getting compute domain"
    assert (
        "column_A" not in compute_kwargs.keys()
        and "column_B" not in compute_kwargs.keys()
    ), "domain kwargs should be existent"
    assert accessor_kwargs == {
        "column_A": "a",
        "column_B": "b",
    }, "Accessor kwargs have been modified"


# Testing for only untested use case - multicolumn
def test_get_compute_domain_with_multicolumn(sa):
    execution_engine = build_sa_engine(
        pd.DataFrame({"a": [1, 2, 3, 4], "b": [2, 3, 4, None], "c": [1, 2, 3, None]}),
        sa,
    )

    # Obtaining compute domain
    data, compute_kwargs, accessor_kwargs = execution_engine.get_compute_domain(
        domain_kwargs={"column_list": ["a", "b", "c"]}, domain_type="multicolumn"
    )

    # Seeing if raw data is the same as the data after condition has been applied - checking post computation data
    raw_data = execution_engine.execute_query(
        sa.select(sa.text("*")).select_from(
            cast(
                SqlAlchemyBatchData, execution_engine.batch_manager.active_batch_data
            ).selectable
        )
    ).fetchall()
    domain_data = execution_engine.execute_query(
        sa.select(sa.text("*")).select_from(data)
    ).fetchall()

    # Ensuring that with no domain nothing happens to the data itself
    assert raw_data == domain_data, "Data does not match after getting compute domain"
    assert compute_kwargs is not None, "Compute domain kwargs should be existent"
    assert accessor_kwargs == {
        "column_list": ["a", "b", "c"]
    }, "Accessor kwargs have been modified"


# Testing whether compute domain is properly calculated, but this time obtaining a column
def test_get_compute_domain_with_column_domain(sa):
    execution_engine = build_sa_engine(
        pd.DataFrame({"a": [1, 2, 3, 4], "b": [2, 3, 4, None]}), sa
    )

    # Loading batch data
    data, compute_kwargs, accessor_kwargs = execution_engine.get_compute_domain(
        domain_kwargs={"column": "a"}, domain_type=MetricDomainTypes.COLUMN
    )

    # Seeing if raw data is the same as the data after condition has been applied - checking post computation data
    raw_data = execution_engine.execute_query(
        sa.select(sa.text("*")).select_from(
            cast(
                SqlAlchemyBatchData, execution_engine.batch_manager.active_batch_data
            ).selectable
        )
    ).fetchall()
    domain_data = execution_engine.execute_query(
        sa.select(sa.text("*")).select_from(data)
    ).fetchall()

    # Ensuring that column domain is now an accessor kwarg, and data remains unmodified
    assert raw_data == domain_data, "Data does not match after getting compute domain"
    assert compute_kwargs == {}, "Compute domain kwargs should be existent"
    assert accessor_kwargs == {"column": "a"}, "Accessor kwargs have been modified"


# What happens when we filter such that no value meets the condition?
def test_get_compute_domain_with_unmeetable_row_condition(sa):
    execution_engine = build_sa_engine(
        pd.DataFrame({"a": [1, 2, 3, 4], "b": [2, 3, 4, None]}), sa
    )

    data, compute_kwargs, accessor_kwargs = execution_engine.get_compute_domain(
        domain_kwargs={
            "column": "a",
            "row_condition": 'col("b") > 24',
            "condition_parser": "great_expectations__experimental__",
        },
        domain_type="column",
    )

    # Seeing if raw data is the same as the data after condition has been applied - checking post computation data
    raw_data = execution_engine.execute_query(
        sa.select(sa.text("*"))
        .select_from(
            cast(
                SqlAlchemyBatchData, execution_engine.batch_manager.active_batch_data
            ).selectable
        )
        .where(sa.column("b") > 24)
    ).fetchall()
    domain_data = execution_engine.execute_query(
        get_sqlalchemy_domain_data(data)
    ).fetchall()

    # Ensuring that column domain is now an accessor kwarg, and data remains unmodified
    assert raw_data == domain_data, "Data does not match after getting compute domain"
    # Ensuring compute kwargs have not been modified
    assert (
        "row_condition" in compute_kwargs.keys()
    ), "Row condition should be located within compute kwargs"
    assert accessor_kwargs == {"column": "a"}, "Accessor kwargs have been modified"


# Testing to ensure that great expectation experimental parser also works in terms of defining a compute domain
def test_get_compute_domain_with_ge_experimental_condition_parser(sa):
    execution_engine = build_sa_engine(
        pd.DataFrame({"a": [1, 2, 3, 4], "b": [2, 3, 4, None]}), sa
    )

    # Obtaining data from computation
    data, compute_kwargs, accessor_kwargs = execution_engine.get_compute_domain(
        domain_kwargs={
            "column": "b",
            "row_condition": 'col("b") == 2',
            "condition_parser": "great_expectations__experimental__",
        },
        domain_type="column",
    )

    # Seeing if raw data is the same as the data after condition has been applied - checking post computation data
    raw_data = execution_engine.execute_query(
        sa.select(sa.text("*"))
        .select_from(
            cast(
                SqlAlchemyBatchData, execution_engine.batch_manager.active_batch_data
            ).selectable
        )
        .where(sa.column("b") == 2)
    ).fetchall()
    domain_data = execution_engine.execute_query(
        get_sqlalchemy_domain_data(data)
    ).fetchall()

    # Ensuring that column domain is now an accessor kwarg, and data remains unmodified
    assert raw_data == domain_data, "Data does not match after getting compute domain"

    # Ensuring compute kwargs have not been modified
    assert (
        "row_condition" in compute_kwargs.keys()
    ), "Row condition should be located within compute kwargs"
    assert accessor_kwargs == {"column": "b"}, "Accessor kwargs have been modified"


def test_get_compute_domain_with_nonexistent_condition_parser(sa):
    execution_engine = build_sa_engine(
        pd.DataFrame({"a": [1, 2, 3, 4], "b": [2, 3, 4, None]}), sa
    )

    # Expect GreatExpectationsError because parser doesn't exist
    with pytest.raises(gx_exceptions.GreatExpectationsError):
        data, compute_kwargs, accessor_kwargs = execution_engine.get_compute_domain(
            domain_kwargs={
                "row_condition": "b > 24",
                "condition_parser": "nonexistent",
            },
            domain_type=MetricDomainTypes.TABLE,
        )


# Ensuring that we can properly inform user when metric doesn't exist - should get a metric provider error
def test_resolve_metric_bundle_with_nonexistent_metric(sa):
    execution_engine = build_sa_engine(
        pd.DataFrame({"a": [1, 2, 1, 2, 3, 3], "b": [4, 4, 4, 4, 4, 4]}), sa
    )

    desired_metric_1 = MetricConfiguration(
        metric_name="column_values.unique",
        metric_domain_kwargs={"column": "a"},
        metric_value_kwargs=None,
    )
    desired_metric_2 = MetricConfiguration(
        metric_name="column.min",
        metric_domain_kwargs={"column": "a"},
        metric_value_kwargs=None,
    )
    desired_metric_3 = MetricConfiguration(
        metric_name="column.max",
        metric_domain_kwargs={"column": "b"},
        metric_value_kwargs=None,
    )
    desired_metric_4 = MetricConfiguration(
        metric_name="column.does_not_exist",
        metric_domain_kwargs={"column": "b"},
        metric_value_kwargs=None,
    )

    # Ensuring a metric provider error is raised if metric does not exist
    with pytest.raises(gx_exceptions.MetricProviderError) as e:
        # noinspection PyUnusedLocal
        execution_engine.resolve_metrics(
            metrics_to_resolve=(
                desired_metric_1,
                desired_metric_2,
                desired_metric_3,
                desired_metric_4,
            )
        )
        print(e)


def test_resolve_metric_bundle_with_compute_domain_kwargs_json_serialization(sa):
    """
    Insures that even when "compute_domain_kwargs" has multiple keys, it will be JSON-serialized for "IDDict.to_id()".
    """
    execution_engine = build_sa_engine(
        pd.DataFrame(
            {
                "names": [
                    "Ada Lovelace",
                    "Alan Kay",
                    "Donald Knuth",
                    "Edsger Dijkstra",
                    "Guido van Rossum",
                    "John McCarthy",
                    "Marvin Minsky",
                    "Ray Ozzie",
                ]
            }
        ),
        sa,
        batch_id="1234",
    )

    metrics: Dict[Tuple[str, str, str], MetricValue] = {}

    table_columns_metric: MetricConfiguration
    results: Dict[Tuple[str, str, str], MetricValue]

    table_columns_metric, results = get_table_columns_metric(engine=execution_engine)
    metrics.update(results)

    aggregate_fn_metric = MetricConfiguration(
        metric_name=f"column_values.length.max.{MetricPartialFunctionTypes.AGGREGATE_FN.metric_suffix}",
        metric_domain_kwargs={
            "column": "names",
            "batch_id": "1234",
        },
        metric_value_kwargs=None,
    )
    aggregate_fn_metric.metric_dependencies = {
        "table.columns": table_columns_metric,
    }

    try:
        results = execution_engine.resolve_metrics(
            metrics_to_resolve=(aggregate_fn_metric,)
        )
    except gx_exceptions.MetricProviderError as e:
        assert False, str(e)

    desired_metric = MetricConfiguration(
        metric_name="column_values.length.max",
        metric_domain_kwargs={
            "batch_id": "1234",
        },
        metric_value_kwargs=None,
    )
    desired_metric.metric_dependencies = {
        "metric_partial_fn": aggregate_fn_metric,
    }

    try:
        results = execution_engine.resolve_metrics(
            metrics_to_resolve=(desired_metric,), metrics=results
        )
        assert results == {desired_metric.id: 16}
    except gx_exceptions.MetricProviderError as e:
        assert False, str(e)


def test_get_batch_data_and_markers_using_query(sqlite_view_engine, test_df):
    my_execution_engine: SqlAlchemyExecutionEngine = SqlAlchemyExecutionEngine(
        engine=sqlite_view_engine
    )
    add_dataframe_to_db(df=test_df, name="test_table_0", con=my_execution_engine.engine)

    query: str = "SELECT * FROM test_table_0"
    batch_spec = RuntimeQueryBatchSpec(
        query=query,
    )
    batch_data, batch_markers = my_execution_engine.get_batch_data_and_markers(
        batch_spec=batch_spec
    )

    assert batch_spec.query == query
    assert len(get_sqlite_temp_table_names_from_engine(sqlite_view_engine)) == 2
    assert batch_markers.get("ge_load_time") is not None


def test_sa_batch_unexpected_condition_temp_table(caplog, sa):
    def validate_tmp_tables(execution_engine):
        temp_tables = [
            name
            for name in get_sqlite_temp_table_names(execution_engine)
            if name.startswith("ge_temp_")
        ]
        tables = [
            name
            for name in get_sqlite_table_names(execution_engine)
            if name.startswith("ge_temp_")
        ]
        assert len(temp_tables) == 0
        assert len(tables) == 0

    execution_engine = build_sa_engine(
        pd.DataFrame({"a": [1, 2, 1, 2, 3, 3], "b": [4, 4, 4, 4, 4, 4]}), sa
    )

    metrics: Dict[Tuple[str, str, str], MetricValue] = {}

    table_columns_metric: MetricConfiguration
    results: Dict[Tuple[str, str, str], MetricValue]

    table_columns_metric, results = get_table_columns_metric(engine=execution_engine)
    metrics.update(results)

    validate_tmp_tables(execution_engine=execution_engine)

    condition_metric = MetricConfiguration(
        metric_name=f"column_values.unique.{MetricPartialFunctionTypeSuffixes.CONDITION.value}",
        metric_domain_kwargs={"column": "a"},
        metric_value_kwargs=None,
    )
    condition_metric.metric_dependencies = {
        "table.columns": table_columns_metric,
    }
    results = execution_engine.resolve_metrics(
        metrics_to_resolve=(condition_metric,), metrics=metrics
    )
    metrics.update(results)

    validate_tmp_tables(execution_engine=execution_engine)

    desired_metric = MetricConfiguration(
        metric_name=f"column_values.unique.{SummarizationMetricNameSuffixes.UNEXPECTED_COUNT.value}",
        metric_domain_kwargs={"column": "a"},
        metric_value_kwargs=None,
    )
    desired_metric.metric_dependencies = {
        "unexpected_condition": condition_metric,
    }
    # noinspection PyUnusedLocal
    results = execution_engine.resolve_metrics(
        metrics_to_resolve=(desired_metric,), metrics=metrics
    )

    validate_tmp_tables(execution_engine=execution_engine)


<<<<<<< HEAD
=======
@pytest.fixture
def pd_dataframe() -> pd.DataFrame:
    return pd.DataFrame({"a": [1, 2], "b": [4, 4]})


@pytest.mark.unit
>>>>>>> 81436621
class TestExecuteQuery:
    """What does this test and why?

    The `SQLAlchemyExecutionEngine.execute_query()` method exists to encapsulate
    the creation and management of connections. Here we check that it works
    as intended.
    """

<<<<<<< HEAD
    def test_execute_query(self, sa):
        execution_engine: SqlAlchemyExecutionEngine = build_sa_engine(
            pd.DataFrame({"a": [1, 2], "b": [4, 4]}), sa
        )
        data = execution_engine.get_domain_records(
            domain_kwargs={
                "column": "a",
            }
        )
        result = execution_engine.execute_query(
            sa.select(sa.text("*")).select_from(data)
        )
=======
    def test_execute_query(self, sa, pd_dataframe: pd.DataFrame):
        execution_engine: SqlAlchemyExecutionEngine = build_sa_engine(pd_dataframe, sa)

        select_all = "SELECT * FROM test;"
        result = execution_engine.execute_query(sa.text(select_all)).fetchall()

        expected = [(1, 4), (2, 4)]
        assert [r for r in result] == expected

    def test_execute_query_in_transaction(self, sa, pd_dataframe: pd.DataFrame):
        execution_engine: SqlAlchemyExecutionEngine = build_sa_engine(pd_dataframe, sa)

        select_all = "SELECT * FROM test;"
        result = execution_engine.execute_query_in_transaction(
            sa.text(select_all)
        ).fetchall()

>>>>>>> 81436621
        expected = [(1, 4), (2, 4)]
        assert [r for r in result] == expected


<<<<<<< HEAD
=======
@pytest.mark.unit
>>>>>>> 81436621
class TestConnectionPersistence:
    """What does this test and why?

    sqlite/mssql temp tables only persist within a connection, so we need to keep the connection alive.
    These tests ensure that we use the existing connection if one is available.
    """

<<<<<<< HEAD
    def test_same_connection_used_sqlite(self, sa):
        """What does this test and why?

        We want to make sure that the connection is not set, then the same
        connection is used for subsequent queries.
        """
        execution_engine: SqlAlchemyExecutionEngine = build_sa_engine(
            pd.DataFrame({"a": [1, 2], "b": [4, 4]}), sa
        )

        assert execution_engine.dialect_name == GXSqlDialect.SQLITE
        assert execution_engine._connection is None

        data = execution_engine.get_domain_records(
            domain_kwargs={
                "column": "a",
            }
        )
        query = sa.select(sa.text("*")).select_from(data)
        execution_engine.execute_query(query)

        assert execution_engine._connection is not None
        connection_id = id(execution_engine._connection)

        execution_engine.execute_query(query)

        assert execution_engine._connection is not None
        assert connection_id == id(execution_engine._connection)

    def test_connection_closed_sqlite(self, sa):
        """What does this test and why?

        We want to make sure that the connection is closed when the execution
        engine is deleted.
        """
        execution_engine: SqlAlchemyExecutionEngine = build_sa_engine(
            pd.DataFrame({"a": [1, 2], "b": [4, 4]}), sa
        )

        assert execution_engine.dialect_name == GXSqlDialect.SQLITE
        assert execution_engine._connection is None

        data = execution_engine.get_domain_records(
            domain_kwargs={
                "column": "a",
            }
        )
        query = sa.select(sa.text("*")).select_from(data)
        execution_engine.execute_query(query)

        assert execution_engine._connection is not None

        connection = execution_engine._connection
        execution_engine.__del__()
        assert connection.closed

    def test_same_connection_not_used_postgresql(self, sa):
        """What does this test and why?

        We want to make sure that different connections are used and no connection
        is stored on the SQLAlchemyExecutionEngine when using a dialect that is
        not one of the dialects that requires a persistent connection.
        Here we use the postgresql dialect to test.
        """
        # TODO: Add this test
        pass
=======
    def test_same_connection_used_from_static_pool_sqlite(
        self, sa, pd_dataframe: pd.DataFrame
    ):
        """What does this test and why?

        We want to make sure that the same connection is used for subsequent queries for databases that need it e.g.
        sqlite.
        Here we test that by creating a temp table and then querying it multiple times (each time pulling a connection
        from the pool). The same connection should be pulled from the pool, if the connection wasn't the same the
        temporary table wouldn't be accessible.
        """
        execution_engine = SqlAlchemyExecutionEngine(connection_string="sqlite://")
        with execution_engine.get_connection() as con:
            add_dataframe_to_db(df=pd_dataframe, name="test", con=con, index=False)

        assert (
            execution_engine.dialect_name == GXSqlDialect.SQLITE
        ), "Error here means test setup failed."

        create_temp_table = "CREATE TEMPORARY TABLE temp_table AS SELECT * FROM test;"
        execution_engine.execute_query_in_transaction(sa.text(create_temp_table))

        select_temp_table = "SELECT * FROM temp_table;"

        res = execution_engine.execute_query(sa.text(select_temp_table)).fetchall()
        res2 = execution_engine.execute_query(sa.text(select_temp_table)).fetchall()

        # This assert is here just to make sure when we assert res == res2 we are not comparing None == None
        expected = [(1, 4), (2, 4)]
        assert [r for r in res] == expected

        assert res == res2

    def test_get_connection_doesnt_close_on_exit_sqlite(self, sa):
        execution_engine = SqlAlchemyExecutionEngine(connection_string="sqlite://")
        with execution_engine.get_connection() as connection:
            pass
        assert not connection.closed


@pytest.mark.unit
class TestGetConnection:
    def test_get_connection(self, sa):
        execution_engine = SqlAlchemyExecutionEngine(connection_string="sqlite://")
        with execution_engine.get_connection() as connection:
            assert isinstance(connection, Connection)


@pytest.mark.unit
class TestDialectRequiresPersistedConnection:
    def test__dialect_requires_persisted_connection_mssql(self):
        connection_string = "mssql+pyodbc://sa:ReallyStrongPwd1234%^&*@db_hostname:1433/test_ci?driver=ODBC Driver 17 for SQL Server&charset=utf8&autocommit=true"
        assert _dialect_requires_persisted_connection(
            connection_string=connection_string
        )

    @pytest.mark.unit
    def test__dialect_requires_persisted_connection_sqlite(self):
        connection_string = "sqlite://"
        assert _dialect_requires_persisted_connection(
            connection_string=connection_string
        )

    @pytest.mark.unit
    def test__dialect_requires_persisted_connection_postgres(self):
        connection_string = "postgresql://postgres@db_hostname/test_ci"
        assert not _dialect_requires_persisted_connection(
            connection_string=connection_string
        )
>>>>>>> 81436621
<|MERGE_RESOLUTION|>--- conflicted
+++ resolved
@@ -1055,15 +1055,12 @@
     validate_tmp_tables(execution_engine=execution_engine)
 
 
-<<<<<<< HEAD
-=======
 @pytest.fixture
 def pd_dataframe() -> pd.DataFrame:
     return pd.DataFrame({"a": [1, 2], "b": [4, 4]})
 
 
 @pytest.mark.unit
->>>>>>> 81436621
 class TestExecuteQuery:
     """What does this test and why?
 
@@ -1072,20 +1069,6 @@
     as intended.
     """
 
-<<<<<<< HEAD
-    def test_execute_query(self, sa):
-        execution_engine: SqlAlchemyExecutionEngine = build_sa_engine(
-            pd.DataFrame({"a": [1, 2], "b": [4, 4]}), sa
-        )
-        data = execution_engine.get_domain_records(
-            domain_kwargs={
-                "column": "a",
-            }
-        )
-        result = execution_engine.execute_query(
-            sa.select(sa.text("*")).select_from(data)
-        )
-=======
     def test_execute_query(self, sa, pd_dataframe: pd.DataFrame):
         execution_engine: SqlAlchemyExecutionEngine = build_sa_engine(pd_dataframe, sa)
 
@@ -1103,15 +1086,11 @@
             sa.text(select_all)
         ).fetchall()
 
->>>>>>> 81436621
         expected = [(1, 4), (2, 4)]
         assert [r for r in result] == expected
 
 
-<<<<<<< HEAD
-=======
 @pytest.mark.unit
->>>>>>> 81436621
 class TestConnectionPersistence:
     """What does this test and why?
 
@@ -1119,74 +1098,6 @@
     These tests ensure that we use the existing connection if one is available.
     """
 
-<<<<<<< HEAD
-    def test_same_connection_used_sqlite(self, sa):
-        """What does this test and why?
-
-        We want to make sure that the connection is not set, then the same
-        connection is used for subsequent queries.
-        """
-        execution_engine: SqlAlchemyExecutionEngine = build_sa_engine(
-            pd.DataFrame({"a": [1, 2], "b": [4, 4]}), sa
-        )
-
-        assert execution_engine.dialect_name == GXSqlDialect.SQLITE
-        assert execution_engine._connection is None
-
-        data = execution_engine.get_domain_records(
-            domain_kwargs={
-                "column": "a",
-            }
-        )
-        query = sa.select(sa.text("*")).select_from(data)
-        execution_engine.execute_query(query)
-
-        assert execution_engine._connection is not None
-        connection_id = id(execution_engine._connection)
-
-        execution_engine.execute_query(query)
-
-        assert execution_engine._connection is not None
-        assert connection_id == id(execution_engine._connection)
-
-    def test_connection_closed_sqlite(self, sa):
-        """What does this test and why?
-
-        We want to make sure that the connection is closed when the execution
-        engine is deleted.
-        """
-        execution_engine: SqlAlchemyExecutionEngine = build_sa_engine(
-            pd.DataFrame({"a": [1, 2], "b": [4, 4]}), sa
-        )
-
-        assert execution_engine.dialect_name == GXSqlDialect.SQLITE
-        assert execution_engine._connection is None
-
-        data = execution_engine.get_domain_records(
-            domain_kwargs={
-                "column": "a",
-            }
-        )
-        query = sa.select(sa.text("*")).select_from(data)
-        execution_engine.execute_query(query)
-
-        assert execution_engine._connection is not None
-
-        connection = execution_engine._connection
-        execution_engine.__del__()
-        assert connection.closed
-
-    def test_same_connection_not_used_postgresql(self, sa):
-        """What does this test and why?
-
-        We want to make sure that different connections are used and no connection
-        is stored on the SQLAlchemyExecutionEngine when using a dialect that is
-        not one of the dialects that requires a persistent connection.
-        Here we use the postgresql dialect to test.
-        """
-        # TODO: Add this test
-        pass
-=======
     def test_same_connection_used_from_static_pool_sqlite(
         self, sa, pd_dataframe: pd.DataFrame
     ):
@@ -1255,5 +1166,4 @@
         connection_string = "postgresql://postgres@db_hostname/test_ci"
         assert not _dialect_requires_persisted_connection(
             connection_string=connection_string
-        )
->>>>>>> 81436621
+        )