--- conflicted
+++ resolved
@@ -1141,8 +1141,7 @@
 
         assert res == res2
 
-<<<<<<< HEAD
-=======
+
     def test_same_connection_accessible_from_execution_engine_sqlite(
         self, sa, pd_dataframe: pd.DataFrame
     ):
@@ -1177,7 +1176,6 @@
         with execution_engine.get_connection() as test_con:
             assert connection == test_con
 
->>>>>>> 5b5356ee
     def test_get_connection_doesnt_close_on_exit_sqlite(self, sa):
         execution_engine = SqlAlchemyExecutionEngine(connection_string="sqlite://")
         with execution_engine.get_connection() as connection:
@@ -1213,10 +1211,8 @@
         connection_string = "postgresql://postgres@db_hostname/test_ci"
         assert not _dialect_requires_persisted_connection(
             connection_string=connection_string
-<<<<<<< HEAD
-        )
-=======
-        )
+        )
+
 
     @pytest.mark.unit
     def test__dialect_requires_persisted_connection_empty_url_raises_exception(
@@ -1254,5 +1250,4 @@
             _dialect_requires_persisted_connection(
                 connection_string=connection_string,
                 url=url,
-            )
->>>>>>> 5b5356ee
+            )