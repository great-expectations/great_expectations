import logging
import os
from typing import Dict, Tuple, cast

import pandas as pd
import pytest

import great_expectations.exceptions as gx_exceptions
from great_expectations.compatibility.sqlalchemy import Connection
from great_expectations.compatibility.sqlalchemy_compatibility_wrappers import (
    add_dataframe_to_db,
)
from great_expectations.core.batch_spec import (
    RuntimeQueryBatchSpec,
    SqlAlchemyDatasourceBatchSpec,
)
from great_expectations.core.metric_domain_types import MetricDomainTypes
from great_expectations.core.metric_function_types import (
    MetricPartialFunctionTypes,
    MetricPartialFunctionTypeSuffixes,
    SummarizationMetricNameSuffixes,
)
from great_expectations.data_context.util import file_relative_path
from great_expectations.execution_engine.sqlalchemy_batch_data import (
    SqlAlchemyBatchData,
)
from great_expectations.execution_engine.sqlalchemy_dialect import GXSqlDialect
from great_expectations.execution_engine.sqlalchemy_execution_engine import (
    SqlAlchemyExecutionEngine,
    _dialect_requires_persisted_connection,
)

# Function to test for spark dataframe equality
from great_expectations.expectations.row_conditions import (
    RowCondition,
    RowConditionParserType,
)
from great_expectations.self_check.util import build_sa_execution_engine
from great_expectations.util import get_sqlalchemy_domain_data
from great_expectations.validator.computed_metric import MetricValue
from great_expectations.validator.metric_configuration import MetricConfiguration
from great_expectations.validator.validator import Validator
from tests.expectations.test_util import get_table_columns_metric
from tests.test_utils import (
    get_sqlite_table_names,
    get_sqlite_temp_table_names,
    get_sqlite_temp_table_names_from_engine,
)

try:
    sqlalchemy = pytest.importorskip("sqlalchemy")
except ImportError:
    sqlalchemy = None

<<<<<<< HEAD
pytestmark = pytest.mark.external_sqldialect
=======

pytestmark = [
    pytest.mark.sqlalchemy_version_compatibility,
    pytest.mark.external_sqldialect,
]
>>>>>>> bfefce9a


@pytest.mark.sqlite
def test_instantiation_via_connection_string(sa, test_db_connection_string):
    my_execution_engine = SqlAlchemyExecutionEngine(
        connection_string=test_db_connection_string
    )
    assert my_execution_engine.connection_string == test_db_connection_string
    assert my_execution_engine.credentials is None
    assert my_execution_engine.url is None

    my_execution_engine.get_batch_data_and_markers(
        batch_spec=SqlAlchemyDatasourceBatchSpec(
            table_name="table_1",
            schema_name="main",
            sampling_method="_sample_using_limit",
            sampling_kwargs={"n": 5},
        )
    )


@pytest.mark.sqlite
def test_instantiation_via_url(sa):
    db_file = file_relative_path(
        __file__,
        os.path.join(  # noqa: PTH118
            "..", "test_sets", "test_cases_for_sql_data_connector.db"
        ),
    )
    my_execution_engine = SqlAlchemyExecutionEngine(url="sqlite:///" + db_file)
    assert my_execution_engine.connection_string is None
    assert my_execution_engine.credentials is None
    assert my_execution_engine.url[-36:] == "test_cases_for_sql_data_connector.db"

    my_execution_engine.get_batch_data_and_markers(
        batch_spec=SqlAlchemyDatasourceBatchSpec(
            table_name="table_partitioned_by_date_column__A",
            sampling_method="_sample_using_limit",
            sampling_kwargs={"n": 5},
        )
    )


@pytest.mark.sqlite
def test_instantiation_via_url_and_retrieve_data_with_other_dialect(sa):
    """Ensure that we can still retrieve data when the dialect is not recognized."""

    # 1. Create engine with sqlite db
    db_file = file_relative_path(
        __file__,
        os.path.join(  # noqa: PTH118
            "..", "test_sets", "test_cases_for_sql_data_connector.db"
        ),
    )
    my_execution_engine = SqlAlchemyExecutionEngine(url="sqlite:///" + db_file)
    assert my_execution_engine.connection_string is None
    assert my_execution_engine.credentials is None
    assert my_execution_engine.url[-36:] == "test_cases_for_sql_data_connector.db"

    # 2. Change dialect to one not listed in GXSqlDialect
    my_execution_engine.engine.dialect.name = "other_dialect"

    # 3. Get data
    num_rows_in_sample: int = 10
    batch_data, _ = my_execution_engine.get_batch_data_and_markers(
        batch_spec=SqlAlchemyDatasourceBatchSpec(
            table_name="table_partitioned_by_date_column__A",
            sampling_method="_sample_using_limit",
            sampling_kwargs={"n": num_rows_in_sample},
        )
    )

    # 4. Assert dialect and data are as expected

    assert batch_data.dialect == GXSqlDialect.OTHER

    my_execution_engine.load_batch_data("__", batch_data)
    validator = Validator(my_execution_engine)
    assert len(validator.head(fetch_all=True)) == num_rows_in_sample


@pytest.mark.postgresql
def test_instantiation_via_credentials(sa, test_backends, test_df):
    if "postgresql" not in test_backends:
        pytest.skip("test_database_store_backend_get_url_for_key requires postgresql")

    my_execution_engine = SqlAlchemyExecutionEngine(
        credentials={
            "drivername": "postgresql",
            "username": "postgres",
            "password": "",
            "host": os.getenv("GE_TEST_LOCAL_DB_HOSTNAME", "localhost"),
            "port": "5432",
            "database": "test_ci",
        }
    )
    assert my_execution_engine.connection_string is None
    assert my_execution_engine.credentials == {
        "username": "postgres",
        "password": "",
        "host": os.getenv("GE_TEST_LOCAL_DB_HOSTNAME", "localhost"),
        "port": "5432",
        "database": "test_ci",
    }
    assert my_execution_engine.url is None

    # Note Abe 20201116: Let's add an actual test of get_batch_data_and_markers, which will require setting up test
    # fixtures
    # my_execution_engine.get_batch_data_and_markers(batch_spec=BatchSpec(
    #     table_name="main.table_1",
    #     sampling_method="_sample_using_limit",
    #     sampling_kwargs={
    #         "n": 5
    #     }
    # ))


@pytest.mark.sqlite
def test_instantiation_error_states(sa, test_db_connection_string):
    with pytest.raises(gx_exceptions.InvalidConfigError):
        SqlAlchemyExecutionEngine()


# Testing batching of aggregate metrics
@pytest.mark.sqlite
def test_sa_batch_aggregate_metrics(caplog, sa):
    import datetime

    execution_engine = build_sa_execution_engine(
        pd.DataFrame({"a": [1, 2, 1, 2, 3, 3], "b": [4, 4, 4, 4, 4, 4]}), sa
    )

    metrics: Dict[Tuple[str, str, str], MetricValue] = {}

    table_columns_metric: MetricConfiguration
    results: Dict[Tuple[str, str, str], MetricValue]

    table_columns_metric, results = get_table_columns_metric(
        execution_engine=execution_engine
    )
    metrics.update(results)

    aggregate_fn_metric_1 = MetricConfiguration(
        metric_name=f"column.max.{MetricPartialFunctionTypes.AGGREGATE_FN.metric_suffix}",
        metric_domain_kwargs={"column": "a"},
        metric_value_kwargs=None,
    )
    aggregate_fn_metric_1.metric_dependencies = {
        "table.columns": table_columns_metric,
    }
    aggregate_fn_metric_2 = MetricConfiguration(
        metric_name=f"column.min.{MetricPartialFunctionTypes.AGGREGATE_FN.metric_suffix}",
        metric_domain_kwargs={"column": "a"},
        metric_value_kwargs=None,
    )
    aggregate_fn_metric_2.metric_dependencies = {
        "table.columns": table_columns_metric,
    }
    aggregate_fn_metric_3 = MetricConfiguration(
        metric_name=f"column.max.{MetricPartialFunctionTypes.AGGREGATE_FN.metric_suffix}",
        metric_domain_kwargs={"column": "b"},
        metric_value_kwargs=None,
    )
    aggregate_fn_metric_3.metric_dependencies = {
        "table.columns": table_columns_metric,
    }
    aggregate_fn_metric_4 = MetricConfiguration(
        metric_name=f"column.min.{MetricPartialFunctionTypes.AGGREGATE_FN.metric_suffix}",
        metric_domain_kwargs={"column": "b"},
        metric_value_kwargs=None,
    )
    aggregate_fn_metric_4.metric_dependencies = {
        "table.columns": table_columns_metric,
    }
    results = execution_engine.resolve_metrics(
        metrics_to_resolve=(
            aggregate_fn_metric_1,
            aggregate_fn_metric_2,
            aggregate_fn_metric_3,
            aggregate_fn_metric_4,
        ),
        metrics=metrics,
    )
    metrics.update(results)

    desired_metric_1 = MetricConfiguration(
        metric_name="column.max",
        metric_domain_kwargs={"column": "a"},
        metric_value_kwargs=None,
    )
    desired_metric_1.metric_dependencies = {
        "metric_partial_fn": aggregate_fn_metric_1,
        "table.columns": table_columns_metric,
    }
    desired_metric_2 = MetricConfiguration(
        metric_name="column.min",
        metric_domain_kwargs={"column": "a"},
        metric_value_kwargs=None,
    )
    desired_metric_2.metric_dependencies = {
        "metric_partial_fn": aggregate_fn_metric_2,
        "table.columns": table_columns_metric,
    }
    desired_metric_3 = MetricConfiguration(
        metric_name="column.max",
        metric_domain_kwargs={"column": "b"},
        metric_value_kwargs=None,
    )
    desired_metric_3.metric_dependencies = {
        "metric_partial_fn": aggregate_fn_metric_3,
        "table.columns": table_columns_metric,
    }
    desired_metric_4 = MetricConfiguration(
        metric_name="column.min",
        metric_domain_kwargs={"column": "b"},
        metric_value_kwargs=None,
    )
    desired_metric_4.metric_dependencies = {
        "metric_partial_fn": aggregate_fn_metric_4,
        "table.columns": table_columns_metric,
    }
    caplog.clear()
    caplog.set_level(logging.DEBUG, logger="great_expectations")
    start = datetime.datetime.now()
    results = execution_engine.resolve_metrics(
        metrics_to_resolve=(
            desired_metric_1,
            desired_metric_2,
            desired_metric_3,
            desired_metric_4,
        ),
        metrics=metrics,
    )
    metrics.update(results)
    end = datetime.datetime.now()
    print("t1")
    print(end - start)
    assert results[desired_metric_1.id] == 3
    assert results[desired_metric_2.id] == 1
    assert results[desired_metric_3.id] == 4
    assert results[desired_metric_4.id] == 4

    # Check that all four of these metrics were computed on a single domain
    found_message = False
    for record in caplog.records:
        if (
            record.message
            == "SqlAlchemyExecutionEngine computed 4 metrics on domain_id ()"
        ):
            found_message = True
    assert found_message


@pytest.mark.sqlite
def test_get_domain_records_with_column_domain(sa):
    df = pd.DataFrame(
        {"a": [1, 2, 3, 4, 5], "b": [2, 3, 4, 5, None], "c": [1, 2, 3, 4, None]}
    )
    execution_engine = build_sa_execution_engine(df, sa)
    data = execution_engine.get_domain_records(
        domain_kwargs={
            "column": "a",
            "row_condition": 'col("b")<5',
            "condition_parser": "great_expectations__experimental__",
        }
    )
    domain_data = execution_engine.execute_query(
        get_sqlalchemy_domain_data(data)
    ).fetchall()

    expected_column_df = df.iloc[:3]
    execution_engine = build_sa_execution_engine(expected_column_df, sa)
    expected_data = execution_engine.execute_query(
        sa.select(sa.text("*")).select_from(
            cast(
                SqlAlchemyBatchData, execution_engine.batch_manager.active_batch_data
            ).selectable
        )
    ).fetchall()

    assert (
        domain_data == expected_data
    ), "Data does not match after getting full access compute domain"


@pytest.mark.sqlite
def test_get_domain_records_with_column_domain_and_filter_conditions(sa):
    df = pd.DataFrame(
        {"a": [1, 2, 3, 4, 5], "b": [2, 3, 4, 5, None], "c": [1, 2, 3, 4, None]}
    )
    execution_engine = build_sa_execution_engine(df, sa)
    data = execution_engine.get_domain_records(
        domain_kwargs={
            "column": "a",
            "row_condition": 'col("b")<5',
            "condition_parser": "great_expectations__experimental__",
            "filter_conditions": [
                RowCondition(
                    condition='col("b").notnull()',
                    condition_type=RowConditionParserType.GE,
                )
            ],
        }
    )
    domain_data = execution_engine.execute_query(
        get_sqlalchemy_domain_data(data)
    ).fetchall()

    expected_column_df = df.iloc[:3]
    execution_engine = build_sa_execution_engine(expected_column_df, sa)
    expected_data = execution_engine.execute_query(
        sa.select(sa.text("*")).select_from(
            cast(
                SqlAlchemyBatchData, execution_engine.batch_manager.active_batch_data
            ).selectable
        )
    ).fetchall()

    assert (
        domain_data == expected_data
    ), "Data does not match after getting full access compute domain"


@pytest.mark.sqlite
def test_get_domain_records_with_different_column_domain_and_filter_conditions(sa):
    df = pd.DataFrame(
        {"a": [1, 2, 3, 4, 5], "b": [2, 3, 4, 5, None], "c": [1, 2, 3, 4, None]}
    )
    execution_engine = build_sa_execution_engine(df, sa)
    data = execution_engine.get_domain_records(
        domain_kwargs={
            "column": "a",
            "row_condition": 'col("a")<2',
            "condition_parser": "great_expectations__experimental__",
            "filter_conditions": [
                RowCondition(
                    condition='col("b").notnull()',
                    condition_type=RowConditionParserType.GE,
                )
            ],
        }
    )
    domain_data = execution_engine.execute_query(
        get_sqlalchemy_domain_data(data)
    ).fetchall()

    expected_column_df = df.iloc[:1]
    execution_engine = build_sa_execution_engine(expected_column_df, sa)
    expected_data = execution_engine.execute_query(
        sa.select(sa.text("*")).select_from(
            cast(
                SqlAlchemyBatchData, execution_engine.batch_manager.active_batch_data
            ).selectable
        )
    ).fetchall()

    assert (
        domain_data == expected_data
    ), "Data does not match after getting full access compute domain"


@pytest.mark.sqlite
def test_get_domain_records_with_column_domain_and_filter_conditions_raises_error_on_multiple_conditions(
    sa,
):
    df = pd.DataFrame(
        {"a": [1, 2, 3, 4, 5], "b": [2, 3, 4, 5, None], "c": [1, 2, 3, 4, None]}
    )
    execution_engine = build_sa_execution_engine(df, sa)
    with pytest.raises(gx_exceptions.GreatExpectationsError):
        execution_engine.get_domain_records(
            domain_kwargs={
                "column": "a",
                "row_condition": 'col("a")<2',
                "condition_parser": "great_expectations__experimental__",
                "filter_conditions": [
                    RowCondition(
                        condition='col("b").notnull()',
                        condition_type=RowConditionParserType.GE,
                    ),
                    RowCondition(
                        condition='col("c").notnull()',
                        condition_type=RowConditionParserType.GE,
                    ),
                ],
            }
        )


@pytest.mark.sqlite
def test_get_domain_records_with_column_pair_domain(sa):
    df = pd.DataFrame(
        {
            "a": [1, 2, 3, 4, 5, 6],
            "b": [2, 3, 4, 5, None, 6],
            "c": [1, 2, 3, 4, 5, None],
        }
    )
    execution_engine = build_sa_execution_engine(df, sa)
    data = execution_engine.get_domain_records(
        domain_kwargs={
            "column_A": "a",
            "column_B": "b",
            "row_condition": 'col("b")>2',
            "condition_parser": "great_expectations__experimental__",
            "ignore_row_if": "both_values_are_missing",
        }
    )
    domain_data = execution_engine.execute_query(
        sa.select(sa.text("*")).select_from(data)
    ).fetchall()

    expected_column_pair_df = pd.DataFrame(
        {"a": [2, 3, 4, 6], "b": [3.0, 4.0, 5.0, 6.0], "c": [2.0, 3.0, 4.0, None]}
    )
    execution_engine = build_sa_execution_engine(expected_column_pair_df, sa)
    expected_data = execution_engine.execute_query(
        sa.select(sa.text("*")).select_from(
            cast(
                SqlAlchemyBatchData, execution_engine.batch_manager.active_batch_data
            ).selectable
        )
    ).fetchall()

    assert (
        domain_data == expected_data
    ), "Data does not match after getting full access compute domain"

    execution_engine = build_sa_execution_engine(df, sa)
    data = execution_engine.get_domain_records(
        domain_kwargs={
            "column_A": "b",
            "column_B": "c",
            "row_condition": 'col("b")>2',
            "condition_parser": "great_expectations__experimental__",
            "ignore_row_if": "either_value_is_missing",
        }
    )
    domain_data = execution_engine.execute_query(
        sa.select(sa.text("*")).select_from(data)
    ).fetchall()

    expected_column_pair_df = pd.DataFrame(
        {"a": [2, 3, 4], "b": [3, 4, 5], "c": [2, 3, 4]}
    )
    execution_engine = build_sa_execution_engine(expected_column_pair_df, sa)
    expected_data = execution_engine.execute_query(
        sa.select(sa.text("*")).select_from(
            cast(
                SqlAlchemyBatchData, execution_engine.batch_manager.active_batch_data
            ).selectable
        )
    ).fetchall()

    assert (
        domain_data == expected_data
    ), "Data does not match after getting full access compute domain"

    execution_engine = build_sa_execution_engine(df, sa)
    data = execution_engine.get_domain_records(
        domain_kwargs={
            "column_A": "b",
            "column_B": "c",
            "row_condition": 'col("a")<6',
            "condition_parser": "great_expectations__experimental__",
            "ignore_row_if": "neither",
        }
    )
    domain_data = execution_engine.execute_query(
        get_sqlalchemy_domain_data(data)
    ).fetchall()

    expected_column_pair_df = pd.DataFrame(
        {
            "a": [1, 2, 3, 4, 5],
            "b": [2.0, 3.0, 4.0, 5.0, None],
            "c": [1.0, 2.0, 3.0, 4.0, 5.0],
        }
    )
    execution_engine = build_sa_execution_engine(expected_column_pair_df, sa)
    expected_data = execution_engine.execute_query(
        sa.select(sa.text("*")).select_from(
            cast(
                SqlAlchemyBatchData, execution_engine.batch_manager.active_batch_data
            ).selectable
        )
    ).fetchall()

    assert (
        domain_data == expected_data
    ), "Data does not match after getting full access compute domain"


@pytest.mark.sqlite
def test_get_domain_records_with_multicolumn_domain(sa):
    df = pd.DataFrame(
        {
            "a": [1, 2, 3, 4, None, 5],
            "b": [2, 3, 4, 5, 6, 7],
            "c": [1, 2, 3, 4, None, 6],
        }
    )
    execution_engine = build_sa_execution_engine(df, sa)
    data = execution_engine.get_domain_records(
        domain_kwargs={
            "column_list": ["a", "c"],
            "row_condition": 'col("b")>2',
            "condition_parser": "great_expectations__experimental__",
            "ignore_row_if": "all_values_are_missing",
        }
    )
    domain_data = execution_engine.execute_query(
        sa.select(sa.text("*")).select_from(data)
    ).fetchall()

    expected_multicolumn_df = pd.DataFrame(
        {"a": [2, 3, 4, 5], "b": [3, 4, 5, 7], "c": [2, 3, 4, 6]}, index=[0, 1, 2, 4]
    )
    execution_engine = build_sa_execution_engine(expected_multicolumn_df, sa)
    expected_data = execution_engine.execute_query(
        sa.select(sa.text("*")).select_from(
            cast(
                SqlAlchemyBatchData, execution_engine.batch_manager.active_batch_data
            ).selectable
        )
    ).fetchall()

    assert (
        domain_data == expected_data
    ), "Data does not match after getting full access compute domain"

    df = pd.DataFrame(
        {
            "a": [1, 2, 3, 4, 5, 6],
            "b": [2, 3, 4, 5, None, 6],
            "c": [1, 2, 3, 4, 5, None],
        }
    )
    execution_engine = build_sa_execution_engine(df, sa)
    data = execution_engine.get_domain_records(
        domain_kwargs={
            "column_list": ["b", "c"],
            "row_condition": 'col("a")<5',
            "condition_parser": "great_expectations__experimental__",
            "ignore_row_if": "any_value_is_missing",
        }
    )
    domain_data = execution_engine.execute_query(
        sa.select(sa.text("*")).select_from(data)
    ).fetchall()

    expected_multicolumn_df = pd.DataFrame(
        {"a": [1, 2, 3, 4], "b": [2, 3, 4, 5], "c": [1, 2, 3, 4]}, index=[0, 1, 2, 3]
    )
    execution_engine = build_sa_execution_engine(expected_multicolumn_df, sa)
    expected_data = execution_engine.execute_query(
        sa.select(sa.text("*")).select_from(
            cast(
                SqlAlchemyBatchData, execution_engine.batch_manager.active_batch_data
            ).selectable
        )
    ).fetchall()

    assert (
        domain_data == expected_data
    ), "Data does not match after getting full access compute domain"

    df = pd.DataFrame(
        {
            "a": [1, 2, 3, 4, None, 5],
            "b": [2, 3, 4, 5, 6, 7],
            "c": [1, 2, 3, 4, None, 6],
        }
    )
    execution_engine = build_sa_execution_engine(df, sa)
    data = execution_engine.get_domain_records(
        domain_kwargs={
            "column_list": ["b", "c"],
            "ignore_row_if": "never",
        }
    )
    domain_data = execution_engine.execute_query(
        sa.select(sa.text("*")).select_from(data)
    ).fetchall()

    expected_multicolumn_df = pd.DataFrame(
        {
            "a": [1, 2, 3, 4, None, 5],
            "b": [2, 3, 4, 5, 6, 7],
            "c": [1, 2, 3, 4, None, 6],
        },
        index=[0, 1, 2, 3, 4, 5],
    )
    execution_engine = build_sa_execution_engine(expected_multicolumn_df, sa)
    expected_data = execution_engine.execute_query(
        sa.select(sa.text("*")).select_from(
            cast(
                SqlAlchemyBatchData, execution_engine.batch_manager.active_batch_data
            ).selectable
        )
    ).fetchall()

    assert (
        domain_data == expected_data
    ), "Data does not match after getting full access compute domain"


# Ensuring functionality of compute_domain when no domain kwargs are given
@pytest.mark.sqlite
def test_get_compute_domain_with_no_domain_kwargs(sa):
    execution_engine = build_sa_execution_engine(
        pd.DataFrame({"a": [1, 2, 3, 4], "b": [2, 3, 4, None]}), sa
    )

    data, compute_kwargs, accessor_kwargs = execution_engine.get_compute_domain(
        domain_kwargs={}, domain_type="table"
    )

    # Seeing if raw data is the same as the data after condition has been applied - checking post computation data
    raw_data = execution_engine.execute_query(
        sa.select(sa.text("*")).select_from(
            cast(
                SqlAlchemyBatchData, execution_engine.batch_manager.active_batch_data
            ).selectable
        )
    ).fetchall()
    domain_data = execution_engine.execute_query(
        sa.select(sa.text("*")).select_from(data)
    ).fetchall()

    # Ensuring that with no domain nothing happens to the data itself
    assert raw_data == domain_data, "Data does not match after getting compute domain"
    assert compute_kwargs == {}, "Compute domain kwargs should be existent"
    assert accessor_kwargs == {}, "Accessor kwargs have been modified"


# Testing for only untested use case - column_pair
@pytest.mark.sqlite
def test_get_compute_domain_with_column_pair(sa):
    execution_engine = build_sa_execution_engine(
        pd.DataFrame({"a": [1, 2, 3, 4], "b": [2, 3, 4, None]}), sa
    )

    # Fetching data, compute_domain_kwargs, accessor_kwargs
    data, compute_kwargs, accessor_kwargs = execution_engine.get_compute_domain(
        domain_kwargs={"column_A": "a", "column_B": "b"}, domain_type="column_pair"
    )

    # Seeing if raw data is the same as the data after condition has been applied - checking post computation data
    raw_data = execution_engine.execute_query(
        sa.select(sa.text("*")).select_from(
            cast(
                SqlAlchemyBatchData, execution_engine.batch_manager.active_batch_data
            ).selectable
        )
    ).fetchall()
    domain_data = execution_engine.execute_query(
        sa.select(sa.text("*")).select_from(data)
    ).fetchall()

    # Ensuring that with no domain nothing happens to the data itself
    assert raw_data == domain_data, "Data does not match after getting compute domain"
    assert (
        "column_A" not in compute_kwargs.keys()
        and "column_B" not in compute_kwargs.keys()
    ), "domain kwargs should be existent"
    assert accessor_kwargs == {
        "column_A": "a",
        "column_B": "b",
    }, "Accessor kwargs have been modified"


# Testing for only untested use case - multicolumn
@pytest.mark.sqlite
def test_get_compute_domain_with_multicolumn(sa):
    execution_engine = build_sa_execution_engine(
        pd.DataFrame({"a": [1, 2, 3, 4], "b": [2, 3, 4, None], "c": [1, 2, 3, None]}),
        sa,
    )

    # Obtaining compute domain
    data, compute_kwargs, accessor_kwargs = execution_engine.get_compute_domain(
        domain_kwargs={"column_list": ["a", "b", "c"]}, domain_type="multicolumn"
    )

    # Seeing if raw data is the same as the data after condition has been applied - checking post computation data
    raw_data = execution_engine.execute_query(
        sa.select(sa.text("*")).select_from(
            cast(
                SqlAlchemyBatchData, execution_engine.batch_manager.active_batch_data
            ).selectable
        )
    ).fetchall()
    domain_data = execution_engine.execute_query(
        sa.select(sa.text("*")).select_from(data)
    ).fetchall()

    # Ensuring that with no domain nothing happens to the data itself
    assert raw_data == domain_data, "Data does not match after getting compute domain"
    assert compute_kwargs is not None, "Compute domain kwargs should be existent"
    assert accessor_kwargs == {
        "column_list": ["a", "b", "c"]
    }, "Accessor kwargs have been modified"


# Testing whether compute domain is properly calculated, but this time obtaining a column
@pytest.mark.sqlite
def test_get_compute_domain_with_column_domain(sa):
    execution_engine = build_sa_execution_engine(
        pd.DataFrame({"a": [1, 2, 3, 4], "b": [2, 3, 4, None]}), sa
    )

    # Loading batch data
    data, compute_kwargs, accessor_kwargs = execution_engine.get_compute_domain(
        domain_kwargs={"column": "a"}, domain_type=MetricDomainTypes.COLUMN
    )

    # Seeing if raw data is the same as the data after condition has been applied - checking post computation data
    raw_data = execution_engine.execute_query(
        sa.select(sa.text("*")).select_from(
            cast(
                SqlAlchemyBatchData, execution_engine.batch_manager.active_batch_data
            ).selectable
        )
    ).fetchall()
    domain_data = execution_engine.execute_query(
        sa.select(sa.text("*")).select_from(data)
    ).fetchall()

    # Ensuring that column domain is now an accessor kwarg, and data remains unmodified
    assert raw_data == domain_data, "Data does not match after getting compute domain"
    assert compute_kwargs == {}, "Compute domain kwargs should be existent"
    assert accessor_kwargs == {"column": "a"}, "Accessor kwargs have been modified"


# What happens when we filter such that no value meets the condition?
@pytest.mark.sqlite
def test_get_compute_domain_with_unmeetable_row_condition(sa):
    execution_engine = build_sa_execution_engine(
        pd.DataFrame({"a": [1, 2, 3, 4], "b": [2, 3, 4, None]}), sa
    )

    data, compute_kwargs, accessor_kwargs = execution_engine.get_compute_domain(
        domain_kwargs={
            "column": "a",
            "row_condition": 'col("b") > 24',
            "condition_parser": "great_expectations__experimental__",
        },
        domain_type="column",
    )

    # Seeing if raw data is the same as the data after condition has been applied - checking post computation data
    raw_data = execution_engine.execute_query(
        sa.select(sa.text("*"))
        .select_from(
            cast(
                SqlAlchemyBatchData, execution_engine.batch_manager.active_batch_data
            ).selectable
        )
        .where(sa.column("b") > 24)
    ).fetchall()
    domain_data = execution_engine.execute_query(
        get_sqlalchemy_domain_data(data)
    ).fetchall()

    # Ensuring that column domain is now an accessor kwarg, and data remains unmodified
    assert raw_data == domain_data, "Data does not match after getting compute domain"
    # Ensuring compute kwargs have not been modified
    assert (
        "row_condition" in compute_kwargs.keys()
    ), "Row condition should be located within compute kwargs"
    assert accessor_kwargs == {"column": "a"}, "Accessor kwargs have been modified"


# Testing to ensure that great expectation experimental parser also works in terms of defining a compute domain
@pytest.mark.sqlite
def test_get_compute_domain_with_ge_experimental_condition_parser(sa):
    execution_engine = build_sa_execution_engine(
        pd.DataFrame({"a": [1, 2, 3, 4], "b": [2, 3, 4, None]}), sa
    )

    # Obtaining data from computation
    data, compute_kwargs, accessor_kwargs = execution_engine.get_compute_domain(
        domain_kwargs={
            "column": "b",
            "row_condition": 'col("b") == 2',
            "condition_parser": "great_expectations__experimental__",
        },
        domain_type="column",
    )

    # Seeing if raw data is the same as the data after condition has been applied - checking post computation data
    raw_data = execution_engine.execute_query(
        sa.select(sa.text("*"))
        .select_from(
            cast(
                SqlAlchemyBatchData, execution_engine.batch_manager.active_batch_data
            ).selectable
        )
        .where(sa.column("b") == 2)
    ).fetchall()
    domain_data = execution_engine.execute_query(
        get_sqlalchemy_domain_data(data)
    ).fetchall()

    # Ensuring that column domain is now an accessor kwarg, and data remains unmodified
    assert raw_data == domain_data, "Data does not match after getting compute domain"

    # Ensuring compute kwargs have not been modified
    assert (
        "row_condition" in compute_kwargs.keys()
    ), "Row condition should be located within compute kwargs"
    assert accessor_kwargs == {"column": "b"}, "Accessor kwargs have been modified"


@pytest.mark.sqlite
def test_get_compute_domain_with_nonexistent_condition_parser(sa):
    execution_engine = build_sa_execution_engine(
        pd.DataFrame({"a": [1, 2, 3, 4], "b": [2, 3, 4, None]}), sa
    )

    # Expect GreatExpectationsError because parser doesn't exist
    with pytest.raises(gx_exceptions.GreatExpectationsError):
        data, compute_kwargs, accessor_kwargs = execution_engine.get_compute_domain(
            domain_kwargs={
                "row_condition": "b > 24",
                "condition_parser": "nonexistent",
            },
            domain_type=MetricDomainTypes.TABLE,
        )


# Ensuring that we can properly inform user when metric doesn't exist - should get a metric provider error
@pytest.mark.sqlite
def test_resolve_metric_bundle_with_nonexistent_metric(sa):
    execution_engine = build_sa_execution_engine(
        pd.DataFrame({"a": [1, 2, 1, 2, 3, 3], "b": [4, 4, 4, 4, 4, 4]}), sa
    )

    desired_metric_1 = MetricConfiguration(
        metric_name="column_values.unique",
        metric_domain_kwargs={"column": "a"},
        metric_value_kwargs=None,
    )
    desired_metric_2 = MetricConfiguration(
        metric_name="column.min",
        metric_domain_kwargs={"column": "a"},
        metric_value_kwargs=None,
    )
    desired_metric_3 = MetricConfiguration(
        metric_name="column.max",
        metric_domain_kwargs={"column": "b"},
        metric_value_kwargs=None,
    )
    desired_metric_4 = MetricConfiguration(
        metric_name="column.does_not_exist",
        metric_domain_kwargs={"column": "b"},
        metric_value_kwargs=None,
    )

    # Ensuring a metric provider error is raised if metric does not exist
    with pytest.raises(gx_exceptions.MetricProviderError) as e:
        # noinspection PyUnusedLocal
        execution_engine.resolve_metrics(
            metrics_to_resolve=(
                desired_metric_1,
                desired_metric_2,
                desired_metric_3,
                desired_metric_4,
            )
        )
        print(e)


@pytest.mark.sqlite
def test_resolve_metric_bundle_with_compute_domain_kwargs_json_serialization(sa):
    """
    Insures that even when "compute_domain_kwargs" has multiple keys, it will be JSON-serialized for "IDDict.to_id()".
    """
    execution_engine = build_sa_execution_engine(
        pd.DataFrame(
            {
                "names": [
                    "Ada Lovelace",
                    "Alan Kay",
                    "Donald Knuth",
                    "Edsger Dijkstra",
                    "Guido van Rossum",
                    "John McCarthy",
                    "Marvin Minsky",
                    "Ray Ozzie",
                ]
            }
        ),
        sa,
        batch_id="1234",
    )

    metrics: Dict[Tuple[str, str, str], MetricValue] = {}

    table_columns_metric: MetricConfiguration
    results: Dict[Tuple[str, str, str], MetricValue]

    table_columns_metric, results = get_table_columns_metric(
        execution_engine=execution_engine
    )
    metrics.update(results)

    aggregate_fn_metric = MetricConfiguration(
        metric_name=f"column_values.length.max.{MetricPartialFunctionTypes.AGGREGATE_FN.metric_suffix}",
        metric_domain_kwargs={
            "column": "names",
            "batch_id": "1234",
        },
        metric_value_kwargs=None,
    )
    aggregate_fn_metric.metric_dependencies = {
        "table.columns": table_columns_metric,
    }

    try:
        results = execution_engine.resolve_metrics(
            metrics_to_resolve=(aggregate_fn_metric,)
        )
    except gx_exceptions.MetricProviderError as e:
        assert False, str(e)

    desired_metric = MetricConfiguration(
        metric_name="column_values.length.max",
        metric_domain_kwargs={
            "batch_id": "1234",
        },
        metric_value_kwargs=None,
    )
    desired_metric.metric_dependencies = {
        "metric_partial_fn": aggregate_fn_metric,
    }

    try:
        results = execution_engine.resolve_metrics(
            metrics_to_resolve=(desired_metric,), metrics=results
        )
        assert results == {desired_metric.id: 16}
    except gx_exceptions.MetricProviderError as e:
        assert False, str(e)


@pytest.mark.sqlite
def test_get_batch_data_and_markers_using_query(sqlite_view_engine, test_df):
    my_execution_engine: SqlAlchemyExecutionEngine = SqlAlchemyExecutionEngine(
        engine=sqlite_view_engine
    )
    add_dataframe_to_db(df=test_df, name="test_table_0", con=my_execution_engine.engine)

    query: str = "SELECT * FROM test_table_0"
    batch_spec = RuntimeQueryBatchSpec(
        query=query,
    )
    batch_data, batch_markers = my_execution_engine.get_batch_data_and_markers(
        batch_spec=batch_spec
    )

    assert batch_spec.query == query
    assert len(get_sqlite_temp_table_names_from_engine(sqlite_view_engine)) == 2
    assert batch_markers.get("ge_load_time") is not None


@pytest.mark.sqlite
def test_sa_batch_unexpected_condition_temp_table(caplog, sa):
    def validate_tmp_tables(execution_engine):
        temp_tables = [
            name
            for name in get_sqlite_temp_table_names(execution_engine)
            if name.startswith("ge_temp_")
        ]
        tables = [
            name
            for name in get_sqlite_table_names(execution_engine)
            if name.startswith("ge_temp_")
        ]
        assert len(temp_tables) == 0
        assert len(tables) == 0

    execution_engine = build_sa_execution_engine(
        pd.DataFrame({"a": [1, 2, 1, 2, 3, 3], "b": [4, 4, 4, 4, 4, 4]}), sa
    )

    metrics: Dict[Tuple[str, str, str], MetricValue] = {}

    table_columns_metric: MetricConfiguration
    results: Dict[Tuple[str, str, str], MetricValue]

    table_columns_metric, results = get_table_columns_metric(
        execution_engine=execution_engine
    )
    metrics.update(results)

    validate_tmp_tables(execution_engine=execution_engine)

    condition_metric = MetricConfiguration(
        metric_name=f"column_values.unique.{MetricPartialFunctionTypeSuffixes.CONDITION.value}",
        metric_domain_kwargs={"column": "a"},
        metric_value_kwargs=None,
    )
    condition_metric.metric_dependencies = {
        "table.columns": table_columns_metric,
    }
    results = execution_engine.resolve_metrics(
        metrics_to_resolve=(condition_metric,), metrics=metrics
    )
    metrics.update(results)

    validate_tmp_tables(execution_engine=execution_engine)

    desired_metric = MetricConfiguration(
        metric_name=f"column_values.unique.{SummarizationMetricNameSuffixes.UNEXPECTED_COUNT.value}",
        metric_domain_kwargs={"column": "a"},
        metric_value_kwargs=None,
    )
    desired_metric.metric_dependencies = {
        "unexpected_condition": condition_metric,
    }
    # noinspection PyUnusedLocal
    results = execution_engine.resolve_metrics(
        metrics_to_resolve=(desired_metric,), metrics=metrics
    )

    validate_tmp_tables(execution_engine=execution_engine)


@pytest.fixture
def pd_dataframe() -> pd.DataFrame:
    return pd.DataFrame({"a": [1, 2], "b": [4, 4]})


@pytest.mark.unit
class TestExecuteQuery:
    """What does this test and why?

    The `SQLAlchemyExecutionEngine.execute_query()` method exists to encapsulate
    the creation and management of connections. Here we check that it works
    as intended.
    """

    def test_execute_query(self, sa, pd_dataframe: pd.DataFrame):
        execution_engine: SqlAlchemyExecutionEngine = build_sa_execution_engine(
            pd_dataframe, sa
        )

        select_all = f"SELECT * FROM {sa.text('test')};"
        result = execution_engine.execute_query(sa.text(select_all)).fetchall()

        expected = [(1, 4), (2, 4)]
        assert [r for r in result] == expected

    def test_execute_query_in_transaction(self, sa, pd_dataframe: pd.DataFrame):
        execution_engine: SqlAlchemyExecutionEngine = build_sa_execution_engine(
            pd_dataframe, sa
        )

        select_all = f"SELECT * FROM {sa.text('test')};"
        result = execution_engine.execute_query_in_transaction(
            sa.text(select_all)
        ).fetchall()

        expected = [(1, 4), (2, 4)]
        assert [r for r in result] == expected


@pytest.mark.unit
class TestConnectionPersistence:
    """What does this test and why?

    sqlite/mssql temp tables only persist within a connection, so we need to keep the connection alive.
    These tests ensure that we use the existing connection if one is available.
    """

    def test_same_connection_used_from_static_pool_sqlite(
        self, sa, pd_dataframe: pd.DataFrame
    ):
        """What does this test and why?

        We want to make sure that the same connection is used for subsequent queries for databases that need it e.g.
        sqlite.
        Here we test that by creating a temp table and then querying it multiple times (each time pulling a connection
        from the pool). The same connection should be pulled from the pool, if the connection wasn't the same the
        temporary table wouldn't be accessible.
        """
        execution_engine = SqlAlchemyExecutionEngine(connection_string="sqlite://")
        with execution_engine.get_connection() as con:
            add_dataframe_to_db(df=pd_dataframe, name="test", con=con, index=False)

        assert (
            execution_engine.dialect_name == GXSqlDialect.SQLITE
        ), "Error here means test setup failed."

        create_temp_table = "CREATE TEMPORARY TABLE temp_table AS SELECT * FROM test;"
        execution_engine.execute_query_in_transaction(sa.text(create_temp_table))

        select_temp_table = "SELECT * FROM temp_table;"

        res = execution_engine.execute_query(sa.text(select_temp_table)).fetchall()
        res2 = execution_engine.execute_query(sa.text(select_temp_table)).fetchall()

        # This assert is here just to make sure when we assert res == res2 we are not comparing None == None
        expected = [(1, 4), (2, 4)]
        assert [r for r in res] == expected

        assert res == res2

    def test_same_connection_accessible_from_execution_engine_sqlite(
        self, sa, pd_dataframe: pd.DataFrame
    ):
        """What does this test and why?

        We want to make sure that the same connection is used for subsequent queries for databases that need it e.g.
        sqlite and that connection is accessible from the execution engine.
        Here we test that by creating a temp table and then querying it multiple times (each time pulling a connection
        from the pool). The same connection should be accessible from the execution engine after each query.
        """
        execution_engine = SqlAlchemyExecutionEngine(connection_string="sqlite://")
        with execution_engine.get_connection() as con:
            add_dataframe_to_db(df=pd_dataframe, name="test", con=con, index=False)
            connection = con
        assert (
            execution_engine.dialect_name == GXSqlDialect.SQLITE
        ), "Error here means test setup failed."

        create_temp_table = "CREATE TEMPORARY TABLE temp_table AS SELECT * FROM test;"
        execution_engine.execute_query_in_transaction(sa.text(create_temp_table))

        with execution_engine.get_connection() as test_con:
            assert connection == test_con

        select_temp_table = "SELECT * FROM temp_table;"

        execution_engine.execute_query(sa.text(select_temp_table)).fetchall()
        with execution_engine.get_connection() as test_con:
            assert connection == test_con

        execution_engine.execute_query(sa.text(select_temp_table)).fetchall()
        with execution_engine.get_connection() as test_con:
            assert connection == test_con

    def test_get_connection_doesnt_close_on_exit_sqlite(self, sa):
        execution_engine = SqlAlchemyExecutionEngine(connection_string="sqlite://")
        with execution_engine.get_connection() as connection:
            pass
        assert not connection.closed


@pytest.mark.unit
class TestGetConnection:
    def test_get_connection(self, sa):
        execution_engine = SqlAlchemyExecutionEngine(connection_string="sqlite://")
        with execution_engine.get_connection() as connection:
            assert isinstance(connection, Connection)


@pytest.mark.unit
class TestDialectRequiresPersistedConnection:
    def test__dialect_requires_persisted_connection_mssql(self):
        connection_string = "mssql+pyodbc://sa:ReallyStrongPwd1234%^&*@db_hostname:1433/test_ci?driver=ODBC Driver 17 for SQL Server&charset=utf8&autocommit=true"
        assert _dialect_requires_persisted_connection(
            connection_string=connection_string
        )

    def test__dialect_requires_persisted_connection_sqlite(self):
        connection_string = "sqlite://"
        assert _dialect_requires_persisted_connection(
            connection_string=connection_string
        )

    def test__dialect_requires_persisted_connection_postgres(self):
        connection_string = "postgresql://postgres@db_hostname/test_ci"
        assert not _dialect_requires_persisted_connection(
            connection_string=connection_string
        )

    def test__dialect_requires_persisted_connection_empty_url_raises_exception(
        self, sa
    ):
        url = ""
        with pytest.raises(sa.exc.ArgumentError):
            _dialect_requires_persisted_connection(
                url=url,
            )

    def test__dialect_requires_persisted_connection_error_on_multiple_params(self):
        connection_string = "postgresql://postgres@db_hostname/test_ci"
        url = "postgresql://postgres@db_hostname/test_ci?client_encoding=utf8&application_name=test_ci"
        with pytest.raises(
            ValueError,
            match="Exactly one of connection_string, credentials, url must be specified",
        ):
            _dialect_requires_persisted_connection(
                connection_string=connection_string,
                url=url,
            )

    def test__dialect_requires_persisted_connection_error_on_multiple_params_empty_url(
        self,
    ):
        connection_string = "postgresql://postgres@db_hostname/test_ci"
        url = ""
        with pytest.raises(
            ValueError,
            match="Exactly one of connection_string, credentials, url must be specified",
        ):
            _dialect_requires_persisted_connection(
                connection_string=connection_string,
                url=url,
            )<|MERGE_RESOLUTION|>--- conflicted
+++ resolved
@@ -52,15 +52,11 @@
 except ImportError:
     sqlalchemy = None
 
-<<<<<<< HEAD
-pytestmark = pytest.mark.external_sqldialect
-=======
 
 pytestmark = [
     pytest.mark.sqlalchemy_version_compatibility,
     pytest.mark.external_sqldialect,
 ]
->>>>>>> bfefce9a
 
 
 @pytest.mark.sqlite
