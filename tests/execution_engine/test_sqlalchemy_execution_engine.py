import logging
import os
from typing import cast

import pandas as pd
import pytest

import great_expectations.exceptions as ge_exceptions
from great_expectations.core.batch_spec import (
    RuntimeQueryBatchSpec,
    SqlAlchemyDatasourceBatchSpec,
)
from great_expectations.core.metric_domain_types import MetricDomainTypes
from great_expectations.data_context.util import file_relative_path
from great_expectations.execution_engine.sqlalchemy_batch_data import (
    SqlAlchemyBatchData,
)
from great_expectations.execution_engine.sqlalchemy_dialect import GESqlDialect
from great_expectations.execution_engine.sqlalchemy_execution_engine import (
    SqlAlchemyExecutionEngine,
)

# Function to test for spark dataframe equality
from great_expectations.expectations.row_conditions import (
    RowCondition,
    RowConditionParserType,
)
from great_expectations.self_check.util import build_sa_engine
from great_expectations.util import get_sqlalchemy_domain_data
from great_expectations.validator.metric_configuration import MetricConfiguration
from great_expectations.validator.validator import Validator
from tests.expectations.test_util import get_table_columns_metric
from tests.test_utils import get_sqlite_table_names, get_sqlite_temp_table_names

try:
    sqlalchemy = pytest.importorskip("sqlalchemy")
except ImportError:
    sqlalchemy = None


def test_instantiation_via_connection_string(sa, test_db_connection_string):
    my_execution_engine = SqlAlchemyExecutionEngine(
        connection_string=test_db_connection_string
    )
    assert my_execution_engine.connection_string == test_db_connection_string
    assert my_execution_engine.credentials == None
    assert my_execution_engine.url == None

    my_execution_engine.get_batch_data_and_markers(
        batch_spec=SqlAlchemyDatasourceBatchSpec(
            table_name="table_1",
            schema_name="main",
            sampling_method="_sample_using_limit",
            sampling_kwargs={"n": 5},
        )
    )


def test_instantiation_via_url(sa):
    db_file = file_relative_path(
        __file__,
        os.path.join("..", "test_sets", "test_cases_for_sql_data_connector.db"),
    )
    my_execution_engine = SqlAlchemyExecutionEngine(url="sqlite:///" + db_file)
    assert my_execution_engine.connection_string is None
    assert my_execution_engine.credentials is None
    assert my_execution_engine.url[-36:] == "test_cases_for_sql_data_connector.db"

    my_execution_engine.get_batch_data_and_markers(
        batch_spec=SqlAlchemyDatasourceBatchSpec(
            table_name="table_partitioned_by_date_column__A",
            sampling_method="_sample_using_limit",
            sampling_kwargs={"n": 5},
        )
    )


@pytest.mark.integration
def test_instantiation_via_url_and_retrieve_data_with_other_dialect(sa):
    """Ensure that we can still retrieve data when the dialect is not recognized."""

    # 1. Create engine with sqlite db
    db_file = file_relative_path(
        __file__,
        os.path.join("..", "test_sets", "test_cases_for_sql_data_connector.db"),
    )
    my_execution_engine = SqlAlchemyExecutionEngine(url="sqlite:///" + db_file)
    assert my_execution_engine.connection_string is None
    assert my_execution_engine.credentials is None
    assert my_execution_engine.url[-36:] == "test_cases_for_sql_data_connector.db"

    # 2. Change dialect to one not listed in GESqlDialect
    my_execution_engine.engine.dialect.name = "other_dialect"

    # 3. Get data
    num_rows_in_sample: int = 10
    batch_data, _ = my_execution_engine.get_batch_data_and_markers(
        batch_spec=SqlAlchemyDatasourceBatchSpec(
            table_name="table_partitioned_by_date_column__A",
            sampling_method="_sample_using_limit",
            sampling_kwargs={"n": num_rows_in_sample},
        )
    )

    # 4. Assert dialect and data are as expected

    assert batch_data.dialect == GESqlDialect.OTHER

    my_execution_engine.load_batch_data("__", batch_data)
    validator = Validator(my_execution_engine)
    assert len(validator.head(fetch_all=True)) == num_rows_in_sample


def test_instantiation_via_credentials(sa, test_backends, test_df):
    if "postgresql" not in test_backends:
        pytest.skip("test_database_store_backend_get_url_for_key requires postgresql")

    my_execution_engine = SqlAlchemyExecutionEngine(
        credentials={
            "drivername": "postgresql",
            "username": "postgres",
            "password": "",
            "host": os.getenv("GE_TEST_LOCAL_DB_HOSTNAME", "localhost"),
            "port": "5432",
            "database": "test_ci",
        }
    )
    assert my_execution_engine.connection_string is None
    assert my_execution_engine.credentials == {
        "username": "postgres",
        "password": "",
        "host": os.getenv("GE_TEST_LOCAL_DB_HOSTNAME", "localhost"),
        "port": "5432",
        "database": "test_ci",
    }
    assert my_execution_engine.url is None

    # Note Abe 20201116: Let's add an actual test of get_batch_data_and_markers, which will require setting up test
    # fixtures
    # my_execution_engine.get_batch_data_and_markers(batch_spec=BatchSpec(
    #     table_name="main.table_1",
    #     sampling_method="_sample_using_limit",
    #     sampling_kwargs={
    #         "n": 5
    #     }
    # ))


def test_instantiation_error_states(sa, test_db_connection_string):
    with pytest.raises(ge_exceptions.InvalidConfigError):
        SqlAlchemyExecutionEngine()


# Testing batching of aggregate metrics
def test_sa_batch_aggregate_metrics(caplog, sa):
    import datetime

    engine = build_sa_engine(
        pd.DataFrame({"a": [1, 2, 1, 2, 3, 3], "b": [4, 4, 4, 4, 4, 4]}), sa
    )

    metrics: dict = {}

    table_columns_metric: MetricConfiguration
    results: dict

    table_columns_metric, results = get_table_columns_metric(engine=engine)
    metrics.update(results)

    desired_metric_1 = MetricConfiguration(
        metric_name="column.max.aggregate_fn",
        metric_domain_kwargs={"column": "a"},
        metric_value_kwargs=None,
        metric_dependencies={
            "table.columns": table_columns_metric,
        },
    )
    desired_metric_2 = MetricConfiguration(
        metric_name="column.min.aggregate_fn",
        metric_domain_kwargs={"column": "a"},
        metric_value_kwargs=None,
        metric_dependencies={
            "table.columns": table_columns_metric,
        },
    )
    desired_metric_3 = MetricConfiguration(
        metric_name="column.max.aggregate_fn",
        metric_domain_kwargs={"column": "b"},
        metric_value_kwargs=None,
        metric_dependencies={
            "table.columns": table_columns_metric,
        },
    )
    desired_metric_4 = MetricConfiguration(
        metric_name="column.min.aggregate_fn",
        metric_domain_kwargs={"column": "b"},
        metric_value_kwargs=None,
        metric_dependencies={
            "table.columns": table_columns_metric,
        },
    )
    results = engine.resolve_metrics(
        metrics_to_resolve=(
            desired_metric_1,
            desired_metric_2,
            desired_metric_3,
            desired_metric_4,
        ),
        metrics=metrics,
    )
    metrics.update(results)

    desired_metric_1 = MetricConfiguration(
        metric_name="column.max",
        metric_domain_kwargs={"column": "a"},
        metric_value_kwargs=None,
        metric_dependencies={
            "metric_partial_fn": desired_metric_1,
            "table.columns": table_columns_metric,
        },
    )
    desired_metric_2 = MetricConfiguration(
        metric_name="column.min",
        metric_domain_kwargs={"column": "a"},
        metric_value_kwargs=None,
        metric_dependencies={
            "metric_partial_fn": desired_metric_2,
            "table.columns": table_columns_metric,
        },
    )
    desired_metric_3 = MetricConfiguration(
        metric_name="column.max",
        metric_domain_kwargs={"column": "b"},
        metric_value_kwargs=None,
        metric_dependencies={
            "metric_partial_fn": desired_metric_3,
            "table.columns": table_columns_metric,
        },
    )
    desired_metric_4 = MetricConfiguration(
        metric_name="column.min",
        metric_domain_kwargs={"column": "b"},
        metric_value_kwargs=None,
        metric_dependencies={
            "metric_partial_fn": desired_metric_4,
            "table.columns": table_columns_metric,
        },
    )
    caplog.clear()
    caplog.set_level(logging.DEBUG, logger="great_expectations")
    start = datetime.datetime.now()
    results = engine.resolve_metrics(
        metrics_to_resolve=(
            desired_metric_1,
            desired_metric_2,
            desired_metric_3,
            desired_metric_4,
        ),
        metrics=metrics,
    )
    metrics.update(results)
    end = datetime.datetime.now()
    print("t1")
    print(end - start)
    assert results[desired_metric_1.id] == 3
    assert results[desired_metric_2.id] == 1
    assert results[desired_metric_3.id] == 4
    assert results[desired_metric_4.id] == 4

    # Check that all four of these metrics were computed on a single domain
    found_message = False
    for record in caplog.records:
        if (
            record.message
            == "SqlAlchemyExecutionEngine computed 4 metrics on domain_id ()"
        ):
            found_message = True
    assert found_message


def test_get_domain_records_with_column_domain(sa):
    df = pd.DataFrame(
        {"a": [1, 2, 3, 4, 5], "b": [2, 3, 4, 5, None], "c": [1, 2, 3, 4, None]}
    )
    engine = build_sa_engine(df, sa)
    data = engine.get_domain_records(
        domain_kwargs={
            "column": "a",
            "row_condition": 'col("b")<5',
            "condition_parser": "great_expectations__experimental__",
        }
    )
    domain_data = engine.engine.execute(get_sqlalchemy_domain_data(data)).fetchall()

    expected_column_df = df.iloc[:3]
    engine = build_sa_engine(expected_column_df, sa)
    expected_data = engine.engine.execute(
        sa.select(["*"]).select_from(
<<<<<<< HEAD
            cast(
                SqlAlchemyBatchData, engine.batch_data_cache.active_batch_data
            ).selectable
=======
            cast(SqlAlchemyBatchData, engine.batch_cache.active_batch.data).selectable
>>>>>>> db1507f1
        )
    ).fetchall()

    assert (
        domain_data == expected_data
    ), "Data does not match after getting full access compute domain"


def test_get_domain_records_with_column_domain_and_filter_conditions(sa):
    df = pd.DataFrame(
        {"a": [1, 2, 3, 4, 5], "b": [2, 3, 4, 5, None], "c": [1, 2, 3, 4, None]}
    )
    engine = build_sa_engine(df, sa)
    data = engine.get_domain_records(
        domain_kwargs={
            "column": "a",
            "row_condition": 'col("b")<5',
            "condition_parser": "great_expectations__experimental__",
            "filter_conditions": [
                RowCondition(
                    condition=f'col("b").notnull()',
                    condition_type=RowConditionParserType.GE,
                )
            ],
        }
    )
    domain_data = engine.engine.execute(get_sqlalchemy_domain_data(data)).fetchall()

    expected_column_df = df.iloc[:3]
    engine = build_sa_engine(expected_column_df, sa)
    expected_data = engine.engine.execute(
        sa.select(["*"]).select_from(
<<<<<<< HEAD
            cast(
                SqlAlchemyBatchData, engine.batch_data_cache.active_batch_data
            ).selectable
=======
            cast(SqlAlchemyBatchData, engine.batch_cache.active_batch.data).selectable
>>>>>>> db1507f1
        )
    ).fetchall()

    assert (
        domain_data == expected_data
    ), "Data does not match after getting full access compute domain"


def test_get_domain_records_with_different_column_domain_and_filter_conditions(sa):
    df = pd.DataFrame(
        {"a": [1, 2, 3, 4, 5], "b": [2, 3, 4, 5, None], "c": [1, 2, 3, 4, None]}
    )
    engine = build_sa_engine(df, sa)
    data = engine.get_domain_records(
        domain_kwargs={
            "column": "a",
            "row_condition": 'col("a")<2',
            "condition_parser": "great_expectations__experimental__",
            "filter_conditions": [
                RowCondition(
                    condition=f'col("b").notnull()',
                    condition_type=RowConditionParserType.GE,
                )
            ],
        }
    )
    domain_data = engine.engine.execute(get_sqlalchemy_domain_data(data)).fetchall()

    expected_column_df = df.iloc[:1]
    engine = build_sa_engine(expected_column_df, sa)
    expected_data = engine.engine.execute(
        sa.select(["*"]).select_from(
<<<<<<< HEAD
            cast(
                SqlAlchemyBatchData, engine.batch_data_cache.active_batch_data
            ).selectable
=======
            cast(SqlAlchemyBatchData, engine.batch_cache.active_batch.data).selectable
>>>>>>> db1507f1
        )
    ).fetchall()

    assert (
        domain_data == expected_data
    ), "Data does not match after getting full access compute domain"


def test_get_domain_records_with_column_domain_and_filter_conditions_raises_error_on_multiple_conditions(
    sa,
):
    df = pd.DataFrame(
        {"a": [1, 2, 3, 4, 5], "b": [2, 3, 4, 5, None], "c": [1, 2, 3, 4, None]}
    )
    engine = build_sa_engine(df, sa)
    with pytest.raises(ge_exceptions.GreatExpectationsError) as e:
        data = engine.get_domain_records(
            domain_kwargs={
                "column": "a",
                "row_condition": 'col("a")<2',
                "condition_parser": "great_expectations__experimental__",
                "filter_conditions": [
                    RowCondition(
                        condition=f'col("b").notnull()',
                        condition_type=RowConditionParserType.GE,
                    ),
                    RowCondition(
                        condition=f'col("c").notnull()',
                        condition_type=RowConditionParserType.GE,
                    ),
                ],
            }
        )


def test_get_domain_records_with_column_pair_domain(sa):
    df = pd.DataFrame(
        {
            "a": [1, 2, 3, 4, 5, 6],
            "b": [2, 3, 4, 5, None, 6],
            "c": [1, 2, 3, 4, 5, None],
        }
    )
    engine = build_sa_engine(df, sa)
    data = engine.get_domain_records(
        domain_kwargs={
            "column_A": "a",
            "column_B": "b",
            "row_condition": 'col("b")>2',
            "condition_parser": "great_expectations__experimental__",
            "ignore_row_if": "both_values_are_missing",
        }
    )
    domain_data = engine.engine.execute(sa.select(["*"]).select_from(data)).fetchall()

    expected_column_pair_df = pd.DataFrame(
        {"a": [2, 3, 4, 6], "b": [3.0, 4.0, 5.0, 6.0], "c": [2.0, 3.0, 4.0, None]}
    )
    engine = build_sa_engine(expected_column_pair_df, sa)
    expected_data = engine.engine.execute(
        sa.select(["*"]).select_from(
<<<<<<< HEAD
            cast(
                SqlAlchemyBatchData, engine.batch_data_cache.active_batch_data
            ).selectable
=======
            cast(SqlAlchemyBatchData, engine.batch_cache.active_batch.data).selectable
>>>>>>> db1507f1
        )
    ).fetchall()

    assert (
        domain_data == expected_data
    ), "Data does not match after getting full access compute domain"

    engine = build_sa_engine(df, sa)
    data = engine.get_domain_records(
        domain_kwargs={
            "column_A": "b",
            "column_B": "c",
            "row_condition": 'col("b")>2',
            "condition_parser": "great_expectations__experimental__",
            "ignore_row_if": "either_value_is_missing",
        }
    )
    domain_data = engine.engine.execute(sa.select(["*"]).select_from(data)).fetchall()

    expected_column_pair_df = pd.DataFrame(
        {"a": [2, 3, 4], "b": [3, 4, 5], "c": [2, 3, 4]}
    )
    engine = build_sa_engine(expected_column_pair_df, sa)
    expected_data = engine.engine.execute(
        sa.select(["*"]).select_from(
<<<<<<< HEAD
            cast(
                SqlAlchemyBatchData, engine.batch_data_cache.active_batch_data
            ).selectable
=======
            cast(SqlAlchemyBatchData, engine.batch_cache.active_batch.data).selectable
>>>>>>> db1507f1
        )
    ).fetchall()

    assert (
        domain_data == expected_data
    ), "Data does not match after getting full access compute domain"

    engine = build_sa_engine(df, sa)
    data = engine.get_domain_records(
        domain_kwargs={
            "column_A": "b",
            "column_B": "c",
            "row_condition": 'col("a")<6',
            "condition_parser": "great_expectations__experimental__",
            "ignore_row_if": "neither",
        }
    )
    domain_data = engine.engine.execute(get_sqlalchemy_domain_data(data)).fetchall()

    expected_column_pair_df = pd.DataFrame(
        {
            "a": [1, 2, 3, 4, 5],
            "b": [2.0, 3.0, 4.0, 5.0, None],
            "c": [1.0, 2.0, 3.0, 4.0, 5.0],
        }
    )
    engine = build_sa_engine(expected_column_pair_df, sa)
    expected_data = engine.engine.execute(
        sa.select(["*"]).select_from(
<<<<<<< HEAD
            cast(
                SqlAlchemyBatchData, engine.batch_data_cache.active_batch_data
            ).selectable
=======
            cast(SqlAlchemyBatchData, engine.batch_cache.active_batch.data).selectable
>>>>>>> db1507f1
        )
    ).fetchall()

    assert (
        domain_data == expected_data
    ), "Data does not match after getting full access compute domain"


def test_get_domain_records_with_multicolumn_domain(sa):
    df = pd.DataFrame(
        {
            "a": [1, 2, 3, 4, None, 5],
            "b": [2, 3, 4, 5, 6, 7],
            "c": [1, 2, 3, 4, None, 6],
        }
    )
    engine = build_sa_engine(df, sa)
    data = engine.get_domain_records(
        domain_kwargs={
            "column_list": ["a", "c"],
            "row_condition": 'col("b")>2',
            "condition_parser": "great_expectations__experimental__",
            "ignore_row_if": "all_values_are_missing",
        }
    )
    domain_data = engine.engine.execute(sa.select(["*"]).select_from(data)).fetchall()

    expected_multicolumn_df = pd.DataFrame(
        {"a": [2, 3, 4, 5], "b": [3, 4, 5, 7], "c": [2, 3, 4, 6]}, index=[0, 1, 2, 4]
    )
    engine = build_sa_engine(expected_multicolumn_df, sa)
    expected_data = engine.engine.execute(
        sa.select(["*"]).select_from(
<<<<<<< HEAD
            cast(
                SqlAlchemyBatchData, engine.batch_data_cache.active_batch_data
            ).selectable
=======
            cast(SqlAlchemyBatchData, engine.batch_cache.active_batch.data).selectable
>>>>>>> db1507f1
        )
    ).fetchall()

    assert (
        domain_data == expected_data
    ), "Data does not match after getting full access compute domain"

    df = pd.DataFrame(
        {
            "a": [1, 2, 3, 4, 5, 6],
            "b": [2, 3, 4, 5, None, 6],
            "c": [1, 2, 3, 4, 5, None],
        }
    )
    engine = build_sa_engine(df, sa)
    data = engine.get_domain_records(
        domain_kwargs={
            "column_list": ["b", "c"],
            "row_condition": 'col("a")<5',
            "condition_parser": "great_expectations__experimental__",
            "ignore_row_if": "any_value_is_missing",
        }
    )
    domain_data = engine.engine.execute(sa.select(["*"]).select_from(data)).fetchall()

    expected_multicolumn_df = pd.DataFrame(
        {"a": [1, 2, 3, 4], "b": [2, 3, 4, 5], "c": [1, 2, 3, 4]}, index=[0, 1, 2, 3]
    )
    engine = build_sa_engine(expected_multicolumn_df, sa)
    expected_data = engine.engine.execute(
        sa.select(["*"]).select_from(
<<<<<<< HEAD
            cast(
                SqlAlchemyBatchData, engine.batch_data_cache.active_batch_data
            ).selectable
=======
            cast(SqlAlchemyBatchData, engine.batch_cache.active_batch.data).selectable
>>>>>>> db1507f1
        )
    ).fetchall()

    assert (
        domain_data == expected_data
    ), "Data does not match after getting full access compute domain"

    df = pd.DataFrame(
        {
            "a": [1, 2, 3, 4, None, 5],
            "b": [2, 3, 4, 5, 6, 7],
            "c": [1, 2, 3, 4, None, 6],
        }
    )
    engine = build_sa_engine(df, sa)
    data = engine.get_domain_records(
        domain_kwargs={
            "column_list": ["b", "c"],
            "ignore_row_if": "never",
        }
    )
    domain_data = engine.engine.execute(sa.select(["*"]).select_from(data)).fetchall()

    expected_multicolumn_df = pd.DataFrame(
        {
            "a": [1, 2, 3, 4, None, 5],
            "b": [2, 3, 4, 5, 6, 7],
            "c": [1, 2, 3, 4, None, 6],
        },
        index=[0, 1, 2, 3, 4, 5],
    )
    engine = build_sa_engine(expected_multicolumn_df, sa)
    expected_data = engine.engine.execute(
        sa.select(["*"]).select_from(
<<<<<<< HEAD
            cast(
                SqlAlchemyBatchData, engine.batch_data_cache.active_batch_data
            ).selectable
=======
            cast(SqlAlchemyBatchData, engine.batch_cache.active_batch.data).selectable
>>>>>>> db1507f1
        )
    ).fetchall()

    assert (
        domain_data == expected_data
    ), "Data does not match after getting full access compute domain"


# Ensuring functionality of compute_domain when no domain kwargs are given
def test_get_compute_domain_with_no_domain_kwargs(sa):
    engine = build_sa_engine(
        pd.DataFrame({"a": [1, 2, 3, 4], "b": [2, 3, 4, None]}), sa
    )

    data, compute_kwargs, accessor_kwargs = engine.get_compute_domain(
        domain_kwargs={}, domain_type="table"
    )

    # Seeing if raw data is the same as the data after condition has been applied - checking post computation data
    raw_data = engine.engine.execute(
        sa.select(["*"]).select_from(
<<<<<<< HEAD
            cast(
                SqlAlchemyBatchData, engine.batch_data_cache.active_batch_data
            ).selectable
=======
            cast(SqlAlchemyBatchData, engine.batch_cache.active_batch.data).selectable
>>>>>>> db1507f1
        )
    ).fetchall()
    domain_data = engine.engine.execute(sa.select(["*"]).select_from(data)).fetchall()

    # Ensuring that with no domain nothing happens to the data itself
    assert raw_data == domain_data, "Data does not match after getting compute domain"
    assert compute_kwargs == {}, "Compute domain kwargs should be existent"
    assert accessor_kwargs == {}, "Accessor kwargs have been modified"


# Testing for only untested use case - column_pair
def test_get_compute_domain_with_column_pair(sa):
    engine = build_sa_engine(
        pd.DataFrame({"a": [1, 2, 3, 4], "b": [2, 3, 4, None]}), sa
    )

    # Fetching data, compute_domain_kwargs, accessor_kwargs
    data, compute_kwargs, accessor_kwargs = engine.get_compute_domain(
        domain_kwargs={"column_A": "a", "column_B": "b"}, domain_type="column_pair"
    )

    # Seeing if raw data is the same as the data after condition has been applied - checking post computation data
    raw_data = engine.engine.execute(
        sa.select(["*"]).select_from(
<<<<<<< HEAD
            cast(
                SqlAlchemyBatchData, engine.batch_data_cache.active_batch_data
            ).selectable
=======
            cast(SqlAlchemyBatchData, engine.batch_cache.active_batch.data).selectable
>>>>>>> db1507f1
        )
    ).fetchall()
    domain_data = engine.engine.execute(sa.select(["*"]).select_from(data)).fetchall()

    # Ensuring that with no domain nothing happens to the data itself
    assert raw_data == domain_data, "Data does not match after getting compute domain"
    assert (
        "column_A" not in compute_kwargs.keys()
        and "column_B" not in compute_kwargs.keys()
    ), "domain kwargs should be existent"
    assert accessor_kwargs == {
        "column_A": "a",
        "column_B": "b",
    }, "Accessor kwargs have been modified"


# Testing for only untested use case - multicolumn
def test_get_compute_domain_with_multicolumn(sa):
    engine = build_sa_engine(
        pd.DataFrame({"a": [1, 2, 3, 4], "b": [2, 3, 4, None], "c": [1, 2, 3, None]}),
        sa,
    )

    # Obtaining compute domain
    data, compute_kwargs, accessor_kwargs = engine.get_compute_domain(
        domain_kwargs={"column_list": ["a", "b", "c"]}, domain_type="multicolumn"
    )

    # Seeing if raw data is the same as the data after condition has been applied - checking post computation data
    raw_data = engine.engine.execute(
        sa.select(["*"]).select_from(
<<<<<<< HEAD
            cast(
                SqlAlchemyBatchData, engine.batch_data_cache.active_batch_data
            ).selectable
=======
            cast(SqlAlchemyBatchData, engine.batch_cache.active_batch.data).selectable
>>>>>>> db1507f1
        )
    ).fetchall()
    domain_data = engine.engine.execute(sa.select(["*"]).select_from(data)).fetchall()

    # Ensuring that with no domain nothing happens to the data itself
    assert raw_data == domain_data, "Data does not match after getting compute domain"
    assert compute_kwargs is not None, "Compute domain kwargs should be existent"
    assert accessor_kwargs == {
        "column_list": ["a", "b", "c"]
    }, "Accessor kwargs have been modified"


# Testing whether compute domain is properly calculated, but this time obtaining a column
def test_get_compute_domain_with_column_domain(sa):
    engine = build_sa_engine(
        pd.DataFrame({"a": [1, 2, 3, 4], "b": [2, 3, 4, None]}), sa
    )

    # Loading batch data
    data, compute_kwargs, accessor_kwargs = engine.get_compute_domain(
        domain_kwargs={"column": "a"}, domain_type=MetricDomainTypes.COLUMN
    )

    # Seeing if raw data is the same as the data after condition has been applied - checking post computation data
    raw_data = engine.engine.execute(
        sa.select(["*"]).select_from(
<<<<<<< HEAD
            cast(
                SqlAlchemyBatchData, engine.batch_data_cache.active_batch_data
            ).selectable
=======
            cast(SqlAlchemyBatchData, engine.batch_cache.active_batch.data).selectable
>>>>>>> db1507f1
        )
    ).fetchall()
    domain_data = engine.engine.execute(sa.select(["*"]).select_from(data)).fetchall()

    # Ensuring that column domain is now an accessor kwarg, and data remains unmodified
    assert raw_data == domain_data, "Data does not match after getting compute domain"
    assert compute_kwargs == {}, "Compute domain kwargs should be existent"
    assert accessor_kwargs == {"column": "a"}, "Accessor kwargs have been modified"


# What happens when we filter such that no value meets the condition?
def test_get_compute_domain_with_unmeetable_row_condition(sa):
    engine = build_sa_engine(
        pd.DataFrame({"a": [1, 2, 3, 4], "b": [2, 3, 4, None]}), sa
    )

    data, compute_kwargs, accessor_kwargs = engine.get_compute_domain(
        domain_kwargs={
            "column": "a",
            "row_condition": 'col("b") > 24',
            "condition_parser": "great_expectations__experimental__",
        },
        domain_type="column",
    )

    # Seeing if raw data is the same as the data after condition has been applied - checking post computation data
    raw_data = engine.engine.execute(
        sa.select(["*"])
        .select_from(
<<<<<<< HEAD
            cast(
                SqlAlchemyBatchData, engine.batch_data_cache.active_batch_data
            ).selectable
=======
            cast(SqlAlchemyBatchData, engine.batch_cache.active_batch.data).selectable
>>>>>>> db1507f1
        )
        .where(sa.column("b") > 24)
    ).fetchall()
    domain_data = engine.engine.execute(get_sqlalchemy_domain_data(data)).fetchall()

    # Ensuring that column domain is now an accessor kwarg, and data remains unmodified
    assert raw_data == domain_data, "Data does not match after getting compute domain"
    # Ensuring compute kwargs have not been modified
    assert (
        "row_condition" in compute_kwargs.keys()
    ), "Row condition should be located within compute kwargs"
    assert accessor_kwargs == {"column": "a"}, "Accessor kwargs have been modified"


# Testing to ensure that great expectation experimental parser also works in terms of defining a compute domain
def test_get_compute_domain_with_ge_experimental_condition_parser(sa):
    engine = build_sa_engine(
        pd.DataFrame({"a": [1, 2, 3, 4], "b": [2, 3, 4, None]}), sa
    )

    # Obtaining data from computation
    data, compute_kwargs, accessor_kwargs = engine.get_compute_domain(
        domain_kwargs={
            "column": "b",
            "row_condition": 'col("b") == 2',
            "condition_parser": "great_expectations__experimental__",
        },
        domain_type="column",
    )

    # Seeing if raw data is the same as the data after condition has been applied - checking post computation data
    raw_data = engine.engine.execute(
        sa.select(["*"])
        .select_from(
<<<<<<< HEAD
            cast(
                SqlAlchemyBatchData, engine.batch_data_cache.active_batch_data
            ).selectable
=======
            cast(SqlAlchemyBatchData, engine.batch_cache.active_batch.data).selectable
>>>>>>> db1507f1
        )
        .where(sa.column("b") == 2)
    ).fetchall()
    domain_data = engine.engine.execute(get_sqlalchemy_domain_data(data)).fetchall()

    # Ensuring that column domain is now an accessor kwarg, and data remains unmodified
    assert raw_data == domain_data, "Data does not match after getting compute domain"

    # Ensuring compute kwargs have not been modified
    assert (
        "row_condition" in compute_kwargs.keys()
    ), "Row condition should be located within compute kwargs"
    assert accessor_kwargs == {"column": "b"}, "Accessor kwargs have been modified"


def test_get_compute_domain_with_nonexistent_condition_parser(sa):
    engine = build_sa_engine(
        pd.DataFrame({"a": [1, 2, 3, 4], "b": [2, 3, 4, None]}), sa
    )

    # Expect GreatExpectationsError because parser doesn't exist
    with pytest.raises(ge_exceptions.GreatExpectationsError) as e:
        data, compute_kwargs, accessor_kwargs = engine.get_compute_domain(
            domain_kwargs={
                "row_condition": "b > 24",
                "condition_parser": "nonexistent",
            },
            domain_type=MetricDomainTypes.TABLE,
        )


# Ensuring that we can properly inform user when metric doesn't exist - should get a metric provider error
def test_resolve_metric_bundle_with_nonexistent_metric(sa):
    engine = build_sa_engine(
        pd.DataFrame({"a": [1, 2, 1, 2, 3, 3], "b": [4, 4, 4, 4, 4, 4]}), sa
    )

    desired_metric_1 = MetricConfiguration(
        metric_name="column_values.unique",
        metric_domain_kwargs={"column": "a"},
        metric_value_kwargs=None,
    )
    desired_metric_2 = MetricConfiguration(
        metric_name="column.min",
        metric_domain_kwargs={"column": "a"},
        metric_value_kwargs=None,
    )
    desired_metric_3 = MetricConfiguration(
        metric_name="column.max",
        metric_domain_kwargs={"column": "b"},
        metric_value_kwargs=None,
    )
    desired_metric_4 = MetricConfiguration(
        metric_name="column.does_not_exist",
        metric_domain_kwargs={"column": "b"},
        metric_value_kwargs=None,
    )

    # Ensuring a metric provider error is raised if metric does not exist
    with pytest.raises(ge_exceptions.MetricProviderError) as e:
        # noinspection PyUnusedLocal
        res = engine.resolve_metrics(
            metrics_to_resolve=(
                desired_metric_1,
                desired_metric_2,
                desired_metric_3,
                desired_metric_4,
            )
        )
        print(e)


def test_resolve_metric_bundle_with_compute_domain_kwargs_json_serialization(sa):
    """
    Insures that even when "compute_domain_kwargs" has multiple keys, it will be JSON-serialized for "IDDict.to_id()".
    """
    engine = build_sa_engine(
        pd.DataFrame(
            {
                "names": [
                    "Ada Lovelace",
                    "Alan Kay",
                    "Donald Knuth",
                    "Edsger Dijkstra",
                    "Guido van Rossum",
                    "John McCarthy",
                    "Marvin Minsky",
                    "Ray Ozzie",
                ]
            }
        ),
        sa,
        batch_id="1234",
    )

    metrics: dict = {}

    table_columns_metric: MetricConfiguration
    results: dict

    table_columns_metric, results = get_table_columns_metric(engine=engine)
    metrics.update(results)

    desired_metric = MetricConfiguration(
        metric_name="column_values.length.max.aggregate_fn",
        metric_domain_kwargs={
            "column": "names",
            "batch_id": "1234",
        },
        metric_dependencies={
            "table.columns": table_columns_metric,
        },
        metric_value_kwargs=None,
    )

    try:
        results = engine.resolve_metrics(metrics_to_resolve=(desired_metric,))
    except ge_exceptions.MetricProviderError as e:
        assert False, str(e)

    desired_metric = MetricConfiguration(
        metric_name="column_values.length.max",
        metric_domain_kwargs={
            "batch_id": "1234",
        },
        metric_value_kwargs=None,
        metric_dependencies={
            "metric_partial_fn": desired_metric,
        },
    )

    try:
        results = engine.resolve_metrics(
            metrics_to_resolve=(desired_metric,), metrics=results
        )
        assert results == {desired_metric.id: 16}
    except ge_exceptions.MetricProviderError as e:
        assert False, str(e)


def test_get_batch_data_and_markers_using_query(sqlite_view_engine, test_df):
    my_execution_engine: SqlAlchemyExecutionEngine = SqlAlchemyExecutionEngine(
        engine=sqlite_view_engine
    )
    test_df.to_sql("test_table_0", con=my_execution_engine.engine)

    query: str = "SELECT * FROM test_table_0"
    batch_data, batch_markers = my_execution_engine.get_batch_data_and_markers(
        batch_spec=RuntimeQueryBatchSpec(
            query=query,
        )
    )

    assert len(get_sqlite_temp_table_names(sqlite_view_engine)) == 2
    assert batch_markers.get("ge_load_time") is not None


def test_sa_batch_unexpected_condition_temp_table(caplog, sa):
    def validate_tmp_tables():
        temp_tables = [
            name
            for name in get_sqlite_temp_table_names(engine.engine)
            if name.startswith("ge_temp_")
        ]
        tables = [
            name
            for name in get_sqlite_table_names(engine.engine)
            if name.startswith("ge_temp_")
        ]
        assert len(temp_tables) == 0
        assert len(tables) == 0

    engine = build_sa_engine(
        pd.DataFrame({"a": [1, 2, 1, 2, 3, 3], "b": [4, 4, 4, 4, 4, 4]}), sa
    )

    metrics: dict = {}

    table_columns_metric: MetricConfiguration
    results: dict

    table_columns_metric, results = get_table_columns_metric(engine=engine)
    metrics.update(results)

    validate_tmp_tables()

    condition_metric = MetricConfiguration(
        metric_name="column_values.unique.condition",
        metric_domain_kwargs={"column": "a"},
        metric_value_kwargs=None,
        metric_dependencies={
            "table.columns": table_columns_metric,
        },
    )
    results = engine.resolve_metrics(
        metrics_to_resolve=(condition_metric,), metrics=metrics
    )
    metrics.update(results)

    validate_tmp_tables()

    desired_metric = MetricConfiguration(
        metric_name="column_values.unique.unexpected_count",
        metric_domain_kwargs={"column": "a"},
        metric_value_kwargs=None,
        metric_dependencies={
            "unexpected_condition": condition_metric,
        },
    )
    results = engine.resolve_metrics(
        metrics_to_resolve=(desired_metric,), metrics=metrics
    )

    validate_tmp_tables()<|MERGE_RESOLUTION|>--- conflicted
+++ resolved
@@ -296,13 +296,7 @@
     engine = build_sa_engine(expected_column_df, sa)
     expected_data = engine.engine.execute(
         sa.select(["*"]).select_from(
-<<<<<<< HEAD
-            cast(
-                SqlAlchemyBatchData, engine.batch_data_cache.active_batch_data
-            ).selectable
-=======
-            cast(SqlAlchemyBatchData, engine.batch_cache.active_batch.data).selectable
->>>>>>> db1507f1
+            cast(SqlAlchemyBatchData, engine.batch_cache.active_batch.data).selectable
         )
     ).fetchall()
 
@@ -335,13 +329,7 @@
     engine = build_sa_engine(expected_column_df, sa)
     expected_data = engine.engine.execute(
         sa.select(["*"]).select_from(
-<<<<<<< HEAD
-            cast(
-                SqlAlchemyBatchData, engine.batch_data_cache.active_batch_data
-            ).selectable
-=======
-            cast(SqlAlchemyBatchData, engine.batch_cache.active_batch.data).selectable
->>>>>>> db1507f1
+            cast(SqlAlchemyBatchData, engine.batch_cache.active_batch.data).selectable
         )
     ).fetchall()
 
@@ -374,13 +362,7 @@
     engine = build_sa_engine(expected_column_df, sa)
     expected_data = engine.engine.execute(
         sa.select(["*"]).select_from(
-<<<<<<< HEAD
-            cast(
-                SqlAlchemyBatchData, engine.batch_data_cache.active_batch_data
-            ).selectable
-=======
-            cast(SqlAlchemyBatchData, engine.batch_cache.active_batch.data).selectable
->>>>>>> db1507f1
+            cast(SqlAlchemyBatchData, engine.batch_cache.active_batch.data).selectable
         )
     ).fetchall()
 
@@ -442,13 +424,7 @@
     engine = build_sa_engine(expected_column_pair_df, sa)
     expected_data = engine.engine.execute(
         sa.select(["*"]).select_from(
-<<<<<<< HEAD
-            cast(
-                SqlAlchemyBatchData, engine.batch_data_cache.active_batch_data
-            ).selectable
-=======
-            cast(SqlAlchemyBatchData, engine.batch_cache.active_batch.data).selectable
->>>>>>> db1507f1
+            cast(SqlAlchemyBatchData, engine.batch_cache.active_batch.data).selectable
         )
     ).fetchall()
 
@@ -474,13 +450,7 @@
     engine = build_sa_engine(expected_column_pair_df, sa)
     expected_data = engine.engine.execute(
         sa.select(["*"]).select_from(
-<<<<<<< HEAD
-            cast(
-                SqlAlchemyBatchData, engine.batch_data_cache.active_batch_data
-            ).selectable
-=======
-            cast(SqlAlchemyBatchData, engine.batch_cache.active_batch.data).selectable
->>>>>>> db1507f1
+            cast(SqlAlchemyBatchData, engine.batch_cache.active_batch.data).selectable
         )
     ).fetchall()
 
@@ -510,13 +480,7 @@
     engine = build_sa_engine(expected_column_pair_df, sa)
     expected_data = engine.engine.execute(
         sa.select(["*"]).select_from(
-<<<<<<< HEAD
-            cast(
-                SqlAlchemyBatchData, engine.batch_data_cache.active_batch_data
-            ).selectable
-=======
-            cast(SqlAlchemyBatchData, engine.batch_cache.active_batch.data).selectable
->>>>>>> db1507f1
+            cast(SqlAlchemyBatchData, engine.batch_cache.active_batch.data).selectable
         )
     ).fetchall()
 
@@ -550,13 +514,7 @@
     engine = build_sa_engine(expected_multicolumn_df, sa)
     expected_data = engine.engine.execute(
         sa.select(["*"]).select_from(
-<<<<<<< HEAD
-            cast(
-                SqlAlchemyBatchData, engine.batch_data_cache.active_batch_data
-            ).selectable
-=======
-            cast(SqlAlchemyBatchData, engine.batch_cache.active_batch.data).selectable
->>>>>>> db1507f1
+            cast(SqlAlchemyBatchData, engine.batch_cache.active_batch.data).selectable
         )
     ).fetchall()
 
@@ -588,13 +546,7 @@
     engine = build_sa_engine(expected_multicolumn_df, sa)
     expected_data = engine.engine.execute(
         sa.select(["*"]).select_from(
-<<<<<<< HEAD
-            cast(
-                SqlAlchemyBatchData, engine.batch_data_cache.active_batch_data
-            ).selectable
-=======
-            cast(SqlAlchemyBatchData, engine.batch_cache.active_batch.data).selectable
->>>>>>> db1507f1
+            cast(SqlAlchemyBatchData, engine.batch_cache.active_batch.data).selectable
         )
     ).fetchall()
 
@@ -629,13 +581,7 @@
     engine = build_sa_engine(expected_multicolumn_df, sa)
     expected_data = engine.engine.execute(
         sa.select(["*"]).select_from(
-<<<<<<< HEAD
-            cast(
-                SqlAlchemyBatchData, engine.batch_data_cache.active_batch_data
-            ).selectable
-=======
-            cast(SqlAlchemyBatchData, engine.batch_cache.active_batch.data).selectable
->>>>>>> db1507f1
+            cast(SqlAlchemyBatchData, engine.batch_cache.active_batch.data).selectable
         )
     ).fetchall()
 
@@ -657,13 +603,7 @@
     # Seeing if raw data is the same as the data after condition has been applied - checking post computation data
     raw_data = engine.engine.execute(
         sa.select(["*"]).select_from(
-<<<<<<< HEAD
-            cast(
-                SqlAlchemyBatchData, engine.batch_data_cache.active_batch_data
-            ).selectable
-=======
-            cast(SqlAlchemyBatchData, engine.batch_cache.active_batch.data).selectable
->>>>>>> db1507f1
+            cast(SqlAlchemyBatchData, engine.batch_cache.active_batch.data).selectable
         )
     ).fetchall()
     domain_data = engine.engine.execute(sa.select(["*"]).select_from(data)).fetchall()
@@ -688,13 +628,7 @@
     # Seeing if raw data is the same as the data after condition has been applied - checking post computation data
     raw_data = engine.engine.execute(
         sa.select(["*"]).select_from(
-<<<<<<< HEAD
-            cast(
-                SqlAlchemyBatchData, engine.batch_data_cache.active_batch_data
-            ).selectable
-=======
-            cast(SqlAlchemyBatchData, engine.batch_cache.active_batch.data).selectable
->>>>>>> db1507f1
+            cast(SqlAlchemyBatchData, engine.batch_cache.active_batch.data).selectable
         )
     ).fetchall()
     domain_data = engine.engine.execute(sa.select(["*"]).select_from(data)).fetchall()
@@ -726,13 +660,7 @@
     # Seeing if raw data is the same as the data after condition has been applied - checking post computation data
     raw_data = engine.engine.execute(
         sa.select(["*"]).select_from(
-<<<<<<< HEAD
-            cast(
-                SqlAlchemyBatchData, engine.batch_data_cache.active_batch_data
-            ).selectable
-=======
-            cast(SqlAlchemyBatchData, engine.batch_cache.active_batch.data).selectable
->>>>>>> db1507f1
+            cast(SqlAlchemyBatchData, engine.batch_cache.active_batch.data).selectable
         )
     ).fetchall()
     domain_data = engine.engine.execute(sa.select(["*"]).select_from(data)).fetchall()
@@ -759,13 +687,7 @@
     # Seeing if raw data is the same as the data after condition has been applied - checking post computation data
     raw_data = engine.engine.execute(
         sa.select(["*"]).select_from(
-<<<<<<< HEAD
-            cast(
-                SqlAlchemyBatchData, engine.batch_data_cache.active_batch_data
-            ).selectable
-=======
-            cast(SqlAlchemyBatchData, engine.batch_cache.active_batch.data).selectable
->>>>>>> db1507f1
+            cast(SqlAlchemyBatchData, engine.batch_cache.active_batch.data).selectable
         )
     ).fetchall()
     domain_data = engine.engine.execute(sa.select(["*"]).select_from(data)).fetchall()
@@ -795,13 +717,7 @@
     raw_data = engine.engine.execute(
         sa.select(["*"])
         .select_from(
-<<<<<<< HEAD
-            cast(
-                SqlAlchemyBatchData, engine.batch_data_cache.active_batch_data
-            ).selectable
-=======
-            cast(SqlAlchemyBatchData, engine.batch_cache.active_batch.data).selectable
->>>>>>> db1507f1
+            cast(SqlAlchemyBatchData, engine.batch_cache.active_batch.data).selectable
         )
         .where(sa.column("b") > 24)
     ).fetchall()
@@ -836,13 +752,7 @@
     raw_data = engine.engine.execute(
         sa.select(["*"])
         .select_from(
-<<<<<<< HEAD
-            cast(
-                SqlAlchemyBatchData, engine.batch_data_cache.active_batch_data
-            ).selectable
-=======
-            cast(SqlAlchemyBatchData, engine.batch_cache.active_batch.data).selectable
->>>>>>> db1507f1
+            cast(SqlAlchemyBatchData, engine.batch_cache.active_batch.data).selectable
         )
         .where(sa.column("b") == 2)
     ).fetchall()
