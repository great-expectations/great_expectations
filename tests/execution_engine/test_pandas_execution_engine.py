--- conflicted
+++ resolved
@@ -5,13 +5,6 @@
 import pandas as pd
 import pytest
 
-<<<<<<< HEAD
-# noinspection PyBroadException
-from great_expectations.core.metric_domain_types import MetricDomainTypes
-from great_expectations.validator.computed_metric import MetricValue
-from great_expectations.optional_imports import google_cloud_storage, azure_storage
-=======
->>>>>>> 5556f47c
 import great_expectations.exceptions as gx_exceptions
 from great_expectations.compatibility import aws, azure, google
 from great_expectations.core.batch_spec import RuntimeDataBatchSpec, S3BatchSpec
@@ -533,13 +526,8 @@
 
 # noinspection PyUnusedLocal
 @pytest.mark.skipif(
-<<<<<<< HEAD
-    not azure_storage,
-    reason="azure blob storage components are not installed",
-=======
     not (azure.storage and azure.BlobServiceClient),
     reason='Could not import "azure.storage.blob" from Microsoft Azure cloud',
->>>>>>> 5556f47c
 )
 @mock.patch(
     "great_expectations.execution_engine.pandas_execution_engine.azure.BlobServiceClient",
