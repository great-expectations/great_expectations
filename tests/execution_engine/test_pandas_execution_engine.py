--- conflicted
+++ resolved
@@ -53,11 +53,7 @@
     assert "<function" in str(fn_new)
 
 
-<<<<<<< HEAD
-def test_get_full_access_compute_domain_with_column_domain():
-=======
 def test_get_domain_records_with_column_domain():
->>>>>>> e883afc3
     engine = PandasExecutionEngine()
     df = pd.DataFrame(
         {"a": [1, 2, 3, 4, 5], "b": [2, 3, 4, 5, None], "c": [1, 2, 3, 4, None]}
@@ -66,11 +62,7 @@
 
     # Loading batch data
     engine.load_batch_data(batch_data=df, batch_id="1234")
-<<<<<<< HEAD
-    data = engine.get_full_access_compute_domain(
-=======
     data = engine.get_domain_records(
->>>>>>> e883afc3
         domain_kwargs={
             "column": "a",
             "row_condition": "b<5",
@@ -82,11 +74,7 @@
     ), "Data does not match after getting full access compute domain"
 
 
-<<<<<<< HEAD
-def test_get_full_access_compute_domain_with_column_pair_domain():
-=======
 def test_get_domain_records_with_column_pair_domain():
->>>>>>> e883afc3
     engine = PandasExecutionEngine()
     df = pd.DataFrame(
         {
@@ -101,11 +89,7 @@
 
     # Loading batch data
     engine.load_batch_data(batch_data=df, batch_id="1234")
-<<<<<<< HEAD
-    data = engine.get_full_access_compute_domain(
-=======
     data = engine.get_domain_records(
->>>>>>> e883afc3
         domain_kwargs={
             "column_A": "a",
             "column_B": "b",
@@ -119,11 +103,7 @@
     ), "Data does not match after getting full access compute domain"
 
 
-<<<<<<< HEAD
-def test_get_full_access_compute_domain_with_multicolumn_domain():
-=======
 def test_get_domain_records_with_multicolumn_domain():
->>>>>>> e883afc3
     engine = PandasExecutionEngine()
     df = pd.DataFrame(
         {
@@ -138,11 +118,7 @@
 
     # Loading batch data
     engine.load_batch_data(batch_data=df, batch_id="1234")
-<<<<<<< HEAD
-    data = engine.get_full_access_compute_domain(
-=======
     data = engine.get_domain_records(
->>>>>>> e883afc3
         domain_kwargs={
             "column_list": ["a", "c"],
             "row_condition": "b>2",
