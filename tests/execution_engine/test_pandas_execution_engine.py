import datetime
import os
import random
from pathlib import Path
from typing import List

import boto3
import pandas as pd
import pytest
from botocore.errorfactory import ClientError
from moto import mock_s3

import great_expectations.exceptions.exceptions as ge_exceptions
<<<<<<< HEAD
from great_expectations.core.batch import BatchDefinition
from great_expectations.core.id_dict import PartitionDefinition
from great_expectations.datasource.data_connector import ConfiguredAssetS3DataConnector
from great_expectations.datasource.types.batch_spec import (
=======
from great_expectations.core.batch_spec import (
>>>>>>> 915c5eca
    PathBatchSpec,
    RuntimeDataBatchSpec,
    S3BatchSpec,
)
from great_expectations.datasource.data_connector import ConfiguredAssetS3DataConnector
from great_expectations.exceptions.metric_exceptions import MetricProviderError
from great_expectations.execution_engine.execution_engine import MetricDomainTypes
from great_expectations.execution_engine.pandas_execution_engine import (
    PandasExecutionEngine,
)
from great_expectations.validator.validation_graph import MetricConfiguration


def test_reader_fn():
    engine = PandasExecutionEngine()

    # Testing that can recognize basic excel file
    fn = engine._get_reader_fn(path="myfile.xlsx")
    assert "<function read_excel" in str(fn)

    # Ensuring that other way around works as well - reader_method should always override path
    fn_new = engine._get_reader_fn(reader_method="read_csv")
    assert "<function" in str(fn_new)


def test_get_compute_domain_with_no_domain_kwargs():
    engine = PandasExecutionEngine()
    df = pd.DataFrame({"a": [1, 2, 3, 4], "b": [2, 3, 4, None]})

    # Loading batch data
    engine.load_batch_data(batch_data=df, batch_id="1234")
    data, compute_kwargs, accessor_kwargs = engine.get_compute_domain(
        domain_kwargs={}, domain_type="identity"
    )
    assert data.equals(df), "Data does not match after getting compute domain"
    assert compute_kwargs == {}, "Compute domain kwargs should be existent"
    assert accessor_kwargs == {}, "Accessor kwargs have been modified"

    # Trying same test with enum form of table domain - should work the same way
    data, compute_kwargs, accessor_kwargs = engine.get_compute_domain(
        domain_kwargs={}, domain_type=MetricDomainTypes.TABLE
    )
    assert data.equals(df), "Data does not match after getting compute domain"
    assert compute_kwargs == {}, "Compute domain kwargs should be existent"
    assert accessor_kwargs == {}, "Accessor kwargs have been modified"


def test_get_compute_domain_with_column_pair_domain():
    engine = PandasExecutionEngine()
    df = pd.DataFrame({"a": [1, 2, 3, 4], "b": [2, 3, 4, 5], "c": [1, 2, 3, 4]})
    expected_identity = df.drop(columns=["c"])

    # Loading batch data
    engine.load_batch_data(batch_data=df, batch_id="1234")
    data, compute_kwargs, accessor_kwargs = engine.get_compute_domain(
        domain_kwargs={"column_A": "a", "column_B": "b"}, domain_type="column_pair"
    )
    assert data.equals(df), "Data does not match after getting compute domain"
    assert compute_kwargs == {}, "Compute domain kwargs should be existent"
    assert accessor_kwargs == {
        "column_A": "a",
        "column_B": "b",
    }, "Accessor kwargs have been modified"

    # Trying same test with enum form of table domain - should work the same way
    data, compute_kwargs, accessor_kwargs = engine.get_compute_domain(
        domain_kwargs={"column_A": "a", "column_B": "b"}, domain_type="identity"
    )

    assert data.equals(
        expected_identity
    ), "Data does not match after getting compute domain"
    assert compute_kwargs == {
        "column_A": "a",
        "column_B": "b",
    }, "Compute domain kwargs should be existent"
    assert accessor_kwargs == {}, "Accessor kwargs have been modified"


def test_get_compute_domain_with_multicolumn_domain():
    engine = PandasExecutionEngine()
    df = pd.DataFrame(
        {"a": [1, 2, 3, 4], "b": [2, 3, 4, None], "c": [1, 2, 2, 3], "d": [2, 7, 9, 2]}
    )
    expected_identity = df.drop(columns=["d"])

    # Loading batch data
    engine.load_batch_data(batch_data=df, batch_id="1234")
    data, compute_kwargs, accessor_kwargs = engine.get_compute_domain(
        domain_kwargs={"columns": ["a", "b", "c"]}, domain_type="multicolumn"
    )
    assert data.equals(df), "Data does not match after getting compute domain"
    assert compute_kwargs == {}, "Compute domain kwargs should be existent"
    assert accessor_kwargs == {
        "columns": ["a", "b", "c"]
    }, "Accessor kwargs have been modified"

    # Trying same test with enum form of table domain - should work the same way
    data, compute_kwargs, accessor_kwargs = engine.get_compute_domain(
        domain_kwargs={"columns": ["a", "b", "c"]}, domain_type="identity"
    )
    assert data.equals(
        expected_identity
    ), "Data does not match after getting compute domain"
    assert compute_kwargs == {
        "columns": ["a", "b", "c"]
    }, "Compute domain kwargs should be existent"
    assert accessor_kwargs == {}, "Accessor kwargs have been modified"


def test_get_compute_domain_with_column_domain():
    engine = PandasExecutionEngine()
    df = pd.DataFrame({"a": [1, 2, 3, 4], "b": [2, 3, 4, None]})
    expected_identity = df.drop(columns=["b"])

    # Loading batch data
    engine.load_batch_data(batch_data=df, batch_id="1234")
    data, compute_kwargs, accessor_kwargs = engine.get_compute_domain(
        domain_kwargs={"column": "a"}, domain_type=MetricDomainTypes.COLUMN
    )
    assert data.equals(df), "Data does not match after getting compute domain"
    assert compute_kwargs == {}, "Compute domain kwargs should be existent"
    assert accessor_kwargs == {"column": "a"}, "Accessor kwargs have been modified"

    # Doing this using identity domain should yield different results
    data, compute_kwargs, accessor_kwargs = engine.get_compute_domain(
        domain_kwargs={"column": "a"}, domain_type=MetricDomainTypes.IDENTITY
    )

    assert data.equals(
        expected_identity
    ), "Data does not match after getting compute domain"
    assert compute_kwargs == {"column": "a"}, "Compute domain kwargs should be existent"
    assert accessor_kwargs == {}, "Accessor kwargs have been modified"


def test_get_compute_domain_with_row_condition():
    engine = PandasExecutionEngine()
    df = pd.DataFrame({"a": [1, 2, 3, 4], "b": [2, 3, 4, None]})
    expected_df = df[df["b"] > 2].reset_index()

    # Loading batch data
    engine.load_batch_data(batch_data=df, batch_id="1234")

    data, compute_kwargs, accessor_kwargs = engine.get_compute_domain(
        domain_kwargs={"row_condition": "b > 2", "condition_parser": "pandas"},
        domain_type="table",
    )
    # Ensuring data has been properly queried
    assert data["b"].equals(
        expected_df["b"]
    ), "Data does not match after getting compute domain"

    # Ensuring compute kwargs have not been modified
    assert (
        "row_condition" in compute_kwargs.keys()
    ), "Row condition should be located within compute kwargs"
    assert accessor_kwargs == {}, "Accessor kwargs have been modified"


# What happens when we filter such that no value meets the condition?
def test_get_compute_domain_with_unmeetable_row_condition():
    engine = PandasExecutionEngine()
    df = pd.DataFrame({"a": [1, 2, 3, 4], "b": [2, 3, 4, None]})
    expected_df = df[df["b"] > 24].reset_index()

    # Loading batch data
    engine.load_batch_data(batch_data=df, batch_id="1234")

    data, compute_kwargs, accessor_kwargs = engine.get_compute_domain(
        domain_kwargs={
            "row_condition": "b > 24",
            "condition_parser": "pandas",
        },
        domain_type="identity",
    )
    # Ensuring data has been properly queried
    assert data["b"].equals(
        expected_df["b"]
    ), "Data does not match after getting compute domain"

    # Ensuring compute kwargs have not been modified
    assert (
        "row_condition" in compute_kwargs.keys()
    ), "Row condition should be located within compute kwargs"
    assert accessor_kwargs == {}, "Accessor kwargs have been modified"


# Just checking that the Pandas Execution Engine can perform these in sequence
def test_resolve_metric_bundle():
    df = pd.DataFrame({"a": [1, 2, 3, None]})

    # Building engine and configurations in attempt to resolve metrics
    engine = PandasExecutionEngine(batch_data_dict={"made-up-id": df})
    mean = MetricConfiguration(
        metric_name="column.mean",
        metric_domain_kwargs={"column": "a"},
        metric_value_kwargs=dict(),
    )
    stdev = MetricConfiguration(
        metric_name="column.standard_deviation",
        metric_domain_kwargs={"column": "a"},
        metric_value_kwargs=dict(),
    )
    desired_metrics = (mean, stdev)
    metrics = engine.resolve_metrics(metrics_to_resolve=desired_metrics)

    # Ensuring metrics have been properly resolved
    assert (
        metrics[("column.mean", "column=a", ())] == 2.0
    ), "mean metric not properly computed"
    assert metrics[("column.standard_deviation", "column=a", ())] == 1.0, (
        "standard deviation " "metric not properly computed"
    )


# Ensuring that we can properly inform user when metric doesn't exist - should get a metric provider error
def test_resolve_metric_bundle_with_nonexistent_metric():
    df = pd.DataFrame({"a": [1, 2, 3, None]})

    # Building engine and configurations in attempt to resolve metrics
    engine = PandasExecutionEngine(batch_data_dict={"made_up_id": df})
    mean = MetricConfiguration(
        metric_name="column.i_don't_exist",
        metric_domain_kwargs={"column": "a"},
        metric_value_kwargs=dict(),
    )
    stdev = MetricConfiguration(
        metric_name="column.nonexistent",
        metric_domain_kwargs={"column": "a"},
        metric_value_kwargs=dict(),
    )
    desired_metrics = (mean, stdev)

    with pytest.raises(MetricProviderError) as e:
        metrics = engine.resolve_metrics(metrics_to_resolve=desired_metrics)


# Making sure dataframe property is functional
def test_dataframe_property_given_loaded_batch():
    engine = PandasExecutionEngine()
    df = pd.DataFrame({"a": [1, 2, 3, 4]})

    # Loading batch data
    engine.load_batch_data(batch_data=df, batch_id="1234")

    # Ensuring Data not distorted
    assert engine.dataframe.equals(df)


def test_get_batch_data(test_df):
    split_df = PandasExecutionEngine().get_batch_data(
        RuntimeDataBatchSpec(
            batch_data=test_df,
        )
    )
    assert split_df.dataframe.shape == (120, 10)

    # No dataset passed to RuntimeDataBatchSpec
    with pytest.raises(ge_exceptions.InvalidBatchSpecError):
        PandasExecutionEngine().get_batch_data(RuntimeDataBatchSpec())


def test_get_batch_with_split_on_whole_table(test_df):
    split_df = PandasExecutionEngine().get_batch_data(
        RuntimeDataBatchSpec(
            batch_data=test_df, splitter_method="_split_on_whole_table"
        )
    )
    assert split_df.dataframe.shape == (120, 10)


def test_get_batch_with_split_on_whole_table_filesystem(
    test_folder_connection_path_csv,
):
    test_df = PandasExecutionEngine().get_batch_data(
        PathBatchSpec(
            path=os.path.join(test_folder_connection_path_csv, "test.csv"),
            reader_method="read_csv",
            splitter_method="_split_on_whole_table",
        )
    )
    assert test_df.dataframe.shape == (5, 2)


@pytest.fixture(scope="function")
def aws_credentials():
    """Mocked AWS Credentials for moto."""
    os.environ["AWS_ACCESS_KEY_ID"] = "testing"
    os.environ["AWS_SECRET_ACCESS_KEY"] = "testing"
    os.environ["AWS_SECURITY_TOKEN"] = "testing"
    os.environ["AWS_SESSION_TOKEN"] = "testing"


@pytest.fixture
def s3(aws_credentials):
    with mock_s3():
        yield boto3.client("s3", region_name="us-east-1")


@pytest.fixture
def s3_bucket(s3):
    bucket: str = "test_bucket"
    s3.create_bucket(Bucket=bucket)
    return bucket


@pytest.fixture
def test_df_small() -> pd.DataFrame:
    return pd.DataFrame(data={"col1": [1, 0, 505], "col2": [3, 4, 101]})


@pytest.fixture
def test_df_small_csv_compressed(test_df_small, tmpdir) -> bytes:
    path = Path(tmpdir) / "file.csv.gz"
    test_df_small.to_csv(path, index=False, compression="gzip")
    return path.read_bytes()


@pytest.fixture
def test_df_small_csv(test_df_small, tmpdir) -> bytes:
    path = Path(tmpdir) / "file.csv"
    test_df_small.to_csv(path, index=False)
    return path.read_bytes()


@pytest.fixture
def test_s3_files(s3, s3_bucket, test_df_small_csv):
    keys: List[str] = [
        "path/A-100.csv",
        "path/A-101.csv",
        "directory/B-1.csv",
        "directory/B-2.csv",
        "alpha-1.csv",
        "alpha-2.csv",
    ]
    for key in keys:
        s3.put_object(Bucket=s3_bucket, Body=test_df_small_csv, Key=key)
    return s3_bucket, keys


@pytest.fixture
def batch_with_split_on_whole_table_s3(test_s3_files) -> S3BatchSpec:
    bucket, keys = test_s3_files
    path = keys[0]
    full_path = f"s3a://{os.path.join(bucket, path)}"

    batch_spec = S3BatchSpec(
        path=full_path,
        reader_method="read_csv",
        splitter_method="_split_on_whole_table",
    )
    return batch_spec


def test_get_batch_with_split_on_whole_table_s3(
    batch_with_split_on_whole_table_s3, test_df_small
):
    df = PandasExecutionEngine().get_batch_data(
        batch_spec=batch_with_split_on_whole_table_s3
    )
    assert test_df_small.shape == df.shape


def test_get_batch_with_no_s3_configured(batch_with_split_on_whole_table_s3):
    # if S3 was not configured
    execution_engine_no_s3 = PandasExecutionEngine()
    execution_engine_no_s3._s3 = None
    with pytest.raises(ge_exceptions.ExecutionEngineError):
        execution_engine_no_s3.get_batch_data(
            batch_spec=batch_with_split_on_whole_table_s3
        )


def test_get_batch_with_split_on_whole_table_s3_with_configured_asset_s3_data_connector(
    test_s3_files, test_df_small
):
    bucket, _keys = test_s3_files
    expected_df = test_df_small

    my_data_connector = ConfiguredAssetS3DataConnector(
        name="my_data_connector",
        datasource_name="FAKE_DATASOURCE_NAME",
        default_regex={
            "pattern": "alpha-(.*)\\.csv",
            "group_names": ["index"],
        },
        bucket=bucket,
        prefix="",
        assets={"alpha": {}},
    )
    batch_def = BatchDefinition(
        datasource_name="FAKE_DATASOURCE_NAME",
        data_asset_name="alpha",
        data_connector_name="my_data_connector",
        partition_definition=PartitionDefinition(index=1),
        batch_spec_passthrough={
            "reader_method": "read_csv",
            "splitter_method": "_split_on_whole_table",
        },
    )
    test_df = PandasExecutionEngine().get_batch_data(
        batch_spec=my_data_connector.build_batch_spec(batch_definition=batch_def)
    )
<<<<<<< HEAD
    assert test_df.dataframe.shape == expected_df.shape
=======
    assert test_df.dataframe.shape == (2, 2)
>>>>>>> 915c5eca

    # if key does not exist
    batch_def_no_key = BatchDefinition(
        datasource_name="FAKE_DATASOURCE_NAME",
        data_asset_name="alpha",
        data_connector_name="my_data_connector",
        partition_definition=PartitionDefinition(index=9),
        batch_spec_passthrough={
            "reader_method": "read_csv",
            "splitter_method": "_split_on_whole_table",
        },
    )
    with pytest.raises(ClientError):
        PandasExecutionEngine().get_batch_data(
            batch_spec=my_data_connector.build_batch_spec(
                batch_definition=batch_def_no_key
            )
        )


@pytest.fixture
def test_s3_files_compressed(s3, s3_bucket, test_df_small_csv_compressed):
    keys: List[str] = [
        "path/A-100.csv.gz",
        "path/A-101.csv.gz",
        "directory/B-1.csv.gz",
        "directory/B-2.csv.gz",
    ]

    for key in keys:
        s3.put_object(
            Bucket=s3_bucket,
            Body=test_df_small_csv_compressed,
            Key=key,
        )
    return s3_bucket, keys


def test_get_batch_s3_compressed_files(test_s3_files_compressed, test_df_small):
    bucket, keys = test_s3_files_compressed
    path = keys[0]
    full_path = f"s3a://{os.path.join(bucket, path)}"
<<<<<<< HEAD
=======
    test_df = PandasExecutionEngine().get_batch_data(
        batch_spec=S3BatchSpec(
            path=full_path,
            reader_method="read_csv",
            splitter_method="_split_on_whole_table",
        )
    )
    assert test_df.dataframe.shape == (2, 2)
>>>>>>> 915c5eca

    batch_spec = S3BatchSpec(path=full_path, reader_method="read_csv")
    df = PandasExecutionEngine().get_batch_data(batch_spec=batch_spec)
    assert df.shape == test_df_small.shape


def test_get_batch_with_split_on_column_value(test_df):
    split_df = PandasExecutionEngine().get_batch_data(
        RuntimeDataBatchSpec(
            batch_data=test_df,
            splitter_method="_split_on_column_value",
            splitter_kwargs={
                "column_name": "batch_id",
                "partition_definition": {"batch_id": 2},
            },
        )
    )
    assert split_df.dataframe.shape == (12, 10)
    assert (split_df.dataframe.batch_id == 2).all()

    split_df = PandasExecutionEngine().get_batch_data(
        RuntimeDataBatchSpec(
            batch_data=test_df,
            splitter_method="_split_on_column_value",
            splitter_kwargs={
                "column_name": "date",
                "partition_definition": {"date": datetime.date(2020, 1, 30)},
            },
        )
    )
    assert (split_df).dataframe.shape == (3, 10)


def test_get_batch_with_split_on_converted_datetime(test_df):
    split_df = PandasExecutionEngine().get_batch_data(
        RuntimeDataBatchSpec(
            batch_data=test_df,
            splitter_method="_split_on_converted_datetime",
            splitter_kwargs={
                "column_name": "timestamp",
                "partition_definition": {"timestamp": "2020-01-30"},
            },
        )
    )
    assert (split_df).dataframe.shape == (3, 10)


def test_get_batch_with_split_on_divided_integer(test_df):
    split_df = PandasExecutionEngine().get_batch_data(
        RuntimeDataBatchSpec(
            batch_data=test_df,
            splitter_method="_split_on_divided_integer",
            splitter_kwargs={
                "column_name": "id",
                "divisor": 10,
                "partition_definition": {"id": 5},
            },
        )
    )
    assert split_df.dataframe.shape == (10, 10)
    assert split_df.dataframe.id.min() == 50
    assert split_df.dataframe.id.max() == 59


def test_get_batch_with_split_on_mod_integer(test_df):
    split_df = PandasExecutionEngine().get_batch_data(
        RuntimeDataBatchSpec(
            batch_data=test_df,
            splitter_method="_split_on_mod_integer",
            splitter_kwargs={
                "column_name": "id",
                "mod": 10,
                "partition_definition": {"id": 5},
            },
        )
    )
    assert split_df.dataframe.shape == (12, 10)
    assert split_df.dataframe.id.min() == 5
    assert split_df.dataframe.id.max() == 115


def test_get_batch_with_split_on_multi_column_values(test_df):
    split_df = PandasExecutionEngine().get_batch_data(
        RuntimeDataBatchSpec(
            batch_data=test_df,
            splitter_method="_split_on_multi_column_values",
            splitter_kwargs={
                "column_names": ["y", "m", "d"],
                "partition_definition": {
                    "y": 2020,
                    "m": 1,
                    "d": 5,
                },
            },
        )
    )
    assert split_df.dataframe.shape == (4, 10)
    assert (split_df.dataframe.date == datetime.date(2020, 1, 5)).all()

    with pytest.raises(ValueError):
        split_df = PandasExecutionEngine().get_batch_data(
            RuntimeDataBatchSpec(
                batch_data=test_df,
                splitter_method="_split_on_multi_column_values",
                splitter_kwargs={
                    "column_names": ["I", "dont", "exist"],
                    "partition_definition": {
                        "y": 2020,
                        "m": 1,
                        "d": 5,
                    },
                },
            )
        )


def test_get_batch_with_split_on_hashed_column(test_df):
    with pytest.raises(ge_exceptions.ExecutionEngineError):
        split_df = PandasExecutionEngine().get_batch_data(
            RuntimeDataBatchSpec(
                batch_data=test_df,
                splitter_method="_split_on_hashed_column",
                splitter_kwargs={
                    "column_name": "favorite_color",
                    "hash_digits": 1,
                    "partition_definition": {
                        "hash_value": "a",
                    },
                    "hash_function_name": "I_am_not_valid",
                },
            )
        )

    split_df = PandasExecutionEngine().get_batch_data(
        RuntimeDataBatchSpec(
            batch_data=test_df,
            splitter_method="_split_on_hashed_column",
            splitter_kwargs={
                "column_name": "favorite_color",
                "hash_digits": 1,
                "partition_definition": {
                    "hash_value": "a",
                },
                "hash_function_name": "sha256",
            },
        )
    )
    assert split_df.dataframe.shape == (8, 10)


### Sampling methods ###


def test_sample_using_random(test_df):
    random.seed(1)
    sampled_df = PandasExecutionEngine().get_batch_data(
        RuntimeDataBatchSpec(batch_data=test_df, sampling_method="_sample_using_random")
    )
    assert sampled_df.dataframe.shape == (13, 10)


def test_sample_using_mod(test_df):
    sampled_df = PandasExecutionEngine().get_batch_data(
        RuntimeDataBatchSpec(
            batch_data=test_df,
            sampling_method="_sample_using_mod",
            sampling_kwargs={
                "column_name": "id",
                "mod": 5,
                "value": 4,
            },
        )
    )
    assert sampled_df.dataframe.shape == (24, 10)


def test_sample_using_a_list(test_df):
    sampled_df = PandasExecutionEngine().get_batch_data(
        RuntimeDataBatchSpec(
            batch_data=test_df,
            sampling_method="_sample_using_a_list",
            sampling_kwargs={
                "column_name": "id",
                "value_list": [3, 5, 7, 11],
            },
        )
    )
    assert sampled_df.dataframe.shape == (4, 10)


def test_sample_using_md5(test_df):
    with pytest.raises(ge_exceptions.ExecutionEngineError):
        sampled_df = PandasExecutionEngine().get_batch_data(
            RuntimeDataBatchSpec(
                batch_data=test_df,
                sampling_method="_sample_using_hash",
                sampling_kwargs={
                    "column_name": "date",
                    "hash_function_name": "I_am_not_valid",
                },
            )
        )

    sampled_df = PandasExecutionEngine().get_batch_data(
        RuntimeDataBatchSpec(
            batch_data=test_df,
            sampling_method="_sample_using_hash",
            sampling_kwargs={"column_name": "date", "hash_function_name": "md5"},
        )
    )
    assert sampled_df.dataframe.shape == (10, 10)
    assert sampled_df.dataframe.date.isin(
        [
            datetime.date(2020, 1, 15),
            datetime.date(2020, 1, 29),
        ]
    ).all()


### Splitting + Sampling methods ###
def test_get_batch_with_split_on_divided_integer_and_sample_on_list(test_df):
    split_df = PandasExecutionEngine().get_batch_data(
        RuntimeDataBatchSpec(
            batch_data=test_df,
            splitter_method="_split_on_divided_integer",
            splitter_kwargs={
                "column_name": "id",
                "divisor": 10,
                "partition_definition": {"id": 5},
            },
            sampling_method="_sample_using_mod",
            sampling_kwargs={
                "column_name": "id",
                "mod": 5,
                "value": 4,
            },
        )
    )
    assert split_df.dataframe.shape == (2, 10)
    assert split_df.dataframe.id.min() == 54
    assert split_df.dataframe.id.max() == 59<|MERGE_RESOLUTION|>--- conflicted
+++ resolved
@@ -11,18 +11,13 @@
 from moto import mock_s3
 
 import great_expectations.exceptions.exceptions as ge_exceptions
-<<<<<<< HEAD
 from great_expectations.core.batch import BatchDefinition
-from great_expectations.core.id_dict import PartitionDefinition
-from great_expectations.datasource.data_connector import ConfiguredAssetS3DataConnector
-from great_expectations.datasource.types.batch_spec import (
-=======
 from great_expectations.core.batch_spec import (
->>>>>>> 915c5eca
     PathBatchSpec,
     RuntimeDataBatchSpec,
     S3BatchSpec,
 )
+from great_expectations.core.id_dict import PartitionDefinition
 from great_expectations.datasource.data_connector import ConfiguredAssetS3DataConnector
 from great_expectations.exceptions.metric_exceptions import MetricProviderError
 from great_expectations.execution_engine.execution_engine import MetricDomainTypes
@@ -423,11 +418,7 @@
     test_df = PandasExecutionEngine().get_batch_data(
         batch_spec=my_data_connector.build_batch_spec(batch_definition=batch_def)
     )
-<<<<<<< HEAD
     assert test_df.dataframe.shape == expected_df.shape
-=======
-    assert test_df.dataframe.shape == (2, 2)
->>>>>>> 915c5eca
 
     # if key does not exist
     batch_def_no_key = BatchDefinition(
@@ -470,17 +461,6 @@
     bucket, keys = test_s3_files_compressed
     path = keys[0]
     full_path = f"s3a://{os.path.join(bucket, path)}"
-<<<<<<< HEAD
-=======
-    test_df = PandasExecutionEngine().get_batch_data(
-        batch_spec=S3BatchSpec(
-            path=full_path,
-            reader_method="read_csv",
-            splitter_method="_split_on_whole_table",
-        )
-    )
-    assert test_df.dataframe.shape == (2, 2)
->>>>>>> 915c5eca
 
     batch_spec = S3BatchSpec(path=full_path, reader_method="read_csv")
     df = PandasExecutionEngine().get_batch_data(batch_spec=batch_spec)
