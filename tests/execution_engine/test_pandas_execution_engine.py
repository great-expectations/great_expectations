--- conflicted
+++ resolved
@@ -25,148 +25,6 @@
 from tests.expectations.test_util import get_table_columns_metric
 
 
-<<<<<<< HEAD
-@pytest.fixture(scope="function")
-def aws_credentials():
-    """Mocked AWS Credentials for moto."""
-    os.environ["AWS_ACCESS_KEY_ID"] = "testing"
-    os.environ["AWS_SECRET_ACCESS_KEY"] = "testing"
-    os.environ["AWS_SECURITY_TOKEN"] = "testing"
-    os.environ["AWS_SESSION_TOKEN"] = "testing"
-
-
-@pytest.fixture
-def s3(aws_credentials):
-    with mock_s3():
-        yield boto3.client("s3", region_name="us-east-1")
-
-
-@pytest.fixture
-def s3_bucket(s3):
-    bucket: str = "test_bucket"
-    s3.create_bucket(Bucket=bucket)
-    return bucket
-
-
-@pytest.fixture
-def test_df_small() -> pd.DataFrame:
-    return pd.DataFrame(data={"col1": [1, 0, 505], "col2": [3, 4, 101]})
-
-
-@pytest.fixture
-def test_df_small_csv_compressed(test_df_small, tmpdir) -> bytes:
-    path = Path(tmpdir) / "file.csv.gz"
-    test_df_small.to_csv(path, index=False, compression="gzip")
-    return path.read_bytes()
-
-
-@pytest.fixture
-def test_df_small_csv(test_df_small, tmpdir) -> bytes:
-    path = Path(tmpdir) / "file.csv"
-    test_df_small.to_csv(path, index=False)
-    return path.read_bytes()
-
-
-@pytest.fixture
-def test_s3_files(s3, s3_bucket, test_df_small_csv):
-    keys: List[str] = [
-        "path/A-100.csv",
-        "path/A-101.csv",
-        "directory/B-1.csv",
-        "directory/B-2.csv",
-        "alpha-1.csv",
-        "alpha-2.csv",
-    ]
-    for key in keys:
-        s3.put_object(Bucket=s3_bucket, Body=test_df_small_csv, Key=key)
-    return s3_bucket, keys
-
-
-@pytest.fixture
-def test_s3_files_parquet(tmpdir, s3, s3_bucket, test_df_small, test_df_small_csv):
-    keys: List[str] = [
-        "path/A-100.csv",
-        "path/A-101.csv",
-        "directory/B-1.parquet",
-        "directory/B-2.parquet",
-        "alpha-1.csv",
-        "alpha-2.csv",
-    ]
-    path = Path(tmpdir) / "file.parquet"
-    test_df_small.to_parquet(path)
-    for key in keys:
-        if key.endswith(".parquet"):
-            with open(path, "rb") as f:
-                s3.put_object(Bucket=s3_bucket, Body=f, Key=key)
-        else:
-            s3.put_object(Bucket=s3_bucket, Body=test_df_small_csv, Key=key)
-    return s3_bucket, keys
-
-
-@pytest.fixture
-def test_s3_files_compressed(s3, s3_bucket, test_df_small_csv_compressed):
-    keys: List[str] = [
-        "path/A-100.csv.gz",
-        "path/A-101.csv.gz",
-        "directory/B-1.csv.gz",
-        "directory/B-2.csv.gz",
-    ]
-
-    for key in keys:
-        s3.put_object(
-            Bucket=s3_bucket,
-            Body=test_df_small_csv_compressed,
-            Key=key,
-        )
-    return s3_bucket, keys
-
-
-@pytest.fixture
-def azure_batch_spec() -> AzureBatchSpec:
-    container = "test_container"
-    keys: List[str] = [
-        "path/A-100.csv",
-        "path/A-101.csv",
-        "directory/B-1.csv",
-        "directory/B-2.csv",
-        "alpha-1.csv",
-        "alpha-2.csv",
-    ]
-    path = keys[0]
-    full_path = os.path.join("mock_account.blob.core.windows.net", container, path)
-
-    batch_spec = AzureBatchSpec(
-        path=full_path,
-        reader_method="read_csv",
-        splitter_method="_split_on_whole_table",
-    )
-    return batch_spec
-
-
-@pytest.fixture
-def gcs_batch_spec() -> GCSBatchSpec:
-    bucket = "test_bucket"
-    keys: List[str] = [
-        "path/A-100.csv",
-        "path/A-101.csv",
-        "directory/B-1.csv",
-        "directory/B-2.csv",
-        "alpha-1.csv",
-        "alpha-2.csv",
-    ]
-    path = keys[0]
-    full_path = os.path.join("gs://", bucket, path)
-
-    batch_spec = GCSBatchSpec(
-        path=full_path,
-        reader_method="read_csv",
-        splitter_method="_split_on_whole_table",
-    )
-    return batch_spec
-
-
-=======
->>>>>>> 3a1e1d61
 def test_constructor_with_boto3_options():
     # default instantiation
     PandasExecutionEngine()
