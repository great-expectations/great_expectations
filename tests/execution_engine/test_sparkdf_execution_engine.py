import datetime
import logging

import numpy as np
import pandas as pd
import pytest

import great_expectations.exceptions as ge_exceptions
from great_expectations.core.batch_spec import PathBatchSpec, RuntimeDataBatchSpec
from great_expectations.core.metric_domain_types import MetricDomainTypes
from great_expectations.execution_engine import SparkDFExecutionEngine
from great_expectations.expectations.row_conditions import (
    RowCondition,
    RowConditionParserType,
)
from great_expectations.self_check.util import build_spark_engine
from great_expectations.validator.metric_configuration import MetricConfiguration
from tests.expectations.test_util import get_table_columns_metric
from tests.test_utils import create_files_in_directory

try:
    pyspark = pytest.importorskip("pyspark")
    # noinspection PyPep8Naming
    import pyspark.sql.functions as F
    from pyspark.sql.types import (
        DoubleType,
        IntegerType,
        LongType,
        Row,
        StringType,
        StructField,
        StructType,
    )
except ImportError:
    pyspark = None
    F = None
    IntegerType = None
    LongType = None
    StringType = None
    Row = None
    DoubleType = None
    StructType = None
    StructField = None


@pytest.fixture
def spark_df_from_pandas_df():
    """
    Construct a spark dataframe from pandas dataframe.
    Returns:
        Function that can be used in your test e.g.:
        spark_df = spark_df_from_pandas_df(spark_session, pandas_df)
    """

    def _construct_spark_df_from_pandas(
        spark_session,
        pandas_df,
    ):

        spark_df = spark_session.createDataFrame(
            [
                tuple(
                    None if isinstance(x, (float, int)) and np.isnan(x) else x
                    for x in record.tolist()
                )
                for record in pandas_df.to_records(index=False)
            ],
            pandas_df.columns.tolist(),
        )
        return spark_df

    return _construct_spark_df_from_pandas


@pytest.mark.integration
def test_reader_fn(spark_session, basic_spark_df_execution_engine):
    engine = basic_spark_df_execution_engine
    # Testing that can recognize basic csv file
    fn = engine._get_reader_fn(reader=spark_session.read, path="myfile.csv")
    assert "<bound method DataFrameReader.csv" in str(fn)

    # Ensuring that other way around works as well - reader_method should always override path
    fn_new = engine._get_reader_fn(reader=spark_session.read, reader_method="csv")
    assert "<bound method DataFrameReader.csv" in str(fn_new)


@pytest.mark.integration
def test_reader_fn_parameters(
    spark_session, basic_spark_df_execution_engine, tmp_path_factory
):
    base_directory = str(tmp_path_factory.mktemp("test_csv"))
    create_files_in_directory(
        directory=base_directory,
        file_name_list=[
            "test-A.csv",
        ],
    )
    test_df_small_csv_path = base_directory + "/test-A.csv"
    engine = basic_spark_df_execution_engine
    fn = engine._get_reader_fn(reader=spark_session.read, path=test_df_small_csv_path)
    assert "<bound method DataFrameReader.csv" in str(fn)

    test_sparkdf_with_no_header_param = basic_spark_df_execution_engine.get_batch_data(
        PathBatchSpec(path=test_df_small_csv_path, data_asset_name="DATA_ASSET")
    ).dataframe
    assert test_sparkdf_with_no_header_param.head() == Row(_c0="x", _c1="y")

    test_sparkdf_with_header_param = basic_spark_df_execution_engine.get_batch_data(
        PathBatchSpec(
            path=test_df_small_csv_path,
            data_asset_name="DATA_ASSET",
            reader_options={"header": True},
        )
    ).dataframe
    assert test_sparkdf_with_header_param.head() == Row(x="1", y="2")

    test_sparkdf_with_no_header_param = basic_spark_df_execution_engine.get_batch_data(
        PathBatchSpec(path=test_df_small_csv_path, data_asset_name="DATA_ASSET")
    ).dataframe
    assert test_sparkdf_with_no_header_param.head() == Row(_c0="x", _c1="y")

    # defining schema
    schema: pyspark.sql.types.StructType = StructType(
        [
            StructField("x", IntegerType(), True),
            StructField("y", IntegerType(), True),
        ]
    )
    schema_dict: dict = schema

    test_sparkdf_with_header_param_and_schema = (
        basic_spark_df_execution_engine.get_batch_data(
            PathBatchSpec(
                path=test_df_small_csv_path,
                data_asset_name="DATA_ASSET",
                reader_options={"header": True, "schema": schema_dict},
            )
        ).dataframe
    )
    assert test_sparkdf_with_header_param_and_schema.head() == Row(x=1, y=2)
    assert test_sparkdf_with_header_param_and_schema.schema == schema_dict
<<<<<<< HEAD
=======

>>>>>>> 49fd337b


@pytest.mark.integration
def test_get_domain_records_with_column_domain(
    spark_session, basic_spark_df_execution_engine, spark_df_from_pandas_df
):
    pd_df = pd.DataFrame(
        {"a": [1, 2, 3, 4, 5], "b": [2, 3, 4, 5, None], "c": [1, 2, 3, 4, None]}
    )
    df = spark_df_from_pandas_df(spark_session, pd_df)
    engine = basic_spark_df_execution_engine
    engine.load_batch_data(batch_id="1234", batch_data=df)
    data = engine.get_domain_records(
        domain_kwargs={
            "column": "a",
            "row_condition": 'col("b")<5',
            "condition_parser": "great_expectations__experimental__",
        }
    )

    expected_column_pd_df = pd_df.iloc[:3]
    expected_column_df = spark_df_from_pandas_df(spark_session, expected_column_pd_df)

    assert dataframes_equal(
        data, expected_column_df
    ), "Data does not match after getting full access compute domain"


@pytest.mark.integration
def test_get_domain_records_with_column_domain_and_filter_conditions(
    spark_session, basic_spark_df_execution_engine, spark_df_from_pandas_df
):
    pd_df = pd.DataFrame(
        {"a": [1, 2, 3, 4, 5], "b": [2, 3, 4, 5, None], "c": [1, 2, 3, 4, None]}
    )
    df = spark_df_from_pandas_df(spark_session, pd_df)
    engine = basic_spark_df_execution_engine
    engine.load_batch_data(batch_id="1234", batch_data=df)
    data = engine.get_domain_records(
        domain_kwargs={
            "column": "a",
            "row_condition": 'col("b")<5',
            "condition_parser": "great_expectations__experimental__",
            "filter_conditions": [
                RowCondition(
                    condition="b IS NOT NULL",
                    condition_type=RowConditionParserType.SPARK_SQL,
                )
            ],
        }
    )

    expected_column_pd_df = pd_df.iloc[:3]
    expected_column_df = spark_df_from_pandas_df(spark_session, expected_column_pd_df)

    assert dataframes_equal(
        data, expected_column_df
    ), "Data does not match after getting full access compute domain"


@pytest.mark.integration
def test_get_domain_records_with_different_column_domain_and_filter_conditions(
    spark_session, basic_spark_df_execution_engine, spark_df_from_pandas_df
):
    pd_df = pd.DataFrame(
        {"a": [1, 2, 3, 4, 5], "b": [2, 3, 4, 5, None], "c": [1, 2, 3, 4, None]}
    )
    df = spark_df_from_pandas_df(spark_session, pd_df)
    engine = basic_spark_df_execution_engine
    engine.load_batch_data(batch_id="1234", batch_data=df)
    data = engine.get_domain_records(
        domain_kwargs={
            "column": "a",
            "row_condition": 'col("a")<2',
            "condition_parser": "great_expectations__experimental__",
            "filter_conditions": [
                RowCondition(
                    condition="b IS NOT NULL",
                    condition_type=RowConditionParserType.SPARK_SQL,
                )
            ],
        }
    )

    expected_column_pd_df = pd_df.iloc[:1]
    expected_column_df = spark_df_from_pandas_df(spark_session, expected_column_pd_df)

    assert dataframes_equal(
        data, expected_column_df
    ), "Data does not match after getting full access compute domain"


@pytest.mark.integration
def test_get_domain_records_with_different_column_domain_and_multiple_filter_conditions(
    spark_session, basic_spark_df_execution_engine, spark_df_from_pandas_df
):
    pd_df = pd.DataFrame(
        {"a": [1, 2, 3, 4, 5], "b": [2, 3, 4, 5, None], "c": [1, 2, 3, 4, None]}
    )
    df = spark_df_from_pandas_df(spark_session, pd_df)
    engine = basic_spark_df_execution_engine
    engine.load_batch_data(batch_id="1234", batch_data=df)
    data = engine.get_domain_records(
        domain_kwargs={
            "column": "a",
            "row_condition": 'col("a")<10',
            "condition_parser": "great_expectations__experimental__",
            "filter_conditions": [
                RowCondition(
                    condition="b IS NOT NULL",
                    condition_type=RowConditionParserType.SPARK_SQL,
                ),
                RowCondition(
                    condition="NOT isnan(b)",
                    condition_type=RowConditionParserType.SPARK_SQL,
                ),
            ],
        }
    )

    expected_column_pd_df = pd_df.iloc[:4]
    expected_column_df = spark_df_from_pandas_df(spark_session, expected_column_pd_df)

    assert dataframes_equal(
        data, expected_column_df
    ), "Data does not match after getting full access compute domain"


@pytest.mark.integration
def test_get_domain_records_with_column_pair_domain(
    spark_session, basic_spark_df_execution_engine, spark_df_from_pandas_df
):
    pd_df = pd.DataFrame(
        {
            "a": [1, 2, 3, 4, 5, 6],
            "b": [2, 3, 4, 5, None, 6],
            "c": [1, 2, 3, 4, 5, None],
        }
    )
    df = spark_df_from_pandas_df(spark_session, pd_df)
    engine = basic_spark_df_execution_engine
    engine.load_batch_data(batch_id="1234", batch_data=df)
    data = engine.get_domain_records(
        domain_kwargs={
            "column_A": "a",
            "column_B": "b",
            "row_condition": 'col("b")>2',
            "condition_parser": "great_expectations__experimental__",
            "ignore_row_if": "both_values_are_missing",
        }
    )

    expected_column_pair_pd_df = pd.DataFrame(
        {"a": [2, 3, 4, 6], "b": [3.0, 4.0, 5.0, 6.0], "c": [2.0, 3.0, 4.0, None]}
    )
    expected_column_pair_df = spark_df_from_pandas_df(
        spark_session, expected_column_pair_pd_df
    )

    assert dataframes_equal(
        data, expected_column_pair_df
    ), "Data does not match after getting full access compute domain"

    pd_df = pd.DataFrame(
        {
            "a": [1, 2, 3, 4, 5, 6],
            "b": [2, 3, 4, 5, None, 6],
            "c": [1, 2, 3, 4, 5, None],
        }
    )
    df = spark_df_from_pandas_df(spark_session, pd_df)
    engine = basic_spark_df_execution_engine
    engine.load_batch_data(batch_id="1234", batch_data=df)
    data = engine.get_domain_records(
        domain_kwargs={
            "column_A": "b",
            "column_B": "c",
            "row_condition": 'col("b")>2',
            "condition_parser": "great_expectations__experimental__",
            "ignore_row_if": "either_value_is_missing",
        }
    )
    for column_name in data.columns:
        data = data.withColumn(column_name, data[column_name].cast(LongType()))

    expected_column_pair_pd_df = pd.DataFrame(
        {"a": [2, 3, 4], "b": [3, 4, 5], "c": [2, 3, 4]}
    )
    expected_column_pair_df = spark_df_from_pandas_df(
        spark_session, expected_column_pair_pd_df
    )

    assert dataframes_equal(
        data, expected_column_pair_df
    ), "Data does not match after getting full access compute domain"

    pd_df = pd.DataFrame(
        {
            "a": [1, 2, 3, 4, 5, 6],
            "b": [2, 3, 4, 5, None, 6],
            "c": [1, 2, 3, 4, 5, None],
        }
    )
    df = spark_df_from_pandas_df(spark_session, pd_df)
    engine = basic_spark_df_execution_engine
    engine.load_batch_data(batch_id="1234", batch_data=df)
    data = engine.get_domain_records(
        domain_kwargs={
            "column_A": "b",
            "column_B": "c",
            "row_condition": 'col("a")<6',
            "condition_parser": "great_expectations__experimental__",
            "ignore_row_if": "neither",
        }
    )

    expected_column_pair_pd_df = pd.DataFrame(
        {
            "a": [1, 2, 3, 4, 5],
            "b": [2.0, 3.0, 4.0, 5.0, None],
            "c": [1.0, 2.0, 3.0, 4.0, 5.0],
        }
    )
    expected_column_pair_df = spark_df_from_pandas_df(
        spark_session, expected_column_pair_pd_df
    )

    assert dataframes_equal(
        data, expected_column_pair_df
    ), "Data does not match after getting full access compute domain"


@pytest.mark.integration
def test_get_domain_records_with_multicolumn_domain(
    spark_session, basic_spark_df_execution_engine, spark_df_from_pandas_df
):
    pd_df = pd.DataFrame(
        {
            "a": [1, 2, 3, 4, None, 5],
            "b": [2, 3, 4, 5, 6, 7],
            "c": [1, 2, 3, 4, None, 6],
        }
    )
    df = spark_df_from_pandas_df(spark_session, pd_df)
    engine = basic_spark_df_execution_engine
    engine.load_batch_data(batch_id="1234", batch_data=df)
    data = engine.get_domain_records(
        domain_kwargs={
            "column_list": ["a", "c"],
            "row_condition": 'col("b")>2',
            "condition_parser": "great_expectations__experimental__",
            "ignore_row_if": "all_values_are_missing",
        }
    )
    for column_name in data.columns:
        data = data.withColumn(column_name, data[column_name].cast(LongType()))

    expected_multicolumn_pd_df = pd.DataFrame(
        {"a": [2, 3, 4, 5], "b": [3, 4, 5, 7], "c": [2, 3, 4, 6]}, index=[0, 1, 2, 4]
    )
    expected_multicolumn_df = spark_df_from_pandas_df(
        spark_session, expected_multicolumn_pd_df
    )

    engine = basic_spark_df_execution_engine
    engine.load_batch_data(batch_id="1234", batch_data=expected_multicolumn_df)

    assert dataframes_equal(
        data, expected_multicolumn_df
    ), "Data does not match after getting full access compute domain"

    pd_df = pd.DataFrame(
        {
            "a": [1, 2, 3, 4, 5, 6],
            "b": [2, 3, 4, 5, None, 6],
            "c": [1, 2, 3, 4, 5, None],
        }
    )
    df = spark_df_from_pandas_df(spark_session, pd_df)
    engine = basic_spark_df_execution_engine
    engine.load_batch_data(batch_id="1234", batch_data=df)
    data = engine.get_domain_records(
        domain_kwargs={
            "column_list": ["b", "c"],
            "row_condition": 'col("a")<5',
            "condition_parser": "great_expectations__experimental__",
            "ignore_row_if": "any_value_is_missing",
        }
    )
    for column_name in data.columns:
        data = data.withColumn(column_name, data[column_name].cast(LongType()))

    expected_multicolumn_pd_df = pd.DataFrame(
        {"a": [1, 2, 3, 4], "b": [2, 3, 4, 5], "c": [1, 2, 3, 4]}, index=[0, 1, 2, 3]
    )

    expected_multicolumn_df = spark_df_from_pandas_df(
        spark_session, expected_multicolumn_pd_df
    )

    assert dataframes_equal(
        data, expected_multicolumn_df
    ), "Data does not match after getting full access compute domain"

    pd_df = pd.DataFrame(
        {
            "a": [1, 2, 3, 4, None, 5],
            "b": [2, 3, 4, 5, 6, 7],
            "c": [1, 2, 3, 4, None, 6],
        }
    )
    df = spark_df_from_pandas_df(spark_session, pd_df)
    engine = basic_spark_df_execution_engine
    engine.load_batch_data(batch_id="1234", batch_data=df)
    data = engine.get_domain_records(
        domain_kwargs={
            "column_list": ["b", "c"],
            "ignore_row_if": "never",
        }
    )

    expected_multicolumn_pd_df = pd.DataFrame(
        {
            "a": [1, 2, 3, 4, None, 5],
            "b": [2, 3, 4, 5, 6, 7],
            "c": [1, 2, 3, 4, None, 6],
        },
        index=[0, 1, 2, 3, 4, 5],
    )

    expected_multicolumn_df = spark_df_from_pandas_df(
        spark_session, expected_multicolumn_pd_df
    )

    assert dataframes_equal(
        data, expected_multicolumn_df
    ), "Data does not match after getting full access compute domain"


@pytest.mark.integration
def test_get_compute_domain_with_no_domain_kwargs(
    spark_session, basic_spark_df_execution_engine, spark_df_from_pandas_df
):
    pd_df = pd.DataFrame({"a": [1, 2, 3, 4], "b": [2, 3, 4, None]})
    df = spark_df_from_pandas_df(spark_session, pd_df)
    engine = basic_spark_df_execution_engine
    engine.load_batch_data(batch_id="1234", batch_data=df)
    data, compute_kwargs, accessor_kwargs = engine.get_compute_domain(
        domain_kwargs={}, domain_type=MetricDomainTypes.TABLE
    )
    assert compute_kwargs is not None, "Compute domain kwargs should be existent"
    assert accessor_kwargs == {}
    assert data.schema == df.schema
    assert data.collect() == df.collect()


@pytest.mark.integration
def test_get_compute_domain_with_column_domain(
    spark_session, basic_spark_df_execution_engine, spark_df_from_pandas_df
):
    pd_df = pd.DataFrame({"a": [1, 2, 3, 4], "b": [2, 3, 4, None]})
    df = spark_df_from_pandas_df(spark_session, pd_df)
    engine = basic_spark_df_execution_engine
    engine.load_batch_data(batch_id="1234", batch_data=df)
    data, compute_kwargs, accessor_kwargs = engine.get_compute_domain(
        domain_kwargs={"column": "a"}, domain_type=MetricDomainTypes.COLUMN
    )
    assert compute_kwargs is not None, "Compute domain kwargs should be existent"
    assert accessor_kwargs == {"column": "a"}
    assert data.schema == df.schema
    assert data.collect() == df.collect()


@pytest.mark.integration
def test_get_compute_domain_with_row_condition(
    spark_session, basic_spark_df_execution_engine, spark_df_from_pandas_df
):
    pd_df = pd.DataFrame({"a": [1, 2, 3, 4], "b": [2, 3, 4, None]})
    df = spark_df_from_pandas_df(spark_session, pd_df)
    expected_df = df.filter(F.col("b") > 2)

    engine = basic_spark_df_execution_engine
    engine.load_batch_data(batch_id="1234", batch_data=df)

    data, compute_kwargs, accessor_kwargs = engine.get_compute_domain(
        domain_kwargs={"row_condition": "b > 2", "condition_parser": "spark"},
        domain_type=MetricDomainTypes.TABLE,
    )
    # Ensuring data has been properly queried
    assert data.schema == expected_df.schema
    assert data.collect() == expected_df.collect()

    # Ensuring compute kwargs have not been modified
    assert (
        "row_condition" in compute_kwargs.keys()
    ), "Row condition should be located within compute kwargs"
    assert accessor_kwargs == {}


# What happens when we filter such that no value meets the condition?
@pytest.mark.integration
def test_get_compute_domain_with_unmeetable_row_condition(
    spark_session, basic_spark_df_execution_engine, spark_df_from_pandas_df
):
    pd_df = pd.DataFrame({"a": [1, 2, 3, 4], "b": [2, 3, 4, None]})
    df = spark_df_from_pandas_df(spark_session, pd_df)
    expected_df = df.filter(F.col("b") > 24)

    engine = basic_spark_df_execution_engine
    engine.load_batch_data(batch_id="1234", batch_data=df)

    data, compute_kwargs, accessor_kwargs = engine.get_compute_domain(
        domain_kwargs={"row_condition": "b > 24", "condition_parser": "spark"},
        domain_type=MetricDomainTypes.TABLE,
    )
    # Ensuring data has been properly queried
    assert data.schema == expected_df.schema
    assert data.collect() == expected_df.collect()

    # Ensuring compute kwargs have not been modified
    assert "row_condition" in compute_kwargs.keys()
    assert accessor_kwargs == {}


def test_basic_setup(
    spark_session, basic_spark_df_execution_engine, spark_df_from_pandas_df
):
    pd_df = pd.DataFrame({"x": range(10)})
    df = spark_df_from_pandas_df(spark_session, pd_df)
    batch_data = basic_spark_df_execution_engine.get_batch_data(
        batch_spec=RuntimeDataBatchSpec(
            batch_data=df,
            data_asset_name="DATA_ASSET",
        )
    ).dataframe
    assert batch_data is not None


def test_get_batch_data(test_sparkdf, basic_spark_df_execution_engine):
    test_sparkdf = basic_spark_df_execution_engine.get_batch_data(
        RuntimeDataBatchSpec(batch_data=test_sparkdf, data_asset_name="DATA_ASSET")
    ).dataframe
    assert test_sparkdf.count() == 120
    assert len(test_sparkdf.columns) == 10


def test_split_on_multi_column_values_and_sample_using_random(
    test_sparkdf, basic_spark_df_execution_engine
):
    returned_df = basic_spark_df_execution_engine.get_batch_data(
        RuntimeDataBatchSpec(
            batch_data=test_sparkdf,
            splitter_method="_split_on_multi_column_values",
            splitter_kwargs={
                "column_names": ["y", "m", "d"],
                "batch_identifiers": {
                    "y": 2020,
                    "m": 1,
                    "d": 5,
                },
            },
            sampling_method="_sample_using_random",
            sampling_kwargs={
                "p": 0.5,
            },
        )
    ).dataframe

    # The test dataframe contains 10 columns and 120 rows.
    assert len(returned_df.columns) == 10
    # The number of returned rows corresponding to the value of "batch_identifiers" above is 4.
    assert 0 <= returned_df.count() <= 4
    # The sampling probability "p" used in "SparkDFExecutionEngine._sample_using_random()" is 0.5 (the equivalent of a
    # fair coin with the 50% chance of coming up as "heads").  Hence, on average we should get 50% of the rows, which is
    # 2; however, for such a small sample (of 4 rows), the number of rows returned by an individual run can deviate from
    # this average.  Still, in the majority of trials, the number of rows should not be fewer than 2 or greater than 3.
    # The assertion in the next line, supporting this reasoning, is commented out to insure zero failures.  Developers
    # are encouraged to uncomment it, whenever the "_sample_using_random" feature is the main focus of a given effort.
    # assert 2 <= returned_df.count() <= 3

    for val in returned_df.collect():
        assert val.date == datetime.date(2020, 1, 5)


def test_add_column_row_condition(spark_session, basic_spark_df_execution_engine):
    df = pd.DataFrame({"foo": [1, 2, 3, 3, None, 2, 3, 4, 5, 6]})
    df = spark_session.createDataFrame(
        [
            tuple(
                None if isinstance(x, (float, int)) and np.isnan(x) else x
                for x in record.tolist()
            )
            for record in df.to_records(index=False)
        ],
        df.columns.tolist(),
    )
    engine = basic_spark_df_execution_engine
    engine.load_batch_data(batch_id="1234", batch_data=df)
    domain_kwargs = {"column": "foo"}

    new_domain_kwargs = engine.add_column_row_condition(
        domain_kwargs, filter_null=True, filter_nan=False
    )
    assert new_domain_kwargs["filter_conditions"] == [
        RowCondition(
            condition="foo IS NOT NULL", condition_type=RowConditionParserType.SPARK_SQL
        )
    ]
    df, cd, ad = engine.get_compute_domain(new_domain_kwargs, domain_type="table")
    res = df.collect()
    assert res == [(1,), (2,), (3,), (3,), (2,), (3,), (4,), (5,), (6,)]

    new_domain_kwargs = engine.add_column_row_condition(
        domain_kwargs, filter_null=True, filter_nan=True
    )
    assert new_domain_kwargs["filter_conditions"] == [
        RowCondition(
            condition="foo IS NOT NULL", condition_type=RowConditionParserType.SPARK_SQL
        ),
        RowCondition(
            condition="NOT isnan(foo)", condition_type=RowConditionParserType.SPARK_SQL
        ),
    ]
    df, cd, ad = engine.get_compute_domain(new_domain_kwargs, domain_type="table")
    res = df.collect()
    assert res == [(1,), (2,), (3,), (3,), (2,), (3,), (4,), (5,), (6,)]

    new_domain_kwargs = engine.add_column_row_condition(
        domain_kwargs, filter_null=False, filter_nan=True
    )
    assert new_domain_kwargs["filter_conditions"] == [
        RowCondition(
            condition="NOT isnan(foo)", condition_type=RowConditionParserType.SPARK_SQL
        )
    ]
    df, cd, ad = engine.get_compute_domain(new_domain_kwargs, domain_type="table")
    res = df.collect()
    assert res == [(1,), (2,), (3,), (3,), (None,), (2,), (3,), (4,), (5,), (6,)]

    # This time, our skip value *will* be nan
    df = pd.DataFrame({"foo": [1, 2, 3, 3, None, 2, 3, 4, 5, 6]})
    df = spark_session.createDataFrame(df)
    engine = basic_spark_df_execution_engine
    engine.load_batch_data(batch_id="1234", batch_data=df)

    new_domain_kwargs = engine.add_column_row_condition(
        domain_kwargs, filter_null=False, filter_nan=True
    )
    assert new_domain_kwargs["filter_conditions"] == [
        RowCondition(
            condition="NOT isnan(foo)", condition_type=RowConditionParserType.SPARK_SQL
        )
    ]
    df, cd, ad = engine.get_compute_domain(new_domain_kwargs, domain_type="table")
    res = df.collect()
    assert res == [(1,), (2,), (3,), (3,), (2,), (3,), (4,), (5,), (6,)]

    new_domain_kwargs = engine.add_column_row_condition(
        domain_kwargs, filter_null=True, filter_nan=False
    )
    assert new_domain_kwargs["filter_conditions"] == [
        RowCondition(
            condition="foo IS NOT NULL", condition_type=RowConditionParserType.SPARK_SQL
        ),
    ]
    df, cd, ad = engine.get_compute_domain(new_domain_kwargs, domain_type="table")
    res = df.collect()
    expected = [(1,), (2,), (3,), (3,), (np.nan,), (2,), (3,), (4,), (5,), (6,)]
    # since nan != nan by default
    assert np.allclose(res, expected, rtol=0, atol=0, equal_nan=True)


# Function to test for spark dataframe equality
def dataframes_equal(first_table, second_table):
    if first_table.schema != second_table.schema:
        return False
    if first_table.collect() != second_table.collect():
        return False
    return True


# Ensuring that, given aggregate metrics, they can be properly bundled together
def test_sparkdf_batch_aggregate_metrics(caplog, spark_session):
    import datetime

    engine: SparkDFExecutionEngine = build_spark_engine(
        spark=spark_session,
        df=pd.DataFrame(
            {"a": [1, 2, 1, 2, 3, 3], "b": [4, 4, 4, 4, 4, 4]},
        ),
        batch_id="1234",
    )

    metrics: dict = {}

    table_columns_metric: MetricConfiguration
    results: dict

    table_columns_metric, results = get_table_columns_metric(engine=engine)

    metrics.update(results)

    desired_metric_1 = MetricConfiguration(
        metric_name="column.max.aggregate_fn",
        metric_domain_kwargs={"column": "a"},
        metric_value_kwargs=None,
        metric_dependencies={
            "table.columns": table_columns_metric,
        },
    )
    desired_metric_2 = MetricConfiguration(
        metric_name="column.min.aggregate_fn",
        metric_domain_kwargs={"column": "a"},
        metric_value_kwargs=None,
        metric_dependencies={
            "table.columns": table_columns_metric,
        },
    )
    desired_metric_3 = MetricConfiguration(
        metric_name="column.max.aggregate_fn",
        metric_domain_kwargs={"column": "b"},
        metric_value_kwargs=None,
        metric_dependencies={
            "table.columns": table_columns_metric,
        },
    )
    desired_metric_4 = MetricConfiguration(
        metric_name="column.min.aggregate_fn",
        metric_domain_kwargs={"column": "b"},
        metric_value_kwargs=None,
        metric_dependencies={
            "table.columns": table_columns_metric,
        },
    )
    results = engine.resolve_metrics(
        metrics_to_resolve=(
            desired_metric_1,
            desired_metric_2,
            desired_metric_3,
            desired_metric_4,
        ),
        metrics=metrics,
    )
    metrics.update(results)

    desired_metric_1 = MetricConfiguration(
        metric_name="column.max",
        metric_domain_kwargs={"column": "a"},
        metric_value_kwargs=None,
        metric_dependencies={
            "metric_partial_fn": desired_metric_1,
            "table.columns": table_columns_metric,
        },
    )
    desired_metric_2 = MetricConfiguration(
        metric_name="column.min",
        metric_domain_kwargs={"column": "a"},
        metric_value_kwargs=None,
        metric_dependencies={
            "metric_partial_fn": desired_metric_2,
            "table.columns": table_columns_metric,
        },
    )
    desired_metric_3 = MetricConfiguration(
        metric_name="column.max",
        metric_domain_kwargs={"column": "b"},
        metric_value_kwargs=None,
        metric_dependencies={
            "metric_partial_fn": desired_metric_3,
            "table.columns": table_columns_metric,
        },
    )
    desired_metric_4 = MetricConfiguration(
        metric_name="column.min",
        metric_domain_kwargs={"column": "b"},
        metric_value_kwargs=None,
        metric_dependencies={
            "metric_partial_fn": desired_metric_4,
            "table.columns": table_columns_metric,
        },
    )
    start = datetime.datetime.now()
    caplog.clear()
    caplog.set_level(logging.DEBUG, logger="great_expectations")
    results = engine.resolve_metrics(
        metrics_to_resolve=(
            desired_metric_1,
            desired_metric_2,
            desired_metric_3,
            desired_metric_4,
        ),
        metrics=metrics,
    )
    metrics.update(results)
    end = datetime.datetime.now()
    print(end - start)
    assert metrics[desired_metric_1.id] == 3
    assert metrics[desired_metric_2.id] == 1
    assert metrics[desired_metric_3.id] == 4
    assert metrics[desired_metric_4.id] == 4

    # Check that all four of these metrics were computed on a single domain
    found_message = False
    for record in caplog.records:
        if (
            record.message
            == "SparkDFExecutionEngine computed 4 metrics on domain_id ()"
        ):
            found_message = True
    assert found_message


# Ensuring functionality of compute_domain when no domain kwargs are given
def test_get_compute_domain_with_no_domain_kwargs_alt(spark_session):
    engine: SparkDFExecutionEngine = build_spark_engine(
        spark=spark_session,
        df=pd.DataFrame(
            {"a": [1, 2, 3, 4], "b": [2, 3, 4, None]},
        ),
        batch_id="1234",
    )
    df = engine.dataframe

    data, compute_kwargs, accessor_kwargs = engine.get_compute_domain(
        domain_kwargs={}, domain_type="table"
    )

    # Ensuring that with no domain nothing happens to the data itself
    assert dataframes_equal(
        data, df
    ), "Data does not match after getting compute domain"
    assert compute_kwargs == {}, "Compute domain kwargs should be existent"
    assert accessor_kwargs == {}, "Accessor kwargs have been modified"


# Testing for only untested use case - multicolumn
def test_get_compute_domain_with_column_pair(spark_session):
    engine: SparkDFExecutionEngine = build_spark_engine(
        spark=spark_session,
        df=pd.DataFrame(
            {"a": [1, 2, 3, 4], "b": [2, 3, 4, None]},
        ),
        batch_id="1234",
    )
    df = engine.dataframe

    data, compute_kwargs, accessor_kwargs = engine.get_compute_domain(
        domain_kwargs={"column_A": "a", "column_B": "b"}, domain_type="column_pair"
    )

    # Ensuring that with no domain nothing happens to the data itself
    assert dataframes_equal(
        data, df
    ), "Data does not match after getting compute domain"
    assert compute_kwargs == {}, "Compute domain kwargs should be existent"
    assert accessor_kwargs == {
        "column_A": "a",
        "column_B": "b",
    }, "Accessor kwargs have been modified"


# Testing for only untested use case - multicolumn
def test_get_compute_domain_with_multicolumn(spark_session):
    engine: SparkDFExecutionEngine = build_spark_engine(
        spark=spark_session,
        df=pd.DataFrame(
            {"a": [1, 2, 3, 4], "b": [2, 3, 4, None], "c": [1, 2, 3, None]},
        ),
        batch_id="1234",
    )
    df = engine.dataframe

    data, compute_kwargs, accessor_kwargs = engine.get_compute_domain(
        domain_kwargs={"column_list": ["a", "b", "c"]}, domain_type="multicolumn"
    )

    # Ensuring that with no domain nothing happens to the data itself
    assert dataframes_equal(
        data, df
    ), "Data does not match after getting compute domain"
    assert compute_kwargs == {}, "Compute domain kwargs should be empty"
    assert accessor_kwargs == {
        "column_list": ["a", "b", "c"]
    }, "Accessor kwargs have been modified"


# Testing whether compute domain is properly calculated, but this time obtaining a column
def test_get_compute_domain_with_column_domain_alt(spark_session):
    engine: SparkDFExecutionEngine = build_spark_engine(
        spark=spark_session,
        df=pd.DataFrame(
            {"a": [1, 2, 3, 4], "b": [2, 3, 4, None]},
        ),
        batch_id="1234",
    )
    df = engine.dataframe

    data, compute_kwargs, accessor_kwargs = engine.get_compute_domain(
        domain_kwargs={"column": "a"}, domain_type="column"
    )

    # Ensuring that column domain is now an accessor kwarg, and data remains unmodified
    assert dataframes_equal(
        data, df
    ), "Data does not match after getting compute domain"
    assert compute_kwargs == {}, "Compute domain kwargs should be empty"
    assert accessor_kwargs == {"column": "a"}, "Accessor kwargs have been modified"


# Using an unmeetable row condition to see if empty dataset will result in errors
def test_get_domain_records_with_row_condition_alt(spark_session):
    engine: SparkDFExecutionEngine = build_spark_engine(
        spark=spark_session,
        df=pd.DataFrame(
            {"a": [1, 2, 3, 4], "b": [2, 3, 4, None]},
        ),
        batch_id="1234",
    )
    df = engine.dataframe
    expected_df = df.where("b > 2")

    # Loading batch data
    engine.load_batch_data(batch_data=df, batch_id="1234")

    data = engine.get_domain_records(
        domain_kwargs={
            "row_condition": "b > 2",
            "condition_parser": "spark",
        }
    )

    # Ensuring data has been properly queried
    assert dataframes_equal(
        data, expected_df
    ), "Data does not match after getting compute domain"


# What happens when we filter such that no value meets the condition?
def test_get_domain_records_with_unmeetable_row_condition_alt(spark_session):
    engine: SparkDFExecutionEngine = build_spark_engine(
        spark=spark_session,
        df=pd.DataFrame(
            {"a": [1, 2, 3, 4], "b": [2, 3, 4, None]},
        ),
        batch_id="1234",
    )
    df = engine.dataframe
    expected_df = df.where("b > 24")

    # Loading batch data
    engine.load_batch_data(batch_data=df, batch_id="1234")

    data = engine.get_domain_records(
        domain_kwargs={
            "row_condition": "b > 24",
            "condition_parser": "spark",
        }
    )
    # Ensuring data has been properly queried
    assert dataframes_equal(
        data, expected_df
    ), "Data does not match after getting compute domain"

    # Ensuring errors for column and column_ pair domains are caught
    with pytest.raises(ge_exceptions.GreatExpectationsError):
        # noinspection PyUnusedLocal
        data, compute_kwargs, accessor_kwargs = engine.get_compute_domain(
            domain_kwargs={
                "row_condition": "b > 24",
                "condition_parser": "spark",
            },
            domain_type="column",
        )
    with pytest.raises(ge_exceptions.GreatExpectationsError) as g:
        # noinspection PyUnusedLocal
        data, compute_kwargs, accessor_kwargs = engine.get_compute_domain(
            domain_kwargs={
                "row_condition": "b > 24",
                "condition_parser": "spark",
            },
            domain_type="column_pair",
        )


# Testing to ensure that great expectation experimental parser also works in terms of defining a compute domain
def test_get_compute_domain_with_ge_experimental_condition_parser(spark_session):
    engine: SparkDFExecutionEngine = build_spark_engine(
        spark=spark_session,
        df=pd.DataFrame(
            {"a": [1, 2, 3, 4], "b": [2, 3, 4, None]},
        ),
        batch_id="1234",
    )
    df = engine.dataframe

    # Filtering expected data based on row condition
    expected_df = df.where("b == 2")

    # Loading batch data
    engine.load_batch_data(batch_data=df, batch_id="1234")

    # Obtaining data from computation
    data, compute_kwargs, accessor_kwargs = engine.get_compute_domain(
        domain_kwargs={
            "column": "b",
            "row_condition": 'col("b") == 2',
            "condition_parser": "great_expectations__experimental__",
        },
        domain_type="column",
    )
    # Ensuring data has been properly queried
    assert dataframes_equal(
        data, expected_df
    ), "Data does not match after getting compute domain"

    # Ensuring compute kwargs have not been modified
    assert (
        "row_condition" in compute_kwargs.keys()
    ), "Row condition should be located within compute kwargs"
    assert accessor_kwargs == {"column": "b"}, "Accessor kwargs have been modified"

    # Should react same for get_domain_records()
    data = engine.get_domain_records(
        domain_kwargs={
            "column": "b",
            "row_condition": 'col("b") == 2',
            "condition_parser": "great_expectations__experimental__",
        }
    )
    # Ensuring data has been properly queried
    assert dataframes_equal(
        data, expected_df
    ), "Data does not match after getting compute domain"


def test_get_compute_domain_with_nonexistent_condition_parser(spark_session):
    engine: SparkDFExecutionEngine = build_spark_engine(
        spark=spark_session,
        df=pd.DataFrame(
            {"a": [1, 2, 3, 4], "b": [2, 3, 4, None]},
        ),
        batch_id="1234",
    )
    df = engine.dataframe

    # Loading batch data
    engine.load_batch_data(batch_data=df, batch_id="1234")

    # Expect GreatExpectationsError because parser doesn't exist
    with pytest.raises(ge_exceptions.GreatExpectationsError):
        # noinspection PyUnusedLocal
        data = engine.get_domain_records(
            domain_kwargs={
                "row_condition": "b > 24",
                "condition_parser": "nonexistent",
            },
        )


# Ensuring that we can properly inform user when metric doesn't exist - should get a metric provider error
def test_resolve_metric_bundle_with_nonexistent_metric(spark_session):
    engine: SparkDFExecutionEngine = build_spark_engine(
        spark=spark_session,
        df=pd.DataFrame(
            {"a": [1, 2, 1, 2, 3, 3], "b": [4, 4, 4, 4, 4, 4]},
        ),
        batch_id="1234",
    )

    desired_metric_1 = MetricConfiguration(
        metric_name="column_values.unique",
        metric_domain_kwargs={"column": "a"},
        metric_value_kwargs=None,
    )
    desired_metric_2 = MetricConfiguration(
        metric_name="column.min",
        metric_domain_kwargs={"column": "a"},
        metric_value_kwargs=None,
    )
    desired_metric_3 = MetricConfiguration(
        metric_name="column.max",
        metric_domain_kwargs={"column": "b"},
        metric_value_kwargs=None,
    )
    desired_metric_4 = MetricConfiguration(
        metric_name="column.does_not_exist",
        metric_domain_kwargs={"column": "b"},
        metric_value_kwargs=None,
    )

    # Ensuring a metric provider error is raised if metric does not exist
    with pytest.raises(ge_exceptions.MetricProviderError) as e:
        # noinspection PyUnusedLocal
        res = engine.resolve_metrics(
            metrics_to_resolve=(
                desired_metric_1,
                desired_metric_2,
                desired_metric_3,
                desired_metric_4,
            )
        )
        print(e)


def test_resolve_metric_bundle_with_compute_domain_kwargs_json_serialization(
    spark_session,
):
    """
    Insures that even when "compute_domain_kwargs" has multiple keys, it will be JSON-serialized for "IDDict.to_id()".
    """
    engine = build_spark_engine(
        spark=spark_session,
        df=pd.DataFrame(
            {
                "names": [
                    "Ada Lovelace",
                    "Alan Kay",
                    "Donald Knuth",
                    "Edsger Dijkstra",
                    "Guido van Rossum",
                    "John McCarthy",
                    "Marvin Minsky",
                    "Ray Ozzie",
                ]
            }
        ),
        batch_id="my_id",
    )

    metrics: dict = {}

    table_columns_metric: MetricConfiguration
    results: dict

    table_columns_metric, results = get_table_columns_metric(engine=engine)
    metrics.update(results)

    desired_metric = MetricConfiguration(
        metric_name="column_values.length.max.aggregate_fn",
        metric_domain_kwargs={
            "column": "names",
            "batch_id": "my_id",
        },
        metric_dependencies={
            "table.columns": table_columns_metric,
        },
        metric_value_kwargs=None,
    )

    try:
        results = engine.resolve_metrics(metrics_to_resolve=(desired_metric,))
    except ge_exceptions.MetricProviderError as e:
        assert False, str(e)

    desired_metric = MetricConfiguration(
        metric_name="column_values.length.max",
        metric_domain_kwargs={
            "batch_id": "my_id",
        },
        metric_value_kwargs=None,
        metric_dependencies={
            "metric_partial_fn": desired_metric,
        },
    )

    try:
        results = engine.resolve_metrics(
            metrics_to_resolve=(desired_metric,), metrics=results
        )
        assert results == {desired_metric.id: 16}
    except ge_exceptions.MetricProviderError as e:
        assert False, str(e)


# Making sure dataframe property is functional
def test_dataframe_property_given_loaded_batch(spark_session):
    engine: SparkDFExecutionEngine = build_spark_engine(
        spark=spark_session,
        df=pd.DataFrame(
            {"a": [1, 5, 22, 3, 5, 10]},
        ),
        batch_id="1234",
    )
    df = engine.dataframe

    # Ensuring Data not distorted
    assert engine.dataframe == df


@pytest.mark.integration
def test_schema_properly_added(spark_session):

    schema: pyspark.sql.types.StructType = StructType(
        [
            StructField("a", IntegerType(), True),
        ]
    )
    engine: SparkDFExecutionEngine = build_spark_engine(
        spark=spark_session,
        df=pd.DataFrame(
            {"a": [1, 5, 22, 3, 5, 10]},
        ),
        batch_id="1234",
        schema=schema,
    )
    df = engine.dataframe
    assert df.schema == schema<|MERGE_RESOLUTION|>--- conflicted
+++ resolved
@@ -139,10 +139,18 @@
     )
     assert test_sparkdf_with_header_param_and_schema.head() == Row(x=1, y=2)
     assert test_sparkdf_with_header_param_and_schema.schema == schema_dict
-<<<<<<< HEAD
-=======
-
->>>>>>> 49fd337b
+
+    test_sparkdf_with_header_param_and_schema = (
+        basic_spark_df_execution_engine.get_batch_data(
+            PathBatchSpec(
+                path=test_df_small_csv_path,
+                data_asset_name="DATA_ASSET",
+                reader_options={"header": True, "schema": schema_dict},
+            )
+        ).dataframe
+    )
+    assert test_sparkdf_with_header_param_and_schema.head() == Row(x=1, y=2)
+    assert test_sparkdf_with_header_param_and_schema.schema == schema_dict
 
 
 @pytest.mark.integration
