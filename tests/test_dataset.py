<<<<<<< HEAD
import json
import hashlib
import datetime
import numpy as np
import tempfile
# import os
import shutil

=======
import pandas as pd
>>>>>>> e4f42b80
import great_expectations as ge

import unittest

class TestDataset(unittest.TestCase):

    def test_dataset(self):

        D = ge.dataset.PandasDataSet({
            'x' : [1,2,4],
            'y' : [1,2,5],
            'z' : ['hello', 'jello', 'mello'],
        })

        # print D._expectations_config.keys()
        # print json.dumps(D._expectations_config, indent=2)

        self.assertEqual(
            D._expectations_config,
            {
                "dataset_name" : None,
                "expectations" : [{
                    "expectation_type" : "expect_column_to_exist",
                    "kwargs" : { "column" : "x" }
                },{
                    "expectation_type" : "expect_column_to_exist",
                    "kwargs" : { "column" : "y" }
                },{
                    "expectation_type" : "expect_column_to_exist",
                    "kwargs" : { "column" : "z" }
                }]
            }
        )

        self.maxDiff = None
        self.assertEqual(
            D.get_expectations_config(),
            {
                "dataset_name" : None,
                "expectations" : [{
                    "expectation_type" : "expect_column_to_exist",
                    "kwargs" : { "column" : "x" }
                },{
                    "expectation_type" : "expect_column_to_exist",
                    "kwargs" : { "column" : "y" }
                },{
                    "expectation_type" : "expect_column_to_exist",
                    "kwargs" : { "column" : "z" }
                }]
            }
        )


        #!!! Add tests for expectation and column_expectation
        #!!! Add tests for save_expectation

    def test_set_default_expectation_argument(self):
        df = ge.dataset.PandasDataSet({
            'x' : [1,2,4],
            'y' : [1,2,5],
            'z' : ['hello', 'jello', 'mello'],
        })

        self.assertEqual(
            df.get_default_expectation_arguments(),
            {
                "include_config" : False,
                "catch_exceptions" : False,
                "output_format" : 'BASIC',
            }
        )

        df.set_default_expectation_argument("output_format", "SUMMARY")

        self.assertEqual(
            df.get_default_expectation_arguments(),
            {
                "include_config" : False,
                "catch_exceptions" : False,
                "output_format" : 'SUMMARY',
            }
        )

<<<<<<< HEAD
    def test_get_and_save_expectation_config(self):
        directory_name = tempfile.mkdtemp()

        df = ge.dataset.PandasDataSet({
            'x' : [1,2,4],
            'y' : [1,2,5],
            'z' : ['hello', 'jello', 'mello'],
        })
        df.expect_column_values_to_be_in_set('x', [1,2,4])
        df.expect_column_values_to_be_in_set('y', [1,2,4])
        df.expect_column_values_to_match_regex('z', 'ello')

        ### First test set ###

        output_config = {
          "expectations": [
            {
              "expectation_type": "expect_column_to_exist", 
              "kwargs": {
                "column": "x"
              }
            }, 
            {
              "expectation_type": "expect_column_to_exist", 
              "kwargs": {
                "column": "y"
              }
            }, 
            {
              "expectation_type": "expect_column_to_exist", 
              "kwargs": {
                "column": "z"
              }
            }, 
            {
              "expectation_type": "expect_column_values_to_be_in_set", 
              "kwargs": {
                "column": "x", 
                "values_set": [
                  1, 
                  2, 
                  4
                ]
              }
            }, 
            {
              "expectation_type": "expect_column_values_to_match_regex", 
              "kwargs": {
                "column": "z", 
                "regex": "ello"
              }
            }
          ], 
          "dataset_name": None
        }

        self.assertEqual(
            df.get_expectations_config(),
            output_config,
        )

        df.save_expectations_config(directory_name+'/temp1.json')
        temp_file = open(directory_name+'/temp1.json')
        self.assertEqual(
            json.load(temp_file),
            output_config,
        )
        temp_file.close()

        ### Second test set ###

        output_config = {
          "expectations": [
            {
              "expectation_type": "expect_column_to_exist", 
              "kwargs": {
                "column": "x"
              }
            }, 
            {
              "expectation_type": "expect_column_to_exist", 
              "kwargs": {
                "column": "y"
              }
            }, 
            {
              "expectation_type": "expect_column_to_exist", 
              "kwargs": {
                "column": "z"
              }
            }, 
            {
              "expectation_type": "expect_column_values_to_be_in_set", 
              "kwargs": {
                "column": "x", 
                "values_set": [
                  1, 
                  2, 
                  4
                ]
              }
            }, 
            {
              "expectation_type": "expect_column_values_to_be_in_set", 
              "kwargs": {
                "column": "y", 
                "values_set": [
                  1, 
                  2, 
                  4
                ]
              }
            }, 
            {
              "expectation_type": "expect_column_values_to_match_regex", 
              "kwargs": {
                "column": "z", 
                "regex": "ello"
              }
            }
          ], 
          "dataset_name": None
        }

        self.assertEqual(
            df.get_expectations_config(
                discard_failed_expectations=False
            ),
            output_config
        )

        df.save_expectations_config(
          directory_name+'/temp2.json',
          discard_failed_expectations=False
        )
        temp_file = open(directory_name+'/temp2.json')
        self.assertEqual(
            json.load(temp_file),
            output_config,
        )
        temp_file.close()

        ### Third test set ###

        output_config = {
          "expectations": [
            {
              "expectation_type": "expect_column_to_exist", 
              "kwargs": {
                "column": "x"
              }
            }, 
            {
              "expectation_type": "expect_column_to_exist", 
              "kwargs": {
                "column": "y"
              }
            }, 
            {
              "expectation_type": "expect_column_to_exist", 
              "kwargs": {
                "column": "z"
              }
            }, 
            {
              "expectation_type": "expect_column_values_to_be_in_set", 
              "kwargs": {
                "column": "x", 
                "values_set": [
                  1, 
                  2, 
                  4
                ], 
                "output_format": "BASIC"
              }
            }, 
            {
              "expectation_type": "expect_column_values_to_match_regex", 
              "kwargs": {
                "column": "z", 
                "regex": "ello", 
                "output_format": "BASIC"
              }
            }
          ], 
          "dataset_name": None
        }

        self.assertEqual(
            df.get_expectations_config(
                discard_output_format_kwargs=False,
                discard_include_configs_kwargs=False,
                discard_catch_exceptions_kwargs=False,
            ),
            output_config
        )

        df.save_expectations_config(
          directory_name+'/temp3.json',
          discard_output_format_kwargs=False,
          discard_include_configs_kwargs=False,
          discard_catch_exceptions_kwargs=False,
        )
        temp_file = open(directory_name+'/temp3.json')
        self.assertEqual(
            json.load(temp_file),
            output_config,
        )
        temp_file.close()

        # Clean up the output directory
        shutil.rmtree(directory_name)
=======
    def test_format_column_map_output(self):
        df = ge.dataset.PandasDataSet({
            "x" : list("abcdefghijklmnopqrstuvwxyz")
        })

        success = True
        element_count = 20
        nonnull_values = pd.Series(range(15))
        nonnull_count = 15
        boolean_mapped_success_values = pd.Series([True for i in range(15)])
        success_count = 15
        exception_list = []
        exception_index_list = []

        self.assertEqual(
            df.format_column_map_output(
                "BOOLEAN_ONLY",
                success,
                element_count,
                nonnull_values, nonnull_count,
                boolean_mapped_success_values, success_count,
                exception_list, exception_index_list
            ),
            True
        )

        self.assertEqual(
            df.format_column_map_output(
                "BASIC",
                success,
                element_count,
                nonnull_values, nonnull_count,
                boolean_mapped_success_values, success_count,
                exception_list, exception_index_list
            ),
            {
                'success': True,
                'summary_obj': {
                    'exception_percent': 0.0,
                    'partial_exception_list': [],
                    'exception_percent_nonmissing': 0.0,
                    'exception_count': 0
                }
            }
        )

        self.assertEqual(
            df.format_column_map_output(
                "COMPLETE",
                success,
                element_count,
                nonnull_values, nonnull_count,
                boolean_mapped_success_values, success_count,
                exception_list, exception_index_list
            ),
            {
                'success': True,
                'exception_list': [],
                'exception_index_list': [],
            }
        )

        self.assertEqual(
            df.format_column_map_output(
                "SUMMARY",
                success,
                element_count,
                nonnull_values, nonnull_count,
                boolean_mapped_success_values, success_count,
                exception_list, exception_index_list
            ),
            {
                'success': True,
                'summary_obj': {
                    'element_count': 20,
                    'exception_count': 0,
                    'exception_percent': 0.0,
                    'exception_percent_nonmissing': 0.0,
                    'missing_count': 5,
                    'missing_percent': 0.25,
                    'partial_exception_counts': {},
                    'partial_exception_index_list': [],
                    'partial_exception_list': []
                }
            }
        )



    def test_calc_map_expectation_success(self):
        df = ge.dataset.PandasDataSet({
            "x" : list("abcdefghijklmnopqrstuvwxyz")
        })
        self.assertEqual(
            df.calc_map_expectation_success(
                success_count=10,
                nonnull_count=10,
                mostly=None
            ),
            (True, 1.0)
        )

        self.assertEqual(
            df.calc_map_expectation_success(
                success_count=90,
                nonnull_count=100,
                mostly=.9
            ),
            (True, .9)
        )

        self.assertEqual(
            df.calc_map_expectation_success(
                success_count=90,
                nonnull_count=100,
                mostly=.8
            ),
            (True, .9)
        )

        self.assertEqual(
            df.calc_map_expectation_success(
                success_count=80,
                nonnull_count=100,
                mostly=.9
            ),
            (False, .8)
        )

        self.assertEqual(
            df.calc_map_expectation_success(
                success_count=0,
                nonnull_count=0,
                mostly=None
            ),
            (True, None)
        )

        self.assertEqual(
            df.calc_map_expectation_success(
                success_count=0,
                nonnull_count=100,
                mostly=None
            ),
            (False, 0.0)
        )

>>>>>>> e4f42b80

if __name__ == "__main__":
    unittest.main()<|MERGE_RESOLUTION|>--- conflicted
+++ resolved
@@ -1,15 +1,7 @@
-<<<<<<< HEAD
-import json
-import hashlib
-import datetime
-import numpy as np
 import tempfile
-# import os
 import shutil
 
-=======
 import pandas as pd
->>>>>>> e4f42b80
 import great_expectations as ge
 
 import unittest
@@ -93,7 +85,6 @@
             }
         )
 
-<<<<<<< HEAD
     def test_get_and_save_expectation_config(self):
         directory_name = tempfile.mkdtemp()
 
@@ -306,7 +297,7 @@
 
         # Clean up the output directory
         shutil.rmtree(directory_name)
-=======
+
     def test_format_column_map_output(self):
         df = ge.dataset.PandasDataSet({
             "x" : list("abcdefghijklmnopqrstuvwxyz")
@@ -454,7 +445,5 @@
             (False, 0.0)
         )
 
->>>>>>> e4f42b80
-
 if __name__ == "__main__":
     unittest.main()