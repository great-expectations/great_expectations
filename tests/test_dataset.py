--- conflicted
+++ resolved
@@ -16,17 +16,10 @@
 
     def test_dataset(self):
 
-<<<<<<< HEAD
         D = ge.dataset.PandasDataTable({
             'x' : [1,2,4],
             'y' : [1,2,5],
             'z' : ['hello', 'jello', 'mello'],
-=======
-        D = ge.dataset.PandasDataset({
-            'x': [1, 2, 4],
-            'y': [1, 2, 5],
-            'z': ['hello', 'jello', 'mello'],
->>>>>>> 88d5605a
         })
 
         # print D._expectations_config.keys()
@@ -81,17 +74,10 @@
         )
 
     def test_expectation_meta(self):
-<<<<<<< HEAD
         df = ge.dataset.PandasDataTable({
             'x' : [1,2,4],
             'y' : [1,2,5],
             'z' : ['hello', 'jello', 'mello'],
-=======
-        df = ge.dataset.PandasDataset({
-            'x': [1, 2, 4],
-            'y': [1, 2, 5],
-            'z': ['hello', 'jello', 'mello'],
->>>>>>> 88d5605a
         })
 
         result = df.expect_column_median_to_be_between(
@@ -118,17 +104,10 @@
     # TODO: !!! Add tests for save_expectation
 
     def test_set_default_expectation_argument(self):
-<<<<<<< HEAD
         df = ge.dataset.PandasDataTable({
             'x' : [1,2,4],
             'y' : [1,2,5],
             'z' : ['hello', 'jello', 'mello'],
-=======
-        df = ge.dataset.PandasDataset({
-            'x': [1, 2, 4],
-            'y': [1, 2, 5],
-            'z': ['hello', 'jello', 'mello'],
->>>>>>> 88d5605a
         })
 
         self.assertEqual(
@@ -154,17 +133,10 @@
     def test_get_and_save_expectation_config(self):
         directory_name = tempfile.mkdtemp()
 
-<<<<<<< HEAD
         df = ge.dataset.PandasDataTable({
             'x' : [1,2,4],
             'y' : [1,2,5],
             'z' : ['hello', 'jello', 'mello'],
-=======
-        df = ge.dataset.PandasDataset({
-            'x': [1, 2, 4],
-            'y': [1, 2, 5],
-            'z': ['hello', 'jello', 'mello'],
->>>>>>> 88d5605a
         })
         df.expect_column_values_to_be_in_set('x', [1, 2, 4])
         df.expect_column_values_to_be_in_set(
@@ -373,17 +345,10 @@
         )
 
         df.save_expectations_config(
-<<<<<<< HEAD
           directory_name+'/temp3.json',
           discard_result_format_kwargs=False,
           discard_include_config_kwargs=False,
           discard_catch_exceptions_kwargs=False,
-=======
-            directory_name+'/temp3.json',
-            discard_result_format_kwargs=False,
-            discard_include_configs_kwargs=False,
-            discard_catch_exceptions_kwargs=False,
->>>>>>> 88d5605a
         )
         temp_file = open(directory_name+'/temp3.json')
         self.assertEqual(
@@ -396,13 +361,8 @@
         shutil.rmtree(directory_name)
 
     def test_format_column_map_output(self):
-<<<<<<< HEAD
         df = ge.dataset.PandasDataTable({
             "x" : list("abcdefghijklmnopqrstuvwxyz"),
-=======
-        df = ge.dataset.PandasDataset({
-            "x": list("abcdefghijklmnopqrstuvwxyz"),
->>>>>>> 88d5605a
         })
         self.maxDiff = None
 
@@ -688,13 +648,8 @@
         )
 
     def test_calc_map_expectation_success(self):
-<<<<<<< HEAD
         df = ge.dataset.PandasDataTable({
             "x" : list("abcdefghijklmnopqrstuvwxyz")
-=======
-        df = ge.dataset.PandasDataset({
-            "x": list("abcdefghijklmnopqrstuvwxyz")
->>>>>>> 88d5605a
         })
         self.assertEqual(
             df._calc_map_expectation_success(
@@ -784,17 +739,10 @@
         )
 
     def test_find_expectations(self):
-<<<<<<< HEAD
         my_df = ge.dataset.PandasDataTable({
             'x' : [1,2,3,4,5,6,7,8,9,10],
             'y' : [1,2,None,4,None,6,7,8,9,None],
             'z' : ['cello', 'hello', 'jello', 'bellow', 'fellow', 'mellow', 'wellow', 'xello', 'yellow', 'zello'],
-=======
-        my_df = ge.dataset.PandasDataset({
-            'x': [1, 2, 3, 4, 5, 6, 7, 8, 9, 10],
-            'y': [1, 2, None, 4, None, 6, 7, 8, 9, None],
-            'z': ['cello', 'hello', 'jello', 'bellow', 'fellow', 'mellow', 'wellow', 'xello', 'yellow', 'zello'],
->>>>>>> 88d5605a
         }, autoinspect_func=autoinspect.columns_exist)
         my_df.expect_column_values_to_be_of_type('x', 'int')
         my_df.expect_column_values_to_be_of_type('y', 'int')
@@ -880,17 +828,10 @@
         )
 
     def test_remove_expectation(self):
-<<<<<<< HEAD
         my_df = ge.dataset.PandasDataTable({
             'x' : [1,2,3,4,5,6,7,8,9,10],
             'y' : [1,2,None,4,None,6,7,8,9,None],
             'z' : ['cello', 'hello', 'jello', 'bellow', 'fellow', 'mellow', 'wellow', 'xello', 'yellow', 'zello'],
-=======
-        my_df = ge.dataset.PandasDataset({
-            'x': [1, 2, 3, 4, 5, 6, 7, 8, 9, 10],
-            'y': [1, 2, None, 4, None, 6, 7, 8, 9, None],
-            'z': ['cello', 'hello', 'jello', 'bellow', 'fellow', 'mellow', 'wellow', 'xello', 'yellow', 'zello'],
->>>>>>> 88d5605a
         }, autoinspect_func=autoinspect.columns_exist)
         my_df.expect_column_values_to_be_of_type('x', 'int')
         my_df.expect_column_values_to_be_of_type('y', 'int')
@@ -1047,19 +988,11 @@
         )
 
     def test_discard_failing_expectations(self):
-<<<<<<< HEAD
         df = ge.dataset.PandasDataTable({
             'A':[1,2,3,4],
             'B':[5,6,7,8],
             'C':['a','b','c','d'],
             'D':['e','f','g','h']
-=======
-        df = ge.dataset.PandasDataset({
-            'A': [1, 2, 3, 4],
-            'B': [5, 6, 7, 8],
-            'C': ['a', 'b', 'c', 'd'],
-            'D': ['e', 'f', 'g', 'h']
->>>>>>> 88d5605a
         }, autoinspect_func=autoinspect.columns_exist)
 
         # Put some simple expectations on the data frame
@@ -1161,7 +1094,6 @@
         self.assertEqual(sub1.find_expectations(), exp1)
 
     def test_test_expectation_function(self):
-<<<<<<< HEAD
         D = ge.dataset.PandasDataTable({
             'x' : [1,3,5,7,9],
             'y' : [1,2,None,7,9],
@@ -1169,15 +1101,6 @@
         D2 = ge.dataset.PandasDataTable({
             'x' : [1,3,5,6,9],
             'y' : [1,2,None,6,9],
-=======
-        D = ge.dataset.PandasDataset({
-            'x': [1, 3, 5, 7, 9],
-            'y': [1, 2, None, 7, 9],
-        })
-        D2 = ge.dataset.PandasDataset({
-            'x': [1, 3, 5, 6, 9],
-            'y': [1, 2, None, 6, 9],
->>>>>>> 88d5605a
         })
 
         def expect_dataframe_to_contain_7(self):
@@ -1196,15 +1119,9 @@
 
     def test_test_column_map_expectation_function(self):
 
-<<<<<<< HEAD
         D = ge.dataset.PandasDataTable({
             'x' : [1,3,5,7,9],
             'y' : [1,2,None,7,9],
-=======
-        D = ge.dataset.PandasDataset({
-            'x': [1, 3, 5, 7, 9],
-            'y': [1, 2, None, 7, 9],
->>>>>>> 88d5605a
         })
 
         def is_odd(self, column, mostly=None, result_format=None, include_config=False, catch_exceptions=None, meta=None):
@@ -1232,15 +1149,9 @@
         )
 
     def test_test_column_aggregate_expectation_function(self):
-<<<<<<< HEAD
         D = ge.dataset.PandasDataTable({
             'x' : [1,3,5,7,9],
             'y' : [1,2,None,7,9],
-=======
-        D = ge.dataset.PandasDataset({
-            'x': [1, 3, 5, 7, 9],
-            'y': [1, 2, None, 7, 9],
->>>>>>> 88d5605a
         })
 
         def expect_second_value_to_be(self, column, value, result_format=None, include_config=False, catch_exceptions=None, meta=None):
@@ -1291,13 +1202,8 @@
                              "WARNING: This configuration object was built using a different version of great_expectations than is currently validating it.")
 
     def test_catch_exceptions_with_bad_expectation_type(self):
-<<<<<<< HEAD
         my_df = ge.dataset.PandasDataTable({"x":range(10)})
         my_df._append_expectation({'expectation_type':'foobar', 'kwargs':{}})
-=======
-        my_df = ge.dataset.PandasDataset({"x": range(10)})
-        my_df._append_expectation({'expectation_type': 'foobar', 'kwargs': {}})
->>>>>>> 88d5605a
         result = my_df.validate(catch_exceptions=True)
 
         # Find the foobar result
@@ -1306,21 +1212,10 @@
                 break
 
         self.assertEqual(result["results"][idx]["success"], False)
-<<<<<<< HEAD
         self.assertEqual(result["results"][idx]["expectation_config"]["expectation_type"], "foobar")
         self.assertEqual(result["results"][idx]["expectation_config"]["kwargs"], {})
         self.assertEqual(result["results"][idx]["exception_info"]["raised_exception"], True)
         assert "AttributeError: \'PandasDataTable\' object has no attribute \'foobar\'" in result["results"][idx]["exception_info"]["exception_traceback"]
-=======
-        self.assertEqual(
-            result["results"][idx]["expectation_config"]["expectation_type"], "foobar")
-        self.assertEqual(result["results"][idx]
-                         ["expectation_config"]["kwargs"], {})
-        self.assertEqual(result["results"][idx]
-                         ["exception_info"]["raised_exception"], True)
-        assert "AttributeError: \'PandasDataset\' object has no attribute \'foobar\'" in result[
-            "results"][idx]["exception_info"]["exception_traceback"]
->>>>>>> 88d5605a
 
         with self.assertRaises(AttributeError) as context:
             result = my_df.validate(catch_exceptions=False)
