import json
import os
import random

import pytest
from ruamel.yaml import YAML

import great_expectations.exceptions as ge_exceptions
from great_expectations.core.batch import BatchRequest
from great_expectations.data_context.util import (
    file_relative_path,
    instantiate_class_from_config,
)

try:
    sqlalchemy = pytest.importorskip("sqlalchemy")
except ImportError:
    sqlalchemy = None

yaml = YAML()


def test_basic_instantiation(sa):
    random.seed(0)

    db_file = file_relative_path(
        __file__,
        os.path.join("..", "test_sets", "test_cases_for_sql_data_connector.db"),
    )

    # This is a basic integration test demonstrating an Datasource containing a SQL data_connector
    # It also shows how to instantiate a SQLite SqlAlchemyExecutionEngine
    config = yaml.load(
        f"""
class_name: Datasource

execution_engine:
    class_name: SqlAlchemyExecutionEngine
    connection_string: sqlite:///{db_file}

data_connectors:
    my_sqlite_db:
        class_name: ConfiguredAssetSqlDataConnector

        data_assets:

            table_partitioned_by_date_column__A:
                splitter_method: _split_on_converted_datetime
                splitter_kwargs:
                    column_name: date
                    date_format_string: "%Y-%W"
    """,
    )

    my_data_connector = instantiate_class_from_config(
        config,
        config_defaults={"module_name": "great_expectations.datasource"},
        runtime_environment={"name": "my_sql_datasource"},
    )

    report = my_data_connector.self_check()
    # print(json.dumps(report, indent=4))

    report["execution_engine"].pop("connection_string")

    assert report == {
        "execution_engine": {
            "module_name": "great_expectations.execution_engine.sqlalchemy_execution_engine",
            "class_name": "SqlAlchemyExecutionEngine",
        },
        "data_connectors": {
            "count": 1,
            "my_sqlite_db": {
                "class_name": "ConfiguredAssetSqlDataConnector",
                "data_asset_count": 1,
                "example_data_asset_names": ["table_partitioned_by_date_column__A"],
                "data_assets": {
                    "table_partitioned_by_date_column__A": {
                        "batch_definition_count": 5,
                        "example_data_references": [
                            {"date": "2020-00"},
                            {"date": "2020-01"},
                            {"date": "2020-02"},
                        ],
                    }
                },
                "unmatched_data_reference_count": 0,
                "example_unmatched_data_references": [],
<<<<<<< HEAD
                "example_data_reference": {
                    "batch_spec": {
                        "table_name": "table_partitioned_by_date_column__A",
                        "batch_identifiers": {"date": "2020-01"},
                        "splitter_method": "_split_on_converted_datetime",
                        "splitter_kwargs": {
                            "column_name": "date",
                            "date_format_string": "%Y-%W",
                        },
                    },
                    "n_rows": 24,
                },
=======
                # FIXME: (Sam) example_data_reference removed temporarily in PR #2590:
                # "example_data_reference": {
                #     "batch_spec": {
                #         "table_name": "table_partitioned_by_date_column__A",
                #         "data_asset_name": "table_partitioned_by_date_column__A",
                #         "partition_definition": {"date": "2020-01"},
                #         "splitter_method": "_split_on_converted_datetime",
                #         "splitter_kwargs": {
                #             "column_name": "date",
                #             "date_format_string": "%Y-%W",
                #         },
                #     },
                #     "n_rows": 24,
                # },
>>>>>>> 5f544dd5
            },
        },
    }


def test_SimpleSqlalchemyDatasource(empty_data_context):
    context = empty_data_context
    # This test mirrors the likely path to configure a SimpleSqlalchemyDatasource

    db_file = file_relative_path(
        __file__,
        os.path.join("..", "test_sets", "test_cases_for_sql_data_connector.db"),
    )

    # Absolutely minimal starting config
    my_sql_datasource = context.test_yaml_config(
        f"""
class_name: SimpleSqlalchemyDatasource
connection_string: sqlite:///{db_file}
"""
        + """
introspection:
    whole_table: {}
"""
    )
    print(json.dumps(my_sql_datasource.get_available_data_asset_names(), indent=4))

    assert my_sql_datasource.get_available_data_asset_names() == {
        "whole_table": [
            "table_containing_id_spacers_for_D",
            "table_full__I",
            "table_partitioned_by_date_column__A",
            "table_partitioned_by_foreign_key__F",
            "table_partitioned_by_incrementing_batch_id__E",
            "table_partitioned_by_irregularly_spaced_incrementing_id_with_spacing_in_a_second_table__D",
            "table_partitioned_by_multiple_columns__G",
            "table_partitioned_by_regularly_spaced_incrementing_id_column__C",
            "table_partitioned_by_timestamp_column__B",
            "table_that_should_be_partitioned_by_random_hash__H",
            "table_with_fk_reference_from_F",
            "view_by_date_column__A",
            "view_by_incrementing_batch_id__E",
            "view_by_irregularly_spaced_incrementing_id_with_spacing_in_a_second_table__D",
            "view_by_multiple_columns__G",
            "view_by_regularly_spaced_incrementing_id_column__C",
            "view_by_timestamp_column__B",
            "view_containing_id_spacers_for_D",
            "view_partitioned_by_foreign_key__F",
            "view_that_should_be_partitioned_by_random_hash__H",
            "view_with_fk_reference_from_F",
        ]
    }

    # Here we should test getting a batch

    # Very thin starting config
    my_sql_datasource = context.test_yaml_config(
        f"""
class_name: SimpleSqlalchemyDatasource
connection_string: sqlite:///{db_file}
"""
        + """
introspection:
    whole_table:
        data_asset_name_suffix: __whole_table
        introspection_directives: {}
"""
    )

    assert my_sql_datasource.get_available_data_asset_names() == {
        "whole_table": [
            "table_containing_id_spacers_for_D__whole_table",
            "table_full__I__whole_table",
            "table_partitioned_by_date_column__A__whole_table",
            "table_partitioned_by_foreign_key__F__whole_table",
            "table_partitioned_by_incrementing_batch_id__E__whole_table",
            "table_partitioned_by_irregularly_spaced_incrementing_id_with_spacing_in_a_second_table__D__whole_table",
            "table_partitioned_by_multiple_columns__G__whole_table",
            "table_partitioned_by_regularly_spaced_incrementing_id_column__C__whole_table",
            "table_partitioned_by_timestamp_column__B__whole_table",
            "table_that_should_be_partitioned_by_random_hash__H__whole_table",
            "table_with_fk_reference_from_F__whole_table",
            "view_by_date_column__A__whole_table",
            "view_by_incrementing_batch_id__E__whole_table",
            "view_by_irregularly_spaced_incrementing_id_with_spacing_in_a_second_table__D__whole_table",
            "view_by_multiple_columns__G__whole_table",
            "view_by_regularly_spaced_incrementing_id_column__C__whole_table",
            "view_by_timestamp_column__B__whole_table",
            "view_containing_id_spacers_for_D__whole_table",
            "view_partitioned_by_foreign_key__F__whole_table",
            "view_that_should_be_partitioned_by_random_hash__H__whole_table",
            "view_with_fk_reference_from_F__whole_table",
        ]
    }

    # Here we should test getting a batch

    # Add some manually configured tables...
    my_sql_datasource = context.test_yaml_config(
        f"""
class_name: SimpleSqlalchemyDatasource
connection_string: sqlite:///{db_file}

introspection:
    whole_table:
        excluded_tables:
            - main.table_partitioned_by_irregularly_spaced_incrementing_id_with_spacing_in_a_second_table__D
            - main.table_partitioned_by_multiple_columns__G
            - main.table_partitioned_by_regularly_spaced_incrementing_id_column__C
            - main.table_partitioned_by_timestamp_column__B
            - main.table_that_should_be_partitioned_by_random_hash__H
            - main.table_with_fk_reference_from_F

    hourly:
        splitter_method: _split_on_converted_datetime
        splitter_kwargs:
            column_name: timestamp
            date_format_string: "%Y-%m-%d:%H"
        included_tables:
            - main.table_partitioned_by_timestamp_column__B
        introspection_directives:
            include_views: true


tables:
    table_partitioned_by_date_column__A:
        partitioners:
            daily:
                data_asset_name_suffix: __daily
                splitter_method: _split_on_converted_datetime
                splitter_kwargs:
                    column_name: date
                    date_format_string: "%Y-%m-%d"
            weekly:
                include_schema_name: False
                data_asset_name_prefix: some_string__
                data_asset_name_suffix: __some_other_string
                splitter_method: _split_on_converted_datetime
                splitter_kwargs:
                    column_name: date
                    date_format_string: "%Y-%W"
            by_id_dozens:
                include_schema_name: True
                # Note: no data_asset_name_suffix
                splitter_method: _split_on_divided_integer
                splitter_kwargs:
                    column_name: id
                    divisor: 12
"""
    )

    print(json.dumps(my_sql_datasource.get_available_data_asset_names(), indent=4))
    assert my_sql_datasource.get_available_data_asset_names() == {
        "whole_table": [
            "table_containing_id_spacers_for_D",
            "table_full__I",
            "table_partitioned_by_date_column__A",
            "table_partitioned_by_foreign_key__F",
            "table_partitioned_by_incrementing_batch_id__E",
            "view_by_date_column__A",
            "view_by_incrementing_batch_id__E",
            "view_by_irregularly_spaced_incrementing_id_with_spacing_in_a_second_table__D",
            "view_by_multiple_columns__G",
            "view_by_regularly_spaced_incrementing_id_column__C",
            "view_by_timestamp_column__B",
            "view_containing_id_spacers_for_D",
            "view_partitioned_by_foreign_key__F",
            "view_that_should_be_partitioned_by_random_hash__H",
            "view_with_fk_reference_from_F",
        ],
        "hourly": [
            "table_partitioned_by_timestamp_column__B",
        ],
        "daily": [
            "table_partitioned_by_date_column__A__daily",
        ],
        "weekly": [
            "some_string__table_partitioned_by_date_column__A__some_other_string",
        ],
        "by_id_dozens": [
            "table_partitioned_by_date_column__A",
        ],
    }

    # Here we should test getting another batch

    # Drop the introspection...
    my_sql_datasource = context.test_yaml_config(
        f"""
class_name: SimpleSqlalchemyDatasource
connection_string: sqlite:///{db_file}
"""
        + """
tables:
    table_partitioned_by_date_column__A:
        partitioners:
            whole_table: {}
            daily:
                splitter_method: _split_on_converted_datetime
                splitter_kwargs:
                    column_name: date
                    date_format_string: "%Y-%m-%d"
            weekly:
                splitter_method: _split_on_converted_datetime
                splitter_kwargs:
                    column_name: date
                    date_format_string: "%Y-%W"
            by_id_dozens:
                splitter_method: _split_on_divided_integer
                splitter_kwargs:
                    column_name: id
                    divisor: 12
"""
    )
    print(json.dumps(my_sql_datasource.get_available_data_asset_names(), indent=4))
    assert my_sql_datasource.get_available_data_asset_names() == {
        "whole_table": [
            "table_partitioned_by_date_column__A",
        ],
        "daily": [
            "table_partitioned_by_date_column__A",
        ],
        "weekly": [
            "table_partitioned_by_date_column__A",
        ],
        "by_id_dozens": [
            "table_partitioned_by_date_column__A",
        ],
    }

    # Here we should test getting another batch


# Note: Abe 2020111: this test belongs with the data_connector tests, not here.
def test_introspect_db(test_cases_for_sql_data_connector_sqlite_execution_engine):
    # Note: Abe 2020111: this test currently only uses a sqlite fixture.
    # We should extend this to at least include postgresql in the unit tests.
    # Other DBs can be run as integration tests.

    my_data_connector = instantiate_class_from_config(
        config={
            "class_name": "InferredAssetSqlDataConnector",
            "name": "my_test_data_connector",
        },
        runtime_environment={
            "execution_engine": test_cases_for_sql_data_connector_sqlite_execution_engine,
            "datasource_name": "my_test_datasource",
        },
        config_defaults={"module_name": "great_expectations.datasource.data_connector"},
    )

    # print(my_data_connector._introspect_db())
    assert my_data_connector._introspect_db() == [
        {
            "schema_name": "main",
            "table_name": "table_containing_id_spacers_for_D",
            "type": "table",
        },
        {"schema_name": "main", "table_name": "table_full__I", "type": "table"},
        {
            "schema_name": "main",
            "table_name": "table_partitioned_by_date_column__A",
            "type": "table",
        },
        {
            "schema_name": "main",
            "table_name": "table_partitioned_by_foreign_key__F",
            "type": "table",
        },
        {
            "schema_name": "main",
            "table_name": "table_partitioned_by_incrementing_batch_id__E",
            "type": "table",
        },
        {
            "schema_name": "main",
            "table_name": "table_partitioned_by_irregularly_spaced_incrementing_id_with_spacing_in_a_second_table__D",
            "type": "table",
        },
        {
            "schema_name": "main",
            "table_name": "table_partitioned_by_multiple_columns__G",
            "type": "table",
        },
        {
            "schema_name": "main",
            "table_name": "table_partitioned_by_regularly_spaced_incrementing_id_column__C",
            "type": "table",
        },
        {
            "schema_name": "main",
            "table_name": "table_partitioned_by_timestamp_column__B",
            "type": "table",
        },
        {
            "schema_name": "main",
            "table_name": "table_that_should_be_partitioned_by_random_hash__H",
            "type": "table",
        },
        {
            "schema_name": "main",
            "table_name": "table_with_fk_reference_from_F",
            "type": "table",
        },
        {"schema_name": "main", "table_name": "view_by_date_column__A", "type": "view"},
        {
            "schema_name": "main",
            "table_name": "view_by_incrementing_batch_id__E",
            "type": "view",
        },
        {
            "schema_name": "main",
            "table_name": "view_by_irregularly_spaced_incrementing_id_with_spacing_in_a_second_table__D",
            "type": "view",
        },
        {
            "schema_name": "main",
            "table_name": "view_by_multiple_columns__G",
            "type": "view",
        },
        {
            "schema_name": "main",
            "table_name": "view_by_regularly_spaced_incrementing_id_column__C",
            "type": "view",
        },
        {
            "schema_name": "main",
            "table_name": "view_by_timestamp_column__B",
            "type": "view",
        },
        {
            "schema_name": "main",
            "table_name": "view_containing_id_spacers_for_D",
            "type": "view",
        },
        {
            "schema_name": "main",
            "table_name": "view_partitioned_by_foreign_key__F",
            "type": "view",
        },
        {
            "schema_name": "main",
            "table_name": "view_that_should_be_partitioned_by_random_hash__H",
            "type": "view",
        },
        {
            "schema_name": "main",
            "table_name": "view_with_fk_reference_from_F",
            "type": "view",
        },
    ]

    assert my_data_connector._introspect_db(schema_name="main") == [
        {
            "schema_name": "main",
            "table_name": "table_containing_id_spacers_for_D",
            "type": "table",
        },
        {"schema_name": "main", "table_name": "table_full__I", "type": "table"},
        {
            "schema_name": "main",
            "table_name": "table_partitioned_by_date_column__A",
            "type": "table",
        },
        {
            "schema_name": "main",
            "table_name": "table_partitioned_by_foreign_key__F",
            "type": "table",
        },
        {
            "schema_name": "main",
            "table_name": "table_partitioned_by_incrementing_batch_id__E",
            "type": "table",
        },
        {
            "schema_name": "main",
            "table_name": "table_partitioned_by_irregularly_spaced_incrementing_id_with_spacing_in_a_second_table__D",
            "type": "table",
        },
        {
            "schema_name": "main",
            "table_name": "table_partitioned_by_multiple_columns__G",
            "type": "table",
        },
        {
            "schema_name": "main",
            "table_name": "table_partitioned_by_regularly_spaced_incrementing_id_column__C",
            "type": "table",
        },
        {
            "schema_name": "main",
            "table_name": "table_partitioned_by_timestamp_column__B",
            "type": "table",
        },
        {
            "schema_name": "main",
            "table_name": "table_that_should_be_partitioned_by_random_hash__H",
            "type": "table",
        },
        {
            "schema_name": "main",
            "table_name": "table_with_fk_reference_from_F",
            "type": "table",
        },
        {"schema_name": "main", "table_name": "view_by_date_column__A", "type": "view"},
        {
            "schema_name": "main",
            "table_name": "view_by_incrementing_batch_id__E",
            "type": "view",
        },
        {
            "schema_name": "main",
            "table_name": "view_by_irregularly_spaced_incrementing_id_with_spacing_in_a_second_table__D",
            "type": "view",
        },
        {
            "schema_name": "main",
            "table_name": "view_by_multiple_columns__G",
            "type": "view",
        },
        {
            "schema_name": "main",
            "table_name": "view_by_regularly_spaced_incrementing_id_column__C",
            "type": "view",
        },
        {
            "schema_name": "main",
            "table_name": "view_by_timestamp_column__B",
            "type": "view",
        },
        {
            "schema_name": "main",
            "table_name": "view_containing_id_spacers_for_D",
            "type": "view",
        },
        {
            "schema_name": "main",
            "table_name": "view_partitioned_by_foreign_key__F",
            "type": "view",
        },
        {
            "schema_name": "main",
            "table_name": "view_that_should_be_partitioned_by_random_hash__H",
            "type": "view",
        },
        {
            "schema_name": "main",
            "table_name": "view_with_fk_reference_from_F",
            "type": "view",
        },
    ]

    assert my_data_connector._introspect_db(schema_name="waffle") == []

    # This is a weak test, since this db doesn't have any additional schemas or system tables to show.
    assert my_data_connector._introspect_db(
        ignore_information_schemas_and_system_tables=False
    ) == [
        {
            "schema_name": "main",
            "table_name": "table_containing_id_spacers_for_D",
            "type": "table",
        },
        {"schema_name": "main", "table_name": "table_full__I", "type": "table"},
        {
            "schema_name": "main",
            "table_name": "table_partitioned_by_date_column__A",
            "type": "table",
        },
        {
            "schema_name": "main",
            "table_name": "table_partitioned_by_foreign_key__F",
            "type": "table",
        },
        {
            "schema_name": "main",
            "table_name": "table_partitioned_by_incrementing_batch_id__E",
            "type": "table",
        },
        {
            "schema_name": "main",
            "table_name": "table_partitioned_by_irregularly_spaced_incrementing_id_with_spacing_in_a_second_table__D",
            "type": "table",
        },
        {
            "schema_name": "main",
            "table_name": "table_partitioned_by_multiple_columns__G",
            "type": "table",
        },
        {
            "schema_name": "main",
            "table_name": "table_partitioned_by_regularly_spaced_incrementing_id_column__C",
            "type": "table",
        },
        {
            "schema_name": "main",
            "table_name": "table_partitioned_by_timestamp_column__B",
            "type": "table",
        },
        {
            "schema_name": "main",
            "table_name": "table_that_should_be_partitioned_by_random_hash__H",
            "type": "table",
        },
        {
            "schema_name": "main",
            "table_name": "table_with_fk_reference_from_F",
            "type": "table",
        },
        {"schema_name": "main", "table_name": "view_by_date_column__A", "type": "view"},
        {
            "schema_name": "main",
            "table_name": "view_by_incrementing_batch_id__E",
            "type": "view",
        },
        {
            "schema_name": "main",
            "table_name": "view_by_irregularly_spaced_incrementing_id_with_spacing_in_a_second_table__D",
            "type": "view",
        },
        {
            "schema_name": "main",
            "table_name": "view_by_multiple_columns__G",
            "type": "view",
        },
        {
            "schema_name": "main",
            "table_name": "view_by_regularly_spaced_incrementing_id_column__C",
            "type": "view",
        },
        {
            "schema_name": "main",
            "table_name": "view_by_timestamp_column__B",
            "type": "view",
        },
        {
            "schema_name": "main",
            "table_name": "view_containing_id_spacers_for_D",
            "type": "view",
        },
        {
            "schema_name": "main",
            "table_name": "view_partitioned_by_foreign_key__F",
            "type": "view",
        },
        {
            "schema_name": "main",
            "table_name": "view_that_should_be_partitioned_by_random_hash__H",
            "type": "view",
        },
        {
            "schema_name": "main",
            "table_name": "view_with_fk_reference_from_F",
            "type": "view",
        },
    ]


# Note: Abe 2020111: this test belongs with the data_connector tests, not here.
def test_basic_instantiation_of_InferredAssetSqlDataConnector(
    test_cases_for_sql_data_connector_sqlite_execution_engine,
):
    my_data_connector = instantiate_class_from_config(
        config={
            "class_name": "InferredAssetSqlDataConnector",
            "name": "whole_table",
            "data_asset_name_prefix": "prexif__",
            "data_asset_name_suffix": "__xiffus",
        },
        runtime_environment={
            "execution_engine": test_cases_for_sql_data_connector_sqlite_execution_engine,
            "datasource_name": "my_test_datasource",
        },
        config_defaults={"module_name": "great_expectations.datasource.data_connector"},
    )

    report_object = my_data_connector.self_check()
    # print(json.dumps(report_object, indent=4))
    assert report_object == {
        "class_name": "InferredAssetSqlDataConnector",
        "data_asset_count": 21,
        "example_data_asset_names": [
            "prexif__table_containing_id_spacers_for_D__xiffus",
            "prexif__table_full__I__xiffus",
            "prexif__table_partitioned_by_date_column__A__xiffus",
        ],
        "data_assets": {
            "prexif__table_containing_id_spacers_for_D__xiffus": {
                "batch_definition_count": 1,
                "example_data_references": [{}],
            },
            "prexif__table_full__I__xiffus": {
                "batch_definition_count": 1,
                "example_data_references": [{}],
            },
            "prexif__table_partitioned_by_date_column__A__xiffus": {
                "batch_definition_count": 1,
                "example_data_references": [{}],
            },
        },
        "unmatched_data_reference_count": 0,
        "example_unmatched_data_references": [],
<<<<<<< HEAD
        "example_data_reference": {
            "batch_spec": {
                "schema_name": "main",
                "table_name": "table_containing_id_spacers_for_D",
                "batch_identifiers": {},
            },
            "n_rows": 30,
        },
=======
        # FIXME: (Sam) example_data_reference removed temporarily in PR #2590:
        # "example_data_reference": {
        #     "batch_spec": {
        #         "schema_name": "main",
        #         "table_name": "table_containing_id_spacers_for_D",
        #         "data_asset_name": "prexif__table_containing_id_spacers_for_D__xiffus",
        #         "partition_definition": {},
        #     },
        #     "n_rows": 30,
        # },
>>>>>>> 5f544dd5
    }

    assert my_data_connector.get_available_data_asset_names() == [
        "prexif__table_containing_id_spacers_for_D__xiffus",
        "prexif__table_full__I__xiffus",
        "prexif__table_partitioned_by_date_column__A__xiffus",
        "prexif__table_partitioned_by_foreign_key__F__xiffus",
        "prexif__table_partitioned_by_incrementing_batch_id__E__xiffus",
        "prexif__table_partitioned_by_irregularly_spaced_incrementing_id_with_spacing_in_a_second_table__D__xiffus",
        "prexif__table_partitioned_by_multiple_columns__G__xiffus",
        "prexif__table_partitioned_by_regularly_spaced_incrementing_id_column__C__xiffus",
        "prexif__table_partitioned_by_timestamp_column__B__xiffus",
        "prexif__table_that_should_be_partitioned_by_random_hash__H__xiffus",
        "prexif__table_with_fk_reference_from_F__xiffus",
        "prexif__view_by_date_column__A__xiffus",
        "prexif__view_by_incrementing_batch_id__E__xiffus",
        "prexif__view_by_irregularly_spaced_incrementing_id_with_spacing_in_a_second_table__D__xiffus",
        "prexif__view_by_multiple_columns__G__xiffus",
        "prexif__view_by_regularly_spaced_incrementing_id_column__C__xiffus",
        "prexif__view_by_timestamp_column__B__xiffus",
        "prexif__view_containing_id_spacers_for_D__xiffus",
        "prexif__view_partitioned_by_foreign_key__F__xiffus",
        "prexif__view_that_should_be_partitioned_by_random_hash__H__xiffus",
        "prexif__view_with_fk_reference_from_F__xiffus",
    ]

    batch_definition_list = my_data_connector.get_batch_definition_list_from_batch_request(
        BatchRequest(
            datasource_name="my_test_datasource",
            data_connector_name="whole_table",
            data_asset_name="prexif__table_that_should_be_partitioned_by_random_hash__H__xiffus",
        )
    )
    assert len(batch_definition_list) == 1


# Note: Abe 2020111: this test belongs with the data_connector tests, not here.
def test_more_complex_instantiation_of_InferredAssetSqlDataConnector(
    test_cases_for_sql_data_connector_sqlite_execution_engine,
):
    my_data_connector = instantiate_class_from_config(
        config={
            "class_name": "InferredAssetSqlDataConnector",
            "name": "whole_table",
            "data_asset_name_suffix": "__whole",
            "include_schema_name": True,
        },
        runtime_environment={
            "execution_engine": test_cases_for_sql_data_connector_sqlite_execution_engine,
            "datasource_name": "my_test_datasource",
        },
        config_defaults={"module_name": "great_expectations.datasource.data_connector"},
    )

    report_object = my_data_connector.self_check()

    assert report_object == {
        "class_name": "InferredAssetSqlDataConnector",
        "data_asset_count": 21,
        "data_assets": {
            "main.table_containing_id_spacers_for_D__whole": {
                "batch_definition_count": 1,
                "example_data_references": [{}],
            },
            "main.table_full__I__whole": {
                "batch_definition_count": 1,
                "example_data_references": [{}],
            },
            "main.table_partitioned_by_date_column__A__whole": {
                "batch_definition_count": 1,
                "example_data_references": [{}],
            },
        },
        "example_data_asset_names": [
            "main.table_containing_id_spacers_for_D__whole",
            "main.table_full__I__whole",
            "main.table_partitioned_by_date_column__A__whole",
        ],
<<<<<<< HEAD
        "example_data_reference": {
            "batch_spec": {
                "batch_identifiers": {},
                "schema_name": "main",
                "table_name": "table_containing_id_spacers_for_D",
            },
            "n_rows": 30,
        },
=======
        # FIXME: (Sam) example_data_reference removed temporarily in PR #2590:
        # "example_data_reference": {
        #     "batch_spec": {
        #         "partition_definition": {},
        #         "schema_name": "main",
        #         "table_name": "table_containing_id_spacers_for_D",
        #         "data_asset_name": "main.table_containing_id_spacers_for_D__whole",
        #     },
        #     "n_rows": 30,
        # },
>>>>>>> 5f544dd5
        "example_unmatched_data_references": [],
        "unmatched_data_reference_count": 0,
    }

    assert my_data_connector.get_available_data_asset_names() == [
        "main.table_containing_id_spacers_for_D__whole",
        "main.table_full__I__whole",
        "main.table_partitioned_by_date_column__A__whole",
        "main.table_partitioned_by_foreign_key__F__whole",
        "main.table_partitioned_by_incrementing_batch_id__E__whole",
        "main.table_partitioned_by_irregularly_spaced_incrementing_id_with_spacing_in_a_second_table__D__whole",
        "main.table_partitioned_by_multiple_columns__G__whole",
        "main.table_partitioned_by_regularly_spaced_incrementing_id_column__C__whole",
        "main.table_partitioned_by_timestamp_column__B__whole",
        "main.table_that_should_be_partitioned_by_random_hash__H__whole",
        "main.table_with_fk_reference_from_F__whole",
        "main.view_by_date_column__A__whole",
        "main.view_by_incrementing_batch_id__E__whole",
        "main.view_by_irregularly_spaced_incrementing_id_with_spacing_in_a_second_table__D__whole",
        "main.view_by_multiple_columns__G__whole",
        "main.view_by_regularly_spaced_incrementing_id_column__C__whole",
        "main.view_by_timestamp_column__B__whole",
        "main.view_containing_id_spacers_for_D__whole",
        "main.view_partitioned_by_foreign_key__F__whole",
        "main.view_that_should_be_partitioned_by_random_hash__H__whole",
        "main.view_with_fk_reference_from_F__whole",
    ]

    batch_definition_list = my_data_connector.get_batch_definition_list_from_batch_request(
        BatchRequest(
            datasource_name="my_test_datasource",
            data_connector_name="whole_table",
            data_asset_name="main.table_that_should_be_partitioned_by_random_hash__H__whole",
        )
    )
    assert len(batch_definition_list) == 1


def test_skip_inapplicable_tables(empty_data_context):
    context = empty_data_context
    # This test mirrors the likely path to configure a SimpleSqlalchemyDatasource

    db_file = file_relative_path(
        __file__,
        os.path.join("..", "test_sets", "test_cases_for_sql_data_connector.db"),
    )

    my_sql_datasource = context.test_yaml_config(
        f"""
class_name: SimpleSqlalchemyDatasource
connection_string: sqlite:///{db_file}
introspection:
    daily:
        skip_inapplicable_tables: true
        splitter_method: _split_on_converted_datetime
        splitter_kwargs:
            column_name: date
            date_format_string: "%Y-%m-%d"
"""
    )
    print(json.dumps(my_sql_datasource.get_available_data_asset_names(), indent=4))

    assert my_sql_datasource.get_available_data_asset_names() == {
        "daily": [
            "table_containing_id_spacers_for_D",
            "table_full__I",
            "table_partitioned_by_date_column__A",
            "table_with_fk_reference_from_F",
            "view_by_date_column__A",
            "view_with_fk_reference_from_F",
        ]
    }

    with pytest.raises(ge_exceptions.DatasourceInitializationError):
        # noinspection PyUnusedLocal
        my_sql_datasource = context.test_yaml_config(
            f"""
class_name: SimpleSqlalchemyDatasource
connection_string: sqlite:///{db_file}
introspection:
    daily:
        skip_inapplicable_tables: false
        splitter_method: _split_on_converted_datetime
        splitter_kwargs:
            column_name: date
            date_format_string: "%Y-%m-%d"
    """
        )<|MERGE_RESOLUTION|>--- conflicted
+++ resolved
@@ -86,26 +86,12 @@
                 },
                 "unmatched_data_reference_count": 0,
                 "example_unmatched_data_references": [],
-<<<<<<< HEAD
-                "example_data_reference": {
-                    "batch_spec": {
-                        "table_name": "table_partitioned_by_date_column__A",
-                        "batch_identifiers": {"date": "2020-01"},
-                        "splitter_method": "_split_on_converted_datetime",
-                        "splitter_kwargs": {
-                            "column_name": "date",
-                            "date_format_string": "%Y-%W",
-                        },
-                    },
-                    "n_rows": 24,
-                },
-=======
                 # FIXME: (Sam) example_data_reference removed temporarily in PR #2590:
                 # "example_data_reference": {
                 #     "batch_spec": {
                 #         "table_name": "table_partitioned_by_date_column__A",
                 #         "data_asset_name": "table_partitioned_by_date_column__A",
-                #         "partition_definition": {"date": "2020-01"},
+                #         "batch_identifiers": {"date": "2020-01"},
                 #         "splitter_method": "_split_on_converted_datetime",
                 #         "splitter_kwargs": {
                 #             "column_name": "date",
@@ -114,7 +100,6 @@
                 #     },
                 #     "n_rows": 24,
                 # },
->>>>>>> 5f544dd5
             },
         },
     }
@@ -717,27 +702,16 @@
         },
         "unmatched_data_reference_count": 0,
         "example_unmatched_data_references": [],
-<<<<<<< HEAD
-        "example_data_reference": {
-            "batch_spec": {
-                "schema_name": "main",
-                "table_name": "table_containing_id_spacers_for_D",
-                "batch_identifiers": {},
-            },
-            "n_rows": 30,
-        },
-=======
         # FIXME: (Sam) example_data_reference removed temporarily in PR #2590:
         # "example_data_reference": {
         #     "batch_spec": {
         #         "schema_name": "main",
         #         "table_name": "table_containing_id_spacers_for_D",
         #         "data_asset_name": "prexif__table_containing_id_spacers_for_D__xiffus",
-        #         "partition_definition": {},
+        #         "batch_identifiers": {},
         #     },
         #     "n_rows": 30,
         # },
->>>>>>> 5f544dd5
     }
 
     assert my_data_connector.get_available_data_asset_names() == [
@@ -816,27 +790,16 @@
             "main.table_full__I__whole",
             "main.table_partitioned_by_date_column__A__whole",
         ],
-<<<<<<< HEAD
-        "example_data_reference": {
-            "batch_spec": {
-                "batch_identifiers": {},
-                "schema_name": "main",
-                "table_name": "table_containing_id_spacers_for_D",
-            },
-            "n_rows": 30,
-        },
-=======
         # FIXME: (Sam) example_data_reference removed temporarily in PR #2590:
         # "example_data_reference": {
         #     "batch_spec": {
-        #         "partition_definition": {},
+        #         "batch_identifiers": {},
         #         "schema_name": "main",
         #         "table_name": "table_containing_id_spacers_for_D",
         #         "data_asset_name": "main.table_containing_id_spacers_for_D__whole",
         #     },
         #     "n_rows": 30,
         # },
->>>>>>> 5f544dd5
         "example_unmatched_data_references": [],
         "unmatched_data_reference_count": 0,
     }
