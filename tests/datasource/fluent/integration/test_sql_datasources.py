--- conflicted
+++ resolved
@@ -2,7 +2,6 @@
 
 import logging
 import os
-<<<<<<< HEAD
 import pathlib
 import sys
 import uuid
@@ -16,12 +15,10 @@
     Sequence,
     TypedDict,
 )
-=======
 import sys
 import uuid
 from pprint import pformat as pf
 from typing import TYPE_CHECKING, Final, Generator, Literal, Protocol
->>>>>>> 911d0fa6
 
 import pytest
 from packaging.version import Version
@@ -66,13 +63,9 @@
 # some of the trino tests probably don't make sense if we can't create tables
 DO_NOT_CREATE_TABLES: set[str] = {"trino"}
 
-<<<<<<< HEAD
 DatabaseType: TypeAlias = Literal[
     "trino", "postgres", "databricks_sql", "snowflake", "sqlite"
 ]
-=======
-DatabaseType: TypeAlias = Literal["trino", "postgres", "databricks_sql", "snowflake"]
->>>>>>> 911d0fa6
 TableNameCase: TypeAlias = Literal[
     "quoted_lower",
     "quoted_mixed",
@@ -90,10 +83,6 @@
     "postgres": {
         "unquoted_lower": TEST_TABLE_NAME.lower(),
         "quoted_lower": f'"{TEST_TABLE_NAME.lower()}"',
-<<<<<<< HEAD
-        # this should work but it doesn't
-=======
->>>>>>> 911d0fa6
         # "unquoted_upper": TEST_TABLE_NAME.upper(),
         "quoted_upper": f'"{TEST_TABLE_NAME.upper()}"',
         "quoted_mixed": f'"{TEST_TABLE_NAME.title()}"',
@@ -122,7 +111,6 @@
         "quoted_upper": f'"{TEST_TABLE_NAME.upper()}"',
         "quoted_mixed": f'"{TEST_TABLE_NAME.title()}"',
         # "unquoted_mixed": TEST_TABLE_NAME.title(),
-<<<<<<< HEAD
     },
     "sqlite": {
         "unquoted_lower": TEST_TABLE_NAME.lower(),
@@ -131,8 +119,6 @@
         "quoted_upper": f'"{TEST_TABLE_NAME.upper()}"',
         "quoted_mixed": f'"{TEST_TABLE_NAME.title()}"',
         "unquoted_mixed": TEST_TABLE_NAME.title(),
-=======
->>>>>>> 911d0fa6
     },
 }
 
@@ -219,7 +205,6 @@
                         f"CREATE TABLE IF NOT EXISTS {qualified_table_name} (id INTEGER, name VARCHAR(255), UPPER VARCHAR(255), lower VARCHAR(255))"
                     )
                 )
-<<<<<<< HEAD
                 if data:
                     conn.execute(
                         TextClause(
@@ -228,10 +213,6 @@
                         data,
                     )
 
-                if SQLA_VERSION >= Version("2.0"):
-                    conn.commit()
-=======
->>>>>>> 911d0fa6
                 created_tables.append(dict(table_name=name, schema=schema))
             transaction.commit()
         all_created_tables[engine.dialect.name] = created_tables
@@ -277,17 +258,11 @@
 def databricks_sql_ds(context: EphemeralDataContext) -> DatabricksSQLDatasource:
     ds = context.sources.add_databricks_sql(
         "databricks_sql",
-<<<<<<< HEAD
-        connection_string="databricks+connector://token:"
-        "${DATABRICKS_TOKEN}@${DATABRICKS_HOST}:443"
-        "/cloud_events?http_path=${DATABRICKS_HTTP_PATH}&catalog=hive_metastore&schema="
-=======
         connection_string="databricks://token:"
         "${DATABRICKS_TOKEN}@${DATABRICKS_HOST}:443"
         "/"
         + PYTHON_VERSION
         + "?http_path=${DATABRICKS_HTTP_PATH}&catalog=ci&schema="
->>>>>>> 911d0fa6
         + PYTHON_VERSION,
     )
     return ds
@@ -383,10 +358,6 @@
 
         postgres_ds.add_table_asset(asset_name, table_name=table_name)
 
-<<<<<<< HEAD
-    @pytest.mark.xfail(reason="need databricks aviailable in CI")
-=======
->>>>>>> 911d0fa6
     @pytest.mark.databricks
     def test_databricks_sql(
         self,
@@ -441,7 +412,6 @@
         snowflake_ds.add_table_asset(
             asset_name, table_name=table_name, schema_name=schema
         )
-<<<<<<< HEAD
 
     @pytest.mark.sqlite
     def test_sqlite(
@@ -461,8 +431,6 @@
         print(f"sqlite tables:\n{pf(table_names)}))")
 
         sqlite_ds.add_table_asset(asset_name, table_name=table_name)
-=======
->>>>>>> 911d0fa6
 
     @pytest.mark.parametrize(
         "datasource_type,schema",
@@ -472,7 +440,6 @@
             param(
                 "snowflake", get_random_identifier_name(), marks=[pytest.mark.snowflake]
             ),
-<<<<<<< HEAD
             param(
                 "databricks_sql",
                 PYTHON_VERSION,
@@ -482,14 +449,6 @@
                 ],
             ),
             param("sqlite", None, marks=[pytest.mark.sqlite]),
-=======
-            # TODO: re-enable once temporary table creation is fixed
-            # param(
-            #     "databricks_sql",
-            #     PYTHON_VERSION,
-            #     marks=[pytest.mark.databricks],
-            # ),
->>>>>>> 911d0fa6
         ],
     )
     def test_checkpoint_run(
