from __future__ import annotations

import copy
import logging
from contextlib import contextmanager
from pprint import pprint
from typing import (
    TYPE_CHECKING,
    Any,
    Callable,
    ContextManager,
    Dict,
    Generator,
    List,
    Literal,
    Optional,
    Tuple,
)

import pytest
from sqlalchemy.exc import SQLAlchemyError

import great_expectations.exceptions as ge_exceptions
from great_expectations.compatibility.pydantic import ValidationError
from great_expectations.core.batch_spec import SqlAlchemyDatasourceBatchSpec
from great_expectations.core.partitioners import (
<<<<<<< HEAD
    PartitionerYear,
    PartitionerYearAndMonth,
    PartitionerYearAndMonthAndDay,
=======
    Partitioner,
    PartitionerColumnValue,
    PartitionerDatetimePart,
    PartitionerDividedInteger,
    PartitionerModInteger,
    PartitionerMultiColumnValue,
    PartitionerYear,
    PartitionerYearAndMonth,
    PartitionerYearAndMonthAndDay,
)
from great_expectations.core.yaml_handler import YAMLHandler
from great_expectations.data_context.data_context.file_data_context import (
    FileDataContext,
>>>>>>> e7d28e36
)
from great_expectations.datasource.fluent.batch_request import (
    BatchRequest,
    BatchRequestOptions,
)
from great_expectations.datasource.fluent.interfaces import (
    Sorter,
    TestConnectionError,
)
from great_expectations.datasource.fluent.postgres_datasource import (
    PostgresDatasource,
)
from great_expectations.datasource.fluent.sql_datasource import (
    SqlPartitionerYearAndMonth,
    TableAsset,
)
from great_expectations.execution_engine import SqlAlchemyExecutionEngine
from tests.datasource.fluent.conftest import sqlachemy_execution_engine_mock_cls
from tests.sqlalchemy_test_doubles import Dialect, MockSaEngine, MockSaInspector

if TYPE_CHECKING:
    from unittest.mock import Mock

    from pytest_mock import MockFixture
    from typing_extensions import TypeAlias

    from great_expectations.data_context import AbstractDataContext
    from great_expectations.datasource.fluent.interfaces import (
        BatchMetadata,
        BatchSlice,
    )

# We set a default time range that we use for testing.
_DEFAULT_TEST_YEARS = list(range(2021, 2022 + 1))
_DEFAULT_TEST_MONTHS = list(range(1, 13))

LOGGER = logging.getLogger(__name__)


@contextmanager
def _source(
    validate_batch_spec: Callable[[SqlAlchemyDatasourceBatchSpec], None],
    dialect: str,
    connection_string: str = "postgresql+psycopg2://postgres:@localhost/test_ci",
    data_context: Optional[AbstractDataContext] = None,
    partitioner_query_response: Optional[List[Dict[str, Any]]] = None,
    create_temp_table: bool = True,
) -> Generator[PostgresDatasource, None, None]:
    partitioner_response = partitioner_query_response or (
        [
            {"year": year, "month": month}
            for year in _DEFAULT_TEST_YEARS
            for month in _DEFAULT_TEST_MONTHS
        ]
    )

    execution_eng_cls = sqlachemy_execution_engine_mock_cls(
        validate_batch_spec=validate_batch_spec,
        dialect=dialect,
        partitioner_query_response=partitioner_response,
    )
    original_override = PostgresDatasource.execution_engine_override  # type: ignore[misc]
    try:
        PostgresDatasource.execution_engine_override = execution_eng_cls  # type: ignore[misc]
        postgres_datasource = PostgresDatasource(
            name="my_datasource",
            connection_string=connection_string,
            create_temp_table=create_temp_table,
        )
        if data_context:
            postgres_datasource._data_context = data_context
        yield postgres_datasource
    finally:
        PostgresDatasource.execution_engine_override = original_override  # type: ignore[misc]


# We may be able to parameterize this fixture so we can instantiate _source in the fixture.
# This would reduce the `with ...` boilerplate in the individual tests.
@pytest.fixture
def create_source() -> ContextManager:
    return _source  # type: ignore[return-value]


CreateSourceFixture: TypeAlias = Callable[..., ContextManager[PostgresDatasource]]


@pytest.fixture
def mock_test_connection(monkeypatch: pytest.MonkeyPatch):
    """Patches the test_connection method of the PostgresDatasource class to return True."""

    def _mock_test_connection(self: PostgresDatasource) -> bool:
        LOGGER.warning(
            f"Mocked {self.__class__.__name__}.test_connection() called and returning True"
        )
        return True

    monkeypatch.setattr(PostgresDatasource, "test_connection", _mock_test_connection)


@pytest.mark.postgresql
def test_construct_postgres_datasource(create_source: CreateSourceFixture):
    with create_source(
        validate_batch_spec=lambda _: None, dialect="postgresql"
    ) as source:
        assert source.name == "my_datasource"
        assert source.execution_engine_type is SqlAlchemyExecutionEngine
        assert source.assets == []


def assert_table_asset(
    asset: TableAsset,
    name: str,
    table_name: str,
    source: PostgresDatasource,
    batch_request_options: tuple[str, ...],
    partitioner: Optional[Partitioner] = None,
):
    assert asset.name == name
    assert asset.table_name == table_name
    assert asset.datasource == source
    assert (
<<<<<<< HEAD
        asset.get_batch_request_options_keys(partitioner=None) == batch_request_options
=======
        asset.get_batch_request_options_keys(partitioner=partitioner)
        == batch_request_options
>>>>>>> e7d28e36
    )


def assert_batch_request(
    batch_request, source_name: str, asset_name: str, options: BatchRequestOptions
):
    assert batch_request.datasource_name == source_name
    assert batch_request.data_asset_name == asset_name
    assert batch_request.options == options


@pytest.mark.postgresql
def test_add_table_asset_with_partitioner(mocker, create_source: CreateSourceFixture):
    with create_source(
        validate_batch_spec=lambda _: None, dialect="postgresql"
    ) as source:
        mocker.patch("sqlalchemy.create_engine")
        mocker.patch("sqlalchemy.engine")
        inspect = mocker.patch("sqlalchemy.inspect")
        inspect.return_value = MockSaInspector()
        get_column_names = mocker.patch(
            "tests.sqlalchemy_test_doubles.MockSaInspector.get_columns"
        )
        get_column_names.return_value = [{"name": "my_col"}]
        has_table = mocker.patch(
            "tests.sqlalchemy_test_doubles.MockSaInspector.has_table"
        )
        has_table.return_value = True

        asset = source.add_table_asset(name="my_asset", table_name="my_table")
        partitioner = PartitionerYearAndMonth(column_name="my_col")
        assert len(source.assets) == 1
        assert asset == source.assets[0]
        assert_table_asset(
            asset=asset,
            name="my_asset",
            table_name="my_table",
            source=source,
            batch_request_options=("year", "month"),
            partitioner=partitioner,
        )
        assert_batch_request(
            batch_request=asset.build_batch_request(
                options={"year": 2021, "month": 10}, partitioner=partitioner
            ),
            source_name="my_datasource",
            asset_name="my_asset",
            options={"year": 2021, "month": 10},
        )


@pytest.mark.postgresql
def test_add_table_asset_with_no_partitioner(
    mocker, create_source: CreateSourceFixture
):
    with create_source(
        validate_batch_spec=lambda _: None, dialect="postgresql"
    ) as source:
        mocker.patch("sqlalchemy.create_engine")
        mocker.patch("sqlalchemy.engine")
        mocker.patch("sqlalchemy.inspect")

        asset = source.add_table_asset(name="my_asset", table_name="my_table")
        assert len(source.assets) == 1
        assert asset == source.assets[0]
        assert_table_asset(
            asset=asset,
            name="my_asset",
            table_name="my_table",
            source=source,
            batch_request_options=tuple(),
        )
        assert_batch_request(
            batch_request=asset.build_batch_request(),
            source_name="my_datasource",
            asset_name="my_asset",
            options={},
        )
        assert_batch_request(
            batch_request=asset.build_batch_request({}),
            source_name="my_datasource",
            asset_name="my_asset",
            options={},
        )


@pytest.mark.postgresql
def test_construct_table_asset_directly_with_no_partitioner(create_source):
    with create_source(
        validate_batch_spec=lambda _: None, dialect="postgresql"
    ) as source:
        asset = TableAsset(name="my_asset", table_name="my_table")
        asset._datasource = source
        assert_batch_request(
            asset.build_batch_request(), "my_datasource", "my_asset", {}
        )


def create_and_add_table_asset_without_testing_connection(
    source: PostgresDatasource,
    name: str,
    table_name: str,
) -> Tuple[PostgresDatasource, TableAsset]:
    table_asset = TableAsset(
        name=name,
        table_name=table_name,
    )
    # TODO: asset custom init
    table_asset._datasource = source
    source.assets.append(table_asset)
    return source, table_asset


def year_month_partitioner(column_name: str) -> SqlPartitionerYearAndMonth:
    return SqlPartitionerYearAndMonth(
        column_name=column_name,
        method_name="partition_on_year_and_month",
    )


@pytest.mark.postgresql
def test_construct_table_asset_directly_with_partitioner(create_source):
    with create_source(
        validate_batch_spec=lambda _: None, dialect="postgresql"
    ) as source:
        (
            source,  # noqa: PLW2901
            asset,
        ) = create_and_add_table_asset_without_testing_connection(
            source=source,
            name="my_asset",
            table_name="my_table",
        )
        partitioner = PartitionerYearAndMonth(column_name="col")
        assert_table_asset(
            asset,
            "my_asset",
            "my_table",
            source,
            ("year", "month"),
            partitioner=partitioner,
        )
        batch_request_options = {"year": 2022, "month": 10}
        assert_batch_request(
            asset.build_batch_request(
                options=batch_request_options, partitioner=partitioner
            ),
            "my_datasource",
            "my_asset",
            batch_request_options,
        )


@pytest.mark.postgresql
def test_datasource_gets_batch_list_no_partitioner(empty_data_context, create_source):
    def validate_batch_spec(spec: SqlAlchemyDatasourceBatchSpec) -> None:
        assert spec == {
            "batch_identifiers": {},
            "data_asset_name": "my_asset",
            "table_name": "my_table",
            "schema_name": None,
            "type": "table",
        }

    with create_source(
        validate_batch_spec=validate_batch_spec,
        dialect="postgresql",
        data_context=empty_data_context,
    ) as source:
        (
            source,  # noqa: PLW2901
            asset,
        ) = create_and_add_table_asset_without_testing_connection(
            source=source, name="my_asset", table_name="my_table"
        )
        source.get_batch_list_from_batch_request(asset.build_batch_request())


def assert_batch_specs_correct_with_year_month_partitioner_defaults(batch_specs):
    # We should have 1 batch_spec per (year, month) pair
    expected_batch_spec_num = len(_DEFAULT_TEST_YEARS) * len(_DEFAULT_TEST_MONTHS)
    assert len(batch_specs) == expected_batch_spec_num
    for year in _DEFAULT_TEST_YEARS:
        for month in _DEFAULT_TEST_MONTHS:
            spec = {
                "type": "table",
                "data_asset_name": "my_asset",
                "table_name": "my_table",
                "schema_name": None,
                "batch_identifiers": {"my_col": {"year": year, "month": month}},
                "partitioner_method": "partition_on_year_and_month",
                "partitioner_kwargs": {"column_name": "my_col"},
            }
            assert spec in batch_specs


def assert_batches_correct_with_year_month_partitioner_defaults(batches):
    # We should have 1 batch_spec per (year, month) pair
    expected_batch_spec_num = len(_DEFAULT_TEST_YEARS) * len(_DEFAULT_TEST_MONTHS)
    assert len(batches) == expected_batch_spec_num
    metadatas = [batch.metadata for batch in batches]
    for year in _DEFAULT_TEST_YEARS:
        for month in _DEFAULT_TEST_MONTHS:
            assert {"year": year, "month": month} in metadatas


@pytest.mark.postgresql
def test_datasource_gets_batch_list_partitioner_with_unspecified_batch_request_options(
    empty_data_context,
    create_source: CreateSourceFixture,
):
    batch_specs = []

    def collect_batch_spec(spec: SqlAlchemyDatasourceBatchSpec) -> None:
        batch_specs.append(spec)

    with create_source(
        validate_batch_spec=collect_batch_spec,
        dialect="postgresql",
        data_context=empty_data_context,
    ) as source:
        (
            source,  # noqa: PLW2901
            asset,
        ) = create_and_add_table_asset_without_testing_connection(
            source=source, name="my_asset", table_name="my_table"
        )
        partitioner = PartitionerYearAndMonth(column_name="my_col")
        empty_batch_request = asset.build_batch_request(partitioner=partitioner)
        assert empty_batch_request.options == {}
        batches = source.get_batch_list_from_batch_request(empty_batch_request)
        assert_batch_specs_correct_with_year_month_partitioner_defaults(batch_specs)
        assert_batches_correct_with_year_month_partitioner_defaults(batches)


@pytest.mark.postgresql
def test_datasource_gets_batch_list_partitioner_with_batch_request_options_set_to_none(
    empty_data_context,
    create_source: CreateSourceFixture,
):
    batch_specs = []

    def collect_batch_spec(spec: SqlAlchemyDatasourceBatchSpec) -> None:
        batch_specs.append(spec)

    with create_source(
        validate_batch_spec=collect_batch_spec,
        dialect="postgresql",
        data_context=empty_data_context,
    ) as source:
        (
            source,  # noqa: PLW2901
            asset,
        ) = create_and_add_table_asset_without_testing_connection(
            source=source, name="my_asset", table_name="my_table"
        )
        partitioner = PartitionerYearAndMonth(column_name="my_col")
        assert asset.get_batch_request_options_keys(partitioner=partitioner) == (
            "year",
            "month",
        )
        batch_request_with_none = asset.build_batch_request(
            options={"year": None, "month": None}, partitioner=partitioner
        )
        assert batch_request_with_none.options == {"year": None, "month": None}
        batches = source.get_batch_list_from_batch_request(batch_request_with_none)
        # We should have 1 batch_spec per (year, month) pair
        assert_batch_specs_correct_with_year_month_partitioner_defaults(batch_specs)
        assert_batches_correct_with_year_month_partitioner_defaults(batches)


@pytest.mark.postgresql
def test_datasource_gets_batch_list_partitioner_with_partially_specified_batch_request_options(
    empty_data_context,
    create_source: CreateSourceFixture,
):
    batch_specs = []
    year = 2022

    def collect_batch_spec(spec: SqlAlchemyDatasourceBatchSpec) -> None:
        batch_specs.append(spec)

    with create_source(
        validate_batch_spec=collect_batch_spec,
        dialect="postgresql",
        data_context=empty_data_context,
        partitioner_query_response=[
            {"year": year, "month": month} for month in list(range(1, 13))
        ],
    ) as source:
        (
            source,  # noqa: PLW2901
            asset,
        ) = create_and_add_table_asset_without_testing_connection(
            source=source, name="my_asset", table_name="my_table"
        )
        partitioner = PartitionerYearAndMonth(column_name="my_col")
        batches = source.get_batch_list_from_batch_request(
            asset.build_batch_request(options={"year": year}, partitioner=partitioner)
        )
        assert len(batch_specs) == len(_DEFAULT_TEST_MONTHS)
        for month in _DEFAULT_TEST_MONTHS:
            spec = {
                "type": "table",
                "data_asset_name": "my_asset",
                "table_name": "my_table",
                "schema_name": None,
                "batch_identifiers": {"my_col": {"year": year, "month": month}},
                "partitioner_method": "partition_on_year_and_month",
                "partitioner_kwargs": {"column_name": "my_col"},
            }
            assert spec in batch_specs

        assert len(batches) == len(_DEFAULT_TEST_MONTHS)
        metadatas = [batch.metadata for batch in batches]
        for month in _DEFAULT_TEST_MONTHS:
            expected_metadata = {"month": month, "year": year}
            assert expected_metadata in metadatas


@pytest.mark.postgresql
def test_datasource_gets_batch_list_with_fully_specified_batch_request_options(
    empty_data_context,
    create_source: CreateSourceFixture,
):
    year = 2022
    month = 1

    def validate_batch_spec(spec: SqlAlchemyDatasourceBatchSpec) -> None:
        assert spec == {
            "batch_identifiers": {"my_col": {"month": 1, "year": 2022}},
            "data_asset_name": "my_asset",
            "partitioner_kwargs": {"column_name": "my_col"},
            "partitioner_method": "partition_on_year_and_month",
            "table_name": "my_table",
            "schema_name": None,
            "type": "table",
        }

    with create_source(
        validate_batch_spec=validate_batch_spec,
        dialect="postgresql",
        data_context=empty_data_context,
        partitioner_query_response=[{"month": month, "year": year}],
    ) as source:
        (
            source,  # noqa: PLW2901
            asset,
        ) = create_and_add_table_asset_without_testing_connection(
            source=source, name="my_asset", table_name="my_table"
        )
        partitioner = PartitionerYearAndMonth(column_name="my_col")
        batches = source.get_batch_list_from_batch_request(
            asset.build_batch_request(
                options={"month": month, "year": year}, partitioner=partitioner
            )
        )
        assert 1 == len(batches)
        assert batches[0].metadata == {"month": month, "year": year}


@pytest.mark.postgresql
def test_datasource_gets_nonexistent_asset(create_source: CreateSourceFixture):
    with create_source(
        validate_batch_spec=lambda _: None, dialect="postgresql"
    ) as source:
        with pytest.raises(LookupError):
            source.get_asset("my_asset")


@pytest.mark.postgresql
@pytest.mark.parametrize(
    [
        "add_partitioner",
        "add_partitioner_kwargs",
        "batch_request_args",
    ],
    [
        # These bad parameters do not occur in the batch request params
        ("add_partitioner_year", {"column_name": "my_col"}, ("bad", None, None)),
        ("add_partitioner_year", {"column_name": "my_col"}, (None, "bad", None)),
        ("add_partitioner_year", {"column_name": "my_col"}, ("bad", "bad", None)),
        # These bad parameters are request option parameters which depend on the partitioner.
        (
            "add_partitioner_year",
            {"column_name": "my_col"},
            (None, None, {"bad": None}),
        ),
        (
            "add_partitioner_year_and_month",
            {"column_name": "my_col"},
            (None, None, {"bad": None}),
        ),
        (
            "add_partitioner_year_and_month_and_day",
            {"column_name": "my_col"},
            (None, None, {"bad": None}),
        ),
        (
            "add_partitioner_datetime_part",
            {"column_name": "my_col", "datetime_parts": ["year"]},
            (None, None, {"bad": None}),
        ),
        (
            "add_partitioner_column_value",
            {"column_name": "my_col"},
            (None, None, {"bad": None}),
        ),
        (
            "add_partitioner_divided_integer",
            {"column_name": "my_col", "divisor": 3},
            (None, None, {"bad": None}),
        ),
    ],
)
def test_bad_batch_request_passed_into_get_batch_list_from_batch_request(
    create_source: CreateSourceFixture,
    add_partitioner,
    add_partitioner_kwargs,
    batch_request_args,
):
    with create_source(
        validate_batch_spec=lambda _: None, dialect="postgresql"
    ) as source:
        # We use a QueryAsset so no database connection checks are done.
        # We are mocking the database so these would fail without monkeypatching the
        # TableAsset
        asset = source.add_query_asset(
            name="query_asset", query="SELECT * FROM my_table"
        )
        getattr(asset, add_partitioner)(**add_partitioner_kwargs)

        src, ast, op = batch_request_args
        batch_request = BatchRequest(
            datasource_name=src or source.name,
            data_asset_name=ast or asset.name,
            options=op or {},
        )
        with pytest.raises(
            (
                ge_exceptions.InvalidBatchRequestError,
                LookupError,
            )
        ):
            source.get_batch_list_from_batch_request(batch_request)


@pytest.mark.postgresql
@pytest.mark.parametrize(
    "batch_request_options",
    [{}, {"year": 2021}, {"year": 2021, "month": 10}, {"year": None, "month": 10}],
)
def test_get_batch_list_from_batch_request_with_good_batch_request(
    empty_data_context,
    create_source: CreateSourceFixture,
    batch_request_options,
):
    with create_source(
        validate_batch_spec=lambda _: None,
        dialect="postgresql",
        data_context=empty_data_context,
    ) as source:
        (
            source,  # noqa: PLW2901
            asset,
        ) = create_and_add_table_asset_without_testing_connection(
            source=source, name="my_asset", table_name="my_table"
        )
        partitioner = PartitionerYearAndMonth(column_name="my_col")
        batch_request = BatchRequest(
            datasource_name=source.name,
            data_asset_name=asset.name,
            options=batch_request_options,
            partitioner=partitioner,
        )
        # No exception should get thrown
        asset.get_batch_list_from_batch_request(batch_request)


@pytest.mark.postgresql
@pytest.mark.parametrize(
    "batch_request_args",
    [
        ("bad", None, None),
        (None, "bad", None),
        (None, None, {"bad": None}),
        ("bad", "bad", None),
    ],
)
def test_get_batch_list_from_batch_request_with_malformed_batch_request(
    create_source: CreateSourceFixture, batch_request_args
):
    with create_source(
        validate_batch_spec=lambda _: None, dialect="postgresql"
    ) as source:
        (
            source,  # noqa: PLW2901
            asset,
        ) = create_and_add_table_asset_without_testing_connection(
            source=source, name="my_asset", table_name="my_table"
        )
        partitioner = PartitionerYearAndMonth(column_name="my_col")
        src, ast, op = batch_request_args
        batch_request = BatchRequest(
            datasource_name=src or source.name,
            data_asset_name=ast or asset.name,
            options=op or {},
            partitioner=partitioner,
        )
        with pytest.raises(ge_exceptions.InvalidBatchRequestError):
            asset.get_batch_list_from_batch_request(batch_request)


@pytest.mark.postgresql
def test_get_bad_batch_request(create_source: CreateSourceFixture):
    with create_source(
        validate_batch_spec=lambda _: None, dialect="postgresql"
    ) as source:
        (
            source,  # noqa: PLW2901
            asset,
        ) = create_and_add_table_asset_without_testing_connection(
            source=source, name="my_asset", table_name="my_table"
        )
        partitioner = PartitionerYearAndMonth(column_name="my_col")
        with pytest.raises(ge_exceptions.InvalidBatchRequestError):
            asset.build_batch_request(
                options={"invalid_key": None}, partitioner=partitioner
            )


@pytest.mark.postgresql
@pytest.mark.parametrize(
    "sort_info",
    # Sort info is a list where the first element is the sort keys with an optional prefix and
    # the second element is a range of the values they can take.
    [
        (["year", "month"], [_DEFAULT_TEST_YEARS, _DEFAULT_TEST_MONTHS]),
        (["+year", "+month"], [_DEFAULT_TEST_YEARS, _DEFAULT_TEST_MONTHS]),
        (["+year", "month"], [_DEFAULT_TEST_YEARS, _DEFAULT_TEST_MONTHS]),
        (["year", "+month"], [_DEFAULT_TEST_YEARS, _DEFAULT_TEST_MONTHS]),
        (
            ["+year", "-month"],
            [_DEFAULT_TEST_YEARS, list(reversed(_DEFAULT_TEST_MONTHS))],
        ),
        (
            ["year", "-month"],
            [_DEFAULT_TEST_YEARS, list(reversed(_DEFAULT_TEST_MONTHS))],
        ),
        (
            ["-year", "month"],
            [list(reversed(_DEFAULT_TEST_YEARS)), _DEFAULT_TEST_MONTHS],
        ),
        (
            ["-year", "+month"],
            [list(reversed(_DEFAULT_TEST_YEARS)), _DEFAULT_TEST_MONTHS],
        ),
        (
            ["-year", "-month"],
            [list(reversed(_DEFAULT_TEST_YEARS)), list(reversed(_DEFAULT_TEST_MONTHS))],
        ),
        (["month", "year"], [_DEFAULT_TEST_MONTHS, _DEFAULT_TEST_YEARS]),
        (["+month", "+year"], [_DEFAULT_TEST_MONTHS, _DEFAULT_TEST_YEARS]),
        (["month", "+year"], [_DEFAULT_TEST_MONTHS, _DEFAULT_TEST_YEARS]),
        (["+month", "year"], [_DEFAULT_TEST_MONTHS, _DEFAULT_TEST_YEARS]),
        (
            ["-month", "+year"],
            [list(reversed(_DEFAULT_TEST_MONTHS)), _DEFAULT_TEST_YEARS],
        ),
        (
            ["-month", "year"],
            [list(reversed(_DEFAULT_TEST_MONTHS)), _DEFAULT_TEST_YEARS],
        ),
        (
            ["month", "-year"],
            [_DEFAULT_TEST_MONTHS, list(reversed(_DEFAULT_TEST_YEARS))],
        ),
        (
            ["+month", "-year"],
            [_DEFAULT_TEST_MONTHS, list(reversed(_DEFAULT_TEST_YEARS))],
        ),
        (
            ["-month", "-year"],
            [list(reversed(_DEFAULT_TEST_MONTHS)), list(reversed(_DEFAULT_TEST_YEARS))],
        ),
    ],
)
def test_sort_batch_list_by_metadata(
    empty_data_context, sort_info, create_source: CreateSourceFixture
):
    sort_keys, sort_values = sort_info
    with create_source(
        validate_batch_spec=lambda _: None,
        dialect="postgresql",
        data_context=empty_data_context,
    ) as source:
        (
            source,  # noqa: PLW2901
            asset,
        ) = create_and_add_table_asset_without_testing_connection(
            source=source, name="my_asset", table_name="my_table"
        )
        partitioner = PartitionerYearAndMonth(column_name="my_col")
        asset.add_sorters(sort_keys)
        batch_request = BatchRequest(
            datasource_name=source.name,
            data_asset_name=asset.name,
            options={},
            partitioner=partitioner,
        )
        batches = source.get_batch_list_from_batch_request(batch_request)
        expected_order = []

        key0 = sort_keys[0].lstrip("+-")
        key1 = sort_keys[1].lstrip("+-")
        for value0 in sort_values[0]:
            for value1 in sort_values[1]:
                expected_order.append({key0: value0, key1: value1})
        assert len(batches) == len(expected_order)
        for i, batch in enumerate(batches):
            assert batch.metadata["year"] == expected_order[i]["year"]
            assert batch.metadata["month"] == expected_order[i]["month"]


@pytest.mark.postgresql
def test_sort_batch_list_by_unknown_key(
    empty_data_context, create_source: CreateSourceFixture
):
    with create_source(
        validate_batch_spec=lambda _: None,
        dialect="postgresql",
        data_context=empty_data_context,
    ) as source:
        (
            source,  # noqa: PLW2901
            asset,
        ) = create_and_add_table_asset_without_testing_connection(
            source=source, name="my_asset", table_name="my_table"
        )
        partitioner = PartitionerYearAndMonth(column_name="my_col")
        asset.add_sorters(["yr", "month"])
        batch_request = BatchRequest(
            datasource_name=source.name,
            data_asset_name=asset.name,
            options={},
            partitioner=partitioner,
        )
        with pytest.raises(KeyError):
            source.get_batch_list_from_batch_request(batch_request)


@pytest.mark.postgresql
@pytest.mark.parametrize(
    "order_by",
    [
        ["+year", "-month"],
        [{"key": "year"}, {"key": "month", "reverse": True}],
    ],
)
def test_table_asset_sorter_parsing(order_by: list):
    """Ensure that arguments to `order_by` are parsed correctly regardless if they are lists of dicts or a list of strings"""
    expected_sorters = [
        Sorter(key="year"),
        Sorter(key="month", reverse=True),
    ]

    table_asset = TableAsset(
        name="SorterTest", table_name="SORTER_TEST", order_by=order_by
    )
    print(table_asset)
    pprint(f"\n{table_asset.dict()}")

    assert table_asset.order_by == expected_sorters


@pytest.mark.postgresql
@pytest.mark.parametrize(
    "batch_slice,expected_batch_count",
    [
        ("[-3:]", 3),
        ("[5:9]", 4),
        ("[:10:2]", 5),
        (slice(-3, None), 3),
        (slice(5, 9), 4),
        (slice(0, 10, 2), 5),
        ("-5", 1),
        ("-1", 1),
        (11, 1),
        (0, 1),
        ([3], 1),
        (None, 12),
        ("", 12),
    ],
)
def test_postgres_slice_batch_count(
    empty_data_context,
    create_source: CreateSourceFixture,
    batch_slice: BatchSlice,
    expected_batch_count: int,
) -> None:
    with create_source(
        validate_batch_spec=lambda _: None,
        dialect="postgresql",
        data_context=empty_data_context,
    ) as source:
        (
            source,  # noqa: PLW2901
            asset,
        ) = create_and_add_table_asset_without_testing_connection(
            source=source, name="my_asset", table_name="my_table"
        )
        partitioner = PartitionerYearAndMonth(column_name="my_col")
        batch_request = asset.build_batch_request(
            options={"year": 2021}, batch_slice=batch_slice, partitioner=partitioner
        )
        batches = asset.get_batch_list_from_batch_request(batch_request=batch_request)
        assert len(batches) == expected_batch_count


@pytest.mark.postgresql
def test_data_source_json_has_properties(create_source: CreateSourceFixture):
    with create_source(
        validate_batch_spec=lambda _: None, dialect="postgresql"
    ) as source:
        (
            source,  # noqa: PLW2901
            asset,
        ) = create_and_add_table_asset_without_testing_connection(
            source=source, name="my_asset", table_name="my_table"
        )
        asset.partitioner = year_month_partitioner(column_name="my_col")
        asset.add_sorters(["year", "month"])
        source_json = source.json(indent=4, sort_keys=True)
        print(source_json)
        assert '"order_by": ' in source_json
        # type should be in dumped json even if not explicitly set
        assert f'"type": "{asset.type}"'  # noqa: PLW0129


@pytest.mark.postgresql
def test_data_source_yaml_has_properties(create_source: CreateSourceFixture):
    with create_source(
        validate_batch_spec=lambda _: None, dialect="postgresql"
    ) as source:
        (
            source,  # noqa: PLW2901
            asset,
        ) = create_and_add_table_asset_without_testing_connection(
            source=source, name="my_asset", table_name="my_table"
        )
        asset.partitioner = year_month_partitioner(column_name="my_col")
        asset.add_sorters(["year", "month"])
        source_str = source.__str__()
        assert "order_by:" in source_str
        # type should be in dumped str even if not explicitly set
        assert f"type: {asset.type}" in source_str


@pytest.mark.postgresql
def test_datasource_dict_has_properties(create_source):
    with create_source(
        validate_batch_spec=lambda _: None, dialect="postgresql"
    ) as source:
        (
            source,  # noqa: PLW2901
            asset,
        ) = create_and_add_table_asset_without_testing_connection(
            source=source, name="my_asset", table_name="my_table"
        )
        asset.add_sorters(["year", "month"])
        source_dict = source.dict()
        pprint(source_dict)
        assert isinstance(
            list(
                filter(
                    lambda element: element["name"] == "my_asset",
                    source_dict["assets"],
                )
            )[0]["order_by"],
            list,
        )
        # type should be in dumped dict even if not explicitly set
        assert (
            "type"
            in list(
                filter(
                    lambda element: element["name"] == "my_asset",
                    source_dict["assets"],
                )
            )[0]
        )


@pytest.mark.postgresql
@pytest.mark.parametrize(
    "connection_string",
    [
        "postgresql://userName:@hostname/dbName",
        "postgresql://userName@hostname",
        "postgresql://userName:password@hostname",
        "postgres://userName:@hostname",
        "postgresql+psycopg2://userName:@hostname",
        "postgresql+pg8000://userName:@hostname",
    ],
)
def test_validate_valid_postgres_connection_string(
    create_source: CreateSourceFixture, connection_string
):
    connection_string = "postgresql://userName:@hostname/dbName"
    with create_source(
        validate_batch_spec=lambda _: None,
        dialect="postgresql",
        connection_string=connection_string,
    ):
        # As long as no exception is thrown we consider this a pass. Pydantic normalizes the underlying
        # connection string so a direct str comparison isn't possible.
        pass


@pytest.mark.postgresql
@pytest.mark.parametrize(
    "connection_string",
    [
        "postgresql://",
        "postgresql://username",
        "postgresql://username/dbName",
        "postgresql+invalid://",
    ],
)
def test_validate_invalid_postgres_connection_string(
    create_source: CreateSourceFixture, connection_string
):
    with pytest.raises(ValidationError):
        with create_source(
            validate_batch_spec=lambda _: None,
            dialect="postgresql",
            connection_string=connection_string,
        ):
            pass


def bad_connection_string_config() -> tuple[str, str, str]:
    connection_string = "postgresql+psycopg2://postgres:@localhost/bad_database"
    table_name = "good_table"
    schema_name = "good_schema"
    return (
        connection_string,
        table_name,
        schema_name,
    )


def bad_table_name_config() -> tuple[str, str, str]:
    connection_string = "postgresql+psycopg2://postgres:@localhost/test_ci"
    table_name = "bad_table"
    schema_name = "good_schema"
    return (
        connection_string,
        table_name,
        schema_name,
    )


def bad_schema_name_config() -> tuple[str, str, str]:
    connection_string = "postgresql+psycopg2://postgres:@localhost/test_ci"
    table_name = "good_table"
    schema_name = "bad_schema"
    return (
        connection_string,
        table_name,
        schema_name,
    )


@pytest.fixture(
    params=[
        bad_connection_string_config,
        bad_table_name_config,
        bad_schema_name_config,
    ]
)
def bad_configuration_datasource(
    request,
) -> PostgresDatasource:
    (
        connection_string,
        table_name,
        schema_name,
    ) = request.param()
    table_asset = TableAsset(
        name="table_asset",
        table_name=table_name,
        schema_name=schema_name,
    )
    return PostgresDatasource(
        name="postgres_datasource",
        connection_string=connection_string,
        assets=[
            table_asset,
        ],
    )


@pytest.fixture
def mock_create_engine(mocker: MockFixture) -> Mock:
    create_engine = mocker.patch("sqlalchemy.create_engine")
    create_engine.return_value = MockSaEngine(dialect=Dialect("postgresql"))
    return create_engine


@pytest.fixture
def mock_inspector(
    mocker: MockFixture,
) -> Generator[dict[Literal["schema_names", "table_names"], list[str]], None, None]:
    """
    Mock the inspector to return the schema and table names we want.
    Append the desired schema and table names (in tests) to the mock_inspector_returns dict.
    """
    mock_inspector_returns: dict[Literal["schema_names", "table_names"], list[str]] = {
        "schema_names": [],
        "table_names": [],
    }
    mock_inspector = MockSaInspector()

    def get_table_names(schema: str | None = None) -> list[str]:
        LOGGER.info("MockSaInspector.get_table_names() called")
        return mock_inspector_returns["table_names"]

    def get_schema_names() -> list[str]:
        LOGGER.info("MockSaInspector.get_schema_names() called")
        return mock_inspector_returns["schema_names"]

    def has_table(table_name: str, schema: str | None = None) -> bool:
        LOGGER.info("MockSaInspector.has_table() called")
        return table_name in mock_inspector_returns["table_names"]

    # directly patching the instance rather then using mocker.patch
    mock_inspector.get_schema_names = get_schema_names  # type: ignore[method-assign]
    mock_inspector.get_table_names = get_table_names  # type: ignore[method-assign]
    mock_inspector.has_table = has_table  # type: ignore[method-assign]

    inspect = mocker.patch("sqlalchemy.inspect")
    inspect.return_value = mock_inspector

    yield mock_inspector_returns


@pytest.fixture
def mock_connection_execute_failure(mocker: MockFixture) -> Mock:
    """
    Engine execute should raise an exception when called.
    """
    execute = mocker.patch("tests.sqlalchemy_test_doubles._MockConnection.execute")

    def execute_side_effect(*args, **kwargs):
        LOGGER.info("MockSaEngine.execute() called")
        raise SQLAlchemyError("Mocked exception")

    execute.side_effect = execute_side_effect
    return execute


@pytest.mark.postgresql
def test_test_connection_failures(
    mock_create_engine: Mock,
    mock_connection_execute_failure: Mock,
    mock_inspector: dict[Literal["schema_names", "table_names"], list[str]],
    bad_configuration_datasource: PostgresDatasource,
):
    mock_inspector["schema_names"].extend(["good_schema"])
    mock_inspector["table_names"].extend(["good_table", "bad_table"])

    with pytest.raises(TestConnectionError):
        bad_configuration_datasource.test_connection()


@pytest.mark.filesystem
def test_query_data_asset(empty_data_context, create_source):
    query = "SELECT * FROM my_table"

    def validate_batch_spec(spec: SqlAlchemyDatasourceBatchSpec) -> None:
        assert spec == {
            "data_asset_name": "query_asset",
            "query": "SELECT * FROM my_table",
            "temp_table_schema_name": None,
            "batch_identifiers": {},
        }

    with create_source(
        validate_batch_spec=validate_batch_spec,
        dialect="postgresql",
        data_context=empty_data_context,
    ) as source:
        asset = source.add_query_asset(
            name="query_asset", query="SELECT * FROM my_table"
        )
        assert asset.name == "query_asset"
        assert asset.query.lower() == query.lower()
        source.get_batch_list_from_batch_request(asset.build_batch_request())


@pytest.mark.postgresql
def test_non_select_query_data_asset(create_source):
    with create_source(
        validate_batch_spec=lambda _: None, dialect="postgresql"
    ) as source:
        with pytest.raises(ValueError):
            source.add_query_asset(name="query_asset", query="* FROM my_table")


@pytest.mark.postgresql
def test_partitioner_year(
    empty_data_context,
    create_source: CreateSourceFixture,
):
    years = [2020, 2021]
    batch_specs = []

    def collect_batch_spec(spec: SqlAlchemyDatasourceBatchSpec) -> None:
        batch_specs.append(spec)

    with create_source(
        validate_batch_spec=collect_batch_spec,
        dialect="postgresql",
        data_context=empty_data_context,
        partitioner_query_response=[{"year": year} for year in years],
    ) as source:
        # We use a query asset because then we don't have to mock out db connection tests
        # in this unit test.
        asset = source.add_query_asset(
            name="my_asset", query="select * from table", order_by=["year"]
        )
        partitioner = PartitionerYear(column_name="my_col")
        batches = source.get_batch_list_from_batch_request(
            asset.build_batch_request(partitioner=partitioner)
        )
        assert len(batches) == len(years)
        for i, year in enumerate(years):
            assert "year" in batches[i].metadata
            assert batches[i].metadata["year"] == year

        assert len(batch_specs) == len(years)
        for spec in batch_specs:
            assert "partitioner_method" in spec
            assert spec["partitioner_method"] == "partition_on_year"


@pytest.mark.postgresql
def test_partitioner_year_and_month(
    empty_data_context,
    create_source: CreateSourceFixture,
):
    years = [2020, 2021]
    months = [6, 8, 9]
    batch_specs = []

    def collect_batch_spec(spec: SqlAlchemyDatasourceBatchSpec) -> None:
        batch_specs.append(spec)

    with create_source(
        validate_batch_spec=collect_batch_spec,
        dialect="postgresql",
        data_context=empty_data_context,
        partitioner_query_response=[
            {"year": year, "month": month} for year in years for month in months
        ],
    ) as source:
        # We use a query asset because then we don't have to mock out db connection tests
        # in this unit test.
        asset = source.add_query_asset(
            name="my_asset", query="select * from table", order_by=["year", "month"]
        )
        partitioner = PartitionerYearAndMonth(column_name="my_col")
        batches = source.get_batch_list_from_batch_request(
            asset.build_batch_request(partitioner=partitioner)
        )
        assert len(batches) == len(years) * len(months)
        for i, year in enumerate(years):
            for j, month in enumerate(months):
                batch_index = i * len(months) + j
                assert "year" in batches[batch_index].metadata
                assert "month" in batches[batch_index].metadata
                assert batches[batch_index].metadata["year"] == year
                assert batches[batch_index].metadata["month"] == month

        assert len(batch_specs) == len(years) * len(months)
        for spec in batch_specs:
            assert "partitioner_method" in spec
            assert spec["partitioner_method"] == "partition_on_year_and_month"


@pytest.mark.postgresql
def test_partitioner_year_and_month_and_day(
    empty_data_context,
    create_source: CreateSourceFixture,
):
    years = [2020, 2021]
    months = [6, 8, 9]
    days = [1, 23, 24, 30]
    batch_specs = []

    def collect_batch_spec(spec: SqlAlchemyDatasourceBatchSpec) -> None:
        batch_specs.append(spec)

    with create_source(
        validate_batch_spec=collect_batch_spec,
        dialect="postgresql",
        data_context=empty_data_context,
        partitioner_query_response=[
            {"year": year, "month": month, "day": day}
            for year in years
            for month in months
            for day in days
        ],
    ) as source:
        # We use a query asset because then we don't have to mock out db connection tests
        # in this unit test.
        asset = source.add_query_asset(
            name="my_asset",
            query="select * from table",
            order_by=["year", "month", "day"],
        )
        partitioner = PartitionerYearAndMonthAndDay(column_name="my_col")
        batches = source.get_batch_list_from_batch_request(
            asset.build_batch_request(partitioner=partitioner)
        )
        assert len(batches) == len(years) * len(months) * len(days)
        for i, year in enumerate(years):
            for j, month in enumerate(months):
                for k, day in enumerate(days):
                    batch_index = i * len(months) * len(days) + j * len(days) + k
                    assert "year" in batches[batch_index].metadata
                    assert "month" in batches[batch_index].metadata
                    assert "day" in batches[batch_index].metadata
                    assert batches[batch_index].metadata["year"] == year
                    assert batches[batch_index].metadata["month"] == month
                    assert batches[batch_index].metadata["day"] == day

        assert len(batch_specs) == len(years) * len(months) * len(days)
        for spec in batch_specs:
            assert "partitioner_method" in spec
            assert spec["partitioner_method"] == "partition_on_year_and_month_and_day"


@pytest.mark.postgresql
@pytest.mark.parametrize(
    [
        "PartitionerClass",
        "partitioner_kwargs",
        "partitioner_query_responses",
        "sorter_args",
        "all_batches_cnt",
        "specified_batch_request",
        "specified_batch_cnt",
        "last_specified_batch_metadata",
    ],
    [
        pytest.param(
            PartitionerYear,
            {"column_name": "pickup_datetime"},
            [{"year": 2020}],
            ["year"],
            1,
            {"year": 2020},
            1,
            {"year": 2020},
            id="year",
        ),
        pytest.param(
            PartitionerYearAndMonth,
            {"column_name": "pickup_datetime"},
            [{"year": 2020, "month": 1}, {"year": 2020, "month": 2}],
            ["year", "month"],
            2,
            {"year": 2020, "month": 1},
            1,
            {"year": 2020, "month": 1},
            id="year_and_month",
        ),
        pytest.param(
            PartitionerYearAndMonthAndDay,
            {"column_name": "pickup_datetime"},
            [
                {"year": 2020, "month": 2, "day": 10},
                {"year": 2020, "month": 2, "day": 12},
            ],
            ["year", "month", "day"],
            2,
            {"year": 2020, "month": 2, "day": 10},
            1,
            {"year": 2020, "month": 2, "day": 10},
            id="year_and_month_and_day",
        ),
        pytest.param(
            PartitionerDatetimePart,
            {
                "column_name": "pickup_datetime",
                "datetime_parts": ["year", "month", "day"],
            },
            [
                {"year": 2020, "month": 2, "day": 10},
                {"year": 2020, "month": 2, "day": 12},
            ],
            ["year", "month", "day"],
            2,
            {"year": 2020, "month": 2},
            2,
            {"year": 2020, "month": 2, "day": 12},
            id="datetime_part",
        ),
        pytest.param(
            PartitionerColumnValue,
            {"column_name": "passenger_count"},
            [(1,), (None,), (2,)],
            ["passenger_count"],
            3,
            {"passenger_count": 2},
            1,
            {"passenger_count": 2},
            id="column_value",
        ),
        pytest.param(
            PartitionerDividedInteger,
            {"column_name": "passenger_count", "divisor": 3},
            [(1,), (2,)],
            ["quotient"],
            2,
            {"quotient": 2},
            1,
            {"quotient": 2},
            id="divisor",
        ),
        pytest.param(
            PartitionerModInteger,
            {"column_name": "passenger_count", "mod": 3},
            [(1,), (2,)],
            ["remainder"],
            2,
            {"remainder": 2},
            1,
            {"remainder": 2},
            id="mod_integer",
        ),
        pytest.param(
            PartitionerMultiColumnValue,
            {"column_names": ["passenger_count", "payment_type"]},
            # These types are (passenger_count, payment_type), that is in column_names order.
            # datetime partitioners return dicts while all other partitioners return tuples.
            [(3, 1), (1, 1), (1, 2)],
            ["passenger_count", "payment_type"],
            3,
            {"passenger_count": 1},
            2,
            {"passenger_count": 1, "payment_type": 2},
            id="multi_column_values",
        ),
    ],
)
def test_partitioner(
    empty_data_context,
    create_source: CreateSourceFixture,
    PartitionerClass,
    partitioner_kwargs,
    partitioner_query_responses,
    sorter_args,
    all_batches_cnt,
    specified_batch_request,
    specified_batch_cnt,
    last_specified_batch_metadata,
):
    with create_source(
        validate_batch_spec=lambda _: None,
        dialect="postgresql",
        data_context=empty_data_context,
        partitioner_query_response=[
            response for response in partitioner_query_responses
        ],
    ) as source:
        asset = source.add_query_asset(name="query_asset", query="SELECT * from table")
        partitioner = PartitionerClass(**partitioner_kwargs)
        asset.add_sorters(sorter_args)
        # Test getting all batches
        all_batches = asset.get_batch_list_from_batch_request(
            asset.build_batch_request(partitioner=partitioner)
        )
        assert len(all_batches) == all_batches_cnt
        # Test getting specified batches
        specified_batches = asset.get_batch_list_from_batch_request(
            asset.build_batch_request(specified_batch_request, partitioner=partitioner)
        )
        assert len(specified_batches) == specified_batch_cnt
        assert specified_batches[-1].metadata == last_specified_batch_metadata


@pytest.mark.postgresql
def test_sorting_none_in_metadata(
    empty_data_context,
    create_source: CreateSourceFixture,
):
    years = [None, 2020, 2021]

    with create_source(
        validate_batch_spec=lambda _: None,
        dialect="postgresql",
        data_context=empty_data_context,
        partitioner_query_response=[{"year": year} for year in years],
    ) as source:
        # We use a query asset because then we don't have to mock out db connection tests
        # in this unit test.
        asset = source.add_query_asset(
            name="my_asset", query="select * from table", order_by=["-year"]
        )
        partitioner = PartitionerYear(column_name="my_col")
        batches = source.get_batch_list_from_batch_request(
            asset.build_batch_request(partitioner=partitioner)
        )
        assert len(batches) == len(years)
        assert batches[-1].metadata["year"] is None


@pytest.mark.postgresql
def test_create_temp_table(empty_data_context, create_source):
    with create_source(
        validate_batch_spec=lambda _: None,
        dialect="postgresql",
        data_context=empty_data_context,
        create_temp_table=False,
    ) as source:
        assert source.create_temp_table is False
        asset = source.add_query_asset(name="query_asset", query="SELECT * from table")
        _ = asset.get_batch_list_from_batch_request(asset.build_batch_request())
        assert source._execution_engine._create_temp_table is False


@pytest.mark.postgresql
def test_add_postgres_query_asset_with_batch_metadata(
    empty_data_context,
    create_source: CreateSourceFixture,
):
    my_config_variables = {"pipeline_filename": __file__}
    empty_data_context.config_variables.update(my_config_variables)

    years = [2021, 2022]
    asset_specified_metadata = {
        "pipeline_name": "my_pipeline",
        "no_curly_pipeline_filename": "$pipeline_filename",
        "curly_pipeline_filename": "${pipeline_filename}",
    }

    with create_source(
        validate_batch_spec=lambda _: None,
        dialect="postgresql",
        data_context=empty_data_context,
        partitioner_query_response=[{"year": year} for year in years],
    ) as source:
        asset = source.add_query_asset(
            name="query_asset",
            query="SELECT * FROM my_table",
            batch_metadata=asset_specified_metadata,
            order_by=["year"],
        )
        assert asset.batch_metadata == asset_specified_metadata
        partitioner = PartitionerYear(column_name="col")
        batches = source.get_batch_list_from_batch_request(
            asset.build_batch_request(partitioner=partitioner)
        )
        assert len(batches) == len(years)
        substituted_batch_metadata: BatchMetadata = copy.deepcopy(
            asset_specified_metadata
        )
        substituted_batch_metadata.update(
            {
                "no_curly_pipeline_filename": __file__,
                "curly_pipeline_filename": __file__,
            }
        )
        for i, year in enumerate(years):
            substituted_batch_metadata["year"] = year
            assert batches[i].metadata == substituted_batch_metadata


@pytest.mark.postgresql
def test_add_postgres_table_asset_with_batch_metadata(
    empty_data_context, create_source: CreateSourceFixture, monkeypatch
):
    my_config_variables = {"pipeline_filename": __file__}
    empty_data_context.config_variables.update(my_config_variables)

    monkeypatch.setattr(TableAsset, "test_connection", lambda _: None)
    monkeypatch.setattr(TableAsset, "test_partitioner_connection", lambda _: None)
    years = [2021, 2022]
    asset_specified_metadata = {
        "pipeline_name": "my_pipeline",
        "no_curly_pipeline_filename": "$pipeline_filename",
        "curly_pipeline_filename": "${pipeline_filename}",
    }

    with create_source(
        validate_batch_spec=lambda _: None,
        dialect="postgresql",
        data_context=empty_data_context,
        partitioner_query_response=[{"year": year} for year in years],
    ) as source:
        asset = source.add_table_asset(
            name="query_asset",
            table_name="my_table",
            batch_metadata=asset_specified_metadata,
            order_by=["year"],
        )
        assert asset.batch_metadata == asset_specified_metadata
        partitioner = PartitionerYear(column_name="my_col")
        batches = source.get_batch_list_from_batch_request(
            asset.build_batch_request(partitioner=partitioner)
        )
        assert len(batches) == len(years)
        substituted_batch_metadata: BatchMetadata = copy.deepcopy(
            asset_specified_metadata
        )
        substituted_batch_metadata.update(
            {
                "no_curly_pipeline_filename": __file__,
                "curly_pipeline_filename": __file__,
            }
        )
        for i, year in enumerate(years):
            substituted_batch_metadata["year"] = year
            assert batches[i].metadata == substituted_batch_metadata<|MERGE_RESOLUTION|>--- conflicted
+++ resolved
@@ -2,7 +2,9 @@
 
 import copy
 import logging
+import pathlib
 from contextlib import contextmanager
+from pprint import pformat as pf
 from pprint import pprint
 from typing import (
     TYPE_CHECKING,
@@ -24,11 +26,6 @@
 from great_expectations.compatibility.pydantic import ValidationError
 from great_expectations.core.batch_spec import SqlAlchemyDatasourceBatchSpec
 from great_expectations.core.partitioners import (
-<<<<<<< HEAD
-    PartitionerYear,
-    PartitionerYearAndMonth,
-    PartitionerYearAndMonthAndDay,
-=======
     Partitioner,
     PartitionerColumnValue,
     PartitionerDatetimePart,
@@ -42,7 +39,6 @@
 from great_expectations.core.yaml_handler import YAMLHandler
 from great_expectations.data_context.data_context.file_data_context import (
     FileDataContext,
->>>>>>> e7d28e36
 )
 from great_expectations.datasource.fluent.batch_request import (
     BatchRequest,
@@ -164,12 +160,8 @@
     assert asset.table_name == table_name
     assert asset.datasource == source
     assert (
-<<<<<<< HEAD
-        asset.get_batch_request_options_keys(partitioner=None) == batch_request_options
-=======
         asset.get_batch_request_options_keys(partitioner=partitioner)
         == batch_request_options
->>>>>>> e7d28e36
     )
 
 
@@ -1180,6 +1172,32 @@
             source.add_query_asset(name="query_asset", query="* FROM my_table")
 
 
+@pytest.mark.filesystem
+def test_adding_partitioner_persists_results(
+    empty_data_context: FileDataContext,
+    mock_test_connection,
+):
+    gx_yaml = pathlib.Path(
+        empty_data_context.root_directory, FileDataContext.GX_YML
+    ).resolve(strict=True)
+
+    empty_data_context.sources.add_postgres(
+        "my_datasource",
+        connection_string="postgresql://postgres:@localhost/not_a_real_db",
+    ).add_query_asset(
+        name="my_asset", query="select * from table", order_by=["year"]
+    ).add_partitioner_year(
+        column_name="my_col"
+    )
+
+    final_yaml: dict = YAMLHandler().load(  # type: ignore[assignment]
+        gx_yaml.read_text(),
+    )["fluent_datasources"]
+    print(f"final_yaml:\n{pf(final_yaml, depth=5)}")
+
+    assert final_yaml["my_datasource"]["assets"]["my_asset"]["partitioner"]
+
+
 @pytest.mark.postgresql
 def test_partitioner_year(
     empty_data_context,
