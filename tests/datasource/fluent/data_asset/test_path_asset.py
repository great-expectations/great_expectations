--- conflicted
+++ resolved
@@ -122,16 +122,8 @@
         name="csv_asset",
         batching_regex=batching_regex,
     )
-<<<<<<< HEAD
     batch_definition = asset.add_batch_definition_monthly(
         name="foo", sort_ascending=True, regex=batching_regex
-=======
-    batch_definition = asset.add_batch_definition(
-        "foo",
-        partitioner=FileNamePartitionerMonthly(
-            sort_ascending=True, regex=re.compile(batching_regex)
-        ),
->>>>>>> c091b367
     )
     batch_request = batch_definition.build_batch_request()
 
@@ -169,16 +161,8 @@
         name="csv_asset",
         batching_regex=batching_regex,
     )
-<<<<<<< HEAD
     batch_definition = asset.add_batch_definition_monthly(
         name="foo", regex=batching_regex, sort_ascending=False
-=======
-    batch_definition = asset.add_batch_definition(
-        "foo",
-        partitioner=FileNamePartitionerMonthly(
-            regex=re.compile(batching_regex), sort_ascending=False
-        ),
->>>>>>> c091b367
     )
     batch_request = batch_definition.build_batch_request()
 
