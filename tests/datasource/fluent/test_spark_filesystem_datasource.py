from __future__ import annotations

import copy
import logging
import pathlib
import re
from dataclasses import dataclass
from typing import TYPE_CHECKING, List, cast

import pytest

import great_expectations.exceptions as ge_exceptions
from great_expectations.alias_types import PathStr
from great_expectations.compatibility import pydantic
from great_expectations.compatibility.pyspark import functions as F
from great_expectations.compatibility.pyspark import types as pyspark_types
from great_expectations.core.partitioners import (
    PartitionerColumnValue,
    PartitionerYearAndMonth,
)
from great_expectations.datasource.fluent.data_asset.data_connector import (
    FilesystemDataConnector,
)
from great_expectations.datasource.fluent.file_path_data_asset import _FilePathDataAsset
from great_expectations.datasource.fluent.interfaces import (
    SortersDefinition,
    TestConnectionError,
)
from great_expectations.datasource.fluent.spark_file_path_datasource import (
    CSVAsset,
    DeltaAsset,
    DirectoryCSVAsset,
    DirectoryDeltaAsset,
    DirectoryJSONAsset,
    DirectoryORCAsset,
    DirectoryParquetAsset,
    DirectoryTextAsset,
    JSONAsset,
    ORCAsset,
    ParquetAsset,
    TextAsset,
    _SparkFilePathDatasource,
)
from great_expectations.datasource.fluent.spark_filesystem_datasource import (
    SparkFilesystemDatasource,
)

if TYPE_CHECKING:
    from great_expectations.datasource.fluent.interfaces import BatchSlice


logger = logging.getLogger(__name__)


@pytest.fixture
def spark_filesystem_datasource(
    empty_data_context, test_backends
) -> SparkFilesystemDatasource:
    if "SparkDFDataset" not in test_backends:
        pytest.skip("No spark backend selected.")

    base_directory_rel_path = pathlib.Path(
        "..", "..", "test_sets", "taxi_yellow_tripdata_samples"
    )
    base_directory_abs_path = (
        pathlib.Path(__file__)
        .parent.joinpath(base_directory_rel_path)
        .resolve(strict=True)
    )
    spark_filesystem_datasource = SparkFilesystemDatasource(
        name="spark_filesystem_datasource",
        base_directory=base_directory_abs_path,
    )
    spark_filesystem_datasource._data_context = empty_data_context
    return spark_filesystem_datasource


@pytest.mark.unit
def test_construct_spark_filesystem_datasource(
    spark_filesystem_datasource: SparkFilesystemDatasource,
):
    assert spark_filesystem_datasource.name == "spark_filesystem_datasource"


@pytest.mark.unit
def test_add_csv_asset_to_datasource(
    spark_filesystem_datasource: SparkFilesystemDatasource,
):
    asset = spark_filesystem_datasource.add_csv_asset(
        name="csv_asset",
        header=True,
        infer_schema=True,
    )
    assert asset.name == "csv_asset"
    m1 = asset.batching_regex.match("this_can_be_named_anything.csv")
    assert m1 is not None


if pyspark_types:
    spark_schema = pyspark_types.StructType(
        [pyspark_types.StructField("f1", pyspark_types.StringType(), True)]
    )
    additional_params = {"spark_schema": spark_schema}
else:
    additional_params = {}

add_csv_asset_all_params = {
    "sep": "sep",
    "encoding": "encoding",
    "quote": "quote",
    "escape": "escape",
    "comment": "comment",
    "header": "header",
    "infer_schema": "infer_schema",
    "ignore_leading_white_space": "ignore_leading_white_space",
    "ignore_trailing_white_space": "ignore_trailing_white_space",
    "null_value": "null_value",
    "nan_value": "nan_value",
    "positive_inf": "positive_inf",
    "negative_inf": "negative_inf",
    "date_format": "date_format",
    "timestamp_format": "timestamp_format",
    "max_columns": "max_columns",
    "max_chars_per_column": "max_chars_per_column",
    "max_malformed_log_per_partition": "max_malformed_log_per_partition",
    "mode": "PERMISSIVE",
    "column_name_of_corrupt_record": "column_name_of_corrupt_record",
    "multi_line": "multi_line",
    "char_to_escape_quote_escaping": "char_to_escape_quote_escaping",
    "sampling_ratio": "sampling_ratio",
    "enforce_schema": "enforce_schema",
    "empty_value": "empty_value",
    "locale": "locale",
    "line_sep": "line_sep",
    "path_glob_filter": "path_glob_filter",
    "recursive_file_lookup": "recursive_file_lookup",
    "modified_before": "modified_before",
    "modified_after": "modified_after",
    "unescaped_quote_handling": "STOP_AT_CLOSING_QUOTE",
}

add_csv_asset = [
    pytest.param(
        "add_csv_asset",
        {},
        id="csv_min_params",
    ),
    pytest.param(
        "add_csv_asset",
        {
            **add_csv_asset_all_params,
            **additional_params,
        },
        id="csv_all_params_pyspark_3_4_0",
    ),
    pytest.param(
        "add_csv_asset",
        {
            "this_param_does_not_exist": "param_does_not_exist",
        },
        marks=pytest.mark.xfail(
            reason="param_does_not_exist",
            strict=True,
            raises=pydantic.ValidationError,
        ),
        id="csv_fail_extra_params",
    ),
]

add_parquet_asset_all_params = {
    "merge_schema": "merge_schema",
    "datetime_rebase_mode": "EXCEPTION",
    "int_96_rebase_mode": "EXCEPTION",
    "path_glob_filter": "path_glob_filter",
    "recursive_file_lookup": "recursive_file_lookup",
    "modified_before": "modified_before",
    "modified_after": "modified_after",
}

add_parquet_asset = [
    pytest.param(
        "add_parquet_asset",
        {},
        id="parquet_min_params",
    ),
    pytest.param(
        "add_parquet_asset",
        add_parquet_asset_all_params,
        id="parquet_all_params_pyspark_3_4_0",
    ),
    pytest.param(
        "add_parquet_asset",
        {
            "this_param_does_not_exist": "param_does_not_exist",
        },
        marks=pytest.mark.xfail(
            reason="param_does_not_exist",
            strict=True,
            raises=pydantic.ValidationError,
        ),
        id="parquet_fail_extra_params",
    ),
]

add_orc_asset_all_params = {
    "merge_schema": "merge_schema",
    "path_glob_filter": "path_glob_filter",
    "recursive_file_lookup": "recursive_file_lookup",
    "modified_before": "modified_before",
    "modified_after": "modified_after",
}

add_orc_asset = [
    pytest.param(
        "add_orc_asset",
        {},
        id="orc_min_params",
    ),
    pytest.param(
        "add_orc_asset",
        add_orc_asset_all_params,
        id="orc_all_params_pyspark_3_4_0",
    ),
    pytest.param(
        "add_orc_asset",
        {
            "this_param_does_not_exist": "param_does_not_exist",
        },
        marks=pytest.mark.xfail(
            reason="param_does_not_exist",
            strict=True,
            raises=pydantic.ValidationError,
        ),
        id="orc_fail_extra_params",
    ),
]

add_json_asset_all_params = {
    "primitives_as_string": "primitives_as_string",
    "prefers_decimal": "prefers_decimal",
    "allow_comments": "allow_comments",
    "allow_unquoted_field_names": "allow_unquoted_field_names",
    "allow_single_quotes": "allow_single_quotes",
    "allow_numeric_leading_zero": "allow_numeric_leading_zero",
    "allow_backslash_escaping_any_character": "allow_backslash_escaping_any_character",
    "mode": "PERMISSIVE",
    "column_name_of_corrupt_record": "column_name_of_corrupt_record",
    "date_format": "date_format",
    "timestamp_format": "timestamp_format",
    "multi_line": "multi_line",
    "allow_unquoted_control_chars": "allow_unquoted_control_chars",
    "line_sep": "line_sep",
    "sampling_ratio": "sampling_ratio",
    "drop_field_if_all_null": "drop_field_if_all_null",
    "encoding": "encoding",
    "locale": "locale",
    "path_glob_filter": "path_glob_filter",
    "recursive_file_lookup": "recursive_file_lookup",
    "modified_before": "modified_before",
    "modified_after": "modified_after",
    "allow_non_numeric_numbers": "allow_non_numeric_numbers",
}

add_json_asset = [
    pytest.param(
        "add_json_asset",
        {},
        id="json_min_params",
    ),
    pytest.param(
        "add_json_asset",
        {
            **add_json_asset_all_params,
            **additional_params,
        },
        id="json_all_params_pyspark_3_4_0",
    ),
    pytest.param(
        "add_json_asset",
        {
            "this_param_does_not_exist": "param_does_not_exist",
        },
        marks=pytest.mark.xfail(
            reason="param_does_not_exist",
            strict=True,
            raises=pydantic.ValidationError,
        ),
        id="json_fail_extra_params",
    ),
]

add_text_asset_all_params = {
    "wholetext": True,
    "line_sep": "line_sep",
    "path_glob_filter": "path_glob_filter",
    "recursive_file_lookup": "recursive_file_lookup",
    "modified_before": "modified_before",
    "modified_after": "modified_after",
}

add_text_asset = [
    pytest.param(
        "add_text_asset",
        {},
        id="text_min_params",
    ),
    pytest.param(
        "add_text_asset",
        add_text_asset_all_params,
        id="text_all_params_pyspark_3_4_0",
    ),
    pytest.param(
        "add_text_asset",
        {
            "this_param_does_not_exist": "param_does_not_exist",
        },
        marks=pytest.mark.xfail(
            reason="param_does_not_exist",
            strict=True,
            raises=pydantic.ValidationError,
        ),
        id="text_fail_extra_params",
    ),
]

add_delta_asset_all_params = {
    "timestamp_as_of": "timestamp_as_of",
    "version_as_of": "version_as_of",
}

add_delta_asset = [
    pytest.param(
        "add_delta_asset",
        {},
        id="delta_min_params",
    ),
    pytest.param(
        "add_delta_asset",
        add_delta_asset_all_params,
        id="delta_all_params_20230512",
    ),
    pytest.param(
        "add_delta_asset",
        {
            "this_param_does_not_exist": "param_does_not_exist",
        },
        marks=pytest.mark.xfail(
            reason="param_does_not_exist",
            strict=True,
            raises=pydantic.ValidationError,
        ),
        id="delta_fail_extra_params",
    ),
]

add_asset_test_params = []
add_asset_test_params += add_csv_asset
add_asset_test_params += add_parquet_asset
add_asset_test_params += add_orc_asset
add_asset_test_params += add_json_asset
add_asset_test_params += add_text_asset
add_asset_test_params += add_delta_asset


@pytest.mark.unit
@pytest.mark.parametrize(
    "add_method_name,add_method_params",
    add_asset_test_params,
)
def test_add_asset_with_asset_specific_params(
    spark_filesystem_datasource: SparkFilesystemDatasource,
    add_method_name: str,
    add_method_params: dict,
):
    asset = getattr(spark_filesystem_datasource, add_method_name)(
        name="asset_name", **add_method_params
    )
    assert asset.name == "asset_name"
    for param, value in add_method_params.items():
        if param == "spark_schema":
            struct_type = cast(pyspark_types.StructType, value)
            assert getattr(asset, param) == struct_type.jsonValue()
        else:
            assert getattr(asset, param) == value


_SPARK_ASSET_TYPES = [
    (CSVAsset, {"name": "asset_name"}),
    (DirectoryCSVAsset, {"name": "asset_name", "data_directory": "data_directory"}),
    (ParquetAsset, {"name": "asset_name"}),
    (DirectoryParquetAsset, {"name": "asset_name", "data_directory": "data_directory"}),
    (ORCAsset, {"name": "asset_name"}),
    (DirectoryORCAsset, {"name": "asset_name", "data_directory": "data_directory"}),
    (JSONAsset, {"name": "asset_name"}),
    (DirectoryJSONAsset, {"name": "asset_name", "data_directory": "data_directory"}),
    (TextAsset, {"name": "asset_name"}),
    (DirectoryTextAsset, {"name": "asset_name", "data_directory": "data_directory"}),
    (DeltaAsset, {"name": "asset_name"}),
    (DirectoryDeltaAsset, {"name": "asset_name", "data_directory": "data_directory"}),
]


@pytest.mark.unit
def test_all_spark_file_path_asset_types_tested():
    """Make sure all the available assets are contained in the fixture used for other tests."""
    asset_types_in_fixture = {a[0] for a in _SPARK_ASSET_TYPES}
    assert asset_types_in_fixture == set(_SparkFilePathDatasource.asset_types)


@pytest.mark.unit
@pytest.mark.parametrize(
    "asset_type,required_fields",
    [
        pytest.param(
            asset_type,
            required_fields,
            id=asset_type.__name__,
        )
        for (asset_type, required_fields) in _SPARK_ASSET_TYPES
    ],
)
def test__get_reader_options_include(
    asset_type: _FilePathDataAsset, required_fields: dict
):
    """Make sure options are in fields."""
    fields = set(asset_type.__fields__.keys())
    asset = asset_type.validate(required_fields)
    for option in asset._get_reader_options_include():
        assert option in fields


add_directory_csv_asset = [
    pytest.param(
        "add_directory_csv_asset",
        {"data_directory": "some_directory"},
        id="directory_csv_min_params",
    ),
    pytest.param(
        "add_directory_csv_asset",
        {"data_directory": pathlib.Path("some_directory")},
        id="directory_csv_min_params_pathlib",
    ),
    pytest.param(
        "add_directory_csv_asset",
        {
            **add_csv_asset_all_params,
            **{
                "data_directory": "some_directory",
            },
            **additional_params,
        },
        id="directory_csv_all_params_pyspark_3_4_0",
    ),
    pytest.param(
        "add_directory_csv_asset",
        {
            "data_directory": "some_directory",
            "this_param_does_not_exist": "param_does_not_exist",
        },
        marks=pytest.mark.xfail(
            reason="param_does_not_exist",
            strict=True,
            raises=pydantic.ValidationError,
        ),
        id="directory_csv_fail_extra_params",
    ),
]

add_directory_parquet_asset = [
    pytest.param(
        "add_directory_parquet_asset",
        {"data_directory": "some_directory"},
        id="directory_parquet_min_params",
    ),
    pytest.param(
        "add_directory_parquet_asset",
        {"data_directory": pathlib.Path("some_directory")},
        id="directory_parquet_min_params_pathlib",
    ),
    pytest.param(
        "add_directory_parquet_asset",
        {
            **add_parquet_asset_all_params,
            **{
                "data_directory": "some_directory",
            },
        },
        id="directory_parquet_all_params_pyspark_3_4_0",
    ),
    pytest.param(
        "add_directory_parquet_asset",
        {
            "data_directory": "some_directory",
            "this_param_does_not_exist": "param_does_not_exist",
        },
        marks=pytest.mark.xfail(
            reason="param_does_not_exist",
            strict=True,
            raises=pydantic.ValidationError,
        ),
        id="directory_parquet_fail_extra_params",
    ),
]


add_directory_orc_asset = [
    pytest.param(
        "add_directory_orc_asset",
        {"data_directory": "some_directory"},
        id="directory_orc_min_params",
    ),
    pytest.param(
        "add_directory_orc_asset",
        {"data_directory": pathlib.Path("some_directory")},
        id="directory_orc_min_params_pathlib",
    ),
    pytest.param(
        "add_directory_orc_asset",
        {
            **add_orc_asset_all_params,
            **{
                "data_directory": "some_directory",
            },
        },
        id="directory_orc_all_params_pyspark_3_4_0",
    ),
    pytest.param(
        "add_directory_orc_asset",
        {
            "data_directory": "some_directory",
            "this_param_does_not_exist": "param_does_not_exist",
        },
        marks=pytest.mark.xfail(
            reason="param_does_not_exist",
            strict=True,
            raises=pydantic.ValidationError,
        ),
        id="directory_orc_fail_extra_params",
    ),
]


add_directory_json_asset = [
    pytest.param(
        "add_directory_json_asset",
        {"data_directory": "some_directory"},
        id="directory_json_min_params",
    ),
    pytest.param(
        "add_directory_json_asset",
        {"data_directory": pathlib.Path("some_directory")},
        id="directory_json_min_params_pathlib",
    ),
    pytest.param(
        "add_directory_json_asset",
        {
            **add_json_asset_all_params,
            **{
                "data_directory": "some_directory",
            },
            **additional_params,
        },
        id="directory_json_all_params_pyspark_3_4_0",
    ),
    pytest.param(
        "add_directory_json_asset",
        {
            "data_directory": "some_directory",
            "this_param_does_not_exist": "param_does_not_exist",
        },
        marks=pytest.mark.xfail(
            reason="param_does_not_exist",
            strict=True,
            raises=pydantic.ValidationError,
        ),
        id="directory_json_fail_extra_params",
    ),
]


add_directory_text_asset = [
    pytest.param(
        "add_directory_text_asset",
        {"data_directory": "some_directory"},
        id="directory_text_min_params",
    ),
    pytest.param(
        "add_directory_text_asset",
        {"data_directory": pathlib.Path("some_directory")},
        id="directory_text_min_params_pathlib",
    ),
    pytest.param(
        "add_directory_text_asset",
        {
            **add_text_asset_all_params,
            **{
                "data_directory": "some_directory",
            },
        },
        id="directory_text_all_params_pyspark_3_4_0",
    ),
    pytest.param(
        "add_directory_text_asset",
        {
            "data_directory": "some_directory",
            "this_param_does_not_exist": "param_does_not_exist",
        },
        marks=pytest.mark.xfail(
            reason="param_does_not_exist",
            strict=True,
            raises=pydantic.ValidationError,
        ),
        id="directory_text_fail_extra_params",
    ),
]


add_directory_delta_asset = [
    pytest.param(
        "add_directory_delta_asset",
        {"data_directory": "some_directory"},
        id="directory_delta_min_params",
    ),
    pytest.param(
        "add_directory_delta_asset",
        {"data_directory": pathlib.Path("some_directory")},
        id="directory_delta_min_params_pathlib",
    ),
    pytest.param(
        "add_directory_delta_asset",
        {
            **add_delta_asset_all_params,
            **{
                "data_directory": "some_directory",
            },
        },
        id="directory_delta_all_params_pyspark_3_4_0",
    ),
    pytest.param(
        "add_directory_delta_asset",
        {
            "data_directory": "some_directory",
            "this_param_does_not_exist": "param_does_not_exist",
        },
        marks=pytest.mark.xfail(
            reason="param_does_not_exist",
            strict=True,
            raises=pydantic.ValidationError,
        ),
        id="directory_delta_fail_extra_params",
    ),
]

add_directory_asset_test_params = []
add_directory_asset_test_params += add_directory_csv_asset
add_directory_asset_test_params += add_directory_parquet_asset
add_directory_asset_test_params += add_directory_orc_asset
add_directory_asset_test_params += add_directory_json_asset
add_directory_asset_test_params += add_directory_text_asset
add_directory_asset_test_params += add_directory_delta_asset


@pytest.mark.unit
@pytest.mark.parametrize(
    "add_method_name,add_method_params",
    add_directory_asset_test_params,
)
def test_add_directory_asset_with_asset_specific_params(
    spark_filesystem_datasource: SparkFilesystemDatasource,
    add_method_name: str,
    add_method_params: dict,
):
    asset = getattr(spark_filesystem_datasource, add_method_name)(
        name="asset_name", **add_method_params
    )
    assert asset.name == "asset_name"
    for param, value in add_method_params.items():
        if param == "data_directory":
            assert getattr(asset, param) == pathlib.Path(str(value))
        elif param == "spark_schema":
            struct_type = cast(pyspark_types.StructType, value)
            assert getattr(asset, param) == struct_type.jsonValue()
        else:
            assert getattr(asset, param) == value


@pytest.mark.unit
def test_add_csv_asset_with_batching_regex_to_datasource(
    spark_filesystem_datasource: SparkFilesystemDatasource,
):
    asset = spark_filesystem_datasource.add_csv_asset(
        name="csv_asset",
        batching_regex=r"yellow_tripdata_sample_(\d{4})-(\d{2})\.csv",
        header=True,
        infer_schema=True,
    )
    assert asset.name == "csv_asset"
    assert asset.batching_regex.match("random string") is None
    assert asset.batching_regex.match("yellow_tripdata_sample_11D1-22.csv") is None
    m1 = asset.batching_regex.match("yellow_tripdata_sample_1111-22.csv")
    assert m1 is not None


@pytest.mark.unit
def test_construct_csv_asset_directly():
    # noinspection PyTypeChecker
    asset = CSVAsset(
        name="csv_asset",
        batching_regex=r"yellow_tripdata_sample_(\d{4})-(\d{2})\.csv",  # Ignoring IDE warning (type declarations are consistent).
    )
    assert asset.name == "csv_asset"
    assert asset.batching_regex.match("random string") is None
    assert asset.batching_regex.match("yellow_tripdata_sample_11D1-22.csv") is None
    m1 = asset.batching_regex.match("yellow_tripdata_sample_1111-22.csv")
    assert m1 is not None


@pytest.mark.unit
def test_csv_asset_with_batching_regex_unnamed_parameters(
    spark_filesystem_datasource: SparkFilesystemDatasource,
):
    asset = spark_filesystem_datasource.add_csv_asset(
        name="csv_asset",
        batching_regex=r"yellow_tripdata_sample_(\d{4})-(\d{2})\.csv",
        header=True,
        infer_schema=True,
    )
    options = asset.get_batch_request_options_keys()
    assert options == (
        "batch_request_param_1",
        "batch_request_param_2",
        "path",
    )


@pytest.mark.unit
def test_csv_asset_with_batching_regex_named_parameters(
    spark_filesystem_datasource: SparkFilesystemDatasource,
):
    asset = spark_filesystem_datasource.add_csv_asset(
        name="csv_asset",
        batching_regex=r"yellow_tripdata_sample_(?P<year>\d{4})-(?P<month>\d{2})\.csv",
        header=True,
        infer_schema=True,
    )
    options = asset.get_batch_request_options_keys()
    assert options == ("year", "month", "path")


@pytest.mark.unit
def test_csv_asset_with_some_batching_regex_named_parameters(
    spark_filesystem_datasource: SparkFilesystemDatasource,
):
    asset = spark_filesystem_datasource.add_csv_asset(
        name="csv_asset",
        batching_regex=r"yellow_tripdata_sample_(\d{4})-(?P<month>\d{2})\.csv",
        header=True,
        infer_schema=True,
    )
    options = asset.get_batch_request_options_keys()
    assert options == ("batch_request_param_1", "month", "path")


@pytest.mark.unit
def test_csv_asset_with_non_string_batching_regex_named_parameters(
    spark_filesystem_datasource: SparkFilesystemDatasource,
):
    asset = spark_filesystem_datasource.add_csv_asset(
        name="csv_asset",
        batching_regex=r"yellow_tripdata_sample_(\d{4})-(?P<month>\d{2})\.csv",
        header=True,
        infer_schema=True,
    )
    with pytest.raises(ge_exceptions.InvalidBatchRequestError):
        # year is an int which will raise an error
        asset.build_batch_request({"year": 2018, "month": "04"})


@pytest.mark.unit
@pytest.mark.parametrize(
    "path",
    [
        pytest.param("samples_2020", id="str"),
        pytest.param(pathlib.Path("samples_2020"), id="pathlib.Path"),
    ],
)
def test_get_batch_list_from_directory_one_batch(
    path: PathStr,
    spark_filesystem_datasource: SparkFilesystemDatasource,
):
    """What does this test and why?

    A "directory" asset should only have a single batch."""
    asset = spark_filesystem_datasource.add_directory_csv_asset(
        name="csv_asset",
        data_directory=path,
        header=True,
        infer_schema=True,
    )
    request = asset.build_batch_request()
    batches = asset.get_batch_list_from_batch_request(request)
    assert len(batches) == 1


@pytest.mark.filesystem
@pytest.mark.parametrize(
    "path",
    [
        pytest.param("samples_2020", id="str"),
        pytest.param(pathlib.Path("samples_2020"), id="pathlib.Path"),
    ],
)
def test_get_batch_list_from_directory_merges_files(
    path: PathStr,
    spark_filesystem_datasource: SparkFilesystemDatasource,
):
    """What does this test and why?

    Adding a "directory" asset should only add a single batch merging all files into one dataframe.

    Marked as an integration test since this uses the execution engine to actually load the files.
    """
    asset = spark_filesystem_datasource.add_directory_csv_asset(
        name="csv_asset",
        data_directory=path,
        header=True,
        infer_schema=True,
    )
    request = asset.build_batch_request()
    batches = asset.get_batch_list_from_batch_request(request)
    batch_data = batches[0].data
    # The directory contains 12 files with 10,000 records each so the batch data
    # (spark dataframe) should contain 120,000 records:
    assert batch_data.dataframe.count() == 12 * 10000  # type: ignore[attr-defined]


@pytest.mark.unit
def test_get_batch_list_from_fully_specified_batch_request(
    spark_filesystem_datasource: SparkFilesystemDatasource,
):
    asset = spark_filesystem_datasource.add_csv_asset(
        name="csv_asset",
        batching_regex=r"yellow_tripdata_sample_(?P<year>\d{4})-(?P<month>\d{2})\.csv",
        header=True,
        infer_schema=True,
    )
    request = asset.build_batch_request({"year": "2018", "month": "04"})
    batches = asset.get_batch_list_from_batch_request(request)
    assert len(batches) == 1
    batch = batches[0]
    assert batch.batch_request.datasource_name == spark_filesystem_datasource.name
    assert batch.batch_request.data_asset_name == asset.name

    path = "yellow_tripdata_sample_2018-04.csv"
    assert batch.batch_request.options == {"path": path, "year": "2018", "month": "04"}
    assert batch.metadata == {"path": path, "year": "2018", "month": "04"}

    assert batch.id == "spark_filesystem_datasource-csv_asset-year_2018-month_04"


@pytest.mark.unit
def test_get_batch_list_from_partially_specified_batch_request(
    spark_filesystem_datasource: SparkFilesystemDatasource,
):
    # Verify test directory has files that don't match what we will query for
    file_name: PathStr
    all_files: List[str] = [
        file_name.stem
        for file_name in list(
            pathlib.Path(spark_filesystem_datasource.base_directory).iterdir()
        )
    ]
    # assert there are files that are not csv files
    assert any(not file_name.endswith("csv") for file_name in all_files)
    # assert there are 12 files from 2018
    files_for_2018 = [
        file_name for file_name in all_files if file_name.find("2018") >= 0
    ]
    assert len(files_for_2018) == 12

    asset = spark_filesystem_datasource.add_csv_asset(
        name="csv_asset",
        batching_regex=r"yellow_tripdata_sample_(?P<year>\d{4})-(?P<month>\d{2})\.csv",
        header=True,
        infer_schema=True,
    )
    request = asset.build_batch_request({"year": "2018"})
    batches = asset.get_batch_list_from_batch_request(request)
    assert (len(batches)) == 12
    batch_filenames = [pathlib.Path(batch.metadata["path"]).stem for batch in batches]
    assert set(files_for_2018) == set(batch_filenames)

    @dataclass(frozen=True)
    class YearMonth:
        year: str
        month: str

    expected_year_month = {
        YearMonth(year="2018", month=format(m, "02d")) for m in range(1, 13)
    }
    batch_year_month = {
        YearMonth(year=batch.metadata["year"], month=batch.metadata["month"])
        for batch in batches
    }
    assert expected_year_month == batch_year_month


@pytest.mark.unit
@pytest.mark.parametrize(
    "order_by",
    [
        ["+year", "month"],
        ["+year", "+month"],
        ["+year", "-month"],
        ["year", "month"],
        ["year", "+month"],
        ["year", "-month"],
        ["-year", "month"],
        ["-year", "+month"],
        ["-year", "-month"],
        ["month", "+year"],
        ["+month", "+year"],
        ["-month", "+year"],
        ["month", "year"],
        ["+month", "year"],
        ["-month", "year"],
        ["month", "-year"],
        ["+month", "-year"],
        ["-month", "-year"],
    ],
)
def test_spark_sorter(
    spark_filesystem_datasource: SparkFilesystemDatasource,
    order_by: SortersDefinition,
):
    # Verify test directory has files we expect
    years = ["2018", "2019", "2020"]
    months = [format(m, "02d") for m in range(1, 13)]
    file_name: PathStr
    all_files: List[str] = [
        file_name.stem
        for file_name in list(
            pathlib.Path(spark_filesystem_datasource.base_directory).iterdir()
        )
    ]
    # assert there are 12 files for each year
    for year in years:
        files_for_year = [
            file_name
            for file_name in all_files
            if file_name.find(f"yellow_tripdata_sample_{year}") == 0
        ]
        assert len(files_for_year) == 12

    asset = spark_filesystem_datasource.add_csv_asset(
        name="csv_asset",
        batching_regex=r"yellow_tripdata_sample_(?P<year>\d{4})-(?P<month>\d{2})\.csv",
        header=True,
        infer_schema=True,
        order_by=order_by,
    )
    batches = asset.get_batch_list_from_batch_request(asset.build_batch_request())
    assert (len(batches)) == 36

    @dataclass(frozen=True)
    class TimeRange:
        key: str
        range: List[str]

    ordered_years = reversed(years) if "-year" in order_by else years
    ordered_months = reversed(months) if "-month" in order_by else months
    if "year" in order_by[0]:  # type: ignore[operator]
        ordered = [
            TimeRange(key="year", range=ordered_years),  # type: ignore[arg-type]
            TimeRange(key="month", range=ordered_months),  # type: ignore[arg-type]
        ]
    else:
        ordered = [
            TimeRange(key="month", range=ordered_months),  # type: ignore[arg-type]
            TimeRange(key="year", range=ordered_years),  # type: ignore[arg-type]
        ]

    batch_index = -1
    for range1 in ordered[0].range:
        key1 = ordered[0].key
        for range2 in ordered[1].range:
            key2 = ordered[1].key
            batch_index += 1
            metadata = batches[batch_index].metadata
            assert metadata[key1] == range1
            assert metadata[key2] == range2


@pytest.mark.unit
@pytest.mark.parametrize(
    "batch_slice, expected_batch_count",
    [
        ("[-3:]", 3),
        ("[5:9]", 4),
        ("[:10:2]", 5),
        (slice(-3, None), 3),
        (slice(5, 9), 4),
        (slice(0, 10, 2), 5),
        ("-5", 1),
        ("-1", 1),
        (11, 1),
        (0, 1),
        ([3], 1),
        (None, 12),
        ("", 12),
    ],
)
def test_spark_slice_batch_count(
    spark_filesystem_datasource: SparkFilesystemDatasource,
    batch_slice: BatchSlice,
    expected_batch_count: int,
) -> None:
    asset = spark_filesystem_datasource.add_csv_asset(
        name="csv_asset",
        batching_regex=r"yellow_tripdata_sample_(?P<year>\d{4})-(?P<month>\d{2})\.csv",
    )
    batch_request = asset.build_batch_request(
        options={"year": "2019"},
        batch_slice=batch_slice,
    )
    batches = asset.get_batch_list_from_batch_request(batch_request=batch_request)
    assert len(batches) == expected_batch_count


def bad_batching_regex_config(
    csv_path: pathlib.Path,
) -> tuple[re.Pattern, TestConnectionError]:
    batching_regex = re.compile(
        r"green_tripdata_sample_(?P<year>\d{4})-(?P<month>\d{2})\.csv"
    )
    test_connection_error = TestConnectionError(
        f"""No file at base_directory path "{csv_path.resolve()}" matched regular expressions pattern "{batching_regex.pattern}" and/or glob_directive "**/*" for DataAsset "csv_asset"."""
    )
    return batching_regex, test_connection_error


@pytest.fixture(params=[bad_batching_regex_config])
def datasource_test_connection_error_messages(
    csv_path: pathlib.Path,
    spark_filesystem_datasource: SparkFilesystemDatasource,
    request,
) -> tuple[SparkFilesystemDatasource, TestConnectionError]:
    batching_regex, test_connection_error = request.param(csv_path=csv_path)
    csv_asset = CSVAsset(  # type: ignore[call-arg] # missing args
        name="csv_asset",
        batching_regex=batching_regex,
    )
    csv_asset._datasource = spark_filesystem_datasource
    spark_filesystem_datasource.assets = [
        csv_asset,
    ]
    csv_asset._data_connector = FilesystemDataConnector(
        datasource_name=spark_filesystem_datasource.name,
        data_asset_name=csv_asset.name,
        batching_regex=batching_regex,
        base_directory=spark_filesystem_datasource.base_directory,
        data_context_root_directory=spark_filesystem_datasource.data_context_root_directory,
    )
    csv_asset._test_connection_error_message = test_connection_error
    return spark_filesystem_datasource, test_connection_error


@pytest.mark.unit
def test_test_connection_failures(
    datasource_test_connection_error_messages: tuple[
        SparkFilesystemDatasource, TestConnectionError
    ],
):
    (
        spark_filesystem_datasource,
        test_connection_error,
    ) = datasource_test_connection_error_messages

    with pytest.raises(type(test_connection_error)) as e:
        spark_filesystem_datasource.test_connection()

    assert str(e.value) == str(test_connection_error)


@pytest.mark.unit
def test_get_batch_list_from_batch_request_does_not_modify_input_batch_request(
    spark_filesystem_datasource: SparkFilesystemDatasource,
):
    asset = spark_filesystem_datasource.add_csv_asset(
        name="csv_asset",
        batching_regex=r"yellow_tripdata_sample_(?P<year>\d{4})-(?P<month>\d{2})\.csv",
        header=True,
        infer_schema=True,
    )
    request = asset.build_batch_request({"year": "2018"})
    request_before_call = copy.deepcopy(request)
    batches = asset.get_batch_list_from_batch_request(request)
    # We assert the request before the call to get_batch_list_from_batch_request is equal to the request after the
    # call. This test exists because this call was modifying the request.
    assert request == request_before_call
    # We get all 12 batches, one for each month of 2018.
    assert len(batches) == 12


@pytest.mark.unit
def test_add_csv_asset_with_batch_metadata(
    spark_filesystem_datasource: SparkFilesystemDatasource,
):
    asset_specified_metadata = {"asset_level_metadata": "my_metadata"}
    asset = spark_filesystem_datasource.add_csv_asset(
        name="csv_asset",
        batching_regex=r"yellow_tripdata_sample_(?P<year>\d{4})-(?P<month>\d{2})\.csv",
        header=True,
        infer_schema=True,
        batch_metadata=asset_specified_metadata,
    )
    batch_options = {"year": "2018", "month": "05"}
    request = asset.build_batch_request(batch_options)
    batches = asset.get_batch_list_from_batch_request(request)
    assert len(batches) == 1
    assert batches[0].metadata == {
        "path": "yellow_tripdata_sample_2018-05.csv",
        **batch_options,
        **asset_specified_metadata,
    }


@pytest.fixture
def directory_asset_with_no_partitioner(
    spark_filesystem_datasource: SparkFilesystemDatasource,
) -> DirectoryCSVAsset:
    asset = spark_filesystem_datasource.add_directory_csv_asset(
        name="directory_csv_asset_no_partitioner",
        data_directory="first_ten_trips_in_each_file",
        header=True,
        infer_schema=True,
    )
    return asset


@pytest.fixture
def expected_num_records_directory_asset_no_partitioner_2020_passenger_count_2(
    directory_asset_with_no_partitioner: DirectoryCSVAsset,
) -> int:
    pre_partitioner_batches = (
        directory_asset_with_no_partitioner.get_batch_list_from_batch_request(
            directory_asset_with_no_partitioner.build_batch_request()
        )
    )
    pre_partitioner_batch_data = pre_partitioner_batches[0].data
    expected_num_records = pre_partitioner_batch_data.dataframe.filter(  # type: ignore[attr-defined]
        F.col("passenger_count") == 2
    ).count()
    assert expected_num_records == 37, "Check that the referenced data hasn't changed"
    return expected_num_records


@pytest.fixture
def directory_asset(
    spark_filesystem_datasource: SparkFilesystemDatasource,
) -> DirectoryCSVAsset:
    asset = spark_filesystem_datasource.add_directory_csv_asset(
        name="directory_csv_asset_with_partitioner",
        data_directory="first_ten_trips_in_each_file",
        header=True,
        infer_schema=True,
    )
    return asset


@pytest.fixture
def column_value_partitioner():
    return PartitionerColumnValue(column_name="passenger_count")


class TestPartitionerDirectoryAsset:
    @pytest.mark.unit
    def test_get_batch_list_from_batch_request_with_partitioner_directory_asset_batch_request_options(
        self, directory_asset, column_value_partitioner
    ):
        assert directory_asset.get_batch_request_options_keys(
            partitioner=column_value_partitioner
        ) == (
            "path",
            "passenger_count",
        )

    @pytest.mark.unit
    def test_get_batch_list_from_batch_request_with_partitioner_directory_asset_one_batch(
        self, directory_asset, column_value_partitioner
    ):
        post_passenger_count_partitioner_batch_request = (
            directory_asset.build_batch_request(
                options={"passenger_count": 2}, partitioner=column_value_partitioner
            )
        )
        post_passenger_count_partitioner_batch_list = (
            directory_asset.get_batch_list_from_batch_request(
                post_passenger_count_partitioner_batch_request
            )
        )
        post_partitioner_expected_num_batches = 1
        assert (
            len(post_passenger_count_partitioner_batch_list)
            == post_partitioner_expected_num_batches
        )

    @pytest.mark.unit
    def test_get_batch_list_from_batch_request_with_partitioner_directory_asset_one_batch_size(
        self,
        directory_asset,
        column_value_partitioner,
        expected_num_records_directory_asset_no_partitioner_2020_passenger_count_2: int,
    ):
        post_partitioner_batch_request = directory_asset.build_batch_request(
            options={"passenger_count": 2},
            partitioner=column_value_partitioner,
        )
        post_partitioner_batch_list = directory_asset.get_batch_list_from_batch_request(
            post_partitioner_batch_request
        )
        post_partitioner_batch_data = post_partitioner_batch_list[0].data

        assert (
            post_partitioner_batch_data.dataframe.count()
            == expected_num_records_directory_asset_no_partitioner_2020_passenger_count_2
<<<<<<< HEAD
        )  # type: ignore[attr-defined]
=======
        )
>>>>>>> 3493bea8
        assert (
            post_partitioner_batch_data.dataframe.filter(
                F.col("passenger_count") != 2
            ).count()
            == 0
<<<<<<< HEAD
        )  # type: ignore[attr-defined]
=======
        )
>>>>>>> 3493bea8


@pytest.fixture
def file_asset_with_no_partitioner(
    spark_filesystem_datasource: SparkFilesystemDatasource,
) -> CSVAsset:
    asset = spark_filesystem_datasource.add_csv_asset(
        name="file_csv_asset_no_partitioner",
        batching_regex=r"first_ten_trips_in_each_file/yellow_tripdata_sample_(?P<year>\d{4})-(?P<month>\d{2})\.csv",
        header=True,
        infer_schema=True,
    )
    return asset


@pytest.fixture
def expected_num_records_file_asset_no_partitioner_2020_10_passenger_count_2(
    file_asset_with_no_partitioner: CSVAsset,
) -> int:
    single_batch_batch_request = file_asset_with_no_partitioner.build_batch_request(
        {"year": "2020", "month": "11"}
    )
    single_batch_list = (
        file_asset_with_no_partitioner.get_batch_list_from_batch_request(
            single_batch_batch_request
        )
    )
    assert len(single_batch_list) == 1
    pre_partitioner_batch_data = single_batch_list[0].data
    expected_num_records = pre_partitioner_batch_data.dataframe.filter(
        F.col("passenger_count") == 2
    ).count()  # type: ignore[attr-defined]
    assert expected_num_records == 2, "Check that the referenced data hasn't changed"
    return expected_num_records


@pytest.fixture
def expected_num_records_file_asset_no_partitioner_2020_10(
    file_asset_with_no_partitioner: CSVAsset,
) -> int:
    single_batch_batch_request = file_asset_with_no_partitioner.build_batch_request(
        {"year": "2020", "month": "11"}
    )
    single_batch_list = (
        file_asset_with_no_partitioner.get_batch_list_from_batch_request(
            single_batch_batch_request
        )
    )

    pre_partitioner_batch_data = single_batch_list[0].data

    expected_num_records = (
        pre_partitioner_batch_data.dataframe.filter(  # type: ignore[attr-defined]
            F.year(F.col("pickup_datetime")) == 2020
        )
        .filter(F.month(F.col("pickup_datetime")) == 11)
        .count()
    )
    assert expected_num_records == 10, "Check that the referenced data hasn't changed"
    return expected_num_records


@pytest.fixture
def file_asset(
    spark_filesystem_datasource: SparkFilesystemDatasource,
) -> CSVAsset:
    asset = spark_filesystem_datasource.add_csv_asset(
        name="file_csv_asset_with_partitioner",
        batching_regex=r"first_ten_trips_in_each_file/yellow_tripdata_sample_(?P<year>\d{4})-(?P<month>\d{2})\.csv",
        header=True,
        infer_schema=True,
    )
    return asset


class TestPartitionerFileAsset:
    @pytest.mark.unit
    def test_get_batch_list_from_batch_request_with_partitioner_file_asset_batch_request_options(
        self, file_asset, column_value_partitioner
    ):
        assert file_asset.get_batch_request_options_keys(
            partitioner=column_value_partitioner
        ) == (
            "year",
            "month",
            "path",
            "passenger_count",
        )

    @pytest.mark.unit
    def test_get_batch_list_from_batch_request_with_partitioner_file_asset_one_batch(
        self, file_asset, column_value_partitioner
    ):
        post_passenger_count_partitioner_batch_request = file_asset.build_batch_request(
            options={"year": "2020", "month": "11", "passenger_count": 2},
            partitioner=column_value_partitioner,
        )
        post_passenger_count_partitioner_batch_list = (
            file_asset.get_batch_list_from_batch_request(
                post_passenger_count_partitioner_batch_request
            )
        )
        post_partitioner_expected_num_batches = 1
        assert (
            len(post_passenger_count_partitioner_batch_list)
            == post_partitioner_expected_num_batches
        )

    @pytest.mark.unit
    def test_get_batch_list_from_batch_request_with_partitioner_file_asset_one_batch_size(
        self,
        file_asset,
        column_value_partitioner,
        expected_num_records_file_asset_no_partitioner_2020_10_passenger_count_2: int,
    ):
        post_partitioner_batch_request = file_asset.build_batch_request(
            options={"year": "2020", "month": "11", "passenger_count": 2},
            partitioner=column_value_partitioner,
        )
        post_partitioner_batch_list = file_asset.get_batch_list_from_batch_request(
            post_partitioner_batch_request
        )

        # Make sure we only have passenger_count == 2 in our batch data
        post_partitioner_batch_data = post_partitioner_batch_list[0].data

        assert (
            post_partitioner_batch_data.dataframe.filter(
                F.col("passenger_count") == 2
<<<<<<< HEAD
            ).count()  # type: ignore[attr-defined]
=======
            ).count()
>>>>>>> 3493bea8
            == expected_num_records_file_asset_no_partitioner_2020_10_passenger_count_2
        )
        assert (
            post_partitioner_batch_data.dataframe.filter(
                F.col("passenger_count") != 2
<<<<<<< HEAD
            ).count()  # type: ignore[attr-defined]
=======
            ).count()
>>>>>>> 3493bea8
            == 0
        )

    @pytest.mark.unit
    def test_add_file_csv_asset_with_partitioner_conflicting_identifier_batch_request_options(
        self, file_asset_with_no_partitioner: CSVAsset
    ):
        asset_with_conflicting_partitioner = file_asset_with_no_partitioner
        partitioner = PartitionerYearAndMonth(column_name="pickup_datetime")
        assert asset_with_conflicting_partitioner.get_batch_request_options_keys(
            partitioner=partitioner
        ) == (
            "year",
            "month",
            "path",
            "year",
            "month",
        )

    @pytest.mark.unit
    def test_add_file_csv_asset_with_partitioner_conflicting_identifier_gets_one_batch(
        self, file_asset_with_no_partitioner: CSVAsset
    ):
        asset = file_asset_with_no_partitioner
        partitioner = PartitionerYearAndMonth(column_name="pickup_datetime")

        post_partitioner_batch_request = asset.build_batch_request(
            options={"year": "2020", "month": "11"}, partitioner=partitioner
        )
        post_partitioner_batches = asset.get_batch_list_from_batch_request(
            post_partitioner_batch_request
        )
        post_partitioner_expected_num_batches = 1
        assert len(post_partitioner_batches) == post_partitioner_expected_num_batches

    @pytest.mark.unit
    def test_add_file_csv_asset_with_partitioner_conflicting_identifier_gets_correct_data(
        self,
        file_asset_with_no_partitioner: CSVAsset,
        expected_num_records_file_asset_no_partitioner_2020_10: int,
    ):
        asset = file_asset_with_no_partitioner
        partitioner = PartitionerYearAndMonth(column_name="pickup_datetime")

        post_partitioner_batch_request = asset.build_batch_request(
            options={"year": "2020", "month": "11"}, partitioner=partitioner
        )
        post_partitioner_batches = asset.get_batch_list_from_batch_request(
            post_partitioner_batch_request
        )
        post_partitioner_batch_data = post_partitioner_batches[0].data

        assert (
            post_partitioner_batch_data.dataframe.count()
            == expected_num_records_file_asset_no_partitioner_2020_10
        )  # type: ignore[attr-defined]<|MERGE_RESOLUTION|>--- conflicted
+++ resolved
@@ -1224,21 +1224,13 @@
         assert (
             post_partitioner_batch_data.dataframe.count()
             == expected_num_records_directory_asset_no_partitioner_2020_passenger_count_2
-<<<<<<< HEAD
-        )  # type: ignore[attr-defined]
-=======
-        )
->>>>>>> 3493bea8
+        )
         assert (
             post_partitioner_batch_data.dataframe.filter(
                 F.col("passenger_count") != 2
             ).count()
             == 0
-<<<<<<< HEAD
-        )  # type: ignore[attr-defined]
-=======
-        )
->>>>>>> 3493bea8
+        )
 
 
 @pytest.fixture
@@ -1368,21 +1360,13 @@
         assert (
             post_partitioner_batch_data.dataframe.filter(
                 F.col("passenger_count") == 2
-<<<<<<< HEAD
-            ).count()  # type: ignore[attr-defined]
-=======
             ).count()
->>>>>>> 3493bea8
             == expected_num_records_file_asset_no_partitioner_2020_10_passenger_count_2
         )
         assert (
             post_partitioner_batch_data.dataframe.filter(
                 F.col("passenger_count") != 2
-<<<<<<< HEAD
-            ).count()  # type: ignore[attr-defined]
-=======
             ).count()
->>>>>>> 3493bea8
             == 0
         )
 
