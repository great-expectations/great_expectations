--- conflicted
+++ resolved
@@ -108,31 +108,6 @@
     assert available_data_asset_names == expected_available_data_asset_names
 
 
-<<<<<<< HEAD
-def test_datasource_with_runtime_data_connector_and_sqlalchemy_execution_engine_no_batch_identifiers(
-    datasource_with_runtime_data_connector_and_sqlalchemy_execution_engine, sa
-):
-    # interacting with the database using query
-    test_query: str = "SELECT * FROM table_full__I;"
-
-    # Test for illegal absence of batch_identifiers when batch_data is specified
-    with pytest.raises(TypeError):
-        # noinspection PyUnusedLocal
-        batch_list: List[  # noqa: F841
-            Batch
-        ] = datasource_with_runtime_data_connector_and_sqlalchemy_execution_engine.get_batch_list_from_batch_request(
-            batch_request=RuntimeBatchRequest(
-                datasource_name=datasource_with_runtime_data_connector_and_sqlalchemy_execution_engine.name,
-                data_connector_name="test_runtime_data_connector",
-                data_asset_name="my_data_asset",
-                runtime_parameters={"query": test_query},
-                batch_identifiers=None,
-            )
-        )
-
-
-=======
->>>>>>> aa83fc63
 def test_batch_identifiers_and_batch_identifiers_success_all_keys_present_with_query(
     datasource_with_runtime_data_connector_and_sqlalchemy_execution_engine, sa
 ):
