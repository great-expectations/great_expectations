--- conflicted
+++ resolved
@@ -57,29 +57,17 @@
         },
         "unmatched_data_reference_count": 0,
         "example_unmatched_data_references": [],
-<<<<<<< HEAD
-        "example_data_reference": {
-            "n_rows": 8,
-            "batch_spec": {
-                "table_name": "table_partitioned_by_date_column__A",
-                "batch_identifiers": {"date": "2020-01-02"},
-                "splitter_method": "_split_on_column_value",
-                "splitter_kwargs": {"column_name": "date"},
-            },
-        },
-=======
         # FIXME: (Sam) example_data_reference removed temporarily in PR #2590:
         # "example_data_reference": {
         #     "n_rows": 8,
         #     "batch_spec": {
         #         "table_name": "table_partitioned_by_date_column__A",
         #         "data_asset_name": "table_partitioned_by_date_column__A",
-        #         "partition_definition": {"date": "2020-01-02"},
+        #         "batch_identifiers": {"date": "2020-01-02"},
         #         "splitter_method": "_split_on_column_value",
         #         "splitter_kwargs": {"column_name": "date"},
         #     },
         # },
->>>>>>> 5f544dd5
     }
 
 
@@ -221,29 +209,17 @@
         },
         "unmatched_data_reference_count": 0,
         "example_unmatched_data_references": [],
-<<<<<<< HEAD
-        "example_data_reference": {
-            "n_rows": 8,
-            "batch_spec": {
-                "table_name": "table_partitioned_by_date_column__A",
-                "batch_identifiers": {"date": "2020-01-02"},
-                "splitter_method": "_split_on_column_value",
-                "splitter_kwargs": {"column_name": "date"},
-            },
-        },
-=======
         # FIXME: (Sam) example_data_reference removed temporarily in PR #2590:
         # "example_data_reference": {
         #     "n_rows": 8,
         #     "batch_spec": {
         #         "table_name": "table_partitioned_by_date_column__A",
         #         "data_asset_name": "table_partitioned_by_date_column__A",
-        #         "partition_definition": {"date": "2020-01-02"},
+        #         "batch_identifiers": {"date": "2020-01-02"},
         #         "splitter_method": "_split_on_column_value",
         #         "splitter_kwargs": {"column_name": "date"},
         #     },
         # },
->>>>>>> 5f544dd5
     }
 
 
@@ -286,29 +262,17 @@
         },
         "unmatched_data_reference_count": 0,
         "example_unmatched_data_references": [],
-<<<<<<< HEAD
-        "example_data_reference": {
-            "n_rows": 8,
-            "batch_spec": {
-                "table_name": "table_partitioned_by_timestamp_column__B",
-                "batch_identifiers": {"timestamp": "2020-01-02"},
-                "splitter_method": "_split_on_converted_datetime",
-                "splitter_kwargs": {"column_name": "timestamp"},
-            },
-        },
-=======
         # FIXME: (Sam) example_data_reference removed temporarily in PR #2590:
         # "example_data_reference": {
         #     "n_rows": 8,
         #     "batch_spec": {
         #         "table_name": "table_partitioned_by_timestamp_column__B",
         #         "data_asset_name": "table_partitioned_by_timestamp_column__B",
-        #         "partition_definition": {"timestamp": "2020-01-02"},
+        #         "batch_identifiers": {"timestamp": "2020-01-02"},
         #         "splitter_method": "_split_on_converted_datetime",
         #         "splitter_kwargs": {"column_name": "timestamp"},
         #     },
         # },
->>>>>>> 5f544dd5
     }
 
 
@@ -354,29 +318,17 @@
         },
         "unmatched_data_reference_count": 0,
         "example_unmatched_data_references": [],
-<<<<<<< HEAD
-        "example_data_reference": {
-            "n_rows": 10,
-            "batch_spec": {
-                "table_name": "table_partitioned_by_regularly_spaced_incrementing_id_column__C",
-                "batch_identifiers": {"id": 1},
-                "splitter_method": "_split_on_divided_integer",
-                "splitter_kwargs": {"column_name": "id", "divisor": 10},
-            },
-        },
-=======
         # FIXME: (Sam) example_data_reference removed temporarily in PR #2590:
         # "example_data_reference": {
         #     "n_rows": 10,
         #     "batch_spec": {
         #         "table_name": "table_partitioned_by_regularly_spaced_incrementing_id_column__C",
         #         "data_asset_name": "table_partitioned_by_regularly_spaced_incrementing_id_column__C",
-        #         "partition_definition": {"id": 1},
+        #         "batch_identifiers": {"id": 1},
         #         "splitter_method": "_split_on_divided_integer",
         #         "splitter_kwargs": {"column_name": "id", "divisor": 10},
         #     },
         # },
->>>>>>> 5f544dd5
     }
 
 
@@ -419,29 +371,17 @@
         },
         "unmatched_data_reference_count": 0,
         "example_unmatched_data_references": [],
-<<<<<<< HEAD
-        "example_data_reference": {
-            "n_rows": 9,
-            "batch_spec": {
-                "table_name": "table_partitioned_by_incrementing_batch_id__E",
-                "batch_identifiers": {"batch_id": 1},
-                "splitter_method": "_split_on_column_value",
-                "splitter_kwargs": {"column_name": "batch_id"},
-            },
-        },
-=======
         # FIXME: (Sam) example_data_reference removed temporarily in PR #2590:
         # "example_data_reference": {
         #     "n_rows": 9,
         #     "batch_spec": {
         #         "table_name": "table_partitioned_by_incrementing_batch_id__E",
         #         "data_asset_name": "table_partitioned_by_incrementing_batch_id__E",
-        #         "partition_definition": {"batch_id": 1},
+        #         "batch_identifiers": {"batch_id": 1},
         #         "splitter_method": "_split_on_column_value",
         #         "splitter_kwargs": {"column_name": "batch_id"},
         #     },
         # },
->>>>>>> 5f544dd5
     }
 
 
@@ -485,29 +425,17 @@
         },
         "unmatched_data_reference_count": 0,
         "example_unmatched_data_references": [],
-<<<<<<< HEAD
-        "example_data_reference": {
-            "n_rows": 2,
-            "batch_spec": {
-                "table_name": "table_partitioned_by_foreign_key__F",
-                "batch_identifiers": {"session_id": 2},
-                "splitter_method": "_split_on_column_value",
-                "splitter_kwargs": {"column_name": "session_id"},
-            },
-        },
-=======
         # FIXME: (Sam) example_data_reference removed temporarily in PR #2590:
         # "example_data_reference": {
         #     "n_rows": 2,
         #     "batch_spec": {
         #         "table_name": "table_partitioned_by_foreign_key__F",
         #         "data_asset_name": "table_partitioned_by_foreign_key__F",
-        #         "partition_definition": {"session_id": 2},
+        #         "batch_identifiers": {"session_id": 2},
         #         "splitter_method": "_split_on_column_value",
         #         "splitter_kwargs": {"column_name": "session_id"},
         #     },
         # },
->>>>>>> 5f544dd5
     }
 
 
@@ -554,28 +482,13 @@
         },
         "unmatched_data_reference_count": 0,
         "example_unmatched_data_references": [],
-<<<<<<< HEAD
-        "example_data_reference": {
-            "n_rows": 8,
-            "batch_spec": {
-                "table_name": "table_partitioned_by_multiple_columns__G",
-                "batch_identifiers": {
-                    "y": 2020,
-                    "m": 1,
-                    "d": 2,
-                },
-                "splitter_method": "_split_on_multi_column_values",
-                "splitter_kwargs": {"column_names": ["y", "m", "d"]},
-            },
-        },
-=======
         # FIXME: (Sam) example_data_reference removed temporarily in PR #2590:
         # "example_data_reference": {
         #     "n_rows": 8,
         #     "batch_spec": {
         #         "table_name": "table_partitioned_by_multiple_columns__G",
         #         "data_asset_name": "table_partitioned_by_multiple_columns__G",
-        #         "partition_definition": {
+        #         "batch_identifiers": {
         #             "y": 2020,
         #             "m": 1,
         #             "d": 2,
@@ -584,7 +497,6 @@
         #         "splitter_kwargs": {"column_names": ["y", "m", "d"]},
         #     },
         # },
->>>>>>> 5f544dd5
     }
 
 
