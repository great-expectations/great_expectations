import hashlib
import math
import os
from itertools import product

import pytest
from moto import mock_glue

from great_expectations.data_context.util import file_relative_path
from great_expectations.datasource import (
    PandasDatasource,
    SparkDFDatasource,
    SqlAlchemyDatasource,
)
from great_expectations.execution_engine.sparkdf_execution_engine import (
    SparkDFExecutionEngine,
)
from great_expectations.execution_engine.sqlalchemy_execution_engine import (
    SqlAlchemyExecutionEngine,
)
from great_expectations.self_check.util import get_sqlite_connection_url


def create_partitions_for_table(
    glue_client, database_name: str, table_name: str, partitions: dict
):
    """
    This function is used to create partitions for a table in the Glue Data Catalog. It
    will create one partition per combination of partition values. Example: if we define
    the partitions {'year': [21, 22], 'month': [1,2]}, this function will create 4 partitions
    in the table:
        1. {'year': 21, 'month': 1}
        2. {'year': 21, 'month': 2}
        3. {'year': 22, 'month': 1}
        4. {'year': 22, 'month': 2}

    It is useful to test if the AWS Glue Data Connector can get the table partitions from
    the catalog and create one batch identifier per combination of partitions. The Glue connector
    will create batch ids based on the table partitions, like: {year=21, month=1}
    and {year=22, month=2}.
    """
    partition_values = list(product(*partitions.values()))
    partition_path = "={}/".join(partitions.keys()) + "={}/"

    for value in partition_values:
        path = partition_path.format(*value)
        glue_client.create_partition(
            DatabaseName=database_name,
            TableName=table_name,
            PartitionInput={
                "Values": list(value),
                "StorageDescriptor": {"Location": path},
            },
        )


@pytest.fixture(scope="module")
def test_cases_for_aws_glue_data_catalog_data_connector_spark_execution_engine(
    titanic_spark_db,
):
    return SparkDFExecutionEngine(
        name="test_spark_execution_engine",
        force_reuse_spark_context=True,
    )


@pytest.fixture
def glue_titanic_catalog():
    try:
        import boto3
    except ImportError:
        raise ValueError(
            "AWS Glue Data Catalog Data Connector tests are requested, but boto3 is not installed"
        )

    with mock_glue():
        region_name: str = "us-east-1"
        client = boto3.client("glue", region_name=region_name)
        database_name = "db_test"

        # Create Database
        client.create_database(DatabaseInput={"Name": database_name})

        # Create Table with Partitions
        client.create_table(
            DatabaseName=database_name,
            TableInput={
                "Name": "tb_titanic_with_partitions",
                "PartitionKeys": [
                    {
                        "Name": "PClass",
                        "Type": "string",
                    },
                    {
                        "Name": "SexCode",
                        "Type": "string",
                    },
                ],
            },
        )
        create_partitions_for_table(
            glue_client=client,
            database_name=database_name,
            table_name="tb_titanic_with_partitions",
            partitions={"PClass": ["1st", "2nd", "3rd"], "SexCode": ["0", "1"]},
        )

        # Create Table without Partitions
        client.create_table(
            DatabaseName=database_name,
            TableInput={
                "Name": "tb_titanic_without_partitions",
                "PartitionKeys": [],
            },
        )
        yield client


@pytest.fixture(scope="module")
def basic_pandas_datasource():
    return PandasDatasource("basic_pandas_datasource")


@pytest.fixture
def postgresql_sqlalchemy_datasource(postgresql_engine):
    return SqlAlchemyDatasource(
        "postgresql_sqlalchemy_datasource", engine=postgresql_engine
    )


@pytest.fixture
def mysql_sqlalchemy_datasource(mysql_engine):
    return SqlAlchemyDatasource("mysql_sqlalchemy_datasource", engine=mysql_engine)


@pytest.fixture(scope="module")
def basic_sparkdf_datasource(test_backends):
    if "SparkDFDataset" not in test_backends:
        pytest.skip("Spark has not been enabled, so this test must be skipped.")
    return SparkDFDatasource("basic_sparkdf_datasource")


@pytest.fixture
def test_cases_for_sql_data_connector_sqlite_connection_url(sa):
    if sa is None:
        raise ValueError("SQL Database tests require sqlalchemy to be installed.")

    db_file_path: str = file_relative_path(
        __file__,
        os.path.join("..", "test_sets", "test_cases_for_sql_data_connector.db"),
    )

<<<<<<< HEAD
    return get_sqlite_connection_url(db_file_path)


@pytest.fixture
def test_cases_for_sql_data_connector_sqlite_execution_engine(
    sa, test_cases_for_sql_data_connector_sqlite_connection_url
):
    if sa is None:
        raise ValueError("SQL Database tests require sqlalchemy to be installed.")

    engine: sa.engine.Engine = sa.create_engine(
        test_cases_for_sql_data_connector_sqlite_connection_url
    )
    raw_connection = engine.raw_connection()
    raw_connection.create_function("sqrt", 1, lambda x: math.sqrt(x))
    raw_connection.create_function(
        "md5", 2, lambda x, d: hashlib.md5(str(x).encode("utf-8")).hexdigest()[-1 * d :]
    )
=======
    engine: sa.engine.Engine = sa.create_engine(get_sqlite_connection_url(db_file_path))
>>>>>>> e6b08f24

    conn: sa.engine.Connection = engine.connect()

    # Build a SqlAlchemyDataset using that database
    return SqlAlchemyExecutionEngine(
        name="test_sql_execution_engine",
        engine=engine,
    )<|MERGE_RESOLUTION|>--- conflicted
+++ resolved
@@ -150,7 +150,6 @@
         os.path.join("..", "test_sets", "test_cases_for_sql_data_connector.db"),
     )
 
-<<<<<<< HEAD
     return get_sqlite_connection_url(db_file_path)
 
 
@@ -169,9 +168,6 @@
     raw_connection.create_function(
         "md5", 2, lambda x, d: hashlib.md5(str(x).encode("utf-8")).hexdigest()[-1 * d :]
     )
-=======
-    engine: sa.engine.Engine = sa.create_engine(get_sqlite_connection_url(db_file_path))
->>>>>>> e6b08f24
 
     conn: sa.engine.Connection = engine.connect()
 
