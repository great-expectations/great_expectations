"""Test v3 API datasource serialization."""
import pytest

from great_expectations.data_context.types.base import (
    DatasourceConfig,
    datasourceConfigSchema,
)
from great_expectations.datasource.datasource_serializer import (
    YAMLReadyDictDatasourceConfigSerializer,
)
from tests.core.test_serialization import generic_config_serialization_assertions


@pytest.mark.unit
@pytest.mark.parametrize(
    "datasource_config,expected_serialized_datasource_config,expected_roundtrip_config",
    [
        pytest.param(
            DatasourceConfig(
                class_name="Datasource",
            ),
            {
                "class_name": "Datasource",
                "module_name": "great_expectations.datasource",
            },
            {
                "class_name": "Datasource",
                "module_name": "great_expectations.datasource",
                "name": None,
                "id": None,
            },
            id="minimal",
        ),
        pytest.param(
            DatasourceConfig(
                name="my_datasource",
                id="d3a14abd-d4cb-4343-806e-55b555b15c28",
                class_name="Datasource",
            ),
            {
                "name": "my_datasource",
                "id": "d3a14abd-d4cb-4343-806e-55b555b15c28",
                "class_name": "Datasource",
                "module_name": "great_expectations.datasource",
            },
            {
                "name": "my_datasource",
                "id": "d3a14abd-d4cb-4343-806e-55b555b15c28",
                "class_name": "Datasource",
                "module_name": "great_expectations.datasource",
            },
            id="minimal_with_name_and_id",
        ),
        pytest.param(
            DatasourceConfig(
                name="my_datasource",
                class_name="Datasource",
                data_connectors={
                    "my_data_connector": DatasourceConfig(
                        class_name="RuntimeDataConnector",
                        batch_identifiers=["default_identifier_name"],
<<<<<<< HEAD
                        id_="dd8fe6df-254b-4e37-9c0e-2c8205d1e988",
                        name="my_data_connector",
=======
                        id="dd8fe6df-254b-4e37-9c0e-2c8205d1e988",
>>>>>>> 01516426
                    )
                },
            ),
            {
                "name": "my_datasource",
                "class_name": "Datasource",
                "module_name": "great_expectations.datasource",
                "data_connectors": {
                    "my_data_connector": {
                        "class_name": "RuntimeDataConnector",
                        "module_name": "great_expectations.datasource",
                        "id": "dd8fe6df-254b-4e37-9c0e-2c8205d1e988",
                        "batch_identifiers": ["default_identifier_name"],
                        "name": "my_data_connector",
                    },
                },
            },
            {
                "name": "my_datasource",
                "class_name": "Datasource",
                "module_name": "great_expectations.datasource",
                "data_connectors": {
                    "my_data_connector": {
                        "class_name": "RuntimeDataConnector",
                        "module_name": "great_expectations.datasource",
                        "id": "dd8fe6df-254b-4e37-9c0e-2c8205d1e988",
                        "batch_identifiers": ["default_identifier_name"],
                        "name": "my_data_connector",
                    },
                },
                "id": None,
            },
            id="nested_data_connector_id",
        ),
        pytest.param(
            DatasourceConfig(
                name="my_datasource",
                class_name="Datasource",
                data_connectors={
                    "my_data_connector": DatasourceConfig(
                        class_name="RuntimeDataConnector",
                        batch_identifiers=["default_identifier_name"],
                        id="dd8fe6df-254b-4e37-9c0e-2c8205d1e988",
                    )
                },
                id="e25279d2-a809-4d1f-814c-76e892e645bf",
            ),
            {
                "name": "my_datasource",
                "class_name": "Datasource",
                "module_name": "great_expectations.datasource",
                "data_connectors": {
                    "my_data_connector": {
                        "class_name": "RuntimeDataConnector",
                        "module_name": "great_expectations.datasource",
                        "id": "dd8fe6df-254b-4e37-9c0e-2c8205d1e988",
                        "batch_identifiers": ["default_identifier_name"],
                    },
                },
                "id": "e25279d2-a809-4d1f-814c-76e892e645bf",
            },
            {
                "name": "my_datasource",
                "class_name": "Datasource",
                "module_name": "great_expectations.datasource",
                "data_connectors": {
                    "my_data_connector": {
                        "class_name": "RuntimeDataConnector",
                        "module_name": "great_expectations.datasource",
                        "id": "dd8fe6df-254b-4e37-9c0e-2c8205d1e988",
                        "batch_identifiers": ["default_identifier_name"],
                        "name": "my_data_connector",
                    },
                },
                "id": "e25279d2-a809-4d1f-814c-76e892e645bf",
            },
            id="datasource_id_and_nested_data_connector_id",
        ),
    ],
)
class TestDatasourceConfigSerialization:
    def test_is_serialized(
        self,
        datasource_config: DatasourceConfig,
        expected_serialized_datasource_config: dict,
        expected_roundtrip_config: dict,
    ):
        """Datasource Config should be serialized appropriately with/without optional params."""
        generic_config_serialization_assertions(
            datasource_config,
            datasourceConfigSchema,
            expected_serialized_datasource_config,
            expected_roundtrip_config,
        )

    def test_dict_round_trip_serialization(
        self,
        datasource_config: DatasourceConfig,
        expected_serialized_datasource_config: dict,
        expected_roundtrip_config: dict,
    ):
        observed_dump = datasourceConfigSchema.dump(datasource_config)

        round_tripped = DatasourceConfig._dict_round_trip(
            datasourceConfigSchema, observed_dump
        )

        assert round_tripped == expected_roundtrip_config

        assert (
            round_tripped.get("id")
            == observed_dump.get("id")
            == expected_serialized_datasource_config.get("id")
            == expected_roundtrip_config.get("id")
        )

        if (
            hasattr(datasource_config, "data_connectors")
            and datasource_config.data_connectors
        ):
            for (
                data_connector_name,
                data_connector_config,
            ) in datasource_config.data_connectors.items():
                assert (
                    observed_dump["data_connectors"][data_connector_name]["id"]
                    == round_tripped["data_connectors"][data_connector_name]["id"]
                    == data_connector_config.id
                )


def test_yaml_ready_dict_datasource_config_serializer(
    datasource_config_with_names: DatasourceConfig,
):
    """Make sure the name fields are appropriately removed from datasource and data_connector."""

    serializer = YAMLReadyDictDatasourceConfigSerializer(schema=datasourceConfigSchema)

    assert serializer.serialize(datasource_config_with_names) == {
        "class_name": "Datasource",
        "data_connectors": {
            "tripdata_monthly_configured": {
                "assets": {
                    "yellow": {
                        "class_name": "Asset",
                        "group_names": ["year", "month"],
                        "module_name": "great_expectations.datasource.data_connector.asset",
                        "pattern": "yellow_tripdata_(\\d{4})-(\\d{2})\\.csv$",
                    }
                },
                "base_directory": "/path/to/trip_data",
                "class_name": "ConfiguredAssetFilesystemDataConnector",
                "module_name": "great_expectations.datasource.data_connector",
            }
        },
        "execution_engine": {
            "class_name": "PandasExecutionEngine",
            "module_name": "great_expectations.execution_engine",
        },
        "module_name": "great_expectations.datasource",
    }<|MERGE_RESOLUTION|>--- conflicted
+++ resolved
@@ -59,12 +59,7 @@
                     "my_data_connector": DatasourceConfig(
                         class_name="RuntimeDataConnector",
                         batch_identifiers=["default_identifier_name"],
-<<<<<<< HEAD
-                        id_="dd8fe6df-254b-4e37-9c0e-2c8205d1e988",
-                        name="my_data_connector",
-=======
                         id="dd8fe6df-254b-4e37-9c0e-2c8205d1e988",
->>>>>>> 01516426
                     )
                 },
             ),
@@ -78,7 +73,6 @@
                         "module_name": "great_expectations.datasource",
                         "id": "dd8fe6df-254b-4e37-9c0e-2c8205d1e988",
                         "batch_identifiers": ["default_identifier_name"],
-                        "name": "my_data_connector",
                     },
                 },
             },
