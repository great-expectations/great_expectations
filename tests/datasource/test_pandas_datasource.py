--- conflicted
+++ resolved
@@ -70,13 +70,6 @@
     assert isinstance(batch.batch_markers, BatchMarkers)
 
 
-<<<<<<< HEAD
-def test_create_pandas_datasource(data_context_parameterized_expectation_suite, tmp_path_factory):
-    basedir = tmp_path_factory.mktemp('test_create_pandas_datasource')
-    name = "test_pandas_datasource"
-    class_name = "PandasDatasource"
-    data_context_parameterized_expectation_suite.add_datasource(name, class_name=class_name, batch_kwargs_generators={
-=======
 def test_create_pandas_datasource(data_context, tmp_path_factory):
     basedir = tmp_path_factory.mktemp("test_create_pandas_datasource")
     name = "test_pandas_datasource"
@@ -85,18 +78,12 @@
         name,
         class_name=class_name,
         batch_kwargs_generators={
->>>>>>> 5b820611
             "subdir_reader": {
                 "class_name": "SubdirReaderBatchKwargsGenerator",
                 "base_directory": str(basedir),
             }
-<<<<<<< HEAD
-        }
-                                                                )
-=======
-        },
-    )
->>>>>>> 5b820611
+        },
+    )
 
     data_context_config = data_context_parameterized_expectation_suite.get_config()
 
@@ -106,13 +93,9 @@
 
     # We should now see updated configs
     # Finally, we should be able to confirm that the folder structure is as expected
-<<<<<<< HEAD
-    with open(os.path.join(data_context_parameterized_expectation_suite.root_directory, "great_expectations.yml"), "r") as data_context_config_file:
-=======
     with open(
         os.path.join(data_context.root_directory, "great_expectations.yml"), "r"
     ) as data_context_config_file:
->>>>>>> 5b820611
         data_context_file_config = yaml.load(data_context_config_file)
 
     assert (
@@ -137,21 +120,6 @@
         "module_name": "custom_pandas_dataset",
         "class_name": "CustomPandasDataset",
     }
-<<<<<<< HEAD
-    data_context_parameterized_expectation_suite.add_datasource(name,
-                                                                class_name=class_name,
-                                                                data_asset_type=data_asset_type_config,
-                                                                batch_kwargs_generators={
-                                    "subdir_reader": {
-                                        "class_name": "SubdirReaderBatchKwargsGenerator",
-                                        "base_directory": str(test_folder_connection_path)
-                                    }
-                                }
-                                                                )
-
-    # We should now see updated configs
-    with open(os.path.join(data_context_parameterized_expectation_suite.root_directory, "great_expectations.yml"), "r") as data_context_config_file:
-=======
     data_context.add_datasource(
         name,
         class_name=class_name,
@@ -168,7 +136,6 @@
     with open(
         os.path.join(data_context.root_directory, "great_expectations.yml"), "r"
     ) as data_context_config_file:
->>>>>>> 5b820611
         data_context_file_config = yaml.load(data_context_config_file)
 
     assert (
@@ -181,13 +148,6 @@
     )
 
     # We should be able to get a dataset of the correct type from the datasource.
-<<<<<<< HEAD
-    data_context_parameterized_expectation_suite.create_expectation_suite(expectation_suite_name="test")
-    batch = data_context_parameterized_expectation_suite.get_batch(expectation_suite_name="test",
-                                                                   batch_kwargs=data_context_parameterized_expectation_suite.build_batch_kwargs(datasource=name,
-                                                                                                                                                batch_kwargs_generator="subdir_reader", name="test")
-                                                                   )
-=======
     data_context.create_expectation_suite(expectation_suite_name="test")
     batch = data_context.get_batch(
         expectation_suite_name="test",
@@ -195,7 +155,6 @@
             datasource=name, batch_kwargs_generator="subdir_reader", name="test"
         ),
     )
->>>>>>> 5b820611
     assert type(batch).__name__ == "CustomPandasDataset"
     res = batch.expect_column_values_to_have_odd_lengths("col_2")
     assert res.success is True
@@ -205,39 +164,16 @@
 
     basedir = tmp_path_factory.mktemp("test_create_pandas_datasource")
     shutil.copy(file_relative_path(__file__, "../test_sets/unicode.csv"), basedir)
-<<<<<<< HEAD
-    data_context_parameterized_expectation_suite.add_datasource("mysource",
-                                                                module_name="great_expectations.datasource",
-                                                                class_name="PandasDatasource",
-                                                                reader_options={"encoding": "utf-8"},
-                                                                batch_kwargs_generators={
-=======
     data_context.add_datasource(
         "mysource",
         module_name="great_expectations.datasource",
         class_name="PandasDatasource",
         reader_options={"encoding": "utf-8"},
         batch_kwargs_generators={
->>>>>>> 5b820611
             "subdir_reader": {
                 "class_name": "SubdirReaderBatchKwargsGenerator",
                 "base_directory": str(basedir),
             }
-<<<<<<< HEAD
-        }
-                                                                )
-
-    data_context_parameterized_expectation_suite.create_expectation_suite(expectation_suite_name="unicode")
-    batch = data_context_parameterized_expectation_suite.get_batch(data_context_parameterized_expectation_suite.build_batch_kwargs("mysource", "subdir_reader", "unicode"),
-                                   "unicode")
-    assert len(batch["Μ"] == 1)
-    assert "😁" in list(batch["Μ"])
-
-    data_context_parameterized_expectation_suite.add_datasource("mysource2",
-                                                                module_name="great_expectations.datasource",
-                                                                class_name="PandasDatasource",
-                                                                batch_kwargs_generators={
-=======
         },
     )
 
@@ -254,24 +190,10 @@
         module_name="great_expectations.datasource",
         class_name="PandasDatasource",
         batch_kwargs_generators={
->>>>>>> 5b820611
             "subdir_reader": {
                 "class_name": "SubdirReaderBatchKwargsGenerator",
                 "base_directory": str(basedir),
             }
-<<<<<<< HEAD
-        }
-                                                                )
-
-    batch = data_context_parameterized_expectation_suite.get_batch(data_context_parameterized_expectation_suite.build_batch_kwargs("mysource2", "subdir_reader", "unicode"),
-                                   "unicode")
-    assert "😁" in list(batch["Μ"])
-
-    data_context_parameterized_expectation_suite.add_datasource("mysource3",
-                                                                module_name="great_expectations.datasource",
-                                                                class_name="PandasDatasource",
-                                                                batch_kwargs_generators={
-=======
         },
     )
 
@@ -286,37 +208,11 @@
         module_name="great_expectations.datasource",
         class_name="PandasDatasource",
         batch_kwargs_generators={
->>>>>>> 5b820611
             "subdir_reader": {
                 "class_name": "SubdirReaderBatchKwargsGenerator",
                 "base_directory": str(basedir),
                 "reader_options": {"encoding": "utf-16"},
             }
-<<<<<<< HEAD
-        }
-                                                                )
-
-    with pytest.raises(UnicodeError, match="UTF-16 stream does not start with BOM"):
-        batch = data_context_parameterized_expectation_suite.get_batch(data_context_parameterized_expectation_suite.build_batch_kwargs("mysource3", "subdir_reader", "unicode"),
-                                       "unicode")
-
-    with pytest.raises(LookupError, match="unknown encoding: blarg"):
-        batch_kwargs = data_context_parameterized_expectation_suite.build_batch_kwargs("mysource3", "subdir_reader", "unicode")
-        batch_kwargs.update({"reader_options": {"encoding": "blarg"}})
-        batch = data_context_parameterized_expectation_suite.get_batch(batch_kwargs=batch_kwargs,
-                                                                       expectation_suite_name="unicode")
-
-    with pytest.raises(LookupError, match="unknown encoding: blarg"):
-        batch = data_context_parameterized_expectation_suite.get_batch(expectation_suite_name="unicode",
-                                                                       batch_kwargs=data_context_parameterized_expectation_suite.build_batch_kwargs(
-                                           "mysource", "subdir_reader", "unicode", reader_options={'encoding': 'blarg'}))
-
-    batch = data_context_parameterized_expectation_suite.get_batch(batch_kwargs=data_context_parameterized_expectation_suite.build_batch_kwargs("mysource2", "subdir_reader",
-                                                                                "unicode", reader_options={
-                                       'encoding': 'utf-8'}),
-                                                                   expectation_suite_name="unicode"
-                                                                   )
-=======
         },
     )
 
@@ -355,7 +251,6 @@
         ),
         expectation_suite_name="unicode",
     )
->>>>>>> 5b820611
     assert "😁" in list(batch["Μ"])
 
 
