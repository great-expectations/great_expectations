# snapshottest: v1 - https://goo.gl/zC4yUc

from snapshottest import Snapshot

snapshots = Snapshot()

snapshots[
    "test_atomic_diagnostic_observed_value_expect_column_kl_divergence_to_be_less_than 1"
] = {
    "name": "atomic.diagnostic.observed_value",
    "value": {
        "graph": {
            "$schema": "https://vega.github.io/schema/vega-lite/v4.8.1.json",
            "autosize": "fit",
            "config": {"view": {"continuousHeight": 300, "continuousWidth": 400}},
            "data": {"name": "data-c49f2d3d7bdab36f9ec81f5a314a430c"},
            "datasets": {
                "data-c49f2d3d7bdab36f9ec81f5a314a430c": [
                    {"fraction": 0.3754, "values": 1},
                    {"fraction": 0.615, "values": 2},
                    {"fraction": 0.0096, "values": 4},
                ]
            },
            "encoding": {
                "tooltip": [
                    {"field": "values", "type": "quantitative"},
                    {"field": "fraction", "type": "quantitative"},
                ],
                "x": {"field": "values", "type": "nominal"},
                "y": {"field": "fraction", "type": "quantitative"},
            },
            "height": 400,
            "mark": "bar",
            "width": 250,
        },
        "header": {
            "schema": {"type": "StringValueType"},
            "value": {
                "params": {
                    "observed_value": {
                        "schema": {"type": "string"},
                        "value": "None (-infinity, infinity, or NaN)",
                    }
                },
                "template": "KL Divergence: $observed_value",
            },
        },
        "schema": {"type": "GraphType"},
    },
    "value_type": "GraphType",
}

snapshots[
    "test_atomic_diagnostic_observed_value_expect_column_quantile_values_to_be_between 1"
] = {
    "name": "atomic.diagnostic.observed_value",
    "value": {
        "header": None,
        "header_row": [
            {"schema": {"type": "string"}, "value": "Quantile"},
            {"schema": {"type": "string"}, "value": "Value"},
        ],
        "schema": {"type": "TableType"},
        "table": [
            [
                {"schema": {"type": "string"}, "value": "0.05"},
                {"schema": {"type": "number"}, "value": 67},
            ],
            [
                {"schema": {"type": "string"}, "value": "Q1"},
                {"schema": {"type": "number"}, "value": 329},
            ],
            [
                {"schema": {"type": "string"}, "value": "Median"},
                {"schema": {"type": "number"}, "value": 657},
            ],
            [
                {"schema": {"type": "string"}, "value": "Q3"},
                {"schema": {"type": "number"}, "value": 985},
            ],
            [
                {"schema": {"type": "string"}, "value": "0.95"},
                {"schema": {"type": "number"}, "value": 1247},
            ],
        ],
    },
    "value_type": "TableType",
}

snapshots["test_atomic_diagnostic_observed_value_with_empty_result 1"] = {
    "name": "atomic.diagnostic.observed_value",
    "value": {
        "header": None,
        "params": {},
        "schema": {"type": "com.superconductive.rendered.string"},
        "template": "--",
    },
    "value_type": "StringValueType",
}

snapshots["test_atomic_diagnostic_observed_value_with_numeric_observed_value 1"] = {
    "name": "atomic.diagnostic.observed_value",
    "value": {
        "header": None,
        "params": {},
        "schema": {"type": "com.superconductive.rendered.string"},
        "template": "1,776",
    },
    "value_type": "StringValueType",
}

snapshots["test_atomic_diagnostic_observed_value_with_str_observed_value 1"] = {
    "name": "atomic.diagnostic.observed_value",
    "value": {
        "header": None,
        "params": {},
        "schema": {"type": "com.superconductive.rendered.string"},
        "template": "foo",
    },
    "value_type": "StringValueType",
}

snapshots["test_atomic_diagnostic_observed_value_with_unexpected_percent 1"] = {
    "name": "atomic.diagnostic.observed_value",
    "value": {
        "header": None,
        "params": {},
        "schema": {"type": "com.superconductive.rendered.string"},
        "template": "10% unexpected",
    },
    "value_type": "StringValueType",
}

snapshots["test_atomic_diagnostic_observed_value_without_result 1"] = {
    "name": "atomic.diagnostic.observed_value",
    "value": {
        "header": None,
        "params": {},
        "schema": {"type": "com.superconductive.rendered.string"},
        "template": "--",
    },
    "value_type": "StringValueType",
}

snapshots[
    "test_atomic_prescriptive_summary_expect_column_distinct_values_to_be_in_set 1"
] = {
    "name": "atomic.prescriptive.summary",
    "value": {
        "header": None,
        "params": {
            "column": {"schema": {"type": "string"}, "value": "my_column"},
            "condition_parser": {"schema": {"type": "string"}, "value": None},
            "row_condition": {"schema": {"type": "string"}, "value": None},
            "v__0": {"schema": {"type": "string"}, "value": 1},
            "v__1": {"schema": {"type": "string"}, "value": 2},
            "v__2": {"schema": {"type": "string"}, "value": 3},
            "value_set": {"schema": {"type": "array"}, "value": [1, 2, 3]},
        },
        "schema": {"type": "com.superconductive.rendered.string"},
        "template": "$column distinct values must belong to this set: $v__0 $v__1 $v__2.",
    },
    "value_type": "StringValueType",
}

snapshots[
    "test_atomic_prescriptive_summary_expect_column_distinct_values_to_contain_set 1"
] = {
    "name": "atomic.prescriptive.summary",
    "value": {
        "header": None,
        "params": {
            "column": {"schema": {"type": "string"}, "value": "my_column"},
            "condition_parser": {"schema": {"type": "string"}, "value": None},
            "parse_strings_as_datetimes": {
                "schema": {"type": "boolean"},
                "value": True,
            },
            "row_condition": {"schema": {"type": "string"}, "value": None},
            "v__0": {"schema": {"type": "string"}, "value": "a"},
            "v__1": {"schema": {"type": "string"}, "value": "b"},
            "v__2": {"schema": {"type": "string"}, "value": "c"},
            "value_set": {"schema": {"type": "array"}, "value": ["a", "b", "c"]},
        },
        "schema": {"type": "com.superconductive.rendered.string"},
        "template": "$column distinct values must contain this set: $v__0 $v__1 $v__2. Values should be parsed as datetimes.",
    },
    "value_type": "StringValueType",
}

snapshots[
    "test_atomic_prescriptive_summary_expect_column_distinct_values_to_equal_set 1"
] = {
    "name": "atomic.prescriptive.summary",
    "value": {
        "header": None,
        "params": {
            "column": {"schema": {"type": "string"}, "value": "my_column"},
            "condition_parser": {"schema": {"type": "string"}, "value": None},
            "parse_strings_as_datetimes": {
                "schema": {"type": "boolean"},
                "value": True,
            },
            "row_condition": {"schema": {"type": "string"}, "value": None},
            "v__0": {"schema": {"type": "string"}, "value": "a"},
            "v__1": {"schema": {"type": "string"}, "value": "b"},
            "v__2": {"schema": {"type": "string"}, "value": "c"},
            "value_set": {"schema": {"type": "array"}, "value": ["a", "b", "c"]},
        },
        "schema": {"type": "com.superconductive.rendered.string"},
        "template": "$column distinct values must match this set: $v__0 $v__1 $v__2. Values should be parsed as datetimes.",
    },
    "value_type": "StringValueType",
}

snapshots[
    "test_atomic_prescriptive_summary_expect_column_kl_divergence_to_be_less_than 1"
] = {
    "name": "atomic.prescriptive.summary",
    "value": {
        "graph": {
            "$schema": "https://vega.github.io/schema/vega-lite/v4.8.1.json",
            "autosize": "fit",
            "config": {"view": {"continuousHeight": 300, "continuousWidth": 400}},
            "data": {"name": "data-1cb20570b53cc3e67cb4883fd45e64cb"},
            "datasets": {
                "data-1cb20570b53cc3e67cb4883fd45e64cb": [
                    {"bin_max": 5, "bin_min": 0, "fraction": 0.2},
                    {"bin_max": 10, "bin_min": 5, "fraction": 0.3},
                    {"bin_max": 30, "bin_min": 10, "fraction": 0.1},
                    {"bin_max": 50, "bin_min": 30, "fraction": 0.4},
                ]
            },
            "encoding": {
                "tooltip": [
                    {"field": "bin_min", "type": "quantitative"},
                    {"field": "bin_max", "type": "quantitative"},
                    {"field": "fraction", "type": "quantitative"},
                ],
                "x": {"field": "bin_min", "type": "ordinal"},
                "x2": {"field": "bin_max"},
                "y": {"field": "fraction", "type": "quantitative"},
            },
            "height": 400,
            "mark": "bar",
            "width": 250,
        },
        "header": {
            "schema": {"type": "StringValueType"},
            "value": {
                "params": {
                    "column": {"schema": {"type": "string"}, "value": "min_event_time"},
                    "condition_parser": {"schema": {"type": "string"}, "value": None},
                    "mostly": {"schema": {"type": "number"}, "value": None},
                    "row_condition": {"schema": {"type": "string"}, "value": None},
                    "threshold": {"schema": {"type": "number"}, "value": 0.1},
                },
                "template": "$column Kullback-Leibler (KL) divergence with respect to the following distribution must be lower than $threshold.",
            },
        },
        "schema": {"type": "GraphType"},
    },
    "value_type": "GraphType",
}

snapshots["test_atomic_prescriptive_summary_expect_column_max_to_be_between 1"] = {
    "name": "atomic.prescriptive.summary",
    "value": {
        "header": None,
        "params": {
            "column": {"schema": {"type": "string"}, "value": "my_column"},
            "condition_parser": {"schema": {"type": "string"}, "value": None},
            "max_value": {"schema": {"type": "number"}, "value": 5},
            "min_value": {"schema": {"type": "number"}, "value": 1},
            "parse_strings_as_datetimes": {
                "schema": {"type": "boolean"},
                "value": True,
            },
            "strict_max": {"schema": {"type": "boolean"}, "value": None},
            "strict_min": {"schema": {"type": "boolean"}, "value": None},
        },
        "schema": {"type": "com.superconductive.rendered.string"},
        "template": "$column maximum value must be greater than or equal to $min_value and less than or equal to $max_value. Values should be parsed as datetimes.",
    },
    "value_type": "StringValueType",
}

snapshots["test_atomic_prescriptive_summary_expect_column_mean_to_be_between 1"] = {
    "name": "atomic.prescriptive.summary",
    "value": {
        "header": None,
        "params": {
            "column": {"schema": {"type": "string"}, "value": "my_column"},
            "condition_parser": {"schema": {"type": "string"}, "value": None},
            "max_value": {"schema": {"type": "number"}, "value": 7},
            "min_value": {"schema": {"type": "number"}, "value": 3},
            "row_condition": {"schema": {"type": "string"}, "value": None},
            "strict_max": {"schema": {"type": "boolean"}, "value": None},
            "strict_min": {"schema": {"type": "boolean"}, "value": None},
        },
        "schema": {"type": "com.superconductive.rendered.string"},
        "template": "$column mean must be greater than or equal to $min_value and less than or equal to $max_value.",
    },
    "value_type": "StringValueType",
}

snapshots["test_atomic_prescriptive_summary_expect_column_median_to_be_between 1"] = {
    "name": "atomic.prescriptive.summary",
    "value": {
        "header": None,
        "params": {
            "column": {"schema": {"type": "string"}, "value": "my_column"},
            "condition_parser": {"schema": {"type": "string"}, "value": None},
            "max_value": {"schema": {"type": "number"}, "value": 10},
            "min_value": {"schema": {"type": "number"}, "value": 5},
            "row_condition": {"schema": {"type": "string"}, "value": None},
            "strict_max": {"schema": {"type": "boolean"}, "value": None},
            "strict_min": {"schema": {"type": "boolean"}, "value": None},
        },
        "schema": {"type": "com.superconductive.rendered.string"},
        "template": "$column median must be greater than or equal to $min_value and less than or equal to $max_value.",
    },
    "value_type": "StringValueType",
}

snapshots["test_atomic_prescriptive_summary_expect_column_min_to_be_between 1"] = {
    "name": "atomic.prescriptive.summary",
    "value": {
        "header": None,
        "params": {
            "column": {"schema": {"type": "string"}, "value": "my_column"},
            "condition_parser": {"schema": {"type": "string"}, "value": None},
            "max_value": {"schema": {"type": "number"}, "value": 5},
            "min_value": {"schema": {"type": "number"}, "value": 1},
            "parse_strings_as_datetimes": {
                "schema": {"type": "boolean"},
                "value": True,
            },
            "row_condition": {"schema": {"type": "string"}, "value": None},
            "strict_max": {"schema": {"type": "boolean"}, "value": None},
            "strict_min": {"schema": {"type": "boolean"}, "value": None},
        },
        "schema": {"type": "com.superconductive.rendered.string"},
        "template": "$column minimum value must be greater than or equal to $min_value and less than or equal to $max_value. Values should be parsed as datetimes.",
    },
    "value_type": "StringValueType",
}

snapshots[
    "test_atomic_prescriptive_summary_expect_column_most_common_value_to_be_in_set 1"
] = {
    "name": "atomic.prescriptive.summary",
    "value": {
        "header": None,
        "params": {
            "column": {"schema": {"type": "string"}, "value": "my_column"},
            "condition_parser": {"schema": {"type": "string"}, "value": None},
            "row_condition": {"schema": {"type": "string"}, "value": None},
            "ties_okay": {"schema": {"type": "boolean"}, "value": True},
            "v__0": {"schema": {"type": "string"}, "value": 1},
            "v__1": {"schema": {"type": "string"}, "value": 2},
            "v__2": {"schema": {"type": "string"}, "value": 3},
            "value_set": {"schema": {"type": "array"}, "value": [1, 2, 3]},
        },
        "schema": {"type": "com.superconductive.rendered.string"},
        "template": "$column most common value must belong to this set: $v__0 $v__1 $v__2. Values outside this set that are as common (but not more common) are allowed.",
    },
    "value_type": "StringValueType",
}

snapshots[
    "test_atomic_prescriptive_summary_expect_column_pair_cramers_phi_value_to_be_less_than 1"
] = {
    "name": "atomic.prescriptive.summary",
    "value": {
        "header": None,
        "params": {
            "column_A": {"schema": {"type": "string"}, "value": "foo"},
            "column_B": {"schema": {"type": "string"}, "value": "bar"},
        },
        "schema": {"type": "com.superconductive.rendered.string"},
        "template": "Values in $column_A and $column_B must be independent.",
    },
    "value_type": "StringValueType",
}

snapshots[
    "test_atomic_prescriptive_summary_expect_column_pair_values_a_to_be_greater_than_b 1"
] = {
    "name": "atomic.prescriptive.summary",
    "value": {
        "header": None,
        "params": {
            "column_A": {"schema": {"type": "string"}, "value": "foo"},
            "column_B": {"schema": {"type": "string"}, "value": "bar"},
            "condition_parser": {"schema": {"type": "string"}, "value": None},
            "ignore_row_if": {"schema": {"type": "string"}, "value": "baz"},
            "mostly": {"schema": {"type": "number"}, "value": 0.8},
            "mostly_pct": {"schema": {"type": "string"}, "value": "80"},
            "or_equal": {"schema": {"type": "boolean"}, "value": True},
            "parse_strings_as_datetimes": {
                "schema": {"type": "boolean"},
                "value": True,
            },
            "row_condition": {"schema": {"type": "string"}, "value": None},
        },
        "schema": {"type": "com.superconductive.rendered.string"},
        "template": "Values in $column_A must be greater than or equal to those in $column_B, at least $mostly_pct % of the time. Values should be parsed as datetimes.",
    },
    "value_type": "StringValueType",
}

snapshots[
    "test_atomic_prescriptive_summary_expect_column_pair_values_to_be_equal 1"
] = {
    "name": "atomic.prescriptive.summary",
    "value": {
        "header": None,
        "params": {
            "column_A": {"schema": {"type": "string"}, "value": "foo"},
            "column_B": {"schema": {"type": "string"}, "value": "bar"},
            "condition_parser": {"schema": {"type": "string"}, "value": None},
            "ignore_row_if": {"schema": {"type": "string"}, "value": "baz"},
            "mostly": {"schema": {"type": "number"}, "value": 0.8},
            "mostly_pct": {"schema": {"type": "string"}, "value": "80"},
            "parse_strings_as_datetimes": {
                "schema": {"type": "boolean"},
                "value": None,
            },
            "row_condition": {"schema": {"type": "string"}, "value": None},
        },
        "schema": {"type": "com.superconductive.rendered.string"},
        "template": "Values in $column_A and $column_B must be equal, at least $mostly_pct % of the time.",
    },
    "value_type": "StringValueType",
}

snapshots[
    "test_atomic_prescriptive_summary_expect_column_proportion_of_unique_values_to_be_between 1"
] = {
    "name": "atomic.prescriptive.summary",
    "value": {
        "header": None,
        "params": {
            "column": {"schema": {"type": "string"}, "value": "my_column"},
            "condition_parser": {"schema": {"type": "string"}, "value": None},
            "max_value": {"schema": {"type": "number"}, "value": 20},
            "min_value": {"schema": {"type": "number"}, "value": 10},
            "row_condition": {"schema": {"type": "string"}, "value": None},
            "strict_max": {"schema": {"type": "boolean"}, "value": None},
            "strict_min": {"schema": {"type": "boolean"}, "value": None},
        },
        "schema": {"type": "com.superconductive.rendered.string"},
        "template": "$column fraction of unique values must be greater than or equal to $min_value and less than or equal to $max_value.",
    },
    "value_type": "StringValueType",
}

snapshots[
    "test_atomic_prescriptive_summary_expect_column_quantile_values_to_be_between 1"
] = {
    "name": "atomic.prescriptive.summary",
    "value": {
        "header": {
            "schema": {"type": "StringValueType"},
            "value": {
                "params": {
                    "column": {"schema": {"type": "string"}, "value": "Unnamed: 0"},
                    "condition_parser": {"schema": {"type": "string"}, "value": None},
                    "mostly": {"schema": {"type": "number"}, "value": None},
                    "row_condition": {"schema": {"type": "string"}, "value": None},
                },
                "template": "$column quantiles must be within the following value ranges.",
            },
        },
        "header_row": [
            {"schema": {"type": "string"}, "value": "Quantile"},
            {"schema": {"type": "string"}, "value": "Min Value"},
            {"schema": {"type": "string"}, "value": "Max Value"},
        ],
        "schema": {"type": "TableType"},
        "table": [
            [
                {"schema": {"type": "string"}, "value": "0.05"},
                {"schema": {"type": "number"}, "value": 66},
                {"schema": {"type": "number"}, "value": 68},
            ],
            [
                {"schema": {"type": "string"}, "value": "Q1"},
                {"schema": {"type": "number"}, "value": 328},
                {"schema": {"type": "number"}, "value": 330},
            ],
            [
                {"schema": {"type": "string"}, "value": "Median"},
                {"schema": {"type": "number"}, "value": 656},
                {"schema": {"type": "number"}, "value": 658},
            ],
            [
                {"schema": {"type": "string"}, "value": "Q3"},
                {"schema": {"type": "number"}, "value": 984},
                {"schema": {"type": "number"}, "value": 986},
            ],
            [
                {"schema": {"type": "string"}, "value": "0.95"},
                {"schema": {"type": "number"}, "value": 1246},
                {"schema": {"type": "number"}, "value": 1248},
            ],
        ],
    },
    "value_type": "TableType",
}

snapshots["test_atomic_prescriptive_summary_expect_column_stdev_to_be_between 1"] = {
    "name": "atomic.prescriptive.summary",
    "value": {
        "header": None,
        "params": {
            "column": {"schema": {"type": "string"}, "value": "my_column"},
            "condition_parser": {"schema": {"type": "string"}, "value": None},
            "max_value": {"schema": {"type": "number"}, "value": 20},
            "min_value": {"schema": {"type": "number"}, "value": 10},
            "row_condition": {"schema": {"type": "string"}, "value": None},
            "strict_max": {"schema": {"type": "boolean"}, "value": None},
            "strict_min": {"schema": {"type": "boolean"}, "value": None},
        },
        "schema": {"type": "com.superconductive.rendered.string"},
        "template": "$column standard deviation must be greater than or equal to $min_value and less than or equal to $max_value.",
    },
    "value_type": "StringValueType",
}

snapshots["test_atomic_prescriptive_summary_expect_column_sum_to_be_between 1"] = {
    "name": "atomic.prescriptive.summary",
    "value": {
        "header": None,
        "params": {
            "column": {"schema": {"type": "string"}, "value": "my_column"},
            "condition_parser": {"schema": {"type": "string"}, "value": None},
            "max_value": {"schema": {"type": "number"}, "value": 20},
            "min_value": {"schema": {"type": "number"}, "value": 10},
            "row_condition": {"schema": {"type": "string"}, "value": None},
            "strict_max": {"schema": {"type": "boolean"}, "value": None},
            "strict_min": {"schema": {"type": "boolean"}, "value": None},
        },
        "schema": {"type": "com.superconductive.rendered.string"},
        "template": "$column sum must be greater than or equal to $min_value and less than or equal to $max_value.",
    },
    "value_type": "StringValueType",
}

snapshots["test_atomic_prescriptive_summary_expect_column_to_exist 1"] = {
    "name": "atomic.prescriptive.summary",
    "value": {
        "header": None,
        "params": {
            "column": {"schema": {"type": "string"}, "value": "my_column"},
            "column_index": {"schema": {"type": "number"}, "value": 5},
        },
        "schema": {"type": "com.superconductive.rendered.string"},
        "template": "$column must be the $column_indexth field.",
    },
    "value_type": "StringValueType",
}

snapshots[
    "test_atomic_prescriptive_summary_expect_column_unique_value_count_to_be_between 1"
] = {
    "name": "atomic.prescriptive.summary",
    "value": {
        "header": None,
        "params": {
            "column": {"schema": {"type": "string"}, "value": "my_column"},
            "condition_parser": {"schema": {"type": "string"}, "value": None},
            "max_value": {"schema": {"type": "number"}, "value": 20},
            "min_value": {"schema": {"type": "number"}, "value": 10},
            "mostly": {"schema": {"type": "number"}, "value": 0.8},
            "mostly_pct": {"schema": {"type": "string"}, "value": "80"},
            "row_condition": {"schema": {"type": "string"}, "value": None},
            "strict_max": {"schema": {"type": "boolean"}, "value": None},
            "strict_min": {"schema": {"type": "boolean"}, "value": None},
        },
        "schema": {"type": "com.superconductive.rendered.string"},
        "template": "$column must have greater than or equal to $min_value and less than or equal to $max_value unique values, at least $mostly_pct % of the time.",
    },
    "value_type": "StringValueType",
}

snapshots[
    "test_atomic_prescriptive_summary_expect_column_value_lengths_to_be_between 1"
] = {
    "name": "atomic.prescriptive.summary",
    "value": {
        "header": None,
        "params": {
            "column": {"schema": {"type": "string"}, "value": "my_column"},
            "condition_parser": {"schema": {"type": "string"}, "value": None},
            "max_value": {"schema": {"type": "number"}, "value": 20},
            "min_value": {"schema": {"type": "number"}, "value": 10},
            "mostly": {"schema": {"type": "number"}, "value": 0.8},
            "mostly_pct": {"schema": {"type": "string"}, "value": "80"},
            "row_condition": {"schema": {"type": "string"}, "value": None},
            "strict_max": {"schema": {"type": "boolean"}, "value": None},
            "strict_min": {"schema": {"type": "boolean"}, "value": None},
        },
        "schema": {"type": "com.superconductive.rendered.string"},
        "template": "$column values must be greater than or equal to $min_value and less than or equal to $max_value characters long, at least $mostly_pct % of the time.",
    },
    "value_type": "StringValueType",
}

snapshots["test_atomic_prescriptive_summary_expect_column_value_lengths_to_equal 1"] = {
    "name": "atomic.prescriptive.summary",
    "value": {
        "header": None,
        "params": {
            "column": {"schema": {"type": "string"}, "value": "my_column"},
            "condition_parser": {"schema": {"type": "string"}, "value": None},
            "mostly": {"schema": {"type": "number"}, "value": 0.8},
            "mostly_pct": {"schema": {"type": "string"}, "value": "80"},
            "row_condition": {"schema": {"type": "string"}, "value": None},
            "value": {"schema": {"type": "number"}, "value": 100},
        },
        "schema": {"type": "com.superconductive.rendered.string"},
        "template": "$column values must be $value characters long, at least $mostly_pct % of the time.",
    },
    "value_type": "StringValueType",
}

snapshots["test_atomic_prescriptive_summary_expect_column_values_to_be_between 1"] = {
    "name": "atomic.prescriptive.summary",
    "value": {
        "header": None,
        "params": {
            "column": {"schema": {"type": "string"}, "value": "my_column"},
            "condition_parser": {"schema": {"type": "string"}, "value": None},
            "max_value": {"schema": {"type": "number"}, "value": 5},
            "min_value": {"schema": {"type": "number"}, "value": 1},
            "mostly": {"schema": {"type": "number"}, "value": 0.8},
            "mostly_pct": {"schema": {"type": "string"}, "value": "80"},
            "row_condition": {"schema": {"type": "string"}, "value": None},
            "strict_max": {"schema": {"type": "boolean"}, "value": None},
            "strict_min": {"schema": {"type": "boolean"}, "value": None},
        },
        "schema": {"type": "com.superconductive.rendered.string"},
        "template": "$column values must be greater than or equal to $min_value and less than or equal to $max_value, at least $mostly_pct % of the time.",
    },
    "value_type": "StringValueType",
}

snapshots[
    "test_atomic_prescriptive_summary_expect_column_values_to_be_dateutil_parseable 1"
] = {
    "name": "atomic.prescriptive.summary",
    "value": {
        "header": None,
        "params": {
            "column": {"schema": {"type": "string"}, "value": "my_column"},
            "condition_parser": {"schema": {"type": "string"}, "value": None},
            "mostly": {"schema": {"type": "number"}, "value": 0.8},
            "mostly_pct": {"schema": {"type": "string"}, "value": "80"},
            "row_condition": {"schema": {"type": "string"}, "value": None},
        },
        "schema": {"type": "com.superconductive.rendered.string"},
        "template": "$column values must be parseable by dateutil, at least $mostly_pct % of the time.",
    },
    "value_type": "StringValueType",
}

snapshots[
    "test_atomic_prescriptive_summary_expect_column_values_to_be_decreasing 1"
] = {
    "name": "atomic.prescriptive.summary",
    "value": {
        "header": None,
        "params": {
            "column": {"schema": {"type": "string"}, "value": "my_column"},
            "condition_parser": {"schema": {"type": "string"}, "value": None},
            "mostly": {"schema": {"type": "number"}, "value": 0.8},
            "mostly_pct": {"schema": {"type": "string"}, "value": "80"},
            "parse_strings_as_datetimes": {
                "schema": {"type": "boolean"},
                "value": True,
            },
            "row_condition": {"schema": {"type": "string"}, "value": None},
            "strictly": {"schema": {"type": "boolean"}, "value": 50},
        },
        "schema": {"type": "com.superconductive.rendered.string"},
        "template": "$column values must be strictly less than previous values, at least $mostly_pct % of the time. Values should be parsed as datetimes.",
    },
    "value_type": "StringValueType",
}

snapshots["test_atomic_prescriptive_summary_expect_column_values_to_be_in_set 1"] = {
    "name": "atomic.prescriptive.summary",
    "value": {
        "header": None,
        "params": {
            "column": {"schema": {"type": "string"}, "value": "my_column"},
            "condition_parser": {"schema": {"type": "string"}, "value": None},
            "mostly": {"schema": {"type": "number"}, "value": 0.8},
            "mostly_pct": {"schema": {"type": "string"}, "value": "80"},
            "parse_strings_as_datetimes": {
                "schema": {"type": "boolean"},
                "value": True,
            },
            "row_condition": {"schema": {"type": "string"}, "value": None},
            "v__0": {"schema": {"type": "string"}, "value": 1},
            "v__1": {"schema": {"type": "string"}, "value": 2},
            "v__2": {"schema": {"type": "string"}, "value": 3},
            "v__3": {"schema": {"type": "string"}, "value": 4},
            "value_set": {"schema": {"type": "array"}, "value": [1, 2, 3, 4]},
        },
        "schema": {"type": "com.superconductive.rendered.string"},
        "template": "$column values must belong to this set: $v__0 $v__1 $v__2 $v__3, at least $mostly_pct % of the time. Values should be parsed as datetimes.",
    },
    "value_type": "StringValueType",
}

snapshots[
    "test_atomic_prescriptive_summary_expect_column_values_to_be_in_type_list 1"
] = {
    "name": "atomic.prescriptive.summary",
    "value": {
        "header": None,
        "params": {
            "column": {"schema": {"type": "string"}, "value": "my_column"},
            "condition_parser": {"schema": {"type": "string"}, "value": None},
            "mostly": {"schema": {"type": "number"}, "value": 0.8},
            "mostly_pct": {"schema": {"type": "string"}, "value": "80"},
            "row_condition": {"schema": {"type": "string"}, "value": None},
            "type_list": {
                "schema": {"type": "array"},
                "value": ["type_a", "type_b", "type_c"],
            },
            "v__0": {"schema": {"type": "string"}, "value": "type_a"},
            "v__1": {"schema": {"type": "string"}, "value": "type_b"},
            "v__2": {"schema": {"type": "string"}, "value": "type_c"},
        },
        "schema": {"type": "com.superconductive.rendered.string"},
        "template": "$column value types must belong to this set: $v__0 $v__1 $v__2, at least $mostly_pct % of the time.",
    },
    "value_type": "StringValueType",
}

snapshots[
    "test_atomic_prescriptive_summary_expect_column_values_to_be_increasing 1"
] = {
    "name": "atomic.prescriptive.summary",
    "value": {
        "header": None,
        "params": {
            "column": {"schema": {"type": "string"}, "value": "my_column"},
            "condition_parser": {"schema": {"type": "string"}, "value": None},
            "mostly": {"schema": {"type": "number"}, "value": 0.8},
            "mostly_pct": {"schema": {"type": "string"}, "value": "80"},
            "parse_strings_as_datetimes": {
                "schema": {"type": "boolean"},
                "value": True,
            },
            "row_condition": {"schema": {"type": "string"}, "value": None},
            "strictly": {"schema": {"type": "boolean"}, "value": 10},
        },
        "schema": {"type": "com.superconductive.rendered.string"},
        "template": "$column values must be strictly greater than previous values, at least $mostly_pct % of the time. Values should be parsed as datetimes.",
    },
    "value_type": "StringValueType",
}

snapshots[
    "test_atomic_prescriptive_summary_expect_column_values_to_be_json_parseable 1"
] = {
    "name": "atomic.prescriptive.summary",
    "value": {
        "header": None,
        "params": {
            "column": {"schema": {"type": "string"}, "value": "my_column"},
            "condition_parser": {"schema": {"type": "string"}, "value": None},
            "mostly": {"schema": {"type": "number"}, "value": 0.8},
            "mostly_pct": {"schema": {"type": "string"}, "value": "80"},
            "row_condition": {"schema": {"type": "string"}, "value": None},
        },
        "schema": {"type": "com.superconductive.rendered.string"},
        "template": "$column values must be parseable as JSON, at least $mostly_pct % of the time.",
    },
    "value_type": "StringValueType",
}

snapshots["test_atomic_prescriptive_summary_expect_column_values_to_be_null 1"] = {
    "name": "atomic.prescriptive.summary",
    "value": {
        "header": None,
        "params": {
            "column": {"schema": {"type": "string"}, "value": "my_column"},
            "condition_parser": {"schema": {"type": "string"}, "value": None},
            "mostly": {"schema": {"type": "number"}, "value": 0.8},
            "mostly_pct": {"schema": {"type": "string"}, "value": "80"},
            "row_condition": {"schema": {"type": "string"}, "value": None},
        },
        "schema": {"type": "com.superconductive.rendered.string"},
        "template": "$column values must be null, at least $mostly_pct % of the time.",
    },
    "value_type": "StringValueType",
}

snapshots[
    "test_atomic_prescriptive_summary_expect_column_values_to_be_null_with_mostly_equals_1 1"
] = {
    "name": "atomic.prescriptive.summary",
    "value": {
        "header": None,
        "params": {
            "column": {"schema": {"type": "string"}, "value": "my_column"},
            "condition_parser": {"schema": {"type": "string"}, "value": None},
            "mostly": {"schema": {"type": "number"}, "value": 1.0},
            "mostly_pct": {"schema": {"type": "string"}, "value": None},
            "row_condition": {"schema": {"type": "string"}, "value": None},
        },
        "schema": {"type": "com.superconductive.rendered.string"},
        "template": "$column values must be null.",
    },
    "value_type": "StringValueType",
}

snapshots["test_atomic_prescriptive_summary_expect_column_values_to_be_of_type 1"] = {
    "name": "atomic.prescriptive.summary",
    "value": {
        "header": None,
        "params": {
            "column": {"schema": {"type": "string"}, "value": "my_column"},
            "condition_parser": {"schema": {"type": "string"}, "value": None},
            "mostly": {"schema": {"type": "number"}, "value": 0.8},
            "mostly_pct": {"schema": {"type": "string"}, "value": "80"},
            "row_condition": {"schema": {"type": "string"}, "value": None},
            "type_": {"schema": {"type": "string"}, "value": "my_type"},
        },
        "schema": {"type": "com.superconductive.rendered.string"},
        "template": "$column values must be of type $type_, at least $mostly_pct % of the time.",
    },
    "value_type": "StringValueType",
}

snapshots["test_atomic_prescriptive_summary_expect_column_values_to_be_unique 1"] = {
    "name": "atomic.prescriptive.summary",
    "value": {
        "header": None,
        "params": {
            "column": {"schema": {"type": "string"}, "value": "my_column"},
            "condition_parser": {"schema": {"type": "string"}, "value": None},
            "mostly": {"schema": {"type": "number"}, "value": 0.8},
            "mostly_pct": {"schema": {"type": "string"}, "value": "80"},
            "row_condition": {"schema": {"type": "string"}, "value": None},
        },
        "schema": {"type": "com.superconductive.rendered.string"},
        "template": "$column values must be unique, at least $mostly_pct % of the time.",
    },
    "value_type": "StringValueType",
}

snapshots[
    "test_atomic_prescriptive_summary_expect_column_values_to_match_json_schema 1"
] = {
    "name": "atomic.prescriptive.summary",
    "value": {
        "header": None,
        "params": {
            "column": {"schema": {"type": "string"}, "value": "my_column"},
            "condition_parser": {"schema": {"type": "string"}, "value": None},
            "json_schema": {"schema": {"type": "object"}, "value": {"foo": "bar"}},
            "mostly": {"schema": {"type": "number"}, "value": 0.8},
            "mostly_pct": {"schema": {"type": "string"}, "value": "80"},
            "row_condition": {"schema": {"type": "string"}, "value": None},
        },
        "schema": {"type": "com.superconductive.rendered.string"},
        "template": "$column values must match the following JSON Schema, at least $mostly_pct % of the time: $formatted_json",
    },
    "value_type": "StringValueType",
}

snapshots["test_atomic_prescriptive_summary_expect_column_values_to_match_regex 1"] = {
    "name": "atomic.prescriptive.summary",
    "value": {
        "header": None,
        "params": {
            "column": {"schema": {"type": "string"}, "value": "my_column"},
            "condition_parser": {"schema": {"type": "string"}, "value": None},
            "mostly": {"schema": {"type": "number"}, "value": 0.8},
            "mostly_pct": {"schema": {"type": "string"}, "value": "80"},
            "regex": {"schema": {"type": "string"}, "value": "^superconductive$"},
            "row_condition": {"schema": {"type": "string"}, "value": None},
        },
        "schema": {"type": "com.superconductive.rendered.string"},
        "template": "$column values must match this regular expression: $regex, at least $mostly_pct % of the time.",
    },
    "value_type": "StringValueType",
}

snapshots[
    "test_atomic_prescriptive_summary_expect_column_values_to_match_regex_list 1"
] = {
    "name": "atomic.prescriptive.summary",
    "value": {
        "header": None,
        "params": {
            "column": {"schema": {"type": "string"}, "value": "my_column"},
            "condition_parser": {"schema": {"type": "string"}, "value": None},
            "match_on": {"schema": {"type": "string"}, "value": "all"},
            "mostly": {"schema": {"type": "number"}, "value": 0.8},
            "mostly_pct": {"schema": {"type": "string"}, "value": "80"},
            "regex_list": {
                "schema": {"type": "array"},
                "value": ["^superconductive$", "ge|great_expectations"],
            },
            "row_condition": {"schema": {"type": "string"}, "value": None},
            "v__0": {"schema": {"type": "string"}, "value": "^superconductive$"},
            "v__1": {"schema": {"type": "string"}, "value": "ge|great_expectations"},
        },
        "schema": {"type": "com.superconductive.rendered.string"},
        "template": "$column values must match all of the following regular expressions: $v__0 $v__1, at least $mostly_pct % of the time.",
    },
    "value_type": "StringValueType",
}

snapshots[
    "test_atomic_prescriptive_summary_expect_column_values_to_match_strftime_format 1"
] = {
    "name": "atomic.prescriptive.summary",
    "value": {
        "header": None,
        "params": {
            "column": {"schema": {"type": "string"}, "value": "my_column"},
            "condition_parser": {"schema": {"type": "string"}, "value": None},
            "mostly": {"schema": {"type": "number"}, "value": 0.8},
            "mostly_pct": {"schema": {"type": "string"}, "value": "80"},
            "row_condition": {"schema": {"type": "string"}, "value": None},
            "strftime_format": {"schema": {"type": "string"}, "value": "%Y-%m"},
        },
        "schema": {"type": "com.superconductive.rendered.string"},
        "template": "$column values must match the following strftime format: $strftime_format, at least $mostly_pct % of the time.",
    },
    "value_type": "StringValueType",
}

snapshots[
    "test_atomic_prescriptive_summary_expect_column_values_to_not_be_in_set 1"
] = {
    "name": "atomic.prescriptive.summary",
    "value": {
        "header": None,
        "params": {
            "column": {"schema": {"type": "string"}, "value": "my_column"},
            "condition_parser": {"schema": {"type": "string"}, "value": None},
            "mostly": {"schema": {"type": "number"}, "value": 0.8},
            "mostly_pct": {"schema": {"type": "string"}, "value": "80"},
            "parse_strings_as_datetimes": {
                "schema": {"type": "boolean"},
                "value": None,
            },
            "row_condition": {"schema": {"type": "string"}, "value": None},
            "v__0": {"schema": {"type": "string"}, "value": 1},
            "v__1": {"schema": {"type": "string"}, "value": 2},
            "v__2": {"schema": {"type": "string"}, "value": 3},
            "value_set": {"schema": {"type": "array"}, "value": [1, 2, 3]},
        },
        "schema": {"type": "com.superconductive.rendered.string"},
        "template": "$column values must not belong to this set: $v__0 $v__1 $v__2, at least $mostly_pct % of the time.",
    },
    "value_type": "StringValueType",
}

snapshots["test_atomic_prescriptive_summary_expect_column_values_to_not_be_null 1"] = {
    "name": "atomic.prescriptive.summary",
    "value": {
        "header": None,
        "params": {
            "column": {"schema": {"type": "string"}, "value": "my_column"},
            "condition_parser": {"schema": {"type": "string"}, "value": None},
            "mostly": {"schema": {"type": "number"}, "value": 0.8},
            "mostly_pct": {"schema": {"type": "string"}, "value": "80"},
            "row_condition": {"schema": {"type": "string"}, "value": None},
        },
        "schema": {"type": "com.superconductive.rendered.string"},
        "template": "$column values must not be null, at least $mostly_pct % of the time.",
    },
    "value_type": "StringValueType",
}

snapshots[
    "test_atomic_prescriptive_summary_expect_column_values_to_not_match_regex 1"
] = {
    "name": "atomic.prescriptive.summary",
    "value": {
        "header": None,
        "params": {
            "column": {"schema": {"type": "string"}, "value": "my_column"},
            "condition_parser": {"schema": {"type": "string"}, "value": None},
            "mostly": {"schema": {"type": "number"}, "value": 0.8},
            "mostly_pct": {"schema": {"type": "string"}, "value": "80"},
            "regex": {"schema": {"type": "string"}, "value": "^superconductive$"},
            "row_condition": {"schema": {"type": "string"}, "value": None},
        },
        "schema": {"type": "com.superconductive.rendered.string"},
        "template": "$column values must not match this regular expression: $regex, at least $mostly_pct % of the time.",
    },
    "value_type": "StringValueType",
}

snapshots[
    "test_atomic_prescriptive_summary_expect_column_values_to_not_match_regex_list 1"
] = {
    "name": "atomic.prescriptive.summary",
    "value": {
        "header": None,
        "params": {
            "column": {"schema": {"type": "string"}, "value": "my_column"},
            "condition_parser": {"schema": {"type": "string"}, "value": None},
            "mostly": {"schema": {"type": "number"}, "value": 0.8},
            "mostly_pct": {"schema": {"type": "string"}, "value": "80"},
            "regex_list": {"schema": {"type": "array"}, "value": ["^a", "^b", "^c"]},
            "row_condition": {"schema": {"type": "string"}, "value": None},
            "v__0": {"schema": {"type": "string"}, "value": "^a"},
            "v__1": {"schema": {"type": "string"}, "value": "^b"},
            "v__2": {"schema": {"type": "string"}, "value": "^c"},
        },
        "schema": {"type": "com.superconductive.rendered.string"},
        "template": "$column values must not match any of the following regular expressions: $v__0 $v__1 $v__2, at least $mostly_pct % of the time.",
    },
    "value_type": "StringValueType",
}

snapshots["test_atomic_prescriptive_summary_expect_compound_columns_to_be_unique 1"] = {
    "name": "atomic.prescriptive.summary",
    "value": {
        "header": None,
        "params": {
            "column_list": {
                "schema": {"type": "array"},
                "value": ["my_first_col", "my_second_col", "my_third_col"],
            },
            "condition_parser": {"schema": {"type": "string"}, "value": None},
            "ignore_row_if": {"schema": {"type": "string"}, "value": None},
            "mostly": {"schema": {"type": "number"}, "value": 0.8},
            "mostly_pct": {"schema": {"type": "string"}, "value": "80"},
            "row_condition": {"schema": {"type": "string"}, "value": None},
        },
        "schema": {"type": "com.superconductive.rendered.string"},
        "template": "Values for given compound columns must be unique together, at least $mostly_pct % of the time: $column_list_0, $column_list_1, $column_list_2",
    },
    "value_type": "StringValueType",
}

snapshots[
    "test_atomic_prescriptive_summary_expect_multicolumn_values_to_be_unique 1"
] = {
    "name": "atomic.prescriptive.summary",
    "value": {
        "header": None,
        "params": {
            "column_list": {"schema": {"type": "array"}, "value": ["A", "B", "C"]},
            "condition_parser": {"schema": {"type": "string"}, "value": None},
            "ignore_row_if": {"schema": {"type": "string"}, "value": "foo"},
            "mostly": {"schema": {"type": "number"}, "value": 0.8},
            "mostly_pct": {"schema": {"type": "string"}, "value": "80"},
            "row_condition": {"schema": {"type": "string"}, "value": None},
            "v__0": {"schema": {"type": "string"}, "value": "A"},
            "v__1": {"schema": {"type": "string"}, "value": "B"},
            "v__2": {"schema": {"type": "string"}, "value": "C"},
        },
        "schema": {"type": "com.superconductive.rendered.string"},
        "template": "Values must be unique across columns, at least $mostly_pct % of the time: $column_list_0, $column_list_1, $column_list_2",
    },
    "value_type": "StringValueType",
}

snapshots[
    "test_atomic_prescriptive_summary_expect_select_column_values_to_be_unique_within_record 1"
] = {
    "name": "atomic.prescriptive.summary",
    "value": {
        "header": None,
        "params": {
            "column_list": {
                "schema": {"type": "array"},
                "value": ["my_first_column", "my_second_column"],
            },
            "condition_parser": {"schema": {"type": "string"}, "value": None},
            "ignore_row_if": {"schema": {"type": "string"}, "value": "foo"},
            "mostly": {"schema": {"type": "number"}, "value": 0.8},
            "mostly_pct": {"schema": {"type": "string"}, "value": "80"},
            "row_condition": {"schema": {"type": "string"}, "value": None},
            "v__0": {"schema": {"type": "string"}, "value": "my_first_column"},
            "v__1": {"schema": {"type": "string"}, "value": "my_second_column"},
        },
        "schema": {"type": "com.superconductive.rendered.string"},
        "template": "Values must be unique across columns, at least $mostly_pct % of the time: $column_list_0, $column_list_1",
    },
    "value_type": "StringValueType",
}

snapshots[
    "test_atomic_prescriptive_summary_expect_table_column_count_to_be_between 1"
] = {
    "name": "atomic.prescriptive.summary",
    "value": {
        "header": None,
        "params": {
            "max_value": {"schema": {"type": "number"}, "value": None},
            "min_value": {"schema": {"type": "number"}, "value": 5},
            "strict_max": {"schema": {"type": "boolean"}, "value": None},
            "strict_min": {"schema": {"type": "boolean"}, "value": None},
        },
        "schema": {"type": "com.superconductive.rendered.string"},
        "template": "Must have greater than or equal to $min_value columns.",
    },
    "value_type": "StringValueType",
}

snapshots["test_atomic_prescriptive_summary_expect_table_column_count_to_equal 1"] = {
    "name": "atomic.prescriptive.summary",
    "value": {
        "header": None,
        "params": {"value": {"schema": {"type": "number"}, "value": 10}},
        "schema": {"type": "com.superconductive.rendered.string"},
        "template": "Must have exactly $value columns.",
    },
    "value_type": "StringValueType",
}

snapshots[
    "test_atomic_prescriptive_summary_expect_table_columns_to_match_ordered_list 1"
] = {
    "name": "atomic.prescriptive.summary",
    "value": {
        "header": None,
        "params": {
            "column_list": {"schema": {"type": "array"}, "value": ["a", "b", "c"]},
            "v__0": {"schema": {"type": "string"}, "value": "a"},
            "v__1": {"schema": {"type": "string"}, "value": "b"},
            "v__2": {"schema": {"type": "string"}, "value": "c"},
        },
        "schema": {"type": "com.superconductive.rendered.string"},
        "template": "Must have these columns in this order: $column_list_0, $column_list_1, $column_list_2",
    },
    "value_type": "StringValueType",
}

snapshots["test_atomic_prescriptive_summary_expect_table_columns_to_match_set 1"] = {
    "name": "atomic.prescriptive.summary",
    "value": {
        "header": None,
        "params": {
            "column_list": {"schema": {"type": "array"}, "value": ["a", "b", "c"]},
            "exact_match": {"schema": {"type": "boolean"}, "value": True},
        },
        "schema": {"type": "com.superconductive.rendered.string"},
        "template": "Must have exactly these columns (in any order): $column_list_0, $column_list_1, $column_list_2",
    },
    "value_type": "StringValueType",
}

snapshots["test_atomic_prescriptive_summary_expect_table_row_count_to_be_between 1"] = {
    "name": "atomic.prescriptive.summary",
    "value": {
        "header": None,
        "params": {
            "max_value": {"schema": {"type": "number"}, "value": None},
            "min_value": {"schema": {"type": "number"}, "value": 1},
            "strict_max": {"schema": {"type": "boolean"}, "value": None},
            "strict_min": {"schema": {"type": "boolean"}, "value": None},
        },
        "schema": {"type": "com.superconductive.rendered.string"},
        "template": "Must have greater than or equal to $min_value rows.",
    },
    "value_type": "StringValueType",
}

snapshots["test_atomic_prescriptive_summary_expect_table_row_count_to_equal 1"] = {
    "name": "atomic.prescriptive.summary",
    "value": {
        "header": None,
<<<<<<< HEAD
        "params": {
            "value": {"schema": {"type": "number"}, "value": 10},
        },
=======
        "params": {"value": {"schema": {"type": "number"}, "value": 10}},
>>>>>>> f96a9732
        "schema": {"type": "com.superconductive.rendered.string"},
        "template": "Must have exactly $value rows.",
    },
    "value_type": "StringValueType",
}

snapshots[
    "test_atomic_prescriptive_summary_expect_table_row_count_to_equal_other_table 1"
] = {
    "name": "atomic.prescriptive.summary",
    "value": {
        "header": None,
        "params": {
            "other_table_name": {
                "schema": {"type": "string"},
                "value": {"schema": {"type": "string"}, "value": "other_table_name"},
            }
        },
        "schema": {"type": "com.superconductive.rendered.string"},
        "template": "Row count must equal the row count of table $other_table_name.",
    },
    "value_type": "StringValueType",
}<|MERGE_RESOLUTION|>--- conflicted
+++ resolved
@@ -1177,13 +1177,7 @@
     "name": "atomic.prescriptive.summary",
     "value": {
         "header": None,
-<<<<<<< HEAD
-        "params": {
-            "value": {"schema": {"type": "number"}, "value": 10},
-        },
-=======
-        "params": {"value": {"schema": {"type": "number"}, "value": 10}},
->>>>>>> f96a9732
+       "params": {"value": {"schema": {"type": "number"}, "value": 10}},
         "schema": {"type": "com.superconductive.rendered.string"},
         "template": "Must have exactly $value rows.",
     },
