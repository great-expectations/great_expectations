--- conflicted
+++ resolved
@@ -302,8 +302,6 @@
 
 @pytest.mark.unit
 @pytest.mark.parametrize(
-<<<<<<< HEAD
-=======
     "column_a,column_b,expected",
     [
         pytest.param("foo", "foo", True, id="equivalent_columns"),
@@ -319,18 +317,14 @@
 
 @pytest.mark.unit
 @pytest.mark.parametrize(
->>>>>>> 72910d71
     "notes_a,notes_b,expected",
     [
         pytest.param(None, None, True, id="both_none"),
         pytest.param([], None, True, id="both_falsy"),
-<<<<<<< HEAD
         pytest.param("my_notes", None, False, id="actual_notes"),
-=======
         pytest.param("my_notes", None, False, id="missing_notes"),
         pytest.param("my_notes", "my_other_notes", False, id="different_notes"),
         pytest.param("my_notes", "my_notes", True, id="equivalent_notes"),
->>>>>>> 72910d71
     ],
 )
 def test_expectation_equality_with_notes(
@@ -343,8 +337,6 @@
         column="foo", min_value=0, max_value=10, notes=notes_b
     )
 
-<<<<<<< HEAD
-=======
     assert (expectation_a == expectation_b) is expected
 
 
@@ -369,5 +361,4 @@
         column="foo", min_value=0, max_value=10, meta=meta_b
     )
 
->>>>>>> 72910d71
     assert (expectation_a == expectation_b) is expected