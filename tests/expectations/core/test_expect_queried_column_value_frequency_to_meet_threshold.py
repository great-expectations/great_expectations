--- conflicted
+++ resolved
@@ -13,10 +13,6 @@
     Validator,
 )
 
-<<<<<<< HEAD
-# TODO : turn this into a fixture
-=======
->>>>>>> a897d2ab
 sqlite_runtime_batch_request: RuntimeBatchRequest = RuntimeBatchRequest(
     datasource_name="my_sqlite_db_datasource",
     data_connector_name="default_runtime_data_connector_name",
@@ -25,11 +21,7 @@
     batch_identifiers={"default_identifier_name": "test_identifier"},
     batch_spec_passthrough={"create_temp_table": False},
 )
-<<<<<<< HEAD
-# TODO: turn this into fixture
-=======
-
->>>>>>> a897d2ab
+
 sqlite_batch_request: BatchRequest = BatchRequest(
     datasource_name="my_sqlite_db_datasource",
     data_connector_name="default_inferred_data_connector_name",
