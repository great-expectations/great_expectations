--- conflicted
+++ resolved
@@ -1109,7 +1109,6 @@
 
     condition_metric = MetricConfiguration(
         metric_name="column_pair_values.equal.condition",
-<<<<<<< HEAD
         metric_domain_kwargs={
             "column_A": "a",
             "column_B": "b",
@@ -1175,10 +1174,6 @@
         results[condition_metric.id][0]
         .reset_index(drop=True)
         .equals(pd.Series([False, False, False, True, True, True]))
-=======
-        metric_domain_kwargs={"column_A": "a", "column_B": "b"},
-        metric_value_kwargs=None,
->>>>>>> 4becf8fa
     )
 
 
