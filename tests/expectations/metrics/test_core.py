--- conflicted
+++ resolved
@@ -27,12 +27,9 @@
     SqlAlchemyBatchData,
     SqlAlchemyExecutionEngine,
 )
-<<<<<<< HEAD
 from great_expectations.compatibility import pyspark
 
 from great_expectations.compatibility import sqlalchemy
-=======
->>>>>>> d14e5144
 from great_expectations.expectations.metrics.util import (
     get_dbms_compatible_column_names,
 )
@@ -1513,7 +1510,9 @@
                 ],
             },
         ),
-        schema=pyspark.types.StructType(
+        schema=
+      
+      .types.StructType(
             [
                 pyspark.types.StructField("a", pyspark.types.IntegerType(), True),
                 pyspark.types.StructField("b", pyspark.types.TimestampType(), True),
