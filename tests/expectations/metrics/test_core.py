import copy
import logging

import pandas as pd
import pytest

import great_expectations.exceptions as ge_exceptions
from great_expectations.core.batch import Batch
from great_expectations.execution_engine import (
    PandasExecutionEngine,
    SparkDFExecutionEngine,
)
from great_expectations.execution_engine.sqlalchemy_execution_engine import (
    SqlAlchemyBatchData,
    SqlAlchemyExecutionEngine,
)
from great_expectations.expectations.registry import get_metric_provider
from great_expectations.self_check.util import (
    build_pandas_engine,
    build_sa_engine,
    build_spark_engine,
)
from great_expectations.validator.validation_graph import MetricConfiguration
from tests.expectations.test_util import get_table_columns_metric


def test_metric_loads():
    assert get_metric_provider("column.max", PandasExecutionEngine()) is not None


def test_basic_metric():
    df = pd.DataFrame({"a": [1, 2, 3, 3, None]})
    batch = Batch(data=df)
    engine = PandasExecutionEngine(batch_data_dict={batch.id: batch.data})

    metrics: dict = {}

    table_columns_metric: MetricConfiguration
    results: dict

    table_columns_metric, results = get_table_columns_metric(engine=engine)
    metrics.update(results)

    desired_metric = MetricConfiguration(
        metric_name="column.max",
        metric_domain_kwargs={"column": "a"},
        metric_value_kwargs=dict(),
        metric_dependencies={
            "table.columns": table_columns_metric,
        },
    )

    results = engine.resolve_metrics(
        metrics_to_resolve=(desired_metric,), metrics=metrics
    )
    metrics.update(results)
    assert results == {desired_metric.id: 3}


def test_mean_metric_pd():
    engine = build_pandas_engine(pd.DataFrame({"a": [1, 2, 3, None]}))

    metrics: dict = {}

    table_columns_metric: MetricConfiguration
    results: dict

    table_columns_metric, results = get_table_columns_metric(engine=engine)
    metrics.update(results)

    desired_metric = MetricConfiguration(
        metric_name="column.mean",
        metric_domain_kwargs={"column": "a"},
        metric_value_kwargs=dict(),
        metric_dependencies={
            "table.columns": table_columns_metric,
        },
    )
    results = engine.resolve_metrics(
        metrics_to_resolve=(desired_metric,), metrics=metrics
    )
    metrics.update(results)
    assert results == {desired_metric.id: 2}


def test_stdev_metric_pd():
    engine = build_pandas_engine(pd.DataFrame({"a": [1, 2, 3, None]}))

    metrics: dict = {}

    table_columns_metric: MetricConfiguration
    results: dict

    table_columns_metric, results = get_table_columns_metric(engine=engine)
    metrics.update(results)

    desired_metric = MetricConfiguration(
        metric_name="column.standard_deviation",
        metric_domain_kwargs={"column": "a"},
        metric_value_kwargs=dict(),
        metric_dependencies={
            "table.columns": table_columns_metric,
        },
    )
    results = engine.resolve_metrics(
        metrics_to_resolve=(desired_metric,), metrics=metrics
    )
    metrics.update(results)
    assert results == {desired_metric.id: 1}


def test_max_metric_pd_column_exists():
    df = pd.DataFrame({"a": [1, 2, 3, 3, None]})
    batch = Batch(data=df)
    engine = PandasExecutionEngine(batch_data_dict={batch.id: batch.data})

    metrics: dict = {}

    table_columns_metric: MetricConfiguration
    results: dict

    table_columns_metric, results = get_table_columns_metric(engine=engine)
    metrics.update(results)

    desired_metric = MetricConfiguration(
        metric_name="column.max",
        metric_domain_kwargs={"column": "a"},
        metric_value_kwargs=dict(),
        metric_dependencies={
            "table.columns": table_columns_metric,
        },
    )
    results = engine.resolve_metrics(
        metrics_to_resolve=(desired_metric,), metrics=metrics
    )
    metrics.update(results)
    assert results == {desired_metric.id: 3}


def test_max_metric_pd_column_does_not_exist():
    df = pd.DataFrame({"a": [1, 2, 3, 3, None]})
    batch = Batch(data=df)
    engine = PandasExecutionEngine(batch_data_dict={batch.id: batch.data})

    metrics: dict = {}

    table_columns_metric: MetricConfiguration
    results: dict

    table_columns_metric, results = get_table_columns_metric(engine=engine)
    metrics.update(results)

    desired_metric = MetricConfiguration(
        metric_name="column.max",
        metric_domain_kwargs={"column": "non_existent_column"},
        metric_value_kwargs=dict(),
        metric_dependencies={
            "table.columns": table_columns_metric,
        },
    )

    with pytest.raises(ge_exceptions.ExecutionEngineError) as eee:
        # noinspection PyUnusedLocal
        results = engine.resolve_metrics(
            metrics_to_resolve=(desired_metric,), metrics=metrics
        )
        metrics.update(results)
    assert (
        str(eee.value)
        == 'Error: The column "non_existent_column" in BatchData does not exist.'
    )


def test_max_metric_sa_column_exists(sa):
    engine = build_sa_engine(pd.DataFrame({"a": [1, 2, 1, None]}), sa)

    metrics: dict = {}

    table_columns_metric: MetricConfiguration
    results: dict

    table_columns_metric, results = get_table_columns_metric(engine=engine)
    metrics.update(results)

    partial_metric = MetricConfiguration(
        metric_name="column.max.aggregate_fn",
        metric_domain_kwargs={"column": "a"},
        metric_value_kwargs=dict(),
        metric_dependencies={
            "table.columns": table_columns_metric,
        },
    )

    results = engine.resolve_metrics(
        metrics_to_resolve=(partial_metric,), metrics=metrics
    )
    metrics.update(results)

    desired_metric = MetricConfiguration(
        metric_name="column.max",
        metric_domain_kwargs={"column": "a"},
        metric_value_kwargs=dict(),
        metric_dependencies={
            "metric_partial_fn": partial_metric,
            "table.columns": table_columns_metric,
        },
    )

    results = engine.resolve_metrics(
        metrics_to_resolve=(desired_metric,), metrics=metrics
    )
    metrics.update(results)
    assert results == {desired_metric.id: 2}


def test_max_metric_sa_column_does_not_exist(sa):
    engine = build_sa_engine(pd.DataFrame({"a": [1, 2, 1, None]}), sa)

    metrics: dict = {}

    table_columns_metric: MetricConfiguration
    results: dict

    table_columns_metric, results = get_table_columns_metric(engine=engine)
    metrics.update(results)

    partial_metric = MetricConfiguration(
        metric_name="column.max.aggregate_fn",
        metric_domain_kwargs={"column": "non_existent_column"},
        metric_value_kwargs=dict(),
        metric_dependencies={
            "table.columns": table_columns_metric,
        },
    )

    with pytest.raises(ge_exceptions.ExecutionEngineError) as eee:
        # noinspection PyUnusedLocal
        results = engine.resolve_metrics(
            metrics_to_resolve=(partial_metric,), metrics=metrics
        )
        metrics.update(results)
    assert (
        'Error: The column "non_existent_column" in BatchData does not exist.'
        in str(eee.value)
    )


def test_max_metric_spark_column_exists(spark_session):
    engine: SparkDFExecutionEngine = build_spark_engine(
        spark=spark_session,
        df=pd.DataFrame({"a": [1, 2, 1]}),
        batch_id="my_id",
    )

    metrics: dict = {}

    table_columns_metric: MetricConfiguration
    results: dict

    table_columns_metric, results = get_table_columns_metric(engine=engine)
    metrics.update(results)

    partial_metric = MetricConfiguration(
        metric_name="column.max.aggregate_fn",
        metric_domain_kwargs={"column": "a"},
        metric_value_kwargs=dict(),
        metric_dependencies={
            "table.columns": table_columns_metric,
        },
    )

    results = engine.resolve_metrics(
        metrics_to_resolve=(partial_metric,), metrics=metrics
    )
    metrics.update(results)

    desired_metric = MetricConfiguration(
        metric_name="column.max",
        metric_domain_kwargs={"column": "a"},
        metric_value_kwargs=dict(),
        metric_dependencies={
            "metric_partial_fn": partial_metric,
            "table.columns": table_columns_metric,
        },
    )

    results = engine.resolve_metrics(
        metrics_to_resolve=(desired_metric,), metrics=metrics
    )
    metrics.update(results)
    assert results == {desired_metric.id: 2}


def test_max_metric_spark_column_does_not_exist(spark_session):
    engine: SparkDFExecutionEngine = build_spark_engine(
        spark=spark_session,
        df=pd.DataFrame({"a": [1, 2, 1]}),
        batch_id="my_id",
    )

    metrics: dict = {}

    table_columns_metric: MetricConfiguration
    results: dict

    table_columns_metric, results = get_table_columns_metric(engine=engine)
    metrics.update(results)

    partial_metric = MetricConfiguration(
        metric_name="column.max.aggregate_fn",
        metric_domain_kwargs={"column": "non_existent_column"},
        metric_value_kwargs=dict(),
        metric_dependencies={
            "table.columns": table_columns_metric,
        },
    )

    with pytest.raises(ge_exceptions.ExecutionEngineError) as eee:
        # noinspection PyUnusedLocal
        results = engine.resolve_metrics(
            metrics_to_resolve=(partial_metric,), metrics=metrics
        )
        metrics.update(results)
    assert (
        str(eee.value)
        == 'Error: The column "non_existent_column" in BatchData does not exist.'
    )


def test_map_value_set_sa(sa):
    engine = build_sa_engine(pd.DataFrame({"a": [1, 2, 3, 3, None]}), sa)

    metrics: dict = {}

    table_columns_metric: MetricConfiguration
    results: dict

    table_columns_metric, results = get_table_columns_metric(engine=engine)
    metrics.update(results)

    desired_metric = MetricConfiguration(
        metric_name="column_values.in_set.condition",
        metric_domain_kwargs={"column": "a"},
        metric_value_kwargs={"value_set": [1, 2, 3]},
        metric_dependencies={
            "table.columns": table_columns_metric,
        },
    )
    metrics = engine.resolve_metrics(
        metrics_to_resolve=(desired_metric,), metrics=metrics
    )

    # Note: metric_dependencies is optional here in the config when called from a validator.
    aggregate_partial = MetricConfiguration(
        metric_name="column_values.in_set.unexpected_count.aggregate_fn",
        metric_domain_kwargs={"column": "a"},
        metric_value_kwargs={"value_set": [1, 2, 3]},
        metric_dependencies={"unexpected_condition": desired_metric},
    )

    metrics = engine.resolve_metrics(
        metrics_to_resolve=(aggregate_partial,), metrics=metrics
    )
    desired_metric = MetricConfiguration(
        metric_name="column_values.in_set.unexpected_count",
        metric_domain_kwargs={"column": "a"},
        metric_value_kwargs={"value_set": [1, 2, 3]},
        metric_dependencies={"metric_partial_fn": aggregate_partial},
    )
    results = engine.resolve_metrics(
        metrics_to_resolve=(desired_metric,), metrics=metrics
    )
    assert results == {desired_metric.id: 0}


def test_map_of_type_sa(sa):
    eng = sa.create_engine("sqlite://")
    df = pd.DataFrame({"a": [1, 2, 3, 3, None]})
    df.to_sql(name="test", con=eng, index=False)
    batch_data = SqlAlchemyBatchData(
        execution_engine=eng, table_name="test", source_table_name="test"
    )
    engine = SqlAlchemyExecutionEngine(
        engine=eng, batch_data_dict={"my_id": batch_data}
    )
    desired_metric = MetricConfiguration(
        metric_name="table.column_types",
        metric_domain_kwargs={},
        metric_value_kwargs={},
    )

    results = engine.resolve_metrics(metrics_to_resolve=(desired_metric,))
    assert results[desired_metric.id][0]["name"] == "a"
    assert isinstance(results[desired_metric.id][0]["type"], sa.FLOAT)


def test_map_value_set_spark(spark_session, basic_spark_df_execution_engine):
    engine: SparkDFExecutionEngine = build_spark_engine(
        spark=spark_session,
        df=pd.DataFrame(
            {"a": [1, 2, 3, 3, None]},
        ),
        batch_id="my_id",
    )

    metrics: dict = {}

    table_columns_metric: MetricConfiguration
    results: dict

    table_columns_metric, results = get_table_columns_metric(engine=engine)
    metrics.update(results)

    condition_metric = MetricConfiguration(
        metric_name="column_values.in_set.condition",
        metric_domain_kwargs={"column": "a"},
        metric_value_kwargs={"value_set": [1, 2, 3]},
        metric_dependencies={
            "table.columns": table_columns_metric,
        },
    )
    results = engine.resolve_metrics(
        metrics_to_resolve=(condition_metric,), metrics=metrics
    )
    metrics.update(results)

    # Note: metric_dependencies is optional here in the config when called from a validator.
    aggregate_partial = MetricConfiguration(
        metric_name="column_values.in_set.unexpected_count.aggregate_fn",
        metric_domain_kwargs={"column": "a"},
        metric_value_kwargs={"value_set": [1, 2, 3]},
        metric_dependencies={"unexpected_condition": condition_metric},
    )
    results = engine.resolve_metrics(
        metrics_to_resolve=(aggregate_partial,), metrics=metrics
    )
    metrics.update(results)
    desired_metric = MetricConfiguration(
        metric_name="column_values.in_set.unexpected_count",
        metric_domain_kwargs={"column": "a"},
        metric_value_kwargs={"value_set": [1, 2, 3]},
        metric_dependencies={"metric_partial_fn": aggregate_partial},
    )

    results = engine.resolve_metrics(
        metrics_to_resolve=(desired_metric,), metrics=metrics
    )
    metrics.update(results)
    assert results == {desired_metric.id: 0}

    # We run the same computation again, this time with None being replaced by nan instead of NULL
    # to demonstrate this behavior
    df = pd.DataFrame({"a": [1, 2, 3, 3, None]})
    df = spark_session.createDataFrame(df)
    engine = basic_spark_df_execution_engine
    engine.load_batch_data(batch_id="my_id", batch_data=df)

    condition_metric = MetricConfiguration(
        metric_name="column_values.in_set.condition",
        metric_domain_kwargs={"column": "a"},
        metric_value_kwargs={"value_set": [1, 2, 3]},
        metric_dependencies={
            "table.columns": table_columns_metric,
        },
    )
    results = engine.resolve_metrics(
        metrics_to_resolve=(condition_metric,), metrics=metrics
    )
    metrics.update(results)

    # Note: metric_dependencies is optional here in the config when called from a validator.
    aggregate_partial = MetricConfiguration(
        metric_name="column_values.in_set.unexpected_count.aggregate_fn",
        metric_domain_kwargs={"column": "a"},
        metric_value_kwargs={"value_set": [1, 2, 3]},
        metric_dependencies={"unexpected_condition": condition_metric},
    )
    results = engine.resolve_metrics(
        metrics_to_resolve=(aggregate_partial,), metrics=metrics
    )
    metrics.update(results)
    desired_metric = MetricConfiguration(
        metric_name="column_values.in_set.unexpected_count",
        metric_domain_kwargs={"column": "a"},
        metric_value_kwargs={"value_set": [1, 2, 3]},
        metric_dependencies={"metric_partial_fn": aggregate_partial},
    )

    results = engine.resolve_metrics(
        metrics_to_resolve=(desired_metric,), metrics=metrics
    )
    metrics.update(results)
    assert results == {desired_metric.id: 1}


def test_map_column_value_lengths_between_pd():
    engine = build_pandas_engine(
        pd.DataFrame({"a": ["a", "aaa", "bcbc", "defgh", None]})
    )

    metrics: dict = {}

    table_columns_metric: MetricConfiguration
    results: dict

    table_columns_metric, results = get_table_columns_metric(engine=engine)
    metrics.update(results)

    desired_metric = MetricConfiguration(
        metric_name="column_values.value_length.map",
        metric_domain_kwargs={"column": "a"},
        metric_value_kwargs=dict(),
        metric_dependencies={
            "table.columns": table_columns_metric,
        },
    )
    results = engine.resolve_metrics(
        metrics_to_resolve=(desired_metric,), metrics=metrics
    )
    ser_expected_lengths = pd.Series([1, 3, 4, 5])
    result_series, _, _ = results[desired_metric.id]
    assert ser_expected_lengths.equals(result_series)


def test_map_unique_pd_column_exists():
    engine = build_pandas_engine(pd.DataFrame({"a": [1, 2, 3, 3, 4, None]}))

    metrics: dict = {}

    table_columns_metric: MetricConfiguration
    results: dict

    table_columns_metric, results = get_table_columns_metric(engine=engine)
    metrics.update(results)

    condition_metric = MetricConfiguration(
        metric_name="column_values.unique.condition",
        metric_domain_kwargs={"column": "a"},
        metric_value_kwargs=dict(),
        metric_dependencies={
            "table.columns": table_columns_metric,
        },
    )
    results = engine.resolve_metrics(
        metrics_to_resolve=(condition_metric,),
        metrics=metrics,
    )
    metrics.update(results)

    unexpected_count_metric = MetricConfiguration(
        metric_name="column_values.unique.unexpected_count",
        metric_domain_kwargs={"column": "a"},
        metric_value_kwargs=dict(),
        metric_dependencies={
            "unexpected_condition": condition_metric,
            "table.columns": table_columns_metric,
        },
    )
    results = engine.resolve_metrics(
        metrics_to_resolve=(unexpected_count_metric,), metrics=metrics
    )
    metrics.update(results)

    assert list(metrics[condition_metric.id][0]) == [False, False, True, True, False]
    assert metrics[unexpected_count_metric.id] == 2

    unexpected_rows_metric = MetricConfiguration(
        metric_name="column_values.unique.unexpected_rows",
        metric_domain_kwargs={"column": "a"},
        metric_value_kwargs={
            "result_format": {"result_format": "SUMMARY", "partial_unexpected_count": 1}
        },
        metric_dependencies={
            "unexpected_condition": condition_metric,
            "table.columns": table_columns_metric,
        },
    )
    results = engine.resolve_metrics(
        metrics_to_resolve=(unexpected_rows_metric,), metrics=metrics
    )
    metrics.update(results)

    assert metrics[unexpected_rows_metric.id]["a"].index == [2]
    assert metrics[unexpected_rows_metric.id]["a"].values == [3]


def test_map_unique_pd_column_does_not_exist():
    engine = build_pandas_engine(pd.DataFrame({"a": [1, 2, 3, 3, None]}))

    metrics: dict = {}

    table_columns_metric: MetricConfiguration
    results: dict

    table_columns_metric, results = get_table_columns_metric(engine=engine)
    metrics.update(results)

    desired_metric = MetricConfiguration(
        metric_name="column_values.unique.condition",
        metric_domain_kwargs={"column": "non_existent_column"},
        metric_value_kwargs=dict(),
        metric_dependencies={
            "table.columns": table_columns_metric,
        },
    )

    with pytest.raises(ge_exceptions.ExecutionEngineError) as eee:
        # noinspection PyUnusedLocal
        results = engine.resolve_metrics(
            metrics_to_resolve=(desired_metric,), metrics=metrics
        )
    assert (
        str(eee.value)
        == 'Error: The column "non_existent_column" in BatchData does not exist.'
    )


def test_map_unique_sa_column_exists(sa):
    engine = build_sa_engine(
        pd.DataFrame(
            {"a": [1, 2, 3, 3, None], "b": ["foo", "bar", "baz", "qux", "fish"]}
        ),
        sa,
    )

    metrics: dict = {}

    table_columns_metric: MetricConfiguration
    results: dict

    table_columns_metric, results = get_table_columns_metric(engine=engine)
    metrics.update(results)

    condition_metric = MetricConfiguration(
        metric_name="column_values.unique.condition",
        metric_domain_kwargs={"column": "a"},
        metric_value_kwargs=dict(),
        metric_dependencies={
            "table.columns": table_columns_metric,
        },
    )
    results = engine.resolve_metrics(
        metrics_to_resolve=(condition_metric,), metrics=metrics
    )
    metrics.update(results)

    # This is no longer a MAP_CONDITION because mssql does not support it. Instead, it is a WINDOW_CONDITION
    #
    # aggregate_fn = MetricConfiguration(
    #     metric_name="column_values.unique.unexpected_count.aggregate_fn",
    #     metric_domain_kwargs={"column": "a"},
    #     metric_value_kwargs=dict(),
    #     metric_dependencies={"unexpected_condition": condition_metric},
    # )
    # aggregate_fn_metrics = engine.resolve_metrics(
    #     metrics_to_resolve=(aggregate_fn,), metrics=metrics
    # )

    desired_metric = MetricConfiguration(
        metric_name="column_values.unique.unexpected_count",
        metric_domain_kwargs={"column": "a"},
        metric_value_kwargs=dict(),
        # metric_dependencies={"metric_partial_fn": aggregate_fn},
        metric_dependencies={
            "unexpected_condition": condition_metric,
            "table.columns": table_columns_metric,
        },
    )
    results = engine.resolve_metrics(
        metrics_to_resolve=(desired_metric,),
        metrics=metrics,  # metrics=aggregate_fn_metrics
    )
    metrics.update(results)
    assert results[desired_metric.id] == 2

    desired_metric = MetricConfiguration(
        metric_name="column_values.unique.unexpected_values",
        metric_domain_kwargs={"column": "a"},
        metric_value_kwargs={
            "result_format": {"result_format": "BASIC", "partial_unexpected_count": 20}
        },
        metric_dependencies={
            "unexpected_condition": condition_metric,
            "table.columns": table_columns_metric,
        },
    )
    results = engine.resolve_metrics(
        metrics_to_resolve=(desired_metric,), metrics=metrics
    )
    metrics.update(results)
    assert results[desired_metric.id] == [3, 3]

    desired_metric = MetricConfiguration(
        metric_name="column_values.unique.unexpected_value_counts",
        metric_domain_kwargs={"column": "a"},
        metric_value_kwargs={
            "result_format": {"result_format": "BASIC", "partial_unexpected_count": 20}
        },
        metric_dependencies={
            "unexpected_condition": condition_metric,
            "table.columns": table_columns_metric,
        },
    )
    results = engine.resolve_metrics(
        metrics_to_resolve=(desired_metric,), metrics=metrics
    )
    assert results[desired_metric.id] == [(3, 2)]

    desired_metric = MetricConfiguration(
        metric_name="column_values.unique.unexpected_rows",
        metric_domain_kwargs={"column": "a"},
        metric_value_kwargs={
            "result_format": {"result_format": "BASIC", "partial_unexpected_count": 20}
        },
        metric_dependencies={"unexpected_condition": condition_metric},
    )
    results = engine.resolve_metrics(
        metrics_to_resolve=(desired_metric,), metrics=metrics
    )
    metrics.update(results)
    assert results[desired_metric.id] == [(3, "baz"), (3, "qux")]


def test_map_unique_sa_column_does_not_exist(sa):
    engine = build_sa_engine(
        pd.DataFrame(
            {"a": [1, 2, 3, 3, None], "b": ["foo", "bar", "baz", "qux", "fish"]}
        ),
        sa,
    )

    metrics: dict = {}

    table_columns_metric: MetricConfiguration
    results: dict

    table_columns_metric, results = get_table_columns_metric(engine=engine)
    metrics.update(results)

    condition_metric = MetricConfiguration(
        metric_name="column_values.unique.condition",
        metric_domain_kwargs={"column": "non_existent_column"},
        metric_value_kwargs=dict(),
        metric_dependencies={
            "table.columns": table_columns_metric,
        },
    )
    with pytest.raises(ge_exceptions.ExecutionEngineError) as eee:
        # noinspection PyUnusedLocal
        metrics = engine.resolve_metrics(
            metrics_to_resolve=(condition_metric,), metrics=metrics
        )
    assert (
        'Error: The column "non_existent_column" in BatchData does not exist.'
        in str(eee.value)
    )


def test_map_unique_spark_column_exists(spark_session):
    engine: SparkDFExecutionEngine = build_spark_engine(
        spark=spark_session,
        df=pd.DataFrame(
            {
                "a": [1, 2, 3, 3, 4, None],
                "b": [None, "foo", "bar", "baz", "qux", "fish"],
            }
        ),
        batch_id="my_id",
    )

    metrics: dict = {}

    table_columns_metric: MetricConfiguration
    results: dict

    table_columns_metric, results = get_table_columns_metric(engine=engine)
    metrics.update(results)

    condition_metric = MetricConfiguration(
        metric_name="column_values.unique.condition",
        metric_domain_kwargs={"column": "a"},
        metric_value_kwargs=dict(),
        metric_dependencies={
            "table.columns": table_columns_metric,
        },
    )
    results = engine.resolve_metrics(
        metrics_to_resolve=(condition_metric,), metrics=metrics
    )
    metrics.update(results)

    # unique is a *window* function so does not use the aggregate_fn version of unexpected count
    desired_metric = MetricConfiguration(
        metric_name="column_values.unique.unexpected_count",
        metric_domain_kwargs={"column": "a"},
        metric_value_kwargs=dict(),
        metric_dependencies={
            "unexpected_condition": condition_metric,
            "table.columns": table_columns_metric,
        },
    )
    results = engine.resolve_metrics(
        metrics_to_resolve=(desired_metric,), metrics=metrics
    )
    metrics.update(results)
    assert results[desired_metric.id] == 2

    desired_metric = MetricConfiguration(
        metric_name="column_values.unique.unexpected_values",
        metric_domain_kwargs={"column": "a"},
        metric_value_kwargs={
            "result_format": {"result_format": "BASIC", "partial_unexpected_count": 20}
        },
        metric_dependencies={
            "unexpected_condition": condition_metric,
            "table.columns": table_columns_metric,
        },
    )
    results = engine.resolve_metrics(
        metrics_to_resolve=(desired_metric,), metrics=metrics
    )
    metrics.update(results)
    assert results[desired_metric.id] == [3, 3]

    desired_metric = MetricConfiguration(
        metric_name="column_values.unique.unexpected_value_counts",
        metric_domain_kwargs={"column": "a"},
        metric_value_kwargs={
            "result_format": {"result_format": "BASIC", "partial_unexpected_count": 20}
        },
        metric_dependencies={
            "unexpected_condition": condition_metric,
            "table.columns": table_columns_metric,
        },
    )
    results = engine.resolve_metrics(
        metrics_to_resolve=(desired_metric,), metrics=metrics
    )
    metrics.update(results)
    assert results[desired_metric.id] == [(3, 2)]

    desired_metric = MetricConfiguration(
        metric_name="column_values.unique.unexpected_rows",
        metric_domain_kwargs={"column": "a"},
        metric_value_kwargs={
            "result_format": {"result_format": "BASIC", "partial_unexpected_count": 20}
        },
        metric_dependencies={"unexpected_condition": condition_metric},
    )
    results = engine.resolve_metrics(
        metrics_to_resolve=(desired_metric,), metrics=metrics
    )
    metrics.update(results)
    assert results[desired_metric.id] == [(3, "bar"), (3, "baz")]


def test_map_unique_spark_column_does_not_exist(spark_session):
    engine: SparkDFExecutionEngine = build_spark_engine(
        spark=spark_session,
        df=pd.DataFrame(
            {
                "a": [1, 2, 3, 3, 4, None],
                "b": [None, "foo", "bar", "baz", "qux", "fish"],
            }
        ),
        batch_id="my_id",
    )

    metrics: dict = {}

    table_columns_metric: MetricConfiguration
    results: dict

    table_columns_metric, results = get_table_columns_metric(engine=engine)
    metrics.update(results)

    condition_metric = MetricConfiguration(
        metric_name="column_values.unique.condition",
        metric_domain_kwargs={"column": "non_existent_column"},
        metric_value_kwargs=dict(),
        metric_dependencies={
            "table.columns": table_columns_metric,
        },
    )

    with pytest.raises(ge_exceptions.ExecutionEngineError) as eee:
        # noinspection PyUnusedLocal
        metrics = engine.resolve_metrics(
            metrics_to_resolve=(condition_metric,), metrics=metrics
        )
    assert (
        str(eee.value)
        == 'Error: The column "non_existent_column" in BatchData does not exist.'
    )


def test_z_score_under_threshold_pd():
    df = pd.DataFrame({"a": [1, 2, 3, None]})
    engine = PandasExecutionEngine(batch_data_dict={"my_id": df})

    metrics: dict = {}

    table_columns_metric: MetricConfiguration
    results: dict

    table_columns_metric, results = get_table_columns_metric(engine=engine)
    metrics.update(results)

    mean = MetricConfiguration(
        metric_name="column.mean",
        metric_domain_kwargs={"column": "a"},
        metric_value_kwargs=dict(),
        metric_dependencies={
            "table.columns": table_columns_metric,
        },
    )
    stdev = MetricConfiguration(
        metric_name="column.standard_deviation",
        metric_domain_kwargs={"column": "a"},
        metric_value_kwargs=dict(),
        metric_dependencies={
            "table.columns": table_columns_metric,
        },
    )
    desired_metrics = (mean, stdev)
    results = engine.resolve_metrics(
        metrics_to_resolve=desired_metrics, metrics=metrics
    )
    metrics.update(results)

    desired_metric = MetricConfiguration(
        metric_name="column_values.z_score.map",
        metric_domain_kwargs={"column": "a"},
        metric_value_kwargs=dict(),
        metric_dependencies={
            "column.standard_deviation": stdev,
            "column.mean": mean,
            "table.columns": table_columns_metric,
        },
    )
    results = engine.resolve_metrics(
        metrics_to_resolve=(desired_metric,), metrics=metrics
    )
    metrics.update(results)
    desired_metric = MetricConfiguration(
        metric_name="column_values.z_score.under_threshold.condition",
        metric_domain_kwargs={"column": "a"},
        metric_value_kwargs={"double_sided": True, "threshold": 2},
        metric_dependencies={
            "column_values.z_score.map": desired_metric,
            "table.columns": table_columns_metric,
        },
    )
    results = engine.resolve_metrics(
        metrics_to_resolve=(desired_metric,), metrics=metrics
    )
    assert list(results[desired_metric.id][0]) == [False, False, False]
    metrics.update(results)
    desired_metric = MetricConfiguration(
        metric_name="column_values.z_score.under_threshold.unexpected_count",
        metric_domain_kwargs={"column": "a"},
        metric_value_kwargs={"double_sided": True, "threshold": 2},
        metric_dependencies={"unexpected_condition": desired_metric},
    )
    results = engine.resolve_metrics(
        metrics_to_resolve=(desired_metric,), metrics=metrics
    )
    assert results[desired_metric.id] == 0


def test_z_score_under_threshold_spark(spark_session):
    engine: SparkDFExecutionEngine = build_spark_engine(
        spark=spark_session,
        df=pd.DataFrame(
            {"a": [1, 2, 3, 3, None]},
        ),
        batch_id="my_id",
    )

    metrics: dict = {}

    table_columns_metric: MetricConfiguration
    results: dict

    table_columns_metric, results = get_table_columns_metric(engine=engine)
    metrics.update(results)

    mean = MetricConfiguration(
        metric_name="column.mean.aggregate_fn",
        metric_domain_kwargs={"column": "a"},
        metric_value_kwargs=dict(),
        metric_dependencies={
            "table.columns": table_columns_metric,
        },
    )
    stdev = MetricConfiguration(
        metric_name="column.standard_deviation.aggregate_fn",
        metric_domain_kwargs={"column": "a"},
        metric_value_kwargs=dict(),
        metric_dependencies={
            "table.columns": table_columns_metric,
        },
    )
    desired_metrics = (mean, stdev)
    results = engine.resolve_metrics(
        metrics_to_resolve=desired_metrics, metrics=metrics
    )
    metrics.update(results)

    mean = MetricConfiguration(
        metric_name="column.mean",
        metric_domain_kwargs={"column": "a"},
        metric_value_kwargs=dict(),
        metric_dependencies={"metric_partial_fn": mean},
    )
    stdev = MetricConfiguration(
        metric_name="column.standard_deviation",
        metric_domain_kwargs={"column": "a"},
        metric_value_kwargs=dict(),
        metric_dependencies={
            "metric_partial_fn": stdev,
            "table.columns": table_columns_metric,
        },
    )
    desired_metrics = (mean, stdev)
    results = engine.resolve_metrics(
        metrics_to_resolve=desired_metrics, metrics=metrics
    )
    metrics.update(results)

    desired_metric = MetricConfiguration(
        metric_name="column_values.z_score.map",
        metric_domain_kwargs={"column": "a"},
        metric_value_kwargs=dict(),
        metric_dependencies={
            "column.standard_deviation": stdev,
            "column.mean": mean,
            "table.columns": table_columns_metric,
        },
    )
    results = engine.resolve_metrics(
        metrics_to_resolve=(desired_metric,), metrics=metrics
    )
    metrics.update(results)
    desired_metric = MetricConfiguration(
        metric_name="column_values.z_score.under_threshold.condition",
        metric_domain_kwargs={"column": "a"},
        metric_value_kwargs={"double_sided": True, "threshold": 2},
        metric_dependencies={
            "column_values.z_score.map": desired_metric,
            "table.columns": table_columns_metric,
        },
    )
    results = engine.resolve_metrics(
        metrics_to_resolve=(desired_metric,), metrics=metrics
    )
    metrics.update(results)

    desired_metric = MetricConfiguration(
        metric_name="column_values.z_score.under_threshold.unexpected_count.aggregate_fn",
        metric_domain_kwargs={"column": "a"},
        metric_value_kwargs={"double_sided": True, "threshold": 2},
        metric_dependencies={"unexpected_condition": desired_metric},
    )
    results = engine.resolve_metrics(
        metrics_to_resolve=(desired_metric,), metrics=metrics
    )
    metrics.update(results)

    desired_metric = MetricConfiguration(
        metric_name="column_values.z_score.under_threshold.unexpected_count",
        metric_domain_kwargs={"column": "a"},
        metric_value_kwargs={"double_sided": True, "threshold": 2},
        metric_dependencies={"metric_partial_fn": desired_metric},
    )
    results = engine.resolve_metrics(
        metrics_to_resolve=(desired_metric,), metrics=metrics
    )
    assert results[desired_metric.id] == 0


def test_table_metric_pd(caplog):
    df = pd.DataFrame({"a": [1, 2, 3, 3, None], "b": [1, 2, 3, 3, None]})
    engine = PandasExecutionEngine(batch_data_dict={"my_id": df})
    desired_metric = MetricConfiguration(
        metric_name="table.row_count",
        metric_domain_kwargs={"column": "a"},
        metric_value_kwargs=dict(),
    )
    results = engine.resolve_metrics(metrics_to_resolve=(desired_metric,))
    assert results == {desired_metric.id: 5}
    assert (
        'Unexpected key(s) "column" found in domain_kwargs for domain type "table"'
        in caplog.text
    )


def test_column_pairs_equal_metric_pd():
    df = pd.DataFrame({"a": [1, 2, 3, 3], "b": [1, 2, 3, 3]})
    engine = PandasExecutionEngine(batch_data_dict={"my_id": df})
    desired_metric = MetricConfiguration(
        metric_name="column_pair_values.equal.condition",
        metric_domain_kwargs={"column_A": "a", "column_B": "b"},
        metric_value_kwargs=dict(),
    )
    results = engine.resolve_metrics(metrics_to_resolve=(desired_metric,))
    assert results[desired_metric.id][0].equals(pd.Series([True, True, True, True]))


def test_column_pairs_greater_metric_pd():
    df = pd.DataFrame({"a": [2, 3, 4, None, 3, None], "b": [1, 2, 3, None, 3, 5]})
    engine = PandasExecutionEngine(batch_data_dict={"my_id": df})
    desired_metric = MetricConfiguration(
        metric_name="column_pair_values.a_greater_than_b.condition",
        metric_domain_kwargs={"column_A": "a", "column_B": "b"},
        metric_value_kwargs={
            "or_equal": True,
            "ignore_row_if": "either_value_is_missing",
        },
    )
    results = engine.resolve_metrics(metrics_to_resolve=(desired_metric,))
    assert (
        results[desired_metric.id][0]
        .reset_index(drop=True)
        .equals(pd.Series([True, True, True, True]))
    )


def test_column_pairs_in_set_metric_pd():
    df = pd.DataFrame({"a": [10, 3, 4, None, 3, None], "b": [1, 2, 3, None, 3, 5]})
    engine = PandasExecutionEngine(batch_data_dict={"my_id": df})
    desired_metric = MetricConfiguration(
        metric_name="column_pair_values.in_set.condition",
        metric_domain_kwargs={"column_A": "a", "column_B": "b"},
        metric_value_kwargs={
            "value_pairs_set": [(2, 1), (3, 2), (4, 3), (3, 3)],
            "ignore_row_if": "either_value_is_missing",
        },
    )
    results = engine.resolve_metrics(metrics_to_resolve=(desired_metric,))
    assert (
        results[desired_metric.id][0]
        .reset_index(drop=True)
        .equals(pd.Series([False, True, True, True]))
    )


def test_table_metric_spark(spark_session):
    engine: SparkDFExecutionEngine = build_spark_engine(
        spark=spark_session,
        df=pd.DataFrame(
            {"a": [1, 2, 1]},
        ),
        batch_id="my_id",
    )

    desired_metric = MetricConfiguration(
        metric_name="table.row_count.aggregate_fn",
        metric_domain_kwargs={"column": "a"},
        metric_value_kwargs=dict(),
    )
    results = engine.resolve_metrics(metrics_to_resolve=(desired_metric,))

    desired_metric = MetricConfiguration(
        metric_name="table.row_count",
        metric_domain_kwargs={"column": "a"},
        metric_value_kwargs=dict(),
        metric_dependencies={"metric_partial_fn": desired_metric},
    )
    results = engine.resolve_metrics(
        metrics_to_resolve=(desired_metric,), metrics=results
    )

    assert results == {desired_metric.id: 3}


def test_median_metric_spark(spark_session):
    engine: SparkDFExecutionEngine = build_spark_engine(
        spark=spark_session,
        df=pd.DataFrame(
            {"a": [1, 2, 3]},
        ),
        batch_id="my_id",
    )

    desired_metric = MetricConfiguration(
        metric_name="table.row_count.aggregate_fn",
        metric_domain_kwargs={"column": "a"},
        metric_value_kwargs=dict(),
    )
    metrics = engine.resolve_metrics(metrics_to_resolve=(desired_metric,))

    row_count = MetricConfiguration(
        metric_name="table.row_count",
        metric_domain_kwargs={},
        metric_value_kwargs=dict(),
        metric_dependencies={"metric_partial_fn": desired_metric},
    )
    metrics = engine.resolve_metrics(metrics_to_resolve=(row_count,), metrics=metrics)

    desired_metric = MetricConfiguration(
        metric_name="column.median",
        metric_domain_kwargs={"column": "a"},
        metric_value_kwargs=dict(),
        metric_dependencies={"table.row_count": row_count},
    )
    results = engine.resolve_metrics(
        metrics_to_resolve=(desired_metric,), metrics=metrics
    )
    assert results == {desired_metric.id: 2}


def test_distinct_metric_spark(spark_session):
    engine: SparkDFExecutionEngine = build_spark_engine(
        spark=spark_session,
        df=pd.DataFrame(
            {"a": [1, 2, 1, 2, 3, 3, None]},
        ),
        batch_id="my_id",
    )

    desired_metric = MetricConfiguration(
        metric_name="column.value_counts",
        metric_domain_kwargs={"column": "a"},
        metric_value_kwargs={"sort": "value", "collate": None},
    )

    metrics = engine.resolve_metrics(metrics_to_resolve=(desired_metric,))
    assert pd.Series(index=[1, 2, 3], data=[2, 2, 2]).equals(metrics[desired_metric.id])

    desired_metric = MetricConfiguration(
        metric_name="column.distinct_values",
        metric_domain_kwargs={"column": "a"},
        metric_value_kwargs=dict(),
        metric_dependencies={"column.value_counts": desired_metric},
    )

    results = engine.resolve_metrics(
        metrics_to_resolve=(desired_metric,), metrics=metrics
    )
    assert results == {desired_metric.id: {1, 2, 3}}


def test_distinct_metric_sa(sa):
    engine = build_sa_engine(
        pd.DataFrame({"a": [1, 2, 1, 2, 3, 3], "b": [4, 4, 4, 4, 4, 4]}), sa
    )

    desired_metric = MetricConfiguration(
        metric_name="column.value_counts",
        metric_domain_kwargs={"column": "a"},
        metric_value_kwargs={"sort": "value", "collate": None},
    )
    desired_metric_b = MetricConfiguration(
        metric_name="column.value_counts",
        metric_domain_kwargs={"column": "b"},
        metric_value_kwargs={"sort": "value", "collate": None},
    )

    metrics = engine.resolve_metrics(
        metrics_to_resolve=(desired_metric, desired_metric_b)
    )
    assert pd.Series(index=[1, 2, 3], data=[2, 2, 2]).equals(metrics[desired_metric.id])
    assert pd.Series(index=[4], data=[6]).equals(metrics[desired_metric_b.id])

    desired_metric = MetricConfiguration(
        metric_name="column.distinct_values",
        metric_domain_kwargs={"column": "a"},
        metric_value_kwargs=dict(),
        metric_dependencies={"column.value_counts": desired_metric},
    )
    desired_metric_b = MetricConfiguration(
        metric_name="column.distinct_values",
        metric_domain_kwargs={"column": "b"},
        metric_value_kwargs=dict(),
        metric_dependencies={"column.value_counts": desired_metric_b},
    )
    results = engine.resolve_metrics(
        metrics_to_resolve=(desired_metric, desired_metric_b), metrics=metrics
    )
    assert results[desired_metric.id] == {1, 2, 3}
    assert results[desired_metric_b.id] == {4}


def test_distinct_metric_pd():
    engine = build_pandas_engine(pd.DataFrame({"a": [1, 2, 1, 2, 3, 3]}))

    metrics: dict = {}

    table_columns_metric: MetricConfiguration
    results: dict

    table_columns_metric, results = get_table_columns_metric(engine=engine)
    metrics.update(results)

    desired_metric = MetricConfiguration(
        metric_name="column.value_counts",
        metric_domain_kwargs={"column": "a"},
        metric_value_kwargs={"sort": "value", "collate": None},
        metric_dependencies={
            "table.columns": table_columns_metric,
        },
    )

    results = engine.resolve_metrics(
        metrics_to_resolve=(desired_metric,), metrics=metrics
    )
    metrics.update(results)
    assert pd.Series(index=[1, 2, 3], data=[2, 2, 2]).equals(metrics[desired_metric.id])

    desired_metric = MetricConfiguration(
        metric_name="column.distinct_values",
        metric_domain_kwargs={"column": "a"},
        metric_value_kwargs=dict(),
        metric_dependencies={
            "column.value_counts": desired_metric,
            "table.columns": table_columns_metric,
        },
    )

    results = engine.resolve_metrics(
        metrics_to_resolve=(desired_metric,), metrics=metrics
    )
    metrics.update(results)
    assert results == {desired_metric.id: {1, 2, 3}}


def test_sa_batch_aggregate_metrics(caplog, sa):
    import datetime

    engine = build_sa_engine(
        pd.DataFrame({"a": [1, 2, 1, 2, 3, 3], "b": [4, 4, 4, 4, 4, 4]}), sa
    )

    metrics: dict = {}

    table_columns_metric: MetricConfiguration
    results: dict

    table_columns_metric, results = get_table_columns_metric(engine=engine)
    metrics.update(results)

    desired_metric_1 = MetricConfiguration(
        metric_name="column.max.aggregate_fn",
        metric_domain_kwargs={"column": "a"},
        metric_value_kwargs=dict(),
        metric_dependencies={
            "table.columns": table_columns_metric,
        },
    )
    desired_metric_2 = MetricConfiguration(
        metric_name="column.min.aggregate_fn",
        metric_domain_kwargs={"column": "a"},
        metric_value_kwargs=dict(),
        metric_dependencies={
            "table.columns": table_columns_metric,
        },
    )
    desired_metric_3 = MetricConfiguration(
        metric_name="column.max.aggregate_fn",
        metric_domain_kwargs={"column": "b"},
        metric_value_kwargs=dict(),
        metric_dependencies={
            "table.columns": table_columns_metric,
        },
    )
    desired_metric_4 = MetricConfiguration(
        metric_name="column.min.aggregate_fn",
        metric_domain_kwargs={"column": "b"},
        metric_value_kwargs=dict(),
        metric_dependencies={
            "table.columns": table_columns_metric,
        },
    )
    results = engine.resolve_metrics(
        metrics_to_resolve=(
            desired_metric_1,
            desired_metric_2,
            desired_metric_3,
            desired_metric_4,
        ),
        metrics=metrics,
    )
    metrics.update(results)

    desired_metric_1 = MetricConfiguration(
        metric_name="column.max",
        metric_domain_kwargs={"column": "a"},
        metric_value_kwargs=dict(),
        metric_dependencies={
            "metric_partial_fn": desired_metric_1,
            "table.columns": table_columns_metric,
        },
    )
    desired_metric_2 = MetricConfiguration(
        metric_name="column.min",
        metric_domain_kwargs={"column": "a"},
        metric_value_kwargs=dict(),
        metric_dependencies={
            "metric_partial_fn": desired_metric_2,
            "table.columns": table_columns_metric,
        },
    )
    desired_metric_3 = MetricConfiguration(
        metric_name="column.max",
        metric_domain_kwargs={"column": "b"},
        metric_value_kwargs=dict(),
        metric_dependencies={
            "metric_partial_fn": desired_metric_3,
            "table.columns": table_columns_metric,
        },
    )
    desired_metric_4 = MetricConfiguration(
        metric_name="column.min",
        metric_domain_kwargs={"column": "b"},
        metric_value_kwargs=dict(),
        metric_dependencies={
            "metric_partial_fn": desired_metric_4,
            "table.columns": table_columns_metric,
        },
    )
    caplog.clear()
    caplog.set_level(logging.DEBUG, logger="great_expectations")
    start = datetime.datetime.now()
    results = engine.resolve_metrics(
        metrics_to_resolve=(
            desired_metric_1,
            desired_metric_2,
            desired_metric_3,
            desired_metric_4,
        ),
        metrics=metrics,
    )
    metrics.update(results)
    end = datetime.datetime.now()
    print("t1")
    print(end - start)
    assert results[desired_metric_1.id] == 3
    assert results[desired_metric_2.id] == 1
    assert results[desired_metric_3.id] == 4
    assert results[desired_metric_4.id] == 4

    # Check that all four of these metrics were computed on a single domain
    found_message = False
    for record in caplog.records:
        if (
            record.message
            == "SqlAlchemyExecutionEngine computed 4 metrics on domain_id ()"
        ):
            found_message = True
    assert found_message


def test_sparkdf_batch_aggregate_metrics(caplog, spark_session):
    import datetime

    engine: SparkDFExecutionEngine = build_spark_engine(
        spark=spark_session,
        df=pd.DataFrame(
            {"a": [1, 2, 1, 2, 3, 3], "b": [4, 4, 4, 4, 4, 4]},
        ),
        batch_id="my_id",
    )

    metrics: dict = {}

    table_columns_metric: MetricConfiguration
    results: dict

    table_columns_metric, results = get_table_columns_metric(engine=engine)
    metrics.update(results)

    desired_metric_1 = MetricConfiguration(
        metric_name="column.max.aggregate_fn",
        metric_domain_kwargs={"column": "a"},
        metric_value_kwargs=dict(),
        metric_dependencies={
            "table.columns": table_columns_metric,
        },
    )
    desired_metric_2 = MetricConfiguration(
        metric_name="column.min.aggregate_fn",
        metric_domain_kwargs={"column": "a"},
        metric_value_kwargs=dict(),
        metric_dependencies={
            "table.columns": table_columns_metric,
        },
    )
    desired_metric_3 = MetricConfiguration(
        metric_name="column.max.aggregate_fn",
        metric_domain_kwargs={"column": "b"},
        metric_value_kwargs=dict(),
        metric_dependencies={
            "table.columns": table_columns_metric,
        },
    )
    desired_metric_4 = MetricConfiguration(
        metric_name="column.min.aggregate_fn",
        metric_domain_kwargs={"column": "b"},
        metric_value_kwargs=dict(),
        metric_dependencies={
            "table.columns": table_columns_metric,
        },
    )
    results = engine.resolve_metrics(
        metrics_to_resolve=(
            desired_metric_1,
            desired_metric_2,
            desired_metric_3,
            desired_metric_4,
        ),
        metrics=metrics,
    )
    metrics.update(results)

    desired_metric_1 = MetricConfiguration(
        metric_name="column.max",
        metric_domain_kwargs={"column": "a"},
        metric_value_kwargs=dict(),
        metric_dependencies={"metric_partial_fn": desired_metric_1},
    )
    desired_metric_2 = MetricConfiguration(
        metric_name="column.min",
        metric_domain_kwargs={"column": "a"},
        metric_value_kwargs=dict(),
        metric_dependencies={"metric_partial_fn": desired_metric_2},
    )
    desired_metric_3 = MetricConfiguration(
        metric_name="column.max",
        metric_domain_kwargs={"column": "b"},
        metric_value_kwargs=dict(),
        metric_dependencies={"metric_partial_fn": desired_metric_3},
    )
    desired_metric_4 = MetricConfiguration(
        metric_name="column.min",
        metric_domain_kwargs={"column": "b"},
        metric_value_kwargs=dict(),
        metric_dependencies={"metric_partial_fn": desired_metric_4},
    )
    start = datetime.datetime.now()
    caplog.clear()
    caplog.set_level(logging.DEBUG, logger="great_expectations")
    results = engine.resolve_metrics(
        metrics_to_resolve=(
            desired_metric_1,
            desired_metric_2,
            desired_metric_3,
            desired_metric_4,
        ),
        metrics=metrics,
    )
    metrics.update(results)
    end = datetime.datetime.now()
    print(end - start)
    assert results[desired_metric_1.id] == 3
    assert results[desired_metric_2.id] == 1
    assert results[desired_metric_3.id] == 4
    assert results[desired_metric_4.id] == 4

    # Check that all four of these metrics were computed on a single domain
    found_message = False
    for record in caplog.records:
        if (
            record.message
            == "SparkDFExecutionEngine computed 4 metrics on domain_id ()"
        ):
            found_message = True
    assert found_message


def test_map_multicolumn_sum_equal():
    engine = build_pandas_engine(
        pd.DataFrame(
            data={"a": [0, 1, 2], "b": [5, 4, 3], "c": [0, 0, 1], "d": [7, 8, 9]}
        )
    )

    metrics: dict = {}

    table_columns_metric: MetricConfiguration
    results: dict

    table_columns_metric, results = get_table_columns_metric(engine=engine)
    metrics.update(results)

    """
    Two tests:
    1. Pass -- no unexpected rows.
    2. Fail -- one unexpected row.
    """

    # Save original metrics for testing unexpected results.
    metrics_save: dict = copy.deepcopy(metrics)

    metric_name: str = "multicolumn_sum.equal"
    condition_metric_name: str = f"{metric_name}.condition"
    unexpected_count_metric_name: str = f"{metric_name}.unexpected_count"

    # First, assert Pass (no unexpected results).

    condition_metric = MetricConfiguration(
        metric_name=condition_metric_name,
        metric_domain_kwargs={"column_list": ["a", "b"]},
        metric_value_kwargs={"sum_total": 5},
        metric_dependencies={
            "table.columns": table_columns_metric,
        },
    )
    results = engine.resolve_metrics(
        metrics_to_resolve=(condition_metric,),
        metrics=metrics,
    )
    metrics.update(results)

    unexpected_count_metric = MetricConfiguration(
        metric_name=unexpected_count_metric_name,
        metric_domain_kwargs={"column_list": ["a", "b"]},
        metric_value_kwargs=dict(),
        metric_dependencies={
            "unexpected_condition": condition_metric,
            "table.columns": table_columns_metric,
        },
    )
    results = engine.resolve_metrics(
        metrics_to_resolve=(unexpected_count_metric,), metrics=metrics
    )
    metrics.update(results)

    # Condition metrics return "negative logic" series.
    assert list(metrics[condition_metric.id][0]) == [False, False, False]
    assert metrics[unexpected_count_metric.id] == 0

    unexpected_rows_metric_name: str = f"{metric_name}.unexpected_rows"
    unexpected_rows_metric = MetricConfiguration(
        metric_name=unexpected_rows_metric_name,
        metric_domain_kwargs={"column_list": ["a", "b"]},
        metric_value_kwargs={
            "result_format": {"result_format": "SUMMARY", "partial_unexpected_count": 3}
        },
        metric_dependencies={
            "unexpected_condition": condition_metric,
            "table.columns": table_columns_metric,
        },
    )
    results = engine.resolve_metrics(
        metrics_to_resolve=(unexpected_rows_metric,), metrics=metrics
    )
    metrics.update(results)

    assert metrics[unexpected_rows_metric.id].empty
    assert len(metrics[unexpected_rows_metric.id].columns) == 4

    # Restore from saved original metrics in order to start fresh on testing for unexpected results.
    metrics = copy.deepcopy(metrics_save)

    # Second, assert Fail (one unexpected result).

    condition_metric = MetricConfiguration(
        metric_name=condition_metric_name,
        metric_domain_kwargs={"column_list": ["a", "b", "c"]},
        metric_value_kwargs={"sum_total": 5},
        metric_dependencies={
            "table.columns": table_columns_metric,
        },
    )
    results = engine.resolve_metrics(
        metrics_to_resolve=(condition_metric,),
        metrics=metrics,
    )
    metrics.update(results)

    unexpected_count_metric = MetricConfiguration(
        metric_name=unexpected_count_metric_name,
        metric_domain_kwargs={"column_list": ["a", "b", "c"]},
        metric_value_kwargs=dict(),
        metric_dependencies={
            "unexpected_condition": condition_metric,
            "table.columns": table_columns_metric,
        },
    )
    results = engine.resolve_metrics(
        metrics_to_resolve=(unexpected_count_metric,), metrics=metrics
    )
    metrics.update(results)

    # Condition metrics return "negative logic" series.
    assert list(metrics[condition_metric.id][0]) == [False, False, True]
    assert metrics[unexpected_count_metric.id] == 1

    unexpected_rows_metric_name: str = f"{metric_name}.unexpected_rows"
    unexpected_rows_metric = MetricConfiguration(
        metric_name=unexpected_rows_metric_name,
        metric_domain_kwargs={"column_list": ["a", "b", "c"]},
        metric_value_kwargs={
            "result_format": {"result_format": "SUMMARY", "partial_unexpected_count": 3}
        },
        metric_dependencies={
            "unexpected_condition": condition_metric,
            "table.columns": table_columns_metric,
        },
    )
    results = engine.resolve_metrics(
        metrics_to_resolve=(unexpected_rows_metric,), metrics=metrics
    )
    metrics.update(results)

    assert metrics[unexpected_rows_metric.id].equals(
        pd.DataFrame(data={"a": [2], "b": [3], "c": [1], "d": [9]}, index=[2])
    )
<<<<<<< HEAD
    assert len(metrics[unexpected_rows_metric.id].columns) == 3
    assert metrics[unexpected_rows_metric.id].index == [2]
=======
    assert len(metrics[unexpected_rows_metric.id].columns) == 4
    pd.testing.assert_index_equal(
        metrics[unexpected_rows_metric.id].index, pd.Index([2])
    )


def test_map_compound_columns_unique():
    engine = build_pandas_engine(
        pd.DataFrame(data={"a": [0, 1, 1], "b": [1, 2, 3], "c": [0, 2, 2]})
    )

    metrics: dict = {}

    table_columns_metric: MetricConfiguration
    results: dict

    table_columns_metric, results = get_table_columns_metric(engine=engine)
    metrics.update(results)

    """
    Two tests:
    1. Pass -- no duplicated compound column keys.
    2. Fail -- two duplicated compound column keys.
    """

    # Save original metrics for testing unexpected results.
    metrics_save: dict = copy.deepcopy(metrics)

    metric_name: str = "compound_columns.unique"
    condition_metric_name: str = f"{metric_name}.condition"
    unexpected_count_metric_name: str = f"{metric_name}.unexpected_count"

    # First, assert Pass (no unexpected results).

    condition_metric = MetricConfiguration(
        metric_name=condition_metric_name,
        metric_domain_kwargs={"column_list": ["a", "b"]},
        metric_value_kwargs=dict(),
        metric_dependencies={
            "table.columns": table_columns_metric,
        },
    )
    results = engine.resolve_metrics(
        metrics_to_resolve=(condition_metric,),
        metrics=metrics,
    )
    metrics.update(results)

    unexpected_count_metric = MetricConfiguration(
        metric_name=unexpected_count_metric_name,
        metric_domain_kwargs={"column_list": ["a", "b"]},
        metric_value_kwargs=dict(),
        metric_dependencies={
            "unexpected_condition": condition_metric,
            "table.columns": table_columns_metric,
        },
    )
    results = engine.resolve_metrics(
        metrics_to_resolve=(unexpected_count_metric,), metrics=metrics
    )
    metrics.update(results)

    # Condition metrics return "negative logic" series.
    assert list(metrics[condition_metric.id][0]) == [False, False, False]
    assert metrics[unexpected_count_metric.id] == 0

    unexpected_rows_metric_name: str = f"{metric_name}.unexpected_rows"
    unexpected_rows_metric = MetricConfiguration(
        metric_name=unexpected_rows_metric_name,
        metric_domain_kwargs={"column_list": ["a", "b"]},
        metric_value_kwargs={
            "result_format": {"result_format": "SUMMARY", "partial_unexpected_count": 3}
        },
        metric_dependencies={
            "unexpected_condition": condition_metric,
            "table.columns": table_columns_metric,
        },
    )
    results = engine.resolve_metrics(
        metrics_to_resolve=(unexpected_rows_metric,), metrics=metrics
    )
    metrics.update(results)

    assert metrics[unexpected_rows_metric.id].empty
    assert len(metrics[unexpected_rows_metric.id].columns) == 3

    # Restore from saved original metrics in order to start fresh on testing for unexpected results.
    metrics = copy.deepcopy(metrics_save)

    # Second, assert Fail (one unexpected result).

    condition_metric = MetricConfiguration(
        metric_name=condition_metric_name,
        metric_domain_kwargs={"column_list": ["a", "c"]},
        metric_value_kwargs=dict(),
        metric_dependencies={
            "table.columns": table_columns_metric,
        },
    )
    results = engine.resolve_metrics(
        metrics_to_resolve=(condition_metric,),
        metrics=metrics,
    )
    metrics.update(results)

    unexpected_count_metric = MetricConfiguration(
        metric_name=unexpected_count_metric_name,
        metric_domain_kwargs={"column_list": ["a", "c"]},
        metric_value_kwargs=dict(),
        metric_dependencies={
            "unexpected_condition": condition_metric,
            "table.columns": table_columns_metric,
        },
    )
    results = engine.resolve_metrics(
        metrics_to_resolve=(unexpected_count_metric,), metrics=metrics
    )
    metrics.update(results)

    # Condition metrics return "negative logic" series.
    assert list(metrics[condition_metric.id][0]) == [False, True, True]
    assert metrics[unexpected_count_metric.id] == 2

    unexpected_rows_metric_name: str = f"{metric_name}.unexpected_rows"
    unexpected_rows_metric = MetricConfiguration(
        metric_name=unexpected_rows_metric_name,
        metric_domain_kwargs={"column_list": ["a", "c"]},
        metric_value_kwargs={
            "result_format": {"result_format": "SUMMARY", "partial_unexpected_count": 3}
        },
        metric_dependencies={
            "unexpected_condition": condition_metric,
            "table.columns": table_columns_metric,
        },
    )
    results = engine.resolve_metrics(
        metrics_to_resolve=(unexpected_rows_metric,), metrics=metrics
    )
    metrics.update(results)

    assert metrics[unexpected_rows_metric.id].equals(
        pd.DataFrame(data={"a": [1, 1], "b": [2, 3], "c": [2, 2]}, index=[1, 2])
    )
    assert len(metrics[unexpected_rows_metric.id].columns) == 3
    pd.testing.assert_index_equal(
        metrics[unexpected_rows_metric.id].index, pd.Index([1, 2])
    )
>>>>>>> d73c81d9
<|MERGE_RESOLUTION|>--- conflicted
+++ resolved
@@ -1707,10 +1707,6 @@
     assert metrics[unexpected_rows_metric.id].equals(
         pd.DataFrame(data={"a": [2], "b": [3], "c": [1], "d": [9]}, index=[2])
     )
-<<<<<<< HEAD
-    assert len(metrics[unexpected_rows_metric.id].columns) == 3
-    assert metrics[unexpected_rows_metric.id].index == [2]
-=======
     assert len(metrics[unexpected_rows_metric.id].columns) == 4
     pd.testing.assert_index_equal(
         metrics[unexpected_rows_metric.id].index, pd.Index([2])
@@ -1857,5 +1853,4 @@
     assert len(metrics[unexpected_rows_metric.id].columns) == 3
     pd.testing.assert_index_equal(
         metrics[unexpected_rows_metric.id].index, pd.Index([1, 2])
-    )
->>>>>>> d73c81d9
+    )