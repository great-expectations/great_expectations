--- conflicted
+++ resolved
@@ -39,20 +39,12 @@
 
 @pytest.fixture
 def mock_registry(monkeypatch: pytest.MonkeyPatch):
-<<<<<<< HEAD
-    # ensures consistent state among test cases runs
-=======
     """Ensures consistent `_registered_metrics` state among test cases runs."""
->>>>>>> 032a1c6f
     monkeypatch.setattr(
         registry,
         "_registered_metrics",
         copy.deepcopy(registry._registered_metrics),
-<<<<<<< HEAD
-        raising=False,
-=======
         raising=True,
->>>>>>> 032a1c6f
     )
     yield registry
 
