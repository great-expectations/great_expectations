import pandas
import pandas as pd
import pytest

from great_expectations.core import (
    ExpectationConfiguration,
    ExpectationValidationResult,
)
from great_expectations.core.batch import Batch, BatchRequest
from great_expectations.core.batch_spec import SqlAlchemyDatasourceBatchSpec
from great_expectations.core.util import convert_to_json_serializable
from great_expectations.data_context.util import file_relative_path
from great_expectations.datasource.data_connector import ConfiguredAssetSqlDataConnector
from great_expectations.execution_engine import (
    PandasExecutionEngine,
    SparkDFExecutionEngine,
    SqlAlchemyExecutionEngine,
)
from great_expectations.expectations.core import ExpectColumnValuesToBeInSet
from great_expectations.expectations.metrics import (
    ColumnMax,
    ColumnValuesNonNull,
    CompoundColumnsUnique,
)
from great_expectations.expectations.metrics.map_metric_provider import (
    ColumnMapMetricProvider,
    MapMetricProvider,
)
from great_expectations.validator.validation_graph import MetricConfiguration
from great_expectations.validator.validator import Validator


@pytest.fixture
def pandas_animals_dataframe_for_unexpected_rows_and_index():
    return pd.DataFrame(
        {
            "pk_1": [0, 1, 2, 3, 4, 5],
            "pk_2": ["zero", "one", "two", "three", "four", "five"],
            "animals": [
                "cat",
                "fish",
                "dog",
                "giraffe",
                "lion",
                "zebra",
            ],
        }
    )


@pytest.fixture
def spark_dataframe_for_unexpected_rows_with_index(
    spark_session,
) -> "pyspark.sql.dataframe.DataFrame":
    df: pandas.DataFrame = pd.DataFrame(
        {
            "pk_1": [0, 1, 2, 3, 4, 5],
            "pk_2": ["zero", "one", "two", "three", "four", "five"],
            "animals": [
                "cat",
                "fish",
                "dog",
                "giraffe",
                "lion",
                "zebra",
            ],
        }
    )
    test_df: "pyspark.sql.dataframe.DataFrame" = spark_session.createDataFrame(data=df)
    return test_df


@pytest.fixture
def sqlite_table_for_unexpected_rows_with_index(
    test_backends,
) -> "sqlalchemy.engine.Engine":
    if "sqlite" in test_backends:
        try:
            import sqlalchemy as sa

            sqlite_path = file_relative_path(
                __file__, "../../test_sets/metrics_test.db"
            )
            sqlite_engine = sa.create_engine(f"sqlite:///{sqlite_path}")
            df = pd.DataFrame(
                {
                    "pk_1": [0, 1, 2, 3, 4, 5],
                    "pk_2": ["zero", "one", "two", "three", "four", "five"],
                    "animals": [
                        "cat",
                        "fish",
                        "dog",
                        "giraffe",
                        "lion",
                        "zebra",
                    ],
                }
            )
            df.to_sql(
                name="animals_table",
                con=sqlite_engine,
                index=False,
                if_exists="replace",
            )
            return sqlite_engine
        except ImportError:
            sa = None
    else:
        pytest.skip("SqlAlchemy tests disabled; not testing views")


@pytest.fixture()
def expected_evr_without_unexpected_rows():
    return ExpectationValidationResult(
        success=False,
        expectation_config={
            "expectation_type": "expect_column_values_to_be_in_set",
            "kwargs": {
                "column": "animals",
                "value_set": ["cat", "fish", "dog"],
            },
            "meta": {},
        },
        result={
            "element_count": 6,
            "missing_count": 0,
            "missing_percent": 0.0,
            "partial_unexpected_counts": [
                {"count": 1, "value": "giraffe"},
                {"count": 1, "value": "lion"},
                {"count": 1, "value": "zebra"},
            ],
            "partial_unexpected_index_list": [3, 4, 5],
            "partial_unexpected_list": ["giraffe", "lion", "zebra"],
            "unexpected_count": 3,
            "unexpected_index_list": [3, 4, 5],
            "unexpected_list": ["giraffe", "lion", "zebra"],
            "unexpected_percent": 50.0,
            "unexpected_percent_nonmissing": 50.0,
            "unexpected_percent_total": 50.0,
        },
        exception_info={
            "raised_exception": False,
            "exception_traceback": None,
            "exception_message": None,
        },
        meta={},
    )


def test_get_table_metric_provider_metric_dependencies(empty_sqlite_db):
    mp = ColumnMax()
    metric = MetricConfiguration(
        metric_name="column.max", metric_domain_kwargs={}, metric_value_kwargs=None
    )
    dependencies = mp.get_evaluation_dependencies(
        metric, execution_engine=SqlAlchemyExecutionEngine(engine=empty_sqlite_db)
    )
    assert dependencies["metric_partial_fn"].id[0] == "column.max.aggregate_fn"

    mp = ColumnMax()
    metric = MetricConfiguration(
        metric_name="column.max", metric_domain_kwargs={}, metric_value_kwargs=None
    )
    dependencies = mp.get_evaluation_dependencies(
        metric, execution_engine=PandasExecutionEngine()
    )

    table_column_types_metric: MetricConfiguration = dependencies["table.column_types"]
    table_columns_metric: MetricConfiguration = dependencies["table.columns"]
    table_row_count_metric: MetricConfiguration = dependencies["table.row_count"]
    assert dependencies == {
        "table.column_types": table_column_types_metric,
        "table.columns": table_columns_metric,
        "table.row_count": table_row_count_metric,
    }
    assert dependencies["table.columns"].id == (
        "table.columns",
        (),
        (),
    )


def test_get_aggregate_count_aware_metric_dependencies(basic_spark_df_execution_engine):
    mp = ColumnValuesNonNull()
    metric = MetricConfiguration(
        metric_name="column_values.nonnull.unexpected_count",
        metric_domain_kwargs={},
        metric_value_kwargs=None,
    )
    dependencies = mp.get_evaluation_dependencies(
        metric, execution_engine=PandasExecutionEngine()
    )
    assert (
        dependencies["unexpected_condition"].id[0] == "column_values.nonnull.condition"
    )

    metric = MetricConfiguration(
        metric_name="column_values.nonnull.unexpected_count",
        metric_domain_kwargs={},
        metric_value_kwargs=None,
    )
    dependencies = mp.get_evaluation_dependencies(
        metric, execution_engine=basic_spark_df_execution_engine
    )
    assert (
        dependencies["metric_partial_fn"].id[0]
        == "column_values.nonnull.unexpected_count.aggregate_fn"
    )

    metric = MetricConfiguration(
        metric_name="column_values.nonnull.unexpected_count.aggregate_fn",
        metric_domain_kwargs={},
        metric_value_kwargs=None,
    )
    dependencies = mp.get_evaluation_dependencies(metric)
    assert (
        dependencies["unexpected_condition"].id[0] == "column_values.nonnull.condition"
    )


def test_get_map_metric_dependencies():
    mp = ColumnMapMetricProvider()
    metric = MetricConfiguration(
        metric_name="foo.unexpected_count",
        metric_domain_kwargs={},
        metric_value_kwargs=None,
    )
    dependencies = mp.get_evaluation_dependencies(metric)
    assert dependencies["unexpected_condition"].id[0] == "foo.condition"

    metric = MetricConfiguration(
        metric_name="foo.unexpected_rows",
        metric_domain_kwargs={},
        metric_value_kwargs=None,
    )
    dependencies = mp.get_evaluation_dependencies(metric)
    assert dependencies["unexpected_condition"].id[0] == "foo.condition"

    metric = MetricConfiguration(
        metric_name="foo.unexpected_values",
        metric_domain_kwargs={},
        metric_value_kwargs=None,
    )
    dependencies = mp.get_evaluation_dependencies(metric)
    assert dependencies["unexpected_condition"].id[0] == "foo.condition"

    metric = MetricConfiguration(
        metric_name="foo.unexpected_value_counts",
        metric_domain_kwargs={},
        metric_value_kwargs=None,
    )
    dependencies = mp.get_evaluation_dependencies(metric)
    assert dependencies["unexpected_condition"].id[0] == "foo.condition"

    metric = MetricConfiguration(
        metric_name="foo.unexpected_index_list",
        metric_domain_kwargs={},
        metric_value_kwargs=None,
    )
    dependencies = mp.get_evaluation_dependencies(metric)
    assert dependencies["unexpected_condition"].id[0] == "foo.condition"


def test_is_sqlalchemy_metric_selectable():
    assert MapMetricProvider.is_sqlalchemy_metric_selectable(
        map_metric_provider=CompoundColumnsUnique
    )

    assert not MapMetricProvider.is_sqlalchemy_metric_selectable(
        map_metric_provider=ColumnValuesNonNull
    )


def test_pandas_unexpected_rows_basic_result_format(
    pandas_animals_dataframe_for_unexpected_rows_and_index,
):
    expectation_configuration = ExpectationConfiguration(
        expectation_type="expect_column_values_to_be_in_set",
        kwargs={
            "column": "animals",
            "mostly": 0.9,
            "value_set": ["cat", "fish", "dog"],
            "result_format": {
                "result_format": "BASIC",
                "include_unexpected_rows": True,
            },
        },
    )

    expectation = ExpectColumnValuesToBeInSet(expectation_configuration)
    batch = Batch(data=pandas_animals_dataframe_for_unexpected_rows_and_index)
    engine = PandasExecutionEngine()
    validator = Validator(
        execution_engine=engine,
        batches=[
            batch,
        ],
    )
    result = expectation.validate(validator)

    assert convert_to_json_serializable(result.result) == {
        "element_count": 6,
        "missing_count": 0,
        "missing_percent": 0.0,
        "partial_unexpected_list": ["giraffe", "lion", "zebra"],
        "unexpected_count": 3,
        "unexpected_percent": 50.0,
        "unexpected_percent_nonmissing": 50.0,
        "unexpected_percent_total": 50.0,
        "unexpected_rows": [
            {"animals": "giraffe", "pk_1": 3, "pk_2": "three"},
            {"animals": "lion", "pk_1": 4, "pk_2": "four"},
            {"animals": "zebra", "pk_1": 5, "pk_2": "five"},
        ],
    }


def test_pandas_unexpected_rows_summary_result_format_unexpected_rows_explicitly_false(
    pandas_animals_dataframe_for_unexpected_rows_and_index,
):
    expectation_configuration = ExpectationConfiguration(
        expectation_type="expect_column_values_to_be_in_set",
        kwargs={
            "column": "animals",
            "mostly": 0.9,
            "value_set": ["cat", "fish", "dog"],
            "result_format": {
                "result_format": "SUMMARY",  # SUMMARY will include partial_unexpected* values only
                "include_unexpected_rows": False,  # this is the default value, but making explicit for testing purposes
            },
        },
    )

    expectation = ExpectColumnValuesToBeInSet(expectation_configuration)
    batch = Batch(data=pandas_animals_dataframe_for_unexpected_rows_and_index)
    engine = PandasExecutionEngine()
    validator = Validator(
        execution_engine=engine,
        batches=[
            batch,
        ],
    )
    result = expectation.validate(validator)

    assert convert_to_json_serializable(result.result) == {
        "element_count": 6,
        "missing_count": 0,
        "missing_percent": 0.0,
        "partial_unexpected_counts": [
            {"count": 1, "value": "giraffe"},
            {"count": 1, "value": "lion"},
            {"count": 1, "value": "zebra"},
        ],
        "partial_unexpected_index_list": [3, 4, 5],
        "partial_unexpected_list": ["giraffe", "lion", "zebra"],
        "unexpected_count": 3,
        "unexpected_percent": 50.0,
        "unexpected_percent_nonmissing": 50.0,
        "unexpected_percent_total": 50.0,
    }


def test_pandas_unexpected_rows_summary_result_format_unexpected_rows_including_unexpected_rows(
    pandas_animals_dataframe_for_unexpected_rows_and_index,
):
    expectation_configuration = ExpectationConfiguration(
        expectation_type="expect_column_values_to_be_in_set",
        kwargs={
            "column": "animals",
            "mostly": 0.9,
            "value_set": ["cat", "fish", "dog"],
            "result_format": {
                "result_format": "SUMMARY",  # SUMMARY will include partial_unexpected* values only
                "include_unexpected_rows": True,
            },
        },
    )

    expectation = ExpectColumnValuesToBeInSet(expectation_configuration)
    batch = Batch(data=pandas_animals_dataframe_for_unexpected_rows_and_index)
    engine = PandasExecutionEngine()
    validator = Validator(
        execution_engine=engine,
        batches=[
            batch,
        ],
    )
    result = expectation.validate(validator)

    assert convert_to_json_serializable(result.result) == {
        "element_count": 6,
        "missing_count": 0,
        "missing_percent": 0.0,
        "partial_unexpected_counts": [
            {"count": 1, "value": "giraffe"},
            {"count": 1, "value": "lion"},
            {"count": 1, "value": "zebra"},
        ],
        "partial_unexpected_index_list": [3, 4, 5],
        "partial_unexpected_list": ["giraffe", "lion", "zebra"],
        "unexpected_count": 3,
        "unexpected_percent": 50.0,
        "unexpected_percent_nonmissing": 50.0,
        "unexpected_percent_total": 50.0,
        "unexpected_rows": [
            {"animals": "giraffe", "pk_1": 3, "pk_2": "three"},
            {"animals": "lion", "pk_1": 4, "pk_2": "four"},
            {"animals": "zebra", "pk_1": 5, "pk_2": "five"},
        ],
    }


def test_pandas_unexpected_rows_complete_result_format(
    pandas_animals_dataframe_for_unexpected_rows_and_index,
):
    expectation_configuration = ExpectationConfiguration(
        expectation_type="expect_column_values_to_be_in_set",
        kwargs={
            "column": "animals",
            "value_set": ["cat", "fish", "dog"],
            "result_format": {
                "result_format": "COMPLETE",
                "include_unexpected_rows": True,
            },
        },
    )

    expectation = ExpectColumnValuesToBeInSet(expectation_configuration)
    batch = Batch(data=pandas_animals_dataframe_for_unexpected_rows_and_index)
    engine = PandasExecutionEngine()
    validator = Validator(
        execution_engine=engine,
        batches=[
            batch,
        ],
    )
    result = expectation.validate(validator)
    assert convert_to_json_serializable(result.result) == {
        "element_count": 6,
        "missing_count": 0,
        "missing_percent": 0.0,
        "partial_unexpected_counts": [
            {"count": 1, "value": "giraffe"},
            {"count": 1, "value": "lion"},
            {"count": 1, "value": "zebra"},
        ],
        "partial_unexpected_index_list": [3, 4, 5],
        "partial_unexpected_list": ["giraffe", "lion", "zebra"],
        "unexpected_count": 3,
        "unexpected_index_list": [3, 4, 5],
        "unexpected_list": ["giraffe", "lion", "zebra"],
        "unexpected_percent": 50.0,
        "unexpected_percent_nonmissing": 50.0,
        "unexpected_percent_total": 50.0,
        "unexpected_rows": [
            {"animals": "giraffe", "pk_1": 3, "pk_2": "three"},
            {"animals": "lion", "pk_1": 4, "pk_2": "four"},
            {"animals": "zebra", "pk_1": 5, "pk_2": "five"},
        ],
    }


def test_pandas_default_complete_result_format(
    pandas_animals_dataframe_for_unexpected_rows_and_index: pd.DataFrame,
):
    expectation_configuration = ExpectationConfiguration(
        expectation_type="expect_column_values_to_be_in_set",
        kwargs={
            "column": "animals",
            "value_set": ["cat", "fish", "dog"],
            "result_format": {
                "result_format": "COMPLETE",
            },
        },
    )

    expectation = ExpectColumnValuesToBeInSet(expectation_configuration)
    batch: Batch = Batch(data=pandas_animals_dataframe_for_unexpected_rows_and_index)
    engine = PandasExecutionEngine()
    validator = Validator(
        execution_engine=engine,
        batches=[
            batch,
        ],
    )
    result = expectation.validate(validator)
    assert convert_to_json_serializable(result.result) == {
        "element_count": 6,
        "missing_count": 0,
        "missing_percent": 0.0,
        "partial_unexpected_counts": [
            {"count": 1, "value": "giraffe"},
            {"count": 1, "value": "lion"},
            {"count": 1, "value": "zebra"},
        ],
        "partial_unexpected_index_list": [3, 4, 5],
        "partial_unexpected_list": ["giraffe", "lion", "zebra"],
        "unexpected_count": 3,
        "unexpected_index_list": [3, 4, 5],
        "unexpected_list": ["giraffe", "lion", "zebra"],
        "unexpected_percent": 50.0,
        "unexpected_percent_nonmissing": 50.0,
        "unexpected_percent_total": 50.0,
    }


def test_pandas_single_unexpected_index_column_names_complete_result_format(
    pandas_animals_dataframe_for_unexpected_rows_and_index: pd.DataFrame,
):
    expectation_configuration = ExpectationConfiguration(
        expectation_type="expect_column_values_to_be_in_set",
        kwargs={
            "column": "animals",
            "value_set": ["cat", "fish", "dog"],
            "result_format": {
                "result_format": "COMPLETE",
                "unexpected_index_column_names": ["pk_1"],  # Single column
            },
        },
    )

    expectation = ExpectColumnValuesToBeInSet(expectation_configuration)
    batch: Batch = Batch(data=pandas_animals_dataframe_for_unexpected_rows_and_index)
    engine = PandasExecutionEngine()
    validator = Validator(
        execution_engine=engine,
        batches=[
            batch,
        ],
    )
    result = expectation.validate(validator)
    assert convert_to_json_serializable(result.result) == {
        "element_count": 6,
        "missing_count": 0,
        "missing_percent": 0.0,
        "partial_unexpected_counts": [
            {"count": 1, "value": "giraffe"},
            {"count": 1, "value": "lion"},
            {"count": 1, "value": "zebra"},
        ],
        "partial_unexpected_index_list": [
            {"pk_1": 3},
            {"pk_1": 4},
            {"pk_1": 5},
        ],  # Dict since a column was provided
        "partial_unexpected_list": ["giraffe", "lion", "zebra"],
        "unexpected_count": 3,
        "unexpected_index_list": [
            {"pk_1": 3},
            {"pk_1": 4},
            {"pk_1": 5},
        ],  # Dict since a column was provided
        "unexpected_list": ["giraffe", "lion", "zebra"],
        "unexpected_percent": 50.0,
        "unexpected_percent_nonmissing": 50.0,
        "unexpected_percent_total": 50.0,
    }


def test_pandas_multiple_unexpected_index_column_names_complete_result_format(
    pandas_animals_dataframe_for_unexpected_rows_and_index: pd.DataFrame,
):
    expectation_configuration = ExpectationConfiguration(
        expectation_type="expect_column_values_to_be_in_set",
        kwargs={
            "column": "animals",
            "value_set": ["cat", "fish", "dog"],
            "result_format": {
                "result_format": "COMPLETE",
                "unexpected_index_column_names": ["pk_1", "pk_2"],  # Multiple columns
            },
        },
    )

    expectation = ExpectColumnValuesToBeInSet(expectation_configuration)
    batch: Batch = Batch(data=pandas_animals_dataframe_for_unexpected_rows_and_index)
    engine = PandasExecutionEngine()
    validator = Validator(
        execution_engine=engine,
        batches=[
            batch,
        ],
    )
    result = expectation.validate(validator)
    assert convert_to_json_serializable(result.result) == {
        "element_count": 6,
        "missing_count": 0,
        "missing_percent": 0.0,
        "partial_unexpected_counts": [
            {"count": 1, "value": "giraffe"},
            {"count": 1, "value": "lion"},
            {"count": 1, "value": "zebra"},
        ],
        "partial_unexpected_index_list": [
            {"pk_1": 3, "pk_2": "three"},
            {"pk_1": 4, "pk_2": "four"},
            {"pk_1": 5, "pk_2": "five"},
        ],  # Dicts since columns were provided
        "partial_unexpected_list": ["giraffe", "lion", "zebra"],
        "unexpected_count": 3,
        "unexpected_index_list": [
            {"pk_1": 3, "pk_2": "three"},
            {"pk_1": 4, "pk_2": "four"},
            {"pk_1": 5, "pk_2": "five"},
        ],  # Dicts since columns were provided
        "unexpected_list": ["giraffe", "lion", "zebra"],
        "unexpected_percent": 50.0,
        "unexpected_percent_nonmissing": 50.0,
        "unexpected_percent_total": 50.0,
    }


def test_pandas_multiple_unexpected_index_column_names_complete_result_format_limit_1(
    pandas_animals_dataframe_for_unexpected_rows_and_index: pd.DataFrame,
):
    expectation_configuration = ExpectationConfiguration(
        expectation_type="expect_column_values_to_be_in_set",
        kwargs={
            "column": "animals",
            "value_set": ["cat", "fish", "dog"],
            "result_format": {
                "result_format": "COMPLETE",
                "unexpected_index_column_names": ["pk_1", "pk_2"],  # Multiple columns
                "partial_unexpected_count": 1,
            },
        },
    )

    expectation = ExpectColumnValuesToBeInSet(expectation_configuration)
    batch: Batch = Batch(data=pandas_animals_dataframe_for_unexpected_rows_and_index)
    engine = PandasExecutionEngine()
    validator = Validator(
        execution_engine=engine,
        batches=[
            batch,
        ],
    )
    result = expectation.validate(validator)
    assert convert_to_json_serializable(result.result) == {
        "element_count": 6,
        "missing_count": 0,
        "missing_percent": 0.0,
        "partial_unexpected_counts": [{"count": 1, "value": "giraffe"}],
        "partial_unexpected_index_list": [{"pk_1": 3, "pk_2": "three"}],
        "partial_unexpected_list": ["giraffe"],
        "unexpected_count": 3,
        "unexpected_index_list": [
            {"pk_1": 3, "pk_2": "three"},
            {"pk_1": 4, "pk_2": "four"},
            {"pk_1": 5, "pk_2": "five"},
        ],
        "unexpected_list": ["giraffe", "lion", "zebra"],
        "unexpected_percent": 50.0,
        "unexpected_percent_nonmissing": 50.0,
        "unexpected_percent_total": 50.0,
    }


def test_pandas_multiple_unexpected_index_column_names_summary_result_format(
    pandas_animals_dataframe_for_unexpected_rows_and_index: pd.DataFrame,
):
    expectation_configuration = ExpectationConfiguration(
        expectation_type="expect_column_values_to_be_in_set",
        kwargs={
            "column": "animals",
            "value_set": ["cat", "fish", "dog"],
            "result_format": {
                "result_format": "SUMMARY",  # SUMMARY will include partial_unexpected* values only
                "unexpected_index_column_names": ["pk_1", "pk_2"],  # Multiple columns
            },
        },
    )

    expectation = ExpectColumnValuesToBeInSet(expectation_configuration)
    batch: Batch = Batch(data=pandas_animals_dataframe_for_unexpected_rows_and_index)
    engine = PandasExecutionEngine()
    validator = Validator(
        execution_engine=engine,
        batches=[
            batch,
        ],
    )
    result = expectation.validate(validator)
    assert convert_to_json_serializable(result.result) == {
        "element_count": 6,
        "missing_count": 0,
        "missing_percent": 0.0,
        "partial_unexpected_counts": [
            {"count": 1, "value": "giraffe"},
            {"count": 1, "value": "lion"},
            {"count": 1, "value": "zebra"},
        ],  # Dicts since columns were provided
        "partial_unexpected_index_list": [
            {"pk_1": 3, "pk_2": "three"},
            {"pk_1": 4, "pk_2": "four"},
            {"pk_1": 5, "pk_2": "five"},
        ],  # Dicts since columns were provided
        "partial_unexpected_list": ["giraffe", "lion", "zebra"],
        "unexpected_count": 3,
        "unexpected_percent": 50.0,
        "unexpected_percent_nonmissing": 50.0,
        "unexpected_percent_total": 50.0,
    }


def test_pandas_multiple_unexpected_index_column_names_summary_result_format_limit_1(
    pandas_animals_dataframe_for_unexpected_rows_and_index: pd.DataFrame,
):
    expectation_configuration = ExpectationConfiguration(
        expectation_type="expect_column_values_to_be_in_set",
        kwargs={
            "column": "animals",
            "value_set": ["cat", "fish", "dog"],
            "result_format": {
                "result_format": "SUMMARY",  # SUMMARY will include partial_unexpected* values only
                "unexpected_index_column_names": ["pk_1", "pk_2"],  # Multiple columns
                "partial_unexpected_count": 1,
            },
        },
    )

    expectation = ExpectColumnValuesToBeInSet(expectation_configuration)
    batch: Batch = Batch(data=pandas_animals_dataframe_for_unexpected_rows_and_index)
    engine = PandasExecutionEngine()
    validator = Validator(
        execution_engine=engine,
        batches=[
            batch,
        ],
    )
    result = expectation.validate(validator)
    assert convert_to_json_serializable(result.result) == {
        "element_count": 6,
        "missing_count": 0,
        "missing_percent": 0.0,
        "partial_unexpected_counts": [{"count": 1, "value": "giraffe"}],
        "partial_unexpected_index_list": [
            {"pk_1": 3, "pk_2": "three"}
        ],  # Dicts since columns were provided
        "partial_unexpected_list": ["giraffe"],
        "unexpected_count": 3,
        "unexpected_percent": 50.0,
        "unexpected_percent_nonmissing": 50.0,
        "unexpected_percent_total": 50.0,
    }


def test_pandas_multiple_unexpected_index_column_names_basic_result_format(
    pandas_animals_dataframe_for_unexpected_rows_and_index: pd.DataFrame,
):
    expectation_configuration = ExpectationConfiguration(
        expectation_type="expect_column_values_to_be_in_set",
        kwargs={
            "column": "animals",
            "value_set": ["cat", "fish", "dog"],
            "result_format": {
                "result_format": "BASIC",  # BASIC will not include index information
                "unexpected_index_column_names": ["pk_1", "pk_2"],
            },
        },
    )

    expectation = ExpectColumnValuesToBeInSet(expectation_configuration)
    batch: Batch = Batch(data=pandas_animals_dataframe_for_unexpected_rows_and_index)
    engine = PandasExecutionEngine()
    validator = Validator(
        execution_engine=engine,
        batches=[
            batch,
        ],
    )
    result = expectation.validate(validator)
    assert convert_to_json_serializable(result.result) == {
        "element_count": 6,
        "missing_count": 0,
        "missing_percent": 0.0,
        "partial_unexpected_list": ["giraffe", "lion", "zebra"],
        "unexpected_count": 3,
        "unexpected_percent": 50.0,
        "unexpected_percent_nonmissing": 50.0,
        "unexpected_percent_total": 50.0,
    }


def test_pandas_single_unexpected_index_column_names_complete_result_format_non_existing_column(
    pandas_animals_dataframe_for_unexpected_rows_and_index: pd.DataFrame,
):
    expectation_configuration = ExpectationConfiguration(
        expectation_type="expect_column_values_to_be_in_set",
        kwargs={
            "column": "animals",
            "value_set": ["cat", "fish", "dog"],
            "result_format": {
                "result_format": "COMPLETE",
                "unexpected_index_column_names": ["i_dont_exist"],  # Single column
            },
        },
    )

    expectation = ExpectColumnValuesToBeInSet(expectation_configuration)
    batch: Batch = Batch(data=pandas_animals_dataframe_for_unexpected_rows_and_index)
    engine = PandasExecutionEngine()
    validator = Validator(
        execution_engine=engine,
        batches=[
            batch,
        ],
    )
    result = expectation.validate(validator)
    assert result.success is False
    assert result.exception_info
    assert (
        result.exception_info["exception_message"]
        == 'Error: The unexpected_index_column: "i_dont_exist" does not exist in Dataframe. Please check your configuration and try again.'
    )


def test_pandas_multiple_unexpected_index_column_names_complete_result_format_non_existing_column(
    pandas_animals_dataframe_for_unexpected_rows_and_index: pd.DataFrame,
):
    expectation_configuration = ExpectationConfiguration(
        expectation_type="expect_column_values_to_be_in_set",
        kwargs={
            "column": "animals",
            "value_set": ["cat", "fish", "dog"],
            "result_format": {
                "result_format": "COMPLETE",
                "unexpected_index_column_names": [
                    "pk_1",
                    "i_dont_exist",
                ],  # Only 1 column is valid
            },
        },
    )
    expectation = ExpectColumnValuesToBeInSet(expectation_configuration)
    batch: Batch = Batch(data=pandas_animals_dataframe_for_unexpected_rows_and_index)
    engine = PandasExecutionEngine()
    validator = Validator(
        execution_engine=engine,
        batches=[
            batch,
        ],
    )
    result = expectation.validate(validator)
    assert result.success is False
    assert result.exception_info
    assert (
        result.exception_info["exception_message"]
        == 'Error: The unexpected_index_column: "i_dont_exist" does not exist in Dataframe. Please check your configuration and try again.'
    )


def test_pandas_default_to_not_include_unexpected_rows(
    pandas_animals_dataframe_for_unexpected_rows_and_index,
    expected_evr_without_unexpected_rows,
):
    expectation_configuration = ExpectationConfiguration(
        expectation_type="expect_column_values_to_be_in_set",
        kwargs={
            "column": "animals",
            "value_set": ["cat", "fish", "dog"],
            "result_format": {
                "result_format": "COMPLETE",
            },
        },
    )

    expectation = ExpectColumnValuesToBeInSet(expectation_configuration)
    batch = Batch(data=pandas_animals_dataframe_for_unexpected_rows_and_index)
    engine = PandasExecutionEngine()
    validator = Validator(
        execution_engine=engine,
        batches=[
            batch,
        ],
    )
    result = expectation.validate(validator)
    assert result.result == expected_evr_without_unexpected_rows.result


def test_pandas_specify_not_include_unexpected_rows(
    pandas_animals_dataframe_for_unexpected_rows_and_index,
    expected_evr_without_unexpected_rows,
):
    expectation_configuration = ExpectationConfiguration(
        expectation_type="expect_column_values_to_be_in_set",
        kwargs={
            "column": "animals",
            "value_set": ["cat", "fish", "dog"],
            "result_format": {
                "result_format": "COMPLETE",
                "include_unexpected_rows": False,
            },
        },
    )

    expectation = ExpectColumnValuesToBeInSet(expectation_configuration)
    batch = Batch(data=pandas_animals_dataframe_for_unexpected_rows_and_index)
    engine = PandasExecutionEngine()
    validator = Validator(
        execution_engine=engine,
        batches=[
            batch,
        ],
    )
    result = expectation.validate(validator)
    assert result.result == expected_evr_without_unexpected_rows.result


def test_include_unexpected_rows_without_explicit_result_format_raises_error(
    pandas_animals_dataframe_for_unexpected_rows_and_index,
):
    expectation_configuration = ExpectationConfiguration(
        expectation_type="expect_column_values_to_be_in_set",
        kwargs={
            "column": "animals",
            "value_set": ["cat", "fish", "dog"],
            "result_format": {
                "include_unexpected_rows": False,
            },
        },
    )

    expectation = ExpectColumnValuesToBeInSet(expectation_configuration)
    batch = Batch(data=pandas_animals_dataframe_for_unexpected_rows_and_index)
    engine = PandasExecutionEngine()
    validator = Validator(
        execution_engine=engine,
        batches=[
            batch,
        ],
    )
    with pytest.raises(ValueError):
        expectation.validate(validator)


# Spark
def test_spark_single_column_complete_result_format(
    spark_dataframe_for_unexpected_rows_with_index,
):
    expectation_configuration = ExpectationConfiguration(
        expectation_type="expect_column_values_to_be_in_set",
        kwargs={
            "column": "animals",
            "value_set": ["cat", "fish", "dog"],
            "result_format": {
                "result_format": "COMPLETE",
            },
        },
    )
    expectation = ExpectColumnValuesToBeInSet(expectation_configuration)
    batch: Batch = Batch(data=spark_dataframe_for_unexpected_rows_with_index)
    engine = SparkDFExecutionEngine()
    validator = Validator(
        execution_engine=engine,
        batches=[
            batch,
        ],
    )
    result = expectation.validate(validator)
    assert convert_to_json_serializable(result.result) == {
        "element_count": 6,
<<<<<<< HEAD
        "unexpected_count": 3,
        "unexpected_percent": 50.0,
        "partial_unexpected_list": [3, 4, 5],
        "unexpected_list": [3, 4, 5],
=======
        "missing_count": 0,
        "missing_percent": 0.0,
>>>>>>> f1360bae
        "partial_unexpected_counts": [
            {"count": 1, "value": "giraffe"},
            {"count": 1, "value": "lion"},
            {"count": 1, "value": "zebra"},
        ],
<<<<<<< HEAD
        "missing_count": 0,
        "missing_percent": 0.0,
        "unexpected_percent_total": 50.0,
        "unexpected_percent_nonmissing": 50.0,
=======
        "partial_unexpected_list": ["giraffe", "lion", "zebra"],
        "unexpected_count": 3,
        "unexpected_list": ["giraffe", "lion", "zebra"],
        "unexpected_percent": 50.0,
        "unexpected_percent_nonmissing": 50.0,
        "unexpected_percent_total": 50.0,
>>>>>>> f1360bae
    }


def test_spark_single_column_summary_result_format(
    spark_dataframe_for_unexpected_rows_with_index,
):
    expectation_configuration = ExpectationConfiguration(
        expectation_type="expect_column_values_to_be_in_set",
        kwargs={
            "column": "animals",
            "value_set": ["cat", "fish", "dog"],
            "result_format": {
                "result_format": "SUMMARY",
            },
        },
    )
    expectation = ExpectColumnValuesToBeInSet(expectation_configuration)
    batch: Batch = Batch(data=spark_dataframe_for_unexpected_rows_with_index)
    engine = SparkDFExecutionEngine()
    validator = Validator(
        execution_engine=engine,
        batches=[
            batch,
        ],
    )
    result = expectation.validate(validator)
    assert convert_to_json_serializable(result.result) == {
        "element_count": 6,
        "missing_count": 0,
        "missing_percent": 0.0,
        "partial_unexpected_counts": [
            {"count": 1, "value": "giraffe"},
            {"count": 1, "value": "lion"},
            {"count": 1, "value": "zebra"},
        ],
        "partial_unexpected_list": ["giraffe", "lion", "zebra"],
        "unexpected_count": 3,
        "unexpected_percent": 50.0,
        "unexpected_percent_nonmissing": 50.0,
        "unexpected_percent_total": 50.0,
    }


def test_sqlite_single_column_complete_result_format(
    sa, sqlite_table_for_unexpected_rows_with_index
):
    expectation_configuration = ExpectationConfiguration(
        expectation_type="expect_column_values_to_be_in_set",
        kwargs={
            "column": "animals",
            "value_set": ["cat", "fish", "dog"],
            "result_format": {
                "result_format": "COMPLETE",
            },
        },
    )
    expectation = ExpectColumnValuesToBeInSet(expectation_configuration)
    sqlite_path = file_relative_path(__file__, "../../test_sets/metrics_test.db")
    connection_string = f"sqlite:///{sqlite_path}"
    engine = SqlAlchemyExecutionEngine(connection_string=connection_string)
    execution_engine = engine
    my_data_connector: ConfiguredAssetSqlDataConnector = (
        ConfiguredAssetSqlDataConnector(
            name="my_sql_data_connector",
            datasource_name="my_test_datasource",
            execution_engine=execution_engine,
            assets={
                "my_asset": {
                    "table_name": "animals_table",
                },
            },
        )
    )
    batch_definition_list = (
        my_data_connector.get_batch_definition_list_from_batch_request(
            batch_request=BatchRequest(
                datasource_name="my_test_datasource",
                data_connector_name="my_sql_data_connector",
                data_asset_name="my_asset",
            )
        )
    )
    assert len(batch_definition_list) == 1
    batch_spec: SqlAlchemyDatasourceBatchSpec = my_data_connector.build_batch_spec(
        batch_definition=batch_definition_list[0]
    )
    batch_data, batch_markers = execution_engine.get_batch_data_and_markers(
        batch_spec=batch_spec
    )
    batch = Batch(data=batch_data)
    validator = Validator(execution_engine, batches=[batch])
    result = expectation.validate(validator)
    assert convert_to_json_serializable(result.result) == {
        "element_count": 6,
        "missing_count": 0,
        "missing_percent": 0.0,
        "partial_unexpected_counts": [
            {"count": 1, "value": "giraffe"},
            {"count": 1, "value": "lion"},
            {"count": 1, "value": "zebra"},
        ],
        "partial_unexpected_list": ["giraffe", "lion", "zebra"],
        "unexpected_count": 3,
        "unexpected_list": ["giraffe", "lion", "zebra"],
        "unexpected_percent": 50.0,
        "unexpected_percent_nonmissing": 50.0,
        "unexpected_percent_total": 50.0,
    }


def test_sqlite_single_column_summary_result_format(
    sa, sqlite_table_for_unexpected_rows_with_index
):
    expectation_configuration = ExpectationConfiguration(
        expectation_type="expect_column_values_to_be_in_set",
        kwargs={
            "column": "animals",
            "value_set": ["cat", "fish", "dog"],
            "result_format": {
                "result_format": "SUMMARY",
            },
        },
    )
    expectation = ExpectColumnValuesToBeInSet(expectation_configuration)
    sqlite_path = file_relative_path(__file__, "../../test_sets/metrics_test.db")
    connection_string = f"sqlite:///{sqlite_path}"
    engine = SqlAlchemyExecutionEngine(connection_string=connection_string)
    execution_engine = engine
    my_data_connector: ConfiguredAssetSqlDataConnector = (
        ConfiguredAssetSqlDataConnector(
            name="my_sql_data_connector",
            datasource_name="my_test_datasource",
            execution_engine=execution_engine,
            assets={
                "my_asset": {
                    "table_name": "animals_table",
                },
            },
        )
    )
    batch_definition_list = (
        my_data_connector.get_batch_definition_list_from_batch_request(
            batch_request=BatchRequest(
                datasource_name="my_test_datasource",
                data_connector_name="my_sql_data_connector",
                data_asset_name="my_asset",
            )
        )
    )
    assert len(batch_definition_list) == 1
    batch_spec: SqlAlchemyDatasourceBatchSpec = my_data_connector.build_batch_spec(
        batch_definition=batch_definition_list[0]
    )
    batch_data, batch_markers = execution_engine.get_batch_data_and_markers(
        batch_spec=batch_spec
    )
    batch = Batch(data=batch_data)
    validator = Validator(execution_engine, batches=[batch])
    result = expectation.validate(validator)
    assert convert_to_json_serializable(result.result) == {
        "element_count": 6,
        "missing_count": 0,
        "missing_percent": 0.0,
        "partial_unexpected_counts": [
            {"count": 1, "value": "giraffe"},
            {"count": 1, "value": "lion"},
            {"count": 1, "value": "zebra"},
        ],
        "partial_unexpected_list": ["giraffe", "lion", "zebra"],
        "unexpected_count": 3,
        "unexpected_percent": 50.0,
        "unexpected_percent_nonmissing": 50.0,
        "unexpected_percent_total": 50.0,
    }<|MERGE_RESOLUTION|>--- conflicted
+++ resolved
@@ -961,33 +961,19 @@
     result = expectation.validate(validator)
     assert convert_to_json_serializable(result.result) == {
         "element_count": 6,
-<<<<<<< HEAD
-        "unexpected_count": 3,
-        "unexpected_percent": 50.0,
-        "partial_unexpected_list": [3, 4, 5],
-        "unexpected_list": [3, 4, 5],
-=======
-        "missing_count": 0,
-        "missing_percent": 0.0,
->>>>>>> f1360bae
+        "missing_count": 0,
+        "missing_percent": 0.0,
         "partial_unexpected_counts": [
             {"count": 1, "value": "giraffe"},
             {"count": 1, "value": "lion"},
             {"count": 1, "value": "zebra"},
         ],
-<<<<<<< HEAD
-        "missing_count": 0,
-        "missing_percent": 0.0,
-        "unexpected_percent_total": 50.0,
-        "unexpected_percent_nonmissing": 50.0,
-=======
         "partial_unexpected_list": ["giraffe", "lion", "zebra"],
         "unexpected_count": 3,
         "unexpected_list": ["giraffe", "lion", "zebra"],
         "unexpected_percent": 50.0,
         "unexpected_percent_nonmissing": 50.0,
         "unexpected_percent_total": 50.0,
->>>>>>> f1360bae
     }
 
 
