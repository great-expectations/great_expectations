--- conflicted
+++ resolved
@@ -713,7 +713,6 @@
             pass
 
 
-<<<<<<< HEAD
 def bad_connection_string_config() -> tuple[
     str, str, str, str | None, TestConnectionError
 ]:
@@ -843,7 +842,8 @@
     with pytest.raises(type(test_connection_error)) as e:
         postgres_datasource.test_connection()
     assert str(e.value) == str(test_connection_error)
-=======
+
+
 @pytest.mark.unit
 def test_query_data_asset(create_source):
     query = "SELECT * FROM my_table"
@@ -873,5 +873,4 @@
         validate_batch_spec=lambda _: None, dialect="postgresql"
     ) as source:
         with pytest.raises(ValueError):
-            source.add_query_asset(name="query_asset", query="* FROM my_table")
->>>>>>> 3c1fa715
+            source.add_query_asset(name="query_asset", query="* FROM my_table")