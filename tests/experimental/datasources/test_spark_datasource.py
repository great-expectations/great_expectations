from __future__ import annotations

import logging
import pathlib
import re
from dataclasses import dataclass
from typing import List

import pytest

import great_expectations.exceptions as ge_exceptions
from great_expectations.alias_types import PathStr
from great_expectations.experimental.datasources.interfaces import (
    BatchSortersDefinition,
    TestConnectionError,
)
from great_expectations.experimental.datasources.spark_datasource import (
    CSVSparkAsset,
    SparkDatasource,
)

logger = logging.getLogger(__name__)


@pytest.fixture
def spark_datasource(test_backends) -> SparkDatasource:
    if "SparkDFDataset" not in test_backends:
        pytest.skip("No spark backend selected.")

    base_directory_rel_path = pathlib.Path(
        "..", "..", "test_sets", "taxi_yellow_tripdata_samples"
    )
    base_directory_abs_path = (
        pathlib.Path(__file__)
        .parent.joinpath(base_directory_rel_path)
        .resolve(strict=True)
    )
    return SparkDatasource(
        name="spark_datasource",
        base_directory=base_directory_abs_path,
    )


@pytest.fixture
def csv_path() -> pathlib.Path:
    relative_path = pathlib.Path(
        "..", "..", "test_sets", "taxi_yellow_tripdata_samples"
    )
    abs_csv_path = (
        pathlib.Path(__file__).parent.joinpath(relative_path).resolve(strict=True)
    )
    return abs_csv_path


@pytest.mark.unit
def test_construct_spark_datasource(spark_datasource: SparkDatasource):
    assert spark_datasource.name == "spark_datasource"


@pytest.mark.unit
def test_add_csv_asset_to_datasource(
    spark_datasource: SparkDatasource,
):
    asset = spark_datasource.add_csv_asset(
        name="csv_asset",
<<<<<<< HEAD
        base_directory=csv_path,
        regex=r"yellow_tripdata_sample_(\d{4})-(\d{2})\.csv",
=======
        regex=r"yellow_tripdata_sample_(\d{4})-(\d{2}).csv",
>>>>>>> c17924fc
        header=True,
        infer_schema=True,
    )
    assert asset.name == "csv_asset"
    assert asset.regex.match("random string") is None
    assert asset.regex.match("yellow_tripdata_sample_11D1-22.csv") is None
    m1 = asset.regex.match("yellow_tripdata_sample_1111-22.csv")
    assert m1 is not None


@pytest.mark.unit
def test_construct_csv_asset_directly():
    # noinspection PyTypeChecker
    asset = CSVSparkAsset(
        name="csv_asset",
<<<<<<< HEAD
        base_directory=csv_path,
        regex=r"yellow_tripdata_sample_(\d{4})-(\d{2})\.csv",  # Ignoring IDE warning (type declarations are consistent).
=======
        regex=r"yellow_tripdata_sample_(\d{4})-(\d{2}).csv",  # Ignoring IDE warning (type declarations are consistent).
>>>>>>> c17924fc
    )
    assert asset.name == "csv_asset"
    assert asset.regex.match("random string") is None
    assert asset.regex.match("yellow_tripdata_sample_11D1-22.csv") is None
    m1 = asset.regex.match("yellow_tripdata_sample_1111-22.csv")
    assert m1 is not None


@pytest.mark.unit
def test_csv_asset_with_regex_unnamed_parameters(
    spark_datasource: SparkDatasource,
):
    asset = spark_datasource.add_csv_asset(
        name="csv_asset",
<<<<<<< HEAD
        base_directory=csv_path,
        regex=r"yellow_tripdata_sample_(\d{4})-(\d{2})\.csv",
=======
        regex=r"yellow_tripdata_sample_(\d{4})-(\d{2}).csv",
>>>>>>> c17924fc
        header=True,
        infer_schema=True,
    )
    options = asset.batch_request_options_template()
    assert options == {"batch_request_param_1": None, "batch_request_param_2": None}


@pytest.mark.unit
def test_csv_asset_with_regex_named_parameters(
    spark_datasource: SparkDatasource,
):
    asset = spark_datasource.add_csv_asset(
        name="csv_asset",
<<<<<<< HEAD
        base_directory=csv_path,
        regex=r"yellow_tripdata_sample_(?P<year>\d{4})-(?P<month>\d{2})\.csv",
=======
        regex=r"yellow_tripdata_sample_(?P<year>\d{4})-(?P<month>\d{2}).csv",
>>>>>>> c17924fc
        header=True,
        infer_schema=True,
    )
    options = asset.batch_request_options_template()
    assert options == {"year": None, "month": None}


@pytest.mark.unit
def test_csv_asset_with_some_regex_named_parameters(
    spark_datasource: SparkDatasource,
):
    asset = spark_datasource.add_csv_asset(
        name="csv_asset",
<<<<<<< HEAD
        base_directory=csv_path,
        regex=r"yellow_tripdata_sample_(\d{4})-(?P<month>\d{2})\.csv",
=======
        regex=r"yellow_tripdata_sample_(\d{4})-(?P<month>\d{2}).csv",
>>>>>>> c17924fc
        header=True,
        infer_schema=True,
    )
    options = asset.batch_request_options_template()
    assert options == {"batch_request_param_1": None, "month": None}


@pytest.mark.unit
def test_csv_asset_with_non_string_regex_named_parameters(
    spark_datasource: SparkDatasource,
):
    asset = spark_datasource.add_csv_asset(
        name="csv_asset",
<<<<<<< HEAD
        base_directory=csv_path,
        regex=r"yellow_tripdata_sample_(\d{4})-(?P<month>\d{2})\.csv",
=======
        regex=r"yellow_tripdata_sample_(\d{4})-(?P<month>\d{2}).csv",
>>>>>>> c17924fc
        header=True,
        infer_schema=True,
    )
    with pytest.raises(ge_exceptions.InvalidBatchRequestError):
        # year is an int which will raise an error
        asset.build_batch_request({"year": 2018, "month": "04"})


@pytest.mark.unit
@pytest.mark.xfail(reason="temp xfail for release 0.15.47")
def test_get_batch_list_from_fully_specified_batch_request(
    spark_datasource: SparkDatasource,
):
    asset = spark_datasource.add_csv_asset(
        name="csv_asset",
<<<<<<< HEAD
        base_directory=csv_path,
        regex=r"yellow_tripdata_sample_(?P<year>\d{4})-(?P<month>\d{2})\.csv",
=======
        regex=r"yellow_tripdata_sample_(?P<year>\d{4})-(?P<month>\d{2}).csv",
>>>>>>> c17924fc
        header=True,
        infer_schema=True,
    )
    request = asset.build_batch_request({"year": "2018", "month": "04"})
    batches = asset.get_batch_list_from_batch_request(request)
    assert len(batches) == 1
    batch = batches[0]
    assert batch.batch_request.datasource_name == spark_datasource.name
    assert batch.batch_request.data_asset_name == asset.name
    assert batch.batch_request.options == {"year": "2018", "month": "04"}
    assert batch.metadata == {
        "year": "2018",
        "month": "04",
        "base_directory": spark_datasource.base_directory
        / "yellow_tripdata_sample_2018-04.csv",
    }
    assert batch.id == "spark_datasource-csv_asset-year_2018-month_04"


@pytest.mark.unit
@pytest.mark.xfail(reason="temp xfail for release 0.15.47")
def test_get_batch_list_from_partially_specified_batch_request(
    spark_datasource: SparkDatasource,
):
    # Verify test directory has files that don't match what we will query for
    file_name: PathStr
    all_files: List[str] = [
        file_name.stem
        for file_name in list(pathlib.Path(spark_datasource.base_directory).iterdir())
    ]
    # assert there are files that are not csv files
    assert any([not file_name.endswith("csv") for file_name in all_files])
    # assert there are 12 files from 2018
    files_for_2018 = [
        file_name for file_name in all_files if file_name.find("2018") >= 0
    ]
    assert len(files_for_2018) == 12

    asset = spark_datasource.add_csv_asset(
        name="csv_asset",
<<<<<<< HEAD
        base_directory=csv_path,
        regex=r"yellow_tripdata_sample_(?P<year>\d{4})-(?P<month>\d{2})\.csv",
=======
        regex=r"yellow_tripdata_sample_(?P<year>\d{4})-(?P<month>\d{2}).csv",
>>>>>>> c17924fc
        header=True,
        infer_schema=True,
    )
    request = asset.build_batch_request({"year": "2018"})
    batches = asset.get_batch_list_from_batch_request(request)
    assert (len(batches)) == 12
    batch_filenames = [
        pathlib.Path(batch.metadata["base_directory"]).stem for batch in batches
    ]
    assert set(files_for_2018) == set(batch_filenames)

    @dataclass(frozen=True)
    class YearMonth:
        year: str
        month: str

    expected_year_month = {
        YearMonth(year="2018", month=format(m, "02d")) for m in range(1, 13)
    }
    batch_year_month = {
        YearMonth(year=batch.metadata["year"], month=batch.metadata["month"])
        for batch in batches
    }
    assert expected_year_month == batch_year_month


@pytest.mark.unit
@pytest.mark.parametrize(
    "order_by",
    [
        ["+year", "month"],
        ["+year", "+month"],
        ["+year", "-month"],
        ["year", "month"],
        ["year", "+month"],
        ["year", "-month"],
        ["-year", "month"],
        ["-year", "+month"],
        ["-year", "-month"],
        ["month", "+year"],
        ["+month", "+year"],
        ["-month", "+year"],
        ["month", "year"],
        ["+month", "year"],
        ["-month", "year"],
        ["month", "-year"],
        ["+month", "-year"],
        ["-month", "-year"],
    ],
)
def test_spark_sorter(
    spark_datasource: SparkDatasource,
    order_by: BatchSortersDefinition,
):
    # Verify test directory has files we expect
    years = ["2018", "2019", "2020"]
    months = [format(m, "02d") for m in range(1, 13)]
    file_name: PathStr
    all_files: List[str] = [
        file_name.stem
        for file_name in list(pathlib.Path(spark_datasource.base_directory).iterdir())
    ]
    # assert there are 12 files for each year
    for year in years:
        files_for_year = [
            file_name
            for file_name in all_files
            if file_name.find(f"yellow_tripdata_sample_{year}") == 0
        ]
        assert len(files_for_year) == 12

    asset = spark_datasource.add_csv_asset(
        name="csv_asset",
<<<<<<< HEAD
        base_directory=csv_path,
        regex=r"yellow_tripdata_sample_(?P<year>\d{4})-(?P<month>\d{2})\.csv",
=======
        regex=r"yellow_tripdata_sample_(?P<year>\d{4})-(?P<month>\d{2}).csv",
>>>>>>> c17924fc
        order_by=order_by,
    )
    batches = asset.get_batch_list_from_batch_request(asset.build_batch_request())
    assert (len(batches)) == 36

    @dataclass(frozen=True)
    class TimeRange:
        key: str
        range: List[str]

    ordered_years = reversed(years) if "-year" in order_by else years
    ordered_months = reversed(months) if "-month" in order_by else months
    if "year" in order_by[0]:
        ordered = [
            TimeRange(key="year", range=ordered_years),
            TimeRange(key="month", range=ordered_months),
        ]
    else:
        ordered = [
            TimeRange(key="month", range=ordered_months),
            TimeRange(key="year", range=ordered_years),
        ]

    batch_index = -1
    for range1 in ordered[0].range:
        key1 = ordered[0].key
        for range2 in ordered[1].range:
            key2 = ordered[1].key
            batch_index += 1
            metadata = batches[batch_index].metadata
            assert metadata[key1] == range1
            assert metadata[key2] == range2


<<<<<<< HEAD
def bad_base_directory_config() -> tuple[pathlib.Path, re.Pattern, TestConnectionError]:
    base_directory = pathlib.Path("/this/path/is/not/here")
    regex = re.compile(r"yellow_tripdata_sample_(?P<year>\d{4})-(?P<month>\d{2})\.csv")
    test_connection_error = TestConnectionError(
        f"Path: {base_directory.resolve()} does not exist."
    )
    return base_directory, regex, test_connection_error


def bad_regex_config() -> tuple[pathlib.Path, re.Pattern, TestConnectionError]:
    relative_path = pathlib.Path(
        "..", "..", "test_sets", "taxi_yellow_tripdata_samples"
    )
    base_directory = (
        pathlib.Path(__file__).parent.joinpath(relative_path).resolve(strict=True)
    )
    regex = re.compile(r"green_tripdata_sample_(?P<year>\d{4})-(?P<month>\d{2})\.csv")
=======
def bad_regex_config(csv_path: pathlib.Path) -> tuple[re.Pattern, TestConnectionError]:
    regex = re.compile(r"green_tripdata_sample_(?P<year>\d{4})-(?P<month>\d{2}).csv")
>>>>>>> c17924fc
    test_connection_error = TestConnectionError(
        f"No file at path: {csv_path.resolve()} matched the regex: {regex.pattern}",
    )
    return regex, test_connection_error


@pytest.fixture(params=[bad_regex_config])
def datasource_test_connection_error_messages(
    csv_path: pathlib.Path, spark_datasource: SparkDatasource, request
) -> tuple[SparkDatasource, TestConnectionError]:
    regex, test_connection_error = request.param(csv_path=csv_path)
    csv_spark_asset = CSVSparkAsset(
        name="csv_spark_asset",
        regex=regex,
    )
    csv_spark_asset._datasource = spark_datasource
    spark_datasource.assets = {"csv_spark_asset": csv_spark_asset}
    return spark_datasource, test_connection_error


@pytest.mark.unit
def test_test_connection_failures(
    datasource_test_connection_error_messages: tuple[
        SparkDatasource, TestConnectionError
    ]
):
    (
        spark_datasource,
        test_connection_error,
    ) = datasource_test_connection_error_messages

    with pytest.raises(type(test_connection_error)) as e:
        spark_datasource.test_connection()
    assert str(e.value) == str(test_connection_error)<|MERGE_RESOLUTION|>--- conflicted
+++ resolved
@@ -63,12 +63,7 @@
 ):
     asset = spark_datasource.add_csv_asset(
         name="csv_asset",
-<<<<<<< HEAD
-        base_directory=csv_path,
         regex=r"yellow_tripdata_sample_(\d{4})-(\d{2})\.csv",
-=======
-        regex=r"yellow_tripdata_sample_(\d{4})-(\d{2}).csv",
->>>>>>> c17924fc
         header=True,
         infer_schema=True,
     )
@@ -84,12 +79,7 @@
     # noinspection PyTypeChecker
     asset = CSVSparkAsset(
         name="csv_asset",
-<<<<<<< HEAD
-        base_directory=csv_path,
         regex=r"yellow_tripdata_sample_(\d{4})-(\d{2})\.csv",  # Ignoring IDE warning (type declarations are consistent).
-=======
-        regex=r"yellow_tripdata_sample_(\d{4})-(\d{2}).csv",  # Ignoring IDE warning (type declarations are consistent).
->>>>>>> c17924fc
     )
     assert asset.name == "csv_asset"
     assert asset.regex.match("random string") is None
@@ -104,12 +94,7 @@
 ):
     asset = spark_datasource.add_csv_asset(
         name="csv_asset",
-<<<<<<< HEAD
-        base_directory=csv_path,
         regex=r"yellow_tripdata_sample_(\d{4})-(\d{2})\.csv",
-=======
-        regex=r"yellow_tripdata_sample_(\d{4})-(\d{2}).csv",
->>>>>>> c17924fc
         header=True,
         infer_schema=True,
     )
@@ -123,12 +108,7 @@
 ):
     asset = spark_datasource.add_csv_asset(
         name="csv_asset",
-<<<<<<< HEAD
-        base_directory=csv_path,
         regex=r"yellow_tripdata_sample_(?P<year>\d{4})-(?P<month>\d{2})\.csv",
-=======
-        regex=r"yellow_tripdata_sample_(?P<year>\d{4})-(?P<month>\d{2}).csv",
->>>>>>> c17924fc
         header=True,
         infer_schema=True,
     )
@@ -142,12 +122,7 @@
 ):
     asset = spark_datasource.add_csv_asset(
         name="csv_asset",
-<<<<<<< HEAD
-        base_directory=csv_path,
         regex=r"yellow_tripdata_sample_(\d{4})-(?P<month>\d{2})\.csv",
-=======
-        regex=r"yellow_tripdata_sample_(\d{4})-(?P<month>\d{2}).csv",
->>>>>>> c17924fc
         header=True,
         infer_schema=True,
     )
@@ -161,12 +136,7 @@
 ):
     asset = spark_datasource.add_csv_asset(
         name="csv_asset",
-<<<<<<< HEAD
-        base_directory=csv_path,
         regex=r"yellow_tripdata_sample_(\d{4})-(?P<month>\d{2})\.csv",
-=======
-        regex=r"yellow_tripdata_sample_(\d{4})-(?P<month>\d{2}).csv",
->>>>>>> c17924fc
         header=True,
         infer_schema=True,
     )
@@ -182,12 +152,7 @@
 ):
     asset = spark_datasource.add_csv_asset(
         name="csv_asset",
-<<<<<<< HEAD
-        base_directory=csv_path,
         regex=r"yellow_tripdata_sample_(?P<year>\d{4})-(?P<month>\d{2})\.csv",
-=======
-        regex=r"yellow_tripdata_sample_(?P<year>\d{4})-(?P<month>\d{2}).csv",
->>>>>>> c17924fc
         header=True,
         infer_schema=True,
     )
@@ -228,12 +193,7 @@
 
     asset = spark_datasource.add_csv_asset(
         name="csv_asset",
-<<<<<<< HEAD
-        base_directory=csv_path,
         regex=r"yellow_tripdata_sample_(?P<year>\d{4})-(?P<month>\d{2})\.csv",
-=======
-        regex=r"yellow_tripdata_sample_(?P<year>\d{4})-(?P<month>\d{2}).csv",
->>>>>>> c17924fc
         header=True,
         infer_schema=True,
     )
@@ -307,12 +267,7 @@
 
     asset = spark_datasource.add_csv_asset(
         name="csv_asset",
-<<<<<<< HEAD
-        base_directory=csv_path,
         regex=r"yellow_tripdata_sample_(?P<year>\d{4})-(?P<month>\d{2})\.csv",
-=======
-        regex=r"yellow_tripdata_sample_(?P<year>\d{4})-(?P<month>\d{2}).csv",
->>>>>>> c17924fc
         order_by=order_by,
     )
     batches = asset.get_batch_list_from_batch_request(asset.build_batch_request())
@@ -347,28 +302,8 @@
             assert metadata[key2] == range2
 
 
-<<<<<<< HEAD
-def bad_base_directory_config() -> tuple[pathlib.Path, re.Pattern, TestConnectionError]:
-    base_directory = pathlib.Path("/this/path/is/not/here")
-    regex = re.compile(r"yellow_tripdata_sample_(?P<year>\d{4})-(?P<month>\d{2})\.csv")
-    test_connection_error = TestConnectionError(
-        f"Path: {base_directory.resolve()} does not exist."
-    )
-    return base_directory, regex, test_connection_error
-
-
-def bad_regex_config() -> tuple[pathlib.Path, re.Pattern, TestConnectionError]:
-    relative_path = pathlib.Path(
-        "..", "..", "test_sets", "taxi_yellow_tripdata_samples"
-    )
-    base_directory = (
-        pathlib.Path(__file__).parent.joinpath(relative_path).resolve(strict=True)
-    )
+def bad_regex_config(csv_path: pathlib.Path) -> tuple[re.Pattern, TestConnectionError]:
     regex = re.compile(r"green_tripdata_sample_(?P<year>\d{4})-(?P<month>\d{2})\.csv")
-=======
-def bad_regex_config(csv_path: pathlib.Path) -> tuple[re.Pattern, TestConnectionError]:
-    regex = re.compile(r"green_tripdata_sample_(?P<year>\d{4})-(?P<month>\d{2}).csv")
->>>>>>> c17924fc
     test_connection_error = TestConnectionError(
         f"No file at path: {csv_path.resolve()} matched the regex: {regex.pattern}",
     )
