from __future__ import annotations

import logging
import pathlib
import re
from dataclasses import dataclass
from typing import List

import pytest

import great_expectations.exceptions as ge_exceptions
from great_expectations.alias_types import PathStr
from great_expectations.experimental.datasources.interfaces import (
    BatchSortersDefinition,
    TestConnectionError,
)
from great_expectations.experimental.datasources.spark_datasource import (
    CSVSparkAsset,
    SparkDatasource,
)
from great_expectations.util import is_library_loadable

logger = logging.getLogger(__name__)


@pytest.mark.skipif(
    not is_library_loadable(library_name="pyspark"),
    reason="pyspark must be installed",
)
@pytest.fixture
<<<<<<< HEAD
def spark_datasource() -> SparkDatasource:
    return SparkDatasource(name="spark_datasource")
=======
def spark_datasource(test_backends) -> SparkDatasource:
    if "SparkDFDataset" not in test_backends:
        pytest.skip("No spark backend selected.")

    base_directory_rel_path = pathlib.Path(
        "..", "..", "test_sets", "taxi_yellow_tripdata_samples"
    )
    base_directory_abs_path = (
        pathlib.Path(__file__)
        .parent.joinpath(base_directory_rel_path)
        .resolve(strict=True)
    )
    return SparkDatasource(
        name="spark_datasource",
        base_directory=base_directory_abs_path,
    )
>>>>>>> 6c36b378


@pytest.fixture
def csv_path() -> pathlib.Path:
    relative_path = pathlib.Path(
        "..", "..", "test_sets", "taxi_yellow_tripdata_samples"
    )
    abs_csv_path = (
        pathlib.Path(__file__).parent.joinpath(relative_path).resolve(strict=True)
    )
    return abs_csv_path


@pytest.mark.unit
def test_construct_spark_datasource(spark_datasource: SparkDatasource):
    assert spark_datasource.name == "spark_datasource"


@pytest.mark.unit
def test_add_csv_asset_to_datasource(
    spark_datasource: SparkDatasource,
):
    asset = spark_datasource.add_csv_asset(
        name="csv_asset",
        regex=r"yellow_tripdata_sample_(\d{4})-(\d{2}).csv",
        header=True,
        infer_schema=True,
    )
    assert asset.name == "csv_asset"
    assert asset.regex.match("random string") is None
    assert asset.regex.match("yellow_tripdata_sample_11D1-22.csv") is None
    m1 = asset.regex.match("yellow_tripdata_sample_1111-22.csv")
    assert m1 is not None


@pytest.mark.unit
def test_construct_csv_asset_directly():
    # noinspection PyTypeChecker
    asset = CSVSparkAsset(
        name="csv_asset",
        regex=r"yellow_tripdata_sample_(\d{4})-(\d{2}).csv",  # Ignoring IDE warning (type declarations are consistent).
    )
    assert asset.name == "csv_asset"
    assert asset.regex.match("random string") is None
    assert asset.regex.match("yellow_tripdata_sample_11D1-22.csv") is None
    m1 = asset.regex.match("yellow_tripdata_sample_1111-22.csv")
    assert m1 is not None


@pytest.mark.unit
def test_csv_asset_with_regex_unnamed_parameters(
    spark_datasource: SparkDatasource,
):
    asset = spark_datasource.add_csv_asset(
        name="csv_asset",
        regex=r"yellow_tripdata_sample_(\d{4})-(\d{2}).csv",
        header=True,
        infer_schema=True,
    )
    options = asset.batch_request_options_template()
    assert options == {"batch_request_param_1": None, "batch_request_param_2": None}


@pytest.mark.unit
def test_csv_asset_with_regex_named_parameters(
    spark_datasource: SparkDatasource,
):
    asset = spark_datasource.add_csv_asset(
        name="csv_asset",
        regex=r"yellow_tripdata_sample_(?P<year>\d{4})-(?P<month>\d{2}).csv",
        header=True,
        infer_schema=True,
    )
    options = asset.batch_request_options_template()
    assert options == {"year": None, "month": None}


@pytest.mark.unit
def test_csv_asset_with_some_regex_named_parameters(
    spark_datasource: SparkDatasource,
):
    asset = spark_datasource.add_csv_asset(
        name="csv_asset",
        regex=r"yellow_tripdata_sample_(\d{4})-(?P<month>\d{2}).csv",
        header=True,
        infer_schema=True,
    )
    options = asset.batch_request_options_template()
    assert options == {"batch_request_param_1": None, "month": None}


@pytest.mark.unit
def test_csv_asset_with_non_string_regex_named_parameters(
    spark_datasource: SparkDatasource,
):
    asset = spark_datasource.add_csv_asset(
        name="csv_asset",
        regex=r"yellow_tripdata_sample_(\d{4})-(?P<month>\d{2}).csv",
        header=True,
        infer_schema=True,
    )
    with pytest.raises(ge_exceptions.InvalidBatchRequestError):
        # year is an int which will raise an error
        asset.build_batch_request({"year": 2018, "month": "04"})


@pytest.mark.unit
@pytest.mark.xfail(reason="temp xfail for release 0.15.47")
def test_get_batch_list_from_fully_specified_batch_request(
    spark_datasource: SparkDatasource,
):
    asset = spark_datasource.add_csv_asset(
        name="csv_asset",
        regex=r"yellow_tripdata_sample_(?P<year>\d{4})-(?P<month>\d{2}).csv",
        header=True,
        infer_schema=True,
    )
    request = asset.build_batch_request({"year": "2018", "month": "04"})
    batches = asset.get_batch_list_from_batch_request(request)
    assert len(batches) == 1
    batch = batches[0]
    assert batch.batch_request.datasource_name == spark_datasource.name
    assert batch.batch_request.data_asset_name == asset.name
    assert batch.batch_request.options == {"year": "2018", "month": "04"}
    assert batch.metadata == {
        "year": "2018",
        "month": "04",
        "base_directory": spark_datasource.base_directory
        / "yellow_tripdata_sample_2018-04.csv",
    }
    assert batch.id == "spark_datasource-csv_asset-year_2018-month_04"


@pytest.mark.unit
@pytest.mark.xfail(reason="temp xfail for release 0.15.47")
def test_get_batch_list_from_partially_specified_batch_request(
    spark_datasource: SparkDatasource,
):
    # Verify test directory has files that don't match what we will query for
    file_name: PathStr
    all_files: List[str] = [
        file_name.stem
        for file_name in list(pathlib.Path(spark_datasource.base_directory).iterdir())
    ]
    # assert there are files that are not csv files
    assert any([not file_name.endswith("csv") for file_name in all_files])
    # assert there are 12 files from 2018
    files_for_2018 = [
        file_name for file_name in all_files if file_name.find("2018") >= 0
    ]
    assert len(files_for_2018) == 12

    asset = spark_datasource.add_csv_asset(
        name="csv_asset",
        regex=r"yellow_tripdata_sample_(?P<year>\d{4})-(?P<month>\d{2}).csv",
        header=True,
        infer_schema=True,
    )
    request = asset.build_batch_request({"year": "2018"})
    batches = asset.get_batch_list_from_batch_request(request)
    assert (len(batches)) == 12
    batch_filenames = [
        pathlib.Path(batch.metadata["base_directory"]).stem for batch in batches
    ]
    assert set(files_for_2018) == set(batch_filenames)

    @dataclass(frozen=True)
    class YearMonth:
        year: str
        month: str

    expected_year_month = {
        YearMonth(year="2018", month=format(m, "02d")) for m in range(1, 13)
    }
    batch_year_month = {
        YearMonth(year=batch.metadata["year"], month=batch.metadata["month"])
        for batch in batches
    }
    assert expected_year_month == batch_year_month


@pytest.mark.integration
@pytest.mark.parametrize(
    "order_by",
    [
        ["+year", "month"],
        ["+year", "+month"],
        ["+year", "-month"],
        ["year", "month"],
        ["year", "+month"],
        ["year", "-month"],
        ["-year", "month"],
        ["-year", "+month"],
        ["-year", "-month"],
        ["month", "+year"],
        ["+month", "+year"],
        ["-month", "+year"],
        ["month", "year"],
        ["+month", "year"],
        ["-month", "year"],
        ["month", "-year"],
        ["+month", "-year"],
        ["-month", "-year"],
    ],
)
def test_spark_sorter(
    spark_datasource: SparkDatasource,
    order_by: BatchSortersDefinition,
):
    # Verify test directory has files we expect
    years = ["2018", "2019", "2020"]
    months = [format(m, "02d") for m in range(1, 13)]
    file_name: PathStr
    all_files: List[str] = [
        file_name.stem
        for file_name in list(pathlib.Path(spark_datasource.base_directory).iterdir())
    ]
    # assert there are 12 files for each year
    for year in years:
        files_for_year = [
            file_name
            for file_name in all_files
            if file_name.find(f"yellow_tripdata_sample_{year}") == 0
        ]
        assert len(files_for_year) == 12

    asset = spark_datasource.add_csv_asset(
        name="csv_asset",
        regex=r"yellow_tripdata_sample_(?P<year>\d{4})-(?P<month>\d{2}).csv",
        order_by=order_by,
    )
    batches = asset.get_batch_list_from_batch_request(asset.build_batch_request())
    assert (len(batches)) == 36

    @dataclass(frozen=True)
    class TimeRange:
        key: str
        range: List[str]

    ordered_years = reversed(years) if "-year" in order_by else years
    ordered_months = reversed(months) if "-month" in order_by else months
    if "year" in order_by[0]:
        ordered = [
            TimeRange(key="year", range=ordered_years),
            TimeRange(key="month", range=ordered_months),
        ]
    else:
        ordered = [
            TimeRange(key="month", range=ordered_months),
            TimeRange(key="year", range=ordered_years),
        ]

    batch_index = -1
    for range1 in ordered[0].range:
        key1 = ordered[0].key
        for range2 in ordered[1].range:
            key2 = ordered[1].key
            batch_index += 1
            metadata = batches[batch_index].metadata
            assert metadata[key1] == range1
            assert metadata[key2] == range2


def bad_regex_config(csv_path: pathlib.Path) -> tuple[re.Pattern, TestConnectionError]:
    regex = re.compile(r"green_tripdata_sample_(?P<year>\d{4})-(?P<month>\d{2}).csv")
    test_connection_error = TestConnectionError(
        f"No file at path: {csv_path.resolve()} matched the regex: {regex.pattern}",
    )
    return regex, test_connection_error


@pytest.fixture(params=[bad_regex_config])
def datasource_test_connection_error_messages(
    csv_path: pathlib.Path, spark_datasource: SparkDatasource, request
) -> tuple[SparkDatasource, TestConnectionError]:
    regex, test_connection_error = request.param(csv_path=csv_path)
    csv_spark_asset = CSVSparkAsset(
        name="csv_spark_asset",
        regex=regex,
    )
    csv_spark_asset._datasource = spark_datasource
    spark_datasource.assets = {"csv_spark_asset": csv_spark_asset}
    return spark_datasource, test_connection_error


@pytest.mark.unit
def test_test_connection_failures(
    datasource_test_connection_error_messages: tuple[
        SparkDatasource, TestConnectionError
    ]
):
    (
        spark_datasource,
        test_connection_error,
    ) = datasource_test_connection_error_messages

    with pytest.raises(type(test_connection_error)) as e:
        spark_datasource.test_connection()
    assert str(e.value) == str(test_connection_error)<|MERGE_RESOLUTION|>--- conflicted
+++ resolved
@@ -23,15 +23,7 @@
 logger = logging.getLogger(__name__)
 
 
-@pytest.mark.skipif(
-    not is_library_loadable(library_name="pyspark"),
-    reason="pyspark must be installed",
-)
 @pytest.fixture
-<<<<<<< HEAD
-def spark_datasource() -> SparkDatasource:
-    return SparkDatasource(name="spark_datasource")
-=======
 def spark_datasource(test_backends) -> SparkDatasource:
     if "SparkDFDataset" not in test_backends:
         pytest.skip("No spark backend selected.")
@@ -48,7 +40,6 @@
         name="spark_datasource",
         base_directory=base_directory_abs_path,
     )
->>>>>>> 6c36b378
 
 
 @pytest.fixture
