--- conflicted
+++ resolved
@@ -124,12 +124,7 @@
     spark_ds = spark_datasource(context=context)
     asset = spark_ds.add_csv_asset(
         name="csv_asset",
-<<<<<<< HEAD
-        regex=r"yellow_tripdata_sample_(?P<year>\d{4})-(?P<month>\d{2})\.csv",
-=======
-        batching_regex=r"yellow_tripdata_sample_(?P<year>\d{4})-(?P<month>\d{2})\.csv",
-        order_by=["year", "month"],
->>>>>>> 72099192
+        batching_regex=r"yellow_tripdata_sample_(?P<year>\d{4})-(?P<month>\d{2})\.csv",
         header=True,
         infer_schema=True,
         order_by=["year", "month"],
@@ -193,12 +188,7 @@
     )
     asset = spark_ds.add_csv_asset(
         name="csv_asset",
-<<<<<<< HEAD
-        regex=r"yellow_tripdata_sample_(?P<year>\d{4})-(?P<month>\d{2})\.csv",
-=======
-        batching_regex=r"yellow_tripdata_sample_(?P<year>\d{4})-(?P<month>\d{2})\.csv",
-        order_by=["year", "month"],
->>>>>>> 72099192
+        batching_regex=r"yellow_tripdata_sample_(?P<year>\d{4})-(?P<month>\d{2})\.csv",
         header=True,
         infer_schema=True,
         order_by=["year", "month"],
