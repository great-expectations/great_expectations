--- conflicted
+++ resolved
@@ -24,13 +24,9 @@
 
 pp: Callable[[GxConfig], None]
 try:
-<<<<<<< HEAD
-    from devtools import debug as pp  # noqa: disable=E0602
-=======
     import devtools  # noqa: disable=E0602
 
     pp = devtools.debug
->>>>>>> 0901cce5
 except ImportError:
     pp = pprint.pprint
 
