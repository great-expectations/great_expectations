--- conflicted
+++ resolved
@@ -295,11 +295,7 @@
             )
             .add_csv_asset(
                 "my_csv",
-<<<<<<< HEAD
-                regex=r"yellow_tripdata_sample_(?P<year>\d{4})-(?P<month>\d{2})\.csv",
-=======
                 batching_regex=r"yellow_tripdata_sample_(?P<year>\d{4})-(?P<month>\d{2}).csv",
->>>>>>> 72099192
                 **extra_kwargs,
             )
             .build_batch_request({"year": "2018"})
@@ -566,17 +562,12 @@
             assert metadata[key2] == range2
 
 
-<<<<<<< HEAD
-def bad_regex_config(csv_path: pathlib.Path) -> tuple[re.Pattern, TestConnectionError]:
-    regex = re.compile(r"green_tripdata_sample_(?P<year>\d{4})-(?P<month>\d{2})\.csv")
-=======
 def bad_batching_regex_config(
     csv_path: pathlib.Path,
 ) -> tuple[re.Pattern, TestConnectionError]:
     batching_regex = re.compile(
-        r"green_tripdata_sample_(?P<year>\d{4})-(?P<month>\d{2}).csv"
-    )
->>>>>>> 72099192
+        r"green_tripdata_sample_(?P<year>\d{4})-(?P<month>\d{2})\.csv"
+    )
     test_connection_error = TestConnectionError(
         "No file at base_directory path "
         f'"{csv_path.resolve()}" matched regular expressions pattern '
@@ -592,13 +583,8 @@
     pandas_filesystem_datasource: PandasFilesystemDatasource,
     request,
 ) -> tuple[PandasFilesystemDatasource, TestConnectionError]:
-<<<<<<< HEAD
-    regex, test_connection_error = request.param(csv_path=csv_path)
+    batching_regex, test_connection_error = request.param(csv_path=csv_path)
     csv_asset = CSVAsset(
-=======
-    batching_regex, test_connection_error = request.param(csv_path=csv_path)
-    csv_asset = CSVAsset(  # type: ignore[call-arg]
->>>>>>> 72099192
         name="csv_asset",
         batching_regex=batching_regex,
     )
@@ -607,7 +593,7 @@
     csv_asset._data_connector = FilesystemDataConnector(
         datasource_name=pandas_filesystem_datasource.name,
         data_asset_name=csv_asset.name,
-        regex=regex,
+        batching_regex=batching_regex,
         base_directory=pandas_filesystem_datasource.base_directory,
         data_context_root_directory=pandas_filesystem_datasource.data_context_root_directory,
     )
