from __future__ import annotations

import inspect
import logging
import pathlib
import re
from dataclasses import dataclass
from pprint import pformat as pf
from typing import TYPE_CHECKING, Any, Type

import pydantic
import pytest
from pytest import MonkeyPatch, param

import great_expectations.exceptions as ge_exceptions
import great_expectations.execution_engine.pandas_execution_engine
from great_expectations.experimental.datasources import PandasFilesystemDatasource
from great_expectations.experimental.datasources.data_asset.data_connector import (
    FilesystemDataConnector,
)
from great_expectations.experimental.datasources.dynamic_pandas import PANDAS_VERSION
from great_expectations.experimental.datasources.filesystem_data_asset import (
    _FilesystemDataAsset,
)
from great_expectations.experimental.datasources.interfaces import TestConnectionError
from great_expectations.experimental.datasources.pandas_file_path_datasource import (
    CSVAsset,
    JSONAsset,
<<<<<<< HEAD
    _FilePathDataAsset,
=======
    PandasFilesystemDatasource,
>>>>>>> 5f36b8e1
)
from great_expectations.experimental.datasources.sources import _get_field_details
from great_expectations.util import is_candidate_subset_of_target

if TYPE_CHECKING:
    from great_expectations.alias_types import PathStr
    from great_expectations.data_context import AbstractDataContext
    from great_expectations.experimental.datasources.interfaces import (
        BatchSortersDefinition,
    )

logger = logging.getLogger(__file__)

# apply markers to entire test module
pytestmark = [
    pytest.mark.skipif(
        PANDAS_VERSION < 1.2, reason=f"ZEP pandas not supported on {PANDAS_VERSION}"
    )
]


@pytest.fixture
def pandas_filesystem_datasource() -> PandasFilesystemDatasource:
    base_directory_rel_path = pathlib.Path(
        "..", "..", "test_sets", "taxi_yellow_tripdata_samples"
    )
    base_directory_abs_path = (
        pathlib.Path(__file__)
        .parent.joinpath(base_directory_rel_path)
        .resolve(strict=True)
    )
    return PandasFilesystemDatasource(
        name="pandas_filesystem_datasource",
        base_directory=base_directory_abs_path,
    )


@pytest.fixture
def csv_path() -> pathlib.Path:
    relative_path = pathlib.Path(
        "..", "..", "test_sets", "taxi_yellow_tripdata_samples"
    )
    abs_csv_path = (
        pathlib.Path(__file__).parent.joinpath(relative_path).resolve(strict=True)
    )
    return abs_csv_path


class SpyInterrupt(RuntimeError):
    """
    Exception that may be raised to interrupt the control flow of the program
    when a spy has already captured everything needed.
    """


@pytest.fixture
def capture_reader_fn_params(monkeypatch: MonkeyPatch):
    """
    Capture the `reader_options` arguments being passed to the `PandasExecutionEngine`.

    Note this fixture is heavily reliant on the implementation details of `PandasExecutionEngine`,
    should this change this fixture will need to change.
    """
    captured_args: list[list] = []
    captured_kwargs: list[dict[str, Any]] = []

    def reader_fn_spy(*args, **kwargs):
        logging.info(f"reader_fn_spy() called with...\n{args}\n{kwargs}")
        captured_args.append(args)
        captured_kwargs.append(kwargs)
        raise SpyInterrupt("Reader options have been captured")

    monkeypatch.setattr(
        great_expectations.execution_engine.pandas_execution_engine.PandasExecutionEngine,
        "_get_reader_fn",
        lambda *_: reader_fn_spy,
        raising=True,
    )

    yield captured_args, captured_kwargs


@pytest.mark.unit
class TestDynamicPandasAssets:
    @pytest.mark.parametrize(
        "method_name",
        [
            param("read_clipboard", marks=pytest.mark.xfail(reason="not path based")),
            param("read_csv"),
            param("read_excel"),
            param("read_feather"),
            param(
                "read_fwf", marks=pytest.mark.xfail(reason="unhandled type annotation")
            ),
            param("read_gbq", marks=pytest.mark.xfail(reason="not path based")),
            param("read_hdf"),
            param("read_html"),
            param("read_json"),
            param("read_orc"),
            param("read_parquet"),
            param("read_pickle"),
            param("read_sas"),
            param("read_spss"),
            param(
                "read_sql",
                marks=pytest.mark.xfail(reason="name conflict & not path based"),
            ),
            param(
                "read_sql_query",
                marks=pytest.mark.xfail(
                    reason="type name logic expects 'sqltable' & not path based"
                ),
            ),
            param(
                "read_sql_table",
                marks=pytest.mark.xfail(
                    reason="type name logic expects 'sqltable' & not path based"
                ),
            ),
            param("read_stata"),
            param(
                "read_table",
                marks=pytest.mark.xfail(reason="name conflict & not path based"),
            ),
            param(
                "read_xml",
                marks=pytest.mark.skipif(
                    PANDAS_VERSION < 1.2,
                    reason=f"read_xml does not exist on {PANDAS_VERSION} ",
                ),
            ),
        ],
    )
    def test_data_asset_defined_for_io_read_method(self, method_name: str):
        _, type_name = method_name.split("read_")
        assert type_name

        asset_class_names: set[str] = {
            t.__name__.lower().split("asset")[0]
            for t in PandasFilesystemDatasource.asset_types
        }
        print(asset_class_names)

        assert type_name in asset_class_names

    @pytest.mark.parametrize("asset_class", PandasFilesystemDatasource.asset_types)
    def test_add_asset_method_exists_and_is_functional(
        self, asset_class: Type[_FilePathDataAsset]
    ):
        type_name: str = _get_field_details(asset_class, "type").default_value
        method_name: str = f"add_{type_name}_asset"

        print(f"{method_name}() -> {asset_class.__name__}")

        assert method_name in PandasFilesystemDatasource.__dict__

        ds = PandasFilesystemDatasource(
            name="ds_for_testing_add_asset_methods",
            base_directory=pathlib.Path.cwd(),
        )
        method = getattr(ds, method_name)

        with pytest.raises(pydantic.ValidationError) as exc_info:
            method(
                f"{asset_class.__name__}_add_asset_test",
                regex="great_expectations",
                _invalid_key="foobar",
            )
        # importantly check that the method creates (or attempts to create) the intended asset
        assert exc_info.value.model == asset_class

    @pytest.mark.parametrize("asset_class", PandasFilesystemDatasource.asset_types)
<<<<<<< HEAD
    def test_add_asset_method_signaturel(self, asset_class: Type[_FilePathDataAsset]):
=======
    def test_add_asset_method_signature(self, asset_class: Type[_FilesystemDataAsset]):
>>>>>>> 5f36b8e1
        type_name: str = _get_field_details(asset_class, "type").default_value
        method_name: str = f"add_{type_name}_asset"

        ds = PandasFilesystemDatasource(
            name="ds_for_testing_add_asset_methods",
            base_directory=pathlib.Path.cwd(),
        )
        method = getattr(ds, method_name)

        add_asset_method_sig: inspect.Signature = inspect.signature(method)
        print(f"\t{method_name}()\n{add_asset_method_sig}\n")

        asset_class_init_sig: inspect.Signature = inspect.signature(asset_class)
        print(f"\t{asset_class.__name__}\n{asset_class_init_sig}\n")

        for i, param_name in enumerate(asset_class_init_sig.parameters):
            print(f"{i} {param_name} ", end="")

            if param_name == "type":
                assert (
                    param_name not in add_asset_method_sig.parameters
                ), "type should not be part of the `add_<TYPE>_asset` method"
                print("⏩")
                continue

            assert param_name in add_asset_method_sig.parameters
            print("✅")

    @pytest.mark.parametrize("asset_class", PandasFilesystemDatasource.asset_types)
    def test_minimal_validation(self, asset_class: Type[_FilePathDataAsset]):
        """
        These parametrized tests ensures that every `PandasFilesystemDatasource` asset model does some minimal
        validation, and doesn't accept arbitrary keyword arguments.
        This is also a proxy for testing that the dynamic pydantic model creation was successful.
        """
        with pytest.raises(pydantic.ValidationError) as exc_info:
            asset_class(  # type: ignore[call-arg]
                name="test",
                base_directory=pathlib.Path(__file__),
                regex=re.compile(r"yellow_tripdata_sample_(\d{4})-(\d{2})"),
                invalid_keyword_arg="bad",
            )

        errors_dict = exc_info.value.errors()
        assert {
            "loc": ("invalid_keyword_arg",),
            "msg": "extra fields not permitted",
            "type": "value_error.extra",
        } == errors_dict[  # the extra keyword error will always be the last error
            -1  # we don't care about any other errors for this test
        ]

    @pytest.mark.parametrize(
        ["asset_model", "extra_kwargs"],
        [
            (CSVAsset, {"sep": "|", "names": ["col1", "col2", "col3"]}),
            (JSONAsset, {"orient": "records", "convert_dates": True}),
        ],
    )
    def test_data_asset_defaults(
        self,
        asset_model: Type[_FilePathDataAsset],
        extra_kwargs: dict,
    ):
        """
        Test that an asset dictionary can be dumped with only the original passed keys
        present.
        """
        kwargs: dict[str, Any] = {
            "name": "test",
            "regex": re.compile(r"yellow_tripdata_sample_(\d{4})-(\d{2})"),
        }
        kwargs.update(extra_kwargs)
        print(f"extra_kwargs\n{pf(extra_kwargs)}")
        asset_instance = asset_model(**kwargs)
        assert asset_instance.dict(exclude={"type"}) == kwargs

    @pytest.mark.parametrize(
        "extra_kwargs",
        [
            {"sep": "|", "decimal": ","},
            {"usecols": [0, 1, 2], "names": ["foo", "bar"]},
            {"dtype": {"col_1": "Int64"}},
        ],
    )
    def test_data_asset_reader_options_passthrough(
        self,
        empty_data_context: AbstractDataContext,
        csv_path: pathlib.Path,
        capture_reader_fn_params: tuple[list[list], list[dict]],
        extra_kwargs: dict,
    ):
        batch_request = (
            empty_data_context.sources.add_pandas_filesystem(
                "my_pandas",
                base_directory=csv_path,
            )
            .add_csv_asset(
                "my_csv",
                regex=r"yellow_tripdata_sample_(?P<year>\d{4})-(?P<month>\d{2}).csv",
                **extra_kwargs,
            )
            .build_batch_request({"year": "2018"})
        )
        with pytest.raises(SpyInterrupt):
            empty_data_context.get_validator(batch_request=batch_request)

        captured_args, captured_kwargs = capture_reader_fn_params
        print(f"positional args:\n{pf(captured_args[-1])}\n")
        print(f"keyword args:\n{pf(captured_kwargs[-1])}")

        assert captured_kwargs[-1] == extra_kwargs


@pytest.mark.unit
def test_construct_pandas_filesystem_datasource(
    pandas_filesystem_datasource: PandasFilesystemDatasource,
):
    assert pandas_filesystem_datasource.name == "pandas_filesystem_datasource"


@pytest.mark.unit
def test_add_csv_asset_to_datasource(
    pandas_filesystem_datasource: PandasFilesystemDatasource,
):
    asset = pandas_filesystem_datasource.add_csv_asset(
        name="csv_asset",
        regex=r"yellow_tripdata_sample_(\d{4})-(\d{2}).csv",
    )
    assert asset.name == "csv_asset"  # type: ignore[attr-defined]
    assert asset.regex.match("random string") is None  # type: ignore[attr-defined]
    assert asset.regex.match("yellow_tripdata_sample_11D1-22.csv") is None  # type: ignore[attr-defined]
    m1 = asset.regex.match("yellow_tripdata_sample_1111-22.csv")  # type: ignore[attr-defined]
    assert m1 is not None


@pytest.mark.unit
def test_construct_csv_asset_directly():
    # noinspection PyTypeChecker
    asset = CSVAsset(
        name="csv_asset",
        regex=r"yellow_tripdata_sample_(\d{4})-(\d{2}).csv",
    )
    assert asset.name == "csv_asset"
    assert asset.regex.match("random string") is None
    assert asset.regex.match("yellow_tripdata_sample_11D1-22.csv") is None
    m1 = asset.regex.match("yellow_tripdata_sample_1111-22.csv")
    assert m1 is not None


@pytest.mark.unit
def test_csv_asset_with_regex_unnamed_parameters(
    pandas_filesystem_datasource: PandasFilesystemDatasource,
):
    asset = pandas_filesystem_datasource.add_csv_asset(
        name="csv_asset",
        regex=r"yellow_tripdata_sample_(\d{4})-(\d{2}).csv",
    )
    options = asset.batch_request_options_template()  # type: ignore[attr-defined]
    assert options == {"batch_request_param_1": None, "batch_request_param_2": None}


@pytest.mark.unit
def test_csv_asset_with_regex_named_parameters(
    pandas_filesystem_datasource: PandasFilesystemDatasource,
):
    asset = pandas_filesystem_datasource.add_csv_asset(
        name="csv_asset",
        regex=r"yellow_tripdata_sample_(?P<year>\d{4})-(?P<month>\d{2}).csv",
    )
    options = asset.batch_request_options_template()  # type: ignore[attr-defined]
    assert options == {"year": None, "month": None}


@pytest.mark.unit
def test_csv_asset_with_some_regex_named_parameters(
    pandas_filesystem_datasource: PandasFilesystemDatasource,
):
    asset = pandas_filesystem_datasource.add_csv_asset(
        name="csv_asset",
        regex=r"yellow_tripdata_sample_(\d{4})-(?P<month>\d{2}).csv",
    )
    options = asset.batch_request_options_template()  # type: ignore[attr-defined]
    assert options == {"batch_request_param_1": None, "month": None}


@pytest.mark.unit
def test_csv_asset_with_non_string_regex_named_parameters(
    pandas_filesystem_datasource: PandasFilesystemDatasource,
):
    asset = pandas_filesystem_datasource.add_csv_asset(
        name="csv_asset",
        regex=r"yellow_tripdata_sample_(\d{4})-(?P<month>\d{2}).csv",
    )
    with pytest.raises(ge_exceptions.InvalidBatchRequestError):
        # year is an int which will raise an error
        asset.build_batch_request({"year": 2018, "month": "04"})  # type: ignore[attr-defined]


@pytest.mark.unit
def test_get_batch_list_from_fully_specified_batch_request(
    pandas_filesystem_datasource: PandasFilesystemDatasource,
):
    asset = pandas_filesystem_datasource.add_csv_asset(
        name="csv_asset",
        regex=r"yellow_tripdata_sample_(?P<year>\d{4})-(?P<month>\d{2})\.csv",
    )
    request = asset.build_batch_request({"year": "2018", "month": "04"})  # type: ignore[attr-defined]
    batches = asset.get_batch_list_from_batch_request(request)  # type: ignore[attr-defined]
    assert len(batches) == 1
    batch = batches[0]
    assert batch.batch_request.datasource_name == pandas_filesystem_datasource.name
    assert batch.batch_request.data_asset_name == asset.name  # type: ignore[attr-defined]
    assert batch.batch_request.options == {"year": "2018", "month": "04"}
    assert is_candidate_subset_of_target(
        candidate={
            "year": "2018",
            "month": "04",
        },
        target=batch.metadata,
    )
    assert (
        pathlib.Path(batch.metadata["path"]).name
        == "yellow_tripdata_sample_2018-04.csv"
    )
    assert batch.id == "pandas_filesystem_datasource-csv_asset-year_2018-month_04"


@pytest.mark.unit
def test_get_batch_list_from_partially_specified_batch_request(
    pandas_filesystem_datasource: PandasFilesystemDatasource,
):
    # Verify test directory has files that don't match what we will query for
    file_name: PathStr
    all_files: list[str] = [
        file_name.stem
        for file_name in list(
            pathlib.Path(pandas_filesystem_datasource.base_directory).iterdir()
        )
    ]
    # assert there are files that are not csv files
    assert any([not file_name.endswith("csv") for file_name in all_files])
    # assert there are 12 files from 2018
    files_for_2018 = [
        file_name for file_name in all_files if file_name.find("2018") >= 0
    ]
    assert len(files_for_2018) == 12

    asset = pandas_filesystem_datasource.add_csv_asset(
        name="csv_asset",
        regex=r"yellow_tripdata_sample_(?P<year>\d{4})-(?P<month>\d{2})\.csv",
    )
    request = asset.build_batch_request({"year": "2018"})  # type: ignore[attr-defined]
    batches = asset.get_batch_list_from_batch_request(request)  # type: ignore[attr-defined]
    assert (len(batches)) == 12
    batch_filenames = [pathlib.Path(batch.metadata["path"]).stem for batch in batches]
    assert set(files_for_2018) == set(batch_filenames)

    @dataclass(frozen=True)
    class YearMonth:
        year: str
        month: str

    expected_year_month = {
        YearMonth(year="2018", month=format(m, "02d")) for m in range(1, 13)
    }
    batch_year_month = {
        YearMonth(year=batch.metadata["year"], month=batch.metadata["month"])
        for batch in batches
    }
    assert expected_year_month == batch_year_month


@pytest.mark.unit
@pytest.mark.parametrize(
    "order_by",
    [
        ["+year", "month"],
        ["+year", "+month"],
        ["+year", "-month"],
        ["year", "month"],
        ["year", "+month"],
        ["year", "-month"],
        ["-year", "month"],
        ["-year", "+month"],
        ["-year", "-month"],
        ["month", "+year"],
        ["+month", "+year"],
        ["-month", "+year"],
        ["month", "year"],
        ["+month", "year"],
        ["-month", "year"],
        ["month", "-year"],
        ["+month", "-year"],
        ["-month", "-year"],
    ],
)
def test_pandas_sorter(
    pandas_filesystem_datasource: PandasFilesystemDatasource,
    order_by: BatchSortersDefinition,
):
    # Verify test directory has files we expect
    years = ["2018", "2019", "2020"]
    months = [format(m, "02d") for m in range(1, 13)]
    file_name: PathStr
    all_files: list[str] = [
        file_name.stem
        for file_name in list(
            pathlib.Path(pandas_filesystem_datasource.base_directory).iterdir()
        )
    ]
    # assert there are 12 files for each year
    for year in years:
        files_for_year = [
            file_name
            for file_name in all_files
            if file_name.find(f"yellow_tripdata_sample_{year}") == 0
        ]
        assert len(files_for_year) == 12

    asset = pandas_filesystem_datasource.add_csv_asset(
        name="csv_asset",
        regex=r"yellow_tripdata_sample_(?P<year>\d{4})-(?P<month>\d{2})\.csv",
        order_by=order_by,
    )
    batches = asset.get_batch_list_from_batch_request(asset.build_batch_request())  # type: ignore[attr-defined]
    assert (len(batches)) == 36

    @dataclass(frozen=True)
    class TimeRange:
        key: str
        range: list[str]

    ordered_years = reversed(years) if "-year" in order_by else years
    ordered_months = reversed(months) if "-month" in order_by else months
    if "year" in order_by[0]:  # type: ignore[operator]
        ordered = [
            TimeRange(key="year", range=ordered_years),  # type: ignore[arg-type]
            TimeRange(key="month", range=ordered_months),  # type: ignore[arg-type]
        ]
    else:
        ordered = [
            TimeRange(key="month", range=ordered_months),  # type: ignore[arg-type]
            TimeRange(key="year", range=ordered_years),  # type: ignore[arg-type]
        ]

    batch_index = -1
    for range1 in ordered[0].range:
        key1 = ordered[0].key
        for range2 in ordered[1].range:
            key2 = ordered[1].key
            batch_index += 1
            metadata = batches[batch_index].metadata
            assert metadata[key1] == range1
            assert metadata[key2] == range2


def bad_regex_config(csv_path: pathlib.Path) -> tuple[re.Pattern, TestConnectionError]:
    regex = re.compile(r"green_tripdata_sample_(?P<year>\d{4})-(?P<month>\d{2}).csv")
    test_connection_error = TestConnectionError(
        "No file at base_directory path "
        f'"{csv_path.resolve()}" matched regular expressions pattern '
        f'"{regex.pattern}" and/or glob_directive "**/*" for '
        'DataAsset "csv_asset".'
    )
    return regex, test_connection_error


@pytest.fixture(params=[bad_regex_config])
def datasource_test_connection_error_messages(
    csv_path: pathlib.Path,
    pandas_filesystem_datasource: PandasFilesystemDatasource,
    request,
) -> tuple[PandasFilesystemDatasource, TestConnectionError]:
    regex, test_connection_error = request.param(csv_path=csv_path)
    csv_asset = CSVAsset(  # type: ignore[call-arg]
        name="csv_asset",
        regex=regex,
    )
    csv_asset._datasource = pandas_filesystem_datasource
    pandas_filesystem_datasource.assets = {"csv_asset": csv_asset}
    csv_asset._data_connector = FilesystemDataConnector(
        datasource_name=pandas_filesystem_datasource.name,
        data_asset_name=csv_asset.name,
        regex=regex,
        base_directory=pandas_filesystem_datasource.base_directory,
        data_context_root_directory=pandas_filesystem_datasource.data_context_root_directory,
    )
    csv_asset._test_connection_error_message = test_connection_error
    return pandas_filesystem_datasource, test_connection_error


@pytest.mark.unit
def test_test_connection_failures(
    datasource_test_connection_error_messages: tuple[
        PandasFilesystemDatasource, TestConnectionError
    ]
):
    (
        pandas_filesystem_datasource,
        test_connection_error,
    ) = datasource_test_connection_error_messages

    with pytest.raises(type(test_connection_error)) as e:
        pandas_filesystem_datasource.test_connection()
    assert str(e.value) == str(test_connection_error)<|MERGE_RESOLUTION|>--- conflicted
+++ resolved
@@ -19,18 +19,11 @@
     FilesystemDataConnector,
 )
 from great_expectations.experimental.datasources.dynamic_pandas import PANDAS_VERSION
-from great_expectations.experimental.datasources.filesystem_data_asset import (
-    _FilesystemDataAsset,
-)
 from great_expectations.experimental.datasources.interfaces import TestConnectionError
 from great_expectations.experimental.datasources.pandas_file_path_datasource import (
     CSVAsset,
     JSONAsset,
-<<<<<<< HEAD
     _FilePathDataAsset,
-=======
-    PandasFilesystemDatasource,
->>>>>>> 5f36b8e1
 )
 from great_expectations.experimental.datasources.sources import _get_field_details
 from great_expectations.util import is_candidate_subset_of_target
@@ -203,11 +196,7 @@
         assert exc_info.value.model == asset_class
 
     @pytest.mark.parametrize("asset_class", PandasFilesystemDatasource.asset_types)
-<<<<<<< HEAD
     def test_add_asset_method_signaturel(self, asset_class: Type[_FilePathDataAsset]):
-=======
-    def test_add_asset_method_signature(self, asset_class: Type[_FilesystemDataAsset]):
->>>>>>> 5f36b8e1
         type_name: str = _get_field_details(asset_class, "type").default_value
         method_name: str = f"add_{type_name}_asset"
 
