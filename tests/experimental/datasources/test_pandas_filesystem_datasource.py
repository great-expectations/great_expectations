--- conflicted
+++ resolved
@@ -322,7 +322,6 @@
 ):
     asset = pandas_filesystem_datasource.add_csv_asset(
         name="csv_asset",
-<<<<<<< HEAD
     )
     assert asset.name == "csv_asset"  # type: ignore[attr-defined]
     m1 = asset.regex.match("this_can_be_named_anything.csv")  # type: ignore[attr-defined]
@@ -336,9 +335,6 @@
     asset = pandas_filesystem_datasource.add_csv_asset(
         name="csv_asset",
         regex=r"yellow_tripdata_sample_(\d{4})-(\d{2})\.csv",
-=======
-        regex=r"yellow_tripdata_sample_(\d{4})-(\d{2}).csv",
->>>>>>> 5f36b8e1
     )
     assert asset.name == "csv_asset"  # type: ignore[attr-defined]
     assert asset.regex.match("random string") is None  # type: ignore[attr-defined]
@@ -352,7 +348,7 @@
     # noinspection PyTypeChecker
     asset = CSVAsset(
         name="csv_asset",
-        regex=r"yellow_tripdata_sample_(\d{4})-(\d{2}).csv",
+        regex=r"yellow_tripdata_sample_(\d{4})-(\d{2})\.csv",
     )
     assert asset.name == "csv_asset"
     assert asset.regex.match("random string") is None
@@ -367,7 +363,7 @@
 ):
     asset = pandas_filesystem_datasource.add_csv_asset(
         name="csv_asset",
-        regex=r"yellow_tripdata_sample_(\d{4})-(\d{2}).csv",
+        regex=r"yellow_tripdata_sample_(\d{4})-(\d{2})\.csv",
     )
     options = asset.batch_request_options_template()  # type: ignore[attr-defined]
     assert options == {
@@ -383,7 +379,7 @@
 ):
     asset = pandas_filesystem_datasource.add_csv_asset(
         name="csv_asset",
-        regex=r"yellow_tripdata_sample_(?P<year>\d{4})-(?P<month>\d{2}).csv",
+        regex=r"yellow_tripdata_sample_(?P<year>\d{4})-(?P<month>\d{2})\.csv",
     )
     options = asset.batch_request_options_template()  # type: ignore[attr-defined]
     assert options == {"year": None, "month": None, "path": None}
@@ -395,7 +391,7 @@
 ):
     asset = pandas_filesystem_datasource.add_csv_asset(
         name="csv_asset",
-        regex=r"yellow_tripdata_sample_(\d{4})-(?P<month>\d{2}).csv",
+        regex=r"yellow_tripdata_sample_(\d{4})-(?P<month>\d{2})\.csv",
     )
     options = asset.batch_request_options_template()  # type: ignore[attr-defined]
     assert options == {"batch_request_param_1": None, "month": None, "path": None}
@@ -407,7 +403,7 @@
 ):
     asset = pandas_filesystem_datasource.add_csv_asset(
         name="csv_asset",
-        regex=r"yellow_tripdata_sample_(\d{4})-(?P<month>\d{2}).csv",
+        regex=r"yellow_tripdata_sample_(\d{4})-(?P<month>\d{2})\.csv",
     )
     with pytest.raises(ge_exceptions.InvalidBatchRequestError):
         # year is an int which will raise an error
