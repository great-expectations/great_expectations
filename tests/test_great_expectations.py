import json
import os
import random
import re
import unittest
from datetime import datetime

import pandas as pd
import pytest
from freezegun import freeze_time

import great_expectations as ge
from great_expectations.core import (
    ExpectationConfiguration,
    ExpectationSuite,
    ExpectationSuiteValidationResult,
    ExpectationValidationResult,
    expectationSuiteSchema,
    expectationSuiteValidationResultSchema,
)
from great_expectations.data_asset.data_asset import (
    ValidationStatistics,
    _calc_validation_statistics,
)
from great_expectations.data_context.util import file_relative_path
from great_expectations.dataset import MetaPandasDataset, PandasDataset
from great_expectations.exceptions import InvalidCacheValueError

try:
    from unittest import mock
except ImportError:
    import mock


def isprime(n):
    # https://stackoverflow.com/questions/18833759/python-prime-number-checker
    """check if integer n is a prime"""

    # make sure n is a positive integer
    n = abs(int(n))

    # 0 and 1 are not primes
    if n < 2:
        return False

    # 2 is the only even prime number
    if n == 2:
        return True

    # all other even numbers are not primes
    if not n & 1:
        return False

    # range starts with 3 and only needs to go up
    # the square root of n for all odd numbers
    for x in range(3, int(n ** 0.5) + 1, 2):
        if n % x == 0:
            return False

    return True


class CustomPandasDataset(PandasDataset):
    @MetaPandasDataset.column_map_expectation
    def expect_column_values_to_be_prime(self, column):
        return column.map(isprime)

    @MetaPandasDataset.expectation(["column", "mostly"])
    def expect_column_values_to_equal_1(self, column, mostly=None):
        not_null = self[column].notnull()

        result = self[column][not_null] == 1
        unexpected_values = list(self[column][not_null][result == False])

        if mostly:
            # Prevent division-by-zero errors
            if len(not_null) == 0:
                return {
                    "success": True,
                    "result": {
                        "unexpected_list": unexpected_values,
                        "unexpected_index_list": self.index[result],
                    },
                }

            percent_equaling_1 = float(sum(result)) / len(not_null)
            return {
                "success": percent_equaling_1 >= mostly,
                "result": {
                    "unexpected_list": unexpected_values[:20],
                    "unexpected_index_list": list(self.index[result == False])[:20],
                },
            }
        else:
            return {
                "success": len(unexpected_values) == 0,
                "result": {
                    "unexpected_list": unexpected_values[:20],
                    "unexpected_index_list": list(self.index[result == False])[:20],
                },
            }


def test_custom_class():
    script_path = os.path.dirname(os.path.realpath(__file__))
    df = ge.read_csv(
        script_path + "/test_sets/Titanic.csv", dataset_class=CustomPandasDataset
    )
    df.set_default_expectation_argument("result_format", "COMPLETE")
    assert df.expect_column_values_to_be_prime("Age").result["unexpected_list"] == [
        30.0,
        25.0,
        0.92000000000000004,
        63.0,
        39.0,
        58.0,
        50.0,
        24.0,
        36.0,
        26.0,
        25.0,
        25.0,
        28.0,
        45.0,
        39.0,
        30.0,
        58.0,
        45.0,
        22.0,
        48.0,
        44.0,
        60.0,
        45.0,
        58.0,
        36.0,
        33.0,
        36.0,
        36.0,
        14.0,
        49.0,
        36.0,
        46.0,
        27.0,
        27.0,
        26.0,
        64.0,
        39.0,
        55.0,
        70.0,
        69.0,
        36.0,
        39.0,
        38.0,
        27.0,
        27.0,
        4.0,
        27.0,
        50.0,
        48.0,
        49.0,
        48.0,
        39.0,
        36.0,
        30.0,
        24.0,
        28.0,
        64.0,
        60.0,
        49.0,
        44.0,
        22.0,
        60.0,
        48.0,
        35.0,
        22.0,
        45.0,
        49.0,
        54.0,
        38.0,
        58.0,
        45.0,
        46.0,
        25.0,
        21.0,
        48.0,
        49.0,
        45.0,
        36.0,
        55.0,
        52.0,
        24.0,
        16.0,
        44.0,
        51.0,
        42.0,
        35.0,
        35.0,
        38.0,
        35.0,
        50.0,
        49.0,
        46.0,
        58.0,
        42.0,
        40.0,
        42.0,
        55.0,
        50.0,
        16.0,
        21.0,
        30.0,
        15.0,
        30.0,
        46.0,
        54.0,
        36.0,
        28.0,
        65.0,
        33.0,
        44.0,
        55.0,
        36.0,
        58.0,
        64.0,
        64.0,
        22.0,
        28.0,
        22.0,
        18.0,
        52.0,
        46.0,
        56.0,
        33.0,
        27.0,
        55.0,
        54.0,
        48.0,
        18.0,
        21.0,
        34.0,
        40.0,
        36.0,
        50.0,
        39.0,
        56.0,
        28.0,
        56.0,
        56.0,
        24.0,
        18.0,
        24.0,
        45.0,
        40.0,
        6.0,
        57.0,
        32.0,
        62.0,
        54.0,
        52.0,
        62.0,
        63.0,
        46.0,
        52.0,
        39.0,
        18.0,
        48.0,
        49.0,
        39.0,
        46.0,
        64.0,
        60.0,
        60.0,
        55.0,
        54.0,
        21.0,
        57.0,
        45.0,
        50.0,
        50.0,
        27.0,
        20.0,
        51.0,
        21.0,
        36.0,
        40.0,
        32.0,
        33.0,
        30.0,
        28.0,
        18.0,
        34.0,
        32.0,
        57.0,
        18.0,
        36.0,
        28.0,
        51.0,
        32.0,
        28.0,
        36.0,
        4.0,
        1.0,
        12.0,
        34.0,
        26.0,
        27.0,
        15.0,
        45.0,
        40.0,
        20.0,
        25.0,
        36.0,
        25.0,
        42.0,
        26.0,
        26.0,
        0.82999999999999996,
        54.0,
        44.0,
        52.0,
        30.0,
        30.0,
        27.0,
        24.0,
        35.0,
        8.0,
        22.0,
        30.0,
        20.0,
        21.0,
        49.0,
        8.0,
        28.0,
        18.0,
        28.0,
        22.0,
        25.0,
        18.0,
        32.0,
        18.0,
        42.0,
        34.0,
        8.0,
        21.0,
        38.0,
        38.0,
        35.0,
        35.0,
        38.0,
        24.0,
        16.0,
        26.0,
        45.0,
        24.0,
        21.0,
        22.0,
        34.0,
        30.0,
        50.0,
        30.0,
        1.0,
        44.0,
        28.0,
        6.0,
        30.0,
        45.0,
        24.0,
        24.0,
        49.0,
        48.0,
        34.0,
        32.0,
        21.0,
        18.0,
        21.0,
        52.0,
        42.0,
        36.0,
        21.0,
        33.0,
        34.0,
        22.0,
        45.0,
        30.0,
        26.0,
        34.0,
        26.0,
        22.0,
        1.0,
        25.0,
        48.0,
        57.0,
        27.0,
        30.0,
        20.0,
        45.0,
        46.0,
        30.0,
        48.0,
        54.0,
        64.0,
        32.0,
        18.0,
        32.0,
        26.0,
        20.0,
        39.0,
        22.0,
        24.0,
        28.0,
        50.0,
        20.0,
        40.0,
        42.0,
        21.0,
        32.0,
        34.0,
        33.0,
        8.0,
        36.0,
        34.0,
        30.0,
        28.0,
        0.80000000000000004,
        25.0,
        50.0,
        21.0,
        25.0,
        18.0,
        20.0,
        30.0,
        30.0,
        35.0,
        22.0,
        25.0,
        25.0,
        14.0,
        50.0,
        22.0,
        27.0,
        27.0,
        30.0,
        22.0,
        35.0,
        30.0,
        28.0,
        12.0,
        40.0,
        36.0,
        28.0,
        32.0,
        4.0,
        36.0,
        33.0,
        32.0,
        26.0,
        30.0,
        24.0,
        18.0,
        42.0,
        16.0,
        35.0,
        16.0,
        25.0,
        18.0,
        20.0,
        30.0,
        26.0,
        40.0,
        24.0,
        18.0,
        0.82999999999999996,
        20.0,
        25.0,
        35.0,
        32.0,
        20.0,
        39.0,
        39.0,
        6.0,
        38.0,
        9.0,
        26.0,
        4.0,
        20.0,
        26.0,
        25.0,
        18.0,
        24.0,
        35.0,
        40.0,
        38.0,
        9.0,
        45.0,
        27.0,
        20.0,
        32.0,
        33.0,
        18.0,
        40.0,
        26.0,
        15.0,
        45.0,
        18.0,
        27.0,
        22.0,
        26.0,
        22.0,
        20.0,
        32.0,
        21.0,
        18.0,
        26.0,
        6.0,
        9.0,
        40.0,
        32.0,
        26.0,
        18.0,
        20.0,
        22.0,
        22.0,
        35.0,
        21.0,
        20.0,
        18.0,
        18.0,
        38.0,
        30.0,
        21.0,
        21.0,
        21.0,
        24.0,
        33.0,
        33.0,
        28.0,
        16.0,
        28.0,
        24.0,
        21.0,
        32.0,
        26.0,
        18.0,
        20.0,
        24.0,
        24.0,
        36.0,
        30.0,
        22.0,
        35.0,
        27.0,
        30.0,
        36.0,
        9.0,
        44.0,
        45.0,
        22.0,
        30.0,
        34.0,
        28.0,
        0.33000000000000002,
        27.0,
        25.0,
        24.0,
        22.0,
        21.0,
        26.0,
        33.0,
        1.0,
        0.17000000000000001,
        25.0,
        36.0,
        36.0,
        30.0,
        26.0,
        65.0,
        42.0,
        32.0,
        30.0,
        24.0,
        24.0,
        24.0,
        22.0,
        18.0,
        16.0,
        45.0,
        21.0,
        18.0,
        9.0,
        48.0,
        16.0,
        25.0,
        38.0,
        22.0,
        16.0,
        33.0,
        9.0,
        38.0,
        40.0,
        14.0,
        16.0,
        9.0,
        10.0,
        6.0,
        40.0,
        32.0,
        20.0,
        28.0,
        24.0,
        28.0,
        24.0,
        20.0,
        45.0,
        26.0,
        21.0,
        27.0,
        18.0,
        26.0,
        22.0,
        28.0,
        22.0,
        27.0,
        42.0,
        27.0,
        25.0,
        27.0,
        20.0,
        48.0,
        34.0,
        22.0,
        33.0,
        32.0,
        26.0,
        49.0,
        1.0,
        33.0,
        4.0,
        24.0,
        32.0,
        27.0,
        21.0,
        32.0,
        20.0,
        21.0,
        30.0,
        21.0,
        22.0,
        4.0,
        39.0,
        20.0,
        21.0,
        44.0,
        42.0,
        21.0,
        24.0,
        25.0,
        22.0,
        22.0,
        39.0,
        26.0,
        4.0,
        22.0,
        26.0,
        1.5,
        36.0,
        18.0,
        25.0,
        22.0,
        20.0,
        26.0,
        22.0,
        32.0,
        21.0,
        21.0,
        36.0,
        39.0,
        25.0,
        45.0,
        36.0,
        30.0,
        20.0,
        21.0,
        1.5,
        25.0,
        18.0,
        63.0,
        18.0,
        15.0,
        28.0,
        36.0,
        28.0,
        10.0,
        36.0,
        30.0,
        22.0,
        14.0,
        22.0,
        51.0,
        18.0,
        45.0,
        28.0,
        21.0,
        27.0,
        36.0,
        27.0,
        15.0,
        27.0,
        26.0,
        22.0,
        24.0,
    ]

    primes = [3, 5, 7, 11, 13, 17, 23, 31]
    df["primes"] = df.Age.map(lambda x: random.choice(primes))
    assert df.expect_column_values_to_be_prime("primes").result["unexpected_list"] == []


def test_custom_expectation():
    df = CustomPandasDataset({"x": [1, 1, 1, 1, 2]})
    df.set_default_expectation_argument("result_format", "COMPLETE")
    result = df.expect_column_values_to_be_prime("x")

    assert result.success is False
    assert result.result["unexpected_index_list"] == [0, 1, 2, 3]
    assert result.result["unexpected_list"] == [1, 1, 1, 1]

    result = df.expect_column_values_to_equal_1("x", mostly=0.8)
    assert result.success is True
    assert result.result["unexpected_index_list"] == [4]
    assert result.result["unexpected_list"] == [2]


# Ensure that Custom Data Set classes can properly call non-overridden methods from their parent class
def test_base_class_expectation():
    df = CustomPandasDataset(
        {
            "aaa": [1, 2, 3, 4, 5],
            "bbb": [10, 20, 30, 40, 50],
            "ccc": [9, 10, 11, 12, 13],
        }
    )

    assert (
        df.expect_column_values_to_be_between("aaa", min_value=1, max_value=5).success
        is True
    )


@freeze_time("11/05/1955")
def test_validate():
<<<<<<< HEAD
    with open(file_relative_path(__file__, "./test_sets/titanic_expectations.json")) as f:
=======

    with open(
        file_relative_path(__file__, "./test_sets/titanic_expectations.json")
    ) as f:
>>>>>>> 5b820611
        my_expectation_suite = expectationSuiteSchema.loads(f.read())

    with mock.patch("uuid.uuid1") as uuid:
        uuid.return_value = "1234"
        my_df = ge.read_csv(
            file_relative_path(__file__, "./test_sets/Titanic.csv"),
            expectation_suite=my_expectation_suite,
        )
    my_df.set_default_expectation_argument("result_format", "COMPLETE")

    results = my_df.validate(catch_exceptions=False)

    with open(
        file_relative_path(
            __file__, "./test_sets/titanic_expected_data_asset_validate_results.json"
        )
    ) as f:
        expected_results = expectationSuiteValidationResultSchema.loads(f.read())

    del results.meta["great_expectations.__version__"]

    assert results.to_json_dict() == expected_results.to_json_dict()

    # Now, change the results and ensure they are no longer equal
    results.results[0] = ExpectationValidationResult()
    assert results.to_json_dict() != expected_results.to_json_dict()

    # Finally, confirm that only_return_failures works
    # and does not affect the "statistics" field.
    validation_results = my_df.validate(only_return_failures=True)
    del validation_results.meta["great_expectations.__version__"]

    expected_results = ExpectationSuiteValidationResult(
        meta={
            "expectation_suite_name": "titanic",
            "run_id": {"run_name": None, "run_time": "1955-11-05T00:00:00+00:00"},
            "validation_time": "1955-11-05T00:00:00+00:00",
            "batch_kwargs": {"ge_batch_id": "1234"},
            "batch_markers": {},
            "batch_parameters": {},
        },
        results=[
            ExpectationValidationResult(
                expectation_config=ExpectationConfiguration(
                    expectation_type="expect_column_values_to_be_in_set",
                    kwargs={"column": "PClass", "value_set": ["1st", "2nd", "3rd"]},
                ),
                success=False,
                exception_info={
                    "exception_message": None,
                    "exception_traceback": None,
                    "raised_exception": False,
                },
                result={
                    "partial_unexpected_index_list": [456],
                    "unexpected_count": 1,
                    "unexpected_list": ["*"],
                    "unexpected_percent": 0.07616146230007616,
                    "element_count": 1313,
                    "missing_percent": 0.0,
                    "partial_unexpected_counts": [{"count": 1, "value": "*"}],
                    "partial_unexpected_list": ["*"],
                    "unexpected_percent_nonmissing": 0.07616146230007616,
                    "missing_count": 0,
                    "unexpected_index_list": [456],
                },
            )
        ],
        success=expected_results.success,  # unaffected
        statistics=expected_results["statistics"],  # unaffected
    )
    assert validation_results.to_json_dict() == expected_results.to_json_dict()


@mock.patch(
    "great_expectations.core.ExpectationValidationResult.validate_result_dict",
    return_value=False,
)
def test_validate_with_invalid_result_catch_exceptions_false(validate_result_dict):

    with open(
        file_relative_path(__file__, "./test_sets/titanic_expectations.json")
    ) as f:
        my_expectation_suite = expectationSuiteSchema.loads(f.read())

    with mock.patch("uuid.uuid1") as uuid:
        uuid.return_value = "1234"
        my_df = ge.read_csv(
            file_relative_path(__file__, "./test_sets/Titanic.csv"),
            expectation_suite=my_expectation_suite,
        )
    my_df.set_default_expectation_argument("result_format", "COMPLETE")

    with pytest.raises(InvalidCacheValueError):
        my_df.validate(catch_exceptions=False)


<<<<<<< HEAD
@freeze_time("11/05/1955")
@mock.patch('great_expectations.core.ExpectationValidationResult.validate_result_dict', return_value=False)
=======
@mock.patch(
    "great_expectations.core.ExpectationValidationResult.validate_result_dict",
    return_value=False,
)
>>>>>>> 5b820611
def test_validate_with_invalid_result(validate_result_dict):
    with open(
        file_relative_path(__file__, "./test_sets/titanic_expectations.json")
    ) as f:
        my_expectation_suite = expectationSuiteSchema.loads(f.read())

    with mock.patch("uuid.uuid1") as uuid:
        uuid.return_value = "1234"
        my_df = ge.read_csv(
            file_relative_path(__file__, "./test_sets/Titanic.csv"),
            expectation_suite=my_expectation_suite,
        )
    my_df.set_default_expectation_argument("result_format", "COMPLETE")

    results = my_df.validate()  # catch_exceptions=True is default

    with open(
        file_relative_path(
            __file__,
            "./test_sets/titanic_expected_data_asset_validate_results_with_exceptions.json",
        )
    ) as f:
        expected_results = expectationSuiteValidationResultSchema.loads(f.read())

    del results.meta["great_expectations.__version__"]

    for result in results.results:
        result.exception_info.pop("exception_traceback")

    assert results.to_json_dict() == expected_results.to_json_dict()


def test_validate_catch_non_existent_expectation():
    df = ge.dataset.PandasDataset({"x": [1, 2, 3, 4, 5]})

    validation_config_non_existent_expectation = ExpectationSuite(
        expectation_suite_name="default",
        meta={"great_expectations.__version__": ge.__version__},
        expectations=[
            ExpectationConfiguration(
                expectation_type="non_existent_expectation", kwargs={"column": "x"}
            )
        ],
    )
    results = df.validate(expectation_suite=validation_config_non_existent_expectation)

    assert (
        "object has no attribute 'non_existent_expectation'"
        in results.results[0].exception_info["exception_message"]
    )


def test_validate_catch_invalid_parameter():
    df = ge.dataset.PandasDataset({"x": [1, 2, 3, 4, 5]})

    validation_config_invalid_parameter = ExpectationSuite(
        expectation_suite_name="default",
        meta={"great_expectations.__version__": ge.__version__},
        expectations=[
            ExpectationConfiguration(
                expectation_type="expect_column_values_to_be_between",
                kwargs={"column": "x", "min_value": 6, "max_value": 5},
            )
        ],
    )

    result = df.validate(expectation_suite=validation_config_invalid_parameter)
    assert (
        "min_value cannot be greater than max_value"
        in result.results[0].exception_info["exception_message"]
    )


def test_stats_no_expectations():
    expectation_results = []
    actual = _calc_validation_statistics(expectation_results)

    # pay attention to these two
    assert None is actual.success_percent
    assert True is actual.success
    # the rest is boring
    assert 0 == actual.successful_expectations
    assert 0 == actual.evaluated_expectations
    assert 0 == actual.unsuccessful_expectations


def test_stats_no_successful_expectations():
    expectation_results = [ExpectationValidationResult(success=False)]
    actual = _calc_validation_statistics(expectation_results)
    expected = ValidationStatistics(1, 0, 1, 0.0, False)
    assert expected == actual

    expectation_results = [
        ExpectationValidationResult(success=False),
        ExpectationValidationResult(success=False),
        ExpectationValidationResult(success=False),
    ]
    actual = _calc_validation_statistics(expectation_results)
    expected = ValidationStatistics(3, 0, 3, 0.0, False)
    assert expected == actual


def test_stats_all_successful_expectations():
    expectation_results = [
        ExpectationValidationResult(success=True),
    ]
    actual = _calc_validation_statistics(expectation_results)
    expected = ValidationStatistics(1, 1, 0, 100.0, True)
    assert expected == actual

    expectation_results = [
        ExpectationValidationResult(success=True),
        ExpectationValidationResult(success=True),
        ExpectationValidationResult(success=True),
    ]
    actual = _calc_validation_statistics(expectation_results)
    expected = ValidationStatistics(3, 3, 0, 100.0, True)
    assert expected == actual


def test_stats_mixed_expectations():
    expectation_results = [
        ExpectationValidationResult(success=False),
        ExpectationValidationResult(success=True),
    ]
    actual = _calc_validation_statistics(expectation_results)
    expected = ValidationStatistics(2, 1, 1, 50.0, False)
    assert expected == actual


class TestIO(unittest.TestCase):
    def test_read_csv(self):
        script_path = os.path.dirname(os.path.realpath(__file__))
        df = ge.read_csv(script_path + "/test_sets/Titanic.csv",)

    def test_read_json(self):
        script_path = os.path.dirname(os.path.realpath(__file__))
        df = ge.read_json(script_path + "/test_sets/test_json_data_file.json",)
        assert df["x"][0] == "i"
        assert isinstance(df, PandasDataset)
        assert sorted(list(df.keys())) == ["x", "y", "z"]

        df = ge.read_json(
            script_path + "/test_sets/nested_test_json_data_file.json",
            accessor_func=lambda x: x["data"],
        )
        assert df["x"][0] == "i"
        assert isinstance(df, PandasDataset)
        assert sorted(list(df.keys())) == ["x", "y", "z"]

    def test_read_excel(self):
        script_path = os.path.dirname(os.path.realpath(__file__))
        df = ge.read_excel(script_path + "/test_sets/Titanic_multi_sheet.xlsx",)
        assert df["Name"][0] == "Allen, Miss Elisabeth Walton"
        assert isinstance(df, PandasDataset)

        # Note that pandas changed the parameter name from sheetname to sheet_name.
        # We will test with both options to ensure that the versions are correct.
        pandas_version = pd.__version__
        if re.match(r"0\.2[012]\.", pandas_version) is not None:
            dfs_dict = ge.read_excel(
                script_path + "/test_sets/Titanic_multi_sheet.xlsx", sheetname=None
            )

        else:
            dfs_dict = ge.read_excel(
                script_path + "/test_sets/Titanic_multi_sheet.xlsx", sheet_name=None
            )
        assert isinstance(dfs_dict, dict)
        assert list(dfs_dict.keys()) == ["Titanic_1", "Titanic_2", "Titanic_3"]
        assert isinstance(dfs_dict["Titanic_1"], PandasDataset)
        assert dfs_dict["Titanic_1"]["Name"][0] == "Allen, Miss Elisabeth Walton"

    def test_read_table(self):
        script_path = os.path.dirname(os.path.realpath(__file__))
        df = ge.read_table(script_path + "/test_sets/Titanic.csv", sep=",")
        assert df["Name"][0] == "Allen, Miss Elisabeth Walton"
        assert isinstance(df, PandasDataset)

    def test_read_parquet(self):
        """
        This test is unusual, because on travis (but only on travis), we have observed problems importing pyarrow,
        which breaks this test (since it requires pyarrow available).

        The issue seems to be related to a binary compatibility issue with the installed/available version of numpy:
        pyarrow 0.10 requires numpy >= 1.14.

        Since pyarrow is not in our actual requirements, we are not going to adjust up the required numpy version.
        """

        # Pass this test if the available version of pandas is less than 0.21.0, because prior
        # versions of pandas did not include the read_parquet function.
        pandas_version = re.match(r"(\d+)\.(\d+)\..+", pd.__version__)
        if pandas_version is None:
            raise ValueError("Unrecognized pandas version!")
        else:
            pandas_major_version = int(pandas_version.group(1))
            pandas_minor_version = int(pandas_version.group(2))
            if pandas_major_version == 0 and pandas_minor_version < 21:
                return

        script_path = os.path.dirname(os.path.realpath(__file__))
        df = ge.read_parquet(script_path + "/test_sets/Titanic.parquet")
        assert df["Name"][1] == "Allen, Miss Elisabeth Walton"
        assert isinstance(df, PandasDataset)

    def test_read_pickle(self):
        script_path = os.path.dirname(os.path.realpath(__file__))
        df = ge.read_pickle(script_path + "/test_sets/Titanic.pkl",)
        assert df["Name"][0] == "Allen, Miss Elisabeth Walton"
        assert isinstance(df, PandasDataset)


if __name__ == "__main__":
    unittest.main()<|MERGE_RESOLUTION|>--- conflicted
+++ resolved
@@ -748,14 +748,10 @@
 
 @freeze_time("11/05/1955")
 def test_validate():
-<<<<<<< HEAD
-    with open(file_relative_path(__file__, "./test_sets/titanic_expectations.json")) as f:
-=======
 
     with open(
         file_relative_path(__file__, "./test_sets/titanic_expectations.json")
     ) as f:
->>>>>>> 5b820611
         my_expectation_suite = expectationSuiteSchema.loads(f.read())
 
     with mock.patch("uuid.uuid1") as uuid:
@@ -853,15 +849,10 @@
         my_df.validate(catch_exceptions=False)
 
 
-<<<<<<< HEAD
-@freeze_time("11/05/1955")
-@mock.patch('great_expectations.core.ExpectationValidationResult.validate_result_dict', return_value=False)
-=======
 @mock.patch(
     "great_expectations.core.ExpectationValidationResult.validate_result_dict",
     return_value=False,
 )
->>>>>>> 5b820611
 def test_validate_with_invalid_result(validate_result_dict):
     with open(
         file_relative_path(__file__, "./test_sets/titanic_expectations.json")
