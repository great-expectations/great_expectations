--- conflicted
+++ resolved
@@ -63,11 +63,8 @@
         "data_context.save_expectation_suite",
         "data_context.test_yaml_config",
         "datasource.sqlalchemy.connect",
-<<<<<<< HEAD
         "expectation_suite.add_expectation",
-=======
         "checkpoint.run",
->>>>>>> 0635ed62
     }
 
 
