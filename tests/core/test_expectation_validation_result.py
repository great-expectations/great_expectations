--- conflicted
+++ resolved
@@ -9,13 +9,9 @@
     ExpectationSuiteValidationResult,
     ExpectationValidationResult,
 )
-<<<<<<< HEAD
-from great_expectations.core.expectation_validation_result import ExpectationSuiteValidationResultMeta
-=======
 from great_expectations.core.expectation_validation_result import (
     ExpectationSuiteValidationResultMeta,
 )
->>>>>>> 7701f53e
 from great_expectations.expectations.expectation_configuration import (
     ExpectationConfiguration,
 )
@@ -402,98 +398,6 @@
     assert svr.asset_name == "taxi_data_1.csv"
 
 @pytest.mark.unit
-@pytest.mark.parametrize(
-    "validation_result_url",
-    [
-        "https://app.greatexpectations.io/organizations/my-org/data-assets/6f6d390b-a52b-41d1-b5c0-a1d57a6b4618/validations/expectation-suites/a0af0eb5-90ab-4219-ab60-482eee0a8b32/results/e77ce5e4-b71b-4f86-9c3b-f82385aab660",
-        None,
-    ],
-)
-def test_expectation_suite_validation_asset_name_access(
-    validation_result_url: str | None,
-):
-    # arrange
-    svr = ExpectationSuiteValidationResult(
-        meta=ExpectationSuiteValidationResultMeta(
-            **{
-                "active_batch_definition": {
-                    "batch_identifiers": {},
-                    "data_asset_name": "taxi_data_1.csv",
-                    "data_connector_name": "default_inferred_data_connector_name",
-                    "datasource_name": "pandas",
-                },
-                "batch_markers": {
-                    "ge_load_time": "20220727T154327.630107Z",
-                    "pandas_data_fingerprint": "c4f929e6d4fab001fedc9e075bf4b612",
-                },
-                "batch_spec": {
-                    "path": "/Users/username/work/gx_example_projects/great_expectations/../data/taxi_data_1.csv"
-                },
-                "checkpoint_name": "single_validation_checkpoint",
-                "expectation_suite_name": "taxi_suite_1",
-                "great_expectations_version": "0.15.15",
-                "run_id": {
-                    "run_name": "20220727-114327-my-run-name-template",
-                    "run_time": "2022-07-27T11:43:27.625252+00:00",
-                },
-                "validation_time": "20220727T154327.701100Z",
-            }
-        ),
-        success=True,
-        statistics={
-            "evaluated_expectations": 2,
-            "successful_expectations": 2,
-            "unsuccessful_expectations": 0,
-            "success_percent": 100.0,
-        },
-        suite_name="empty_suite",
-        results=[
-            ExpectationValidationResult(
-                **{
-                    "meta": {},
-                    "success": True,
-                    "exception_info": {
-                        "raised_exception": False,
-                        "exception_traceback": None,
-                        "exception_message": None,
-                    },
-                    "result": {
-                        "element_count": 100000,
-                        "unexpected_count": 1,
-                        "unexpected_percent": 0.001,
-                        "partial_unexpected_list": [7.0],
-                        "missing_count": 0,
-                        "missing_percent": 0.0,
-                        "unexpected_percent_total": 0.001,
-                        "unexpected_percent_nonmissing": 0.001,
-                        "partial_unexpected_counts": [{"value": 7.0, "count": 1}],
-                        "partial_unexpected_index_list": [48422],
-                    },
-                    "expectation_config": ExpectationConfiguration(
-                        **{
-                            "meta": {},
-                            "notes": "Per the TLC data dictionary, this is a driver-submitted value (historically between 0 to 6)",
-                            "id": "9f76d0b5-9d99-4ed9-a269-339b35e60490",
-                            "kwargs": {
-                                "batch_id": "default_pandas_datasource-#ephemeral_pandas_asset",
-                                "mostly": 0.95,
-                                "column": "passenger_count",
-                                "min_value": 0.0,
-                                "max_value": 6.0,
-                            },
-                            "type": "expect_column_values_to_be_between",
-                        }
-                    ),
-                }
-            ),
-        ],
-        result_url=validation_result_url,
-    )
-
-    assert svr.asset_name == "taxi_data_1.csv"
-
-
-@pytest.mark.unit
 def test_render_updates_rendered_content():
     evr = ExpectationValidationResult(
         success=False,
