from copy import copy, deepcopy

import pytest

from great_expectations.core import ExpectationConfiguration, ExpectationSuite
from great_expectations.exceptions import DataContextError


@pytest.fixture
def exp1():
    return ExpectationConfiguration(
        expectation_type="expect_column_values_to_be_in_set",
        kwargs={"column": "a", "value_set": [1, 2, 3], "result_format": "BASIC"},
        meta={"notes": "This is an expectation."},
    )


@pytest.fixture
def exp2():
    return ExpectationConfiguration(
        expectation_type="expect_column_values_to_be_in_set",
        kwargs={"column": "b", "value_set": [-1, -2, -3], "result_format": "BASIC"},
        meta={"notes": "This is an expectation."},
    )


@pytest.fixture
def exp3():
    return ExpectationConfiguration(
        expectation_type="expect_column_values_to_be_in_set",
        kwargs={"column": "b", "value_set": [-1, -2, -3], "result_format": "BASIC"},
        meta={"notes": "This is an expectation."},
    )


@pytest.fixture
def exp4():
    return ExpectationConfiguration(
        expectation_type="expect_column_values_to_be_in_set",
        kwargs={"column": "b", "value_set": [1, 2, 3], "result_format": "BASIC"},
        meta={"notes": "This is an expectation."},
    )


@pytest.fixture
def exp5():
    return ExpectationConfiguration(
        expectation_type="expect_column_values_to_be_in_set",
        kwargs={"column": "b", "value_set": [1, 2, 3], "result_format": "COMPLETE"},
        meta={"notes": "This is an expectation."},
    )


@pytest.fixture
def exp6():
    return ExpectationConfiguration(
        expectation_type="expect_column_values_to_be_in_set",
        kwargs={"column": "b", "value_set": [1, 2]},
        meta={"notes": "This is an expectation."},
    )


@pytest.fixture
def exp7():
    return ExpectationConfiguration(
        expectation_type="expect_column_values_to_be_in_set",
        kwargs={"column": "b", "value_set": [1, 2, 3, 4]},
        meta={"notes": "This is an expectation."},
    )


@pytest.fixture
def exp8():
    return ExpectationConfiguration(
        expectation_type="expect_column_values_to_be_in_set",
        kwargs={"column": "b", "value_set": [1, 2, 3]},
        meta={"notes": "This is an expectation."},
    )


@pytest.fixture
def column_pair_expectation():
    return ExpectationConfiguration(
        expectation_type="expect_column_pair_values_to_be_in_set",
        kwargs={
            "column_A": "1",
            "column_B": "b",
            "value_set": [(1, 1), (2, 2)],
            "result_format": "BASIC",
        },
    )


@pytest.fixture
def table_exp1():
    return ExpectationConfiguration(
        expectation_type="expect_table_columns_to_match_ordered_list",
        kwargs={"value": ["a", "b", "c"]},
    )


@pytest.fixture
def table_exp2():
    return ExpectationConfiguration(
        expectation_type="expect_table_row_count_to_be_between",
        kwargs={"min_value": 0, "max_value": 1},
    )


@pytest.fixture
def table_exp3():
    return ExpectationConfiguration(
        expectation_type="expect_table_row_count_to_equal", kwargs={"value": 1}
    )


@pytest.fixture
def empty_suite():
    return ExpectationSuite(
        expectation_suite_name="warning",
        expectations=[],
        meta={"notes": "This is an expectation suite."},
    )


@pytest.fixture
def suite_with_table_and_column_expectations(
    exp1, exp2, exp3, exp4, column_pair_expectation, table_exp1, table_exp2, table_exp3
):
    suite = ExpectationSuite(
        expectation_suite_name="warning",
        expectations=[
            exp1,
            exp2,
            exp3,
            exp4,
            column_pair_expectation,
            table_exp1,
            table_exp2,
            table_exp3,
        ],
        meta={"notes": "This is an expectation suite."},
    )
    assert suite.expectations == [
        exp1,
        exp2,
        exp3,
        exp4,
        column_pair_expectation,
        table_exp1,
        table_exp2,
        table_exp3,
    ]
    return suite

@pytest.fixture
def suite_with_column_pair_and_table_expectations(
    table_exp1, table_exp2, table_exp3, column_pair_expectation
):
    suite = ExpectationSuite(
        expectation_suite_name="warning",
        expectations=[
            column_pair_expectation,
            table_exp1,
            table_exp2,
            table_exp3,
        ],
        meta={"notes": "This is an expectation suite."},
    )
    assert suite.expectations == [
        column_pair_expectation,
        table_exp1,
        table_exp2,
        table_exp3,
    ]
    return suite


@pytest.fixture
def baseline_suite(exp1, exp2):
    return ExpectationSuite(
        expectation_suite_name="warning",
        expectations=[exp1, exp2],
        meta={"notes": "This is an expectation suite."},
    )


@pytest.fixture
def domain_success_runtime_suite(exp1, exp2, exp3, exp4, exp5):
    return ExpectationSuite(
        expectation_suite_name="warning",
        expectations=[exp1, exp2, exp3, exp4, exp5],
        meta={"notes": "This is an expectation suite."},
    )


@pytest.fixture
def identical_suite(exp1, exp3):
    return ExpectationSuite(
        expectation_suite_name="warning",
        expectations=[exp1, exp3],
        meta={"notes": "This is an expectation suite."},
    )


@pytest.fixture
def equivalent_suite(exp1, exp3):
    return ExpectationSuite(
        expectation_suite_name="danger",
        expectations=[exp1, exp3],
        meta={
            "notes": "This is another expectation suite, with a different name and meta"
        },
    )


@pytest.fixture
def different_suite(exp1, exp4):
    return ExpectationSuite(
        expectation_suite_name="warning",
        expectations=[exp1, exp4],
        meta={"notes": "This is an expectation suite."},
    )


@pytest.fixture
def single_expectation_suite(exp1):
    return ExpectationSuite(
        expectation_suite_name="warning",
        expectations=[exp1],
        meta={"notes": "This is an expectation suite."},
    )


def test_expectation_suite_equality(baseline_suite, identical_suite, equivalent_suite):
    """Equality should depend on all defined properties of a configuration object, but not on whether the *instances*
    are the same."""
    assert baseline_suite is baseline_suite  # no difference
    assert (
        baseline_suite is not identical_suite
    )  # different instances, but same content
    assert baseline_suite == identical_suite  # different instances, but same content
    assert not (baseline_suite != identical_suite)  # ne works properly
    assert not (baseline_suite == equivalent_suite)  # different meta
    assert baseline_suite != equivalent_suite  # ne works properly


def test_expectation_suite_equivalence(
    baseline_suite,
    identical_suite,
    equivalent_suite,
    different_suite,
    single_expectation_suite,
):
    """Equivalence should depend only on properties that affect the result of the expectation."""
    assert baseline_suite.isEquivalentTo(baseline_suite)  # no difference
    assert baseline_suite.isEquivalentTo(identical_suite)
    assert baseline_suite.isEquivalentTo(equivalent_suite)  # different meta
    assert not baseline_suite.isEquivalentTo(
        different_suite
    )  # different value_set in one expectation
    assert not single_expectation_suite.isEquivalentTo(baseline_suite)


def test_expectation_suite_dictionary_equivalence(baseline_suite):
    assert (
        baseline_suite.isEquivalentTo(
            {
                "expectation_suite_name": "warning",
                "expectations": [
                    {
                        "expectation_type": "expect_column_values_to_be_in_set",
                        "kwargs": {
                            "column": "a",
                            "value_set": [1, 2, 3],
                            "result_format": "BASIC",
                        },
                        "meta": {"notes": "This is an expectation."},
                    },
                    {
                        "expectation_type": "expect_column_values_to_be_in_set",
                        "kwargs": {
                            "column": "b",
                            "value_set": [-1, -2, -3],
                            "result_format": "BASIC",
                        },
                        "meta": {"notes": "This is an expectation."},
                    },
                ],
                "meta": {"notes": "This is an expectation suite."},
            }
        )
        is True
    )

    assert (
        baseline_suite.isEquivalentTo(
            {
                "expectation_suite_name": "warning",
                "expectations": [
                    {
                        "expectation_type": "expect_column_values_to_be_in_set",
                        "kwargs": {
                            "column": "a",
                            "value_set": [-1, 2, 3],  # One value changed here
                            "result_format": "BASIC",
                        },
                        "meta": {"notes": "This is an expectation."},
                    },
                    {
                        "expectation_type": "expect_column_values_to_be_in_set",
                        "kwargs": {
                            "column": "b",
                            "value_set": [-1, -2, -3],
                            "result_format": "BASIC",
                        },
                        "meta": {"notes": "This is an expectation."},
                    },
                ],
                "meta": {"notes": "This is an expectation suite."},
            }
        )
        is False
    )


def test_expectation_suite_copy(baseline_suite):
    suite_copy = copy(baseline_suite)
    assert suite_copy == baseline_suite
    suite_copy.data_asset_type = "blarg!"
    assert (
        baseline_suite.data_asset_type != "blarg"
    )  # copy on primitive properties shouldn't propagate
    suite_copy.expectations[0].meta["notes"] = "a different note"
    assert (
        baseline_suite.expectations[0].meta["notes"] == "a different note"
    )  # copy on deep attributes does propagate


def test_expectation_suite_deepcopy(baseline_suite):
    suite_deepcopy = deepcopy(baseline_suite)
    assert suite_deepcopy == baseline_suite
    suite_deepcopy.data_asset_type = "blarg!"
    assert (
        baseline_suite.data_asset_type != "blarg"
    )  # copy on primitive properties shouldn't propagate
    suite_deepcopy.expectations[0].meta["notes"] = "a different note"
    # deepcopy on deep attributes does not propagate
    assert baseline_suite.expectations[0].meta["notes"] == "This is an expectation."


def test_suite_without_metadata_includes_ge_version_metadata_if_none_is_provided():
    suite = ExpectationSuite("foo")
    assert "great_expectations.__version__" in suite.meta.keys()


def test_suite_does_not_overwrite_existing_version_metadata():
    suite = ExpectationSuite("foo", meta={"great_expectations.__version__": "0.0.0"})
    assert "great_expectations.__version__" in suite.meta.keys()
    assert suite.meta["great_expectations.__version__"] == "0.0.0"


def test_suite_with_metadata_includes_ge_version_metadata(baseline_suite):
    assert "great_expectations.__version__" in baseline_suite.meta.keys()


def test_add_citation(baseline_suite):
    assert (
        "citations" not in baseline_suite.meta
        or len(baseline_suite.meta["citations"]) == 0
    )
    baseline_suite.add_citation("hello!")
    assert baseline_suite.meta["citations"][0].get("comment") == "hello!"


def test_get_citations_with_no_citations(baseline_suite):
    assert "citations" not in baseline_suite.meta
    assert baseline_suite.get_citations() == []


def test_get_citations_not_sorted(baseline_suite):
    assert "citations" not in baseline_suite.meta
    baseline_suite.add_citation("first", citation_date="2000-01-01")
    baseline_suite.add_citation("third", citation_date="2000-01-03")
    baseline_suite.add_citation("second", citation_date="2000-01-02")
    assert baseline_suite.get_citations(sort=False) == [
        {
            "batch_kwargs": None,
            "batch_markers": None,
            "batch_parameters": None,
            "citation_date": "2000-01-01",
            "comment": "first",
        },
        {
            "batch_kwargs": None,
            "batch_markers": None,
            "batch_parameters": None,
            "citation_date": "2000-01-03",
            "comment": "third",
        },
        {
            "batch_kwargs": None,
            "batch_markers": None,
            "batch_parameters": None,
            "citation_date": "2000-01-02",
            "comment": "second",
        },
    ]


def test_get_citations_sorted(baseline_suite):
    assert "citations" not in baseline_suite.meta
    baseline_suite.add_citation("first", citation_date="2000-01-01")
    baseline_suite.add_citation("third", citation_date="2000-01-03")
    baseline_suite.add_citation("second", citation_date="2000-01-02")
    assert baseline_suite.get_citations(sort=True) == [
        {
            "batch_kwargs": None,
            "batch_markers": None,
            "batch_parameters": None,
            "citation_date": "2000-01-01",
            "comment": "first",
        },
        {
            "batch_kwargs": None,
            "batch_markers": None,
            "batch_parameters": None,
            "citation_date": "2000-01-02",
            "comment": "second",
        },
        {
            "batch_kwargs": None,
            "batch_markers": None,
            "batch_parameters": None,
            "citation_date": "2000-01-03",
            "comment": "third",
        },
    ]


def test_get_citations_with_multiple_citations_containing_batch_kwargs(baseline_suite):
    assert "citations" not in baseline_suite.meta
    baseline_suite.add_citation(
        "first", batch_kwargs={"path": "first"}, citation_date="2000-01-01"
    )
    baseline_suite.add_citation(
        "second", batch_kwargs={"path": "second"}, citation_date="2001-01-01"
    )
    baseline_suite.add_citation("third", citation_date="2002-01-01")

    obs = baseline_suite.get_citations(sort=True, require_batch_kwargs=True)
    assert obs == [
        {
            "batch_kwargs": {"path": "first"},
            "batch_markers": None,
            "batch_parameters": None,
            "citation_date": "2000-01-01",
            "comment": "first",
        },
        {
            "batch_kwargs": {"path": "second"},
            "batch_markers": None,
            "batch_parameters": None,
            "citation_date": "2001-01-01",
            "comment": "second",
        },
    ]


def test_get_table_expectations_returns_empty_list_on_empty_suite(empty_suite):
    assert empty_suite.get_table_expectations() == []


def test_get_table_expectations_returns_empty_list_on_suite_without_any(baseline_suite):
    assert baseline_suite.get_table_expectations() == []


def test_get_table_expectations(
    suite_with_table_and_column_expectations, table_exp1, table_exp2, table_exp3
):
    obs = suite_with_table_and_column_expectations.get_table_expectations()
    assert obs == [table_exp1, table_exp2, table_exp3]


def test_get_column_expectations_returns_empty_list_on_empty_suite(empty_suite):
    assert empty_suite.get_column_expectations() == []


def test_get_column_expectations(
    suite_with_table_and_column_expectations, exp1, exp2, exp3, exp4
):
    obs = suite_with_table_and_column_expectations.get_column_expectations()
    assert obs == [exp1, exp2, exp3, exp4]


def test_find_expectation_indexes(
    exp1, exp2, exp3, exp4, exp5, domain_success_runtime_suite
):
    assert domain_success_runtime_suite.find_expectation_indexes(exp4, "domain") == [
        1,
        2,
        3,
        4,
    ]
    assert domain_success_runtime_suite.find_expectation_indexes(exp4, "success") == [
        3,
        4,
    ]
    assert domain_success_runtime_suite.find_expectation_indexes(exp4, "runtime") == [3]


def test_remove_expectations(
    exp1, exp2, exp3, exp4, exp5, single_expectation_suite, domain_success_runtime_suite
):
<<<<<<< HEAD
    domain_success_runtime_suite.remove_expectation(exp5, match_type="runtime", remove_multiple_matches=False) # remove one matching expectation
=======
    domain_success_runtime_suite.remove_expectation(
        exp5, match_type="runtime"
    )  # remove one matching expectation
>>>>>>> f09cce79

    with pytest.raises(ValueError):
        domain_success_runtime_suite.remove_expectation(exp5, match_type="runtime")
    assert domain_success_runtime_suite.find_expectation_indexes(exp4, "domain") == [
        1,
        2,
        3,
    ]
    assert domain_success_runtime_suite.find_expectation_indexes(exp4, "success") == [3]

<<<<<<< HEAD
    with pytest.raises(ValueError):
        domain_success_runtime_suite.remove_expectation(exp4, match_type="domain", remove_multiple_matches=False)

    # remove 3 matching expectations
    domain_success_runtime_suite.remove_expectation(exp4, match_type="domain", remove_multiple_matches=True)
=======
    domain_success_runtime_suite.remove_expectation(
        exp4, match_type="domain"
    )  # remove 3 matching expectations
>>>>>>> f09cce79

    with pytest.raises(ValueError):
        domain_success_runtime_suite.remove_expectation(exp2, match_type="runtime")
    with pytest.raises(ValueError):
        domain_success_runtime_suite.remove_expectation(exp3, match_type="runtime")

    assert domain_success_runtime_suite.find_expectation_indexes(
        exp1, match_type="domain"
    ) == [0]
    assert domain_success_runtime_suite.isEquivalentTo(single_expectation_suite)


def test_patch_expectation_replace(exp5, exp6, domain_success_runtime_suite):
    assert domain_success_runtime_suite.expectations[4] is exp5

    assert not domain_success_runtime_suite.expectations[4].isEquivalentTo(
        exp6, match_type="success"
    )
    domain_success_runtime_suite.patch(
        exp5,
        op="replace",
        path="/value_set",
        value=[1, 2],
        match_type="runtime",
    )
    assert domain_success_runtime_suite.expectations[4].isEquivalentTo(
        exp6, match_type="success"
    )


def test_patch_expectation_add(exp5, exp7, domain_success_runtime_suite):
    assert domain_success_runtime_suite.expectations[4] is exp5

    assert not domain_success_runtime_suite.expectations[4].isEquivalentTo(
        exp7, match_type="success"
    )
    domain_success_runtime_suite.patch(
        exp5,
        op="add",
        path="/value_set/-",
        value=4,
        match_type="runtime",
    )
    assert domain_success_runtime_suite.expectations[4].isEquivalentTo(
        exp7, match_type="success"
    )


def test_patch_expectation_remove(exp5, exp8, domain_success_runtime_suite):
    assert domain_success_runtime_suite.expectations[4] is exp5

    assert not domain_success_runtime_suite.expectations[4].isEquivalentTo(
        exp8, match_type="runtime"
    )
    domain_success_runtime_suite.patch(
        exp5,
        op="remove",
        path="/result_format",
        value=None,
        match_type="runtime",
    )
    assert domain_success_runtime_suite.expectations[4].isEquivalentTo(
        exp8, match_type="runtime"
    )


<<<<<<< HEAD
def test_add_expectation(
    exp1, exp2, exp4, single_expectation_suite, baseline_suite, different_suite, domain_success_runtime_suite
=======
def test_add_or_replace(
    exp1,
    exp2,
    exp4,
    single_expectation_suite,
    baseline_suite,
    different_suite,
    domain_success_runtime_suite,
>>>>>>> f09cce79
):
    assert not single_expectation_suite.isEquivalentTo(baseline_suite)
    single_expectation_suite.add_expectation(exp2, match_type="runtime", overwrite_existing=False)
    assert single_expectation_suite.isEquivalentTo(baseline_suite)

    # Should raise if overwrite_existing=False and a matching expectation is found
    with pytest.raises(DataContextError):
        single_expectation_suite.add_expectation(exp4, match_type="domain", overwrite_existing=False)

    assert not single_expectation_suite.isEquivalentTo(different_suite)
    single_expectation_suite.add_expectation(exp4, match_type="domain", overwrite_existing=True)
    assert single_expectation_suite.isEquivalentTo(different_suite)

    # Should raise if more than one matching expectation is found
    with pytest.raises(ValueError):
        domain_success_runtime_suite.add_expectation(exp2, match_type="success", overwrite_existing=False)


def test_remove_all_expectations_of_type(
    suite_with_table_and_column_expectations, suite_with_column_pair_and_table_expectations
):
    assert not suite_with_table_and_column_expectations.isEquivalentTo(suite_with_column_pair_and_table_expectations)

    suite_with_table_and_column_expectations.remove_all_expectations_of_type("expect_column_values_to_be_in_set")

    assert suite_with_table_and_column_expectations.isEquivalentTo(suite_with_column_pair_and_table_expectations)<|MERGE_RESOLUTION|>--- conflicted
+++ resolved
@@ -496,29 +496,15 @@
 def test_find_expectation_indexes(
     exp1, exp2, exp3, exp4, exp5, domain_success_runtime_suite
 ):
-    assert domain_success_runtime_suite.find_expectation_indexes(exp4, "domain") == [
-        1,
-        2,
-        3,
-        4,
-    ]
-    assert domain_success_runtime_suite.find_expectation_indexes(exp4, "success") == [
-        3,
-        4,
-    ]
+    assert domain_success_runtime_suite.find_expectation_indexes(exp4, "domain") == [1, 2, 3, 4]
+    assert domain_success_runtime_suite.find_expectation_indexes(exp4, "success") == [3, 4]
     assert domain_success_runtime_suite.find_expectation_indexes(exp4, "runtime") == [3]
 
 
 def test_remove_expectations(
     exp1, exp2, exp3, exp4, exp5, single_expectation_suite, domain_success_runtime_suite
 ):
-<<<<<<< HEAD
     domain_success_runtime_suite.remove_expectation(exp5, match_type="runtime", remove_multiple_matches=False) # remove one matching expectation
-=======
-    domain_success_runtime_suite.remove_expectation(
-        exp5, match_type="runtime"
-    )  # remove one matching expectation
->>>>>>> f09cce79
 
     with pytest.raises(ValueError):
         domain_success_runtime_suite.remove_expectation(exp5, match_type="runtime")
@@ -529,17 +515,11 @@
     ]
     assert domain_success_runtime_suite.find_expectation_indexes(exp4, "success") == [3]
 
-<<<<<<< HEAD
     with pytest.raises(ValueError):
         domain_success_runtime_suite.remove_expectation(exp4, match_type="domain", remove_multiple_matches=False)
 
     # remove 3 matching expectations
     domain_success_runtime_suite.remove_expectation(exp4, match_type="domain", remove_multiple_matches=True)
-=======
-    domain_success_runtime_suite.remove_expectation(
-        exp4, match_type="domain"
-    )  # remove 3 matching expectations
->>>>>>> f09cce79
 
     with pytest.raises(ValueError):
         domain_success_runtime_suite.remove_expectation(exp2, match_type="runtime")
@@ -606,19 +586,8 @@
     )
 
 
-<<<<<<< HEAD
 def test_add_expectation(
     exp1, exp2, exp4, single_expectation_suite, baseline_suite, different_suite, domain_success_runtime_suite
-=======
-def test_add_or_replace(
-    exp1,
-    exp2,
-    exp4,
-    single_expectation_suite,
-    baseline_suite,
-    different_suite,
-    domain_success_runtime_suite,
->>>>>>> f09cce79
 ):
     assert not single_expectation_suite.isEquivalentTo(baseline_suite)
     single_expectation_suite.add_expectation(exp2, match_type="runtime", overwrite_existing=False)
