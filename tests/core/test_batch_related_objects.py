import pandas as pd
import pytest

from great_expectations.core.batch import (
    Batch,
    BatchDefinition,
    BatchMarkers,
    BatchRequest,
    BatchSpec,
    IDDict,
)
from great_expectations.core.batch_spec import RuntimeDataBatchSpec
<<<<<<< HEAD
from great_expectations.core.id_dict import convert_dictionary_to_id_dict
=======
from great_expectations.core.id_dict import deep_convert_properties_iterable_to_id_dict
>>>>>>> 366e64eb
from great_expectations.core.util import convert_to_json_serializable
from great_expectations.exceptions import InvalidBatchSpecError


@pytest.mark.unit
def test_id_dict_structure():
    data: dict = {
        "a0": 1,
        "a1": {
            "b0": "2",
            "b1": [
                "c0",
                (
                    "d0",
                    {
                        "e0": 3,
                        "e1": 4,
                    },
                    {"f0", "f1", "f2"},
                ),
            ],
            "b2": 5,
        },
    }
<<<<<<< HEAD
    nested_id_dictionary: IDDict = convert_dictionary_to_id_dict(source=data)
=======
    nested_id_dictionary: IDDict = deep_convert_properties_iterable_to_id_dict(
        source=data
    )
>>>>>>> 366e64eb
    assert isinstance(nested_id_dictionary, IDDict)
    assert isinstance(nested_id_dictionary["a0"], int)
    assert isinstance(nested_id_dictionary["a1"], IDDict)
    assert isinstance(nested_id_dictionary["a1"]["b0"], str)
    assert isinstance(nested_id_dictionary["a1"]["b1"], list)
    assert isinstance(nested_id_dictionary["a1"]["b1"][0], str)
    assert isinstance(nested_id_dictionary["a1"]["b1"][1], tuple)
    assert isinstance(list(nested_id_dictionary["a1"]["b1"][1])[0], str)
    assert isinstance(list(nested_id_dictionary["a1"]["b1"][1])[1], IDDict)
    assert isinstance(list(nested_id_dictionary["a1"]["b1"][1])[2], set)
    assert isinstance(nested_id_dictionary["a1"]["b2"], int)


@pytest.mark.unit
def test_iddict_is_hashable():
    data_0: dict = {
        "a0": 1,
        "a1": {
            "b0": "2",
            "b1": [
                "c0",
                (
                    "d0",
                    {
                        "e0": 3,
                        "e1": 4,
                    },
                    convert_to_json_serializable(data={"f0", "f1", "f2"}),
                ),
            ],
            "b2": 5,
        },
    }
    data_1: dict = {
        "a0": 0,
        "a1": 1,
    }
    data_2: dict = {
        "b0": 2,
        "b1": 3,
    }
    data_3: dict = {
        "c0": "4",
        "c1": "5",
    }
    # noinspection PyBroadException,PyUnusedLocal
    try:
        # noinspection PyUnusedLocal
        dictionaries_as_set: set = {
<<<<<<< HEAD
            convert_dictionary_to_id_dict(source=data_0),
            convert_dictionary_to_id_dict(source=data_1),
            convert_dictionary_to_id_dict(source=data_2),
            convert_dictionary_to_id_dict(source=data_3),
=======
            deep_convert_properties_iterable_to_id_dict(source=data_0),
            deep_convert_properties_iterable_to_id_dict(source=data_1),
            deep_convert_properties_iterable_to_id_dict(source=data_2),
            deep_convert_properties_iterable_to_id_dict(source=data_3),
>>>>>>> 366e64eb
        }
    except Exception as e:
        assert False, "IDDict.__hash__() failed."


@pytest.mark.unit
def test_batch_definition_id():
    # noinspection PyUnusedLocal,PyPep8Naming
    A = BatchDefinition("A", "a", "aaa", batch_identifiers=IDDict({"id": "A"}))
    print(A.id)

    # noinspection PyUnusedLocal,PyPep8Naming
    B = BatchDefinition("B", "b", "bbb", batch_identifiers=IDDict({"id": "B"}))
    print(B.id)

    assert A.id != B.id


@pytest.mark.unit
def test_batch_definition_instantiation():
    with pytest.raises(TypeError):
        # noinspection PyTypeChecker,PyUnusedLocal,PyPep8Naming
        A = BatchDefinition("A", "a", "aaa", {"id": "A"})

    # noinspection PyPep8Naming
    A = BatchDefinition("A", "a", "aaa", batch_identifiers=IDDict({"id": "A"}))

    print(A.id)


@pytest.mark.unit
def test_batch_definition_equality():
    # noinspection PyUnusedLocal,PyPep8Naming
    A = BatchDefinition("A", "a", "aaa", batch_identifiers=IDDict({"id": "A"}))

    # noinspection PyUnusedLocal,PyPep8Naming
    B = BatchDefinition("B", "b", "bbb", batch_identifiers=IDDict({"id": "B"}))

    assert A != B

    # noinspection PyUnusedLocal,PyPep8Naming
    A2 = BatchDefinition("A", "a", "aaa", batch_identifiers=IDDict({"id": "A"}))

    assert A == A2


@pytest.mark.unit
def test_batch__str__method():
    batch = Batch(
        data=None,
        batch_request=BatchRequest(
            datasource_name="my_datasource",
            data_connector_name="my_data_connector",
            data_asset_name="my_data_asset_name",
        ),
        batch_definition=BatchDefinition(
            datasource_name="my_datasource",
            data_connector_name="my_data_connector",
            data_asset_name="my_data_asset_name",
            batch_identifiers=IDDict({}),
        ),
        batch_spec=BatchSpec(path="/some/path/some.file"),
        batch_markers=BatchMarkers(ge_load_time="FAKE_LOAD_TIME"),
    )
    print(batch.__str__())

    assert (
        batch.__str__()
        == """{
  "data": "None",
  "batch_request": {
    "datasource_name": "my_datasource",
    "data_connector_name": "my_data_connector",
    "data_asset_name": "my_data_asset_name"
  },
  "batch_definition": {
    "datasource_name": "my_datasource",
    "data_connector_name": "my_data_connector",
    "data_asset_name": "my_data_asset_name",
    "batch_identifiers": {}
  },
  "batch_spec": {
    "path": "/some/path/some.file"
  },
  "batch_markers": {
    "ge_load_time": "FAKE_LOAD_TIME"
  }
}"""
    )


@pytest.mark.unit
def test_batch_request_instantiation():
    BatchRequest(
        datasource_name="A",
        data_connector_name="a",
        data_asset_name="aaa",
        data_connector_query={"id": "A"},
    )

    BatchRequest("A", "a", "aaa", {"id": "A"})

    # with pytest.raises(TypeError):
    #     BatchRequest(
    #         "A",
    #         "a",
    #         "aaa",
    #         IDDict({
    #             "id": "A"
    #         })
    #     )

    # No data_source_name specified
    with pytest.raises(TypeError):
        # noinspection PyArgumentList
        BatchRequest(
            data_connector_name="a",
            data_asset_name="aaa",
            data_connector_query={"id": "A"},
        )

    # No data_source_name and data_connector_name specified
    with pytest.raises(TypeError):
        # noinspection PyArgumentList
        BatchRequest(data_asset_name="aaa", data_connector_query={"id": "A"})

    # No data_source_name and data_connector_name and data_asset_name specified
    with pytest.raises(TypeError):
        # noinspection PyArgumentList
        BatchRequest(data_connector_query={"id": "A"})

    BatchRequest(datasource_name="A", data_connector_name="a", data_asset_name="aaa")


# noinspection PyPep8Naming
@pytest.mark.unit
def test_RuntimeDataBatchSpec():
    with pytest.raises(InvalidBatchSpecError):
        RuntimeDataBatchSpec()

    RuntimeDataBatchSpec({"batch_data": pd.DataFrame({"x": range(10)})})

    RuntimeDataBatchSpec(
        batch_data="we don't check types yet",
    )

    RuntimeDataBatchSpec(
        {
            "batch_data": "we don't check types yet",
        }
    )<|MERGE_RESOLUTION|>--- conflicted
+++ resolved
@@ -10,11 +10,7 @@
     IDDict,
 )
 from great_expectations.core.batch_spec import RuntimeDataBatchSpec
-<<<<<<< HEAD
-from great_expectations.core.id_dict import convert_dictionary_to_id_dict
-=======
 from great_expectations.core.id_dict import deep_convert_properties_iterable_to_id_dict
->>>>>>> 366e64eb
 from great_expectations.core.util import convert_to_json_serializable
 from great_expectations.exceptions import InvalidBatchSpecError
 
@@ -39,13 +35,9 @@
             "b2": 5,
         },
     }
-<<<<<<< HEAD
-    nested_id_dictionary: IDDict = convert_dictionary_to_id_dict(source=data)
-=======
     nested_id_dictionary: IDDict = deep_convert_properties_iterable_to_id_dict(
         source=data
     )
->>>>>>> 366e64eb
     assert isinstance(nested_id_dictionary, IDDict)
     assert isinstance(nested_id_dictionary["a0"], int)
     assert isinstance(nested_id_dictionary["a1"], IDDict)
@@ -95,17 +87,10 @@
     try:
         # noinspection PyUnusedLocal
         dictionaries_as_set: set = {
-<<<<<<< HEAD
-            convert_dictionary_to_id_dict(source=data_0),
-            convert_dictionary_to_id_dict(source=data_1),
-            convert_dictionary_to_id_dict(source=data_2),
-            convert_dictionary_to_id_dict(source=data_3),
-=======
             deep_convert_properties_iterable_to_id_dict(source=data_0),
             deep_convert_properties_iterable_to_id_dict(source=data_1),
             deep_convert_properties_iterable_to_id_dict(source=data_2),
             deep_convert_properties_iterable_to_id_dict(source=data_3),
->>>>>>> 366e64eb
         }
     except Exception as e:
         assert False, "IDDict.__hash__() failed."
