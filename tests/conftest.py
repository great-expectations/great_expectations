import copy
import datetime
import locale
import logging
import os
import pathlib
import random
import shutil
import warnings
from dataclasses import dataclass
from typing import Dict, List, Optional
from unittest import mock

import numpy as np
import pandas as pd
import pytest
from freezegun import freeze_time
from ruamel.yaml import YAML

import great_expectations as gx
from great_expectations import DataContext
from great_expectations.core import ExpectationConfiguration
from great_expectations.core.domain import (
    INFERRED_SEMANTIC_TYPE_KEY,
    Domain,
    SemanticDomainTypes,
)
from great_expectations.core.expectation_suite import ExpectationSuite
from great_expectations.core.expectation_validation_result import (
    ExpectationValidationResult,
)
from great_expectations.core.metric_domain_types import MetricDomainTypes
from great_expectations.core.usage_statistics.usage_statistics import (
    UsageStatisticsHandler,
)
from great_expectations.core.util import get_or_create_spark_application
from great_expectations.data_context import BaseDataContext, CloudDataContext
from great_expectations.data_context.cloud_constants import GXCloudRESTResource
from great_expectations.data_context.store.gx_cloud_store_backend import (
    GXCloudStoreBackend,
)
from great_expectations.data_context.store.profiler_store import ProfilerStore
from great_expectations.data_context.types.base import (
    AnonymizedUsageStatisticsConfig,
    CheckpointConfig,
    DataContextConfig,
    DatasourceConfig,
    GXCloudConfig,
    InMemoryStoreBackendDefaults,
)
from great_expectations.data_context.types.resource_identifiers import (
    ConfigurationIdentifier,
    ExpectationSuiteIdentifier,
    GXCloudIdentifier,
)
from great_expectations.data_context.util import (
    file_relative_path,
    instantiate_class_from_config,
)
from great_expectations.dataset.pandas_dataset import PandasDataset
from great_expectations.datasource import SqlAlchemyDatasource
from great_expectations.datasource.data_connector.util import (
    get_filesystem_one_level_directory_glob_path_list,
)
from great_expectations.datasource.new_datasource import BaseDatasource, Datasource
from great_expectations.rule_based_profiler.config import RuleBasedProfilerConfig
from great_expectations.rule_based_profiler.config.base import (
    ruleBasedProfilerConfigSchema,
)
from great_expectations.rule_based_profiler.parameter_builder.numeric_metric_range_multi_batch_parameter_builder import (
    NumericMetricRangeMultiBatchParameterBuilder,
)
from great_expectations.rule_based_profiler.parameter_container import ParameterNode
from great_expectations.self_check.util import (
    build_test_backends_list as build_test_backends_list_v3,
)
from great_expectations.self_check.util import (
    expectationSuiteValidationResultSchema,
    get_dataset,
)
from great_expectations.util import is_library_loadable
from tests.rule_based_profiler.parameter_builder.conftest import (
    RANDOM_SEED,
    RANDOM_STATE,
)

yaml = YAML()
###
#
# NOTE: THESE TESTS ARE WRITTEN WITH THE en_US.UTF-8 LOCALE AS DEFAULT FOR STRING FORMATTING
#
###

locale.setlocale(locale.LC_ALL, "en_US.UTF-8")

logger = logging.getLogger(__name__)


@pytest.mark.order(index=2)
@pytest.fixture(scope="module")
def spark_warehouse_session(tmp_path_factory):
    # Note this fixture will configure spark to use in-memory metastore
    try:
        pyspark = pytest.importorskip("pyspark")
        # noinspection PyPep8Naming
        from pyspark.sql import SparkSession
    except ImportError:
        pyspark = None
        SparkSession = None

    spark_warehouse_path: str = str(tmp_path_factory.mktemp("spark-warehouse"))
    spark: SparkSession = get_or_create_spark_application(
        spark_config={
            "spark.sql.catalogImplementation": "in-memory",
            "spark.executor.memory": "450m",
            "spark.sql.warehouse.dir": spark_warehouse_path,
        }
    )
    yield spark
    spark.stop()


def pytest_configure(config):
    config.addinivalue_line(
        "markers",
        "smoketest: mark test as smoketest--it does not have useful assertions but may produce side effects "
        "that require manual inspection.",
    )
    config.addinivalue_line(
        "markers",
        "rendered_output: produces rendered output that should be manually reviewed.",
    )
    config.addinivalue_line(
        "markers",
        "aws_integration: runs aws integration test that may be very slow and requires credentials",
    )
    config.addinivalue_line(
        "markers",
        "cloud: runs GX Cloud tests that may be slow and requires credentials",
    )


def pytest_addoption(parser):
    # note: --no-spark will be deprecated in favor of --spark
    parser.addoption(
        "--no-spark",
        action="store_true",
        help="If set, suppress tests against the spark test suite",
    )
    parser.addoption(
        "--spark",
        action="store_true",
        help="If set, execute tests against the spark test suite",
    )
    parser.addoption(
        "--no-sqlalchemy",
        action="store_true",
        help="If set, suppress all tests using sqlalchemy",
    )
    parser.addoption(
        "--postgresql",
        action="store_true",
        help="If set, execute tests against postgresql",
    )
    # note: --no-postgresql will be deprecated in favor of --postgresql
    parser.addoption(
        "--no-postgresql",
        action="store_true",
        help="If set, supress tests against postgresql",
    )
    parser.addoption(
        "--mysql",
        action="store_true",
        help="If set, execute tests against mysql",
    )
    parser.addoption(
        "--mssql",
        action="store_true",
        help="If set, execute tests against mssql",
    )
    parser.addoption(
        "--bigquery",
        action="store_true",
        help="If set, execute tests against bigquery",
    )
    parser.addoption(
        "--aws",
        action="store_true",
        help="If set, execute tests against AWS resources like S3, RedShift and Athena",
    )
    parser.addoption(
        "--trino",
        action="store_true",
        help="If set, execute tests against trino",
    )
    parser.addoption(
        "--redshift",
        action="store_true",
        help="If set, execute tests against redshift",
    )
    parser.addoption(
        "--athena",
        action="store_true",
        help="If set, execute tests against athena",
    )
    parser.addoption(
        "--snowflake",
        action="store_true",
        help="If set, execute tests against snowflake",
    )
    parser.addoption(
        "--aws-integration",
        action="store_true",
        help="If set, run aws integration tests for usage_statistics",
    )
    parser.addoption(
        "--docs-tests",
        action="store_true",
        help="If set, run integration tests for docs",
    )
    parser.addoption(
        "--azure", action="store_true", help="If set, execute tests again Azure"
    )
    parser.addoption(
        "--cloud", action="store_true", help="If set, execute tests again GX Cloud"
    )
    parser.addoption(
        "--performance-tests",
        action="store_true",
        help="If set, run performance tests (which might also require additional arguments like --bigquery)",
    )


def build_test_backends_list_v2_api(metafunc):
    test_backend_names: List[str] = build_test_backends_list_v3_api(metafunc)
    backend_name_class_name_map: Dict[str, str] = {
        "pandas": "PandasDataset",
        "spark": "SparkDFDataset",
    }
    backend_name: str
    """
    In order to get the support for the "trino" SQLAlchemy dialect as well as receive the benefits of other latest
    capabilities, users are encouraged to upgrade their Great Expectations installation to the latest version.
    """
    return [
        (backend_name_class_name_map.get(backend_name) or backend_name)
        for backend_name in test_backend_names
    ]


def build_test_backends_list_v3_api(metafunc):
    # adding deprecation warnings
    if metafunc.config.getoption("--no-postgresql"):
        warnings.warn(
            "--no-sqlalchemy is deprecated as of v0.14 in favor of the --postgresql flag. It will be removed in v0.16. Please adjust your tests accordingly",
            DeprecationWarning,
        )
    if metafunc.config.getoption("--no-spark"):
        warnings.warn(
            "--no-spark is deprecated as of v0.14 in favor of the --spark flag. It will be removed in v0.16. Please adjust your tests accordingly.",
            DeprecationWarning,
        )
    include_pandas: bool = True
    include_spark: bool = metafunc.config.getoption("--spark")
    include_sqlalchemy: bool = not metafunc.config.getoption("--no-sqlalchemy")
    include_postgresql: bool = metafunc.config.getoption("--postgresql")
    include_mysql: bool = metafunc.config.getoption("--mysql")
    include_mssql: bool = metafunc.config.getoption("--mssql")
    include_bigquery: bool = metafunc.config.getoption("--bigquery")
    include_aws: bool = metafunc.config.getoption("--aws")
    include_trino: bool = metafunc.config.getoption("--trino")
    include_azure: bool = metafunc.config.getoption("--azure")
    include_redshift: bool = metafunc.config.getoption("--redshift")
    include_athena: bool = metafunc.config.getoption("--athena")
    include_snowflake: bool = metafunc.config.getoption("--snowflake")
    test_backend_names: List[str] = build_test_backends_list_v3(
        include_pandas=include_pandas,
        include_spark=include_spark,
        include_sqlalchemy=include_sqlalchemy,
        include_postgresql=include_postgresql,
        include_mysql=include_mysql,
        include_mssql=include_mssql,
        include_bigquery=include_bigquery,
        include_aws=include_aws,
        include_trino=include_trino,
        include_azure=include_azure,
        include_redshift=include_redshift,
        include_athena=include_athena,
        include_snowflake=include_snowflake,
    )
    return test_backend_names


def pytest_generate_tests(metafunc):
    test_backends = build_test_backends_list_v2_api(metafunc)
    if "test_backend" in metafunc.fixturenames:
        metafunc.parametrize("test_backend", test_backends, scope="module")
    if "test_backends" in metafunc.fixturenames:
        metafunc.parametrize("test_backends", [test_backends], scope="module")


def pytest_collection_modifyitems(config, items):
    @dataclass
    class Category:
        mark: str
        flag: str
        reason: str

    categories = (
        Category(
            mark="aws_integration",
            flag="--aws-integration",
            reason="need --aws-integration option to run",
        ),
        Category(
            mark="docs",
            flag="--docs-tests",
            reason="need --docs-tests option to run",
        ),
        Category(mark="cloud", flag="--cloud", reason="need --cloud option to run"),
    )

    for category in categories:
        # If flag is provided, exit early so we don't add `pytest.mark.skip`
        if config.getoption(category.flag):
            continue

        # For each test collected, check if they use a mark that matches our flag name.
        # If so, add a `pytest.mark.skip` dynamically.
        for item in items:
            if category.mark in item.keywords:
                marker = pytest.mark.skip(reason=category.reason)
                item.add_marker(marker)


@pytest.fixture(autouse=True)
def no_usage_stats(monkeypatch):
    # Do not generate usage stats from test runs
    monkeypatch.setenv("GE_USAGE_STATS", "False")


@pytest.fixture(scope="module")
def sa(test_backends):
    if not any(
        [
            dbms in test_backends
            for dbms in [
                "postgresql",
                "sqlite",
                "mysql",
                "mssql",
                "bigquery",
                "trino",
                "redshift",
                "athena",
                "snowflake",
            ]
        ]
    ):
        pytest.skip("No recognized sqlalchemy backend selected.")
    else:
        try:
            import sqlalchemy as sa

            return sa
        except ImportError:
            raise ValueError("SQL Database tests require sqlalchemy to be installed.")


@pytest.mark.order(index=2)
@pytest.fixture
def spark_session(test_backends):
    if "SparkDFDataset" not in test_backends:
        pytest.skip("No spark backend selected.")

    try:
        import pyspark
        from pyspark.sql import SparkSession

        return get_or_create_spark_application(
            spark_config={
                "spark.sql.catalogImplementation": "hive",
                "spark.executor.memory": "450m",
                # "spark.driver.allowMultipleContexts": "true",  # This directive does not appear to have any effect.
            }
        )
    except ImportError:
        raise ValueError("spark tests are requested, but pyspark is not installed")


@pytest.fixture
def basic_spark_df_execution_engine(spark_session):
    from great_expectations.execution_engine import SparkDFExecutionEngine

    conf: List[tuple] = spark_session.sparkContext.getConf().getAll()
    spark_config: Dict[str, str] = dict(conf)
    execution_engine = SparkDFExecutionEngine(
        spark_config=spark_config,
    )
    return execution_engine


@pytest.fixture
def spark_df_taxi_data_schema(spark_session):
    """
    Fixture used by tests for providing schema to SparkDFExecutionEngine.
    The schema returned by this fixture corresponds to taxi_tripdata
    """

    # will not import unless we have a spark_session already passed in as fixture
    from pyspark.sql.types import (
        DoubleType,
        IntegerType,
        StringType,
        StructField,
        StructType,
        TimestampType,
    )

    schema = StructType(
        [
            StructField("vendor_id", IntegerType(), True, None),
            StructField("pickup_datetime", TimestampType(), True, None),
            StructField("dropoff_datetime", TimestampType(), True, None),
            StructField("passenger_count", IntegerType(), True, None),
            StructField("trip_distance", DoubleType(), True, None),
            StructField("rate_code_id", IntegerType(), True, None),
            StructField("store_and_fwd_flag", StringType(), True, None),
            StructField("pickup_location_id", IntegerType(), True, None),
            StructField("dropoff_location_id", IntegerType(), True, None),
            StructField("payment_type", IntegerType(), True, None),
            StructField("fare_amount", DoubleType(), True, None),
            StructField("extra", DoubleType(), True, None),
            StructField("mta_tax", DoubleType(), True, None),
            StructField("tip_amount", DoubleType(), True, None),
            StructField("tolls_amount", DoubleType(), True, None),
            StructField("improvement_surcharge", DoubleType(), True, None),
            StructField("total_amount", DoubleType(), True, None),
            StructField("congestion_surcharge", DoubleType(), True, None),
        ]
    )
    return schema


@pytest.mark.order(index=3)
@pytest.fixture
def spark_session_v012(test_backends):
    if "SparkDFDataset" not in test_backends:
        pytest.skip("No spark backend selected.")

    try:
        import pyspark
        from pyspark.sql import SparkSession

        return get_or_create_spark_application(
            spark_config={
                "spark.sql.catalogImplementation": "hive",
                "spark.executor.memory": "450m",
                # "spark.driver.allowMultipleContexts": "true",  # This directive does not appear to have any effect.
            }
        )
    except ImportError:
        raise ValueError("spark tests are requested, but pyspark is not installed")


@pytest.fixture
def basic_expectation_suite(empty_data_context_stats_enabled):
    context: DataContext = empty_data_context_stats_enabled
    expectation_suite = ExpectationSuite(
        expectation_suite_name="default",
        meta={},
        expectations=[
            ExpectationConfiguration(
                expectation_type="expect_column_to_exist",
                kwargs={"column": "infinities"},
            ),
            ExpectationConfiguration(
                expectation_type="expect_column_to_exist", kwargs={"column": "nulls"}
            ),
            ExpectationConfiguration(
                expectation_type="expect_column_to_exist", kwargs={"column": "naturals"}
            ),
            ExpectationConfiguration(
                expectation_type="expect_column_values_to_be_unique",
                kwargs={"column": "naturals"},
            ),
        ],
        data_context=context,
    )
    return expectation_suite


@pytest.fixture
def numeric_high_card_dict():
    # fmt: off
    data = {
        "norm_0_1": [
            0.7225866251125405, -0.5951819764073379, -0.2679313226299394, -0.22503289285616823, 0.1432092195399402, 1.1874676802669433, 1.2766412196640815, 0.15197071140718296, -0.08787273509474242, -0.14524643717509128, -1.236408169492396, -0.1595432263317598, 1.0856768114741797, 0.5082788229519655, 0.26419244684748955, -0.2532308428977167, -0.6362679196021943, -3.134120304969242, -1.8990888524318292, 0.15701781863102648,
            -0.775788419966582, -0.7400872167978756, -0.10578357492485335, 0.30287010067847436, -1.2127058770179304, -0.6750567678010801, 0.3341434318919877, 1.8336516507046157, 1.105410842250908, -0.7711783703442725, -0.20834347267477862, -0.06315849766945486, 0.003016997583954831, -1.0500016329150343, -0.9168020284223636, 0.306128397266698, 1.0980602112281863, -0.10465519493772572, 0.4557797534454941, -0.2524452955086468,
            -1.6176089110359837, 0.46251282530754667, 0.45751208998354903, 0.4222844954971609, 0.9651098606162691, -0.1364401431697167, -0.4988616288584964, -0.29549238375582904, 0.6950204582392359, 0.2975369992016046, -1.0159498719807218, 1.3704532401348395, 1.1210419577766673, 1.2051869452003332, 0.10749349867353084, -3.1876892257116562, 1.316240976262548, -1.3777452919511493, -1.0666211985935259, 1.605446695828751,
            -0.39682821266996865, -0.2828059717857655, 1.30488698803017, -2.116606225467923, -0.2026680301462151, -0.05504008273574069, -0.028520163428411835, 0.4424105678123449, -0.3427628263418371, 0.23805293411919937, -0.7515414823259695, -0.1272505897548366, 1.803348436304099, -2.0178252709022124, 0.4860300090112474, 1.2304054166426217, 0.7228668982068365, 1.7400607500575112, 0.3480274098246697, -0.3887978895385282,
            -1.6511926233909175, 0.14517929503564567, -1.1599010576123796, -0.016133552438119002, 0.47157644883706273, 0.27657785075518254, 1.4464286976282463, -1.2605489185634533, -1.2548765025615338, 0.0755319579826929, 1.0476733637516833, -0.7038690219524807, -0.9580696842862921, -0.18135657098008018, -0.18163993379314564, 0.4092798531146971, -2.049808182546896, -1.2447062617916826, -1.6681140306283337, 1.0709944517933483,
            -0.7059385234342846, -0.8033587669003331, -1.8152275905903312, 0.11729996097670137, 2.2994900038012376, -0.1291192451734159, -0.6731565869164164, -0.06690994571366346, -0.40330072968473235, -0.23927186025094221, 2.7756216937096676, 0.06441299443146056, -0.5095247173507204, -0.5228853558871007, 0.806629654091097, -2.110096084114651, -0.1233374136509439, -1.021178519845751, 0.058906278340351045, -0.26316852406211017,
            -1.2990807244026237, -0.1937986598084067, 0.3909222793445317, 0.578027315076297, -0.11837271520846208, -1.134297652720464, 0.496915417153268, -0.5315184110418045, 0.5284176849952198, -1.6810338988102331, 0.41220454054009154, 1.0554031136792, -1.4222775023918832, -1.1664353586956209, 0.018952180522661358, -0.04620616876577671, -0.8446292647938418, -0.6889432180332509, -0.16012081070647954, 0.5680940644754282,
            -1.9792941921407943, 0.35441842206114726, 0.12433268557499534, 0.25366905921805377, 0.6262297786892028, 1.327981424671081, 1.774834324890265, -0.9725604763128438, 0.42824027889428, 0.19725541390327114, 1.4640606982992412, 1.6484993842838995, 0.009848260786412894, -2.318740403198263, -0.4125245127403577, -0.15500831770388285, 1.010740123094443, 0.7509498708766653, -0.021415407776108144, 0.6466776546788641,
            -1.421096837521404, 0.5632248951325018, -1.230539161899903, -0.26766333435961503, -1.7208241092827994, -1.068122926814994, -1.6339248620455546, 0.07225436117508208, -1.2018233250224348, -0.07213000691963527, -1.0080992229563746, -1.151378048476321, -0.2660104149809121, 1.6307779136408695, 0.8394822016824073, -0.23362802143120032, -0.36799502320054384, 0.35359852278856263, 0.5830948999779656, -0.730683771776052,
            1.4715728371820667, -1.0668090648998136, -1.025762014881618, 0.21056106958224155, -0.5141254207774576, -0.1592942838690149, 0.7688711617969363, -2.464535892598544, -0.33306989349452987, 0.9457207224940593, 0.36108072442574435, -0.6490066877470516, -0.8714147266896871, 0.6567118414749348, -0.18543305444915045, 0.11156511615955596, 0.7299392157186994, -0.9902398239693843, -1.3231344439063761, -1.1402773433114928,
            0.3696183719476138, -1.0512718152423168, -0.6093518314203102, 0.0010622538704462257, -0.17676306948277776, -0.6291120128576891, 1.6390197341434742, -0.8105788162716191, -2.0105672384392204, -0.7909143328024505, -0.10510684692203587, -0.013384480496840259, 0.37683659744804815, -0.15123337965442354, 1.8427651248902048, 1.0371006855495906, 0.29198928612503655, -1.7455852392709181, 1.0854545339796853, 1.8156620972829793,
            1.2399563224061596, 1.1196530775769857, 0.4349954478175989, 0.11093680938321168, 0.9945934589378227, -0.5779739742428905, 1.0398502505219054, -0.09401160691650227, 0.22793239636661505, -1.8664992140331715, -0.16104499274010126, -0.8497511318264537, -0.005035074822415585, -1.7956896952184151, 1.8304783101189757, 0.19094408763231646, 1.3353023874309002, 0.5889134606052353, -0.48487660139277866, 0.4817014755127622,
            1.5981632863770983, 2.1416849775567943, -0.5524061711669017, 0.3364804821524787, -0.8609687548167294, 0.24548635047971906, -0.1281468603588133, -0.03871410517044196, -0.2678174852638268, 0.41800607312114096, -0.2503930647517959, 0.8432391494945226, -0.5684563173706987, -0.6737077809046504, 2.0559579098493606, -0.29098826888414253, -0.08572747304559661, -0.301857666880195, -0.3446199959065524, 0.7391340848217359,
            -0.3087136212446006, 0.5245553707204758, -3.063281336805349, 0.47471623010413705, 0.3733427291759615, -0.26216851429591426, -0.5433523111756248, 0.3305385199964823, -1.4866150542941634, -0.4699911958560942, 0.7312367186673805, -0.22346998944216903, -0.4102860865811592, -0.3003478250288424, -0.3436168605845268, 0.9456524589400904, -0.03710285453384255, 0.10330609878001526, 0.6919858329179392, 0.8673477607085118,
            0.380742577915601, 0.5785785515837437, -0.011421905830097267, 0.587187810965595, -1.172536467775141, -0.532086162097372, -0.34440413367820183, -1.404900386188497, -0.1916375229779241, 1.6910999461291834, -0.6070351182769795, -0.8371447893868493, 0.8853944070432224, 1.4062946075925473, -0.4575973141608374, 1.1458755768004445, 0.2619874618238163, 1.7105876844856704, -1.3938976454537522, -0.11403217166441704,
            -1.0354305240085717, -0.4285770475062154, 0.10326635421187867, 0.6911853442971228, 0.6293835213179542, -0.819693698713199, -0.7378190403744175, -1.495947672573938, -1.2406693914431872, -1.0486341638186725, -1.3715759883075953, 3.585407817418151, -0.8007079372574223, -1.527336776754733, -0.4716571043072485, -0.6967311271405545, 1.0003347462169225, -0.30569565002022697, 0.3646134876772732, 0.49083033603832493,
            0.07754580794955847, -0.13467337850920083, 0.02134473458605164, 0.5025183900540823, -0.940929087894874, 1.441600637127558, -0.0857298131221344, -0.575175243519591, 0.42622029657630595, -0.3239674701415489, 0.22648849821602596, -0.6636465305318631, 0.30415000329164754, -0.6170241274574016, 0.07578674772163065, 0.2952841441615124, 0.8120317689468056, -0.46861353019671337, 0.04718559572470416, -0.3105660017232523,
            -0.28898463203535724, 0.9575298065734561, -0.1977556031830993, 0.009658232624257272, 1.1432743259603295, -1.8989396918936858, 0.20787070770386357, 1.4256750543782999, -0.03838329973778874, -0.9051229357470373, -1.2002277085489457, 2.405569956130733, 1.895817948326675, -0.8260858325924574, 0.5759061866255807, 2.7022875569683342, 1.0591327405967745, 0.21449833798124354, 0.19970388388081273, 0.018242139911433558,
            -0.630960146999549, -2.389646042147776, 0.5424304992480339, -1.2159551561948718, -1.6851632640204128, -0.4812221268109694, 0.6217652794219579, -0.380139431677482, -0.2643524783321051, 0.5106648694993016, -0.895602157034141, -0.20559568725141816, 1.5449271875734911, 1.544075783565114, 0.17877619857826843, 1.9729717339967108, 0.8302033109816261, -0.39118561199170965, -0.4428357598297098, -0.02550407946753186,
            -1.0202977138210447, 2.6604654314300835, 1.9163029269361842, 0.34697436596877657, -0.8078124769022497, -1.3876596649099957, 0.44707250163663864, -0.6752837232272447, -0.851291770954755, 0.7599767868730256, 0.8134109401706875, -1.6766750539980289, -0.06051832829232975, -0.4652931327216134, -0.9249124398287735, 1.9022739762222731, 1.7632300613807597, 1.675335012283785, 0.47529854476887495, -0.7892463423254658,
            0.3910120652706098, 0.5812432547936405, 0.2693084649672777, -0.08138564925779349, 0.9150619269526952, -0.8637356349272142, -0.14137853834901817, -0.20192754829896423, 0.04718228147088756, -0.9743600144318, -0.9936290943927825, 0.3544612180477054, 0.6839546770735121, 1.5089070357620178, 1.301167565172228, -1.5396145667672985, 0.42854366341485456, -1.5876582617301032, -0.0316985879141714, 0.3144220016570915,
            -0.05054766725644431, 0.2934139006870167, 0.11396170275994542, -0.6472140129693643, 1.6556030742445431, 1.0319410208453506, 0.3292217603989991, -0.058758121958605435, -0.19917171648476298, -0.5192866115874029, 0.1997510689920335, -1.3675686656161756, -1.7761517497832053, -0.11260276070167097, 0.9717892642758689, 0.0840815981843948, -0.40211265381258554, 0.27384496844034517, -1.0403875081272367, 1.2884781173493884,
            -1.8066239592554476, 1.1136979156298865, -0.06223155785690416, 1.3930381289015936, 0.4586305673655182, 1.3159249757827194, -0.5369892835955705, 0.17827408233621184, 0.22693934439969682, 0.8216240002114816, -1.0422409752281838, 0.3329686606709231, -1.5128804353968217, 1.0323052869815534, 1.1640486934424354, 1.6450118078345612, -0.6717687395070293, -0.08135119186406627, 1.2746921873544188, -0.8255794145095643,
            0.7123504776564864, 0.6953336934741682, 2.191382322698439, 1.4155790749261592, 2.4681081786912866, -2.2904357033803815, -0.8375155191566624, 1.1040106662196736, 0.7084133268872015, -3.401968681942055, 0.23237090512844757, 1.1199436238058174, 0.6333916486592628, -0.6012340913121055, -0.3693951838866523, -1.7742670566875682, -0.36431378282545124, -0.4042586409194551, -0.04648644034604476, 1.5138191613743486,
            -0.2053670782251071, 1.8679122383251414, 0.8355881018692999, -0.5369705129279005, -0.7909355080370954, 2.1080036780007987, 0.019537331188020687, -1.4672982688640615, -1.486842866467901, -1.1036839537574874, 1.0800858540685894, -0.2313974176207594, 0.47763272078271807, -1.9196070490691473, -0.8193535127855751, -0.6853651905832031, -0.18272370464882973, -0.33413577684633056, 2.2261342671906106, 1.6853726343573683,
            0.8563421109235769, 1.0468799885096596, 0.12189082561416206, -1.3596466927672854, -0.7607432068282968, 0.7061728288620306, -0.4384478018639071, 0.8620104661898899, 1.04258758121448, -1.1464159128515612, 0.9617945424413628, 0.04987102831355013, -0.8472878887606543, 0.32986774370339184, 1.278319839581162, -0.4040926804592034, -0.6691567800662129, 0.9415431940597389, 0.3974846022291844, -0.8425204662387112,
            -1.506166868030291, -0.04248497940038203, 0.26434168799067986, -1.5698380163561454, -0.6651727917714935, 1.2400220571204048, -0.1251830593977037, 0.6156254221302833, 0.43585628657139575, -1.6014619037611209, 1.9152323656075512, -0.8847911114213622, 1.359854519784993, -0.5554989575409871, 0.25064804193232354, 0.7976616257678464, 0.37834567410982123, -0.6300374359617635, -1.0613465068052854, -0.866474302027355,
            1.2458556977164312, 0.577814049080149, 2.069400463823993, 0.9068690176961165, -0.5031387968484738, -0.3640749863516844, -1.041502465417534, 0.6732994659644133, -0.006355018868252906, -0.3650517541386253, 1.0975063446734974, -2.203726812834859, 1.060685913143899, -0.4618706570892267, 0.06475263817517128, -0.19326357638969882, -0.01812119454736379, 0.1337618009668529, 1.1838276997792907, 0.4273677345455913,
            -0.4912341608307858, 0.2349993979417651, 0.9566260826411601, -0.7948243131958422, -0.6168334352331588, 0.3369425926447926, 0.8547756445246633, 0.2666330662219728, 2.431868771129661, 1.0089732701876513, -0.1162341515974066, -1.1746306816795218, -0.08227639025627424, 0.794676385688044, 0.15005011094018297, -0.8763821573601055, -1.0811684990769739, 0.6311588092267179, 0.026124278982220386, 0.8306502001533514,
            1.0856487813261877, -0.018702855899823106, -0.07338137135247896, -0.8435746484744243, -0.18091216366556986, 0.2295807891528797, -1.0689295774443397, -1.5621175533013612, 1.3314045672598216, 0.6211561903553582, 1.0479302317100871, -1.1509436982013124, 0.447985084931758, 0.19917261474342404, 0.3582887259341301, 0.9953552868908098, 0.8948165434511316, 0.4949033431999123, -0.23004847985703908, 0.6411581535557106,
            -1.1589671573242186, -0.13691519182560624, -0.8849560872785238, 0.6629182075027006, 2.2608150731789696, 2.2823614453180294, -1.2291376923498247, -0.9267975556981378, 0.2597417839242135, -0.7667310491821938, 0.10503294084132372, 2.960320355577672, -1.0645098483081497, -1.2888339889815872, -0.6564570556444346, 0.4742489396354781, 0.8879606773334898, -0.6477585196839569, -0.7309497810668936, 1.7025953934976548,
            0.1789174966941155, -0.4839093362740933, -0.8917713440107442, 1.4521776747175792, -0.1676974219641624, -0.500672037099228, -0.2947747621553442, 0.929636971325952, -0.7614935150071248, 1.6886298813725842, -0.8136217834373227, 1.2030997228178093, 1.382267485738376, 2.594387458306705, -0.7703668776292266, -0.7642584795112598, 1.3356598324609947, -0.5745269784148925, -2.212092904499444, -1.727975556661197,
            -0.18543087256023608, -0.10167435635752538, 1.3480966068787303, 0.0142803272337873, -0.480077631815393, -0.32270216749876185, -1.7884435311074431, -0.5695640948971382, -0.22859087912027687, -0.08783386938029487, -0.18151955278624396, 0.2031493507095467, 0.06444304447669409, -0.4339138073294572, 0.236563959074551, -0.2937958719187449, 0.1611232843821199, -0.6574871644742827, 1.3141902865107886, 0.6093649138398077,
            0.056674985715912514, -1.828714441504608, -0.46768482587669535, 0.6489735384886999, 0.5035677725398181, -0.887590772676158, -0.3222316759913631, -0.35172770495027483, -0.4329205472963193, -0.8449916868048998, 0.38282765028957993, 1.3171924061732359, 0.2956667124648384, 0.5390909497681301, -0.7591989862253667, -1.1520792974885883, -0.39344757869384944, 0.6192677330177175, -0.05578834574542242, 0.593015990282657,
            0.9374465229256678, 0.647772562443425, 1.1071167572595217, -1.3015016617832518, 1.267300472456379, -0.5807673178649629, 0.9343468385348384, -0.28554893036513673, 0.4487573993840033, 0.6749018890520516, -1.20482985206765, 0.17291806504654686, -0.4124576407610529, -0.9203236505429044, -0.7461342369802754, -0.19694162321688435, 0.46556512963300906, 0.5198366004764268, -1.7222561645076129, -0.7078891617994071,
            -1.1653209054214695, 1.5560964971092122, 0.3335520152642012, 0.008390825910327906, 0.11336719644324977, 0.3158913817073965, 0.4704483453862008, -0.5700583482495889, -1.276634964816531, -1.7880560933777756, -0.26514994709973827, 0.6194447367446946, -0.654762456435761, 1.0621929196158544, 0.4454719444987052, -0.9323145612076791, 1.3197357985874438, -0.8792938558447049, -0.2470423905508279, 0.5128954444799875,
            -0.09202044992462606, -1.3082892596744382, -0.34428948138804927, 0.012422196356164879, 1.4626152292162142, 0.34678216997159833, 0.409462409138861, 0.32838364873801185, 1.8776849459782967, 1.6816627852133539, -0.24894138693568296, 0.7150105850753732, 0.22929306929129853, -0.21434910504054566, 1.3339497173912471, -1.2497042452057836, -0.04487255356399775, -0.6486304639082145, -0.8048044333264733, -1.8090170501469942,
            1.481689285694336, -1.4772553200884717, -0.36792462539303805, -1.103508260812736, -0.2135236993720317, 0.40889179796540165, 1.993585196733386, 0.43879096427562897, -0.44512875171982147, -1.1780830020629518, -1.666001035275436, -0.2977294957665528, 1.7299614542270356, 0.9882265798853356, 2.2412430815464597, 0.5801434875813244, -0.739190619909163, -1.2663490594895201, 0.5735521649879137, 1.2105709455012765,
            1.9112159951415644, -2.259218931706201, -0.563310876529377, -2.4119185903750493, 0.9662624485722368, -0.22788851242764951, 0.9198283887420099, 0.7855927065251492, -0.7459868094792474, 0.10543289218409971, 0.6401750224618271, -0.0077375118689326705, -0.11647036625911977, -0.4722391874001602, -0.2718425102733572, -0.8796746964457087, 0.6112903638894259, 0.5347851929096421, -0.4749419210717794, 1.0633720764557604,
            -0.2590556665572949, 2.590182301241823, 1.4524061372706638, -0.8503733047335056, 0.5609357391481067, -1.5661825434426477, 0.8019667474525984, 1.2716795425969496, 0.20011166646917924, -0.7105405282282679, -0.5593129072748189, -1.2401371010520867, -0.7002520937780202, -2.236596391787529, -1.8130090502823886, -0.23990633860801777, 1.7428780878151378, 1.4661206538178901, -0.8678567353744017, 0.2957423562639015,
            0.13935419069962593, 1.399598845123674, 0.059729544605779575, -0.9607778026198247, 0.18474907798482051, 1.0117193651915666, -0.9173540069396245, 0.8934765521365161, -0.665655291396948, -0.32955768273493324, 0.3062873812209283, 0.177342106982554, 0.3595522704599547, -1.5964209653110262, 0.6705899137346863, -1.1034642863469553, -1.0029562484065524, 0.10622956543479244, 0.4261871936541378, 0.7777501694354336,
            -0.806235923997437, -0.8272801398172428, -1.2783440745845536, 0.5982979227669168, -0.28214494859284556, 1.101560367699546, -0.14008021262664466, -0.38717961692054237, 0.9962925044431369, -0.7391490127960976, -0.06294945881724459, 0.7283671247384875, -0.8458895297768138, 0.22808829204347086, 0.43685668023014523, 0.9204095286935638, -0.028241645704951284, 0.15951784765135396, 0.8068984900818966, -0.34387965576978663,
            0.573828962760762, -0.13374515460012618, -0.5552788325377814, 0.5644705833909952, -0.7500532220469983, 0.33436674493862256, -0.8595435026628129, -0.38943898244735853, 0.6401502590131951, -1.2968645995363652, 0.5861622311675501, 0.2311759458689689, 0.10962292708600496, -0.26025023584932205, -0.5398478003611565, -1.0514168636922954, 1.2689172189127857, 1.7029909647408918, -0.02325431623491577, -0.3064675950620902,
            -1.5816446841009473, 0.6874254059433739, 0.7755967316475798, 1.4119333324396597, 0.14198739135512406, 0.2927714469848192, -0.7239793888399496, 0.3506448783535265, -0.7568480706640158, -1.2158508387501554, 0.22197589131086445, -0.5621415304506887, -1.2381112050191665, -1.917208333033256, -0.3321665793941188, -0.5916951886991071, -1.244826507645294, -0.29767661008214463, 0.8590635852032509, -1.8579290298421591,
            -1.0470546224962876, -2.540080936704841, 0.5458326769958273, 0.042222128206941614, 0.6080450228346708, 0.6542717901662132, -1.7292955132690793, -0.4793123354077725, 0.7341767020417185, -1.3322222208234826, -0.5076389542432337, 0.684399163420284, 0.3948487980667425, -1.7919279627150193, 1.582925890933478, 0.8341846456063038, 0.11776890377042544, 1.7471239793853526, 1.2269451783893597, 0.4235463733287474,
            1.5908284320029056, -1.635191535538596, 0.04419903330064594, -1.264385360373252, 0.5370192519783876, 1.2368603501240771, -0.9241079150337286, -0.3428051342915208, 0.0882286441353256, -2.210824604513402, -1.9000343283757128, 0.4633735273417207, -0.32534396967175094, 0.026187836765356437, 0.18253601230609245, 0.8519745761039671, -0.028225375482784816, -0.5114197447067229, -1.2428743809444227, 0.2879711400745508,
            1.2857130031108321, 0.5296743558975853, -0.8440551904275335, -1.3776032491368861, 1.8164028526343798, -1.1422045767986222, -1.8675179752970443, 0.6969635320800454, 0.9444010906414336, -1.28197913481747, -0.06259132322304235, -0.4518754825442558, 0.9183188639099813, -0.2916931407869574, -1.1464007469977915, -0.4475136941593681, 0.44385573868752803, 2.1606711638680762, -1.4813603018181851, -0.5647618024870872,
            -1.474746204557383, -2.9067748098220485, 0.06132111635940877, -0.09663310829361334, -1.087053744976143, -1.774855117659402, 0.8130120568830074, -0.5179279676199186, -0.32549430825787784, -1.1995838271705979, 0.8587480835176114, -0.02095126282663596, 0.6677898019388228, -1.1891003375304232, -2.1125937754631305, -0.047765192715672734, 0.09812525010300294, -1.034992359189106, 1.0213451864081846, 1.0788796513160641,
            -1.444469239557739, 0.28341828947950637, -2.4556013891966737, 1.7126080715698266, -0.5943068899412715, 1.0897594994215383, -0.16345461884651272, 0.7027032523865234, 2.2851158088542562, 0.5038100496225458, -0.16724173993999966, -0.6747457076421414, 0.42254684460738184, 1.277203836895222, -0.34438446183574595, 0.38956738377878264, -0.26884968654334923, -0.02148772950361766, 0.02044885235644607, -1.3873669828232345,
            0.19995968746809226, -1.5826859815811556, -0.20385119370067947, 0.5724329589281247, -1.330307658319185, 0.7756101314358208, -0.4989071461473931, 0.5388161769427321, -0.9811085284266614, 2.335331094403556, -0.5588657325211347, -1.2850853695283377, 0.40092993245913744, -1.9675685522110529, 0.9378938542456674, -0.18645815013912917, -0.6828273180353106, -1.840122530632185, -1.2581798109361761, 0.2867275394896832,
        ],
    }
    # fmt: on
    return data


@pytest.fixture
def numeric_high_card_dataset(test_backend, numeric_high_card_dict):
    schemas = {
        "pandas": {
            "norm_0_1": "float64",
        },
        "postgresql": {
            # "norm_0_1": "DOUBLE_PRECISION",
            "norm_0_1": "NUMERIC",
        },
        "sqlite": {
            "norm_0_1": "FLOAT",
        },
        "mysql": {
            "norm_0_1": "DOUBLE",
        },
        "mssql": {
            "norm_0_1": "FLOAT",
        },
        "spark": {
            "norm_0_1": "FloatType",
        },
    }
    return get_dataset(test_backend, numeric_high_card_dict, schemas=schemas)


@pytest.fixture
def non_numeric_high_card_dataset(test_backend):
    """Provide dataset fixtures that have special values and/or are otherwise useful outside
    the standard json testing framework"""

    # fmt: off
    data = {
        "highcardnonnum": [
            "CZVYSnQhHhoti8mQ66XbDuIjE5FMeIHb", "cPWAg2MJjh8fkRRU1B9aD8vWq3P8KTxJ", "4tehKwWiCDpuOmTPRYYqTqM7TvEa8Zi7", "ZvlAnCGiGfkKgQoNrhnnyrjmU7sLsUZz", "AaqMhdYukVdexTk6LlWvzXYXTp5upPuf", "ZSKmXUB35K14khHGyjYtuCHuI8yeM7yR", "F1cwKp4HsCN2s2kXQGR5RUa3WAcibCq2", "coaX8bSHoVZ8FP8SuQ57SFbrvpRHcibq", "3IzmbSJF525qtn7O4AvfKONnz7eFgnyU", "gLCtw7435gaR532PNFVCtvk14lNJpZXv",
            "hNyjMYZkVlOKRjhg8cKymU5Bvnh0MK5R", "IqKC2auGTNehP8y24HzDQOdt9oysgFyx", "TePy034aBKlNeAmcJmKJ4p1yF7EUYEOg", "cIfDv6ieTAobe84P84InzDKrJrccmqbq", "m1979gfI6lVF9ijJA245bchYFd1EaMap", "T7EUE54HUhyJ9Hnxv1pKY0Bmg42qiggP", "7wcR161jyKYhFLEZkhFqSXLwXW46I5x8", "IpmNsUFgbbVnL0ljJZOBHnTV0FKARwSn", "hsA4btHJg6Gq1jwOuOc3pl2UPB5QUwZg", "vwZyG0jGUys3HQdUiOocIbzhUdUugwKX",
            "rTc9h94WjOXN5Wg40DyatFEFfp9mgWj6", "p1f20s14ZJGUTIBUNeBmJEkWKlwoyqjA", "VzgAIYNKHA0APN0oZtzMAfmbCzJenswy", "IO7BqR3iS136YMlLCEo6W3jKNOVJIlLG", "eTEyhiRuyEcTnHThi1W6yi1mxUjq8TEp", "4OHPKQgk3sPPYpKWcEWUtNZ0jv00UuPU", "ZJCstyyUvTR2gwSM6FLgkXYDwG54qo8u", "nGQsvDAzuL5Yc2XpqoG5P7RhpiTpJp8H", "NfX4KfEompMbbKloFq8NQpdXtk5PjaPe", "CP22IFHDX1maoSjTEdtBfrMHWQKACGDB",
            "2K8njWnvuq1u6tkzreNhxTEyO8PTeWer", "hGwZQW7ao9HqNV2xAovuMBdyafNDE8q6", "OJmDHbqP1wzarsaSwCphsqvdy5SnTQMT", "JQbXIcgwUhttfPIGB7VGGfL2KiElabrO", "eTTNDggfPpRC22SEVNo9W0BPEWO4Cr57", "GW2JuUJmuCebia7RUiCNl2BTjukIzZWj", "oVFAvQEKmRTLBqdCuPoJNvzPvQ7UArWC", "zeMHFFKLr5j4DIFxRQ7jHWCMClrP3LmJ", "eECcArV5TZRftL6ZWaUDO6D2l3HiZj1Y", "xLNJXaCkOLrD6E0kgGaFOFwctNXjrd77",
            "1f8KOCkOvehXYvN8PKv1Ch6dzOjRAr01", "uVF6HJgjVmoipK1sEpVOFJYuv2TXXsOG", "agIk8H2nFa0K27IFr0VM2RNp6saihYI3", "cAUnysbb8SBLSTr0H7cA1fmnpaL80e0N", "fM1IzD5USx4lMYi6bqPCEZjd2aP7G9vv", "k8B9KCXhaQb6Q82zFbAzOESAtDxK174J", "i65d8jqET5FsVw9t5BwAvBjkEJI6eUMj", "HbT1b7DQL7n7ZEt2FsKHIggycT1XIYd8", "938eC0iGMSqZNlqgDNG9YVE7t4izO2Ev", "PyZetp4izgE4ymPcUXyImF5mm7I6zbta",
            "FaXA6YSUrvSnW7quAimLqQMNrU1Dxyjs", "PisVMvI9RsqQw21B7qYcKkRo5c8C2AKd", "eSQIxFqyYVf55UMzMEZrotPO74i3Sh03", "2b74DhJ6YFHrAkrjK4tvvKkYUKll44bR", "3svDRnrELyAsC69Phpnl2Os89856tFBJ", "ZcSGN9YYNHnHjUp0SktWoZI7JDmvRTTN", "m9eDkZ5oZEOFP3HUfaZEirecv2UhQ1B1", "wZTwJmMX5Q58DhDdmScdigTSyUUC04sO", "oRnY5jDWFw2KZRYLh6ihFd021ggy4UxJ", "KAuFgcmRKQPIIqGMAQQPfjyC1VXt40vs",
            "0S4iueoqKNjvS55O57BdY3DbfwhIDwKc", "ywbQfOLkvXEUzZISZp1cpwCenrrNPjfF", "Mayxk8JkV3Z6aROtnsKyqwVK5exiJa8i", "pXqIRP5fQzbDtj1xFqgJey6dyFOJ1YiU", "6Ba6RSM56x4MIaJ2wChQ3trBVOw1SWGM", "puqzOpRJyNVAwH2vLjVCL3uuggxO5aoB", "jOI4E43wA3lYBWbV0nMxqix885Tye1Pf", "YgTTYpRDrxU1dMKZeVHYzYNovH2mWGB7", "24yYfUg1ATvfI1PW79ytsEqHWJHI69wQ", "mS2AVcLFp6i36sX7yAUrdfM0g0RB2X4D",
            "hW0kFZ6ijfciJWN4vvgcFa6MWv8cTeVk", "ItvI4l02oAIZEd5cPtDf4OnyBazji0PL", "DW4oLNP49MNNENFoFf7jDTI04xdvCiWg", "vrOZrkAS9MCGOqzhCv4cmr5AGddVBShU", "NhTsracusfp5V6zVeWqLZnychDl7jjO4", "R74JT4EEhh3Xeu5tbx8bZFkXZRhx6HUn", "bd9yxS6b1QrKXuT4irY4kpjSyLmKZmx6", "UMdFQNSiJZtLK3jxBETZrINDKcRqRd0c", "He7xIY2BMNZ7vSO47KfKoYskVJeeedI7", "G8PqO0ADoKfDPsMT1K0uOrYf1AtwlTSR",
            "hqfmEBNCA7qgntcQVqB7beBt0hB7eaxF", "mlYdlfei13P6JrT7ZbSZdsudhE24aPYr", "gUTUoH9LycaItbwLZkK9qf0xbRDgOMN4", "xw3AuIPyHYq59Qbo5QkQnECSqd2UCvLo", "kbfzRyRqGZ9WvmTdYKDjyds6EK4fYCyx", "7AOZ3o2egl6aU1zOrS8CVwXYZMI8NTPg", "Wkh43H7t95kRb9oOMjTSqC7163SrI4rU", "x586wCHsLsOaXl3F9cYeaROwdFc2pbU1", "oOd7GdoPn4qqfAeFj2Z3ddyFdmkuPznh", "suns0vGgaMzasYpwDEEof2Ktovy0o4os",
            "of6W1csCTCBMBXli4a6cEmGZ9EFIOFRC", "mmTiWVje9SotwPgmRxrGrNeI9DssAaCj", "pIX0vhOzql5c6Z6NpLbzc8MvYiONyT54", "nvyCo3MkIK4tS6rkuL4Yw1RgGKwhm4c2", "prQGAOvQbB8fQIrp8xaLXmGwcxDcCnqt", "ajcLVizD2vwZlmmGKyXYki03SWn7fnt3", "mty9rQJBeTsBQ7ra8vWRbBaWulzhWRSG", "JL38Vw7yERPC4gBplBaixlbpDg8V7gC6", "MylTvGl5L1tzosEcgGCQPjIRN6bCUwtI", "hmr0LNyYObqe5sURs408IhRb50Lnek5K",
            "CZVYSnQhHhoti8mQ66XbDuIjE5FMeIHb", "cPWAg2MJjh8fkRRU1B9aD8vWq3P8KTxJ", "4tehKwWiCDpuOmTPRYYqTqM7TvEa8Zi7", "ZvlAnCGiGfkKgQoNrhnnyrjmU7sLsUZz", "AaqMhdYukVdexTk6LlWvzXYXTp5upPuf", "ZSKmXUB35K14khHGyjYtuCHuI8yeM7yR", "F1cwKp4HsCN2s2kXQGR5RUa3WAcibCq2", "coaX8bSHoVZ8FP8SuQ57SFbrvpRHcibq", "3IzmbSJF525qtn7O4AvfKONnz7eFgnyU", "gLCtw7435gaR532PNFVCtvk14lNJpZXv",
            "hNyjMYZkVlOKRjhg8cKymU5Bvnh0MK5R", "IqKC2auGTNehP8y24HzDQOdt9oysgFyx", "TePy034aBKlNeAmcJmKJ4p1yF7EUYEOg", "cIfDv6ieTAobe84P84InzDKrJrccmqbq", "m1979gfI6lVF9ijJA245bchYFd1EaMap", "T7EUE54HUhyJ9Hnxv1pKY0Bmg42qiggP", "7wcR161jyKYhFLEZkhFqSXLwXW46I5x8", "IpmNsUFgbbVnL0ljJZOBHnTV0FKARwSn", "hsA4btHJg6Gq1jwOuOc3pl2UPB5QUwZg", "vwZyG0jGUys3HQdUiOocIbzhUdUugwKX",
            "rTc9h94WjOXN5Wg40DyatFEFfp9mgWj6", "p1f20s14ZJGUTIBUNeBmJEkWKlwoyqjA", "VzgAIYNKHA0APN0oZtzMAfmbCzJenswy", "IO7BqR3iS136YMlLCEo6W3jKNOVJIlLG", "eTEyhiRuyEcTnHThi1W6yi1mxUjq8TEp", "4OHPKQgk3sPPYpKWcEWUtNZ0jv00UuPU", "ZJCstyyUvTR2gwSM6FLgkXYDwG54qo8u", "nGQsvDAzuL5Yc2XpqoG5P7RhpiTpJp8H", "NfX4KfEompMbbKloFq8NQpdXtk5PjaPe", "CP22IFHDX1maoSjTEdtBfrMHWQKACGDB",
            "2K8njWnvuq1u6tkzreNhxTEyO8PTeWer", "hGwZQW7ao9HqNV2xAovuMBdyafNDE8q6", "OJmDHbqP1wzarsaSwCphsqvdy5SnTQMT", "JQbXIcgwUhttfPIGB7VGGfL2KiElabrO", "eTTNDggfPpRC22SEVNo9W0BPEWO4Cr57", "GW2JuUJmuCebia7RUiCNl2BTjukIzZWj", "oVFAvQEKmRTLBqdCuPoJNvzPvQ7UArWC", "zeMHFFKLr5j4DIFxRQ7jHWCMClrP3LmJ", "eECcArV5TZRftL6ZWaUDO6D2l3HiZj1Y", "xLNJXaCkOLrD6E0kgGaFOFwctNXjrd77",
            "1f8KOCkOvehXYvN8PKv1Ch6dzOjRAr01", "uVF6HJgjVmoipK1sEpVOFJYuv2TXXsOG", "agIk8H2nFa0K27IFr0VM2RNp6saihYI3", "cAUnysbb8SBLSTr0H7cA1fmnpaL80e0N", "fM1IzD5USx4lMYi6bqPCEZjd2aP7G9vv", "k8B9KCXhaQb6Q82zFbAzOESAtDxK174J", "i65d8jqET5FsVw9t5BwAvBjkEJI6eUMj", "HbT1b7DQL7n7ZEt2FsKHIggycT1XIYd8", "938eC0iGMSqZNlqgDNG9YVE7t4izO2Ev", "PyZetp4izgE4ymPcUXyImF5mm7I6zbta",
            "FaXA6YSUrvSnW7quAimLqQMNrU1Dxyjs", "PisVMvI9RsqQw21B7qYcKkRo5c8C2AKd", "eSQIxFqyYVf55UMzMEZrotPO74i3Sh03", "2b74DhJ6YFHrAkrjK4tvvKkYUKll44bR", "3svDRnrELyAsC69Phpnl2Os89856tFBJ", "ZcSGN9YYNHnHjUp0SktWoZI7JDmvRTTN", "m9eDkZ5oZEOFP3HUfaZEirecv2UhQ1B1", "wZTwJmMX5Q58DhDdmScdigTSyUUC04sO", "oRnY5jDWFw2KZRYLh6ihFd021ggy4UxJ", "KAuFgcmRKQPIIqGMAQQPfjyC1VXt40vs",
            "0S4iueoqKNjvS55O57BdY3DbfwhIDwKc", "ywbQfOLkvXEUzZISZp1cpwCenrrNPjfF", "Mayxk8JkV3Z6aROtnsKyqwVK5exiJa8i", "pXqIRP5fQzbDtj1xFqgJey6dyFOJ1YiU", "6Ba6RSM56x4MIaJ2wChQ3trBVOw1SWGM", "puqzOpRJyNVAwH2vLjVCL3uuggxO5aoB", "jOI4E43wA3lYBWbV0nMxqix885Tye1Pf", "YgTTYpRDrxU1dMKZeVHYzYNovH2mWGB7", "24yYfUg1ATvfI1PW79ytsEqHWJHI69wQ", "mS2AVcLFp6i36sX7yAUrdfM0g0RB2X4D",
            "hW0kFZ6ijfciJWN4vvgcFa6MWv8cTeVk", "ItvI4l02oAIZEd5cPtDf4OnyBazji0PL", "DW4oLNP49MNNENFoFf7jDTI04xdvCiWg", "vrOZrkAS9MCGOqzhCv4cmr5AGddVBShU", "NhTsracusfp5V6zVeWqLZnychDl7jjO4", "R74JT4EEhh3Xeu5tbx8bZFkXZRhx6HUn", "bd9yxS6b1QrKXuT4irY4kpjSyLmKZmx6", "UMdFQNSiJZtLK3jxBETZrINDKcRqRd0c", "He7xIY2BMNZ7vSO47KfKoYskVJeeedI7", "G8PqO0ADoKfDPsMT1K0uOrYf1AtwlTSR",
            "hqfmEBNCA7qgntcQVqB7beBt0hB7eaxF", "mlYdlfei13P6JrT7ZbSZdsudhE24aPYr", "gUTUoH9LycaItbwLZkK9qf0xbRDgOMN4", "xw3AuIPyHYq59Qbo5QkQnECSqd2UCvLo", "kbfzRyRqGZ9WvmTdYKDjyds6EK4fYCyx", "7AOZ3o2egl6aU1zOrS8CVwXYZMI8NTPg", "Wkh43H7t95kRb9oOMjTSqC7163SrI4rU", "x586wCHsLsOaXl3F9cYeaROwdFc2pbU1", "oOd7GdoPn4qqfAeFj2Z3ddyFdmkuPznh", "suns0vGgaMzasYpwDEEof2Ktovy0o4os",
            "of6W1csCTCBMBXli4a6cEmGZ9EFIOFRC", "mmTiWVje9SotwPgmRxrGrNeI9DssAaCj", "pIX0vhOzql5c6Z6NpLbzc8MvYiONyT54", "nvyCo3MkIK4tS6rkuL4Yw1RgGKwhm4c2", "prQGAOvQbB8fQIrp8xaLXmGwcxDcCnqt", "ajcLVizD2vwZlmmGKyXYki03SWn7fnt3", "mty9rQJBeTsBQ7ra8vWRbBaWulzhWRSG", "JL38Vw7yERPC4gBplBaixlbpDg8V7gC6", "MylTvGl5L1tzosEcgGCQPjIRN6bCUwtI", "hmr0LNyYObqe5sURs408IhRb50Lnek5K",
        ],
        # Built from highcardnonnum using the following:
        # vals = pd.Series(data["highcardnonnum"])
        # sample_vals = vals.sample(n=10, random_state=42)
        # weights = np.random.RandomState(42).rand(10)
        # weights = weights / np.sum(weights)
        # new_vals = sample_vals.sample(n=200, weights=weights, replace=True, random_state=11)
        "medcardnonnum": [
            "T7EUE54HUhyJ9Hnxv1pKY0Bmg42qiggP", "ajcLVizD2vwZlmmGKyXYki03SWn7fnt3", "oRnY5jDWFw2KZRYLh6ihFd021ggy4UxJ", "hW0kFZ6ijfciJWN4vvgcFa6MWv8cTeVk", "oRnY5jDWFw2KZRYLh6ihFd021ggy4UxJ", "oRnY5jDWFw2KZRYLh6ihFd021ggy4UxJ", "ajcLVizD2vwZlmmGKyXYki03SWn7fnt3", "oRnY5jDWFw2KZRYLh6ihFd021ggy4UxJ", "k8B9KCXhaQb6Q82zFbAzOESAtDxK174J", "NhTsracusfp5V6zVeWqLZnychDl7jjO4",
            "hW0kFZ6ijfciJWN4vvgcFa6MWv8cTeVk", "T7EUE54HUhyJ9Hnxv1pKY0Bmg42qiggP", "k8B9KCXhaQb6Q82zFbAzOESAtDxK174J", "NhTsracusfp5V6zVeWqLZnychDl7jjO4", "T7EUE54HUhyJ9Hnxv1pKY0Bmg42qiggP", "hW0kFZ6ijfciJWN4vvgcFa6MWv8cTeVk", "ajcLVizD2vwZlmmGKyXYki03SWn7fnt3", "T7EUE54HUhyJ9Hnxv1pKY0Bmg42qiggP", "2K8njWnvuq1u6tkzreNhxTEyO8PTeWer", "T7EUE54HUhyJ9Hnxv1pKY0Bmg42qiggP",
            "NhTsracusfp5V6zVeWqLZnychDl7jjO4", "NhTsracusfp5V6zVeWqLZnychDl7jjO4", "2K8njWnvuq1u6tkzreNhxTEyO8PTeWer", "2K8njWnvuq1u6tkzreNhxTEyO8PTeWer", "T7EUE54HUhyJ9Hnxv1pKY0Bmg42qiggP", "T7EUE54HUhyJ9Hnxv1pKY0Bmg42qiggP", "hW0kFZ6ijfciJWN4vvgcFa6MWv8cTeVk", "hW0kFZ6ijfciJWN4vvgcFa6MWv8cTeVk", "ajcLVizD2vwZlmmGKyXYki03SWn7fnt3", "oRnY5jDWFw2KZRYLh6ihFd021ggy4UxJ",
            "oRnY5jDWFw2KZRYLh6ihFd021ggy4UxJ", "NhTsracusfp5V6zVeWqLZnychDl7jjO4", "hW0kFZ6ijfciJWN4vvgcFa6MWv8cTeVk", "hW0kFZ6ijfciJWN4vvgcFa6MWv8cTeVk", "T7EUE54HUhyJ9Hnxv1pKY0Bmg42qiggP", "k8B9KCXhaQb6Q82zFbAzOESAtDxK174J", "k8B9KCXhaQb6Q82zFbAzOESAtDxK174J", "2K8njWnvuq1u6tkzreNhxTEyO8PTeWer", "T7EUE54HUhyJ9Hnxv1pKY0Bmg42qiggP", "NhTsracusfp5V6zVeWqLZnychDl7jjO4",
            "ajcLVizD2vwZlmmGKyXYki03SWn7fnt3", "2K8njWnvuq1u6tkzreNhxTEyO8PTeWer", "ajcLVizD2vwZlmmGKyXYki03SWn7fnt3", "2K8njWnvuq1u6tkzreNhxTEyO8PTeWer", "ajcLVizD2vwZlmmGKyXYki03SWn7fnt3", "2K8njWnvuq1u6tkzreNhxTEyO8PTeWer", "NhTsracusfp5V6zVeWqLZnychDl7jjO4", "k8B9KCXhaQb6Q82zFbAzOESAtDxK174J", "NhTsracusfp5V6zVeWqLZnychDl7jjO4", "T7EUE54HUhyJ9Hnxv1pKY0Bmg42qiggP",
            "hW0kFZ6ijfciJWN4vvgcFa6MWv8cTeVk", "2K8njWnvuq1u6tkzreNhxTEyO8PTeWer", "T7EUE54HUhyJ9Hnxv1pKY0Bmg42qiggP", "oRnY5jDWFw2KZRYLh6ihFd021ggy4UxJ", "hW0kFZ6ijfciJWN4vvgcFa6MWv8cTeVk", "ajcLVizD2vwZlmmGKyXYki03SWn7fnt3", "ajcLVizD2vwZlmmGKyXYki03SWn7fnt3", "NhTsracusfp5V6zVeWqLZnychDl7jjO4", "2K8njWnvuq1u6tkzreNhxTEyO8PTeWer", "hW0kFZ6ijfciJWN4vvgcFa6MWv8cTeVk",
            "hW0kFZ6ijfciJWN4vvgcFa6MWv8cTeVk", "k8B9KCXhaQb6Q82zFbAzOESAtDxK174J", "oRnY5jDWFw2KZRYLh6ihFd021ggy4UxJ", "2K8njWnvuq1u6tkzreNhxTEyO8PTeWer", "NhTsracusfp5V6zVeWqLZnychDl7jjO4", "NhTsracusfp5V6zVeWqLZnychDl7jjO4", "hW0kFZ6ijfciJWN4vvgcFa6MWv8cTeVk", "NhTsracusfp5V6zVeWqLZnychDl7jjO4", "hW0kFZ6ijfciJWN4vvgcFa6MWv8cTeVk", "k8B9KCXhaQb6Q82zFbAzOESAtDxK174J",
            "2K8njWnvuq1u6tkzreNhxTEyO8PTeWer", "hW0kFZ6ijfciJWN4vvgcFa6MWv8cTeVk", "k8B9KCXhaQb6Q82zFbAzOESAtDxK174J", "2K8njWnvuq1u6tkzreNhxTEyO8PTeWer", "hW0kFZ6ijfciJWN4vvgcFa6MWv8cTeVk", "2K8njWnvuq1u6tkzreNhxTEyO8PTeWer", "oRnY5jDWFw2KZRYLh6ihFd021ggy4UxJ", "T7EUE54HUhyJ9Hnxv1pKY0Bmg42qiggP", "ajcLVizD2vwZlmmGKyXYki03SWn7fnt3", "NhTsracusfp5V6zVeWqLZnychDl7jjO4",
            "oRnY5jDWFw2KZRYLh6ihFd021ggy4UxJ", "hW0kFZ6ijfciJWN4vvgcFa6MWv8cTeVk", "hW0kFZ6ijfciJWN4vvgcFa6MWv8cTeVk", "oRnY5jDWFw2KZRYLh6ihFd021ggy4UxJ", "2K8njWnvuq1u6tkzreNhxTEyO8PTeWer", "T7EUE54HUhyJ9Hnxv1pKY0Bmg42qiggP", "NhTsracusfp5V6zVeWqLZnychDl7jjO4", "NhTsracusfp5V6zVeWqLZnychDl7jjO4", "hW0kFZ6ijfciJWN4vvgcFa6MWv8cTeVk", "k8B9KCXhaQb6Q82zFbAzOESAtDxK174J",
            "hW0kFZ6ijfciJWN4vvgcFa6MWv8cTeVk", "hW0kFZ6ijfciJWN4vvgcFa6MWv8cTeVk", "T7EUE54HUhyJ9Hnxv1pKY0Bmg42qiggP", "NhTsracusfp5V6zVeWqLZnychDl7jjO4", "2K8njWnvuq1u6tkzreNhxTEyO8PTeWer", "oRnY5jDWFw2KZRYLh6ihFd021ggy4UxJ", "2K8njWnvuq1u6tkzreNhxTEyO8PTeWer", "T7EUE54HUhyJ9Hnxv1pKY0Bmg42qiggP", "hW0kFZ6ijfciJWN4vvgcFa6MWv8cTeVk", "mS2AVcLFp6i36sX7yAUrdfM0g0RB2X4D",
            "2K8njWnvuq1u6tkzreNhxTEyO8PTeWer", "T7EUE54HUhyJ9Hnxv1pKY0Bmg42qiggP", "NhTsracusfp5V6zVeWqLZnychDl7jjO4", "2K8njWnvuq1u6tkzreNhxTEyO8PTeWer", "oRnY5jDWFw2KZRYLh6ihFd021ggy4UxJ", "T7EUE54HUhyJ9Hnxv1pKY0Bmg42qiggP", "2K8njWnvuq1u6tkzreNhxTEyO8PTeWer", "T7EUE54HUhyJ9Hnxv1pKY0Bmg42qiggP", "2K8njWnvuq1u6tkzreNhxTEyO8PTeWer", "hW0kFZ6ijfciJWN4vvgcFa6MWv8cTeVk",
            "k8B9KCXhaQb6Q82zFbAzOESAtDxK174J", "hW0kFZ6ijfciJWN4vvgcFa6MWv8cTeVk", "2K8njWnvuq1u6tkzreNhxTEyO8PTeWer", "hW0kFZ6ijfciJWN4vvgcFa6MWv8cTeVk", "hW0kFZ6ijfciJWN4vvgcFa6MWv8cTeVk", "NhTsracusfp5V6zVeWqLZnychDl7jjO4", "NfX4KfEompMbbKloFq8NQpdXtk5PjaPe", "k8B9KCXhaQb6Q82zFbAzOESAtDxK174J", "oRnY5jDWFw2KZRYLh6ihFd021ggy4UxJ", "2K8njWnvuq1u6tkzreNhxTEyO8PTeWer",
            "NfX4KfEompMbbKloFq8NQpdXtk5PjaPe", "k8B9KCXhaQb6Q82zFbAzOESAtDxK174J", "hW0kFZ6ijfciJWN4vvgcFa6MWv8cTeVk", "oRnY5jDWFw2KZRYLh6ihFd021ggy4UxJ", "oRnY5jDWFw2KZRYLh6ihFd021ggy4UxJ", "hW0kFZ6ijfciJWN4vvgcFa6MWv8cTeVk", "oRnY5jDWFw2KZRYLh6ihFd021ggy4UxJ", "T7EUE54HUhyJ9Hnxv1pKY0Bmg42qiggP", "k8B9KCXhaQb6Q82zFbAzOESAtDxK174J", "k8B9KCXhaQb6Q82zFbAzOESAtDxK174J",
            "NhTsracusfp5V6zVeWqLZnychDl7jjO4", "T7EUE54HUhyJ9Hnxv1pKY0Bmg42qiggP", "T7EUE54HUhyJ9Hnxv1pKY0Bmg42qiggP", "2K8njWnvuq1u6tkzreNhxTEyO8PTeWer", "k8B9KCXhaQb6Q82zFbAzOESAtDxK174J", "2K8njWnvuq1u6tkzreNhxTEyO8PTeWer", "k8B9KCXhaQb6Q82zFbAzOESAtDxK174J", "T7EUE54HUhyJ9Hnxv1pKY0Bmg42qiggP", "oRnY5jDWFw2KZRYLh6ihFd021ggy4UxJ", "k8B9KCXhaQb6Q82zFbAzOESAtDxK174J",
            "hW0kFZ6ijfciJWN4vvgcFa6MWv8cTeVk", "k8B9KCXhaQb6Q82zFbAzOESAtDxK174J", "NfX4KfEompMbbKloFq8NQpdXtk5PjaPe", "T7EUE54HUhyJ9Hnxv1pKY0Bmg42qiggP", "hW0kFZ6ijfciJWN4vvgcFa6MWv8cTeVk", "NfX4KfEompMbbKloFq8NQpdXtk5PjaPe", "oRnY5jDWFw2KZRYLh6ihFd021ggy4UxJ", "T7EUE54HUhyJ9Hnxv1pKY0Bmg42qiggP", "T7EUE54HUhyJ9Hnxv1pKY0Bmg42qiggP", "k8B9KCXhaQb6Q82zFbAzOESAtDxK174J",
            "k8B9KCXhaQb6Q82zFbAzOESAtDxK174J", "k8B9KCXhaQb6Q82zFbAzOESAtDxK174J", "2K8njWnvuq1u6tkzreNhxTEyO8PTeWer", "ajcLVizD2vwZlmmGKyXYki03SWn7fnt3", "T7EUE54HUhyJ9Hnxv1pKY0Bmg42qiggP", "hW0kFZ6ijfciJWN4vvgcFa6MWv8cTeVk", "hW0kFZ6ijfciJWN4vvgcFa6MWv8cTeVk", "ajcLVizD2vwZlmmGKyXYki03SWn7fnt3", "T7EUE54HUhyJ9Hnxv1pKY0Bmg42qiggP", "hW0kFZ6ijfciJWN4vvgcFa6MWv8cTeVk",
            "ajcLVizD2vwZlmmGKyXYki03SWn7fnt3", "NhTsracusfp5V6zVeWqLZnychDl7jjO4", "k8B9KCXhaQb6Q82zFbAzOESAtDxK174J", "T7EUE54HUhyJ9Hnxv1pKY0Bmg42qiggP", "ajcLVizD2vwZlmmGKyXYki03SWn7fnt3", "k8B9KCXhaQb6Q82zFbAzOESAtDxK174J", "NhTsracusfp5V6zVeWqLZnychDl7jjO4", "oRnY5jDWFw2KZRYLh6ihFd021ggy4UxJ", "oRnY5jDWFw2KZRYLh6ihFd021ggy4UxJ", "k8B9KCXhaQb6Q82zFbAzOESAtDxK174J",
            "2K8njWnvuq1u6tkzreNhxTEyO8PTeWer", "ajcLVizD2vwZlmmGKyXYki03SWn7fnt3", "hW0kFZ6ijfciJWN4vvgcFa6MWv8cTeVk", "2K8njWnvuq1u6tkzreNhxTEyO8PTeWer", "hW0kFZ6ijfciJWN4vvgcFa6MWv8cTeVk", "k8B9KCXhaQb6Q82zFbAzOESAtDxK174J", "2K8njWnvuq1u6tkzreNhxTEyO8PTeWer", "T7EUE54HUhyJ9Hnxv1pKY0Bmg42qiggP", "ajcLVizD2vwZlmmGKyXYki03SWn7fnt3", "NhTsracusfp5V6zVeWqLZnychDl7jjO4",
            "T7EUE54HUhyJ9Hnxv1pKY0Bmg42qiggP", "k8B9KCXhaQb6Q82zFbAzOESAtDxK174J", "hW0kFZ6ijfciJWN4vvgcFa6MWv8cTeVk", "k8B9KCXhaQb6Q82zFbAzOESAtDxK174J", "NhTsracusfp5V6zVeWqLZnychDl7jjO4", "T7EUE54HUhyJ9Hnxv1pKY0Bmg42qiggP", "T7EUE54HUhyJ9Hnxv1pKY0Bmg42qiggP", "k8B9KCXhaQb6Q82zFbAzOESAtDxK174J", "2K8njWnvuq1u6tkzreNhxTEyO8PTeWer", "NhTsracusfp5V6zVeWqLZnychDl7jjO4",
            "T7EUE54HUhyJ9Hnxv1pKY0Bmg42qiggP", "2K8njWnvuq1u6tkzreNhxTEyO8PTeWer", "hW0kFZ6ijfciJWN4vvgcFa6MWv8cTeVk", "T7EUE54HUhyJ9Hnxv1pKY0Bmg42qiggP", "NhTsracusfp5V6zVeWqLZnychDl7jjO4", "k8B9KCXhaQb6Q82zFbAzOESAtDxK174J", "2K8njWnvuq1u6tkzreNhxTEyO8PTeWer", "2K8njWnvuq1u6tkzreNhxTEyO8PTeWer", "ajcLVizD2vwZlmmGKyXYki03SWn7fnt3", "oRnY5jDWFw2KZRYLh6ihFd021ggy4UxJ",
        ],
    }
    # fmt: on
    schemas = {
        "pandas": {
            "highcardnonnum": "str",
            "medcardnonnum": "str",
        },
        "postgresql": {
            "highcardnonnum": "TEXT",
            "medcardnonnum": "TEXT",
        },
        "sqlite": {
            "highcardnonnum": "VARCHAR",
            "medcardnonnum": "VARCHAR",
        },
        "mysql": {
            "highcardnonnum": "TEXT",
            "medcardnonnum": "TEXT",
        },
        "mssql": {
            "highcardnonnum": "VARCHAR",
            "medcardnonnum": "VARCHAR",
        },
        "spark": {
            "highcardnonnum": "StringType",
            "medcardnonnum": "StringType",
        },
    }
    return get_dataset(test_backend, data, schemas=schemas)


def dataset_sample_data(test_backend):
    # No infinities for mysql
    if test_backend == "mysql":
        data = {
            # "infinities": [-np.inf, -10, -np.pi, 0, np.pi, 10/2.2, np.inf],
            "nulls": [np.nan, None, 0, 1.1, 2.2, 3.3, None],
            "naturals": [1, 2, 3, 4, 5, 6, 7],
        }
    else:
        data = {
            "infinities": [-np.inf, -10, -np.pi, 0, np.pi, 10 / 2.2, np.inf],
            "nulls": [np.nan, None, 0, 1.1, 2.2, 3.3, None],
            "naturals": [1, 2, 3, 4, 5, 6, 7],
        }
    schemas = {
        "pandas": {"infinities": "float64", "nulls": "float64", "naturals": "float64"},
        "postgresql": {
            "infinities": "DOUBLE_PRECISION",
            "nulls": "DOUBLE_PRECISION",
            "naturals": "NUMERIC",
        },
        "sqlite": {"infinities": "FLOAT", "nulls": "FLOAT", "naturals": "FLOAT"},
        "mysql": {"nulls": "DOUBLE", "naturals": "DOUBLE"},
        "mssql": {"infinities": "FLOAT", "nulls": "FLOAT", "naturals": "FLOAT"},
        "spark": {
            "infinities": "FloatType",
            "nulls": "FloatType",
            "naturals": "FloatType",
        },
    }
    return data, schemas


@pytest.fixture
def dataset(test_backend):
    """Provide dataset fixtures that have special values and/or are otherwise useful outside
    the standard json testing framework"""
    data, schemas = dataset_sample_data(test_backend)
    return get_dataset(test_backend, data, schemas=schemas)


@pytest.fixture
def pandas_dataset():
    test_backend = "PandasDataset"
    data, schemas = dataset_sample_data(test_backend)
    return get_dataset(test_backend, data, schemas=schemas)


@pytest.fixture
def sqlitedb_engine(test_backend):
    if test_backend == "sqlite":
        try:
            import sqlalchemy as sa

            return sa.create_engine("sqlite://")
        except ImportError:
            raise ValueError("sqlite tests require sqlalchemy to be installed")
    else:
        pytest.skip("Skipping test designed for sqlite on non-sqlite backend.")


@pytest.fixture
def postgresql_engine(test_backend):
    if test_backend == "postgresql":
        try:
            import sqlalchemy as sa

            db_hostname = os.getenv("GE_TEST_LOCAL_DB_HOSTNAME", "localhost")
            engine = sa.create_engine(
                f"postgresql://postgres@{db_hostname}/test_ci"
            ).connect()
            yield engine
            engine.close()
        except ImportError:
            raise ValueError("SQL Database tests require sqlalchemy to be installed.")
    else:
        pytest.skip("Skipping test designed for postgresql on non-postgresql backend.")


@pytest.fixture
def mysql_engine(test_backend):
    if test_backend == "mysql":
        try:
            import sqlalchemy as sa

            db_hostname = os.getenv("GE_TEST_LOCAL_DB_HOSTNAME", "localhost")
            engine = sa.create_engine(
                f"mysql+pymysql://root@{db_hostname}/test_ci"
            ).connect()
            yield engine
            engine.close()
        except ImportError:
            raise ValueError("SQL Database tests require sqlalchemy to be installed.")
    else:
        pytest.skip("Skipping test designed for mysql on non-mysql backend.")


@pytest.fixture(scope="function")
def empty_data_context(
    tmp_path,
) -> DataContext:
    project_path = tmp_path / "empty_data_context"
    project_path.mkdir()
    project_path = str(project_path)
<<<<<<< HEAD
    context = ge.data_context.FileDataContext.create(project_path)
=======
    context = gx.data_context.DataContext.create(project_path)
>>>>>>> 4607a9dd
    context_path = os.path.join(project_path, "great_expectations")
    asset_config_path = os.path.join(context_path, "expectations")
    os.makedirs(asset_config_path, exist_ok=True)
    assert context.list_datasources() == []
    return context


@pytest.fixture
def titanic_pandas_data_context_with_v013_datasource_with_checkpoints_v1_with_empty_store_stats_enabled(
    tmp_path_factory,
    monkeypatch,
):
    # Re-enable GE_USAGE_STATS
    monkeypatch.delenv("GE_USAGE_STATS")

    project_path: str = str(tmp_path_factory.mktemp("titanic_data_context"))
    context_path: str = os.path.join(project_path, "great_expectations")
    os.makedirs(os.path.join(context_path, "expectations"), exist_ok=True)
    data_path: str = os.path.join(context_path, "..", "data", "titanic")
    os.makedirs(os.path.join(data_path), exist_ok=True)
    shutil.copy(
        file_relative_path(
            __file__,
            os.path.join(
                "test_fixtures",
                "great_expectations_v013_no_datasource_stats_enabled.yml",
            ),
        ),
        str(os.path.join(context_path, "great_expectations.yml")),
    )
    shutil.copy(
        file_relative_path(__file__, os.path.join("test_sets", "Titanic.csv")),
        str(
            os.path.join(
                context_path, "..", "data", "titanic", "Titanic_19120414_1313.csv"
            )
        ),
    )
    shutil.copy(
        file_relative_path(__file__, os.path.join("test_sets", "Titanic.csv")),
        str(
            os.path.join(context_path, "..", "data", "titanic", "Titanic_19120414_1313")
        ),
    )
    shutil.copy(
        file_relative_path(__file__, os.path.join("test_sets", "Titanic.csv")),
        str(os.path.join(context_path, "..", "data", "titanic", "Titanic_1911.csv")),
    )
    shutil.copy(
        file_relative_path(__file__, os.path.join("test_sets", "Titanic.csv")),
        str(os.path.join(context_path, "..", "data", "titanic", "Titanic_1912.csv")),
    )

    context = DataContext(context_root_dir=context_path)
    assert context.root_directory == context_path

    datasource_config: str = f"""
        class_name: Datasource

        execution_engine:
            class_name: PandasExecutionEngine

        data_connectors:
            my_basic_data_connector:
                class_name: InferredAssetFilesystemDataConnector
                base_directory: {data_path}
                default_regex:
                    pattern: (.*)\\.csv
                    group_names:
                        - data_asset_name

            my_special_data_connector:
                class_name: ConfiguredAssetFilesystemDataConnector
                base_directory: {data_path}
                glob_directive: "*.csv"

                default_regex:
                    pattern: (.+)\\.csv
                    group_names:
                        - name
                assets:
                    users:
                        base_directory: {data_path}
                        pattern: (.+)_(\\d+)_(\\d+)\\.csv
                        group_names:
                            - name
                            - timestamp
                            - size

            my_other_data_connector:
                class_name: ConfiguredAssetFilesystemDataConnector
                base_directory: {data_path}
                glob_directive: "*.csv"

                default_regex:
                    pattern: (.+)\\.csv
                    group_names:
                        - name
                assets:
                    users: {{}}

            my_runtime_data_connector:
                module_name: great_expectations.datasource.data_connector
                class_name: RuntimeDataConnector
                batch_identifiers:
                    - pipeline_stage_name
                    - airflow_run_id
    """

    # noinspection PyUnusedLocal
    datasource: Datasource = context.test_yaml_config(
        name="my_datasource", yaml_config=datasource_config, pretty_print=False
    )
    # noinspection PyProtectedMember
    context._save_project_config()

    return context


@pytest.fixture
def titanic_v013_multi_datasource_pandas_data_context_with_checkpoints_v1_with_empty_store_stats_enabled(
    titanic_pandas_data_context_with_v013_datasource_with_checkpoints_v1_with_empty_store_stats_enabled,
    tmp_path_factory,
    monkeypatch,
):
    context: DataContext = titanic_pandas_data_context_with_v013_datasource_with_checkpoints_v1_with_empty_store_stats_enabled

    project_dir: str = context.root_directory
    data_path: str = os.path.join(project_dir, "..", "data", "titanic")

    datasource_config: str = f"""
        class_name: Datasource

        execution_engine:
            class_name: PandasExecutionEngine

        data_connectors:
            my_additional_data_connector:
                class_name: InferredAssetFilesystemDataConnector
                base_directory: {data_path}
                default_regex:
                    pattern: (.*)\\.csv
                    group_names:
                        - data_asset_name
    """

    # noinspection PyUnusedLocal
    datasource: BaseDatasource = context.add_datasource(
        "my_additional_datasource", **yaml.load(datasource_config)
    )

    return context


@pytest.fixture
def titanic_v013_multi_datasource_pandas_and_sqlalchemy_execution_engine_data_context_with_checkpoints_v1_with_empty_store_stats_enabled(
    sa,
    titanic_v013_multi_datasource_pandas_data_context_with_checkpoints_v1_with_empty_store_stats_enabled,
    tmp_path_factory,
    test_backends,
    monkeypatch,
):
    context: DataContext = titanic_v013_multi_datasource_pandas_data_context_with_checkpoints_v1_with_empty_store_stats_enabled

    project_dir: str = context.root_directory
    data_path: str = os.path.join(project_dir, "..", "data", "titanic")

    if (
        any(
            [
                dbms in test_backends
                for dbms in ["postgresql", "sqlite", "mysql", "mssql"]
            ]
        )
        and (sa is not None)
        and is_library_loadable(library_name="sqlalchemy")
    ):
        db_fixture_file_path: str = file_relative_path(
            __file__,
            os.path.join("test_sets", "titanic_sql_test_cases.db"),
        )
        db_file_path: str = os.path.join(
            data_path,
            "titanic_sql_test_cases.db",
        )
        shutil.copy(
            db_fixture_file_path,
            db_file_path,
        )

        datasource_config: str = f"""
        class_name: Datasource
        execution_engine:
          class_name: SqlAlchemyExecutionEngine
          connection_string: sqlite:///{db_file_path}
        data_connectors:
          default_runtime_data_connector_name:
            class_name: RuntimeDataConnector
            batch_identifiers:
              - default_identifier_name
          default_inferred_data_connector_name:
            class_name: InferredAssetSqlDataConnector
            name: whole_table
        """

        # noinspection PyUnusedLocal
        datasource: BaseDatasource = context.add_datasource(
            "my_sqlite_db_datasource", **yaml.load(datasource_config)
        )

    return context


@pytest.fixture
def titanic_v013_multi_datasource_multi_execution_engine_data_context_with_checkpoints_v1_with_empty_store_stats_enabled(
    sa,
    spark_session,
    titanic_v013_multi_datasource_pandas_and_sqlalchemy_execution_engine_data_context_with_checkpoints_v1_with_empty_store_stats_enabled,
    tmp_path_factory,
    test_backends,
    monkeypatch,
):
    context: DataContext = titanic_v013_multi_datasource_pandas_and_sqlalchemy_execution_engine_data_context_with_checkpoints_v1_with_empty_store_stats_enabled
    return context


@pytest.fixture
def deterministic_asset_dataconnector_context(
    tmp_path_factory,
    monkeypatch,
):
    # Re-enable GE_USAGE_STATS
    monkeypatch.delenv("GE_USAGE_STATS")

    project_path = str(tmp_path_factory.mktemp("titanic_data_context"))
    context_path = os.path.join(project_path, "great_expectations")
    os.makedirs(os.path.join(context_path, "expectations"), exist_ok=True)
    data_path = os.path.join(context_path, "..", "data", "titanic")
    os.makedirs(os.path.join(data_path), exist_ok=True)
    shutil.copy(
        file_relative_path(
            __file__,
            "./test_fixtures/great_expectations_v013_no_datasource_stats_enabled.yml",
        ),
        str(os.path.join(context_path, "great_expectations.yml")),
    )
    shutil.copy(
        file_relative_path(__file__, "./test_sets/Titanic.csv"),
        str(
            os.path.join(
                context_path, "..", "data", "titanic", "Titanic_19120414_1313.csv"
            )
        ),
    )
    shutil.copy(
        file_relative_path(__file__, "./test_sets/Titanic.csv"),
        str(os.path.join(context_path, "..", "data", "titanic", "Titanic_1911.csv")),
    )
    shutil.copy(
        file_relative_path(__file__, "./test_sets/Titanic.csv"),
        str(os.path.join(context_path, "..", "data", "titanic", "Titanic_1912.csv")),
    )
    context = gx.data_context.DataContext(context_path)
    assert context.root_directory == context_path

    datasource_config = f"""
        class_name: Datasource

        execution_engine:
            class_name: PandasExecutionEngine

        data_connectors:
            my_other_data_connector:
                class_name: ConfiguredAssetFilesystemDataConnector
                base_directory: {data_path}
                glob_directive: "*.csv"

                default_regex:
                    pattern: (.+)\\.csv
                    group_names:
                        - name
                assets:
                    users: {{}}
        """

    context.test_yaml_config(
        name="my_datasource", yaml_config=datasource_config, pretty_print=False
    )
    # noinspection PyProtectedMember
    context._save_project_config()
    return context


@pytest.fixture
def titanic_pandas_data_context_with_v013_datasource_stats_enabled_with_checkpoints_v1_with_templates(
    titanic_pandas_data_context_with_v013_datasource_with_checkpoints_v1_with_empty_store_stats_enabled,
):
    context: DataContext = titanic_pandas_data_context_with_v013_datasource_with_checkpoints_v1_with_empty_store_stats_enabled

    # add simple template config
    simple_checkpoint_template_config = CheckpointConfig(
        name="my_simple_template_checkpoint",
        config_version=1,
        run_name_template="%Y-%M-foo-bar-template-$VAR",
        action_list=[
            {
                "name": "store_validation_result",
                "action": {
                    "class_name": "StoreValidationResultAction",
                },
            },
            {
                "name": "store_evaluation_params",
                "action": {
                    "class_name": "StoreEvaluationParametersAction",
                },
            },
            {
                "name": "update_data_docs",
                "action": {
                    "class_name": "UpdateDataDocsAction",
                },
            },
        ],
        evaluation_parameters={
            "environment": "$GE_ENVIRONMENT",
            "tolerance": 1.0e-2,
            "aux_param_0": "$MY_PARAM",
            "aux_param_1": "1 + $MY_PARAM",
        },
        runtime_configuration={
            "result_format": {
                "result_format": "BASIC",
                "partial_unexpected_count": 20,
            }
        },
    )
    simple_checkpoint_template_config_key: ConfigurationIdentifier = (
        ConfigurationIdentifier(
            configuration_key=simple_checkpoint_template_config.name
        )
    )
    context.checkpoint_store.set(
        key=simple_checkpoint_template_config_key,
        value=simple_checkpoint_template_config,
    )

    # add nested template configs
    nested_checkpoint_template_config_1 = CheckpointConfig(
        name="my_nested_checkpoint_template_1",
        config_version=1,
        run_name_template="%Y-%M-foo-bar-template-$VAR",
        expectation_suite_name="suite_from_template_1",
        action_list=[
            {
                "name": "store_validation_result",
                "action": {
                    "class_name": "StoreValidationResultAction",
                },
            },
            {
                "name": "store_evaluation_params",
                "action": {
                    "class_name": "StoreEvaluationParametersAction",
                },
            },
            {
                "name": "update_data_docs",
                "action": {
                    "class_name": "UpdateDataDocsAction",
                },
            },
        ],
        evaluation_parameters={
            "environment": "FOO",
            "tolerance": "FOOBOO",
            "aux_param_0": "FOOBARBOO",
            "aux_param_1": "FOOBARBOO",
            "template_1_key": 456,
        },
        runtime_configuration={
            "result_format": "FOOBARBOO",
            "partial_unexpected_count": "FOOBARBOO",
            "template_1_key": 123,
        },
        validations=[
            {
                "batch_request": {
                    "datasource_name": "my_datasource_template_1",
                    "data_connector_name": "my_special_data_connector_template_1",
                    "data_asset_name": "users_from_template_1",
                    "data_connector_query": {"partition_index": -999},
                }
            }
        ],
    )
    nested_checkpoint_template_config_1_key: ConfigurationIdentifier = (
        ConfigurationIdentifier(
            configuration_key=nested_checkpoint_template_config_1.name
        )
    )
    context.checkpoint_store.set(
        key=nested_checkpoint_template_config_1_key,
        value=nested_checkpoint_template_config_1,
    )

    nested_checkpoint_template_config_2 = CheckpointConfig(
        name="my_nested_checkpoint_template_2",
        config_version=1,
        template_name="my_nested_checkpoint_template_1",
        run_name_template="%Y-%M-foo-bar-template-$VAR-template-2",
        action_list=[
            {
                "name": "store_validation_result",
                "action": {
                    "class_name": "StoreValidationResultAction",
                },
            },
            {
                "name": "store_evaluation_params",
                "action": {
                    "class_name": "MyCustomStoreEvaluationParametersActionTemplate2",
                },
            },
            {
                "name": "update_data_docs",
                "action": {
                    "class_name": "UpdateDataDocsAction",
                },
            },
            {
                "name": "new_action_from_template_2",
                "action": {"class_name": "Template2SpecialAction"},
            },
        ],
        evaluation_parameters={
            "environment": "$GE_ENVIRONMENT",
            "tolerance": 1.0e-2,
            "aux_param_0": "$MY_PARAM",
            "aux_param_1": "1 + $MY_PARAM",
        },
        runtime_configuration={
            "result_format": "BASIC",
            "partial_unexpected_count": 20,
        },
    )
    nested_checkpoint_template_config_2_key: ConfigurationIdentifier = (
        ConfigurationIdentifier(
            configuration_key=nested_checkpoint_template_config_2.name
        )
    )
    context.checkpoint_store.set(
        key=nested_checkpoint_template_config_2_key,
        value=nested_checkpoint_template_config_2,
    )

    nested_checkpoint_template_config_3 = CheckpointConfig(
        name="my_nested_checkpoint_template_3",
        config_version=1,
        template_name="my_nested_checkpoint_template_2",
        run_name_template="%Y-%M-foo-bar-template-$VAR-template-3",
        action_list=[
            {
                "name": "store_validation_result",
                "action": {
                    "class_name": "StoreValidationResultAction",
                },
            },
            {
                "name": "store_evaluation_params",
                "action": {
                    "class_name": "MyCustomStoreEvaluationParametersActionTemplate3",
                },
            },
            {
                "name": "update_data_docs",
                "action": {
                    "class_name": "UpdateDataDocsAction",
                },
            },
            {
                "name": "new_action_from_template_3",
                "action": {"class_name": "Template3SpecialAction"},
            },
        ],
        evaluation_parameters={
            "environment": "$GE_ENVIRONMENT",
            "tolerance": 1.0e-2,
            "aux_param_0": "$MY_PARAM",
            "aux_param_1": "1 + $MY_PARAM",
            "template_3_key": 123,
        },
        runtime_configuration={
            "result_format": "BASIC",
            "partial_unexpected_count": 20,
            "template_3_key": "bloopy!",
        },
    )
    nested_checkpoint_template_config_3_key: ConfigurationIdentifier = (
        ConfigurationIdentifier(
            configuration_key=nested_checkpoint_template_config_3.name
        )
    )
    context.checkpoint_store.set(
        key=nested_checkpoint_template_config_3_key,
        value=nested_checkpoint_template_config_3,
    )

    # add minimal SimpleCheckpoint
    simple_checkpoint_config = CheckpointConfig(
        name="my_minimal_simple_checkpoint",
        class_name="SimpleCheckpoint",
        config_version=1,
    )
    simple_checkpoint_config_key = ConfigurationIdentifier(
        configuration_key=simple_checkpoint_config.name
    )
    context.checkpoint_store.set(
        key=simple_checkpoint_config_key,
        value=simple_checkpoint_config,
    )

    # add SimpleCheckpoint with slack webhook
    simple_checkpoint_with_slack_webhook_config = CheckpointConfig(
        name="my_simple_checkpoint_with_slack",
        class_name="SimpleCheckpoint",
        config_version=1,
        slack_webhook="https://hooks.slack.com/foo/bar",
    )
    simple_checkpoint_with_slack_webhook_config_key: ConfigurationIdentifier = (
        ConfigurationIdentifier(
            configuration_key=simple_checkpoint_with_slack_webhook_config.name
        )
    )
    context.checkpoint_store.set(
        key=simple_checkpoint_with_slack_webhook_config_key,
        value=simple_checkpoint_with_slack_webhook_config,
    )

    # add SimpleCheckpoint with slack webhook and notify_with
    simple_checkpoint_with_slack_webhook_and_notify_with_all_config = CheckpointConfig(
        name="my_simple_checkpoint_with_slack_and_notify_with_all",
        class_name="SimpleCheckpoint",
        config_version=1,
        slack_webhook="https://hooks.slack.com/foo/bar",
        notify_with="all",
    )
    simple_checkpoint_with_slack_webhook_and_notify_with_all_config_key = ConfigurationIdentifier(
        configuration_key=simple_checkpoint_with_slack_webhook_and_notify_with_all_config.name
    )
    context.checkpoint_store.set(
        key=simple_checkpoint_with_slack_webhook_and_notify_with_all_config_key,
        value=simple_checkpoint_with_slack_webhook_and_notify_with_all_config,
    )

    # add SimpleCheckpoint with site_names
    simple_checkpoint_with_site_names_config = CheckpointConfig(
        name="my_simple_checkpoint_with_site_names",
        class_name="SimpleCheckpoint",
        config_version=1,
        site_names=["local_site"],
    )
    simple_checkpoint_with_site_names_config_key: ConfigurationIdentifier = (
        ConfigurationIdentifier(
            configuration_key=simple_checkpoint_with_site_names_config.name
        )
    )
    context.checkpoint_store.set(
        key=simple_checkpoint_with_site_names_config_key,
        value=simple_checkpoint_with_site_names_config,
    )

    # noinspection PyProtectedMember
    context._save_project_config()
    return context


@pytest.fixture
def empty_context_with_checkpoint(empty_data_context):
    context = empty_data_context
    root_dir = empty_data_context.root_directory
    fixture_name = "my_checkpoint.yml"
    fixture_path = file_relative_path(
        __file__, f"./data_context/fixtures/contexts/{fixture_name}"
    )
    checkpoints_file = os.path.join(root_dir, "checkpoints", fixture_name)
    shutil.copy(fixture_path, checkpoints_file)
    assert os.path.isfile(checkpoints_file)
    return context


@pytest.fixture
def empty_data_context_stats_enabled(tmp_path_factory, monkeypatch):
    # Re-enable GE_USAGE_STATS
    monkeypatch.delenv("GE_USAGE_STATS", raising=False)
    project_path = str(tmp_path_factory.mktemp("empty_data_context"))
<<<<<<< HEAD
    context = ge.data_context.FileDataContext.create(project_path)
=======
    context = gx.data_context.DataContext.create(project_path)
>>>>>>> 4607a9dd
    context_path = os.path.join(project_path, "great_expectations")
    asset_config_path = os.path.join(context_path, "expectations")
    os.makedirs(asset_config_path, exist_ok=True)
    return context


@pytest.fixture
def titanic_data_context(tmp_path_factory) -> DataContext:
    project_path = str(tmp_path_factory.mktemp("titanic_data_context"))
    context_path = os.path.join(project_path, "great_expectations")
    os.makedirs(os.path.join(context_path, "expectations"), exist_ok=True)
    os.makedirs(os.path.join(context_path, "checkpoints"), exist_ok=True)
    data_path = os.path.join(context_path, "..", "data")
    os.makedirs(os.path.join(data_path), exist_ok=True)
    titanic_yml_path = file_relative_path(
        __file__, "./test_fixtures/great_expectations_v013_titanic.yml"
    )
    shutil.copy(
        titanic_yml_path, str(os.path.join(context_path, "great_expectations.yml"))
    )
    titanic_csv_path = file_relative_path(__file__, "./test_sets/Titanic.csv")
    shutil.copy(
        titanic_csv_path, str(os.path.join(context_path, "..", "data", "Titanic.csv"))
    )
    return gx.data_context.DataContext(context_path)


@pytest.fixture
def titanic_data_context_no_data_docs_no_checkpoint_store(tmp_path_factory):
    project_path = str(tmp_path_factory.mktemp("titanic_data_context"))
    context_path = os.path.join(project_path, "great_expectations")
    os.makedirs(os.path.join(context_path, "expectations"), exist_ok=True)
    os.makedirs(os.path.join(context_path, "checkpoints"), exist_ok=True)
    data_path = os.path.join(context_path, "..", "data")
    os.makedirs(os.path.join(data_path), exist_ok=True)
    titanic_yml_path = file_relative_path(
        __file__, "./test_fixtures/great_expectations_titanic_pre_v013_no_data_docs.yml"
    )
    shutil.copy(
        titanic_yml_path, str(os.path.join(context_path, "great_expectations.yml"))
    )
    titanic_csv_path = file_relative_path(__file__, "./test_sets/Titanic.csv")
    shutil.copy(
        titanic_csv_path, str(os.path.join(context_path, "..", "data", "Titanic.csv"))
    )
    return gx.data_context.DataContext(context_path)


@pytest.fixture
def titanic_data_context_no_data_docs(tmp_path_factory):
    project_path = str(tmp_path_factory.mktemp("titanic_data_context"))
    context_path = os.path.join(project_path, "great_expectations")
    os.makedirs(os.path.join(context_path, "expectations"), exist_ok=True)
    os.makedirs(os.path.join(context_path, "checkpoints"), exist_ok=True)
    data_path = os.path.join(context_path, "..", "data")
    os.makedirs(os.path.join(data_path), exist_ok=True)
    titanic_yml_path = file_relative_path(
        __file__, "./test_fixtures/great_expectations_titanic_no_data_docs.yml"
    )
    shutil.copy(
        titanic_yml_path, str(os.path.join(context_path, "great_expectations.yml"))
    )
    titanic_csv_path = file_relative_path(__file__, "./test_sets/Titanic.csv")
    shutil.copy(
        titanic_csv_path, str(os.path.join(context_path, "..", "data", "Titanic.csv"))
    )
    return gx.data_context.DataContext(context_path)


@pytest.fixture
def titanic_data_context_stats_enabled(tmp_path_factory, monkeypatch):
    # Re-enable GE_USAGE_STATS
    monkeypatch.delenv("GE_USAGE_STATS")
    project_path = str(tmp_path_factory.mktemp("titanic_data_context"))
    context_path = os.path.join(project_path, "great_expectations")
    os.makedirs(os.path.join(context_path, "expectations"), exist_ok=True)
    os.makedirs(os.path.join(context_path, "checkpoints"), exist_ok=True)
    data_path = os.path.join(context_path, "..", "data")
    os.makedirs(os.path.join(data_path), exist_ok=True)
    titanic_yml_path = file_relative_path(
        __file__, "./test_fixtures/great_expectations_v013_titanic.yml"
    )
    shutil.copy(
        titanic_yml_path, str(os.path.join(context_path, "great_expectations.yml"))
    )
    titanic_csv_path = file_relative_path(__file__, "./test_sets/Titanic.csv")
    shutil.copy(
        titanic_csv_path, str(os.path.join(context_path, "..", "data", "Titanic.csv"))
    )
    return gx.data_context.DataContext(context_path)


@pytest.fixture
def titanic_data_context_stats_enabled_config_version_2(tmp_path_factory, monkeypatch):
    # Re-enable GE_USAGE_STATS
    monkeypatch.delenv("GE_USAGE_STATS")
    project_path = str(tmp_path_factory.mktemp("titanic_data_context"))
    context_path = os.path.join(project_path, "great_expectations")
    os.makedirs(os.path.join(context_path, "expectations"), exist_ok=True)
    os.makedirs(os.path.join(context_path, "checkpoints"), exist_ok=True)
    data_path = os.path.join(context_path, "..", "data")
    os.makedirs(os.path.join(data_path), exist_ok=True)
    titanic_yml_path = file_relative_path(
        __file__, "./test_fixtures/great_expectations_titanic.yml"
    )
    shutil.copy(
        titanic_yml_path, str(os.path.join(context_path, "great_expectations.yml"))
    )
    titanic_csv_path = file_relative_path(__file__, "./test_sets/Titanic.csv")
    shutil.copy(
        titanic_csv_path, str(os.path.join(context_path, "..", "data", "Titanic.csv"))
    )
    return gx.data_context.DataContext(context_path)


@pytest.fixture
def titanic_data_context_stats_enabled_config_version_3(tmp_path_factory, monkeypatch):
    # Re-enable GE_USAGE_STATS
    monkeypatch.delenv("GE_USAGE_STATS")
    project_path = str(tmp_path_factory.mktemp("titanic_data_context"))
    context_path = os.path.join(project_path, "great_expectations")
    os.makedirs(os.path.join(context_path, "expectations"), exist_ok=True)
    os.makedirs(os.path.join(context_path, "checkpoints"), exist_ok=True)
    data_path = os.path.join(context_path, "..", "data")
    os.makedirs(os.path.join(data_path), exist_ok=True)
    titanic_yml_path = file_relative_path(
        __file__, "./test_fixtures/great_expectations_v013_upgraded_titanic.yml"
    )
    shutil.copy(
        titanic_yml_path, str(os.path.join(context_path, "great_expectations.yml"))
    )
    titanic_csv_path = file_relative_path(__file__, "./test_sets/Titanic.csv")
    shutil.copy(
        titanic_csv_path, str(os.path.join(context_path, "..", "data", "Titanic.csv"))
    )
    return gx.data_context.DataContext(context_path)


@pytest.fixture(scope="module")
def titanic_spark_db(tmp_path_factory, spark_warehouse_session):
    try:
        from pyspark.sql import DataFrame
    except ImportError:
        raise ValueError("spark tests are requested, but pyspark is not installed")

    titanic_database_name: str = "db_test"
    titanic_csv_path: str = file_relative_path(__file__, "./test_sets/Titanic.csv")
    project_path: str = str(tmp_path_factory.mktemp("data"))
    project_dataset_path: str = str(os.path.join(project_path, "Titanic.csv"))

    shutil.copy(titanic_csv_path, project_dataset_path)
    titanic_df: DataFrame = spark_warehouse_session.read.csv(
        project_dataset_path, header=True
    )

    spark_warehouse_session.sql(
        f"CREATE DATABASE IF NOT EXISTS {titanic_database_name}"
    )
    spark_warehouse_session.catalog.setCurrentDatabase(titanic_database_name)
    titanic_df.write.saveAsTable(
        "tb_titanic_with_partitions",
        partitionBy=["PClass", "SexCode"],
        mode="overwrite",
    )
    titanic_df.write.saveAsTable("tb_titanic_without_partitions", mode="overwrite")

    row_count = spark_warehouse_session.sql(
        f"SELECT COUNT(*) from {titanic_database_name}.tb_titanic_without_partitions"
    ).collect()
    assert row_count and row_count[0][0] == 1313
    yield spark_warehouse_session
    spark_warehouse_session.sql(
        f"DROP DATABASE IF EXISTS {titanic_database_name} CASCADE"
    )
    spark_warehouse_session.catalog.setCurrentDatabase("default")


@pytest.fixture
def titanic_sqlite_db(sa):
    try:
        import sqlalchemy as sa
        from sqlalchemy import create_engine

        titanic_db_path = file_relative_path(__file__, "./test_sets/titanic.db")
        engine = create_engine(f"sqlite:///{titanic_db_path}")
        assert engine.execute("select count(*) from titanic").fetchall()[0] == (1313,)
        return engine
    except ImportError:
        raise ValueError("sqlite tests require sqlalchemy to be installed")


@pytest.fixture
def titanic_sqlite_db_connection_string(sa):
    try:
        import sqlalchemy as sa
        from sqlalchemy import create_engine

        titanic_db_path = file_relative_path(__file__, "./test_sets/titanic.db")
        engine = create_engine(f"sqlite:////{titanic_db_path}")
        assert engine.execute("select count(*) from titanic").fetchall()[0] == (1313,)
        return f"sqlite:///{titanic_db_path}"
    except ImportError:
        raise ValueError("sqlite tests require sqlalchemy to be installed")


@pytest.fixture
def titanic_expectation_suite(empty_data_context_stats_enabled):
    data_context: DataContext = empty_data_context_stats_enabled
    return ExpectationSuite(
        expectation_suite_name="Titanic.warning",
        meta={},
        data_asset_type="Dataset",
        expectations=[
            ExpectationConfiguration(
                expectation_type="expect_column_to_exist", kwargs={"column": "PClass"}
            ),
            ExpectationConfiguration(
                expectation_type="expect_column_values_to_not_be_null",
                kwargs={"column": "Name"},
            ),
            ExpectationConfiguration(
                expectation_type="expect_table_row_count_to_equal",
                kwargs={"value": 1313},
            ),
        ],
        data_context=data_context,
    )


@pytest.fixture
def empty_sqlite_db(sa):
    """An empty in-memory sqlite db that always gets run."""
    try:
        import sqlalchemy as sa
        from sqlalchemy import create_engine

        engine = create_engine("sqlite://")
        assert engine.execute("select 1").fetchall()[0] == (1,)
        return engine
    except ImportError:
        raise ValueError("sqlite tests require sqlalchemy to be installed")


@pytest.fixture
@freeze_time("09/26/2019 13:42:41")
def site_builder_data_context_with_html_store_titanic_random(
    tmp_path_factory, filesystem_csv_3
):
    base_dir = str(tmp_path_factory.mktemp("project_dir"))
    project_dir = os.path.join(base_dir, "project_path")
    os.mkdir(project_dir)

    os.makedirs(os.path.join(project_dir, "data"))
    os.makedirs(os.path.join(project_dir, "data/titanic"))
    shutil.copy(
        file_relative_path(__file__, "./test_sets/Titanic.csv"),
        str(os.path.join(project_dir, "data", "titanic", "Titanic.csv")),
    )

    os.makedirs(os.path.join(project_dir, "data", "random"))
    shutil.copy(
        os.path.join(filesystem_csv_3, "f1.csv"),
        str(os.path.join(project_dir, "data", "random", "f1.csv")),
    )
    shutil.copy(
        os.path.join(filesystem_csv_3, "f2.csv"),
        str(os.path.join(project_dir, "data", "random", "f2.csv")),
    )
<<<<<<< HEAD
    ge.data_context.FileDataContext.create(project_dir)
=======
    gx.data_context.DataContext.create(project_dir)
>>>>>>> 4607a9dd
    shutil.copy(
        file_relative_path(
            __file__, "./test_fixtures/great_expectations_site_builder.yml"
        ),
        str(os.path.join(project_dir, "great_expectations", "great_expectations.yml")),
    )
    context = gx.data_context.DataContext(
        context_root_dir=os.path.join(project_dir, "great_expectations")
    )

    context.add_datasource(
        "titanic",
        class_name="PandasDatasource",
        batch_kwargs_generators={
            "subdir_reader": {
                "class_name": "SubdirReaderBatchKwargsGenerator",
                "base_directory": os.path.join(project_dir, "data", "titanic"),
            }
        },
    )
    context.add_datasource(
        "random",
        class_name="PandasDatasource",
        batch_kwargs_generators={
            "subdir_reader": {
                "class_name": "SubdirReaderBatchKwargsGenerator",
                "base_directory": os.path.join(project_dir, "data", "random"),
            }
        },
    )

    context.profile_datasource("titanic")
    context.profile_datasource("random")
    context.profile_datasource(context.list_datasources()[0]["name"])

    context.variables.anonymous_usage_statistics = AnonymizedUsageStatisticsConfig(
        enabled=True,
        data_context_id="f43d4897-385f-4366-82b0-1a8eda2bf79c",
    )

    return context


@pytest.fixture(scope="function")
@freeze_time("09/26/2019 13:42:41")
def site_builder_data_context_v013_with_html_store_titanic_random(
    tmp_path, filesystem_csv_3
):
    base_dir = tmp_path / "project_dir"
    base_dir.mkdir()
    base_dir = str(base_dir)
    project_dir = os.path.join(base_dir, "project_path")
    os.mkdir(project_dir)

    os.makedirs(os.path.join(project_dir, "data"))
    os.makedirs(os.path.join(project_dir, "data", "titanic"))
    shutil.copy(
        file_relative_path(__file__, "./test_sets/Titanic.csv"),
        str(os.path.join(project_dir, "data", "titanic", "Titanic.csv")),
    )

    os.makedirs(os.path.join(project_dir, "data", "random"))
    shutil.copy(
        os.path.join(filesystem_csv_3, "f1.csv"),
        str(os.path.join(project_dir, "data", "random", "f1.csv")),
    )
    shutil.copy(
        os.path.join(filesystem_csv_3, "f2.csv"),
        str(os.path.join(project_dir, "data", "random", "f2.csv")),
    )
<<<<<<< HEAD
    ge.data_context.FileDataContext.create(project_dir)
=======
    gx.data_context.DataContext.create(project_dir)
>>>>>>> 4607a9dd
    shutil.copy(
        file_relative_path(
            __file__, "./test_fixtures/great_expectations_v013_site_builder.yml"
        ),
        str(os.path.join(project_dir, "great_expectations", "great_expectations.yml")),
    )
    context = gx.data_context.DataContext(
        context_root_dir=os.path.join(project_dir, "great_expectations")
    )

    context.add_datasource(
        "titanic",
        class_name="PandasDatasource",
        batch_kwargs_generators={
            "subdir_reader": {
                "class_name": "SubdirReaderBatchKwargsGenerator",
                "base_directory": os.path.join(project_dir, "data", "titanic"),
            }
        },
    )
    context.add_datasource(
        "random",
        class_name="PandasDatasource",
        batch_kwargs_generators={
            "subdir_reader": {
                "class_name": "SubdirReaderBatchKwargsGenerator",
                "base_directory": os.path.join(project_dir, "data", "random"),
            }
        },
    )

    context.profile_datasource("titanic")
    context.profile_datasource("random")
    context.profile_datasource(context.list_datasources()[0]["name"])

    context.variables.anonymous_usage_statistics = AnonymizedUsageStatisticsConfig(
        enabled=True,
        data_context_id="f43d4897-385f-4366-82b0-1a8eda2bf79c",
    )

    return context


@pytest.fixture
def v20_project_directory(tmp_path_factory):
    """
    GE config_version: 2 project for testing upgrade helper
    """
    project_path = str(tmp_path_factory.mktemp("v20_project"))
    context_root_dir = os.path.join(project_path, "great_expectations")
    shutil.copytree(
        file_relative_path(
            __file__, "./test_fixtures/upgrade_helper/great_expectations_v20_project/"
        ),
        context_root_dir,
    )
    shutil.copy(
        file_relative_path(
            __file__, "./test_fixtures/upgrade_helper/great_expectations_v2.yml"
        ),
        os.path.join(context_root_dir, "great_expectations.yml"),
    )
    return context_root_dir


@pytest.fixture
def data_context_parameterized_expectation_suite_no_checkpoint_store(tmp_path_factory):
    """
    This data_context is *manually* created to have the config we want, vs
    created with DataContext.create()
    """
    project_path = str(tmp_path_factory.mktemp("data_context"))
    context_path = os.path.join(project_path, "great_expectations")
    asset_config_path = os.path.join(context_path, "expectations")
    fixture_dir = file_relative_path(__file__, "./test_fixtures")
    os.makedirs(
        os.path.join(asset_config_path, "my_dag_node"),
        exist_ok=True,
    )
    shutil.copy(
        os.path.join(fixture_dir, "great_expectations_basic.yml"),
        str(os.path.join(context_path, "great_expectations.yml")),
    )
    shutil.copy(
        os.path.join(
            fixture_dir,
            "expectation_suites/parameterized_expectation_suite_fixture.json",
        ),
        os.path.join(asset_config_path, "my_dag_node", "default.json"),
    )
    os.makedirs(os.path.join(context_path, "plugins"), exist_ok=True)
    shutil.copy(
        os.path.join(fixture_dir, "custom_pandas_dataset.py"),
        str(os.path.join(context_path, "plugins", "custom_pandas_dataset.py")),
    )
    shutil.copy(
        os.path.join(fixture_dir, "custom_sqlalchemy_dataset.py"),
        str(os.path.join(context_path, "plugins", "custom_sqlalchemy_dataset.py")),
    )
    shutil.copy(
        os.path.join(fixture_dir, "custom_sparkdf_dataset.py"),
        str(os.path.join(context_path, "plugins", "custom_sparkdf_dataset.py")),
    )
    return gx.data_context.DataContext(context_path)


@pytest.fixture
def data_context_parameterized_expectation_suite(tmp_path_factory):
    """
    This data_context is *manually* created to have the config we want, vs
    created with DataContext.create()
    """
    project_path = str(tmp_path_factory.mktemp("data_context"))
    context_path = os.path.join(project_path, "great_expectations")
    asset_config_path = os.path.join(context_path, "expectations")
    fixture_dir = file_relative_path(__file__, "./test_fixtures")
    os.makedirs(
        os.path.join(asset_config_path, "my_dag_node"),
        exist_ok=True,
    )
    shutil.copy(
        os.path.join(fixture_dir, "great_expectations_v013_basic.yml"),
        str(os.path.join(context_path, "great_expectations.yml")),
    )
    shutil.copy(
        os.path.join(
            fixture_dir,
            "expectation_suites/parameterized_expectation_suite_fixture.json",
        ),
        os.path.join(asset_config_path, "my_dag_node", "default.json"),
    )
    os.makedirs(os.path.join(context_path, "plugins"), exist_ok=True)
    shutil.copy(
        os.path.join(fixture_dir, "custom_pandas_dataset.py"),
        str(os.path.join(context_path, "plugins", "custom_pandas_dataset.py")),
    )
    shutil.copy(
        os.path.join(fixture_dir, "custom_sqlalchemy_dataset.py"),
        str(os.path.join(context_path, "plugins", "custom_sqlalchemy_dataset.py")),
    )
    shutil.copy(
        os.path.join(fixture_dir, "custom_sparkdf_dataset.py"),
        str(os.path.join(context_path, "plugins", "custom_sparkdf_dataset.py")),
    )
    return gx.data_context.DataContext(context_path)


@pytest.fixture
def data_context_simple_expectation_suite(tmp_path_factory):
    """
    This data_context is *manually* created to have the config we want, vs
    created with DataContext.create()
    """
    project_path = str(tmp_path_factory.mktemp("data_context"))
    context_path = os.path.join(project_path, "great_expectations")
    asset_config_path = os.path.join(context_path, "expectations")
    fixture_dir = file_relative_path(__file__, "./test_fixtures")
    os.makedirs(
        os.path.join(asset_config_path, "my_dag_node"),
        exist_ok=True,
    )
    shutil.copy(
        os.path.join(fixture_dir, "great_expectations_basic.yml"),
        str(os.path.join(context_path, "great_expectations.yml")),
    )
    shutil.copy(
        os.path.join(
            fixture_dir,
            "rendering_fixtures/expectations_suite_1.json",
        ),
        os.path.join(asset_config_path, "default.json"),
    )
    os.makedirs(os.path.join(context_path, "plugins"), exist_ok=True)
    shutil.copy(
        os.path.join(fixture_dir, "custom_pandas_dataset.py"),
        str(os.path.join(context_path, "plugins", "custom_pandas_dataset.py")),
    )
    shutil.copy(
        os.path.join(fixture_dir, "custom_sqlalchemy_dataset.py"),
        str(os.path.join(context_path, "plugins", "custom_sqlalchemy_dataset.py")),
    )
    shutil.copy(
        os.path.join(fixture_dir, "custom_sparkdf_dataset.py"),
        str(os.path.join(context_path, "plugins", "custom_sparkdf_dataset.py")),
    )
    return gx.data_context.DataContext(context_path)


@pytest.fixture()
def filesystem_csv_data_context_with_validation_operators(
    titanic_data_context_stats_enabled, filesystem_csv_2
):
    titanic_data_context_stats_enabled.add_datasource(
        "rad_datasource",
        module_name="great_expectations.datasource",
        class_name="PandasDatasource",
        batch_kwargs_generators={
            "subdir_reader": {
                "class_name": "SubdirReaderBatchKwargsGenerator",
                "base_directory": str(filesystem_csv_2),
            }
        },
    )
    return titanic_data_context_stats_enabled


@pytest.fixture()
def filesystem_csv_data_context(
    empty_data_context,
    filesystem_csv_2,
) -> DataContext:
    empty_data_context.add_datasource(
        "rad_datasource",
        module_name="great_expectations.datasource",
        class_name="PandasDatasource",
        batch_kwargs_generators={
            "subdir_reader": {
                "class_name": "SubdirReaderBatchKwargsGenerator",
                "base_directory": str(filesystem_csv_2),
            }
        },
    )
    return empty_data_context


@pytest.fixture
def filesystem_csv(tmp_path_factory):
    base_dir = tmp_path_factory.mktemp("filesystem_csv")
    base_dir = str(base_dir)
    # Put a few files in the directory
    with open(os.path.join(base_dir, "f1.csv"), "w") as outfile:
        outfile.writelines(["a,b,c\n"])
    with open(os.path.join(base_dir, "f2.csv"), "w") as outfile:
        outfile.writelines(["a,b,c\n"])

    os.makedirs(os.path.join(base_dir, "f3"), exist_ok=True)
    with open(os.path.join(base_dir, "f3", "f3_20190101.csv"), "w") as outfile:
        outfile.writelines(["a,b,c\n"])
    with open(os.path.join(base_dir, "f3", "f3_20190102.csv"), "w") as outfile:
        outfile.writelines(["a,b,c\n"])

    return base_dir


@pytest.fixture(scope="function")
def filesystem_csv_2(tmp_path):
    base_dir = tmp_path / "filesystem_csv_2"
    base_dir.mkdir()
    base_dir = str(base_dir)

    # Put a file in the directory
    toy_dataset = PandasDataset({"x": [1, 2, 3]})
    toy_dataset.to_csv(os.path.join(base_dir, "f1.csv"), index=False)
    assert os.path.isabs(base_dir)
    assert os.path.isfile(os.path.join(base_dir, "f1.csv"))

    return base_dir


@pytest.fixture(scope="function")
def filesystem_csv_3(tmp_path):
    base_dir = tmp_path / "filesystem_csv_3"
    base_dir.mkdir()
    base_dir = str(base_dir)

    # Put a file in the directory
    toy_dataset = PandasDataset({"x": [1, 2, 3]})
    toy_dataset.to_csv(os.path.join(base_dir, "f1.csv"), index=False)

    toy_dataset_2 = PandasDataset({"y": [1, 2, 3]})
    toy_dataset_2.to_csv(os.path.join(base_dir, "f2.csv"), index=False)

    return base_dir


@pytest.fixture(scope="function")
def filesystem_csv_4(tmp_path):
    base_dir = tmp_path / "filesystem_csv_4"
    base_dir.mkdir()
    base_dir = str(base_dir)

    # Put a file in the directory
    toy_dataset = PandasDataset(
        {
            "x": [1, 2, 3],
            "y": [1, 2, 3],
        }
    )
    toy_dataset.to_csv(os.path.join(base_dir, "f1.csv"), index=None)

    return base_dir


@pytest.fixture
def titanic_profiled_evrs_1():
    with open(
        file_relative_path(
            __file__, "./render/fixtures/BasicDatasetProfiler_evrs.json"
        ),
    ) as infile:
        return expectationSuiteValidationResultSchema.loads(infile.read())


# various types of evr
@pytest.fixture
def evr_failed():
    return ExpectationValidationResult(
        success=False,
        result={
            "element_count": 1313,
            "missing_count": 0,
            "missing_percent": 0.0,
            "unexpected_count": 3,
            "unexpected_percent": 0.2284843869002285,
            "unexpected_percent_nonmissing": 0.2284843869002285,
            "partial_unexpected_list": [
                "Daly, Mr Peter Denis ",
                "Barber, Ms ",
                "Geiger, Miss Emily ",
            ],
            "partial_unexpected_index_list": [77, 289, 303],
            "partial_unexpected_counts": [
                {"value": "Barber, Ms ", "count": 1},
                {"value": "Daly, Mr Peter Denis ", "count": 1},
                {"value": "Geiger, Miss Emily ", "count": 1},
            ],
        },
        exception_info={
            "raised_exception": False,
            "exception_message": None,
            "exception_traceback": None,
        },
        expectation_config=ExpectationConfiguration(
            expectation_type="expect_column_values_to_not_match_regex",
            kwargs={
                "column": "Name",
                "regex": "^\\s+|\\s+$",
                "result_format": "SUMMARY",
            },
        ),
    )


@pytest.fixture
def evr_success():
    return ExpectationValidationResult(
        success=True,
        result={"observed_value": 1313},
        exception_info={
            "raised_exception": False,
            "exception_message": None,
            "exception_traceback": None,
        },
        expectation_config=ExpectationConfiguration(
            expectation_type="expect_table_row_count_to_be_between",
            kwargs={"min_value": 0, "max_value": None, "result_format": "SUMMARY"},
        ),
    )


@pytest.fixture
def sqlite_view_engine(test_backends):
    # Create a small in-memory engine with two views, one of which is temporary
    if "sqlite" in test_backends:
        try:
            import sqlalchemy as sa

            sqlite_engine = sa.create_engine("sqlite://")
            df = pd.DataFrame({"a": [1, 2, 3, 4, 5]})
            df.to_sql(name="test_table", con=sqlite_engine, index=True)
            sqlite_engine.execute(
                "CREATE TEMP VIEW test_temp_view AS SELECT * FROM test_table where a < 4;"
            )
            sqlite_engine.execute(
                "CREATE VIEW test_view AS SELECT * FROM test_table where a > 4;"
            )
            return sqlite_engine
        except ImportError:
            sa = None
    else:
        pytest.skip("SqlAlchemy tests disabled; not testing views")


@pytest.fixture
def expectation_suite_identifier():
    return ExpectationSuiteIdentifier("my.expectation.suite.name")


@pytest.fixture
def basic_sqlalchemy_datasource(sqlitedb_engine):
    return SqlAlchemyDatasource("basic_sqlalchemy_datasource", engine=sqlitedb_engine)


@pytest.fixture
def test_folder_connection_path_csv(tmp_path_factory):
    df1 = pd.DataFrame({"col_1": [1, 2, 3, 4, 5], "col_2": ["a", "b", "c", "d", "e"]})
    path = str(tmp_path_factory.mktemp("test_folder_connection_path_csv"))
    df1.to_csv(path_or_buf=os.path.join(path, "test.csv"), index=False)
    return str(path)


@pytest.fixture
def test_db_connection_string(tmp_path_factory, test_backends):
    if "sqlite" not in test_backends:
        pytest.skip("skipping fixture because sqlite not selected")
    df1 = pd.DataFrame({"col_1": [1, 2, 3, 4, 5], "col_2": ["a", "b", "c", "d", "e"]})
    df2 = pd.DataFrame({"col_1": [0, 1, 2, 3, 4], "col_2": ["b", "c", "d", "e", "f"]})

    try:
        import sqlalchemy as sa

        basepath = str(tmp_path_factory.mktemp("db_context"))
        path = os.path.join(basepath, "test.db")
        engine = sa.create_engine("sqlite:///" + str(path))
        df1.to_sql(name="table_1", con=engine, index=True)
        df2.to_sql(name="table_2", con=engine, index=True, schema="main")

        # Return a connection string to this newly-created db
        return "sqlite:///" + str(path)
    except ImportError:
        raise ValueError("SQL Database tests require sqlalchemy to be installed.")


@pytest.fixture
def test_df(tmp_path_factory):
    def generate_ascending_list_of_datetimes(
        k, start_date=datetime.date(2020, 1, 1), end_date=datetime.date(2020, 12, 31)
    ):
        start_time = datetime.datetime(
            start_date.year, start_date.month, start_date.day
        )
        days_between_dates = (end_date - start_date).total_seconds()

        datetime_list = [
            start_time
            + datetime.timedelta(seconds=random.randrange(round(days_between_dates)))
            for i in range(k)
        ]
        datetime_list.sort()
        return datetime_list

    k = 120
    random.seed(1)

    timestamp_list = generate_ascending_list_of_datetimes(
        k, end_date=datetime.date(2020, 1, 31)
    )
    date_list = [datetime.date(ts.year, ts.month, ts.day) for ts in timestamp_list]

    batch_ids = [random.randint(0, 10) for i in range(k)]
    batch_ids.sort()

    session_ids = [random.randint(2, 60) for i in range(k)]
    session_ids.sort()
    session_ids = [i - random.randint(0, 2) for i in session_ids]

    events_df = pd.DataFrame(
        {
            "id": range(k),
            "batch_id": batch_ids,
            "date": date_list,
            "y": [d.year for d in date_list],
            "m": [d.month for d in date_list],
            "d": [d.day for d in date_list],
            "timestamp": timestamp_list,
            "session_ids": session_ids,
            "event_type": [
                random.choice(["start", "stop", "continue"]) for i in range(k)
            ],
            "favorite_color": [
                "#"
                + "".join([random.choice(list("0123456789ABCDEF")) for j in range(6)])
                for i in range(k)
            ],
        }
    )
    return events_df


@pytest.fixture
def data_context_with_simple_sql_datasource_for_testing_get_batch(
    sa, empty_data_context
):
    context: DataContext = empty_data_context

    db_file_path: str = file_relative_path(
        __file__,
        os.path.join("test_sets", "test_cases_for_sql_data_connector.db"),
    )

    datasource_config: str = f"""
class_name: SimpleSqlalchemyDatasource
connection_string: sqlite:///{db_file_path}
introspection:
    whole_table: {{}}

    daily:
        splitter_method: _split_on_converted_datetime
        splitter_kwargs:
            column_name: date
            date_format_string: "%Y-%m-%d"

    weekly:
        splitter_method: _split_on_converted_datetime
        splitter_kwargs:
            column_name: date
            date_format_string: "%Y-%W"

    by_id_dozens:
        splitter_method: _split_on_divided_integer
        splitter_kwargs:
            column_name: id
            divisor: 12
"""

    try:
        context.add_datasource("my_sqlite_db", **yaml.load(datasource_config))
    except AttributeError:
        pytest.skip("SQL Database tests require sqlalchemy to be installed.")

    return context


@pytest.fixture
def basic_datasource(tmp_path_factory):
    basic_datasource: Datasource = instantiate_class_from_config(
        config=yaml.load(
            """
class_name: Datasource

data_connectors:
    test_runtime_data_connector:
        module_name: great_expectations.datasource.data_connector
        class_name: RuntimeDataConnector
        batch_identifiers:
            - pipeline_stage_name
            - airflow_run_id
            - custom_key_0

execution_engine:
    class_name: PandasExecutionEngine

    """,
        ),
        runtime_environment={
            "name": "my_datasource",
        },
        config_defaults={
            "module_name": "great_expectations.datasource",
        },
    )

    return basic_datasource


@pytest.fixture
def db_file():
    return file_relative_path(
        __file__,
        os.path.join("test_sets", "test_cases_for_sql_data_connector.db"),
    )


@pytest.fixture
def data_context_with_datasource_pandas_engine(empty_data_context):
    context = empty_data_context
    config = yaml.load(
        """
    class_name: Datasource
    execution_engine:
        class_name: PandasExecutionEngine
    data_connectors:
        default_runtime_data_connector_name:
            class_name: RuntimeDataConnector
            batch_identifiers:
                - default_identifier_name
            assets:
                asset_a:
                    batch_identifiers:
                        - day
                        - month
                asset_b:
                    batch_identifiers:
                        - day
                        - month
                        - year
        """,
    )
    context.add_datasource(
        "my_datasource",
        **config,
    )
    return context


@pytest.fixture
def data_context_with_datasource_spark_engine(empty_data_context, spark_session):
    context = empty_data_context
    config = yaml.load(
        """
    class_name: Datasource
    execution_engine:
        class_name: SparkDFExecutionEngine
    data_connectors:
        default_runtime_data_connector_name:
            class_name: RuntimeDataConnector
            batch_identifiers:
                - default_identifier_name
            assets:
                asset_a:
                    batch_identifiers:
                        - day
                        - month
                asset_b:
                    batch_identifiers:
                        - day
                        - month
                        - year
        """,
    )
    context.add_datasource(
        "my_datasource",
        **config,
    )
    return context


@pytest.fixture
def data_context_with_datasource_sqlalchemy_engine(empty_data_context, db_file):
    context = empty_data_context
    config = yaml.load(
        f"""
    class_name: Datasource
    execution_engine:
        class_name: SqlAlchemyExecutionEngine
        connection_string: sqlite:///{db_file}
    data_connectors:
        default_runtime_data_connector_name:
            class_name: RuntimeDataConnector
            batch_identifiers:
                - default_identifier_name
            assets:
                asset_a:
                    batch_identifiers:
                        - day
                        - month
                asset_b:
                    batch_identifiers:
                        - day
                        - month
                        - year
        """,
    )
    context.add_datasource(
        "my_datasource",
        **config,
    )
    return context


@pytest.fixture
def data_context_with_query_store(
    empty_data_context, titanic_sqlite_db_connection_string
):
    context = empty_data_context
    config = yaml.load(
        f"""
    class_name: Datasource
    execution_engine:
        class_name: SqlAlchemyExecutionEngine
        connection_string: {titanic_sqlite_db_connection_string}
    data_connectors:
        default_runtime_data_connector_name:
            class_name: RuntimeDataConnector
            batch_identifiers:
                - default_identifier_name
    """
    )
    context.add_datasource(
        "my_datasource",
        **config,
    )
    store_config = yaml.load(
        f"""
    class_name: SqlAlchemyQueryStore
    credentials:
        connection_string: {titanic_sqlite_db_connection_string}
    queries:
        col_count:
            query: "SELECT COUNT(*) FROM titanic;"
            return_type: "scalar"
        dist_col_count:
            query: "SELECT COUNT(DISTINCT PClass) FROM titanic;"
            return_type: "scalar"
    """
    )
    context.add_store("my_query_store", store_config)
    return context


@pytest.fixture
def ge_cloud_id():
    # Fake id but adheres to the format required of a UUID
    return "731ee1bd-604a-4851-9ee8-bca8ffb32bce"


@pytest.fixture
def ge_cloud_base_url() -> str:
    return "https://app.test.greatexpectations.io"


@pytest.fixture
def ge_cloud_organization_id() -> str:
    return "bd20fead-2c31-4392-bcd1-f1e87ad5a79c"


@pytest.fixture
def ge_cloud_access_token() -> str:
    return "6bb5b6f5c7794892a4ca168c65c2603e"


@pytest.fixture
def request_headers(ge_cloud_access_token: str) -> Dict[str, str]:
    return {
        "Content-Type": "application/vnd.api+json",
        "Authorization": f"Bearer {ge_cloud_access_token}",
        "Gx-Version": gx.__version__,
    }


@pytest.fixture
def ge_cloud_config(ge_cloud_base_url, ge_cloud_organization_id, ge_cloud_access_token):
    return GXCloudConfig(
        base_url=ge_cloud_base_url,
        organization_id=ge_cloud_organization_id,
        access_token=ge_cloud_access_token,
    )


@pytest.fixture(scope="function")
def empty_ge_cloud_data_context_config(
    ge_cloud_base_url, ge_cloud_organization_id, ge_cloud_access_token
):
    config_yaml_str = f"""
stores:
  default_evaluation_parameter_store:
    class_name: EvaluationParameterStore

  default_expectations_store:
    class_name: ExpectationsStore
    store_backend:
      class_name: {GXCloudStoreBackend.__name__}
      ge_cloud_base_url: {ge_cloud_base_url}
      ge_cloud_resource_type: expectation_suite
      ge_cloud_credentials:
        access_token: {ge_cloud_access_token}
        organization_id: {ge_cloud_organization_id}
      suppress_store_backend_id: True

  default_validations_store:
    class_name: ValidationsStore
    store_backend:
      class_name: {GXCloudStoreBackend.__name__}
      ge_cloud_base_url: {ge_cloud_base_url}
      ge_cloud_resource_type: validation_result
      ge_cloud_credentials:
        access_token: {ge_cloud_access_token}
        organization_id: {ge_cloud_organization_id}
      suppress_store_backend_id: True

  default_checkpoint_store:
    class_name: CheckpointStore
    store_backend:
      class_name: {GXCloudStoreBackend.__name__}
      ge_cloud_base_url: {ge_cloud_base_url}
      ge_cloud_resource_type: checkpoint
      ge_cloud_credentials:
        access_token: {ge_cloud_access_token}
        organization_id: {ge_cloud_organization_id}
      suppress_store_backend_id: True

  default_profiler_store:
    class_name: ProfilerStore
    store_backend:
      class_name: {GXCloudStoreBackend.__name__}
      ge_cloud_base_url: {ge_cloud_base_url}
      ge_cloud_resource_type: profiler
      ge_cloud_credentials:
        access_token: {ge_cloud_access_token}
        organization_id: {ge_cloud_organization_id}
      suppress_store_backend_id: True

evaluation_parameter_store_name: default_evaluation_parameter_store
expectations_store_name: default_expectations_store
validations_store_name: default_validations_store
checkpoint_store_name: default_checkpoint_store
profiler_store_name: default_profiler_store

include_rendered_content:
    globally: True
"""
    data_context_config_dict = yaml.load(config_yaml_str)
    return DataContextConfig(**data_context_config_dict)


@pytest.fixture
def ge_cloud_config_e2e() -> GXCloudConfig:
    """
    Uses live credentials stored in the Great Expectations Cloud backend.
    """
    base_url = os.environ["GE_CLOUD_BASE_URL"]
    organization_id = os.environ["GE_CLOUD_ORGANIZATION_ID"]
    access_token = os.environ["GE_CLOUD_ACCESS_TOKEN"]
    ge_cloud_config = GXCloudConfig(
        base_url=base_url,
        organization_id=organization_id,
        access_token=access_token,
    )
    return ge_cloud_config


@pytest.fixture
@mock.patch(
    "great_expectations.data_context.store.DatasourceStore.list_keys",
    return_value=[],
)
def empty_base_data_context_in_cloud_mode(
    mock_list_keys: mock.MagicMock,  # Avoid making a call to Cloud backend during datasource instantiation
    tmp_path: pathlib.Path,
    empty_ge_cloud_data_context_config: DataContextConfig,
    ge_cloud_config: GXCloudConfig,
) -> BaseDataContext:
    project_path = tmp_path / "empty_data_context"
    project_path.mkdir()
    project_path = str(project_path)

    context = gx.data_context.BaseDataContext(
        project_config=empty_ge_cloud_data_context_config,
        context_root_dir=project_path,
        ge_cloud_mode=True,
        ge_cloud_config=ge_cloud_config,
    )
    assert context.list_datasources() == []
    return context


@pytest.fixture
def empty_data_context_in_cloud_mode(
    tmp_path: pathlib.Path,
    ge_cloud_config: GXCloudConfig,
    empty_ge_cloud_data_context_config: DataContextConfig,
):
    """This fixture is a DataContext in cloud mode that mocks calls to the cloud backend during setup so that it can be instantiated in tests."""
    project_path = tmp_path / "empty_data_context"
    project_path.mkdir()
    project_path_name: str = str(project_path)

    def mocked_config(*args, **kwargs) -> DataContextConfig:
        return empty_ge_cloud_data_context_config

    def mocked_get_ge_cloud_config(*args, **kwargs) -> GXCloudConfig:
        return ge_cloud_config

    with mock.patch(
        "great_expectations.data_context.data_context.data_context.SerializableDataContext._save_project_config"
    ), mock.patch(
        "great_expectations.data_context.data_context.data_context.SerializableDataContext.retrieve_data_context_config_from_ge_cloud",
        autospec=True,
        side_effect=mocked_config,
    ), mock.patch(
        "great_expectations.data_context.data_context.CloudDataContext.get_ge_cloud_config",
        autospec=True,
        side_effect=mocked_get_ge_cloud_config,
    ):
        context = DataContext(
            ge_cloud_mode=True,
            context_root_dir=project_path_name,
        )
        return context


@pytest.fixture
def empty_cloud_data_context(
    tmp_path: pathlib.Path,
    empty_ge_cloud_data_context_config: DataContextConfig,
    ge_cloud_config: GXCloudConfig,
) -> CloudDataContext:
    project_path = tmp_path / "empty_data_context"
    project_path.mkdir()
    project_path_name: str = str(project_path)

    cloud_data_context: CloudDataContext = CloudDataContext(
        project_config=empty_ge_cloud_data_context_config,
        context_root_dir=project_path_name,
        ge_cloud_base_url=ge_cloud_config.base_url,
        ge_cloud_access_token=ge_cloud_config.access_token,
        ge_cloud_organization_id=ge_cloud_config.organization_id,
    )
    return cloud_data_context


@pytest.fixture
@mock.patch(
    "great_expectations.data_context.store.DatasourceStore.list_keys",
    return_value=[],
)
def empty_base_data_context_in_cloud_mode_custom_base_url(
    mock_list_keys: mock.MagicMock,  # Avoid making a call to Cloud backend during datasource instantiation
    tmp_path: pathlib.Path,
    empty_ge_cloud_data_context_config: DataContextConfig,
    ge_cloud_config: GXCloudConfig,
) -> BaseDataContext:
    project_path = tmp_path / "empty_data_context"
    project_path.mkdir()
    project_path = str(project_path)

    custom_base_url: str = "https://some_url.org"
    custom_ge_cloud_config = copy.deepcopy(ge_cloud_config)
    custom_ge_cloud_config.base_url = custom_base_url

    context = gx.data_context.BaseDataContext(
        project_config=empty_ge_cloud_data_context_config,
        context_root_dir=project_path,
        ge_cloud_mode=True,
        ge_cloud_config=custom_ge_cloud_config,
    )
    assert context.list_datasources() == []
    assert context.ge_cloud_config.base_url != ge_cloud_config.base_url
    assert context.ge_cloud_config.base_url == custom_base_url
    return context


@pytest.fixture
def cloud_data_context_with_datasource_pandas_engine(
    empty_cloud_data_context: CloudDataContext, db_file
):
    context: CloudDataContext = empty_cloud_data_context
    config = yaml.load(
        f"""
    class_name: Datasource
    execution_engine:
        class_name: PandasExecutionEngine
    data_connectors:
        default_runtime_data_connector_name:
            class_name: RuntimeDataConnector
            batch_identifiers:
                - default_identifier_name
        """,
    )

    # DatasourceStore.set() in a Cloud-back env usually makes an external HTTP request
    # and returns the config it persisted. This side effect enables us to mimick that
    # behavior while avoiding requests.
    def set_side_effect(key, value):
        return value

    with mock.patch(
        "great_expectations.data_context.store.gx_cloud_store_backend.GXCloudStoreBackend.list_keys"
    ), mock.patch(
        "great_expectations.data_context.store.datasource_store.DatasourceStore.set",
        side_effect=set_side_effect,
    ):
        context.add_datasource(
            "my_datasource",
            **config,
        )
    return context


@pytest.fixture
def profiler_name() -> str:
    return "my_first_profiler"


@pytest.fixture
def profiler_store_name() -> str:
    return "profiler_store"


@pytest.fixture
def profiler_rules() -> dict:
    rules = {
        "rule_1": {
            "variables": {},
            "domain_builder": {
                "class_name": "TableDomainBuilder",
            },
            "parameter_builders": [
                {
                    "class_name": "MetricMultiBatchParameterBuilder",
                    "name": "my_parameter",
                    "metric_name": "my_metric",
                },
            ],
            "expectation_configuration_builders": [
                {
                    "class_name": "DefaultExpectationConfigurationBuilder",
                    "expectation_type": "expect_column_pair_values_A_to_be_greater_than_B",
                    "column_A": "$domain.domain_kwargs.column_A",
                    "column_B": "$domain.domain_kwargs.column_B",
                    "my_arg": "$parameter.my_parameter.value[0]",
                    "my_other_arg": "$parameter.my_parameter.value[1]",
                    "meta": {
                        "profiler_details": {
                            "my_parameter_estimator": "$parameter.my_parameter.details",
                            "note": "Important remarks about estimation algorithm.",
                        },
                    },
                },
            ],
        },
    }
    return rules


@pytest.fixture
def profiler_config_with_placeholder_args(
    profiler_name: str,
    profiler_rules: dict,
) -> RuleBasedProfilerConfig:
    """
    This fixture does not correspond to a practical profiler with rules, whose constituent components perform meaningful
    computations; rather, it uses "placeholder" style attribute values, which is adequate for configuration level tests.
    """
    return RuleBasedProfilerConfig(
        name=profiler_name,
        config_version=1.0,
        variables={
            "false_positive_threshold": 1.0e-2,
        },
        rules=profiler_rules,
    )


@pytest.fixture
def empty_profiler_store(profiler_store_name: str) -> ProfilerStore:
    return ProfilerStore(profiler_store_name)


@pytest.fixture
def profiler_key(profiler_name: str) -> ConfigurationIdentifier:
    return ConfigurationIdentifier(configuration_key=profiler_name)


@pytest.fixture
def ge_cloud_profiler_id() -> str:
    return "my_ge_cloud_profiler_id"


@pytest.fixture
def ge_cloud_profiler_key() -> GXCloudIdentifier:
    return GXCloudIdentifier(resource_type=GXCloudRESTResource.PROFILER)


@pytest.fixture
def populated_profiler_store(
    empty_profiler_store: ProfilerStore,
    profiler_config_with_placeholder_args: RuleBasedProfilerConfig,
    profiler_key: ConfigurationIdentifier,
) -> ProfilerStore:
    # Roundtrip through schema validation to remove any illegal fields add/or restore any missing fields.
    serialized_config: dict = ruleBasedProfilerConfigSchema.dump(
        profiler_config_with_placeholder_args
    )
    deserialized_config: dict = ruleBasedProfilerConfigSchema.load(serialized_config)

    deserialized_config.pop("module_name")
    deserialized_config.pop("class_name")

    profiler_config = RuleBasedProfilerConfig(**deserialized_config)

    profiler_store = empty_profiler_store
    profiler_store.set(key=profiler_key, value=profiler_config)
    return profiler_store


@pytest.fixture
@freeze_time("09/26/2019 13:42:41")
def alice_columnar_table_single_batch(empty_data_context):
    """
    About the "Alice" User Workflow Fixture

    Alice has a single table of columnar data called user_events (DataAsset) that she wants to check periodically as new
    data is added.

      - She knows what some of the columns mean, but not all - and there are MANY of them (only a subset currently shown
        in examples and fixtures).

      - She has organized other tables similarly so that for example column name suffixes indicate which are for user
        ids (_id) and which timestamps are for versioning (_ts).

    She wants to use a configurable profiler to generate a description (ExpectationSuite) about table so that she can:

        1. use it to validate the user_events table periodically and set up alerts for when things change

        2. have a place to add her domain knowledge of the data (that can also be validated against new data)

        3. if all goes well, generalize some of the Profiler to use on her other tables

    Alice configures her Profiler using the YAML configurations and data file locations captured in this fixture.
    """
    verbose_profiler_config_file_path: str = file_relative_path(
        __file__,
        os.path.join(
            "test_fixtures",
            "rule_based_profiler",
            "alice_user_workflow_verbose_profiler_config.yml",
        ),
    )

    verbose_profiler_config: str
    with open(verbose_profiler_config_file_path) as f:
        verbose_profiler_config = f.read()

    my_rule_for_user_ids_expectation_configurations: List[ExpectationConfiguration] = [
        ExpectationConfiguration(
            expectation_type="expect_column_values_to_be_of_type",
            kwargs={
                "column": "user_id",
                "type_": "INTEGER",
            },
            meta={},
        ),
        ExpectationConfiguration(
            expectation_type="expect_column_values_to_be_between",
            kwargs={
                "min_value": 1000,
                "max_value": 999999999999,
                "column": "user_id",
            },
            meta={},
        ),
        ExpectationConfiguration(
            expectation_type="expect_column_values_to_not_be_null",
            kwargs={
                "column": "user_id",
            },
            meta={},
        ),
        ExpectationConfiguration(
            expectation_type="expect_column_values_to_be_less_than",
            meta={},
            kwargs={"value": 9488404, "column": "user_id"},
        ),
        ExpectationConfiguration(
            expectation_type="expect_column_values_to_be_greater_than",
            meta={},
            kwargs={"value": 397433, "column": "user_id"},
        ),
    ]

    event_ts_column_data: Dict[str, str] = {
        "column_name": "event_ts",
        "observed_max_time_str": "2004-10-19 11:05:20",
        "observed_strftime_format": "%Y-%m-%d %H:%M:%S",
    }

    my_rule_for_timestamps_column_data: List[Dict[str, str]] = [
        event_ts_column_data,
        {
            "column_name": "server_ts",
            "observed_max_time_str": "2004-10-19 11:05:20",
        },
        {
            "column_name": "device_ts",
            "observed_max_time_str": "2004-10-19 11:05:22",
        },
    ]
    my_rule_for_timestamps_expectation_configurations: List[
        ExpectationConfiguration
    ] = []
    column_data: Dict[str, str]

    expected_candidate_strings_dict: dict = {
        "%Y-%m-%d %H:%M:%S": 1.0,
        "%y/%m/%d %H:%M:%S": 0.0,
        "%y/%m/%d": 0.0,
        "%y-%m-%d %H:%M:%S,%f %z": 0.0,
        "%y-%m-%d %H:%M:%S,%f": 0.0,
        "%y-%m-%d %H:%M:%S": 0.0,
        "%y-%m-%d": 0.0,
        "%y%m%d %H:%M:%S": 0.0,
        "%m/%d/%y*%H:%M:%S": 0.0,
        "%m/%d/%y %H:%M:%S %z": 0.0,
        "%m/%d/%Y*%H:%M:%S*%f": 0.0,
        "%m/%d/%Y*%H:%M:%S": 0.0,
        "%m/%d/%Y %H:%M:%S %z": 0.0,
        "%m/%d/%Y %H:%M:%S %p:%f": 0.0,
        "%m/%d/%Y %H:%M:%S %p": 0.0,
        "%m/%d/%Y": 0.0,
        "%m-%d-%Y": 0.0,
        "%m%d_%H:%M:%S.%f": 0.0,
        "%m%d_%H:%M:%S": 0.0,
        "%d/%m/%Y": 0.0,
        "%d/%b/%Y:%H:%M:%S %z": 0.0,
        "%d/%b/%Y:%H:%M:%S": 0.0,
        "%d/%b/%Y %H:%M:%S": 0.0,
        "%d/%b %H:%M:%S,%f": 0.0,
        "%d-%m-%Y": 0.0,
        "%d-%b-%Y %H:%M:%S.%f": 0.0,
        "%d-%b-%Y %H:%M:%S": 0.0,
        "%d %b %Y %H:%M:%S*%f": 0.0,
        "%d %b %Y %H:%M:%S": 0.0,
        "%b %d, %Y %H:%M:%S %p": 0.0,
        "%b %d %Y %H:%M:%S": 0.0,
        "%b %d %H:%M:%S %z %Y": 0.0,
        "%b %d %H:%M:%S %z": 0.0,
        "%b %d %H:%M:%S %Y": 0.0,
        "%b %d %H:%M:%S": 0.0,
        "%Y/%m/%d*%H:%M:%S": 0.0,
        "%Y/%m/%d": 0.0,
        "%Y-%m-%dT%z": 0.0,
        "%Y-%m-%d*%H:%M:%S:%f": 0.0,
        "%Y-%m-%d*%H:%M:%S": 0.0,
        "%Y-%m-%d'T'%H:%M:%S.%f'%z'": 0.0,
        "%Y-%m-%d'T'%H:%M:%S.%f": 0.0,
        "%Y-%m-%d'T'%H:%M:%S'%z'": 0.0,
        "%Y-%m-%d'T'%H:%M:%S%z": 0.0,
        "%Y-%m-%d'T'%H:%M:%S": 0.0,
        "%Y-%m-%d %H:%M:%S.%f%z": 0.0,
        "%Y-%m-%d %H:%M:%S.%f": 0.0,
        "%Y-%m-%d %H:%M:%S,%f%z": 0.0,
        "%Y-%m-%d %H:%M:%S,%f": 0.0,
        "%Y-%m-%d %H:%M:%S%z": 0.0,
        "%Y-%m-%d %H:%M:%S %z": 0.0,
        "%Y-%m-%d": 0.0,
        "%Y%m%d %H:%M:%S.%f": 0.0,
        "%Y %b %d %H:%M:%S.%f*%Z": 0.0,
        "%Y %b %d %H:%M:%S.%f %Z": 0.0,
        "%Y %b %d %H:%M:%S.%f": 0.0,
        "%H:%M:%S.%f": 0.0,
        "%H:%M:%S,%f": 0.0,
        "%H:%M:%S": 0.0,
    }

    for column_data in my_rule_for_timestamps_column_data:
        my_rule_for_timestamps_expectation_configurations.extend(
            [
                ExpectationConfiguration(
                    expectation_type="expect_column_values_to_be_of_type",
                    kwargs={
                        "column": column_data["column_name"],
                        "type_": "TIMESTAMP",
                    },
                    meta={},
                ),
                ExpectationConfiguration(
                    expectation_type="expect_column_values_to_be_increasing",
                    kwargs={
                        "column": column_data["column_name"],
                    },
                    meta={},
                ),
                ExpectationConfiguration(
                    expectation_type="expect_column_values_to_be_dateutil_parseable",
                    kwargs={
                        "column": column_data["column_name"],
                    },
                    meta={},
                ),
                ExpectationConfiguration(
                    expectation_type="expect_column_min_to_be_between",
                    kwargs={
                        "column": column_data["column_name"],
                        "min_value": "2004-10-19T10:23:54",  # From variables
                        "max_value": "2004-10-19T10:23:54",  # From variables
                    },
                    meta={
                        "notes": {
                            "format": "markdown",
                            "content": [
                                "### This expectation confirms no events occur before tracking started **2004-10-19 10:23:54**"
                            ],
                        }
                    },
                ),
                ExpectationConfiguration(
                    expectation_type="expect_column_max_to_be_between",
                    kwargs={
                        "column": column_data["column_name"],
                        "min_value": "2004-10-19T10:23:54",  # From variables
                        "max_value": event_ts_column_data[
                            "observed_max_time_str"
                        ],  # Pin to event_ts column
                    },
                    meta={
                        "notes": {
                            "format": "markdown",
                            "content": [
                                "### This expectation confirms that the event_ts contains the latest timestamp of all domains"
                            ],
                        }
                    },
                ),
                ExpectationConfiguration(
                    expectation_type="expect_column_values_to_match_strftime_format",
                    kwargs={
                        "column": column_data["column_name"],
                        "strftime_format": event_ts_column_data[
                            "observed_strftime_format"
                        ],  # Pin to event_ts column
                    },
                    meta={
                        "profiler_details": {
                            "success_ratio": 1.0,
                            "candidate_strings": expected_candidate_strings_dict,
                        },
                        "notes": {
                            "format": "markdown",
                            "content": [
                                "### This expectation confirms that fields ending in _ts are of the format detected by parameter builder SimpleDateFormatStringParameterBuilder"
                            ],
                        },
                    },
                ),
            ]
        )

    my_rule_for_one_cardinality_expectation_configurations: List[
        ExpectationConfiguration
    ] = [
        ExpectationConfiguration(
            expectation_type="expect_column_values_to_be_in_set",
            kwargs={
                "column": "user_agent",
                "value_set": [
                    "Mozilla/5.0 (Windows NT 10.0; Win64; x64) AppleWebKit/537.36 (KHTML, like Gecko) Chrome/74.0.3729.169 Safari/537.36"
                ],
            },
            meta={},
        ),
    ]

    expectation_configurations: List[ExpectationConfiguration] = []

    expectation_configurations.extend(my_rule_for_user_ids_expectation_configurations)
    expectation_configurations.extend(my_rule_for_timestamps_expectation_configurations)
    expectation_configurations.extend(
        my_rule_for_one_cardinality_expectation_configurations
    )

    expectation_suite_name: str = "alice_columnar_table_single_batch"
    expected_expectation_suite = ExpectationSuite(
        expectation_suite_name=expectation_suite_name, data_context=empty_data_context
    )
    expectation_configuration: ExpectationConfiguration
    for expectation_configuration in expectation_configurations:
        # NOTE Will 20211208 add_expectation() method, although being called by an ExpectationSuite instance, is being
        # called within a fixture, and we will prevent it from sending a usage_event by calling the private method
        # _add_expectation().
        expected_expectation_suite._add_expectation(
            expectation_configuration=expectation_configuration, send_usage_event=False
        )

    expected_effective_profiler_config: dict = {
        "name": "alice user workflow",
        "config_version": 1.0,
        "variables": {
            "integer_type": "INTEGER",
            "timestamp_type": "TIMESTAMP",
            "very_small_user_id": 1000,
            "very_large_user_id": 999999999999,
            "min_timestamp": datetime.datetime(2004, 10, 19, 10, 23, 54),
        },
        "rules": {
            "my_rule_for_user_ids": {
                "variables": {},
                "domain_builder": {
                    "column_name_suffixes": ["_id", "_ID"],
                    "class_name": "MyCustomSemanticTypeColumnDomainBuilder",
                    "module_name": "tests.test_fixtures.rule_based_profiler.plugins.my_custom_semantic_type_column_domain_builder",
                    "semantic_types": ["user_id"],
                },
                "parameter_builders": [
                    {
                        "module_name": "great_expectations.rule_based_profiler.parameter_builder.metric_single_batch_parameter_builder",
                        "class_name": "MetricSingleBatchParameterBuilder",
                        "name": "my_min_user_id",
                        "metric_name": "column.min",
                        "metric_domain_kwargs": "$domain.domain_kwargs",
                        "metric_value_kwargs": None,
                        "enforce_numeric_metric": False,
                        "replace_nan_with_zero": False,
                        "reduce_scalar_metric": True,
                        "evaluation_parameter_builder_configs": None,
                    },
                    {
                        "module_name": "great_expectations.rule_based_profiler.parameter_builder.metric_single_batch_parameter_builder",
                        "class_name": "MetricSingleBatchParameterBuilder",
                        "name": "my_max_user_id",
                        "metric_name": "column.max",
                        "metric_domain_kwargs": "$domain.domain_kwargs",
                        "metric_value_kwargs": None,
                        "enforce_numeric_metric": False,
                        "replace_nan_with_zero": False,
                        "reduce_scalar_metric": True,
                        "evaluation_parameter_builder_configs": None,
                    },
                ],
                "expectation_configuration_builders": [
                    {
                        "column": "$domain.domain_kwargs.column",
                        "meta": {},
                        "expectation_type": "expect_column_values_to_be_of_type",
                        "condition": None,
                        "class_name": "DefaultExpectationConfigurationBuilder",
                        "module_name": "great_expectations.rule_based_profiler.expectation_configuration_builder.default_expectation_configuration_builder",
                        "validation_parameter_builder_configs": None,
                        "type_": "$variables.integer_type",
                    },
                    {
                        "column": "$domain.domain_kwargs.column",
                        "meta": {},
                        "expectation_type": "expect_column_values_to_be_between",
                        "max_value": "$variables.very_large_user_id",
                        "condition": None,
                        "class_name": "DefaultExpectationConfigurationBuilder",
                        "min_value": "$variables.very_small_user_id",
                        "module_name": "great_expectations.rule_based_profiler.expectation_configuration_builder.default_expectation_configuration_builder",
                        "validation_parameter_builder_configs": None,
                    },
                    {
                        "column": "$domain.domain_kwargs.column",
                        "meta": {},
                        "expectation_type": "expect_column_values_to_not_be_null",
                        "condition": None,
                        "class_name": "DefaultExpectationConfigurationBuilder",
                        "module_name": "great_expectations.rule_based_profiler.expectation_configuration_builder.default_expectation_configuration_builder",
                        "validation_parameter_builder_configs": None,
                    },
                    {
                        "column": "$domain.domain_kwargs.column",
                        "meta": {},
                        "expectation_type": "expect_column_values_to_be_less_than",
                        "condition": "$parameter.my_max_user_id.value < $variables.very_large_user_id",
                        "class_name": "DefaultExpectationConfigurationBuilder",
                        "value": "$parameter.my_max_user_id.value",
                        "module_name": "great_expectations.rule_based_profiler.expectation_configuration_builder.default_expectation_configuration_builder",
                        "validation_parameter_builder_configs": None,
                    },
                    {
                        "column": "$domain.domain_kwargs.column",
                        "meta": {},
                        "expectation_type": "expect_column_values_to_be_greater_than",
                        "condition": "$parameter.my_min_user_id.value > 0 & $parameter.my_min_user_id.value > $variables.very_small_user_id",
                        "class_name": "DefaultExpectationConfigurationBuilder",
                        "value": "$parameter.my_min_user_id.value",
                        "module_name": "great_expectations.rule_based_profiler.expectation_configuration_builder.default_expectation_configuration_builder",
                        "validation_parameter_builder_configs": None,
                    },
                ],
            },
            "my_rule_for_timestamps": {
                "variables": {},
                "domain_builder": {
                    "exclude_column_names": None,
                    "semantic_type_filter_class_name": None,
                    "exclude_semantic_types": None,
                    "class_name": "ColumnDomainBuilder",
                    "include_column_name_suffixes": ["_ts"],
                    "include_semantic_types": None,
                    "exclude_column_name_suffixes": None,
                    "include_column_names": None,
                    "module_name": "great_expectations.rule_based_profiler.domain_builder.column_domain_builder",
                    "semantic_type_filter_module_name": None,
                },
                "parameter_builders": [
                    {
                        "module_name": "great_expectations.rule_based_profiler.parameter_builder.metric_single_batch_parameter_builder",
                        "class_name": "MetricSingleBatchParameterBuilder",
                        "name": "my_max_ts",
                        "metric_name": "column.max",
                        "metric_domain_kwargs": "$domain.domain_kwargs",
                        "metric_value_kwargs": None,
                        "enforce_numeric_metric": False,
                        "replace_nan_with_zero": False,
                        "reduce_scalar_metric": True,
                        "evaluation_parameter_builder_configs": None,
                    },
                    {
                        "module_name": "great_expectations.rule_based_profiler.parameter_builder.metric_single_batch_parameter_builder",
                        "class_name": "MetricSingleBatchParameterBuilder",
                        "name": "my_max_event_ts",
                        "metric_name": "column.max",
                        "metric_domain_kwargs": {"column": "event_ts"},
                        "metric_value_kwargs": None,
                        "enforce_numeric_metric": False,
                        "replace_nan_with_zero": False,
                        "reduce_scalar_metric": True,
                        "evaluation_parameter_builder_configs": None,
                    },
                    {
                        "module_name": "great_expectations.rule_based_profiler.parameter_builder.metric_multi_batch_parameter_builder",
                        "class_name": "MetricMultiBatchParameterBuilder",
                        "name": "my_min_ts",
                        "metric_name": "column.min",
                        "metric_domain_kwargs": "$domain.domain_kwargs",
                        "metric_value_kwargs": None,
                        "enforce_numeric_metric": False,
                        "reduce_scalar_metric": True,
                        "replace_nan_with_zero": False,
                        "evaluation_parameter_builder_configs": None,
                    },
                    {
                        "module_name": "great_expectations.rule_based_profiler.parameter_builder.simple_date_format_string_parameter_builder",
                        "class_name": "SimpleDateFormatStringParameterBuilder",
                        "name": "my_date_format",
                        "metric_domain_kwargs": {"column": "event_ts"},
                        "metric_value_kwargs": None,
                        "candidate_strings": [
                            "%H:%M:%S",
                            "%H:%M:%S,%f",
                            "%H:%M:%S.%f",
                            "%Y %b %d %H:%M:%S.%f %Z",
                            "%Y %b %d %H:%M:%S.%f",
                            "%Y %b %d %H:%M:%S.%f*%Z",
                            "%Y%m%d %H:%M:%S.%f",
                            "%Y-%m-%d %H:%M:%S %z",
                            "%Y-%m-%d %H:%M:%S",
                            "%Y-%m-%d %H:%M:%S%z",
                            "%Y-%m-%d %H:%M:%S,%f",
                            "%Y-%m-%d %H:%M:%S,%f%z",
                            "%Y-%m-%d %H:%M:%S.%f",
                            "%Y-%m-%d %H:%M:%S.%f%z",
                            "%Y-%m-%d",
                            "%Y-%m-%d'T'%H:%M:%S",
                            "%Y-%m-%d'T'%H:%M:%S%z",
                            "%Y-%m-%d'T'%H:%M:%S'%z'",
                            "%Y-%m-%d'T'%H:%M:%S.%f",
                            "%Y-%m-%d'T'%H:%M:%S.%f'%z'",
                            "%Y-%m-%d*%H:%M:%S",
                            "%Y-%m-%d*%H:%M:%S:%f",
                            "%Y-%m-%dT%z",
                            "%Y/%m/%d",
                            "%Y/%m/%d*%H:%M:%S",
                            "%b %d %H:%M:%S %Y",
                            "%b %d %H:%M:%S %z %Y",
                            "%b %d %H:%M:%S %z",
                            "%b %d %H:%M:%S",
                            "%b %d %Y %H:%M:%S",
                            "%b %d, %Y %H:%M:%S %p",
                            "%d %b %Y %H:%M:%S",
                            "%d %b %Y %H:%M:%S*%f",
                            "%d-%b-%Y %H:%M:%S",
                            "%d-%b-%Y %H:%M:%S.%f",
                            "%d-%m-%Y",
                            "%d/%b %H:%M:%S,%f",
                            "%d/%b/%Y %H:%M:%S",
                            "%d/%b/%Y:%H:%M:%S %z",
                            "%d/%b/%Y:%H:%M:%S",
                            "%d/%m/%Y",
                            "%m%d_%H:%M:%S",
                            "%m%d_%H:%M:%S.%f",
                            "%m-%d-%Y",
                            "%m/%d/%Y %H:%M:%S %p",
                            "%m/%d/%Y %H:%M:%S %p:%f",
                            "%m/%d/%Y %H:%M:%S %z",
                            "%m/%d/%Y",
                            "%m/%d/%Y*%H:%M:%S",
                            "%m/%d/%Y*%H:%M:%S*%f",
                            "%m/%d/%y %H:%M:%S %z",
                            "%m/%d/%y*%H:%M:%S",
                            "%y%m%d %H:%M:%S",
                            "%y-%m-%d %H:%M:%S",
                            "%y-%m-%d %H:%M:%S,%f %z",
                            "%y-%m-%d %H:%M:%S,%f",
                            "%y-%m-%d",
                            "%y/%m/%d %H:%M:%S",
                            "%y/%m/%d",
                        ],
                        "threshold": 1.0,
                        "evaluation_parameter_builder_configs": None,
                    },
                ],
                "expectation_configuration_builders": [
                    {
                        "column": "$domain.domain_kwargs.column",
                        "meta": {},
                        "expectation_type": "expect_column_values_to_be_of_type",
                        "condition": None,
                        "class_name": "DefaultExpectationConfigurationBuilder",
                        "module_name": "great_expectations.rule_based_profiler.expectation_configuration_builder.default_expectation_configuration_builder",
                        "validation_parameter_builder_configs": None,
                        "type_": "$variables.timestamp_type",
                    },
                    {
                        "column": "$domain.domain_kwargs.column",
                        "meta": {},
                        "expectation_type": "expect_column_values_to_be_increasing",
                        "condition": None,
                        "class_name": "DefaultExpectationConfigurationBuilder",
                        "module_name": "great_expectations.rule_based_profiler.expectation_configuration_builder.default_expectation_configuration_builder",
                        "validation_parameter_builder_configs": None,
                    },
                    {
                        "column": "$domain.domain_kwargs.column",
                        "meta": {},
                        "expectation_type": "expect_column_values_to_be_dateutil_parseable",
                        "condition": None,
                        "class_name": "DefaultExpectationConfigurationBuilder",
                        "module_name": "great_expectations.rule_based_profiler.expectation_configuration_builder.default_expectation_configuration_builder",
                        "validation_parameter_builder_configs": None,
                    },
                    {
                        "column": "$domain.domain_kwargs.column",
                        "meta": {
                            "notes": {
                                "format": "markdown",
                                "content": [
                                    "### This expectation confirms no events occur before tracking started **2004-10-19 10:23:54**"
                                ],
                            }
                        },
                        "expectation_type": "expect_column_min_to_be_between",
                        "max_value": "$variables.min_timestamp",
                        "condition": None,
                        "class_name": "DefaultExpectationConfigurationBuilder",
                        "min_value": "$variables.min_timestamp",
                        "module_name": "great_expectations.rule_based_profiler.expectation_configuration_builder.default_expectation_configuration_builder",
                        "validation_parameter_builder_configs": None,
                    },
                    {
                        "column": "$domain.domain_kwargs.column",
                        "meta": {
                            "notes": {
                                "format": "markdown",
                                "content": [
                                    "### This expectation confirms that the event_ts contains the latest timestamp of all domains"
                                ],
                            }
                        },
                        "expectation_type": "expect_column_max_to_be_between",
                        "max_value": "$parameter.my_max_event_ts.value",
                        "condition": None,
                        "class_name": "DefaultExpectationConfigurationBuilder",
                        "min_value": "$variables.min_timestamp",
                        "module_name": "great_expectations.rule_based_profiler.expectation_configuration_builder.default_expectation_configuration_builder",
                        "validation_parameter_builder_configs": None,
                    },
                    {
                        "column": "$domain.domain_kwargs.column",
                        "meta": {
                            "profiler_details": "$parameter.my_date_format.details",
                            "notes": {
                                "format": "markdown",
                                "content": [
                                    "### This expectation confirms that fields ending in _ts are of the format detected by parameter builder SimpleDateFormatStringParameterBuilder"
                                ],
                            },
                        },
                        "expectation_type": "expect_column_values_to_match_strftime_format",
                        "condition": None,
                        "class_name": "DefaultExpectationConfigurationBuilder",
                        "strftime_format": "$parameter.my_date_format.value",
                        "module_name": "great_expectations.rule_based_profiler.expectation_configuration_builder.default_expectation_configuration_builder",
                        "validation_parameter_builder_configs": None,
                    },
                ],
            },
            "my_rule_for_one_cardinality": {
                "variables": {},
                "domain_builder": {
                    "exclude_column_names": ["id"],
                    "semantic_type_filter_class_name": None,
                    "max_proportion_unique": None,
                    "exclude_semantic_types": ["binary", "currency", "identifier"],
                    "max_unique_values": None,
                    "allowed_semantic_types_passthrough": ["logic"],
                    "class_name": "CategoricalColumnDomainBuilder",
                    "include_column_name_suffixes": None,
                    "include_semantic_types": None,
                    "exclude_column_name_suffixes": None,
                    "include_column_names": None,
                    "cardinality_limit_mode": "ONE",
                    "module_name": "great_expectations.rule_based_profiler.domain_builder.categorical_column_domain_builder",
                    "semantic_type_filter_module_name": None,
                },
                "parameter_builders": [
                    {
                        "module_name": "great_expectations.rule_based_profiler.parameter_builder.value_set_multi_batch_parameter_builder",
                        "class_name": "ValueSetMultiBatchParameterBuilder",
                        "name": "my_user_agent_value_set",
                        "metric_domain_kwargs": "$domain.domain_kwargs",
                        "metric_value_kwargs": None,
                        "evaluation_parameter_builder_configs": None,
                    }
                ],
                "expectation_configuration_builders": [
                    {
                        "column": "$domain.domain_kwargs.column",
                        "meta": {},
                        "expectation_type": "expect_column_values_to_be_in_set",
                        "condition": None,
                        "class_name": "DefaultExpectationConfigurationBuilder",
                        "value_set": "$parameter.my_user_agent_value_set.value",
                        "module_name": "great_expectations.rule_based_profiler.expectation_configuration_builder.default_expectation_configuration_builder",
                        "validation_parameter_builder_configs": None,
                    }
                ],
            },
        },
    }

    # NOTE that this expectation suite should fail when validated on the data in "sample_data_relative_path"
    # because the device_ts is ahead of the event_ts for the latest event
    sample_data_relative_path: str = "alice_columnar_table_single_batch_data.csv"

    expected_expectation_suite.add_citation(
        comment="Created by Rule-Based Profiler with the configuration included.",
        profiler_config=expected_effective_profiler_config,
    )

    return {
        "profiler_config": verbose_profiler_config,
        "expected_expectation_suite_name": expectation_suite_name,
        "expected_expectation_suite": expected_expectation_suite,
        "sample_data_relative_path": sample_data_relative_path,
    }


@pytest.fixture
def alice_columnar_table_single_batch_context(
    monkeypatch,
    empty_data_context_stats_enabled,
    alice_columnar_table_single_batch,
):
    context: DataContext = empty_data_context_stats_enabled
    # We need our salt to be consistent between runs to ensure idempotent anonymized values
    # <WILL> 20220630 - this is part of the DataContext Refactor and will be removed
    # (ie. adjusted to be context._usage_statistics_handler)
    context._data_context._usage_statistics_handler = UsageStatisticsHandler(
        context, "00000000-0000-0000-0000-00000000a004", "N/A"
    )
    monkeypatch.chdir(context.root_directory)
    data_relative_path: str = "../data"
    data_path: str = os.path.join(context.root_directory, data_relative_path)
    os.makedirs(data_path, exist_ok=True)

    # Copy data
    filename: str = alice_columnar_table_single_batch["sample_data_relative_path"]
    shutil.copy(
        file_relative_path(
            __file__,
            os.path.join(
                "test_sets",
                f"{filename}",
            ),
        ),
        str(os.path.join(data_path, filename)),
    )

    data_connector_base_directory: str = "./"
    monkeypatch.setenv("base_directory", data_connector_base_directory)
    monkeypatch.setenv("data_fixtures_root", data_relative_path)

    datasource_name: str = "alice_columnar_table_single_batch_datasource"
    data_connector_name: str = "alice_columnar_table_single_batch_data_connector"
    data_asset_name: str = "alice_columnar_table_single_batch_data_asset"
    datasource_config: str = rf"""
class_name: Datasource
module_name: great_expectations.datasource
execution_engine:
  module_name: great_expectations.execution_engine
  class_name: PandasExecutionEngine
data_connectors:
  {data_connector_name}:
    class_name: ConfiguredAssetFilesystemDataConnector
    assets:
      {data_asset_name}:
        module_name: great_expectations.datasource.data_connector.asset
        group_names:
          - filename
        pattern: (.*)\.csv
        reader_options:
          delimiter: ","
        class_name: Asset
        base_directory: ${{data_fixtures_root}}
        glob_directive: "*.csv"
    base_directory: ${{base_directory}}
    module_name: great_expectations.datasource.data_connector
        """

    context.add_datasource(name=datasource_name, **yaml.load(datasource_config))

    assert context.list_datasources() == [
        {
            "class_name": "Datasource",
            "data_connectors": {
                data_connector_name: {
                    "assets": {
                        data_asset_name: {
                            "base_directory": data_relative_path,
                            "class_name": "Asset",
                            "glob_directive": "*.csv",
                            "group_names": ["filename"],
                            "module_name": "great_expectations.datasource.data_connector.asset",
                            "pattern": "(.*)\\.csv",
                            "reader_options": {"delimiter": ","},
                        }
                    },
                    "base_directory": data_connector_base_directory,
                    "class_name": "ConfiguredAssetFilesystemDataConnector",
                    "module_name": "great_expectations.datasource.data_connector",
                },
            },
            "execution_engine": {
                "class_name": "PandasExecutionEngine",
                "module_name": "great_expectations.execution_engine",
            },
            "module_name": "great_expectations.datasource",
            "name": datasource_name,
        }
    ]
    return context


@pytest.fixture
@freeze_time("09/26/2019 13:42:41")
def bobby_columnar_table_multi_batch(empty_data_context):
    """
    About the "Bobby" User Workflow Fixture
    Bobby has multiple tables of columnar data called user_events (DataAsset) that he wants to check periodically as new
    data is added.
      - He knows what some of the columns are of the accounting/financial/account type.
    He wants to use a configurable profiler to generate a description (ExpectationSuite) about tables so that he can:
        1. monitor the average number of rows in the tables
        2. use it to validate min/max boundaries of all columns are of the accounting/financial/account type and set up
           alerts for when things change
        3. have a place to add his domain knowledge of the data (that can also be validated against new data)
        4. if all goes well, generalize some of the Profiler to use on his other tables
    Bobby uses a deterministic nonparametric estimator.
    Bobby configures his Profiler using the YAML configurations and data file locations captured in this fixture.
    """
    verbose_profiler_config_file_path: str = file_relative_path(
        __file__,
        os.path.join(
            "test_fixtures",
            "rule_based_profiler",
            "bobby_user_workflow_verbose_profiler_config.yml",
        ),
    )

    verbose_profiler_config: str
    with open(verbose_profiler_config_file_path) as f:
        verbose_profiler_config = f.read()

    my_row_count_range_rule_expectation_configurations_quantiles_estimator: List[
        ExpectationConfiguration
    ] = [
        ExpectationConfiguration(
            **{
                "kwargs": {"min_value": 7500, "max_value": 9000},
                "expectation_type": "expect_table_row_count_to_be_between",
                "meta": {
                    "profiler_details": {
                        "metric_configuration": {
                            "metric_name": "table.row_count",
                            "domain_kwargs": {},
                            "metric_value_kwargs": None,
                        },
                        "num_batches": 3,
                    },
                },
            },
        ),
    ]

    my_column_ranges_rule_expectation_configurations_quantiles_estimator: List[
        ExpectationConfiguration
    ] = [
        ExpectationConfiguration(
            **{
                "kwargs": {
                    "mostly": 1.0,
                    "max_value": 1,
                    "min_value": 1,
                    "column": "VendorID",
                },
                "expectation_type": "expect_column_min_to_be_between",
                "meta": {
                    "profiler_details": {
                        "metric_configuration": {
                            "metric_name": "column.min",
                            "domain_kwargs": {"column": "VendorID"},
                            "metric_value_kwargs": None,
                        },
                        "num_batches": 3,
                    }
                },
            }
        ),
        ExpectationConfiguration(
            **{
                "kwargs": {
                    "mostly": 1.0,
                    "max_value": 4,
                    "min_value": 4,
                    "column": "VendorID",
                },
                "expectation_type": "expect_column_max_to_be_between",
                "meta": {
                    "profiler_details": {
                        "metric_configuration": {
                            "metric_name": "column.max",
                            "domain_kwargs": {"column": "VendorID"},
                            "metric_value_kwargs": None,
                        },
                        "num_batches": 3,
                    }
                },
            }
        ),
        ExpectationConfiguration(
            **{
                "kwargs": {
                    "mostly": 1.0,
                    "max_value": 1,
                    "min_value": 0,
                    "column": "passenger_count",
                },
                "expectation_type": "expect_column_min_to_be_between",
                "meta": {
                    "profiler_details": {
                        "metric_configuration": {
                            "metric_name": "column.min",
                            "domain_kwargs": {"column": "passenger_count"},
                            "metric_value_kwargs": None,
                        },
                        "num_batches": 3,
                    }
                },
            }
        ),
        ExpectationConfiguration(
            **{
                "kwargs": {
                    "mostly": 1.0,
                    "max_value": 6,
                    "min_value": 6,
                    "column": "passenger_count",
                },
                "expectation_type": "expect_column_max_to_be_between",
                "meta": {
                    "profiler_details": {
                        "metric_configuration": {
                            "metric_name": "column.max",
                            "domain_kwargs": {"column": "passenger_count"},
                            "metric_value_kwargs": None,
                        },
                        "num_batches": 3,
                    }
                },
            }
        ),
        ExpectationConfiguration(
            **{
                "kwargs": {
                    "mostly": 1.0,
                    "max_value": 0.0,
                    "min_value": 0.0,
                    "column": "trip_distance",
                },
                "expectation_type": "expect_column_min_to_be_between",
                "meta": {
                    "profiler_details": {
                        "metric_configuration": {
                            "metric_name": "column.min",
                            "domain_kwargs": {"column": "trip_distance"},
                            "metric_value_kwargs": None,
                        },
                        "num_batches": 3,
                    }
                },
            }
        ),
        ExpectationConfiguration(
            **{
                "kwargs": {
                    "mostly": 1.0,
                    "max_value": 57.8,
                    "min_value": 37.57,
                    "column": "trip_distance",
                },
                "expectation_type": "expect_column_max_to_be_between",
                "meta": {
                    "profiler_details": {
                        "metric_configuration": {
                            "metric_name": "column.max",
                            "domain_kwargs": {"column": "trip_distance"},
                            "metric_value_kwargs": None,
                        },
                        "num_batches": 3,
                    }
                },
            }
        ),
        ExpectationConfiguration(
            **{
                "kwargs": {
                    "mostly": 1.0,
                    "max_value": 1,
                    "min_value": 1,
                    "column": "RatecodeID",
                },
                "expectation_type": "expect_column_min_to_be_between",
                "meta": {
                    "profiler_details": {
                        "metric_configuration": {
                            "metric_name": "column.min",
                            "domain_kwargs": {"column": "RatecodeID"},
                            "metric_value_kwargs": None,
                        },
                        "num_batches": 3,
                    }
                },
            }
        ),
        ExpectationConfiguration(
            **{
                "kwargs": {
                    "mostly": 1.0,
                    "max_value": 6,
                    "min_value": 5,
                    "column": "RatecodeID",
                },
                "expectation_type": "expect_column_max_to_be_between",
                "meta": {
                    "profiler_details": {
                        "metric_configuration": {
                            "metric_name": "column.max",
                            "domain_kwargs": {"column": "RatecodeID"},
                            "metric_value_kwargs": None,
                        },
                        "num_batches": 3,
                    }
                },
            }
        ),
        ExpectationConfiguration(
            **{
                "kwargs": {
                    "mostly": 1.0,
                    "max_value": 1,
                    "min_value": 1,
                    "column": "PULocationID",
                },
                "expectation_type": "expect_column_min_to_be_between",
                "meta": {
                    "profiler_details": {
                        "metric_configuration": {
                            "metric_name": "column.min",
                            "domain_kwargs": {"column": "PULocationID"},
                            "metric_value_kwargs": None,
                        },
                        "num_batches": 3,
                    }
                },
            }
        ),
        ExpectationConfiguration(
            **{
                "kwargs": {
                    "mostly": 1.0,
                    "max_value": 265,
                    "min_value": 265,
                    "column": "PULocationID",
                },
                "expectation_type": "expect_column_max_to_be_between",
                "meta": {
                    "profiler_details": {
                        "metric_configuration": {
                            "metric_name": "column.max",
                            "domain_kwargs": {"column": "PULocationID"},
                            "metric_value_kwargs": None,
                        },
                        "num_batches": 3,
                    }
                },
            }
        ),
        ExpectationConfiguration(
            **{
                "kwargs": {
                    "mostly": 1.0,
                    "max_value": 1,
                    "min_value": 1,
                    "column": "DOLocationID",
                },
                "expectation_type": "expect_column_min_to_be_between",
                "meta": {
                    "profiler_details": {
                        "metric_configuration": {
                            "metric_name": "column.min",
                            "domain_kwargs": {"column": "DOLocationID"},
                            "metric_value_kwargs": None,
                        },
                        "num_batches": 3,
                    }
                },
            }
        ),
        ExpectationConfiguration(
            **{
                "kwargs": {
                    "mostly": 1.0,
                    "max_value": 265,
                    "min_value": 265,
                    "column": "DOLocationID",
                },
                "expectation_type": "expect_column_max_to_be_between",
                "meta": {
                    "profiler_details": {
                        "metric_configuration": {
                            "metric_name": "column.max",
                            "domain_kwargs": {"column": "DOLocationID"},
                            "metric_value_kwargs": None,
                        },
                        "num_batches": 3,
                    }
                },
            }
        ),
        ExpectationConfiguration(
            **{
                "kwargs": {
                    "mostly": 1.0,
                    "max_value": 1,
                    "min_value": 1,
                    "column": "payment_type",
                },
                "expectation_type": "expect_column_min_to_be_between",
                "meta": {
                    "profiler_details": {
                        "metric_configuration": {
                            "metric_name": "column.min",
                            "domain_kwargs": {"column": "payment_type"},
                            "metric_value_kwargs": None,
                        },
                        "num_batches": 3,
                    }
                },
            }
        ),
        ExpectationConfiguration(
            **{
                "kwargs": {
                    "mostly": 1.0,
                    "max_value": 4,
                    "min_value": 4,
                    "column": "payment_type",
                },
                "expectation_type": "expect_column_max_to_be_between",
                "meta": {
                    "profiler_details": {
                        "metric_configuration": {
                            "metric_name": "column.max",
                            "domain_kwargs": {"column": "payment_type"},
                            "metric_value_kwargs": None,
                        },
                        "num_batches": 3,
                    }
                },
            }
        ),
        ExpectationConfiguration(
            **{
                "kwargs": {
                    "mostly": 1.0,
                    "max_value": -21.02,
                    "min_value": -51.7,
                    "column": "fare_amount",
                },
                "expectation_type": "expect_column_min_to_be_between",
                "meta": {
                    "profiler_details": {
                        "metric_configuration": {
                            "metric_name": "column.min",
                            "domain_kwargs": {"column": "fare_amount"},
                            "metric_value_kwargs": None,
                        },
                        "num_batches": 3,
                    }
                },
            }
        ),
        ExpectationConfiguration(
            **{
                "kwargs": {
                    "mostly": 1.0,
                    "max_value": 2976.46,
                    "min_value": 215.35,
                    "column": "fare_amount",
                },
                "expectation_type": "expect_column_max_to_be_between",
                "meta": {
                    "profiler_details": {
                        "metric_configuration": {
                            "metric_name": "column.max",
                            "domain_kwargs": {"column": "fare_amount"},
                            "metric_value_kwargs": None,
                        },
                        "num_batches": 3,
                    }
                },
            }
        ),
        ExpectationConfiguration(
            **{
                "kwargs": {
                    "mostly": 1.0,
                    "max_value": -1.0,
                    "min_value": -36.35,
                    "column": "extra",
                },
                "expectation_type": "expect_column_min_to_be_between",
                "meta": {
                    "profiler_details": {
                        "metric_configuration": {
                            "metric_name": "column.min",
                            "domain_kwargs": {"column": "extra"},
                            "metric_value_kwargs": None,
                        },
                        "num_batches": 3,
                    }
                },
            }
        ),
        ExpectationConfiguration(
            **{
                "kwargs": {
                    "mostly": 1.0,
                    "max_value": 7.0,
                    "min_value": 4.53,
                    "column": "extra",
                },
                "expectation_type": "expect_column_max_to_be_between",
                "meta": {
                    "profiler_details": {
                        "metric_configuration": {
                            "metric_name": "column.max",
                            "domain_kwargs": {"column": "extra"},
                            "metric_value_kwargs": None,
                        },
                        "num_batches": 3,
                    }
                },
            }
        ),
        ExpectationConfiguration(
            **{
                "kwargs": {
                    "mostly": 1.0,
                    "max_value": -0.5,
                    "min_value": -0.5,
                    "column": "mta_tax",
                },
                "expectation_type": "expect_column_min_to_be_between",
                "meta": {
                    "profiler_details": {
                        "metric_configuration": {
                            "metric_name": "column.min",
                            "domain_kwargs": {"column": "mta_tax"},
                            "metric_value_kwargs": None,
                        },
                        "num_batches": 3,
                    }
                },
            }
        ),
        ExpectationConfiguration(
            **{
                "kwargs": {
                    "mostly": 1.0,
                    "max_value": 37.14,
                    "min_value": 0.5,
                    "column": "mta_tax",
                },
                "expectation_type": "expect_column_max_to_be_between",
                "meta": {
                    "profiler_details": {
                        "metric_configuration": {
                            "metric_name": "column.max",
                            "domain_kwargs": {"column": "mta_tax"},
                            "metric_value_kwargs": None,
                        },
                        "num_batches": 3,
                    }
                },
            }
        ),
        ExpectationConfiguration(
            **{
                "kwargs": {
                    "mostly": 1.0,
                    "max_value": 0.0,
                    "min_value": 0.0,
                    "column": "tip_amount",
                },
                "expectation_type": "expect_column_min_to_be_between",
                "meta": {
                    "profiler_details": {
                        "metric_configuration": {
                            "metric_name": "column.min",
                            "domain_kwargs": {"column": "tip_amount"},
                            "metric_value_kwargs": None,
                        },
                        "num_batches": 3,
                    }
                },
            }
        ),
        ExpectationConfiguration(
            **{
                "kwargs": {
                    "mostly": 1.0,
                    "max_value": 74.72,
                    "min_value": 38.93,
                    "column": "tip_amount",
                },
                "expectation_type": "expect_column_max_to_be_between",
                "meta": {
                    "profiler_details": {
                        "metric_configuration": {
                            "metric_name": "column.max",
                            "domain_kwargs": {"column": "tip_amount"},
                            "metric_value_kwargs": None,
                        },
                        "num_batches": 3,
                    }
                },
            }
        ),
        ExpectationConfiguration(
            **{
                "kwargs": {
                    "mostly": 1.0,
                    "max_value": 0.0,
                    "min_value": 0.0,
                    "column": "tolls_amount",
                },
                "expectation_type": "expect_column_min_to_be_between",
                "meta": {
                    "profiler_details": {
                        "metric_configuration": {
                            "metric_name": "column.min",
                            "domain_kwargs": {"column": "tolls_amount"},
                            "metric_value_kwargs": None,
                        },
                        "num_batches": 3,
                    }
                },
            }
        ),
        ExpectationConfiguration(
            **{
                "kwargs": {
                    "mostly": 1.0,
                    "max_value": 495.58,
                    "min_value": 24.31,
                    "column": "tolls_amount",
                },
                "expectation_type": "expect_column_max_to_be_between",
                "meta": {
                    "profiler_details": {
                        "metric_configuration": {
                            "metric_name": "column.max",
                            "domain_kwargs": {"column": "tolls_amount"},
                            "metric_value_kwargs": None,
                        },
                        "num_batches": 3,
                    }
                },
            }
        ),
        ExpectationConfiguration(
            **{
                "kwargs": {
                    "mostly": 1.0,
                    "max_value": -0.3,
                    "min_value": -0.3,
                    "column": "improvement_surcharge",
                },
                "expectation_type": "expect_column_min_to_be_between",
                "meta": {
                    "profiler_details": {
                        "metric_configuration": {
                            "metric_name": "column.min",
                            "domain_kwargs": {"column": "improvement_surcharge"},
                            "metric_value_kwargs": None,
                        },
                        "num_batches": 3,
                    }
                },
            }
        ),
        ExpectationConfiguration(
            **{
                "kwargs": {
                    "mostly": 1.0,
                    "max_value": 0.3,
                    "min_value": 0.3,
                    "column": "improvement_surcharge",
                },
                "expectation_type": "expect_column_max_to_be_between",
                "meta": {
                    "profiler_details": {
                        "metric_configuration": {
                            "metric_name": "column.max",
                            "domain_kwargs": {"column": "improvement_surcharge"},
                            "metric_value_kwargs": None,
                        },
                        "num_batches": 3,
                    }
                },
            }
        ),
        ExpectationConfiguration(
            **{
                "kwargs": {
                    "mostly": 1.0,
                    "max_value": -24.32,
                    "min_value": -52.54,
                    "column": "total_amount",
                },
                "expectation_type": "expect_column_min_to_be_between",
                "meta": {
                    "profiler_details": {
                        "metric_configuration": {
                            "metric_name": "column.min",
                            "domain_kwargs": {"column": "total_amount"},
                            "metric_value_kwargs": None,
                        },
                        "num_batches": 3,
                    }
                },
            }
        ),
        ExpectationConfiguration(
            **{
                "kwargs": {
                    "mostly": 1.0,
                    "max_value": 2980.13,
                    "min_value": 253.18,
                    "column": "total_amount",
                },
                "expectation_type": "expect_column_max_to_be_between",
                "meta": {
                    "profiler_details": {
                        "metric_configuration": {
                            "metric_name": "column.max",
                            "domain_kwargs": {"column": "total_amount"},
                            "metric_value_kwargs": None,
                        },
                        "num_batches": 3,
                    }
                },
            }
        ),
        ExpectationConfiguration(
            **{
                "kwargs": {
                    "mostly": 1.0,
                    "max_value": -0.03,
                    "min_value": -2.5,
                    "column": "congestion_surcharge",
                },
                "expectation_type": "expect_column_min_to_be_between",
                "meta": {
                    "profiler_details": {
                        "metric_configuration": {
                            "metric_name": "column.min",
                            "domain_kwargs": {"column": "congestion_surcharge"},
                            "metric_value_kwargs": None,
                        },
                        "num_batches": 3,
                    }
                },
            }
        ),
        ExpectationConfiguration(
            **{
                "kwargs": {
                    "mostly": 1.0,
                    "max_value": 2.5,
                    "min_value": 0.02,
                    "column": "congestion_surcharge",
                },
                "expectation_type": "expect_column_max_to_be_between",
                "meta": {
                    "profiler_details": {
                        "metric_configuration": {
                            "metric_name": "column.max",
                            "domain_kwargs": {"column": "congestion_surcharge"},
                            "metric_value_kwargs": None,
                        },
                        "num_batches": 3,
                    }
                },
            }
        ),
        ExpectationConfiguration(
            **{
                "kwargs": {
                    "strftime_format": "%Y-%m-%d %H:%M:%S",
                    "column": "pickup_datetime",
                },
                "expectation_type": "expect_column_values_to_match_strftime_format",
                "meta": {
                    "profiler_details": {
                        "success_ratio": 1.0,
                        "candidate_strings": {
                            "%Y-%m-%d %H:%M:%S": 1.0,
                            "%y-%m-%d": 0.0,
                        },
                    },
                    "notes": {
                        "format": "markdown",
                        "content": [
                            "### This expectation confirms that fields ending in _datetime are of the format detected by parameter builder SimpleDateFormatStringParameterBuilder"
                        ],
                    },
                },
            }
        ),
        ExpectationConfiguration(
            **{
                "kwargs": {
                    "strftime_format": "%Y-%m-%d %H:%M:%S",
                    "column": "dropoff_datetime",
                },
                "expectation_type": "expect_column_values_to_match_strftime_format",
                "meta": {
                    "profiler_details": {
                        "success_ratio": 1.0,
                        "candidate_strings": {
                            "%Y-%m-%d %H:%M:%S": 1.0,
                            "%y-%m-%d": 0.0,
                        },
                    },
                    "notes": {
                        "format": "markdown",
                        "content": [
                            "### This expectation confirms that fields ending in _datetime are of the format detected by parameter builder SimpleDateFormatStringParameterBuilder"
                        ],
                    },
                },
            }
        ),
    ]

    my_column_timestamps_rule_expectation_configurations_quantiles_estimator: List[
        ExpectationConfiguration
    ] = [
        ExpectationConfiguration(
            **{
                "expectation_type": "expect_column_values_to_match_strftime_format",
                "kwargs": {
                    "column": "pickup_datetime",
                    "strftime_format": "%Y-%m-%d %H:%M:%S",
                },
                "meta": {
                    "profiler_details": {
                        "success_ratio": 1.0,
                        "candidate_strings": {
                            "%Y-%m-%d %H:%M:%S": 1.0,
                            "%y-%m-%d": 0.0,
                        },
                    },
                    "notes": {
                        "format": "markdown",
                        "content": [
                            "### This expectation confirms that fields ending in _datetime are of the format detected by parameter builder SimpleDateFormatStringParameterBuilder"
                        ],
                    },
                },
            }
        ),
        ExpectationConfiguration(
            **{
                "expectation_type": "expect_column_values_to_match_strftime_format",
                "kwargs": {
                    "column": "dropoff_datetime",
                    "strftime_format": "%Y-%m-%d %H:%M:%S",
                },
                "meta": {
                    "profiler_details": {
                        "success_ratio": 1.0,
                        "candidate_strings": {
                            "%Y-%m-%d %H:%M:%S": 1.0,
                            "%y-%m-%d": 0.0,
                        },
                    },
                    "notes": {
                        "format": "markdown",
                        "content": [
                            "### This expectation confirms that fields ending in _datetime are of the format detected by parameter builder SimpleDateFormatStringParameterBuilder"
                        ],
                    },
                },
            }
        ),
    ]

    my_column_regex_rule_expectation_configurations_quantiles_estimator: List[
        ExpectationConfiguration
    ] = [
        ExpectationConfiguration(
            **{
                "expectation_type": "expect_column_values_to_match_regex",
                "kwargs": {
                    "column": "VendorID",
                    "regex": r"^\d{1}$",
                },
                "meta": {
                    "profiler_details": {
                        "evaluated_regexes": {r"^\d{1}$": 1.0, r"^\d{2}$": 0.0},
                        "success_ratio": 1.0,
                    },
                    "notes": {
                        "format": "markdown",
                        "content": [
                            "### This expectation confirms that fields ending in ID are of the format detected by parameter builder RegexPatternStringParameterBuilder"
                        ],
                    },
                },
            }
        ),
        ExpectationConfiguration(
            **{
                "expectation_type": "expect_column_values_to_match_regex",
                "kwargs": {
                    "column": "RatecodeID",
                    "regex": r"^\d{1}$",
                },
                "meta": {
                    "profiler_details": {
                        "evaluated_regexes": {r"^\d{1}$": 1.0, r"^\d{2}$": 0.0},
                        "success_ratio": 1.0,
                    },
                    "notes": {
                        "format": "markdown",
                        "content": [
                            "### This expectation confirms that fields ending in ID are of the format detected by parameter builder RegexPatternStringParameterBuilder"
                        ],
                    },
                },
            }
        ),
        ExpectationConfiguration(
            **{
                "expectation_type": "expect_column_values_to_match_regex",
                "kwargs": {
                    "column": "PULocationID",
                    "regex": r"^\d{1}$",
                },
                "meta": {
                    "profiler_details": {
                        "evaluated_regexes": {r"^\d{1}$": 1.0, r"^\d{2}$": 0.0},
                        "success_ratio": 1.0,
                    },
                    "notes": {
                        "format": "markdown",
                        "content": [
                            "### This expectation confirms that fields ending in ID are of the format detected by parameter builder RegexPatternStringParameterBuilder"
                        ],
                    },
                },
            }
        ),
        ExpectationConfiguration(
            **{
                "expectation_type": "expect_column_values_to_match_regex",
                "kwargs": {
                    "column": "DOLocationID",
                    "regex": r"^\d{1}$",
                },
                "meta": {
                    "profiler_details": {
                        "evaluated_regexes": {r"^\d{1}$": 1.0, r"^\d{2}$": 0.0},
                        "success_ratio": 1.0,
                    },
                    "notes": {
                        "format": "markdown",
                        "content": [
                            "### This expectation confirms that fields ending in ID are of the format detected by parameter builder RegexPatternStringParameterBuilder"
                        ],
                    },
                },
            }
        ),
    ]

    my_rule_for_very_few_cardinality_expectation_configurations: List[
        ExpectationConfiguration
    ] = [
        ExpectationConfiguration(
            **{
                "expectation_type": "expect_column_values_to_be_in_set",
                "kwargs": {
                    "column": "VendorID",
                    "value_set": [1, 2, 4],
                },
                "meta": {},
            }
        ),
        ExpectationConfiguration(
            **{
                "expectation_type": "expect_column_values_to_be_in_set",
                "kwargs": {
                    "column": "passenger_count",
                    "value_set": [0, 1, 2, 3, 4, 5, 6],
                },
                "meta": {},
            }
        ),
    ]

    expectation_configurations: List[ExpectationConfiguration] = []

    expectation_configurations.extend(
        my_row_count_range_rule_expectation_configurations_quantiles_estimator
    )
    expectation_configurations.extend(
        my_column_ranges_rule_expectation_configurations_quantiles_estimator
    )
    expectation_configurations.extend(
        my_column_timestamps_rule_expectation_configurations_quantiles_estimator
    )

    expectation_configurations.extend(
        my_column_regex_rule_expectation_configurations_quantiles_estimator
    )
    expectation_configurations.extend(
        my_rule_for_very_few_cardinality_expectation_configurations
    )
    expectation_suite_name_quantiles_estimator: str = (
        "bobby_columnar_table_multi_batch_quantiles_estimator"
    )
    expected_expectation_suite_quantiles_estimator: ExpectationSuite = ExpectationSuite(
        expectation_suite_name=expectation_suite_name_quantiles_estimator,
        data_context=empty_data_context,
    )
    expectation_configuration: ExpectationConfiguration
    for expectation_configuration in expectation_configurations:
        # NOTE Will 20211208 add_expectation() method, although being called by an ExpectationSuite instance, is being
        # called within a fixture, and we will prevent it from sending a usage_event by calling the private method.
        expected_expectation_suite_quantiles_estimator._add_expectation(
            expectation_configuration=expectation_configuration, send_usage_event=False
        )

    expected_effective_profiler_config: dict = {
        "name": "bobby user workflow",
        "config_version": 1.0,
        "variables": {
            "estimator": "quantiles",
            "false_positive_rate": 0.01,
            "mostly": 1.0,
        },
        "rules": {
            "row_count_range_rule": {
                "variables": {},
                "domain_builder": {
                    "module_name": "great_expectations.rule_based_profiler.domain_builder.table_domain_builder",
                    "class_name": "TableDomainBuilder",
                },
                "parameter_builders": [
                    {
                        "module_name": "great_expectations.rule_based_profiler.parameter_builder.numeric_metric_range_multi_batch_parameter_builder",
                        "class_name": "NumericMetricRangeMultiBatchParameterBuilder",
                        "name": "row_count_range",
                        "metric_name": "table.row_count",
                        "metric_multi_batch_parameter_builder_name": None,
                        "metric_domain_kwargs": None,
                        "metric_value_kwargs": None,
                        "replace_nan_with_zero": True,
                        "enforce_numeric_metric": True,
                        "reduce_scalar_metric": True,
                        "estimator": "$variables.estimator",
                        "n_resamples": None,
                        "random_seed": None,
                        "include_estimator_samples_histogram_in_details": False,
                        "false_positive_rate": "$variables.false_positive_rate",
                        "quantile_statistic_interpolation_method": "auto",
                        "quantile_bias_std_error_ratio_threshold": 0.25,
                        "truncate_values": {"lower_bound": 0},
                        "round_decimals": 0,
                        "evaluation_parameter_builder_configs": None,
                    }
                ],
                "expectation_configuration_builders": [
                    {
                        "min_value": "$parameter.row_count_range.value[0]",
                        "meta": {
                            "profiler_details": "$parameter.row_count_range.details"
                        },
                        "condition": None,
                        "expectation_type": "expect_table_row_count_to_be_between",
                        "class_name": "DefaultExpectationConfigurationBuilder",
                        "validation_parameter_builder_configs": None,
                        "max_value": "$parameter.row_count_range.value[1]",
                        "module_name": "great_expectations.rule_based_profiler.expectation_configuration_builder.default_expectation_configuration_builder",
                    }
                ],
            },
            "column_ranges_rule": {
                "variables": {},
                "domain_builder": {
                    "exclude_column_names": None,
                    "semantic_type_filter_module_name": None,
                    "module_name": "great_expectations.rule_based_profiler.domain_builder.column_domain_builder",
                    "include_column_names": None,
                    "class_name": "ColumnDomainBuilder",
                    "include_column_name_suffixes": None,
                    "exclude_column_name_suffixes": None,
                    "exclude_semantic_types": None,
                    "semantic_type_filter_class_name": None,
                    "include_semantic_types": ["numeric"],
                },
                "parameter_builders": [
                    {
                        "module_name": "great_expectations.rule_based_profiler.parameter_builder.numeric_metric_range_multi_batch_parameter_builder",
                        "class_name": "NumericMetricRangeMultiBatchParameterBuilder",
                        "name": "min_range",
                        "metric_name": "column.min",
                        "metric_multi_batch_parameter_builder_name": None,
                        "metric_domain_kwargs": "$domain.domain_kwargs",
                        "metric_value_kwargs": None,
                        "enforce_numeric_metric": True,
                        "replace_nan_with_zero": True,
                        "reduce_scalar_metric": True,
                        "estimator": "$variables.estimator",
                        "n_resamples": None,
                        "random_seed": None,
                        "include_estimator_samples_histogram_in_details": False,
                        "false_positive_rate": "$variables.false_positive_rate",
                        "quantile_statistic_interpolation_method": "auto",
                        "quantile_bias_std_error_ratio_threshold": 0.25,
                        "truncate_values": {"lower_bound": None, "upper_bound": None},
                        "round_decimals": None,
                        "evaluation_parameter_builder_configs": None,
                    },
                    {
                        "module_name": "great_expectations.rule_based_profiler.parameter_builder.numeric_metric_range_multi_batch_parameter_builder",
                        "class_name": "NumericMetricRangeMultiBatchParameterBuilder",
                        "name": "max_range",
                        "metric_name": "column.max",
                        "metric_multi_batch_parameter_builder_name": None,
                        "metric_domain_kwargs": "$domain.domain_kwargs",
                        "metric_value_kwargs": None,
                        "enforce_numeric_metric": True,
                        "replace_nan_with_zero": True,
                        "reduce_scalar_metric": True,
                        "estimator": "$variables.estimator",
                        "n_resamples": None,
                        "random_seed": None,
                        "include_estimator_samples_histogram_in_details": False,
                        "false_positive_rate": "$variables.false_positive_rate",
                        "quantile_statistic_interpolation_method": "auto",
                        "quantile_bias_std_error_ratio_threshold": 0.25,
                        "truncate_values": {"lower_bound": None, "upper_bound": None},
                        "round_decimals": None,
                        "evaluation_parameter_builder_configs": None,
                    },
                ],
                "expectation_configuration_builders": [
                    {
                        "column": "$domain.domain_kwargs.column",
                        "mostly": "$variables.mostly",
                        "min_value": "$parameter.min_range.value[0]",
                        "meta": {"profiler_details": "$parameter.min_range.details"},
                        "condition": None,
                        "expectation_type": "expect_column_min_to_be_between",
                        "class_name": "DefaultExpectationConfigurationBuilder",
                        "validation_parameter_builder_configs": None,
                        "max_value": "$parameter.min_range.value[1]",
                        "module_name": "great_expectations.rule_based_profiler.expectation_configuration_builder.default_expectation_configuration_builder",
                    },
                    {
                        "column": "$domain.domain_kwargs.column",
                        "mostly": "$variables.mostly",
                        "min_value": "$parameter.max_range.value[0]",
                        "meta": {"profiler_details": "$parameter.max_range.details"},
                        "condition": None,
                        "expectation_type": "expect_column_max_to_be_between",
                        "class_name": "DefaultExpectationConfigurationBuilder",
                        "validation_parameter_builder_configs": None,
                        "max_value": "$parameter.max_range.value[1]",
                        "module_name": "great_expectations.rule_based_profiler.expectation_configuration_builder.default_expectation_configuration_builder",
                    },
                ],
            },
            "my_rule_for_timestamps": {
                "variables": {},
                "domain_builder": {
                    "exclude_column_names": None,
                    "semantic_type_filter_module_name": None,
                    "module_name": "great_expectations.rule_based_profiler.domain_builder.column_domain_builder",
                    "include_column_names": None,
                    "class_name": "ColumnDomainBuilder",
                    "include_column_name_suffixes": ["_datetime"],
                    "exclude_column_name_suffixes": None,
                    "exclude_semantic_types": None,
                    "semantic_type_filter_class_name": None,
                    "include_semantic_types": None,
                },
                "parameter_builders": [
                    {
                        "module_name": "great_expectations.rule_based_profiler.parameter_builder.simple_date_format_string_parameter_builder",
                        "class_name": "SimpleDateFormatStringParameterBuilder",
                        "name": "my_date_format",
                        "metric_domain_kwargs": {"column": "pickup_datetime"},
                        "metric_value_kwargs": None,
                        "candidate_strings": ["%y-%m-%d", "%Y-%m-%d %H:%M:%S"],
                        "threshold": 0.9,
                        "evaluation_parameter_builder_configs": None,
                    }
                ],
                "expectation_configuration_builders": [
                    {
                        "column": "$domain.domain_kwargs.column",
                        "meta": {
                            "profiler_details": "$parameter.my_date_format.details",
                            "notes": {
                                "format": "markdown",
                                "content": [
                                    "### This expectation confirms that fields ending in _datetime are of the format detected by parameter builder SimpleDateFormatStringParameterBuilder"
                                ],
                            },
                        },
                        "condition": None,
                        "strftime_format": "$parameter.my_date_format.value",
                        "expectation_type": "expect_column_values_to_match_strftime_format",
                        "class_name": "DefaultExpectationConfigurationBuilder",
                        "validation_parameter_builder_configs": None,
                        "module_name": "great_expectations.rule_based_profiler.expectation_configuration_builder.default_expectation_configuration_builder",
                    }
                ],
            },
            "rule_for_regex": {
                "variables": {},
                "domain_builder": {
                    "exclude_column_names": None,
                    "semantic_type_filter_module_name": None,
                    "module_name": "great_expectations.rule_based_profiler.domain_builder.column_domain_builder",
                    "include_column_names": None,
                    "class_name": "ColumnDomainBuilder",
                    "include_column_name_suffixes": ["ID"],
                    "exclude_column_name_suffixes": None,
                    "exclude_semantic_types": None,
                    "semantic_type_filter_class_name": None,
                    "include_semantic_types": None,
                },
                "parameter_builders": [
                    {
                        "module_name": "great_expectations.rule_based_profiler.parameter_builder.regex_pattern_string_parameter_builder",
                        "class_name": "RegexPatternStringParameterBuilder",
                        "name": "my_regex",
                        "metric_domain_kwargs": {"column": "VendorID"},
                        "metric_value_kwargs": None,
                        "candidate_regexes": ["^\\d{1}$", "^\\d{2}$"],
                        "threshold": 0.9,
                        "evaluation_parameter_builder_configs": None,
                    }
                ],
                "expectation_configuration_builders": [
                    {
                        "column": "$domain.domain_kwargs.column",
                        "meta": {
                            "profiler_details": "$parameter.my_regex.details",
                            "notes": {
                                "format": "markdown",
                                "content": [
                                    "### This expectation confirms that fields ending in ID are of the format detected by parameter builder RegexPatternStringParameterBuilder"
                                ],
                            },
                        },
                        "condition": None,
                        "expectation_type": "expect_column_values_to_match_regex",
                        "class_name": "DefaultExpectationConfigurationBuilder",
                        "validation_parameter_builder_configs": None,
                        "regex": "$parameter.my_regex.value",
                        "module_name": "great_expectations.rule_based_profiler.expectation_configuration_builder.default_expectation_configuration_builder",
                    }
                ],
            },
            "my_rule_for_very_few_cardinality": {
                "variables": {},
                "domain_builder": {
                    "exclude_column_names": "DOLocationID, RatecodeID, store_and_fwd_flag, payment_type, extra, mta_tax, improvement_surcharge, congestion_surcharge",
                    "semantic_type_filter_module_name": None,
                    "module_name": "great_expectations.rule_based_profiler.domain_builder.categorical_column_domain_builder",
                    "include_column_names": None,
                    "class_name": "CategoricalColumnDomainBuilder",
                    "include_column_name_suffixes": None,
                    "exclude_column_name_suffixes": None,
                    "max_unique_values": None,
                    "exclude_semantic_types": ["binary", "currency", "identifier"],
                    "cardinality_limit_mode": "VERY_FEW",
                    "semantic_type_filter_class_name": None,
                    "allowed_semantic_types_passthrough": ["logic"],
                    "max_proportion_unique": None,
                    "include_semantic_types": None,
                },
                "parameter_builders": [
                    {
                        "module_name": "great_expectations.rule_based_profiler.parameter_builder.value_set_multi_batch_parameter_builder",
                        "class_name": "ValueSetMultiBatchParameterBuilder",
                        "name": "my_pickup_location_id_value_set",
                        "metric_domain_kwargs": "$domain.domain_kwargs",
                        "metric_value_kwargs": None,
                        "evaluation_parameter_builder_configs": None,
                    }
                ],
                "expectation_configuration_builders": [
                    {
                        "column": "$domain.domain_kwargs.column",
                        "meta": {},
                        "condition": None,
                        "expectation_type": "expect_column_values_to_be_in_set",
                        "value_set": "$parameter.my_pickup_location_id_value_set.value",
                        "class_name": "DefaultExpectationConfigurationBuilder",
                        "validation_parameter_builder_configs": None,
                        "module_name": "great_expectations.rule_based_profiler.expectation_configuration_builder.default_expectation_configuration_builder",
                    }
                ],
            },
        },
    }

    expected_expectation_suite_quantiles_estimator.add_citation(
        comment="Created by Rule-Based Profiler with the configuration included.",
        profiler_config=expected_effective_profiler_config,
    )

    expected_fixture_fully_qualified_parameter_names_by_domain_quantiles_estimator: Dict[
        Domain, List[str]
    ] = {
        Domain(
            **{
                "domain_type": MetricDomainTypes.TABLE,
                "rule_name": "row_count_range_rule",
            }
        ): [
            "$variables",
            "$parameter.row_count_range",
            "$parameter.raw.row_count_range",
        ],
        Domain(
            **{
                "domain_type": MetricDomainTypes.COLUMN,
                "domain_kwargs": {"column": "VendorID"},
                "details": {
                    INFERRED_SEMANTIC_TYPE_KEY: {
                        "VendorID": SemanticDomainTypes.NUMERIC,
                    },
                },
                "rule_name": "column_ranges_rule",
            }
        ): [
            "$variables",
            "$parameter.raw.min_range",
            "$parameter.raw.max_range",
            "$parameter.min_range",
            "$parameter.max_range",
        ],
        Domain(
            **{
                "domain_type": MetricDomainTypes.COLUMN,
                "domain_kwargs": {"column": "passenger_count"},
                "details": {
                    INFERRED_SEMANTIC_TYPE_KEY: {
                        "passenger_count": SemanticDomainTypes.NUMERIC,
                    }
                },
                "rule_name": "column_ranges_rule",
            }
        ): [
            "$variables",
            "$parameter.raw.min_range",
            "$parameter.raw.max_range",
            "$parameter.min_range",
            "$parameter.max_range",
        ],
        Domain(
            **{
                "domain_type": MetricDomainTypes.COLUMN,
                "domain_kwargs": {"column": "trip_distance"},
                "details": {
                    INFERRED_SEMANTIC_TYPE_KEY: {
                        "trip_distance": SemanticDomainTypes.NUMERIC,
                    },
                },
                "rule_name": "column_ranges_rule",
            }
        ): [
            "$variables",
            "$parameter.raw.min_range",
            "$parameter.raw.max_range",
            "$parameter.min_range",
            "$parameter.max_range",
        ],
        Domain(
            **{
                "domain_type": MetricDomainTypes.COLUMN,
                "domain_kwargs": {"column": "RatecodeID"},
                "details": {
                    INFERRED_SEMANTIC_TYPE_KEY: {
                        "RatecodeID": SemanticDomainTypes.NUMERIC,
                    },
                },
                "rule_name": "column_ranges_rule",
            }
        ): [
            "$variables",
            "$parameter.raw.min_range",
            "$parameter.raw.max_range",
            "$parameter.min_range",
            "$parameter.max_range",
        ],
        Domain(
            **{
                "domain_type": MetricDomainTypes.COLUMN,
                "domain_kwargs": {"column": "PULocationID"},
                "details": {
                    INFERRED_SEMANTIC_TYPE_KEY: {
                        "PULocationID": SemanticDomainTypes.NUMERIC,
                    },
                },
                "rule_name": "column_ranges_rule",
            }
        ): [
            "$variables",
            "$parameter.raw.min_range",
            "$parameter.raw.max_range",
            "$parameter.min_range",
            "$parameter.max_range",
        ],
        Domain(
            **{
                "domain_type": MetricDomainTypes.COLUMN,
                "domain_kwargs": {"column": "DOLocationID"},
                "details": {
                    INFERRED_SEMANTIC_TYPE_KEY: {
                        "DOLocationID": SemanticDomainTypes.NUMERIC,
                    },
                },
                "rule_name": "column_ranges_rule",
            }
        ): [
            "$variables",
            "$parameter.raw.min_range",
            "$parameter.raw.max_range",
            "$parameter.min_range",
            "$parameter.max_range",
        ],
        Domain(
            **{
                "domain_type": MetricDomainTypes.COLUMN,
                "domain_kwargs": {"column": "payment_type"},
                "details": {
                    INFERRED_SEMANTIC_TYPE_KEY: {
                        "payment_type": SemanticDomainTypes.NUMERIC,
                    },
                },
                "rule_name": "column_ranges_rule",
            }
        ): [
            "$variables",
            "$parameter.raw.min_range",
            "$parameter.raw.max_range",
            "$parameter.min_range",
            "$parameter.max_range",
        ],
        Domain(
            **{
                "domain_type": MetricDomainTypes.COLUMN,
                "domain_kwargs": {"column": "fare_amount"},
                "details": {
                    INFERRED_SEMANTIC_TYPE_KEY: {
                        "fare_amount": SemanticDomainTypes.NUMERIC,
                    },
                },
                "rule_name": "column_ranges_rule",
            }
        ): [
            "$variables",
            "$parameter.raw.min_range",
            "$parameter.raw.max_range",
            "$parameter.min_range",
            "$parameter.max_range",
        ],
        Domain(
            **{
                "domain_type": MetricDomainTypes.COLUMN,
                "domain_kwargs": {"column": "extra"},
                "details": {
                    INFERRED_SEMANTIC_TYPE_KEY: {
                        "extra": SemanticDomainTypes.NUMERIC,
                    },
                },
                "rule_name": "column_ranges_rule",
            }
        ): [
            "$variables",
            "$parameter.raw.min_range",
            "$parameter.raw.max_range",
            "$parameter.min_range",
            "$parameter.max_range",
        ],
        Domain(
            **{
                "domain_type": MetricDomainTypes.COLUMN,
                "domain_kwargs": {"column": "mta_tax"},
                "details": {
                    INFERRED_SEMANTIC_TYPE_KEY: {
                        "mta_tax": SemanticDomainTypes.NUMERIC,
                    },
                },
                "rule_name": "column_ranges_rule",
            }
        ): [
            "$variables",
            "$parameter.raw.min_range",
            "$parameter.raw.max_range",
            "$parameter.min_range",
            "$parameter.max_range",
        ],
        Domain(
            **{
                "domain_type": MetricDomainTypes.COLUMN,
                "domain_kwargs": {"column": "tip_amount"},
                "details": {
                    INFERRED_SEMANTIC_TYPE_KEY: {
                        "tip_amount": SemanticDomainTypes.NUMERIC,
                    },
                },
                "rule_name": "column_ranges_rule",
            }
        ): [
            "$variables",
            "$parameter.raw.min_range",
            "$parameter.raw.max_range",
            "$parameter.min_range",
            "$parameter.max_range",
        ],
        Domain(
            **{
                "domain_type": MetricDomainTypes.COLUMN,
                "domain_kwargs": {"column": "tolls_amount"},
                "details": {
                    INFERRED_SEMANTIC_TYPE_KEY: {
                        "tolls_amount": SemanticDomainTypes.NUMERIC,
                    },
                },
                "rule_name": "column_ranges_rule",
            }
        ): [
            "$variables",
            "$parameter.raw.min_range",
            "$parameter.raw.max_range",
            "$parameter.min_range",
            "$parameter.max_range",
        ],
        Domain(
            **{
                "domain_type": MetricDomainTypes.COLUMN,
                "domain_kwargs": {"column": "improvement_surcharge"},
                "details": {
                    INFERRED_SEMANTIC_TYPE_KEY: {
                        "improvement_surcharge": SemanticDomainTypes.NUMERIC,
                    },
                },
                "rule_name": "column_ranges_rule",
            }
        ): [
            "$variables",
            "$parameter.raw.min_range",
            "$parameter.raw.max_range",
            "$parameter.min_range",
            "$parameter.max_range",
        ],
        Domain(
            **{
                "domain_type": MetricDomainTypes.COLUMN,
                "domain_kwargs": {"column": "total_amount"},
                "details": {
                    INFERRED_SEMANTIC_TYPE_KEY: {
                        "total_amount": SemanticDomainTypes.NUMERIC,
                    },
                },
                "rule_name": "column_ranges_rule",
            }
        ): [
            "$variables",
            "$parameter.raw.min_range",
            "$parameter.raw.max_range",
            "$parameter.min_range",
            "$parameter.max_range",
        ],
        Domain(
            **{
                "domain_type": MetricDomainTypes.COLUMN,
                "domain_kwargs": {"column": "congestion_surcharge"},
                "details": {
                    INFERRED_SEMANTIC_TYPE_KEY: {
                        "congestion_surcharge": SemanticDomainTypes.NUMERIC,
                    },
                },
                "rule_name": "column_ranges_rule",
            }
        ): [
            "$variables",
            "$parameter.raw.min_range",
            "$parameter.raw.max_range",
            "$parameter.min_range",
            "$parameter.max_range",
        ],
        Domain(
            **{
                "domain_type": MetricDomainTypes.COLUMN,
                "domain_kwargs": {"column": "pickup_datetime"},
                "details": {
                    INFERRED_SEMANTIC_TYPE_KEY: {
                        "pickup_datetime": SemanticDomainTypes.TEXT,
                    },
                },
                "rule_name": "my_rule_for_timestamps",
            }
        ): [
            "$variables",
            "$parameter.raw.my_date_format",
            "$parameter.my_date_format",
        ],
        Domain(
            **{
                "domain_type": MetricDomainTypes.COLUMN,
                "domain_kwargs": {"column": "dropoff_datetime"},
                "details": {
                    INFERRED_SEMANTIC_TYPE_KEY: {
                        "dropoff_datetime": SemanticDomainTypes.TEXT,
                    },
                },
                "rule_name": "my_rule_for_timestamps",
            }
        ): [
            "$variables",
            "$parameter.raw.my_date_format",
            "$parameter.my_date_format",
        ],
        Domain(
            **{
                "domain_type": MetricDomainTypes.COLUMN,
                "domain_kwargs": {"column": "VendorID"},
                "details": {
                    INFERRED_SEMANTIC_TYPE_KEY: {
                        "VendorID": SemanticDomainTypes.NUMERIC,
                    },
                },
                "rule_name": "rule_for_regex",
            }
        ): [
            "$variables",
            "$parameter.raw.my_regex",
            "$parameter.my_regex",
        ],
        Domain(
            **{
                "domain_type": MetricDomainTypes.COLUMN,
                "domain_kwargs": {"column": "RatecodeID"},
                "details": {
                    INFERRED_SEMANTIC_TYPE_KEY: {
                        "RatecodeID": SemanticDomainTypes.NUMERIC,
                    },
                },
                "rule_name": "rule_for_regex",
            }
        ): [
            "$variables",
            "$parameter.raw.my_regex",
            "$parameter.my_regex",
        ],
        Domain(
            **{
                "domain_type": MetricDomainTypes.COLUMN,
                "domain_kwargs": {"column": "PULocationID"},
                "details": {
                    INFERRED_SEMANTIC_TYPE_KEY: {
                        "PULocationID": SemanticDomainTypes.NUMERIC,
                    },
                },
                "rule_name": "rule_for_regex",
            }
        ): [
            "$variables",
            "$parameter.raw.my_regex",
            "$parameter.my_regex",
        ],
        Domain(
            **{
                "domain_type": MetricDomainTypes.COLUMN,
                "domain_kwargs": {"column": "DOLocationID"},
                "details": {
                    INFERRED_SEMANTIC_TYPE_KEY: {
                        "DOLocationID": SemanticDomainTypes.NUMERIC,
                    },
                },
                "rule_name": "rule_for_regex",
            }
        ): [
            "$variables",
            "$parameter.raw.my_regex",
            "$parameter.my_regex",
        ],
        Domain(
            **{
                "domain_type": MetricDomainTypes.COLUMN,
                "domain_kwargs": {"column": "VendorID"},
                "details": {
                    INFERRED_SEMANTIC_TYPE_KEY: {
                        "VendorID": SemanticDomainTypes.NUMERIC,
                    },
                },
                "rule_name": "my_rule_for_very_few_cardinality",
            }
        ): [
            "$variables",
            "$parameter.raw.my_pickup_location_id_value_set",
            "$parameter.my_pickup_location_id_value_set",
        ],
        Domain(
            **{
                "domain_type": MetricDomainTypes.COLUMN,
                "domain_kwargs": {"column": "passenger_count"},
                "details": {
                    INFERRED_SEMANTIC_TYPE_KEY: {
                        "passenger_count": SemanticDomainTypes.NUMERIC,
                    },
                },
                "rule_name": "my_rule_for_very_few_cardinality",
            }
        ): [
            "$variables",
            "$parameter.raw.my_pickup_location_id_value_set",
            "$parameter.my_pickup_location_id_value_set",
        ],
    }

    expected_parameter_values_for_fully_qualified_parameter_names_by_domain_quantiles_estimator: Dict[
        Domain, Dict[str, ParameterNode]
    ] = {
        Domain(
            **{
                "domain_type": MetricDomainTypes.TABLE,
                "rule_name": "row_count_range_rule",
            }
        ): {
            "$variables": {
                "estimator": "quantiles",
                "false_positive_rate": 0.01,
                "mostly": 1.0,
            },
            "$parameter.raw.row_count_range": {
                "value": [7500, 9000],
                "details": {
                    "metric_configuration": {
                        "metric_name": "table.row_count",
                        "domain_kwargs": {},
                        "metric_value_kwargs": None,
                    },
                    "num_batches": 3,
                },
            },
            "$parameter.row_count_range": {
                "value": [7500, 9000],
                "details": {
                    "metric_configuration": {
                        "metric_name": "table.row_count",
                        "domain_kwargs": {},
                        "metric_value_kwargs": None,
                    },
                    "num_batches": 3,
                },
            },
        },
        Domain(
            **{
                "domain_type": MetricDomainTypes.COLUMN,
                "domain_kwargs": {"column": "VendorID"},
                "details": {
                    INFERRED_SEMANTIC_TYPE_KEY: {
                        "VendorID": SemanticDomainTypes.NUMERIC,
                    },
                },
                "rule_name": "column_ranges_rule",
            }
        ): {
            "$variables": {
                "estimator": "quantiles",
                "false_positive_rate": 0.01,
                "mostly": 1.0,
            },
            "$parameter.raw.min_range": {
                "value": [1, 1],
                "details": {
                    "metric_configuration": {
                        "metric_name": "column.min",
                        "domain_kwargs": {"column": "VendorID"},
                        "metric_value_kwargs": None,
                    },
                    "num_batches": 3,
                },
            },
            "$parameter.raw.max_range": {
                "value": [4, 4],
                "details": {
                    "metric_configuration": {
                        "metric_name": "column.max",
                        "domain_kwargs": {"column": "VendorID"},
                        "metric_value_kwargs": None,
                    },
                    "num_batches": 3,
                },
            },
            "$parameter.min_range": {
                "value": [1, 1],
                "details": {
                    "metric_configuration": {
                        "metric_name": "column.min",
                        "domain_kwargs": {"column": "VendorID"},
                        "metric_value_kwargs": None,
                    },
                    "num_batches": 3,
                },
            },
            "$parameter.max_range": {
                "value": [4, 4],
                "details": {
                    "metric_configuration": {
                        "metric_name": "column.max",
                        "domain_kwargs": {"column": "VendorID"},
                        "metric_value_kwargs": None,
                    },
                    "num_batches": 3,
                },
            },
        },
        Domain(
            **{
                "domain_type": MetricDomainTypes.COLUMN,
                "domain_kwargs": {"column": "passenger_count"},
                "details": {
                    INFERRED_SEMANTIC_TYPE_KEY: {
                        "passenger_count": SemanticDomainTypes.NUMERIC,
                    }
                },
                "rule_name": "column_ranges_rule",
            }
        ): {
            "$variables": {
                "estimator": "quantiles",
                "false_positive_rate": 0.01,
                "mostly": 1.0,
            },
            "$parameter.raw.min_range": {
                "value": [0, 1],
                "details": {
                    "metric_configuration": {
                        "metric_name": "column.min",
                        "domain_kwargs": {"column": "passenger_count"},
                        "metric_value_kwargs": None,
                    },
                    "num_batches": 3,
                },
            },
            "$parameter.raw.max_range": {
                "value": [6, 6],
                "details": {
                    "metric_configuration": {
                        "metric_name": "column.max",
                        "domain_kwargs": {"column": "passenger_count"},
                        "metric_value_kwargs": None,
                    },
                    "num_batches": 3,
                },
            },
            "$parameter.min_range": {
                "value": [0, 1],
                "details": {
                    "metric_configuration": {
                        "metric_name": "column.min",
                        "domain_kwargs": {"column": "passenger_count"},
                        "metric_value_kwargs": None,
                    },
                    "num_batches": 3,
                },
            },
            "$parameter.max_range": {
                "value": [6, 6],
                "details": {
                    "metric_configuration": {
                        "metric_name": "column.max",
                        "domain_kwargs": {"column": "passenger_count"},
                        "metric_value_kwargs": None,
                    },
                    "num_batches": 3,
                },
            },
        },
        Domain(
            **{
                "domain_type": MetricDomainTypes.COLUMN,
                "domain_kwargs": {"column": "trip_distance"},
                "details": {
                    INFERRED_SEMANTIC_TYPE_KEY: {
                        "trip_distance": SemanticDomainTypes.NUMERIC,
                    },
                },
                "rule_name": "column_ranges_rule",
            }
        ): {
            "$variables": {
                "estimator": "quantiles",
                "false_positive_rate": 0.01,
                "mostly": 1.0,
            },
            "$parameter.raw.min_range": {
                "value": [0.0, 0.0],
                "details": {
                    "metric_configuration": {
                        "metric_name": "column.min",
                        "domain_kwargs": {"column": "trip_distance"},
                        "metric_value_kwargs": None,
                    },
                    "num_batches": 3,
                },
            },
            "$parameter.raw.max_range": {
                "value": [37.57, 57.8],
                "details": {
                    "metric_configuration": {
                        "metric_name": "column.max",
                        "domain_kwargs": {"column": "trip_distance"},
                        "metric_value_kwargs": None,
                    },
                    "num_batches": 3,
                },
            },
            "$parameter.min_range": {
                "value": [0.0, 0.0],
                "details": {
                    "metric_configuration": {
                        "metric_name": "column.min",
                        "domain_kwargs": {"column": "trip_distance"},
                        "metric_value_kwargs": None,
                    },
                    "num_batches": 3,
                },
            },
            "$parameter.max_range": {
                "value": [37.57, 57.8],
                "details": {
                    "metric_configuration": {
                        "metric_name": "column.max",
                        "domain_kwargs": {"column": "trip_distance"},
                        "metric_value_kwargs": None,
                    },
                    "num_batches": 3,
                },
            },
        },
        Domain(
            **{
                "domain_type": MetricDomainTypes.COLUMN,
                "domain_kwargs": {"column": "RatecodeID"},
                "details": {
                    INFERRED_SEMANTIC_TYPE_KEY: {
                        "RatecodeID": SemanticDomainTypes.NUMERIC,
                    },
                },
                "rule_name": "column_ranges_rule",
            }
        ): {
            "$variables": {
                "estimator": "quantiles",
                "false_positive_rate": 0.01,
                "mostly": 1.0,
            },
            "$parameter.raw.min_range": {
                "value": [1, 1],
                "details": {
                    "metric_configuration": {
                        "metric_name": "column.min",
                        "domain_kwargs": {"column": "RatecodeID"},
                        "metric_value_kwargs": None,
                    },
                    "num_batches": 3,
                },
            },
            "$parameter.raw.max_range": {
                "value": [5, 6],
                "details": {
                    "metric_configuration": {
                        "metric_name": "column.max",
                        "domain_kwargs": {"column": "RatecodeID"},
                        "metric_value_kwargs": None,
                    },
                    "num_batches": 3,
                },
            },
            "$parameter.min_range": {
                "value": [1, 1],
                "details": {
                    "metric_configuration": {
                        "metric_name": "column.min",
                        "domain_kwargs": {"column": "RatecodeID"},
                        "metric_value_kwargs": None,
                    },
                    "num_batches": 3,
                },
            },
            "$parameter.max_range": {
                "value": [5, 6],
                "details": {
                    "metric_configuration": {
                        "metric_name": "column.max",
                        "domain_kwargs": {"column": "RatecodeID"},
                        "metric_value_kwargs": None,
                    },
                    "num_batches": 3,
                },
            },
        },
        Domain(
            **{
                "domain_type": MetricDomainTypes.COLUMN,
                "domain_kwargs": {"column": "PULocationID"},
                "details": {
                    INFERRED_SEMANTIC_TYPE_KEY: {
                        "PULocationID": SemanticDomainTypes.NUMERIC,
                    },
                },
                "rule_name": "column_ranges_rule",
            }
        ): {
            "$variables": {
                "estimator": "quantiles",
                "false_positive_rate": 0.01,
                "mostly": 1.0,
            },
            "$parameter.raw.min_range": {
                "value": [1, 1],
                "details": {
                    "metric_configuration": {
                        "metric_name": "column.min",
                        "domain_kwargs": {"column": "PULocationID"},
                        "metric_value_kwargs": None,
                    },
                    "num_batches": 3,
                },
            },
            "$parameter.raw.max_range": {
                "value": [265, 265],
                "details": {
                    "metric_configuration": {
                        "metric_name": "column.max",
                        "domain_kwargs": {"column": "PULocationID"},
                        "metric_value_kwargs": None,
                    },
                    "num_batches": 3,
                },
            },
            "$parameter.min_range": {
                "value": [1, 1],
                "details": {
                    "metric_configuration": {
                        "metric_name": "column.min",
                        "domain_kwargs": {"column": "PULocationID"},
                        "metric_value_kwargs": None,
                    },
                    "num_batches": 3,
                },
            },
            "$parameter.max_range": {
                "value": [265, 265],
                "details": {
                    "metric_configuration": {
                        "metric_name": "column.max",
                        "domain_kwargs": {"column": "PULocationID"},
                        "metric_value_kwargs": None,
                    },
                    "num_batches": 3,
                },
            },
        },
        Domain(
            **{
                "domain_type": MetricDomainTypes.COLUMN,
                "domain_kwargs": {"column": "DOLocationID"},
                "details": {
                    INFERRED_SEMANTIC_TYPE_KEY: {
                        "DOLocationID": SemanticDomainTypes.NUMERIC,
                    },
                },
                "rule_name": "column_ranges_rule",
            }
        ): {
            "$variables": {
                "estimator": "quantiles",
                "false_positive_rate": 0.01,
                "mostly": 1.0,
            },
            "$parameter.raw.min_range": {
                "value": [1, 1],
                "details": {
                    "metric_configuration": {
                        "metric_name": "column.min",
                        "domain_kwargs": {"column": "DOLocationID"},
                        "metric_value_kwargs": None,
                    },
                    "num_batches": 3,
                },
            },
            "$parameter.raw.max_range": {
                "value": [265, 265],
                "details": {
                    "metric_configuration": {
                        "metric_name": "column.max",
                        "domain_kwargs": {"column": "DOLocationID"},
                        "metric_value_kwargs": None,
                    },
                    "num_batches": 3,
                },
            },
            "$parameter.min_range": {
                "value": [1, 1],
                "details": {
                    "metric_configuration": {
                        "metric_name": "column.min",
                        "domain_kwargs": {"column": "DOLocationID"},
                        "metric_value_kwargs": None,
                    },
                    "num_batches": 3,
                },
            },
            "$parameter.max_range": {
                "value": [265, 265],
                "details": {
                    "metric_configuration": {
                        "metric_name": "column.max",
                        "domain_kwargs": {"column": "DOLocationID"},
                        "metric_value_kwargs": None,
                    },
                    "num_batches": 3,
                },
            },
        },
        Domain(
            **{
                "domain_type": MetricDomainTypes.COLUMN,
                "domain_kwargs": {"column": "payment_type"},
                "details": {
                    INFERRED_SEMANTIC_TYPE_KEY: {
                        "payment_type": SemanticDomainTypes.NUMERIC,
                    },
                },
                "rule_name": "column_ranges_rule",
            }
        ): {
            "$variables": {
                "estimator": "quantiles",
                "false_positive_rate": 0.01,
                "mostly": 1.0,
            },
            "$parameter.raw.min_range": {
                "value": [1, 1],
                "details": {
                    "metric_configuration": {
                        "metric_name": "column.min",
                        "domain_kwargs": {"column": "payment_type"},
                        "metric_value_kwargs": None,
                    },
                    "num_batches": 3,
                },
            },
            "$parameter.raw.max_range": {
                "value": [4, 4],
                "details": {
                    "metric_configuration": {
                        "metric_name": "column.max",
                        "domain_kwargs": {"column": "payment_type"},
                        "metric_value_kwargs": None,
                    },
                    "num_batches": 3,
                },
            },
            "$parameter.min_range": {
                "value": [1, 1],
                "details": {
                    "metric_configuration": {
                        "metric_name": "column.min",
                        "domain_kwargs": {"column": "payment_type"},
                        "metric_value_kwargs": None,
                    },
                    "num_batches": 3,
                },
            },
            "$parameter.max_range": {
                "value": [4, 4],
                "details": {
                    "metric_configuration": {
                        "metric_name": "column.max",
                        "domain_kwargs": {"column": "payment_type"},
                        "metric_value_kwargs": None,
                    },
                    "num_batches": 3,
                },
            },
        },
        Domain(
            **{
                "domain_type": MetricDomainTypes.COLUMN,
                "domain_kwargs": {"column": "fare_amount"},
                "details": {
                    INFERRED_SEMANTIC_TYPE_KEY: {
                        "fare_amount": SemanticDomainTypes.NUMERIC,
                    },
                },
                "rule_name": "column_ranges_rule",
            }
        ): {
            "$variables": {
                "estimator": "quantiles",
                "false_positive_rate": 0.01,
                "mostly": 1.0,
            },
            "$parameter.raw.min_range": {
                "value": [-51.7, -21.02],
                "details": {
                    "metric_configuration": {
                        "metric_name": "column.min",
                        "domain_kwargs": {"column": "fare_amount"},
                        "metric_value_kwargs": None,
                    },
                    "num_batches": 3,
                },
            },
            "$parameter.raw.max_range": {
                "value": [215.35, 2976.46],
                "details": {
                    "metric_configuration": {
                        "metric_name": "column.max",
                        "domain_kwargs": {"column": "fare_amount"},
                        "metric_value_kwargs": None,
                    },
                    "num_batches": 3,
                },
            },
            "$parameter.min_range": {
                "value": [-51.7, -21.02],
                "details": {
                    "metric_configuration": {
                        "metric_name": "column.min",
                        "domain_kwargs": {"column": "fare_amount"},
                        "metric_value_kwargs": None,
                    },
                    "num_batches": 3,
                },
            },
            "$parameter.max_range": {
                "value": [215.35, 2976.46],
                "details": {
                    "metric_configuration": {
                        "metric_name": "column.max",
                        "domain_kwargs": {"column": "fare_amount"},
                        "metric_value_kwargs": None,
                    },
                    "num_batches": 3,
                },
            },
        },
        Domain(
            **{
                "domain_type": MetricDomainTypes.COLUMN,
                "domain_kwargs": {"column": "extra"},
                "details": {
                    INFERRED_SEMANTIC_TYPE_KEY: {
                        "extra": SemanticDomainTypes.NUMERIC,
                    },
                },
                "rule_name": "column_ranges_rule",
            }
        ): {
            "$variables": {
                "estimator": "quantiles",
                "false_positive_rate": 0.01,
                "mostly": 1.0,
            },
            "$parameter.raw.min_range": {
                "value": [-36.35, -1.0],
                "details": {
                    "metric_configuration": {
                        "metric_name": "column.min",
                        "domain_kwargs": {"column": "extra"},
                        "metric_value_kwargs": None,
                    },
                    "num_batches": 3,
                },
            },
            "$parameter.raw.max_range": {
                "value": [4.53, 7.0],
                "details": {
                    "metric_configuration": {
                        "metric_name": "column.max",
                        "domain_kwargs": {"column": "extra"},
                        "metric_value_kwargs": None,
                    },
                    "num_batches": 3,
                },
            },
            "$parameter.min_range": {
                "value": [-36.35, -1.0],
                "details": {
                    "metric_configuration": {
                        "metric_name": "column.min",
                        "domain_kwargs": {"column": "extra"},
                        "metric_value_kwargs": None,
                    },
                    "num_batches": 3,
                },
            },
            "$parameter.max_range": {
                "value": [4.53, 7.0],
                "details": {
                    "metric_configuration": {
                        "metric_name": "column.max",
                        "domain_kwargs": {"column": "extra"},
                        "metric_value_kwargs": None,
                    },
                    "num_batches": 3,
                },
            },
        },
        Domain(
            **{
                "domain_type": MetricDomainTypes.COLUMN,
                "domain_kwargs": {"column": "mta_tax"},
                "details": {
                    INFERRED_SEMANTIC_TYPE_KEY: {
                        "mta_tax": SemanticDomainTypes.NUMERIC,
                    },
                },
                "rule_name": "column_ranges_rule",
            }
        ): {
            "$variables": {
                "estimator": "quantiles",
                "false_positive_rate": 0.01,
                "mostly": 1.0,
            },
            "$parameter.raw.min_range": {
                "value": [-0.5, -0.5],
                "details": {
                    "metric_configuration": {
                        "metric_name": "column.min",
                        "domain_kwargs": {"column": "mta_tax"},
                        "metric_value_kwargs": None,
                    },
                    "num_batches": 3,
                },
            },
            "$parameter.raw.max_range": {
                "value": [0.5, 37.14],
                "details": {
                    "metric_configuration": {
                        "metric_name": "column.max",
                        "domain_kwargs": {"column": "mta_tax"},
                        "metric_value_kwargs": None,
                    },
                    "num_batches": 3,
                },
            },
            "$parameter.min_range": {
                "value": [-0.5, -0.5],
                "details": {
                    "metric_configuration": {
                        "metric_name": "column.min",
                        "domain_kwargs": {"column": "mta_tax"},
                        "metric_value_kwargs": None,
                    },
                    "num_batches": 3,
                },
            },
            "$parameter.max_range": {
                "value": [0.5, 37.14],
                "details": {
                    "metric_configuration": {
                        "metric_name": "column.max",
                        "domain_kwargs": {"column": "mta_tax"},
                        "metric_value_kwargs": None,
                    },
                    "num_batches": 3,
                },
            },
        },
        Domain(
            **{
                "domain_type": MetricDomainTypes.COLUMN,
                "domain_kwargs": {"column": "tip_amount"},
                "details": {
                    INFERRED_SEMANTIC_TYPE_KEY: {
                        "tip_amount": SemanticDomainTypes.NUMERIC,
                    },
                },
                "rule_name": "column_ranges_rule",
            }
        ): {
            "$variables": {
                "estimator": "quantiles",
                "false_positive_rate": 0.01,
                "mostly": 1.0,
            },
            "$parameter.raw.min_range": {
                "value": [0.0, 0.0],
                "details": {
                    "metric_configuration": {
                        "metric_name": "column.min",
                        "domain_kwargs": {"column": "tip_amount"},
                        "metric_value_kwargs": None,
                    },
                    "num_batches": 3,
                },
            },
            "$parameter.raw.max_range": {
                "value": [38.93, 74.72],
                "details": {
                    "metric_configuration": {
                        "metric_name": "column.max",
                        "domain_kwargs": {"column": "tip_amount"},
                        "metric_value_kwargs": None,
                    },
                    "num_batches": 3,
                },
            },
            "$parameter.min_range": {
                "value": [0.0, 0.0],
                "details": {
                    "metric_configuration": {
                        "metric_name": "column.min",
                        "domain_kwargs": {"column": "tip_amount"},
                        "metric_value_kwargs": None,
                    },
                    "num_batches": 3,
                },
            },
            "$parameter.max_range": {
                "value": [38.93, 74.72],
                "details": {
                    "metric_configuration": {
                        "metric_name": "column.max",
                        "domain_kwargs": {"column": "tip_amount"},
                        "metric_value_kwargs": None,
                    },
                    "num_batches": 3,
                },
            },
        },
        Domain(
            **{
                "domain_type": MetricDomainTypes.COLUMN,
                "domain_kwargs": {"column": "tolls_amount"},
                "details": {
                    INFERRED_SEMANTIC_TYPE_KEY: {
                        "tolls_amount": SemanticDomainTypes.NUMERIC,
                    },
                },
                "rule_name": "column_ranges_rule",
            }
        ): {
            "$variables": {
                "estimator": "quantiles",
                "false_positive_rate": 0.01,
                "mostly": 1.0,
            },
            "$parameter.raw.min_range": {
                "value": [0.0, 0.0],
                "details": {
                    "metric_configuration": {
                        "metric_name": "column.min",
                        "domain_kwargs": {"column": "tolls_amount"},
                        "metric_value_kwargs": None,
                    },
                    "num_batches": 3,
                },
            },
            "$parameter.raw.max_range": {
                "value": [24.31, 495.58],
                "details": {
                    "metric_configuration": {
                        "metric_name": "column.max",
                        "domain_kwargs": {"column": "tolls_amount"},
                        "metric_value_kwargs": None,
                    },
                    "num_batches": 3,
                },
            },
            "$parameter.min_range": {
                "value": [0.0, 0.0],
                "details": {
                    "metric_configuration": {
                        "metric_name": "column.min",
                        "domain_kwargs": {"column": "tolls_amount"},
                        "metric_value_kwargs": None,
                    },
                    "num_batches": 3,
                },
            },
            "$parameter.max_range": {
                "value": [24.31, 495.58],
                "details": {
                    "metric_configuration": {
                        "metric_name": "column.max",
                        "domain_kwargs": {"column": "tolls_amount"},
                        "metric_value_kwargs": None,
                    },
                    "num_batches": 3,
                },
            },
        },
        Domain(
            **{
                "domain_type": MetricDomainTypes.COLUMN,
                "domain_kwargs": {"column": "improvement_surcharge"},
                "details": {
                    INFERRED_SEMANTIC_TYPE_KEY: {
                        "improvement_surcharge": SemanticDomainTypes.NUMERIC,
                    },
                },
                "rule_name": "column_ranges_rule",
            }
        ): {
            "$variables": {
                "estimator": "quantiles",
                "false_positive_rate": 0.01,
                "mostly": 1.0,
            },
            "$parameter.raw.min_range": {
                "value": [-0.3, -0.3],
                "details": {
                    "metric_configuration": {
                        "metric_name": "column.min",
                        "domain_kwargs": {"column": "improvement_surcharge"},
                        "metric_value_kwargs": None,
                    },
                    "num_batches": 3,
                },
            },
            "$parameter.raw.max_range": {
                "value": [0.3, 0.3],
                "details": {
                    "metric_configuration": {
                        "metric_name": "column.max",
                        "domain_kwargs": {"column": "improvement_surcharge"},
                        "metric_value_kwargs": None,
                    },
                    "num_batches": 3,
                },
            },
            "$parameter.min_range": {
                "value": [-0.3, -0.3],
                "details": {
                    "metric_configuration": {
                        "metric_name": "column.min",
                        "domain_kwargs": {"column": "improvement_surcharge"},
                        "metric_value_kwargs": None,
                    },
                    "num_batches": 3,
                },
            },
            "$parameter.max_range": {
                "value": [0.3, 0.3],
                "details": {
                    "metric_configuration": {
                        "metric_name": "column.max",
                        "domain_kwargs": {"column": "improvement_surcharge"},
                        "metric_value_kwargs": None,
                    },
                    "num_batches": 3,
                },
            },
        },
        Domain(
            **{
                "domain_type": MetricDomainTypes.COLUMN,
                "domain_kwargs": {"column": "total_amount"},
                "details": {
                    INFERRED_SEMANTIC_TYPE_KEY: {
                        "total_amount": SemanticDomainTypes.NUMERIC,
                    },
                },
                "rule_name": "column_ranges_rule",
            }
        ): {
            "$variables": {
                "estimator": "quantiles",
                "false_positive_rate": 0.01,
                "mostly": 1.0,
            },
            "$parameter.raw.min_range": {
                "value": [-52.54, -24.32],
                "details": {
                    "metric_configuration": {
                        "metric_name": "column.min",
                        "domain_kwargs": {"column": "total_amount"},
                        "metric_value_kwargs": None,
                    },
                    "num_batches": 3,
                },
            },
            "$parameter.raw.max_range": {
                "value": [253.18, 2980.13],
                "details": {
                    "metric_configuration": {
                        "metric_name": "column.max",
                        "domain_kwargs": {"column": "total_amount"},
                        "metric_value_kwargs": None,
                    },
                    "num_batches": 3,
                },
            },
            "$parameter.min_range": {
                "value": [-52.54, -24.32],
                "details": {
                    "metric_configuration": {
                        "metric_name": "column.min",
                        "domain_kwargs": {"column": "total_amount"},
                        "metric_value_kwargs": None,
                    },
                    "num_batches": 3,
                },
            },
            "$parameter.max_range": {
                "value": [253.18, 2980.13],
                "details": {
                    "metric_configuration": {
                        "metric_name": "column.max",
                        "domain_kwargs": {"column": "total_amount"},
                        "metric_value_kwargs": None,
                    },
                    "num_batches": 3,
                },
            },
        },
        Domain(
            **{
                "domain_type": MetricDomainTypes.COLUMN,
                "domain_kwargs": {"column": "congestion_surcharge"},
                "details": {
                    INFERRED_SEMANTIC_TYPE_KEY: {
                        "congestion_surcharge": SemanticDomainTypes.NUMERIC,
                    },
                },
                "rule_name": "column_ranges_rule",
            }
        ): {
            "$variables": {
                "estimator": "quantiles",
                "false_positive_rate": 0.01,
                "mostly": 1.0,
            },
            "$parameter.raw.min_range": {
                "value": [-2.5, -0.03],
                "details": {
                    "metric_configuration": {
                        "metric_name": "column.min",
                        "domain_kwargs": {"column": "congestion_surcharge"},
                        "metric_value_kwargs": None,
                    },
                    "num_batches": 3,
                },
            },
            "$parameter.raw.max_range": {
                "value": [0.02, 2.5],
                "details": {
                    "metric_configuration": {
                        "metric_name": "column.max",
                        "domain_kwargs": {"column": "congestion_surcharge"},
                        "metric_value_kwargs": None,
                    },
                    "num_batches": 3,
                },
            },
            "$parameter.min_range": {
                "value": [-2.5, -0.03],
                "details": {
                    "metric_configuration": {
                        "metric_name": "column.min",
                        "domain_kwargs": {"column": "congestion_surcharge"},
                        "metric_value_kwargs": None,
                    },
                    "num_batches": 3,
                },
            },
            "$parameter.max_range": {
                "value": [0.02, 2.5],
                "details": {
                    "metric_configuration": {
                        "metric_name": "column.max",
                        "domain_kwargs": {"column": "congestion_surcharge"},
                        "metric_value_kwargs": None,
                    },
                    "num_batches": 3,
                },
            },
        },
        Domain(
            **{
                "domain_type": MetricDomainTypes.COLUMN,
                "domain_kwargs": {"column": "pickup_datetime"},
                "details": {
                    INFERRED_SEMANTIC_TYPE_KEY: {
                        "pickup_datetime": SemanticDomainTypes.TEXT,
                    },
                },
                "rule_name": "my_rule_for_timestamps",
            }
        ): {
            "$variables": {
                "estimator": "quantiles",
                "false_positive_rate": 0.01,
                "mostly": 1.0,
            },
            "$parameter.raw.my_date_format": {
                "value": "%Y-%m-%d %H:%M:%S",
                "details": {
                    "success_ratio": 1.0,
                    "candidate_strings": {"%Y-%m-%d %H:%M:%S": 1.0, "%y-%m-%d": 0.0},
                },
            },
            "$parameter.my_date_format": {
                "value": "%Y-%m-%d %H:%M:%S",
                "details": {
                    "success_ratio": 1.0,
                    "candidate_strings": {"%Y-%m-%d %H:%M:%S": 1.0, "%y-%m-%d": 0.0},
                },
            },
        },
        Domain(
            **{
                "domain_type": MetricDomainTypes.COLUMN,
                "domain_kwargs": {"column": "dropoff_datetime"},
                "details": {
                    INFERRED_SEMANTIC_TYPE_KEY: {
                        "dropoff_datetime": SemanticDomainTypes.TEXT,
                    },
                },
                "rule_name": "my_rule_for_timestamps",
            }
        ): {
            "$variables": {
                "estimator": "quantiles",
                "false_positive_rate": 0.01,
                "mostly": 1.0,
            },
            "$parameter.raw.my_date_format": {
                "value": "%Y-%m-%d %H:%M:%S",
                "details": {
                    "success_ratio": 1.0,
                    "candidate_strings": {"%Y-%m-%d %H:%M:%S": 1.0, "%y-%m-%d": 0.0},
                },
            },
            "$parameter.my_date_format": {
                "value": "%Y-%m-%d %H:%M:%S",
                "details": {
                    "success_ratio": 1.0,
                    "candidate_strings": {"%Y-%m-%d %H:%M:%S": 1.0, "%y-%m-%d": 0.0},
                },
            },
        },
        Domain(
            **{
                "domain_type": MetricDomainTypes.COLUMN,
                "domain_kwargs": {"column": "VendorID"},
                "details": {
                    INFERRED_SEMANTIC_TYPE_KEY: {
                        "VendorID": SemanticDomainTypes.NUMERIC,
                    },
                },
                "rule_name": "rule_for_regex",
            }
        ): {
            "$variables": {
                "estimator": "quantiles",
                "false_positive_rate": 0.01,
                "mostly": 1.0,
            },
            "$parameter.raw.my_regex": {
                "value": "^\\d{1}$",
                "details": {
                    "success_ratio": 1.0,
                    "evaluated_regexes": {"^\\d{1}$": 1.0, "^\\d{2}$": 0.0},
                },
            },
            "$parameter.my_regex": {
                "value": "^\\d{1}$",
                "details": {
                    "success_ratio": 1.0,
                    "evaluated_regexes": {"^\\d{1}$": 1.0, "^\\d{2}$": 0.0},
                },
            },
        },
        Domain(
            **{
                "domain_type": MetricDomainTypes.COLUMN,
                "domain_kwargs": {"column": "RatecodeID"},
                "details": {
                    INFERRED_SEMANTIC_TYPE_KEY: {
                        "RatecodeID": SemanticDomainTypes.NUMERIC,
                    },
                },
                "rule_name": "rule_for_regex",
            }
        ): {
            "$variables": {
                "estimator": "quantiles",
                "false_positive_rate": 0.01,
                "mostly": 1.0,
            },
            "$parameter.raw.my_regex": {
                "value": "^\\d{1}$",
                "details": {
                    "success_ratio": 1.0,
                    "evaluated_regexes": {"^\\d{1}$": 1.0, "^\\d{2}$": 0.0},
                },
            },
            "$parameter.my_regex": {
                "value": "^\\d{1}$",
                "details": {
                    "success_ratio": 1.0,
                    "evaluated_regexes": {"^\\d{1}$": 1.0, "^\\d{2}$": 0.0},
                },
            },
        },
        Domain(
            **{
                "domain_type": MetricDomainTypes.COLUMN,
                "domain_kwargs": {"column": "PULocationID"},
                "details": {
                    INFERRED_SEMANTIC_TYPE_KEY: {
                        "PULocationID": SemanticDomainTypes.NUMERIC,
                    },
                },
                "rule_name": "rule_for_regex",
            }
        ): {
            "$variables": {
                "estimator": "quantiles",
                "false_positive_rate": 0.01,
                "mostly": 1.0,
            },
            "$parameter.raw.my_regex": {
                "value": "^\\d{1}$",
                "details": {
                    "success_ratio": 1.0,
                    "evaluated_regexes": {"^\\d{1}$": 1.0, "^\\d{2}$": 0.0},
                },
            },
            "$parameter.my_regex": {
                "value": "^\\d{1}$",
                "details": {
                    "success_ratio": 1.0,
                    "evaluated_regexes": {"^\\d{1}$": 1.0, "^\\d{2}$": 0.0},
                },
            },
        },
        Domain(
            **{
                "domain_type": MetricDomainTypes.COLUMN,
                "domain_kwargs": {"column": "DOLocationID"},
                "details": {
                    INFERRED_SEMANTIC_TYPE_KEY: {
                        "DOLocationID": SemanticDomainTypes.NUMERIC,
                    },
                },
                "rule_name": "rule_for_regex",
            }
        ): {
            "$variables": {
                "estimator": "quantiles",
                "false_positive_rate": 0.01,
                "mostly": 1.0,
            },
            "$parameter.raw.my_regex": {
                "value": "^\\d{1}$",
                "details": {
                    "success_ratio": 1.0,
                    "evaluated_regexes": {"^\\d{1}$": 1.0, "^\\d{2}$": 0.0},
                },
            },
            "$parameter.my_regex": {
                "value": "^\\d{1}$",
                "details": {
                    "success_ratio": 1.0,
                    "evaluated_regexes": {"^\\d{1}$": 1.0, "^\\d{2}$": 0.0},
                },
            },
        },
        Domain(
            **{
                "domain_type": MetricDomainTypes.COLUMN,
                "domain_kwargs": {"column": "VendorID"},
                "details": {
                    INFERRED_SEMANTIC_TYPE_KEY: {
                        "VendorID": SemanticDomainTypes.NUMERIC,
                    },
                },
                "rule_name": "my_rule_for_very_few_cardinality",
            }
        ): {
            "$variables": {
                "estimator": "quantiles",
                "false_positive_rate": 0.01,
                "mostly": 1.0,
            },
            "$parameter.raw.my_pickup_location_id_value_set": {
                "value": [1, 2, 4],
                "details": {
                    "parse_strings_as_datetimes": False,
                    "metric_configuration": {
                        "metric_name": "column.distinct_values",
                        "domain_kwargs": {"column": "VendorID"},
                        "metric_value_kwargs": None,
                    },
                    "num_batches": 3,
                },
            },
            "$parameter.my_pickup_location_id_value_set": {
                "value": [1, 2, 4],
                "details": {
                    "parse_strings_as_datetimes": False,
                    "metric_configuration": {
                        "metric_name": "column.distinct_values",
                        "domain_kwargs": {"column": "VendorID"},
                        "metric_value_kwargs": None,
                    },
                    "num_batches": 3,
                },
            },
        },
        Domain(
            **{
                "domain_type": MetricDomainTypes.COLUMN,
                "domain_kwargs": {"column": "passenger_count"},
                "details": {
                    INFERRED_SEMANTIC_TYPE_KEY: {
                        "passenger_count": SemanticDomainTypes.NUMERIC,
                    },
                },
                "rule_name": "my_rule_for_very_few_cardinality",
            }
        ): {
            "$variables": {
                "estimator": "quantiles",
                "false_positive_rate": 0.01,
                "mostly": 1.0,
            },
            "$parameter.raw.my_pickup_location_id_value_set": {
                "value": [0, 1, 2, 3, 4, 5, 6],
                "details": {
                    "parse_strings_as_datetimes": False,
                    "metric_configuration": {
                        "metric_name": "column.distinct_values",
                        "domain_kwargs": {"column": "passenger_count"},
                        "metric_value_kwargs": None,
                    },
                    "num_batches": 3,
                },
            },
            "$parameter.my_pickup_location_id_value_set": {
                "value": [0, 1, 2, 3, 4, 5, 6],
                "details": {
                    "parse_strings_as_datetimes": False,
                    "metric_configuration": {
                        "metric_name": "column.distinct_values",
                        "domain_kwargs": {"column": "passenger_count"},
                        "metric_value_kwargs": None,
                    },
                    "num_batches": 3,
                },
            },
        },
    }

    return {
        "profiler_config": verbose_profiler_config,
        "test_configuration_quantiles_estimator": {
            "expectation_suite_name": expectation_suite_name_quantiles_estimator,
            "expected_expectation_suite": expected_expectation_suite_quantiles_estimator,
            "expected_fixture_fully_qualified_parameter_names_by_domain": expected_fixture_fully_qualified_parameter_names_by_domain_quantiles_estimator,
            "expected_parameter_values_for_fully_qualified_parameter_names_by_domain": expected_parameter_values_for_fully_qualified_parameter_names_by_domain_quantiles_estimator,
        },
    }


@pytest.fixture
def bobby_columnar_table_multi_batch_deterministic_data_context(
    set_consistent_seed_within_numeric_metric_range_multi_batch_parameter_builder,
    tmp_path_factory,
    monkeypatch,
) -> DataContext:
    # Re-enable GE_USAGE_STATS
    monkeypatch.delenv("GE_USAGE_STATS")
    monkeypatch.setattr(AnonymizedUsageStatisticsConfig, "enabled", True)

    project_path: str = str(tmp_path_factory.mktemp("taxi_data_context"))
    context_path: str = os.path.join(project_path, "great_expectations")
    os.makedirs(os.path.join(context_path, "expectations"), exist_ok=True)
    data_path: str = os.path.join(context_path, "..", "data")
    os.makedirs(os.path.join(data_path), exist_ok=True)
    shutil.copy(
        file_relative_path(
            __file__,
            os.path.join(
                "integration",
                "fixtures",
                "yellow_tripdata_pandas_fixture",
                "great_expectations",
                "great_expectations.yml",
            ),
        ),
        str(os.path.join(context_path, "great_expectations.yml")),
    )
    shutil.copy(
        file_relative_path(
            __file__,
            os.path.join(
                "test_sets",
                "taxi_yellow_tripdata_samples",
                "random_subsamples",
                "yellow_tripdata_7500_lines_sample_2019-01.csv",
            ),
        ),
        str(
            os.path.join(
                context_path, "..", "data", "yellow_tripdata_sample_2019-01.csv"
            )
        ),
    )
    shutil.copy(
        file_relative_path(
            __file__,
            os.path.join(
                "test_sets",
                "taxi_yellow_tripdata_samples",
                "random_subsamples",
                "yellow_tripdata_8500_lines_sample_2019-02.csv",
            ),
        ),
        str(
            os.path.join(
                context_path, "..", "data", "yellow_tripdata_sample_2019-02.csv"
            )
        ),
    )
    shutil.copy(
        file_relative_path(
            __file__,
            os.path.join(
                "test_sets",
                "taxi_yellow_tripdata_samples",
                "random_subsamples",
                "yellow_tripdata_9000_lines_sample_2019-03.csv",
            ),
        ),
        str(
            os.path.join(
                context_path, "..", "data", "yellow_tripdata_sample_2019-03.csv"
            )
        ),
    )

    context = DataContext(context_root_dir=context_path)
    assert context.root_directory == context_path

    return context


@pytest.fixture(scope="module")
def bobby_columnar_table_multi_batch_probabilistic_data_context(
    tmp_path_factory,
) -> DataContext:
    project_path: str = str(tmp_path_factory.mktemp("taxi_data_context"))
    context_path: str = os.path.join(project_path, "great_expectations")
    os.makedirs(os.path.join(context_path, "expectations"), exist_ok=True)
    data_path: str = os.path.join(context_path, "..", "data")
    os.makedirs(os.path.join(data_path), exist_ok=True)
    shutil.copy(
        file_relative_path(
            __file__,
            os.path.join(
                "integration",
                "fixtures",
                "yellow_tripdata_pandas_fixture",
                "great_expectations",
                "great_expectations.yml",
            ),
        ),
        str(os.path.join(context_path, "great_expectations.yml")),
    )
    shutil.copy(
        file_relative_path(
            __file__,
            os.path.join(
                "test_sets",
                "taxi_yellow_tripdata_samples",
                "random_subsamples",
                "yellow_tripdata_7500_lines_sample_2019-01.csv",
            ),
        ),
        str(
            os.path.join(
                context_path, "..", "data", "yellow_tripdata_sample_2019-01.csv"
            )
        ),
    )
    shutil.copy(
        file_relative_path(
            __file__,
            os.path.join(
                "test_sets",
                "taxi_yellow_tripdata_samples",
                "random_subsamples",
                "yellow_tripdata_8500_lines_sample_2019-02.csv",
            ),
        ),
        str(
            os.path.join(
                context_path, "..", "data", "yellow_tripdata_sample_2019-02.csv"
            )
        ),
    )
    shutil.copy(
        file_relative_path(
            __file__,
            os.path.join(
                "test_sets",
                "taxi_yellow_tripdata_samples",
                "random_subsamples",
                "yellow_tripdata_9000_lines_sample_2019-03.csv",
            ),
        ),
        str(
            os.path.join(
                context_path, "..", "data", "yellow_tripdata_sample_2019-03.csv"
            )
        ),
    )

    context = DataContext(context_root_dir=context_path)
    assert context.root_directory == context_path

    return context


@pytest.fixture
def bobster_columnar_table_multi_batch_normal_mean_5000_stdev_1000():
    """
    About the "Bobster" User Workflow Fixture

    Bobster has multiple tables of columnar data called user_events (DataAsset) that he wants to check periodically as
    new data is added.

      - He knows what some of the columns are of the acconting/financial/account type, but he is currently interested in
        the average table size (in terms of the number of rows in a table).

    He wants to use a configurable profiler to generate a description (ExpectationSuite) about tables so that he can:

        1. monitor the average number of rows in the tables

        2. have a place to add his domain knowledge of the data (that can also be validated against new data)

        3. if all goes well, generalize some of the Profiler to use on his other tables

    Bobster uses a custom implementation of the "bootstrap" non-parametric (i.e, data-driven) statistical estimator.

    Bobster configures his Profiler using the YAML configurations and data file locations captured in this fixture.
    """
    verbose_profiler_config_file_path: str = file_relative_path(
        __file__,
        os.path.join(
            "test_fixtures",
            "rule_based_profiler",
            "bobster_user_workflow_verbose_profiler_config.yml",
        ),
    )

    verbose_profiler_config: str
    with open(verbose_profiler_config_file_path) as f:
        verbose_profiler_config = f.read()

    expectation_suite_name_bootstrap_estimator: str = (
        "bobster_columnar_table_multi_batch_bootstrap_estimator"
    )

    my_row_count_range_rule_expect_table_row_count_to_be_between_expectation_mean_value: int = (
        5000
    )
    my_row_count_range_rule_expect_table_row_count_to_be_between_expectation_std_value: float = (
        1.0e3
    )
    my_row_count_range_rule_expect_table_row_count_to_be_between_expectation_num_stds: float = (
        3.00
    )

    my_row_count_range_rule_expect_table_row_count_to_be_between_expectation_min_value_mean_value: int = round(
        float(
            my_row_count_range_rule_expect_table_row_count_to_be_between_expectation_mean_value
        )
        - (
            my_row_count_range_rule_expect_table_row_count_to_be_between_expectation_num_stds
            * my_row_count_range_rule_expect_table_row_count_to_be_between_expectation_std_value
        )
    )

    my_row_count_range_rule_expect_table_row_count_to_be_between_expectation_max_value_mean_value: int = round(
        float(
            my_row_count_range_rule_expect_table_row_count_to_be_between_expectation_mean_value
        )
        + (
            my_row_count_range_rule_expect_table_row_count_to_be_between_expectation_num_stds
            * my_row_count_range_rule_expect_table_row_count_to_be_between_expectation_std_value
        )
    )

    return {
        "profiler_config": verbose_profiler_config,
        "test_configuration_bootstrap_estimator": {
            "expectation_suite_name": expectation_suite_name_bootstrap_estimator,
            "expect_table_row_count_to_be_between_mean_value": my_row_count_range_rule_expect_table_row_count_to_be_between_expectation_mean_value,
            "expect_table_row_count_to_be_between_min_value_mean_value": my_row_count_range_rule_expect_table_row_count_to_be_between_expectation_min_value_mean_value,
            "expect_table_row_count_to_be_between_max_value_mean_value": my_row_count_range_rule_expect_table_row_count_to_be_between_expectation_max_value_mean_value,
        },
    }


@pytest.fixture
def bobster_columnar_table_multi_batch_normal_mean_5000_stdev_1000_data_context(
    tmp_path_factory,
    monkeypatch,
) -> DataContext:
    """
    This fixture generates three years' worth (36 months; i.e., 36 batches) of taxi trip data with the number of rows
    of a batch sampled from a normal distribution with the mean of 5,000 rows and the standard deviation of 1,000 rows.
    """
    # Re-enable GE_USAGE_STATS
    monkeypatch.delenv("GE_USAGE_STATS", raising=False)
    monkeypatch.setattr(AnonymizedUsageStatisticsConfig, "enabled", True)

    project_path: str = str(tmp_path_factory.mktemp("taxi_data_context"))
    context_path: str = os.path.join(project_path, "great_expectations")
    os.makedirs(os.path.join(context_path, "expectations"), exist_ok=True)
    data_path: str = os.path.join(context_path, "..", "data")
    os.makedirs(os.path.join(data_path), exist_ok=True)
    shutil.copy(
        file_relative_path(
            __file__,
            os.path.join(
                "integration",
                "fixtures",
                "yellow_tripdata_pandas_fixture",
                "great_expectations",
                "great_expectations.yml",
            ),
        ),
        str(os.path.join(context_path, "great_expectations.yml")),
    )
    base_directory: str = file_relative_path(
        __file__,
        os.path.join(
            "test_sets",
            "taxi_yellow_tripdata_samples",
        ),
    )
    file_name_list: List[str] = get_filesystem_one_level_directory_glob_path_list(
        base_directory_path=base_directory, glob_directive="*.csv"
    )
    file_name_list = sorted(file_name_list)
    num_files: int = len(file_name_list)

    random_state: np.random.Generator = RANDOM_STATE
    rnd_num_sample: np.float64
    output_file_lenths: List[int] = [
        round(rnd_num_sample)
        for rnd_num_sample in random_state.normal(
            loc=5.0e3, scale=1.0e3, size=num_files
        )
    ]

    idx: int
    file_name: str

    output_file_name_length_map: Dict[str, int] = {
        file_name_list[idx]: output_file_lenths[idx]
        for idx, file_name in enumerate(file_name_list)
    }

    csv_source_path: str
    df: pd.DataFrame
    for file_name in file_name_list:
        csv_source_path = os.path.join(base_directory, file_name)
        df = pd.read_csv(filepath_or_buffer=csv_source_path)
        df = df.sample(
            n=output_file_name_length_map[file_name], replace=False, random_state=1
        )
        # noinspection PyTypeChecker
        df.to_csv(
            path_or_buf=os.path.join(context_path, "..", "data", file_name), index=False
        )

    context = DataContext(context_root_dir=context_path)
    assert context.root_directory == context_path

    return context


@pytest.fixture
def quentin_columnar_table_multi_batch():
    """
    About the "Quentin" User Workflow Fixture
    Quentin has multiple tables of columnar data called user_events (DataAsset) that he wants to check periodically as
    new data is added.
      - He knows what some of the columns are of the accounting/financial/account type, but he is currently interested
        in the range of quantiles of columns capturing financial quantities (column names ending on "_amount" suffix).
    He wants to use a configurable profiler to generate a description (ExpectationSuite) about tables so that he can:
        1. monitor the range of quantiles of columns capturing financial quantities in the tables
        2. have a place to add his domain knowledge of the data (that can also be validated against new data)
        3. if all goes well, generalize some of the Profiler to use on his other tables
    Quentin uses a custom implementation of the "bootstrap" non-parametric (i.e, data-driven) statistical estimator.
    Quentin configures his Profiler using the YAML configurations and data file locations captured in this fixture.
    """
    verbose_profiler_config_file_path: str = file_relative_path(
        __file__,
        os.path.join(
            "test_fixtures",
            "rule_based_profiler",
            "quentin_user_workflow_verbose_profiler_config.yml",
        ),
    )

    verbose_profiler_config: str
    with open(verbose_profiler_config_file_path) as f:
        verbose_profiler_config = f.read()

    expectation_suite_name_bootstrap_estimator: str = (
        "quentin_columnar_table_multi_batch"
    )

    """
    [[8.276101187, 11.420814914], [11.29625, 14.8625], [16.766350257, 21.32575015]]
    """
    return {
        "profiler_config": verbose_profiler_config,
        "test_configuration": {
            "expectation_suite_name": expectation_suite_name_bootstrap_estimator,
            "expect_column_quantile_values_to_be_between_quantile_ranges_by_column": {
                "tolls_amount": [
                    [
                        0.0,
                        0.0,
                    ],
                    [
                        0.0,
                        0.0,
                    ],
                    [
                        0.0,
                        0.0,
                    ],
                ],
                "fare_amount": [
                    [
                        5.84438943,
                        6.5,
                    ],
                    [
                        8.4375,
                        9.5625,
                    ],
                    [
                        13.344772404,
                        15.625,
                    ],
                ],
                "tip_amount": [
                    [
                        0.0,
                        0.0,
                    ],
                    [
                        0.814718104,
                        1.965,
                    ],
                    [
                        2.34,
                        2.993290568,
                    ],
                ],
                "total_amount": [
                    [
                        8.274377804,
                        11.421313259,
                    ],
                    [
                        11.29625,
                        14.8625,
                    ],
                    [
                        16.766350257,
                        21.32575015,
                    ],
                ],
            },
        },
    }


@pytest.fixture
def quentin_columnar_table_multi_batch_data_context(
    tmp_path_factory,
    monkeypatch,
) -> DataContext:
    """
    This fixture generates three years' worth (36 months; i.e., 36 batches) of taxi trip data with the number of rows
    of each batch being equal to the original number per log file (10,000 rows).
    """
    # Re-enable GE_USAGE_STATS
    monkeypatch.delenv("GE_USAGE_STATS")
    monkeypatch.setattr(AnonymizedUsageStatisticsConfig, "enabled", True)

    project_path: str = str(tmp_path_factory.mktemp("taxi_data_context"))
    context_path: str = os.path.join(project_path, "great_expectations")
    os.makedirs(os.path.join(context_path, "expectations"), exist_ok=True)
    data_path: str = os.path.join(context_path, "..", "data")
    os.makedirs(os.path.join(data_path), exist_ok=True)
    shutil.copy(
        file_relative_path(
            __file__,
            os.path.join(
                "integration",
                "fixtures",
                "yellow_tripdata_pandas_fixture",
                "great_expectations",
                "great_expectations.yml",
            ),
        ),
        str(os.path.join(context_path, "great_expectations.yml")),
    )
    base_directory: str = file_relative_path(
        __file__,
        os.path.join(
            "test_sets",
            "taxi_yellow_tripdata_samples",
        ),
    )
    file_name_list: List[str] = get_filesystem_one_level_directory_glob_path_list(
        base_directory_path=base_directory, glob_directive="*.csv"
    )
    file_name_list = sorted(file_name_list)

    file_name: str
    csv_source_path: str
    for file_name in file_name_list:
        csv_source_path = os.path.join(base_directory, file_name)
        shutil.copy(
            csv_source_path,
            os.path.join(context_path, "..", "data", file_name),
        )

    context = DataContext(context_root_dir=context_path)
    assert context.root_directory == context_path

    return context


# TODO: AJB 20210525 This fixture is not yet used but may be helpful to generate batches for unit tests of multibatch
#  workflows.  It should probably be extended to add different column types / data.
@pytest.fixture
def multibatch_generic_csv_generator():
    """
    Construct a series of csv files with many data types for use in multibatch testing
    """

    def _multibatch_generic_csv_generator(
        data_path: str,
        start_date: Optional[datetime.datetime] = None,
        num_event_batches: Optional[int] = 20,
        num_events_per_batch: Optional[int] = 5,
    ) -> List[str]:

        if start_date is None:
            start_date = datetime.datetime(2000, 1, 1)

        file_list = []
        category_strings = {
            0: "category0",
            1: "category1",
            2: "category2",
            3: "category3",
            4: "category4",
            5: "category5",
            6: "category6",
        }
        for batch_num in range(num_event_batches):
            # generate a dataframe with multiple column types
            batch_start_date = start_date + datetime.timedelta(
                days=(batch_num * num_events_per_batch)
            )
            # TODO: AJB 20210416 Add more column types
            df = pd.DataFrame(
                {
                    "event_date": [
                        (batch_start_date + datetime.timedelta(days=i)).strftime(
                            "%Y-%m-%d"
                        )
                        for i in range(num_events_per_batch)
                    ],
                    "batch_num": [batch_num + 1 for _ in range(num_events_per_batch)],
                    "string_cardinality_3": [
                        category_strings[i % 3] for i in range(num_events_per_batch)
                    ],
                }
            )
            filename = f"csv_batch_{batch_num + 1:03}_of_{num_event_batches:03}.csv"
            file_list.append(filename)
            # noinspection PyTypeChecker
            df.to_csv(
                os.path.join(data_path, filename),
                index_label="intra_batch_index",
            )

        return file_list

    return _multibatch_generic_csv_generator


@pytest.fixture
def multibatch_generic_csv_generator_context(monkeypatch, empty_data_context):
    context: DataContext = empty_data_context
    monkeypatch.chdir(context.root_directory)
    data_relative_path = "../data"
    data_path = os.path.join(context.root_directory, data_relative_path)
    os.makedirs(data_path, exist_ok=True)

    data_connector_base_directory = "./"
    monkeypatch.setenv("base_directory", data_connector_base_directory)
    monkeypatch.setenv("data_fixtures_root", data_relative_path)

    datasource_name = "generic_csv_generator"
    data_connector_name = "daily_data_connector"
    asset_name = "daily_data_asset"
    datasource_config = rf"""
class_name: Datasource
module_name: great_expectations.datasource
execution_engine:
  module_name: great_expectations.execution_engine
  class_name: PandasExecutionEngine
data_connectors:
  {data_connector_name}:
    class_name: ConfiguredAssetFilesystemDataConnector
    assets:
      {asset_name}:
        module_name: great_expectations.datasource.data_connector.asset
        group_names:
          - batch_num
          - total_batches
        pattern: csv_batch_(\d.+)_of_(\d.+)\.csv
        reader_options:
          delimiter: ","
        class_name: Asset
        base_directory: $data_fixtures_root
        glob_directive: "*.csv"
    base_directory: $base_directory
    module_name: great_expectations.datasource.data_connector
        """

    context.add_datasource(name=datasource_name, **yaml.load(datasource_config))

    assert context.list_datasources() == [
        {
            "class_name": "Datasource",
            "data_connectors": {
                data_connector_name: {
                    "assets": {
                        asset_name: {
                            "base_directory": data_relative_path,
                            "class_name": "Asset",
                            "glob_directive": "*.csv",
                            "group_names": ["batch_num", "total_batches"],
                            "module_name": "great_expectations.datasource.data_connector.asset",
                            "pattern": "csv_batch_(\\d.+)_of_(\\d.+)\\.csv",
                            "reader_options": {"delimiter": ","},
                        }
                    },
                    "base_directory": data_connector_base_directory,
                    "class_name": "ConfiguredAssetFilesystemDataConnector",
                    "module_name": "great_expectations.datasource.data_connector",
                }
            },
            "execution_engine": {
                "class_name": "PandasExecutionEngine",
                "module_name": "great_expectations.execution_engine",
            },
            "module_name": "great_expectations.datasource",
            "name": "generic_csv_generator",
        }
    ]
    return context


def build_in_memory_runtime_context():
    data_context_config: DataContextConfig = DataContextConfig(
        datasources={
            "pandas_datasource": {
                "execution_engine": {
                    "class_name": "PandasExecutionEngine",
                    "module_name": "great_expectations.execution_engine",
                },
                "class_name": "Datasource",
                "module_name": "great_expectations.datasource",
                "data_connectors": {
                    "runtime_data_connector": {
                        "class_name": "RuntimeDataConnector",
                        "batch_identifiers": [
                            "id_key_0",
                            "id_key_1",
                        ],
                    }
                },
            },
            "spark_datasource": {
                "execution_engine": {
                    "class_name": "SparkDFExecutionEngine",
                    "module_name": "great_expectations.execution_engine",
                },
                "class_name": "Datasource",
                "module_name": "great_expectations.datasource",
                "data_connectors": {
                    "runtime_data_connector": {
                        "class_name": "RuntimeDataConnector",
                        "batch_identifiers": [
                            "id_key_0",
                            "id_key_1",
                        ],
                    }
                },
            },
        },
        expectations_store_name="expectations_store",
        validations_store_name="validations_store",
        evaluation_parameter_store_name="evaluation_parameter_store",
        checkpoint_store_name="checkpoint_store",
        store_backend_defaults=InMemoryStoreBackendDefaults(),
    )

    context: BaseDataContext = BaseDataContext(project_config=data_context_config)

    return context


@pytest.fixture
def in_memory_runtime_context():
    return build_in_memory_runtime_context()


@pytest.fixture
def taxi_test_file():
    return file_relative_path(
        __file__,
        os.path.join(
            "test_sets",
            "taxi_yellow_tripdata_samples",
            "yellow_tripdata_sample_2019-01.csv",
        ),
    )


@pytest.fixture
def taxi_test_file_directory():
    return file_relative_path(
        __file__,
        os.path.join("test_sets", "taxi_yellow_tripdata_samples", "first_3_files/"),
    )


@pytest.fixture()
def test_df_pandas():
    test_df: pd.DataFrame = pd.DataFrame(data={"col1": [1, 2], "col2": [3, 4]})
    return test_df


@pytest.fixture
def set_consistent_seed_within_numeric_metric_range_multi_batch_parameter_builder(
    monkeypatch,
) -> None:
    """Utility to ensure that the probabilistic nature of the
    NumericMetricRangeMultiBatchParameterBuilder is made deterministic for the
    purposes of testing.

    Usage: Simply put this fixture as an arg of a given test (function-scoped)
    """
    monkeypatch.setattr(
        NumericMetricRangeMultiBatchParameterBuilder,
        "random_seed",
        RANDOM_SEED,
    )
    logger.info(
        "Set the random_seed attr of the NumericMetricRangeMultiBatchParameterBuilder to a consistent value"
    )


@pytest.fixture
def datasource_config_with_names() -> DatasourceConfig:
    return DatasourceConfig(
        name="my_datasource",
        class_name="Datasource",
        execution_engine={
            "class_name": "PandasExecutionEngine",
            "module_name": "great_expectations.execution_engine",
        },
        data_connectors={
            "tripdata_monthly_configured": {
                "name": "tripdata_monthly_configured",
                "class_name": "ConfiguredAssetFilesystemDataConnector",
                "module_name": "great_expectations.datasource.data_connector",
                "base_directory": "/path/to/trip_data",
                "assets": {
                    "yellow": {
                        "class_name": "Asset",
                        "module_name": "great_expectations.datasource.data_connector.asset",
                        "pattern": r"yellow_tripdata_(\d{4})-(\d{2})\.csv$",
                        "group_names": ["year", "month"],
                    }
                },
            }
        },
    )<|MERGE_RESOLUTION|>--- conflicted
+++ resolved
@@ -769,11 +769,7 @@
     project_path = tmp_path / "empty_data_context"
     project_path.mkdir()
     project_path = str(project_path)
-<<<<<<< HEAD
-    context = ge.data_context.FileDataContext.create(project_path)
-=======
-    context = gx.data_context.DataContext.create(project_path)
->>>>>>> 4607a9dd
+    context = gx.data_context.FileDataContext.create(project_path)
     context_path = os.path.join(project_path, "great_expectations")
     asset_config_path = os.path.join(context_path, "expectations")
     os.makedirs(asset_config_path, exist_ok=True)
@@ -1370,11 +1366,7 @@
     # Re-enable GE_USAGE_STATS
     monkeypatch.delenv("GE_USAGE_STATS", raising=False)
     project_path = str(tmp_path_factory.mktemp("empty_data_context"))
-<<<<<<< HEAD
-    context = ge.data_context.FileDataContext.create(project_path)
-=======
-    context = gx.data_context.DataContext.create(project_path)
->>>>>>> 4607a9dd
+    context = gx.data_context.FileDataContext.create(project_path)
     context_path = os.path.join(project_path, "great_expectations")
     asset_config_path = os.path.join(context_path, "expectations")
     os.makedirs(asset_config_path, exist_ok=True)
@@ -1643,11 +1635,7 @@
         os.path.join(filesystem_csv_3, "f2.csv"),
         str(os.path.join(project_dir, "data", "random", "f2.csv")),
     )
-<<<<<<< HEAD
-    ge.data_context.FileDataContext.create(project_dir)
-=======
-    gx.data_context.DataContext.create(project_dir)
->>>>>>> 4607a9dd
+    gx.data_context.FileDataContext.create(project_dir)
     shutil.copy(
         file_relative_path(
             __file__, "./test_fixtures/great_expectations_site_builder.yml"
@@ -1718,11 +1706,7 @@
         os.path.join(filesystem_csv_3, "f2.csv"),
         str(os.path.join(project_dir, "data", "random", "f2.csv")),
     )
-<<<<<<< HEAD
-    ge.data_context.FileDataContext.create(project_dir)
-=======
-    gx.data_context.DataContext.create(project_dir)
->>>>>>> 4607a9dd
+    gx.data_context.FileDataContext.create(project_dir)
     shutil.copy(
         file_relative_path(
             __file__, "./test_fixtures/great_expectations_v013_site_builder.yml"
