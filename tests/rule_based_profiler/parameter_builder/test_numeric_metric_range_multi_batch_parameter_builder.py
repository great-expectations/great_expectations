--- conflicted
+++ resolved
@@ -11,7 +11,6 @@
 from great_expectations.rule_based_profiler.config import ParameterBuilderConfig
 from great_expectations.rule_based_profiler.helpers.util import NP_EPSILON
 from great_expectations.rule_based_profiler.parameter_builder import (
-    MetricMultiBatchParameterBuilder,
     NumericMetricRangeMultiBatchParameterBuilder,
     ParameterBuilder,
 )
@@ -347,30 +346,16 @@
         bobby_columnar_table_multi_batch_deterministic_data_context
     )
 
-<<<<<<< HEAD
-    batch_request: dict = {
-=======
     batch_request: Dict[str, str] = {
->>>>>>> 3f03e7bb
         "datasource_name": "taxi_pandas",
         "data_connector_name": "monthly",
         "data_asset_name": "my_reports",
     }
 
-<<<<<<< HEAD
-    metric_domain_kwargs: dict = {"column": "fare_amount"}
+    metric_domain_kwargs: Dict[str, str] = {"column": "fare_amount"}
 
     fully_qualified_parameter_name_for_value: str = "$parameter.column_min_range"
 
-    expected_value_dict: dict
-    actual_value_dict: dict
-
-=======
-    metric_domain_kwargs: Dict[str, str] = {"column": "fare_amount"}
-
-    fully_qualified_parameter_name_for_value: str = "$parameter.column_min_range"
-
->>>>>>> 3f03e7bb
     my_column_min_metric_multi_batch_parameter_builder_config: ParameterBuilderConfig = ParameterBuilderConfig(
         module_name="great_expectations.rule_based_profiler.parameter_builder",
         class_name="MetricMultiBatchParameterBuilder",
@@ -427,11 +412,7 @@
     )
     assert len(parameter_nodes) == 1
 
-<<<<<<< HEAD
-    expected_value_dict = {
-=======
     expected_value_dict: Dict[str, Optional[str]] = {
->>>>>>> 3f03e7bb
         "value": None,
         "details": {
             "metric_configuration": {
