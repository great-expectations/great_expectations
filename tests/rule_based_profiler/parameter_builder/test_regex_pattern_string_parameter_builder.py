from typing import Dict, List, Set
from unittest import mock

import pandas as pd
import pytest

import great_expectations.exceptions as ge_exceptions
from great_expectations.core.batch import (
    Batch,
    BatchDefinition,
    BatchMarkers,
    BatchRequest,
)
from great_expectations.core.id_dict import BatchSpec, IDDict
from great_expectations.data_context import DataContext
from great_expectations.execution_engine import PandasExecutionEngine
from great_expectations.execution_engine.execution_engine import MetricDomainTypes
from great_expectations.rule_based_profiler.helpers.util import (
    get_parameter_value_and_validate_return_type,
)
from great_expectations.rule_based_profiler.parameter_builder import (
    ParameterBuilder,
    RegexPatternStringParameterBuilder,
)
from great_expectations.rule_based_profiler.types import (
    Domain,
    ParameterContainer,
    get_parameter_value_by_fully_qualified_parameter_name,
)
from great_expectations.validator.validator import Validator


@pytest.fixture
def batch_fixture() -> Batch:
    """
    Fixture for Batch object that contains data, BatchRequest, BatchDefinition
    as well as BatchSpec and BatchMarkers. To be used in unittesting.
    """
    df: pd.DataFrame = pd.DataFrame(
        {"a": [1, 5, 22, 3, 5, 10], "b": [1, 2, 3, 4, 5, 6]}
    )
    batch_request: BatchRequest = BatchRequest(
        datasource_name="my_datasource",
        data_connector_name="my_data_connector",
        data_asset_name="my_data_asset_name",
    )
    batch_definition: BatchDefinition = BatchDefinition(
        datasource_name="my_datasource",
        data_connector_name="my_data_connector",
        data_asset_name="my_data_asset_name",
        batch_identifiers=IDDict({"id": "A"}),
    )
    batch_spec: BatchSpec = BatchSpec(path="/some/path/some.file")
    batch_markers: BatchMarkers = BatchMarkers(ge_load_time="FAKE_LOAD_TIME")
    batch: Batch = Batch(
        data=df,
        batch_request=batch_request,
        batch_definition=batch_definition,
        batch_spec=batch_spec,
        batch_markers=batch_markers,
    )
    return batch


@mock.patch("great_expectations.data_context.data_context.DataContext")
def test_regex_pattern_string_parameter_builder_instantiation_with_defaults(
    mock_data_context: mock.MagicMock,
):
    data_context: DataContext = mock_data_context

    candidate_regexes: Set[str] = {
        r"\d+",  # whole number with 1 or more digits
        r"-?\d+",  # negative whole numbers
        r"-?\d+(\.\d*)?",  # decimal numbers with . (period) separator
        r"[A-Za-z0-9\.,;:!?()\"'%\-]+",  # general text
        r"^\s+",  # leading space
        r"\s+$",  # trailing space
        r"https?:\/\/(www\.)?[-a-zA-Z0-9@:%._\+~#=]{2,256}\.[a-z]{2,6}\b([-a-zA-Z0-9@:%_\+.~#()?&//=]*)",  #  Matching URL (including http(s) protocol)
        r"<\/?(?:p|a|b|img)(?: \/)?>",  # HTML tags
        r"(?:25[0-5]|2[0-4]\d|[01]\d{2}|\d{1,2})(?:.(?:25[0-5]|2[0-4]\d|[01]\d{2}|\d{1,2})){3}",  # IPv4 IP address
        r"(?:[A-Fa-f0-9]){0,4}(?: ?:? ?(?:[A-Fa-f0-9]){0,4}){0,7}",  # IPv6 IP address,
        r"\b[0-9a-fA-F]{8}\b-[0-9a-fA-F]{4}-[0-5][0-9a-fA-F]{3}-[089ab][0-9a-fA-F]{3}-\b[0-9a-fA-F]{12}\b ",  # UUID
    }

    regex_pattern_string_parameter: RegexPatternStringParameterBuilder = (
        RegexPatternStringParameterBuilder(
            name="my_regex_pattern_string_parameter_builder",
            data_context=data_context,
            candidate_regexes=candidate_regexes,
        )
    )

    assert regex_pattern_string_parameter.threshold == 1.0
    assert regex_pattern_string_parameter.candidate_regexes == candidate_regexes
    assert regex_pattern_string_parameter.CANDIDATE_REGEX == candidate_regexes


@mock.patch("great_expectations.data_context.data_context.DataContext")
def test_regex_pattern_string_parameter_builder_instantiation_override_defaults(
    mock_data_context: mock.MagicMock,
):
    data_context: DataContext = mock_data_context

    candidate_regexes: Set[str] = {
        r"\d{1}",
    }
    regex_pattern_string_parameter: RegexPatternStringParameterBuilder = (
        RegexPatternStringParameterBuilder(
            name="my_regex_pattern_string_parameter_builder",
            candidate_regexes=candidate_regexes,
            threshold=0.5,
            data_context=data_context,
        )
    )
    assert regex_pattern_string_parameter.threshold == 0.5
    assert regex_pattern_string_parameter.candidate_regexes == candidate_regexes
    assert regex_pattern_string_parameter.CANDIDATE_REGEX != candidate_regexes


def test_regex_pattern_string_parameter_builder_alice(
    alice_columnar_table_single_batch_context,
):
    data_context: DataContext = alice_columnar_table_single_batch_context

    batch_request: dict = {
        "datasource_name": "alice_columnar_table_single_batch_datasource",
        "data_connector_name": "alice_columnar_table_single_batch_data_connector",
        "data_asset_name": "alice_columnar_table_single_batch_data_asset",
    }

    metric_domain_kwargs = {"column": "id"}
    candidate_regexes: List[str] = [
        r"^\d{1}$",
        r"^\d{2}$",
        r"^\S{8}-\S{4}-\S{4}-\S{4}-\S{12}$",
    ]

    regex_pattern_string_parameter: ParameterBuilder = (
        RegexPatternStringParameterBuilder(
            name="my_regex_pattern_string_parameter_builder",
            metric_domain_kwargs=metric_domain_kwargs,
            candidate_regexes=candidate_regexes,
            data_context=data_context,
        )
    )

    domain: Domain = Domain(
<<<<<<< HEAD
        rule_name="my_rule",
        domain_type=MetricDomainTypes.COLUMN,
        domain_kwargs=metric_domain_kwargs,
=======
        domain_type=MetricDomainTypes.COLUMN,
        domain_kwargs=metric_domain_kwargs,
        rule_name="my_rule",
>>>>>>> 58f2637f
    )
    parameter_container: ParameterContainer = ParameterContainer(parameter_nodes=None)
    parameters: Dict[str, ParameterContainer] = {
        domain.id: parameter_container,
    }

    assert parameter_container.parameter_nodes is None

    regex_pattern_string_parameter.build_parameters(
        domain=domain,
        parameters=parameters,
        batch_request=batch_request,
    )
    fully_qualified_parameter_name_for_value: str = (
        "$parameter.my_regex_pattern_string_parameter_builder"
    )
    expected_value: dict = {
        "value": r"^\S{8}-\S{4}-\S{4}-\S{4}-\S{12}$",
        "details": {
            "evaluated_regexes": {
                r"^\S{8}-\S{4}-\S{4}-\S{4}-\S{12}$": 1.0,
                r"^\d{1}$": 0.0,
                r"^\d{2}$": 0.0,
            },
            "success_ratio": 1.0,
        },
    }

    assert (
        get_parameter_value_by_fully_qualified_parameter_name(
            fully_qualified_parameter_name=fully_qualified_parameter_name_for_value,
            domain=domain,
            parameters=parameters,
        )
        == expected_value
    )


def test_regex_pattern_string_parameter_builder_bobby_multiple_matches(
    bobby_columnar_table_multi_batch_deterministic_data_context,
):
    data_context: DataContext = (
        bobby_columnar_table_multi_batch_deterministic_data_context
    )

    batch_request: dict = {
        "datasource_name": "taxi_pandas",
        "data_connector_name": "monthly",
        "data_asset_name": "my_reports",
        "data_connector_query": {"index": -1},
    }

    metric_domain_kwargs: dict = {"column": "VendorID"}

    candidate_regexes: List[str] = [
        r"^\d{1}$",  # will match
        r"^[12]{1}$",  # will match 0.9941111111 of the time
        r"^\d{4}$",  # won't match
    ]
    threshold: float = 0.9

    regex_parameter: RegexPatternStringParameterBuilder = (
        RegexPatternStringParameterBuilder(
            name="my_regex_pattern_string_parameter_builder",
            metric_domain_kwargs=metric_domain_kwargs,
            candidate_regexes=candidate_regexes,
            threshold=threshold,
            data_context=data_context,
        )
    )

    assert regex_parameter.CANDIDATE_REGEX != candidate_regexes
    assert regex_parameter.candidate_regexes == candidate_regexes
    assert regex_parameter.threshold == 0.9

    domain: Domain = Domain(
<<<<<<< HEAD
        rule_name="my_rule",
        domain_type=MetricDomainTypes.COLUMN,
        domain_kwargs=metric_domain_kwargs,
=======
        domain_type=MetricDomainTypes.COLUMN,
        domain_kwargs=metric_domain_kwargs,
        rule_name="my_rule",
>>>>>>> 58f2637f
    )
    parameter_container: ParameterContainer = ParameterContainer(parameter_nodes=None)
    parameters: Dict[str, ParameterContainer] = {
        domain.id: parameter_container,
    }

    assert parameter_container.parameter_nodes is None

    regex_parameter.build_parameters(
        domain=domain,
        parameters=parameters,
        batch_request=batch_request,
    )

    fully_qualified_parameter_name_for_value: str = (
        "$parameter.my_regex_pattern_string_parameter_builder"
    )
    expected_value: dict = {
        "value": r"^\d{1}$",
        "details": {
            "evaluated_regexes": {
                r"^\d{1}$": 1.0,
                r"^[12]{1}$": 0.9941111111111111,
                r"^\d{4}$": 0.0,
            },
            "success_ratio": 1.0,
        },
    }

    results = get_parameter_value_by_fully_qualified_parameter_name(
        fully_qualified_parameter_name=fully_qualified_parameter_name_for_value,
        domain=domain,
        parameters=parameters,
    )
    assert results is not None
    assert sorted(results["value"]) == sorted(expected_value["value"])
    assert results["details"] == expected_value["details"]


def test_regex_pattern_string_parameter_builder_bobby_no_match(
    bobby_columnar_table_multi_batch_deterministic_data_context,
):
    data_context: DataContext = (
        bobby_columnar_table_multi_batch_deterministic_data_context
    )

    batch_request: dict = {
        "datasource_name": "taxi_pandas",
        "data_connector_name": "monthly",
        "data_asset_name": "my_reports",
        "data_connector_query": {"index": -1},
    }

    metric_domain_kwargs: dict = {"column": "VendorID"}

    candidate_regexes: Set[str] = {
        r"^\d{3}$",  # won't match
    }
    threshold: float = 0.9

    regex_parameter: ParameterBuilder = RegexPatternStringParameterBuilder(
        name="my_regex_pattern_string_parameter_builder",
        metric_domain_kwargs=metric_domain_kwargs,
        candidate_regexes=candidate_regexes,
        threshold=threshold,
        data_context=data_context,
    )
    domain: Domain = Domain(
<<<<<<< HEAD
        rule_name="my_rule",
        domain_type=MetricDomainTypes.COLUMN,
        domain_kwargs=metric_domain_kwargs,
=======
        domain_type=MetricDomainTypes.COLUMN,
        domain_kwargs=metric_domain_kwargs,
        rule_name="my_rule",
>>>>>>> 58f2637f
    )
    parameter_container: ParameterContainer = ParameterContainer(parameter_nodes=None)
    parameters: Dict[str, ParameterContainer] = {
        domain.id: parameter_container,
    }

    assert parameter_container.parameter_nodes is None

    regex_parameter.build_parameters(
        domain=domain,
        parameters=parameters,
        batch_request=batch_request,
    )

    fully_qualified_parameter_name_for_value: str = (
        "$parameter.my_regex_pattern_string_parameter_builder"
    )
    expected_value: dict = {
        "value": "(?:[A-Fa-f0-9]){0,4}(?: ?:? ?(?:[A-Fa-f0-9]){0,4}){0,7}",
        "details": {
            "evaluated_regexes": {
                r"\d+": 1.0,
                r"-?\d+": 1.0,
                r"-?\d+(\.\d*)?": 1.0,
                r"[A-Za-z0-9\.,;:!?()\"'%\-]+": 1.0,
                r"^\s+": 0.0,
                r"\s+$": 0.0,
                r"https?:\/\/(www\.)?[-a-zA-Z0-9@:%._\+~#=]{2,256}\.[a-z]{2,6}\b([-a-zA-Z0-9@:%_\+.~#()?&//=]*)": 0.0,
                r"<\/?(?:p|a|b|img)(?: \/)?>": 0.0,
                r"(?:25[0-5]|2[0-4]\d|[01]\d{2}|\d{1,2})(?:.(?:25[0-5]|2[0-4]\d|[01]\d{2}|\d{1,2})){3}": 0.0,
                r"(?:[A-Fa-f0-9]){0,4}(?: ?:? ?(?:[A-Fa-f0-9]){0,4}){0,7}": 1.0,
                r"\b[0-9a-fA-F]{8}\b-[0-9a-fA-F]{4}-[0-5][0-9a-fA-F]{3}-[089ab][0-9a-fA-F]{3}-\b[0-9a-fA-F]{12}\b ": 0.0,
            },
            "success_ratio": 1.0,
        },
    }

    assert (
        get_parameter_value_by_fully_qualified_parameter_name(
            fully_qualified_parameter_name=fully_qualified_parameter_name_for_value,
            domain=domain,
            parameters=parameters,
        )
        == expected_value
    )


@mock.patch("great_expectations.data_context.data_context.DataContext")
def test_regex_wrong_domain(mock_data_context: mock.MagicMock, batch_fixture: Batch):
    batch: Batch = batch_fixture
    mock_data_context.get_batch_list.return_value = [batch]
    mock_data_context.get_validator_using_batch_list.return_value = Validator(
        execution_engine=PandasExecutionEngine(), batches=[batch]
    )

    data_context: DataContext = mock_data_context

    # column : c does not exist
    metric_domain_kwargs: dict = {"column": "c"}
    candidate_regexes: List[str] = [r"^\d{1}$"]

    regex_pattern_string_parameter_builder: ParameterBuilder = (
        RegexPatternStringParameterBuilder(
            name="my_regex_pattern_string_parameter_builder",
            metric_domain_kwargs=metric_domain_kwargs,
            candidate_regexes=candidate_regexes,
            data_context=data_context,
        )
    )

    domain: Domain = Domain(
<<<<<<< HEAD
        rule_name="my_rule",
        domain_type=MetricDomainTypes.COLUMN,
        domain_kwargs=metric_domain_kwargs,
=======
        domain_type=MetricDomainTypes.COLUMN,
        domain_kwargs=metric_domain_kwargs,
        rule_name="my_rule",
>>>>>>> 58f2637f
    )
    parameter_container: ParameterContainer = ParameterContainer(parameter_nodes=None)
    parameters: Dict[str, ParameterContainer] = {
        domain.id: parameter_container,
    }

    with pytest.raises(ge_exceptions.ProfilerExecutionError) as e:
        regex_pattern_string_parameter_builder.build_parameters(
            domain=domain,
            parameters=parameters,
            batch_list=[batch],
        )

    assert (
        e.value.message
        == "Result of metric computations for RegexPatternStringParameterBuilder is empty."
    )


@mock.patch("great_expectations.data_context.data_context.DataContext")
def test_regex_single_candidate(
    mock_data_context: mock.MagicMock, batch_fixture: Batch
):
    batch: Batch = batch_fixture
    mock_data_context.get_batch_list.return_value = [batch]
    mock_data_context.get_validator_using_batch_list.return_value = Validator(
        execution_engine=PandasExecutionEngine(), batches=[batch]
    )

    data_context: DataContext = mock_data_context

    metric_domain_kwargs: dict = {"column": "b"}
    candidate_regexes: List[str] = [r"^\d{1}$"]

    regex_pattern_string_parameter_builder: ParameterBuilder = (
        RegexPatternStringParameterBuilder(
            name="my_regex_pattern_string_parameter_builder",
            metric_domain_kwargs=metric_domain_kwargs,
            candidate_regexes=candidate_regexes,
            data_context=data_context,
        )
    )

    domain: Domain = Domain(
<<<<<<< HEAD
        rule_name="my_rule",
        domain_type=MetricDomainTypes.COLUMN,
        domain_kwargs=metric_domain_kwargs,
=======
        domain_type=MetricDomainTypes.COLUMN,
        domain_kwargs=metric_domain_kwargs,
        rule_name="my_rule",
>>>>>>> 58f2637f
    )
    parameter_container: ParameterContainer = ParameterContainer(parameter_nodes=None)
    parameters: Dict[str, ParameterContainer] = {
        domain.id: parameter_container,
    }

    assert parameter_container.parameter_nodes is None

    regex_pattern_string_parameter_builder.build_parameters(
        domain=domain,
        parameters=parameters,
        batch_list=[batch],
    )
    fully_qualified_parameter_name_for_value: str = (
        "$parameter.my_regex_pattern_string_parameter_builder.value"
    )
    expected_value: str = "^\\d{1}$"
    assert (
        get_parameter_value_and_validate_return_type(
            parameter_reference=fully_qualified_parameter_name_for_value,
            expected_return_type=str,
            domain=domain,
            parameters=parameters,
        )
        == expected_value
    )

    fully_qualified_parameter_name_for_meta: str = (
        "$parameter.my_regex_pattern_string_parameter_builder.details"
    )
    expected_meta: dict = {"evaluated_regexes": {"^\\d{1}$": 1.0}, "success_ratio": 1.0}

    meta: dict = get_parameter_value_and_validate_return_type(
        parameter_reference=fully_qualified_parameter_name_for_meta,
        expected_return_type=dict,
        domain=domain,
        parameters=parameters,
    )
    assert meta == expected_meta


@mock.patch("great_expectations.data_context.data_context.DataContext")
def test_regex_two_candidates(mock_data_context: mock.MagicMock, batch_fixture: Batch):
    batch: Batch = batch_fixture

    mock_data_context.get_batch_list.return_value = [batch]
    mock_data_context.get_validator_using_batch_list.return_value = Validator(
        execution_engine=PandasExecutionEngine(), batches=[batch]
    )
    data_context: DataContext = mock_data_context

    metric_domain_kwargs: dict = {"column": "b"}
    candidate_regexes: List[str] = [r"^\d{1}$", r"^\d{3}$"]

    regex_pattern_string_parameter_builder: ParameterBuilder = (
        RegexPatternStringParameterBuilder(
            name="my_regex_pattern_string_parameter_builder",
            metric_domain_kwargs=metric_domain_kwargs,
            candidate_regexes=candidate_regexes,
            data_context=data_context,
        )
    )

    domain: Domain = Domain(
<<<<<<< HEAD
        rule_name="my_rule",
        domain_type=MetricDomainTypes.COLUMN,
        domain_kwargs=metric_domain_kwargs,
=======
        domain_type=MetricDomainTypes.COLUMN,
        domain_kwargs=metric_domain_kwargs,
        rule_name="my_rule",
>>>>>>> 58f2637f
    )
    parameter_container: ParameterContainer = ParameterContainer(parameter_nodes=None)
    parameters: Dict[str, ParameterContainer] = {
        domain.id: parameter_container,
    }

    assert parameter_container.parameter_nodes is None

    regex_pattern_string_parameter_builder.build_parameters(
        domain=domain,
        parameters=parameters,
        batch_list=[batch],
    )
    fully_qualified_parameter_name_for_value: str = (
        "$parameter.my_regex_pattern_string_parameter_builder.value"
    )

    expected_value: str = "^\\d{1}$"

    assert (
        get_parameter_value_and_validate_return_type(
            parameter_reference=fully_qualified_parameter_name_for_value,
            domain=domain,
            parameters=parameters,
        )
        == expected_value
    )
    fully_qualified_parameter_name_for_meta: str = (
        "$parameter.my_regex_pattern_string_parameter_builder.details"
    )
    expected_meta: dict = {
        "evaluated_regexes": {"^\\d{1}$": 1.0, "^\\d{3}$": 0.0},
        "success_ratio": 1.0,
    }
    meta: dict = get_parameter_value_and_validate_return_type(
        parameter_reference=fully_qualified_parameter_name_for_meta,
        expected_return_type=dict,
        domain=domain,
        parameters=parameters,
    )

    assert meta == expected_meta<|MERGE_RESOLUTION|>--- conflicted
+++ resolved
@@ -145,15 +145,9 @@
     )
 
     domain: Domain = Domain(
-<<<<<<< HEAD
-        rule_name="my_rule",
-        domain_type=MetricDomainTypes.COLUMN,
-        domain_kwargs=metric_domain_kwargs,
-=======
         domain_type=MetricDomainTypes.COLUMN,
         domain_kwargs=metric_domain_kwargs,
         rule_name="my_rule",
->>>>>>> 58f2637f
     )
     parameter_container: ParameterContainer = ParameterContainer(parameter_nodes=None)
     parameters: Dict[str, ParameterContainer] = {
@@ -230,15 +224,9 @@
     assert regex_parameter.threshold == 0.9
 
     domain: Domain = Domain(
-<<<<<<< HEAD
-        rule_name="my_rule",
-        domain_type=MetricDomainTypes.COLUMN,
-        domain_kwargs=metric_domain_kwargs,
-=======
         domain_type=MetricDomainTypes.COLUMN,
         domain_kwargs=metric_domain_kwargs,
         rule_name="my_rule",
->>>>>>> 58f2637f
     )
     parameter_container: ParameterContainer = ParameterContainer(parameter_nodes=None)
     parameters: Dict[str, ParameterContainer] = {
@@ -307,15 +295,9 @@
         data_context=data_context,
     )
     domain: Domain = Domain(
-<<<<<<< HEAD
-        rule_name="my_rule",
-        domain_type=MetricDomainTypes.COLUMN,
-        domain_kwargs=metric_domain_kwargs,
-=======
         domain_type=MetricDomainTypes.COLUMN,
         domain_kwargs=metric_domain_kwargs,
         rule_name="my_rule",
->>>>>>> 58f2637f
     )
     parameter_container: ParameterContainer = ParameterContainer(parameter_nodes=None)
     parameters: Dict[str, ParameterContainer] = {
@@ -387,15 +369,9 @@
     )
 
     domain: Domain = Domain(
-<<<<<<< HEAD
-        rule_name="my_rule",
-        domain_type=MetricDomainTypes.COLUMN,
-        domain_kwargs=metric_domain_kwargs,
-=======
         domain_type=MetricDomainTypes.COLUMN,
         domain_kwargs=metric_domain_kwargs,
         rule_name="my_rule",
->>>>>>> 58f2637f
     )
     parameter_container: ParameterContainer = ParameterContainer(parameter_nodes=None)
     parameters: Dict[str, ParameterContainer] = {
@@ -440,15 +416,9 @@
     )
 
     domain: Domain = Domain(
-<<<<<<< HEAD
-        rule_name="my_rule",
-        domain_type=MetricDomainTypes.COLUMN,
-        domain_kwargs=metric_domain_kwargs,
-=======
         domain_type=MetricDomainTypes.COLUMN,
         domain_kwargs=metric_domain_kwargs,
         rule_name="my_rule",
->>>>>>> 58f2637f
     )
     parameter_container: ParameterContainer = ParameterContainer(parameter_nodes=None)
     parameters: Dict[str, ParameterContainer] = {
@@ -513,15 +483,9 @@
     )
 
     domain: Domain = Domain(
-<<<<<<< HEAD
-        rule_name="my_rule",
-        domain_type=MetricDomainTypes.COLUMN,
-        domain_kwargs=metric_domain_kwargs,
-=======
         domain_type=MetricDomainTypes.COLUMN,
         domain_kwargs=metric_domain_kwargs,
         rule_name="my_rule",
->>>>>>> 58f2637f
     )
     parameter_container: ParameterContainer = ParameterContainer(parameter_nodes=None)
     parameters: Dict[str, ParameterContainer] = {
