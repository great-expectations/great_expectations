import datetime
from typing import Any, Dict, List, cast

import pandas as pd
from ruamel.yaml import YAML

from great_expectations import DataContext
from great_expectations.core import ExpectationSuite
from great_expectations.core.batch import BatchRequest
from great_expectations.datasource import DataConnector, Datasource
from great_expectations.rule_based_profiler.profiler import Profiler
from great_expectations.validator.validation_graph import MetricConfiguration
from great_expectations.validator.validator import Validator

yaml = YAML()


def test_alice_columnar_table_single_batch_batches_are_accessible(
    monkeypatch,
    alice_columnar_table_single_batch_context,
    alice_columnar_table_single_batch,
):
    """
    What does this test and why?
    Batches created in the multibatch_generic_csv_generator fixture should be available using the
    multibatch_generic_csv_generator_context
    This test most likely duplicates tests elsewhere, but it is more of a test of the configurable fixture.
    """

    context: DataContext = alice_columnar_table_single_batch_context

    datasource_name: str = "alice_columnar_table_single_batch_datasource"
    data_connector_name: str = "alice_columnar_table_single_batch_data_connector"
    data_asset_name: str = "alice_columnar_table_single_batch_data_asset"

    datasource: Datasource = cast(Datasource, context.datasources[datasource_name])
    data_connector: DataConnector = datasource.data_connectors[data_connector_name]

    file_list: List[str] = [
        alice_columnar_table_single_batch["sample_data_relative_path"]
    ]

    assert (
        data_connector._get_data_reference_list_from_cache_by_data_asset_name(
            data_asset_name=data_asset_name
        )
        == file_list
    )

    batch_request_1: BatchRequest = BatchRequest(
        datasource_name=datasource_name,
        data_connector_name=data_connector_name,
        data_asset_name=data_asset_name,
        data_connector_query={
            "index": -1,
        },
    )
    # Should give most recent batch
    validator_1: Validator = context.get_validator(
        batch_request=batch_request_1,
        create_expectation_suite_with_name="my_expectation_suite_name_1",
    )
    metric_max: int = validator_1.get_metric(
        MetricConfiguration("column.max", metric_domain_kwargs={"column": "event_type"})
    )
    assert metric_max == 73


def test_alice_profiler_user_workflow_single_batch(
    alice_columnar_table_single_batch_context,
    alice_columnar_table_single_batch,
):
    # Load data context
    data_context: DataContext = alice_columnar_table_single_batch_context
    # Load profiler configs & loop (run tests for each one)
    profiler_config: str = alice_columnar_table_single_batch["profiler_config"]

    # Instantiate Profiler
    full_profiler_config_dict: dict = yaml.load(profiler_config)
    rules_configs: dict = full_profiler_config_dict.get("rules")
    variables_configs: dict = full_profiler_config_dict.get("variables")

    profiler: Profiler = Profiler(
        rules_configs=rules_configs,
        variables_configs=variables_configs,
        data_context=data_context,
    )

    expectation_suite: ExpectationSuite = profiler.profile(
        expectation_suite_name=alice_columnar_table_single_batch[
            "expected_expectation_suite_name"
        ],
    )

    assert (
        expectation_suite
        == alice_columnar_table_single_batch["expected_expectation_suite"]
    )


def test_bobby_columnar_table_multi_batch_batches_are_accessible(
    monkeypatch,
    bobby_columnar_table_multi_batch_context,
    bobby_columnar_table_multi_batch,
):
    """
    # TODO: <Alex>ALEX -- Provide DocString</Alex>
    What does this test and why?
    """

    context: DataContext = bobby_columnar_table_multi_batch_context

    datasource_name: str = "taxi_pandas"
    data_connector_name: str = "monthly"
    data_asset_name: str = "my_reports"

    datasource: Datasource = cast(Datasource, context.datasources[datasource_name])
    data_connector: DataConnector = datasource.data_connectors[data_connector_name]

    file_list: List[str] = [
        "yellow_trip_data_sample_2019-01.csv",
        "yellow_trip_data_sample_2019-02.csv",
        "yellow_trip_data_sample_2019-03.csv",
    ]

    assert (
        data_connector._get_data_reference_list_from_cache_by_data_asset_name(
            data_asset_name=data_asset_name
        )
        == file_list
    )

    batch_request_latest: BatchRequest = BatchRequest(
        datasource_name=datasource_name,
        data_connector_name=data_connector_name,
        data_asset_name=data_asset_name,
        data_connector_query={
            "index": -1,
        },
    )
    validator_latest: Validator = context.get_validator(
        batch_request=batch_request_latest,
        create_expectation_suite_with_name="my_expectation_suite_name_1",
    )

    metric_configuration_arguments: Dict[str, Any] = {
        "metric_name": "table.row_count",
        "metric_domain_kwargs": {
            "batch_id": validator_latest.active_batch_id,
        },
        "metric_value_kwargs": None,
        "metric_dependencies": None,
    }
    metric_value: int = validator_latest.get_metric(
        metric=MetricConfiguration(**metric_configuration_arguments)
    )
    assert metric_value == 9000

    # noinspection PyUnresolvedReferences
    pickup_datetime: datetime.datetime = pd.to_datetime(
        validator_latest.head(n_rows=1)["pickup_datetime"][0]
    ).to_pydatetime()
    month: int = pickup_datetime.month
    assert month == 3


def test_bobby_profiler_user_workflow_multi_batch_row_count_range_rule_and_column_ranges_rule_oneshot_sampling_method(
    bobby_columnar_table_multi_batch_context,
    bobby_columnar_table_multi_batch,
):
    # Load data context
    data_context: DataContext = bobby_columnar_table_multi_batch_context
    # Load profiler configs & loop (run tests for each one)
    profiler_config: str = bobby_columnar_table_multi_batch["profiler_config"]

    # Instantiate Profiler
    full_profiler_config_dict: dict = yaml.load(profiler_config)
    rules_configs: dict = full_profiler_config_dict.get("rules")
    variables_configs: dict = full_profiler_config_dict.get("variables")

<<<<<<< HEAD
    datasource_name: str = "taxi_pandas"
    data_connector_name: str = "monthly"
    data_asset_name: str = "my_reports"

    validator: Validator = data_context.get_validator(
        datasource_name=datasource_name,
        data_connector_name=data_connector_name,
        data_asset_name=data_asset_name,
        data_connector_query={
            "index": -1,
        },
        create_expectation_suite_with_name=bobby_columnar_table_multi_batch[
            "test_configuration_oneshot_sampling_method"
        ]["expectation_suite_name"],
    )

=======
>>>>>>> 19b08040
    profiler: Profiler = Profiler(
        rules_configs=rules_configs,
        variables_configs=variables_configs,
        data_context=data_context,
    )

    expectation_suite: ExpectationSuite = profiler.profile(
        expectation_suite_name=bobby_columnar_table_multi_batch[
            "test_configuration_oneshot_sampling_method"
        ]["expectation_suite_name"],
    )

    assert (
        expectation_suite
        == bobby_columnar_table_multi_batch[
            "test_configuration_oneshot_sampling_method"
        ]["expected_expectation_suite"]
    )


def test_bobby_profiler_user_workflow_multi_batch_row_count_range_rule_bootstrap_sampling_method(
    bobby_columnar_table_multi_batch_context,
    bobby_columnar_table_multi_batch,
):
    # Load data context
    data_context: DataContext = bobby_columnar_table_multi_batch_context
    # Load profiler configs & loop (run tests for each one)
    profiler_config: str = bobby_columnar_table_multi_batch["profiler_config"]

    # Instantiate Profiler
    full_profiler_config_dict: dict = yaml.load(profiler_config)
    rules_configs: dict = full_profiler_config_dict.get("rules")
    variables_configs: dict = full_profiler_config_dict.get("variables")

    # Extract only the "row_count_range_rule" from the configuration and set the "sampling_method" of its only
    # "parameter_builder" (an instance of NumericMetricRangeMultiBatchParameterBuilder) to be the "bootstrap" method.
    # The reason for this manipulation is that even though the default value of the "sampling_method" is "bootstrap",
    # it is set to "oneshot" in the test configuration of every "parameter_builder" (for those that are instances of
    # NumericMetricRangeMultiBatchParameterBuilder) in order for the large expectation suite fixture, created for the
    # parametric ("oneshot") mode of the NumericMetricRangeMultiBatchParameterBuilder class to be applicable (coverage).
    # The "Bobby" profiler use case, applied to the Taxi data, outputs 1 table expectation and 30 column expectations.
    # The present test of the "bootstrap" sampling method uses the expectation suite containing only one expectation,
    # because setting up the statistical assertions (and the required fixtures with the tolerances) is very laborious.
    # In the future, additional of the "bootstrap" sampling method should be created using domain builders that generate
    # a small number of domains (ideally, only one domain) so as to make the building of test fixtures more manageable.
    row_count_range_rule: dict = rules_configs["row_count_range_rule"]
    parameter_builders: dict = row_count_range_rule["parameter_builders"]
    row_count_range_parameter: dict = parameter_builders[0]
    row_count_range_parameter["sampling_method"] = "bootstrap"
    rules_configs = {
        "row_count_range_rule": row_count_range_rule,
    }

    datasource_name: str = "taxi_pandas"
    data_connector_name: str = "monthly"
    data_asset_name: str = "my_reports"

    validator: Validator = data_context.get_validator(
        datasource_name=datasource_name,
        data_connector_name=data_connector_name,
        data_asset_name=data_asset_name,
        data_connector_query={
            "index": -1,
        },
        create_expectation_suite_with_name=bobby_columnar_table_multi_batch[
            "test_configuration_oneshot_sampling_method"
        ]["expectation_suite_name"],
    )

    profiler: Profiler = Profiler(
        validator=validator,
        rules_configs=rules_configs,
        variables_configs=variables_configs,
        data_context=data_context,
    )

    expectation_suite: ExpectationSuite = profiler.profile(
        expectation_suite_name=bobby_columnar_table_multi_batch[
            "test_configuration_bootstrap_sampling_method"
        ]["expectation_suite_name"],
    )
    expect_table_row_count_to_be_between_expectation_configuration_kwargs: dict = (
        expectation_suite.to_json_dict()["expectations"][0]["kwargs"]
    )
    min_value = expect_table_row_count_to_be_between_expectation_configuration_kwargs[
        "min_value"
    ]
    max_value = expect_table_row_count_to_be_between_expectation_configuration_kwargs[
        "max_value"
    ]

    assert (
        bobby_columnar_table_multi_batch[
            "test_configuration_bootstrap_sampling_method"
        ]["expect_table_row_count_to_be_between_min_value_min_value"]
        < min_value
        < bobby_columnar_table_multi_batch[
            "test_configuration_bootstrap_sampling_method"
        ]["expect_table_row_count_to_be_between_min_value_max_value"]
    )
    assert (
        bobby_columnar_table_multi_batch[
            "test_configuration_bootstrap_sampling_method"
        ]["expect_table_row_count_to_be_between_max_value_min_value"]
        < max_value
        < bobby_columnar_table_multi_batch[
            "test_configuration_bootstrap_sampling_method"
        ]["expect_table_row_count_to_be_between_max_value_max_value"]
    )<|MERGE_RESOLUTION|>--- conflicted
+++ resolved
@@ -178,25 +178,6 @@
     rules_configs: dict = full_profiler_config_dict.get("rules")
     variables_configs: dict = full_profiler_config_dict.get("variables")
 
-<<<<<<< HEAD
-    datasource_name: str = "taxi_pandas"
-    data_connector_name: str = "monthly"
-    data_asset_name: str = "my_reports"
-
-    validator: Validator = data_context.get_validator(
-        datasource_name=datasource_name,
-        data_connector_name=data_connector_name,
-        data_asset_name=data_asset_name,
-        data_connector_query={
-            "index": -1,
-        },
-        create_expectation_suite_with_name=bobby_columnar_table_multi_batch[
-            "test_configuration_oneshot_sampling_method"
-        ]["expectation_suite_name"],
-    )
-
-=======
->>>>>>> 19b08040
     profiler: Profiler = Profiler(
         rules_configs=rules_configs,
         variables_configs=variables_configs,
@@ -250,24 +231,7 @@
         "row_count_range_rule": row_count_range_rule,
     }
 
-    datasource_name: str = "taxi_pandas"
-    data_connector_name: str = "monthly"
-    data_asset_name: str = "my_reports"
-
-    validator: Validator = data_context.get_validator(
-        datasource_name=datasource_name,
-        data_connector_name=data_connector_name,
-        data_asset_name=data_asset_name,
-        data_connector_query={
-            "index": -1,
-        },
-        create_expectation_suite_with_name=bobby_columnar_table_multi_batch[
-            "test_configuration_oneshot_sampling_method"
-        ]["expectation_suite_name"],
-    )
-
     profiler: Profiler = Profiler(
-        validator=validator,
         rules_configs=rules_configs,
         variables_configs=variables_configs,
         data_context=data_context,
