import datetime
from typing import Any, Dict, List, cast

import pandas as pd
from ruamel.yaml import YAML

from great_expectations import DataContext
from great_expectations.core import ExpectationSuite
from great_expectations.core.batch import BatchRequest
from great_expectations.datasource import DataConnector, Datasource
from great_expectations.rule_based_profiler.profiler import Profiler
from great_expectations.validator.validation_graph import MetricConfiguration
from great_expectations.validator.validator import Validator

yaml = YAML()


def test_alice_columnar_table_single_batch_batches_are_accessible(
    monkeypatch,
    alice_columnar_table_single_batch_context,
    alice_columnar_table_single_batch,
):
    """
    What does this test and why?
    Batches created in the multibatch_generic_csv_generator fixture should be available using the
    multibatch_generic_csv_generator_context
    This test most likely duplicates tests elsewhere, but it is more of a test of the configurable fixture.
    """

    context: DataContext = alice_columnar_table_single_batch_context

    datasource_name: str = "alice_columnar_table_single_batch_datasource"
    data_connector_name: str = "alice_columnar_table_single_batch_data_connector"
    data_asset_name: str = "alice_columnar_table_single_batch_data_asset"

    datasource: Datasource = cast(Datasource, context.datasources[datasource_name])
    data_connector: DataConnector = datasource.data_connectors[data_connector_name]

    file_list: List[str] = [
        alice_columnar_table_single_batch["sample_data_relative_path"]
    ]

    assert (
        data_connector._get_data_reference_list_from_cache_by_data_asset_name(
            data_asset_name=data_asset_name
        )
        == file_list
    )

    batch_request_1: BatchRequest = BatchRequest(
        datasource_name=datasource_name,
        data_connector_name=data_connector_name,
        data_asset_name=data_asset_name,
        data_connector_query={
            "index": -1,
        },
    )
    # Should give most recent batch
    validator_1: Validator = context.get_validator(
        batch_request=batch_request_1,
        create_expectation_suite_with_name="my_expectation_suite_name_1",
    )
    metric_max: int = validator_1.get_metric(
        MetricConfiguration("column.max", metric_domain_kwargs={"column": "event_type"})
    )
    assert metric_max == 73


def test_alice_profiler_user_workflow_single_batch(
    alice_columnar_table_single_batch_context,
    alice_columnar_table_single_batch,
):
    # Load data context
    data_context: DataContext = alice_columnar_table_single_batch_context
    # Load profiler configs & loop (run tests for each one)
    yaml_config: str = alice_columnar_table_single_batch["profiler_config"]

    # Instantiate Profiler
    profiler_config: dict = yaml.load(yaml_config)

    profiler: Profiler = Profiler(
<<<<<<< HEAD
        validator=validator,
        profiler_config=profiler_config,
=======
        rules_configs=rules_configs,
        variables_configs=variables_configs,
>>>>>>> 2b0fedb7
        data_context=data_context,
    )

    expectation_suite: ExpectationSuite = profiler.profile(
        expectation_suite_name=alice_columnar_table_single_batch[
            "expected_expectation_suite_name"
        ],
    )

    assert (
        expectation_suite
        == alice_columnar_table_single_batch["expected_expectation_suite"]
    )


def test_bobby_columnar_table_multi_batch_batches_are_accessible(
    monkeypatch,
    bobby_columnar_table_multi_batch_context,
    bobby_columnar_table_multi_batch,
):
    """
    # TODO: <Alex>ALEX -- Provide DocString</Alex>
    What does this test and why?
    """

    context: DataContext = bobby_columnar_table_multi_batch_context

    datasource_name: str = "taxi_pandas"
    data_connector_name: str = "monthly"
    data_asset_name: str = "my_reports"

    datasource: Datasource = cast(Datasource, context.datasources[datasource_name])
    data_connector: DataConnector = datasource.data_connectors[data_connector_name]

    file_list: List[str] = [
        "yellow_trip_data_sample_2019-01.csv",
        "yellow_trip_data_sample_2019-02.csv",
        "yellow_trip_data_sample_2019-03.csv",
    ]

    assert (
        data_connector._get_data_reference_list_from_cache_by_data_asset_name(
            data_asset_name=data_asset_name
        )
        == file_list
    )

    batch_request_latest: BatchRequest = BatchRequest(
        datasource_name=datasource_name,
        data_connector_name=data_connector_name,
        data_asset_name=data_asset_name,
        data_connector_query={
            "index": -1,
        },
    )
    validator_latest: Validator = context.get_validator(
        batch_request=batch_request_latest,
        create_expectation_suite_with_name="my_expectation_suite_name_1",
    )

    metric_configuration_arguments: Dict[str, Any] = {
        "metric_name": "table.row_count",
        "metric_domain_kwargs": {
            "batch_id": validator_latest.active_batch_id,
        },
        "metric_value_kwargs": None,
        "metric_dependencies": None,
    }
    metric_value: int = validator_latest.get_metric(
        metric=MetricConfiguration(**metric_configuration_arguments)
    )
    assert metric_value == 9000

    # noinspection PyUnresolvedReferences
    pickup_datetime: datetime.datetime = pd.to_datetime(
        validator_latest.head(n_rows=1)["pickup_datetime"][0]
    ).to_pydatetime()
    month: int = pickup_datetime.month
    assert month == 3


def test_bobby_profiler_user_workflow_multi_batch(
    bobby_columnar_table_multi_batch_context,
    bobby_columnar_table_multi_batch,
):
    # Load data context
    data_context: DataContext = bobby_columnar_table_multi_batch_context
    # Load profiler configs & loop (run tests for each one)
    yaml_config: str = bobby_columnar_table_multi_batch["profiler_config"]

    # Instantiate Profiler
    profiler_config: dict = yaml.load(yaml_config)

    profiler: Profiler = Profiler(
<<<<<<< HEAD
        validator=validator,
        profiler_config=profiler_config,
=======
        rules_configs=rules_configs,
        variables_configs=variables_configs,
>>>>>>> 2b0fedb7
        data_context=data_context,
    )

    expectation_suite: ExpectationSuite = profiler.profile(
        expectation_suite_name=bobby_columnar_table_multi_batch[
            "expected_expectation_suite_name"
        ],
    )

    assert (
        expectation_suite
        == bobby_columnar_table_multi_batch["expected_expectation_suite"]
    )<|MERGE_RESOLUTION|>--- conflicted
+++ resolved
@@ -79,13 +79,8 @@
     profiler_config: dict = yaml.load(yaml_config)
 
     profiler: Profiler = Profiler(
-<<<<<<< HEAD
         validator=validator,
         profiler_config=profiler_config,
-=======
-        rules_configs=rules_configs,
-        variables_configs=variables_configs,
->>>>>>> 2b0fedb7
         data_context=data_context,
     )
 
@@ -180,13 +175,8 @@
     profiler_config: dict = yaml.load(yaml_config)
 
     profiler: Profiler = Profiler(
-<<<<<<< HEAD
         validator=validator,
         profiler_config=profiler_config,
-=======
-        rules_configs=rules_configs,
-        variables_configs=variables_configs,
->>>>>>> 2b0fedb7
         data_context=data_context,
     )
 
