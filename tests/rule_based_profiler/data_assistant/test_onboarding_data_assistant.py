--- conflicted
+++ resolved
@@ -320,7 +320,6 @@
 
 
 @pytest.mark.big
-<<<<<<< HEAD
 def test_onboarding_data_assistant_should_fail_forward(
     bobby_columnar_table_multi_batch_deterministic_data_context,
     rule_state_with_domains_and_parameters,
@@ -379,10 +378,7 @@
         assert mock_run.call_count == num_rules
         assert call_count == num_rules
 
-
-@pytest.mark.integration
-=======
->>>>>>> 74878136
+@pytest.mark.big
 @pytest.mark.slow  # 39.26s
 def test_onboarding_data_assistant_get_metrics_and_expectations_using_implicit_invocation_with_variables_directives(
     bobby_columnar_table_multi_batch_deterministic_data_context,
