from __future__ import annotations

import io
import pathlib
from contextlib import redirect_stdout
from typing import TYPE_CHECKING, Any, Dict, List, Optional, cast
from unittest import mock

import altair as alt
import nbconvert
import nbformat
import pytest
from freezegun import freeze_time
import pandas as pd

from great_expectations.core import ExpectationSuite
from great_expectations.core.domain import Domain
from great_expectations.core.metric_domain_types import MetricDomainTypes
from great_expectations.core.usage_statistics.events import UsageStatsEvents
from great_expectations.rule_based_profiler.altair import AltairDataTypes
from great_expectations.rule_based_profiler.data_assistant_result import (
    DataAssistantResult,
    OnboardingDataAssistantResult,
)
from great_expectations.rule_based_profiler.data_assistant_result.plot_result import (
    PlotResult,
)
from great_expectations.rule_based_profiler.parameter_container import (
    FULLY_QUALIFIED_PARAMETER_NAME_ATTRIBUTED_VALUE_KEY,
    ParameterNode,
)
from tests.render.util import load_notebook_from_path
from tests.test_utils import find_strings_in_nested_obj

if TYPE_CHECKING:
    from great_expectations.data_context import FileDataContext


@pytest.fixture
def bobby_onboarding_data_assistant_result_usage_stats_enabled(
    bobby_columnar_table_multi_batch_deterministic_data_context,
) -> OnboardingDataAssistantResult:
    context: FileDataContext = (
        bobby_columnar_table_multi_batch_deterministic_data_context
    )

    batch_request: dict = {
        "datasource_name": "taxi_pandas",
        "data_connector_name": "monthly",
        "data_asset_name": "my_reports",
    }

    data_assistant_result: DataAssistantResult = context.assistants.onboarding.run(
        batch_request=batch_request,
        estimation="flag_outliers",
    )

    return cast(OnboardingDataAssistantResult, data_assistant_result)


@pytest.fixture(scope="module")
def bobby_onboarding_data_assistant_result(
    bobby_columnar_table_multi_batch_probabilistic_data_context,
) -> OnboardingDataAssistantResult:
    context: FileDataContext = (
        bobby_columnar_table_multi_batch_probabilistic_data_context
    )

    batch_request: dict = {
        "datasource_name": "taxi_pandas",
        "data_connector_name": "monthly",
        "data_asset_name": "my_reports",
    }

    data_assistant_result: DataAssistantResult = context.assistants.onboarding.run(
        batch_request=batch_request,
        estimation="flag_outliers",
    )

    return cast(OnboardingDataAssistantResult, data_assistant_result)


@pytest.fixture(scope="module")
def quentin_implicit_invocation_result_actual_time(
    quentin_columnar_table_multi_batch_data_context,
) -> OnboardingDataAssistantResult:
    context: FileDataContext = quentin_columnar_table_multi_batch_data_context

    batch_request: dict = {
        "datasource_name": "taxi_pandas",
        "data_connector_name": "monthly",
        "data_asset_name": "my_reports",
    }

    data_assistant_result: DataAssistantResult = context.assistants.onboarding.run(
        batch_request=batch_request,
        estimation="flag_outliers",
    )

    return cast(OnboardingDataAssistantResult, data_assistant_result)


@pytest.fixture(scope="module")
@freeze_time("09/26/2019 13:42:41")
def quentin_implicit_invocation_result_frozen_time(
    quentin_columnar_table_multi_batch_data_context,
):
    context: FileDataContext = quentin_columnar_table_multi_batch_data_context

    batch_request: dict = {
        "datasource_name": "taxi_pandas",
        "data_connector_name": "monthly",
        "data_asset_name": "my_reports",
    }

    data_assistant_result: DataAssistantResult = context.assistants.onboarding.run(
        batch_request=batch_request,
        estimation="flag_outliers",
    )

    return cast(OnboardingDataAssistantResult, data_assistant_result)


def run_onboarding_data_assistant_result_jupyter_notebook_with_new_cell(
    context: FileDataContext,
    new_cell: str,
    implicit: bool,
):
    """
    To set this test up we:
    - create a suite
    - write code (as a string) for creating an OnboardingDataAssistantResult
    - add a new cell to the notebook that was passed to this method
    - write both cells to ipynb file

    We then:
    - load the notebook back from disk
    - execute the notebook (Note: this will raise various errors like
      CellExecutionError if any cell in the notebook fails)
    """
    root_dir: str = context.root_directory

    expectation_suite_name: str = "test_suite"
    context.add_or_update_expectation_suite(
        expectation_suite_name=expectation_suite_name
    )

    notebook_path = pathlib.Path(root_dir, "run_onboarding_data_assistant.ipynb")

    notebook_code_initialization: str = """
    from typing import Optional, Union

    import uuid

    import great_expectations as gx
    from great_expectations.data_context import AbstractDataContext
    from great_expectations.validator.validator import Validator
    from great_expectations.rule_based_profiler.data_assistant import (
        DataAssistant,
        OnboardingDataAssistant,
    )
    from great_expectations.rule_based_profiler.data_assistant_result import DataAssistantResult
    from great_expectations.rule_based_profiler.helpers.util import get_validator_with_expectation_suite
    import great_expectations.exceptions as gx_exceptions

    context = gx.get_context()

    batch_request: dict = {
        "datasource_name": "taxi_pandas",
        "data_connector_name": "monthly",
        "data_asset_name": "my_reports",
    }

    """

    explicit_instantiation_code: str = """
    validator: Validator = get_validator_with_expectation_suite(
        data_context=context,
        batch_list=None,
        batch_request=batch_request,
        expectation_suite_name=None,
        expectation_suite=None,
        component_name="onboarding_data_assistant",
        persist=False,
    )

    data_assistant: DataAssistant = OnboardingDataAssistant(
        name="test_onboarding_data_assistant",
        validator=validator,
    )

    data_assistant_result: DataAssistantResult = data_assistant.run()
    """

    implicit_invocation_code: str = """
    data_assistant_result: DataAssistantResult = context.assistants.onboarding.run(batch_request=batch_request)
    """

    notebook_code: str
    if implicit:
        notebook_code = notebook_code_initialization + implicit_invocation_code
    else:
        notebook_code = notebook_code_initialization + explicit_instantiation_code

    nb = nbformat.v4.new_notebook()
    nb["cells"] = []
    nb["cells"].append(nbformat.v4.new_code_cell(notebook_code))
    nb["cells"].append(nbformat.v4.new_code_cell(new_cell))

    # Write notebook to path and load it as NotebookNode
    with open(notebook_path, "w") as f:
        nbformat.write(nb, f)

    nb: nbformat.notebooknode.NotebookNode = load_notebook_from_path(
        notebook_path=notebook_path
    )

    # Run notebook
    ep: nbconvert.preprocessors.ExecutePreprocessor = (
        nbconvert.preprocessors.ExecutePreprocessor(timeout=180, kernel_name="python3")
    )
    ep.preprocess(nb, {"metadata": {"path": root_dir}})


@pytest.mark.big
@pytest.mark.slow  # 6.90s
def test_onboarding_data_assistant_result_serialization(
    bobby_onboarding_data_assistant_result: OnboardingDataAssistantResult,
) -> None:
    onboarding_data_assistant_result_as_dict: dict = (
        bobby_onboarding_data_assistant_result.to_dict()
    )
    assert (
        set(onboarding_data_assistant_result_as_dict.keys())
        == DataAssistantResult.ALLOWED_KEYS
    )
    assert (
        bobby_onboarding_data_assistant_result.to_json_dict()
        == onboarding_data_assistant_result_as_dict
    )
    assert len(bobby_onboarding_data_assistant_result.profiler_config.rules) == 8


@pytest.mark.big
@mock.patch(
    "great_expectations.core.usage_statistics.usage_statistics.UsageStatisticsHandler.emit"
)
@pytest.mark.slow  # 7.34s
def test_onboarding_data_assistant_result_get_expectation_suite(
    mock_emit,
    bobby_onboarding_data_assistant_result_usage_stats_enabled: OnboardingDataAssistantResult,
):
    expectation_suite_name: str = "my_suite"

    suite: ExpectationSuite = bobby_onboarding_data_assistant_result_usage_stats_enabled.get_expectation_suite(
        expectation_suite_name=expectation_suite_name
    )

    assert suite is not None and len(suite.expectations) > 0

    assert mock_emit.call_count == 1

    # noinspection PyUnresolvedReferences
    actual_events: List[mock._Call] = mock_emit.call_args_list
    assert (
        actual_events[-1][0][0]["event"]
        == UsageStatsEvents.DATA_ASSISTANT_RESULT_GET_EXPECTATION_SUITE
    )


@pytest.mark.big
def test_onboarding_data_assistant_metrics_count(
    bobby_onboarding_data_assistant_result: OnboardingDataAssistantResult,
) -> None:
    domain: Domain
    parameter_values_for_fully_qualified_parameter_names: Dict[str, ParameterNode]
    num_metrics: int

    domain_key = Domain(
        domain_type=MetricDomainTypes.TABLE,
    )

    num_metrics = 0
    for (
        domain,
        parameter_values_for_fully_qualified_parameter_names,
    ) in bobby_onboarding_data_assistant_result.metrics_by_domain.items():
        if domain.is_superset(other=domain_key):
            num_metrics += len(parameter_values_for_fully_qualified_parameter_names)

    assert num_metrics == 4

    num_metrics = 0
    for (
        domain,
        parameter_values_for_fully_qualified_parameter_names,
    ) in bobby_onboarding_data_assistant_result.metrics_by_domain.items():
        num_metrics += len(parameter_values_for_fully_qualified_parameter_names)

    assert num_metrics == 300


@pytest.mark.big
def test_onboarding_data_assistant_result_batch_id_to_batch_identifier_display_name_map_coverage(
    bobby_onboarding_data_assistant_result: OnboardingDataAssistantResult,
):
    metrics_by_domain: Optional[
        Dict[Domain, Dict[str, ParameterNode]]
    ] = bobby_onboarding_data_assistant_result.metrics_by_domain

    parameter_values_for_fully_qualified_parameter_names: Dict[str, ParameterNode]
    parameter_node: ParameterNode
    batch_id: str
    assert all(
        bobby_onboarding_data_assistant_result._batch_id_to_batch_identifier_display_name_map[
            batch_id
        ]
        is not None
        for parameter_values_for_fully_qualified_parameter_names in metrics_by_domain.values()
        for parameter_node in parameter_values_for_fully_qualified_parameter_names.values()
        for batch_id in (
            parameter_node[FULLY_QUALIFIED_PARAMETER_NAME_ATTRIBUTED_VALUE_KEY]
            if FULLY_QUALIFIED_PARAMETER_NAME_ATTRIBUTED_VALUE_KEY in parameter_node
            else {}
        ).keys()
    )


@pytest.mark.unit
def test_onboarding_data_assistant_should_fail_forward(
    ephemeral_context_with_defaults,
    rule_state_with_domains_and_parameters,
):
    """When one rule fails, the rest of the rules should still be executed."""
<<<<<<< HEAD
    context = ephemeral_context_with_defaults
    datasource = context.sources.add_or_update_pandas("my_datasource")
    asset = datasource.add_dataframe_asset("my_asset")
    # noinspection PyTypeChecker
    df = pd.DataFrame(
        {
            "non-null": [i for i in range(100)],
            "null": [None for _ in range(100)],
            "low-null": [None for _ in range(38)] + [i for i in range(62)],
        }
    )
    batch_request = asset.build_batch_request(dataframe=df)
=======
    context: FileDataContext = (
        bobby_columnar_table_multi_batch_deterministic_data_context
    )

    batch_request: dict = {
        "datasource_name": "taxi_pandas",
        "data_connector_name": "monthly",
        "data_asset_name": "my_reports",
    }
>>>>>>> d14e5144

    num_rules = 8  # There are 8 rules in the onboarding data assistant.
    with mock.patch(
        "great_expectations.rule_based_profiler.rule.rule.Rule.run",
    ) as mock_run:
        # Set first rule to fail and the rest to pass.
        call_count = 0

        def side_effect(*args, **kwargs):
            nonlocal call_count
            call_count += 1
            if call_count == 1:
                raise ValueError("This rule failed.")
            return rule_state_with_domains_and_parameters

        mock_run.side_effect = side_effect

        data_assistant_result: DataAssistantResult = context.assistants.onboarding.run(  # noqa: F841
            batch_request=batch_request,
            estimation="flag_outliers",
            numeric_columns_rule={
                "round_decimals": 15,
                "false_positive_rate": 0.1,
                "random_seed": 43792,
            },
            datetime_columns_rule={
                "truncate_values": {
                    "lower_bound": 0,
                    "upper_bound": 4481049600,  # Friday, January 1, 2112 0:00:00
                },
                "round_decimals": 0,
            },
            text_columns_rule={
                "strict_min": True,
                "strict_max": True,
                "success_ratio": 0.8,
            },
            categorical_columns_rule={
                "false_positive_rate": 0.1,
                # "round_decimals": 4,
            },
        )
        # Although the first rule fails, the rest of the rules should still be executed.
        assert mock_run.call_count == num_rules
        assert call_count == num_rules

        result = data_assistant_result.to_json_dict()
        assert result["rule_exception_tracebacks"]
        assert (
            result["rule_exception_tracebacks"]["table_rule"]["exception_message"]
            == "This rule failed."
        )


@pytest.mark.big
@pytest.mark.slow  # 39.26s
def test_onboarding_data_assistant_get_metrics_and_expectations_using_implicit_invocation_with_variables_directives(
    bobby_columnar_table_multi_batch_deterministic_data_context,
):
    context: FileDataContext = (
        bobby_columnar_table_multi_batch_deterministic_data_context
    )

    batch_request: dict = {
        "datasource_name": "taxi_pandas",
        "data_connector_name": "monthly",
        "data_asset_name": "my_reports",
    }

    data_assistant_result: DataAssistantResult = context.assistants.onboarding.run(
        batch_request=batch_request,
        estimation="flag_outliers",
        numeric_columns_rule={
            "round_decimals": 15,
            "false_positive_rate": 0.1,
            "random_seed": 43792,
        },
        datetime_columns_rule={
            "truncate_values": {
                "lower_bound": 0,
                "upper_bound": 4481049600,  # Friday, January 1, 2112 0:00:00
            },
            "round_decimals": 0,
        },
        text_columns_rule={
            "strict_min": True,
            "strict_max": True,
            "success_ratio": 0.8,
        },
        categorical_columns_rule={
            "false_positive_rate": 0.1,
            # "round_decimals": 4,
        },
    )
    assert (
        data_assistant_result.profiler_config.rules["numeric_columns_rule"][
            "variables"
        ]["round_decimals"]
        == 15
    )
    assert (
        data_assistant_result.profiler_config.rules["numeric_columns_rule"][
            "variables"
        ]["false_positive_rate"]
        == 1.0e-1
    )
    assert data_assistant_result.profiler_config.rules["datetime_columns_rule"][
        "variables"
    ]["truncate_values"] == {
        "lower_bound": 0,
        "upper_bound": 4481049600,  # Friday, January 1, 2112 0:00:00
    }
    assert (
        data_assistant_result.profiler_config.rules["datetime_columns_rule"][
            "variables"
        ]["round_decimals"]
        == 0
    )
    assert data_assistant_result.profiler_config.rules["text_columns_rule"][
        "variables"
    ]["strict_min"]
    assert data_assistant_result.profiler_config.rules["text_columns_rule"][
        "variables"
    ]["strict_max"]
    assert (
        data_assistant_result.profiler_config.rules["text_columns_rule"]["variables"][
            "success_ratio"
        ]
        == 8.0e-1
    )
    assert (
        data_assistant_result.profiler_config.rules["categorical_columns_rule"][
            "variables"
        ]["false_positive_rate"]
        == 1.0e-1
    )


@pytest.mark.big
@pytest.mark.slow  # 38.26s
def test_onboarding_data_assistant_get_metrics_and_expectations_using_implicit_invocation_with_estimation_directive(
    quentin_columnar_table_multi_batch_data_context,
):
    context: FileDataContext = quentin_columnar_table_multi_batch_data_context

    batch_request: dict = {
        "datasource_name": "taxi_pandas",
        "data_connector_name": "monthly",
        "data_asset_name": "my_reports",
    }

    data_assistant_result: DataAssistantResult = context.assistants.onboarding.run(
        batch_request=batch_request,
    )

    rule_config: dict
    assert all(
        rule_config["variables"]["estimator"] == "exact"
        if "estimator" in rule_config["variables"]
        else True
        for rule_config in data_assistant_result.profiler_config.rules.values()
    )


@pytest.mark.big
@pytest.mark.slow  # 25.61s
def test_onboarding_data_assistant_plot_descriptive_notebook_execution_fails(
    bobby_columnar_table_multi_batch_probabilistic_data_context,
):
    context: FileDataContext = (
        bobby_columnar_table_multi_batch_probabilistic_data_context
    )

    new_cell: str = (
        "data_assistant_result.plot_metrics(this_is_not_a_real_parameter=True)"
    )

    with pytest.raises(nbconvert.preprocessors.CellExecutionError):
        run_onboarding_data_assistant_result_jupyter_notebook_with_new_cell(
            context=context,
            new_cell=new_cell,
            implicit=False,
        )

    with pytest.raises(nbconvert.preprocessors.CellExecutionError):
        run_onboarding_data_assistant_result_jupyter_notebook_with_new_cell(
            context=context,
            new_cell=new_cell,
            implicit=True,
        )


@pytest.mark.big
@pytest.mark.slow  # 28.73s
def test_onboarding_data_assistant_plot_descriptive_notebook_execution(
    bobby_columnar_table_multi_batch_probabilistic_data_context,
):
    context: FileDataContext = (
        bobby_columnar_table_multi_batch_probabilistic_data_context
    )

    new_cell: str = "data_assistant_result.plot_metrics()"

    run_onboarding_data_assistant_result_jupyter_notebook_with_new_cell(
        context=context,
        new_cell=new_cell,
        implicit=False,
    )

    run_onboarding_data_assistant_result_jupyter_notebook_with_new_cell(
        context=context,
        new_cell=new_cell,
        implicit=True,
    )


@pytest.mark.big
@pytest.mark.slow  # 36.23s
def test_onboarding_data_assistant_plot_prescriptive_notebook_execution(
    bobby_columnar_table_multi_batch_probabilistic_data_context,
):
    context: FileDataContext = (
        bobby_columnar_table_multi_batch_probabilistic_data_context
    )

    new_cell: str = "data_assistant_result.plot_expectations_and_metrics()"

    run_onboarding_data_assistant_result_jupyter_notebook_with_new_cell(
        context=context,
        new_cell=new_cell,
        implicit=False,
    )

    run_onboarding_data_assistant_result_jupyter_notebook_with_new_cell(
        context=context,
        new_cell=new_cell,
        implicit=True,
    )


@pytest.mark.big
@pytest.mark.slow  # 27.95s
def test_onboarding_data_assistant_plot_descriptive_theme_notebook_execution(
    bobby_columnar_table_multi_batch_probabilistic_data_context,
):
    context: FileDataContext = (
        bobby_columnar_table_multi_batch_probabilistic_data_context
    )

    theme = {"font": "Comic Sans MS"}

    new_cell: str = f"data_assistant_result.plot_metrics(theme={theme})"

    run_onboarding_data_assistant_result_jupyter_notebook_with_new_cell(
        context=context,
        new_cell=new_cell,
        implicit=False,
    )

    run_onboarding_data_assistant_result_jupyter_notebook_with_new_cell(
        context=context,
        new_cell=new_cell,
        implicit=True,
    )


@pytest.mark.big
@pytest.mark.slow  # 35.34s
def test_onboarding_data_assistant_plot_prescriptive_theme_notebook_execution(
    bobby_columnar_table_multi_batch_probabilistic_data_context,
):
    context: FileDataContext = (
        bobby_columnar_table_multi_batch_probabilistic_data_context
    )

    theme = {"font": "Comic Sans MS"}

    new_cell: str = (
        f"data_assistant_result.plot_expectations_and_metrics(theme={theme})"
    )

    run_onboarding_data_assistant_result_jupyter_notebook_with_new_cell(
        context=context,
        new_cell=new_cell,
        implicit=False,
    )

    run_onboarding_data_assistant_result_jupyter_notebook_with_new_cell(
        context=context,
        new_cell=new_cell,
        implicit=True,
    )


@pytest.mark.big
@pytest.mark.slow  # 2.02s
def test_onboarding_data_assistant_plot_returns_proper_dict_repr_of_table_domain_chart(
    bobby_onboarding_data_assistant_result: OnboardingDataAssistantResult,
) -> None:
    plot_result: PlotResult = bobby_onboarding_data_assistant_result.plot_metrics()

    table_domain_chart: dict = plot_result.charts[0].to_dict()
    assert find_strings_in_nested_obj(table_domain_chart, ["Table Row Count per Batch"])


@pytest.mark.big
@pytest.mark.slow  # 3.42s
def test_onboarding_data_assistant_plot_returns_proper_dict_repr_of_column_domain_chart(
    bobby_onboarding_data_assistant_result: OnboardingDataAssistantResult,
) -> None:
    plot_result: PlotResult = bobby_onboarding_data_assistant_result.plot_metrics()

    column_domain_charts: List[dict] = [p.to_dict() for p in plot_result.charts[2:]]
    assert len(column_domain_charts) == 100

    columns: List[str] = [
        "VendorID",
        "passenger_count",
        "RatecodeID",
        "store_and_fwd_flag",
        "payment_type",
        "extra",
        "mta_tax",
        "tolls_amount",
        "improvement_surcharge",
        "congestion_surcharge",
    ]
    assert find_strings_in_nested_obj(column_domain_charts, columns)


@pytest.mark.big
def test_onboarding_data_assistant_plot_metrics_include_column_names_filters_output(
    bobby_onboarding_data_assistant_result: OnboardingDataAssistantResult,
) -> None:
    include_column_names: List[str] = ["passenger_count", "trip_distance"]
    plot_result: PlotResult = bobby_onboarding_data_assistant_result.plot_metrics(
        include_column_names=include_column_names
    )

    column_domain_charts: List[dict] = [p.to_dict() for p in plot_result.charts[2:]]
    assert len(column_domain_charts) == 13
    assert find_strings_in_nested_obj(column_domain_charts, include_column_names)


@pytest.mark.big
@pytest.mark.slow  # 2.74s
def test_onboarding_data_assistant_plot_metrics_exclude_column_names_filters_output(
    bobby_onboarding_data_assistant_result: OnboardingDataAssistantResult,
) -> None:
    exclude_column_names: List[str] = ["VendorID", "passenger_count"]
    plot_result: PlotResult = bobby_onboarding_data_assistant_result.plot_metrics(
        exclude_column_names=exclude_column_names,
        sequential=False,
    )

    column_domain_charts: List[dict] = [p.to_dict() for p in plot_result.charts[2:]]
    assert len(column_domain_charts) == 86
    assert not find_strings_in_nested_obj(column_domain_charts, exclude_column_names)


@pytest.mark.big
@pytest.mark.slow  # 1.67s
def test_onboarding_data_assistant_plot_expectations_and_metrics_include_column_names_filters_output(
    bobby_onboarding_data_assistant_result: OnboardingDataAssistantResult,
) -> None:
    include_column_names: List[str] = ["passenger_count", "trip_distance"]
    plot_result: PlotResult = (
        bobby_onboarding_data_assistant_result.plot_expectations_and_metrics(
            include_column_names=include_column_names
        )
    )

    column_domain_charts: List[dict] = [p.to_dict() for p in plot_result.charts[2:]]
    assert len(column_domain_charts) == 15
    assert find_strings_in_nested_obj(column_domain_charts, include_column_names)


@pytest.mark.big
@pytest.mark.slow  # 8.26s
def test_onboarding_data_assistant_plot_expectations_and_metrics_exclude_column_names_filters_output(
    bobby_onboarding_data_assistant_result: OnboardingDataAssistantResult,
) -> None:
    exclude_column_names: List[str] = ["VendorID", "passenger_count"]
    plot_result: PlotResult = (
        bobby_onboarding_data_assistant_result.plot_expectations_and_metrics(
            exclude_column_names=exclude_column_names
        )
    )

    column_domain_charts: List[dict] = [p.to_dict() for p in plot_result.charts[2:]]
    assert len(column_domain_charts) == 99
    assert not find_strings_in_nested_obj(column_domain_charts, exclude_column_names)


@pytest.mark.big
def test_onboarding_data_assistant_plot_include_and_exclude_column_names_raises_error(
    bobby_onboarding_data_assistant_result: OnboardingDataAssistantResult,
) -> None:
    with pytest.raises(ValueError) as e:
        bobby_onboarding_data_assistant_result.plot_metrics(
            include_column_names=["VendorID"], exclude_column_names=["pickup_datetime"]
        )

    assert "either use `include_column_names` or `exclude_column_names`" in str(e.value)


@pytest.mark.unit
def test_onboarding_data_assistant_result_plot_expectations_and_metrics_correctly_handle_empty_plot_data() -> (
    None
):
    data_assistant_result: DataAssistantResult = OnboardingDataAssistantResult()

    include_column_names: List[str] = [
        "congestion_surcharge",
    ]
    plot_result: PlotResult = data_assistant_result.plot_expectations_and_metrics(
        include_column_names=include_column_names
    )

    # This test passes only if absense of any metrics and expectations to plot does not cause exceptions to be raised.
    column_domain_charts: List[dict] = [p.to_dict() for p in plot_result.charts[2:]]
    assert len(column_domain_charts) == 0


@pytest.mark.big
@pytest.mark.slow  # 5.63s
def test_onboarding_data_assistant_plot_custom_theme_overrides(
    bobby_onboarding_data_assistant_result: OnboardingDataAssistantResult,
) -> None:
    font: str = "Comic Sans MS"
    title_color: str = "#FFA500"
    title_font_size: int = 48
    point_size: int = 1000
    y_axis_label_color: str = "red"
    y_axis_label_angle: int = 180
    x_axis_title_color: str = "brown"

    theme: Dict[str, Any] = {
        "font": font,
        "title": {
            "color": title_color,
            "fontSize": title_font_size,
        },
        "point": {"size": point_size},
        "axisY": {
            "labelColor": y_axis_label_color,
            "labelAngle": y_axis_label_angle,
        },
        "axisX": {"titleColor": x_axis_title_color},
    }
    plot_result: PlotResult = (
        bobby_onboarding_data_assistant_result.plot_expectations_and_metrics(
            theme=theme
        )
    )

    # ensure a config has been added to each chart
    assert all(
        not isinstance(chart.config, alt.utils.schemapi.UndefinedType)
        for chart in plot_result.charts
    )

    # ensure the theme elements were updated for each chart
    assert all(chart.config.font == font for chart in plot_result.charts)
    assert all(
        chart.config.title["color"] == title_color for chart in plot_result.charts
    )
    assert all(
        chart.config.title["fontSize"] == title_font_size
        for chart in plot_result.charts
    )
    assert all(chart.config.point["size"] == point_size for chart in plot_result.charts)
    assert all(
        chart.config.axisY["labelColor"] == y_axis_label_color
        for chart in plot_result.charts
    )
    assert all(
        chart.config.axisY["labelAngle"] == y_axis_label_angle
        for chart in plot_result.charts
    )
    assert all(
        chart.config.axisX["titleColor"] == x_axis_title_color
        for chart in plot_result.charts
    )


@pytest.mark.big
@pytest.mark.slow  # 5.61s
def test_onboarding_data_assistant_plot_return_tooltip(
    bobby_onboarding_data_assistant_result: OnboardingDataAssistantResult,
) -> None:
    plot_result: PlotResult = (
        bobby_onboarding_data_assistant_result.plot_expectations_and_metrics()
    )

    expected_tooltip: List[alt.Tooltip] = [
        alt.Tooltip(
            **{
                "field": "column",
                "format": "",
                "title": "Column",
                "type": AltairDataTypes.NOMINAL.value,
            }
        ),
        alt.Tooltip(
            **{
                "field": "month",
                "format": "",
                "title": "Month",
                "type": AltairDataTypes.ORDINAL.value,
            }
        ),
        alt.Tooltip(
            **{
                "field": "name",
                "format": "",
                "title": "Name",
                "type": AltairDataTypes.ORDINAL.value,
            }
        ),
        alt.Tooltip(
            **{
                "field": "year",
                "format": "",
                "title": "Year",
                "type": AltairDataTypes.ORDINAL.value,
            }
        ),
        alt.Tooltip(
            **{
                "field": "min_value",
                "format": "",
                "title": "Min Value",
                "type": AltairDataTypes.QUANTITATIVE.value,
            }
        ),
        alt.Tooltip(
            **{
                "field": "max_value",
                "format": "",
                "title": "Max Value",
                "type": AltairDataTypes.QUANTITATIVE.value,
            }
        ),
        alt.Tooltip(
            **{
                "field": "strict_min",
                "format": "",
                "title": "Strict Min",
                "type": AltairDataTypes.NOMINAL.value,
            }
        ),
        alt.Tooltip(
            **{
                "field": "strict_max",
                "format": "",
                "title": "Strict Max",
                "type": AltairDataTypes.NOMINAL.value,
            }
        ),
    ]

    for chart in plot_result.charts:
        chart_title: str = DataAssistantResult._get_chart_layer_title(layer=chart)
        if chart_title == "expect_column_min_to_be_between":
            single_column_return_chart: alt.LayerChart = chart
    layer_1: alt.Chart = single_column_return_chart.layer[1]
    actual_tooltip: List[alt.Tooltip] = layer_1.encoding.tooltip

    for tooltip in expected_tooltip:
        assert tooltip in actual_tooltip


@pytest.mark.big
@pytest.mark.slow  # 27.11s
def test_onboarding_data_assistant_metrics_plot_descriptive_non_sequential_notebook_execution(
    bobby_columnar_table_multi_batch_probabilistic_data_context,
):
    context: FileDataContext = (
        bobby_columnar_table_multi_batch_probabilistic_data_context
    )

    new_cell: str = "data_assistant_result.plot_metrics(sequential=False)"

    run_onboarding_data_assistant_result_jupyter_notebook_with_new_cell(
        context=context,
        new_cell=new_cell,
        implicit=False,
    )

    run_onboarding_data_assistant_result_jupyter_notebook_with_new_cell(
        context=context,
        new_cell=new_cell,
        implicit=True,
    )


@pytest.mark.big
@pytest.mark.slow  # 34.85s
def test_onboarding_data_assistant_metrics_and_expectations_plot_descriptive_non_sequential_notebook_execution(
    bobby_columnar_table_multi_batch_probabilistic_data_context,
):
    context: FileDataContext = (
        bobby_columnar_table_multi_batch_probabilistic_data_context
    )

    new_cell: str = (
        "data_assistant_result.plot_expectations_and_metrics(sequential=False)"
    )

    run_onboarding_data_assistant_result_jupyter_notebook_with_new_cell(
        context=context,
        new_cell=new_cell,
        implicit=False,
    )

    run_onboarding_data_assistant_result_jupyter_notebook_with_new_cell(
        context=context,
        new_cell=new_cell,
        implicit=True,
    )


@pytest.mark.big
def test_onboarding_data_assistant_result_empty_suite_plot_metrics_and_expectations(
    bobby_onboarding_data_assistant_result: OnboardingDataAssistantResult,
):
    data_assistant_result: OnboardingDataAssistantResult = (
        bobby_onboarding_data_assistant_result
    )
    data_assistant_result.expectation_configurations = []

    try:
        data_assistant_result.plot_expectations_and_metrics()
    except Exception as exc:
        assert (
            False
        ), f"DataAssistantResult.plot_expectations_and_metrics raised an exception '{exc}'"


@pytest.mark.big
def test_onboarding_data_assistant_plot_metrics_stdout(
    bobby_onboarding_data_assistant_result: OnboardingDataAssistantResult,
):
    data_assistant_result: OnboardingDataAssistantResult = (
        bobby_onboarding_data_assistant_result
    )

    metrics_calculated = 300
    metrics_plots_implemented = 102

    f = io.StringIO()
    with redirect_stdout(f):
        data_assistant_result.plot_metrics()
    stdout = f.getvalue()
    assert (
        f"""{metrics_calculated} Metrics calculated, {metrics_plots_implemented} Metric plots implemented
Use DataAssistantResult.metrics_by_domain to show all calculated Metrics"""
        in stdout
    )<|MERGE_RESOLUTION|>--- conflicted
+++ resolved
@@ -332,7 +332,6 @@
     rule_state_with_domains_and_parameters,
 ):
     """When one rule fails, the rest of the rules should still be executed."""
-<<<<<<< HEAD
     context = ephemeral_context_with_defaults
     datasource = context.sources.add_or_update_pandas("my_datasource")
     asset = datasource.add_dataframe_asset("my_asset")
@@ -345,17 +344,6 @@
         }
     )
     batch_request = asset.build_batch_request(dataframe=df)
-=======
-    context: FileDataContext = (
-        bobby_columnar_table_multi_batch_deterministic_data_context
-    )
-
-    batch_request: dict = {
-        "datasource_name": "taxi_pandas",
-        "data_connector_name": "monthly",
-        "data_asset_name": "my_reports",
-    }
->>>>>>> d14e5144
 
     num_rules = 8  # There are 8 rules in the onboarding data assistant.
     with mock.patch(
