--- conflicted
+++ resolved
@@ -40,10 +40,7 @@
     context = ephemeral_context_with_defaults
     datasource = context.sources.add_or_update_pandas("my_datasource")
     asset = datasource.add_dataframe_asset("my_asset")
-<<<<<<< HEAD
     # noinspection PyTypeChecker
-=======
->>>>>>> 1c558f4c
     df = pd.DataFrame(
         {
             "non-null": [i for i in range(100)],
