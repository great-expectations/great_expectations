--- conflicted
+++ resolved
@@ -1603,11 +1603,7 @@
                                 "profiler_details": "$parameter.table_row_count_range.details"
                             },
                             "class_name": "DefaultExpectationConfigurationBuilder",
-<<<<<<< HEAD
-                            "min_value": "$parameter.table_row_count_range.value[0]",
-=======
                             "min_value": "$parameter.table_row_count_range_estimator.value[0]",
->>>>>>> 5adf9112
                         },
                     ],
                 },
