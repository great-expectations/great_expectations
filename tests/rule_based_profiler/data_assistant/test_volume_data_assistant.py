import os
from typing import Any, Callable, Dict, List

import altair as alt
import nbconvert
import nbformat
import pytest
from freezegun import freeze_time

from great_expectations import DataContext
from great_expectations.core import ExpectationConfiguration, ExpectationSuite
from great_expectations.execution_engine.execution_engine import MetricDomainTypes
from great_expectations.rule_based_profiler.config import RuleBasedProfilerConfig
from great_expectations.rule_based_profiler.data_assistant import (
    DataAssistant,
    VolumeDataAssistant,
)
from great_expectations.rule_based_profiler.helpers.util import (
    get_validator_with_expectation_suite,
)
from great_expectations.rule_based_profiler.types import (
    INFERRED_SEMANTIC_TYPE_KEY,
    Domain,
    SemanticDomainTypes,
)
from great_expectations.rule_based_profiler.types.data_assistant_result import (
    DataAssistantResult,
)
from great_expectations.rule_based_profiler.types.data_assistant_result.plot_result import (
    PlotResult,
)
from great_expectations.rule_based_profiler.types.data_assistant_result.volume_data_assistant_result import (
    VolumeDataAssistantResult,
)
from great_expectations.util import deep_filter_properties_iterable
from great_expectations.validator.validator import Validator
from tests.render.test_util import load_notebook_from_path
from tests.test_utils import find_strings_in_nested_obj


@pytest.fixture
def quentin_expected_metrics_by_domain() -> Dict[Domain, Dict[str, Any]]:
    expected_metrics_by_domain: Dict[Domain, Dict[str, Any]] = {
        Domain(
            domain_type=MetricDomainTypes.TABLE,
            rule_name="default_expect_table_row_count_to_be_between_rule",
        ): {
            "$parameter.table_row_count": {
                "value": [
                    10000,
                    10000,
                    10000,
                    10000,
                    10000,
                    10000,
                    10000,
                    10000,
                    10000,
                    10000,
                    10000,
                    10000,
                    10000,
                    10000,
                    10000,
                    10000,
                    10000,
                    10000,
                    10000,
                    10000,
                    10000,
                    10000,
                    10000,
                    10000,
                    10000,
                    10000,
                    10000,
                    10000,
                    10000,
                    10000,
                    10000,
                    10000,
                    10000,
                    10000,
                    10000,
                    10000,
                ],
                "attributed_value": {
                    "0327cfb13205ec8512e1c28e438ab43b": [10000],
                    "08085632aff9ce4cebbb8023049e1aec": [10000],
                    "0808e185a52825d22356de2fe00a8f5f": [10000],
                    "33d910f95326c0c7dfe7536d1cfeba51": [10000],
                    "3692b23382fd4734215465251290c65b": [10000],
                    "44c1b1947c9049e7db62c5320dde4c63": [10000],
                    "47157bdaf05a7992473cd699cabaef74": [10000],
                    "562969eaef9c843cb4531aecbc13bbcb": [10000],
                    "569a4a80bf434c888593c651dbf2f157": [10000],
                    "57c04d62ada3a102248b48f34c755159": [10000],
                    "58ce3b40d384eacd9bad7d916eb8f705": [10000],
                    "61e4931d87cb627df2a19b8bc5819b7b": [10000],
                    "6c7e43619fe5e6963e8159cc84a28321": [10000],
                    "73612fdabd337d5a8279acc30ce22d00": [10000],
                    "7b3ce20a8e8cf3097bb9df270a7ae63a": [10000],
                    "816b147dcf3305839f723a131b9ad6af": [10000],
                    "84000630d1b69a0fe870c94fb26a32bc": [10000],
                    "8ce0d477f610ea18e2ea4fbbb46de857": [10000],
                    "90bb41c1fbd7c71c05dbc8695320af71": [10000],
                    "940576153c66af14a949fd19aedd5f5b": [10000],
                    "976b121b46db6967854b9c1a6628396b": [10000],
                    "9e58d3c72c7006b6f5800b623fbc9818": [10000],
                    "ab05b4fb82e37c8cf5b1ac40d0a37fe9": [10000],
                    "ad2ad2a70c3e0bf94ddef3f893e92291": [10000],
                    "b20800a7faafd2808d6c888577a2ba1d": [10000],
                    "bb54e4fa3906387218be10cff631a7c2": [10000],
                    "bb81456ec79522bf02f34b02762f95e0": [10000],
                    "c4fe9afce1cf3e83eb8518a9f5abc754": [10000],
                    "c92d0679f769ac83fef2bb5eaac5d12a": [10000],
                    "ce5f02ac408b7b5c500050190f549736": [10000],
                    "e20c38f98b9830a40b851939ca7189d4": [10000],
                    "eff8910cddcdff62e4741243099240d5": [10000],
                    "f2e4d3da6556638b55df8ce509b094c2": [10000],
                    "f67d274202366f6b976414c950ca14bd": [10000],
                    "f6c389dcef63c1f214c30f66b66945c0": [10000],
                    "ff5a6cc031dd2c98b8bccd4766af38c1": [10000],
                },
                "details": {
                    "metric_configuration": {
                        "metric_name": "table.row_count",
                        "domain_kwargs": {},
                        "metric_value_kwargs": None,
                        "metric_dependencies": None,
                    },
                    "num_batches": 36,
                },
            },
        },
        Domain(
            domain_type=MetricDomainTypes.COLUMN,
            domain_kwargs={
                "column": "vendor_id",
            },
            details={
                INFERRED_SEMANTIC_TYPE_KEY: {
                    "vendor_id": SemanticDomainTypes.NUMERIC,
                },
            },
            rule_name="default_expect_column_unique_values_to_be_between_rule",
        ): {
            "$parameter.column_distinct_values.count": {
                "value": [
                    3,
                    3,
                    3,
                    2,
                    2,
                    3,
                    3,
                    2,
                    2,
                    2,
                    3,
                    2,
                    3,
                    2,
                    2,
                    2,
                    2,
                    2,
                    3,
                    2,
                    3,
                    3,
                    2,
                    2,
                    2,
                    3,
                    3,
                    2,
                    2,
                    3,
                    2,
                    2,
                    3,
                    2,
                    2,
                    2,
                ],
                "attributed_value": {
                    "0327cfb13205ec8512e1c28e438ab43b": [3],
                    "08085632aff9ce4cebbb8023049e1aec": [3],
                    "0808e185a52825d22356de2fe00a8f5f": [3],
                    "33d910f95326c0c7dfe7536d1cfeba51": [2],
                    "3692b23382fd4734215465251290c65b": [2],
                    "44c1b1947c9049e7db62c5320dde4c63": [3],
                    "47157bdaf05a7992473cd699cabaef74": [3],
                    "562969eaef9c843cb4531aecbc13bbcb": [2],
                    "569a4a80bf434c888593c651dbf2f157": [2],
                    "57c04d62ada3a102248b48f34c755159": [2],
                    "58ce3b40d384eacd9bad7d916eb8f705": [3],
                    "61e4931d87cb627df2a19b8bc5819b7b": [2],
                    "6c7e43619fe5e6963e8159cc84a28321": [3],
                    "73612fdabd337d5a8279acc30ce22d00": [2],
                    "7b3ce20a8e8cf3097bb9df270a7ae63a": [2],
                    "816b147dcf3305839f723a131b9ad6af": [2],
                    "84000630d1b69a0fe870c94fb26a32bc": [2],
                    "8ce0d477f610ea18e2ea4fbbb46de857": [2],
                    "90bb41c1fbd7c71c05dbc8695320af71": [3],
                    "940576153c66af14a949fd19aedd5f5b": [2],
                    "976b121b46db6967854b9c1a6628396b": [3],
                    "9e58d3c72c7006b6f5800b623fbc9818": [3],
                    "ab05b4fb82e37c8cf5b1ac40d0a37fe9": [2],
                    "ad2ad2a70c3e0bf94ddef3f893e92291": [2],
                    "b20800a7faafd2808d6c888577a2ba1d": [2],
                    "bb54e4fa3906387218be10cff631a7c2": [3],
                    "bb81456ec79522bf02f34b02762f95e0": [3],
                    "c4fe9afce1cf3e83eb8518a9f5abc754": [2],
                    "c92d0679f769ac83fef2bb5eaac5d12a": [2],
                    "ce5f02ac408b7b5c500050190f549736": [3],
                    "e20c38f98b9830a40b851939ca7189d4": [2],
                    "eff8910cddcdff62e4741243099240d5": [2],
                    "f2e4d3da6556638b55df8ce509b094c2": [3],
                    "f67d274202366f6b976414c950ca14bd": [2],
                    "f6c389dcef63c1f214c30f66b66945c0": [2],
                    "ff5a6cc031dd2c98b8bccd4766af38c1": [2],
                },
                "details": {
                    "metric_configuration": {
                        "metric_name": "column.distinct_values.count",
                        "domain_kwargs": {"column": "vendor_id"},
                        "metric_value_kwargs": None,
                        "metric_dependencies": None,
                    },
                    "num_batches": 36,
                },
            }
        },
        Domain(
            domain_type=MetricDomainTypes.COLUMN,
            domain_kwargs={
                "column": "pickup_datetime",
            },
            details={
                INFERRED_SEMANTIC_TYPE_KEY: {
                    "pickup_datetime": SemanticDomainTypes.TEXT,
                },
            },
            rule_name="default_expect_column_unique_values_to_be_between_rule",
        ): {
            "$parameter.column_distinct_values.count": {
                "value": [
                    9973,
                    9968,
                    9977,
                    9981,
                    9976,
                    9974,
                    9974,
                    9965,
                    9974,
                    9970,
                    9977,
                    9973,
                    9984,
                    9955,
                    9945,
                    9977,
                    9969,
                    9953,
                    9976,
                    9955,
                    9977,
                    9970,
                    9962,
                    9941,
                    9976,
                    9972,
                    9975,
                    9976,
                    9979,
                    9977,
                    9980,
                    9982,
                    9983,
                    9981,
                    9979,
                    9973,
                ],
                "attributed_value": {
                    "0327cfb13205ec8512e1c28e438ab43b": [9973],
                    "08085632aff9ce4cebbb8023049e1aec": [9968],
                    "0808e185a52825d22356de2fe00a8f5f": [9977],
                    "33d910f95326c0c7dfe7536d1cfeba51": [9981],
                    "3692b23382fd4734215465251290c65b": [9976],
                    "44c1b1947c9049e7db62c5320dde4c63": [9974],
                    "47157bdaf05a7992473cd699cabaef74": [9974],
                    "562969eaef9c843cb4531aecbc13bbcb": [9965],
                    "569a4a80bf434c888593c651dbf2f157": [9974],
                    "57c04d62ada3a102248b48f34c755159": [9970],
                    "58ce3b40d384eacd9bad7d916eb8f705": [9977],
                    "61e4931d87cb627df2a19b8bc5819b7b": [9973],
                    "6c7e43619fe5e6963e8159cc84a28321": [9984],
                    "73612fdabd337d5a8279acc30ce22d00": [9955],
                    "7b3ce20a8e8cf3097bb9df270a7ae63a": [9945],
                    "816b147dcf3305839f723a131b9ad6af": [9977],
                    "84000630d1b69a0fe870c94fb26a32bc": [9969],
                    "8ce0d477f610ea18e2ea4fbbb46de857": [9953],
                    "90bb41c1fbd7c71c05dbc8695320af71": [9976],
                    "940576153c66af14a949fd19aedd5f5b": [9955],
                    "976b121b46db6967854b9c1a6628396b": [9977],
                    "9e58d3c72c7006b6f5800b623fbc9818": [9970],
                    "ab05b4fb82e37c8cf5b1ac40d0a37fe9": [9962],
                    "ad2ad2a70c3e0bf94ddef3f893e92291": [9941],
                    "b20800a7faafd2808d6c888577a2ba1d": [9976],
                    "bb54e4fa3906387218be10cff631a7c2": [9972],
                    "bb81456ec79522bf02f34b02762f95e0": [9975],
                    "c4fe9afce1cf3e83eb8518a9f5abc754": [9976],
                    "c92d0679f769ac83fef2bb5eaac5d12a": [9979],
                    "ce5f02ac408b7b5c500050190f549736": [9977],
                    "e20c38f98b9830a40b851939ca7189d4": [9980],
                    "eff8910cddcdff62e4741243099240d5": [9982],
                    "f2e4d3da6556638b55df8ce509b094c2": [9983],
                    "f67d274202366f6b976414c950ca14bd": [9981],
                    "f6c389dcef63c1f214c30f66b66945c0": [9979],
                    "ff5a6cc031dd2c98b8bccd4766af38c1": [9973],
                },
                "details": {
                    "metric_configuration": {
                        "metric_name": "column.distinct_values.count",
                        "domain_kwargs": {"column": "pickup_datetime"},
                        "metric_value_kwargs": None,
                        "metric_dependencies": None,
                    },
                    "num_batches": 36,
                },
            }
        },
        Domain(
            domain_type=MetricDomainTypes.COLUMN,
            domain_kwargs={
                "column": "dropoff_datetime",
            },
            details={
                INFERRED_SEMANTIC_TYPE_KEY: {
                    "dropoff_datetime": SemanticDomainTypes.TEXT,
                },
            },
            rule_name="default_expect_column_unique_values_to_be_between_rule",
        ): {
            "$parameter.column_distinct_values.count": {
                "value": [
                    9972,
                    9976,
                    9967,
                    9984,
                    9975,
                    9977,
                    9971,
                    9977,
                    9972,
                    9967,
                    9972,
                    9977,
                    9976,
                    9964,
                    9968,
                    9976,
                    9971,
                    9965,
                    9973,
                    9978,
                    9986,
                    9982,
                    9970,
                    9939,
                    9974,
                    9975,
                    9978,
                    9984,
                    9979,
                    9982,
                    9977,
                    9975,
                    9985,
                    9973,
                    9979,
                    9966,
                ],
                "attributed_value": {
                    "0327cfb13205ec8512e1c28e438ab43b": [9972],
                    "08085632aff9ce4cebbb8023049e1aec": [9976],
                    "0808e185a52825d22356de2fe00a8f5f": [9967],
                    "33d910f95326c0c7dfe7536d1cfeba51": [9984],
                    "3692b23382fd4734215465251290c65b": [9975],
                    "44c1b1947c9049e7db62c5320dde4c63": [9977],
                    "47157bdaf05a7992473cd699cabaef74": [9971],
                    "562969eaef9c843cb4531aecbc13bbcb": [9977],
                    "569a4a80bf434c888593c651dbf2f157": [9972],
                    "57c04d62ada3a102248b48f34c755159": [9967],
                    "58ce3b40d384eacd9bad7d916eb8f705": [9972],
                    "61e4931d87cb627df2a19b8bc5819b7b": [9977],
                    "6c7e43619fe5e6963e8159cc84a28321": [9976],
                    "73612fdabd337d5a8279acc30ce22d00": [9964],
                    "7b3ce20a8e8cf3097bb9df270a7ae63a": [9968],
                    "816b147dcf3305839f723a131b9ad6af": [9976],
                    "84000630d1b69a0fe870c94fb26a32bc": [9971],
                    "8ce0d477f610ea18e2ea4fbbb46de857": [9965],
                    "90bb41c1fbd7c71c05dbc8695320af71": [9973],
                    "940576153c66af14a949fd19aedd5f5b": [9978],
                    "976b121b46db6967854b9c1a6628396b": [9986],
                    "9e58d3c72c7006b6f5800b623fbc9818": [9982],
                    "ab05b4fb82e37c8cf5b1ac40d0a37fe9": [9970],
                    "ad2ad2a70c3e0bf94ddef3f893e92291": [9939],
                    "b20800a7faafd2808d6c888577a2ba1d": [9974],
                    "bb54e4fa3906387218be10cff631a7c2": [9975],
                    "bb81456ec79522bf02f34b02762f95e0": [9978],
                    "c4fe9afce1cf3e83eb8518a9f5abc754": [9984],
                    "c92d0679f769ac83fef2bb5eaac5d12a": [9979],
                    "ce5f02ac408b7b5c500050190f549736": [9982],
                    "e20c38f98b9830a40b851939ca7189d4": [9977],
                    "eff8910cddcdff62e4741243099240d5": [9975],
                    "f2e4d3da6556638b55df8ce509b094c2": [9985],
                    "f67d274202366f6b976414c950ca14bd": [9973],
                    "f6c389dcef63c1f214c30f66b66945c0": [9979],
                    "ff5a6cc031dd2c98b8bccd4766af38c1": [9966],
                },
                "details": {
                    "metric_configuration": {
                        "metric_name": "column.distinct_values.count",
                        "domain_kwargs": {"column": "dropoff_datetime"},
                        "metric_value_kwargs": None,
                        "metric_dependencies": None,
                    },
                    "num_batches": 36,
                },
            }
        },
        Domain(
            domain_type=MetricDomainTypes.COLUMN,
            domain_kwargs={
                "column": "passenger_count",
            },
            details={
                INFERRED_SEMANTIC_TYPE_KEY: {
                    "passenger_count": SemanticDomainTypes.NUMERIC,
                },
            },
            rule_name="default_expect_column_unique_values_to_be_between_rule",
        ): {
            "$parameter.column_distinct_values.count": {
                "value": [
                    6,
                    7,
                    7,
                    7,
                    8,
                    7,
                    7,
                    7,
                    7,
                    7,
                    8,
                    7,
                    7,
                    7,
                    7,
                    7,
                    7,
                    7,
                    7,
                    7,
                    7,
                    8,
                    7,
                    7,
                    7,
                    7,
                    7,
                    7,
                    7,
                    7,
                    7,
                    7,
                    8,
                    7,
                    7,
                    7,
                ],
                "attributed_value": {
                    "0327cfb13205ec8512e1c28e438ab43b": [6],
                    "08085632aff9ce4cebbb8023049e1aec": [7],
                    "0808e185a52825d22356de2fe00a8f5f": [7],
                    "33d910f95326c0c7dfe7536d1cfeba51": [7],
                    "3692b23382fd4734215465251290c65b": [8],
                    "44c1b1947c9049e7db62c5320dde4c63": [7],
                    "47157bdaf05a7992473cd699cabaef74": [7],
                    "562969eaef9c843cb4531aecbc13bbcb": [7],
                    "569a4a80bf434c888593c651dbf2f157": [7],
                    "57c04d62ada3a102248b48f34c755159": [7],
                    "58ce3b40d384eacd9bad7d916eb8f705": [8],
                    "61e4931d87cb627df2a19b8bc5819b7b": [7],
                    "6c7e43619fe5e6963e8159cc84a28321": [7],
                    "73612fdabd337d5a8279acc30ce22d00": [7],
                    "7b3ce20a8e8cf3097bb9df270a7ae63a": [7],
                    "816b147dcf3305839f723a131b9ad6af": [7],
                    "84000630d1b69a0fe870c94fb26a32bc": [7],
                    "8ce0d477f610ea18e2ea4fbbb46de857": [7],
                    "90bb41c1fbd7c71c05dbc8695320af71": [7],
                    "940576153c66af14a949fd19aedd5f5b": [7],
                    "976b121b46db6967854b9c1a6628396b": [7],
                    "9e58d3c72c7006b6f5800b623fbc9818": [8],
                    "ab05b4fb82e37c8cf5b1ac40d0a37fe9": [7],
                    "ad2ad2a70c3e0bf94ddef3f893e92291": [7],
                    "b20800a7faafd2808d6c888577a2ba1d": [7],
                    "bb54e4fa3906387218be10cff631a7c2": [7],
                    "bb81456ec79522bf02f34b02762f95e0": [7],
                    "c4fe9afce1cf3e83eb8518a9f5abc754": [7],
                    "c92d0679f769ac83fef2bb5eaac5d12a": [7],
                    "ce5f02ac408b7b5c500050190f549736": [7],
                    "e20c38f98b9830a40b851939ca7189d4": [7],
                    "eff8910cddcdff62e4741243099240d5": [7],
                    "f2e4d3da6556638b55df8ce509b094c2": [8],
                    "f67d274202366f6b976414c950ca14bd": [7],
                    "f6c389dcef63c1f214c30f66b66945c0": [7],
                    "ff5a6cc031dd2c98b8bccd4766af38c1": [7],
                },
                "details": {
                    "metric_configuration": {
                        "metric_name": "column.distinct_values.count",
                        "domain_kwargs": {"column": "passenger_count"},
                        "metric_value_kwargs": None,
                        "metric_dependencies": None,
                    },
                    "num_batches": 36,
                },
            }
        },
        Domain(
            domain_type=MetricDomainTypes.COLUMN,
            domain_kwargs={
                "column": "trip_distance",
            },
            details={
                INFERRED_SEMANTIC_TYPE_KEY: {
                    "trip_distance": SemanticDomainTypes.NUMERIC,
                },
            },
            rule_name="default_expect_column_unique_values_to_be_between_rule",
        ): {
            "$parameter.column_distinct_values.count": {
                "value": [
                    1184,
                    1192,
                    1200,
                    1279,
                    1249,
                    1252,
                    1236,
                    1141,
                    1165,
                    1188,
                    1206,
                    1230,
                    1240,
                    1273,
                    1253,
                    1204,
                    1196,
                    1430,
                    1225,
                    1319,
                    1222,
                    1266,
                    1207,
                    1560,
                    1310,
                    1212,
                    1293,
                    1202,
                    1157,
                    1299,
                    1202,
                    1228,
                    1227,
                    1190,
                    1176,
                    1371,
                ],
                "attributed_value": {
                    "0327cfb13205ec8512e1c28e438ab43b": [1184],
                    "08085632aff9ce4cebbb8023049e1aec": [1192],
                    "0808e185a52825d22356de2fe00a8f5f": [1200],
                    "33d910f95326c0c7dfe7536d1cfeba51": [1279],
                    "3692b23382fd4734215465251290c65b": [1249],
                    "44c1b1947c9049e7db62c5320dde4c63": [1252],
                    "47157bdaf05a7992473cd699cabaef74": [1236],
                    "562969eaef9c843cb4531aecbc13bbcb": [1141],
                    "569a4a80bf434c888593c651dbf2f157": [1165],
                    "57c04d62ada3a102248b48f34c755159": [1188],
                    "58ce3b40d384eacd9bad7d916eb8f705": [1206],
                    "61e4931d87cb627df2a19b8bc5819b7b": [1230],
                    "6c7e43619fe5e6963e8159cc84a28321": [1240],
                    "73612fdabd337d5a8279acc30ce22d00": [1273],
                    "7b3ce20a8e8cf3097bb9df270a7ae63a": [1253],
                    "816b147dcf3305839f723a131b9ad6af": [1204],
                    "84000630d1b69a0fe870c94fb26a32bc": [1196],
                    "8ce0d477f610ea18e2ea4fbbb46de857": [1430],
                    "90bb41c1fbd7c71c05dbc8695320af71": [1225],
                    "940576153c66af14a949fd19aedd5f5b": [1319],
                    "976b121b46db6967854b9c1a6628396b": [1222],
                    "9e58d3c72c7006b6f5800b623fbc9818": [1266],
                    "ab05b4fb82e37c8cf5b1ac40d0a37fe9": [1207],
                    "ad2ad2a70c3e0bf94ddef3f893e92291": [1560],
                    "b20800a7faafd2808d6c888577a2ba1d": [1310],
                    "bb54e4fa3906387218be10cff631a7c2": [1212],
                    "bb81456ec79522bf02f34b02762f95e0": [1293],
                    "c4fe9afce1cf3e83eb8518a9f5abc754": [1202],
                    "c92d0679f769ac83fef2bb5eaac5d12a": [1157],
                    "ce5f02ac408b7b5c500050190f549736": [1299],
                    "e20c38f98b9830a40b851939ca7189d4": [1202],
                    "eff8910cddcdff62e4741243099240d5": [1228],
                    "f2e4d3da6556638b55df8ce509b094c2": [1227],
                    "f67d274202366f6b976414c950ca14bd": [1190],
                    "f6c389dcef63c1f214c30f66b66945c0": [1176],
                    "ff5a6cc031dd2c98b8bccd4766af38c1": [1371],
                },
                "details": {
                    "metric_configuration": {
                        "metric_name": "column.distinct_values.count",
                        "domain_kwargs": {"column": "trip_distance"},
                        "metric_value_kwargs": None,
                        "metric_dependencies": None,
                    },
                    "num_batches": 36,
                },
            }
        },
        Domain(
            domain_type=MetricDomainTypes.COLUMN,
            domain_kwargs={
                "column": "rate_code_id",
            },
            details={
                INFERRED_SEMANTIC_TYPE_KEY: {
                    "rate_code_id": SemanticDomainTypes.NUMERIC,
                },
            },
            rule_name="default_expect_column_unique_values_to_be_between_rule",
        ): {
            "$parameter.column_distinct_values.count": {
                "value": [
                    7,
                    6,
                    5,
                    5,
                    5,
                    6,
                    6,
                    5,
                    5,
                    6,
                    6,
                    5,
                    5,
                    6,
                    5,
                    5,
                    5,
                    6,
                    5,
                    5,
                    5,
                    6,
                    5,
                    6,
                    5,
                    6,
                    6,
                    5,
                    5,
                    5,
                    6,
                    5,
                    5,
                    6,
                    6,
                    6,
                ],
                "attributed_value": {
                    "0327cfb13205ec8512e1c28e438ab43b": [7],
                    "08085632aff9ce4cebbb8023049e1aec": [6],
                    "0808e185a52825d22356de2fe00a8f5f": [5],
                    "33d910f95326c0c7dfe7536d1cfeba51": [5],
                    "3692b23382fd4734215465251290c65b": [5],
                    "44c1b1947c9049e7db62c5320dde4c63": [6],
                    "47157bdaf05a7992473cd699cabaef74": [6],
                    "562969eaef9c843cb4531aecbc13bbcb": [5],
                    "569a4a80bf434c888593c651dbf2f157": [5],
                    "57c04d62ada3a102248b48f34c755159": [6],
                    "58ce3b40d384eacd9bad7d916eb8f705": [6],
                    "61e4931d87cb627df2a19b8bc5819b7b": [5],
                    "6c7e43619fe5e6963e8159cc84a28321": [5],
                    "73612fdabd337d5a8279acc30ce22d00": [6],
                    "7b3ce20a8e8cf3097bb9df270a7ae63a": [5],
                    "816b147dcf3305839f723a131b9ad6af": [5],
                    "84000630d1b69a0fe870c94fb26a32bc": [5],
                    "8ce0d477f610ea18e2ea4fbbb46de857": [6],
                    "90bb41c1fbd7c71c05dbc8695320af71": [5],
                    "940576153c66af14a949fd19aedd5f5b": [5],
                    "976b121b46db6967854b9c1a6628396b": [5],
                    "9e58d3c72c7006b6f5800b623fbc9818": [6],
                    "ab05b4fb82e37c8cf5b1ac40d0a37fe9": [5],
                    "ad2ad2a70c3e0bf94ddef3f893e92291": [6],
                    "b20800a7faafd2808d6c888577a2ba1d": [5],
                    "bb54e4fa3906387218be10cff631a7c2": [6],
                    "bb81456ec79522bf02f34b02762f95e0": [6],
                    "c4fe9afce1cf3e83eb8518a9f5abc754": [5],
                    "c92d0679f769ac83fef2bb5eaac5d12a": [5],
                    "ce5f02ac408b7b5c500050190f549736": [5],
                    "e20c38f98b9830a40b851939ca7189d4": [6],
                    "eff8910cddcdff62e4741243099240d5": [5],
                    "f2e4d3da6556638b55df8ce509b094c2": [5],
                    "f67d274202366f6b976414c950ca14bd": [6],
                    "f6c389dcef63c1f214c30f66b66945c0": [6],
                    "ff5a6cc031dd2c98b8bccd4766af38c1": [6],
                },
                "details": {
                    "metric_configuration": {
                        "metric_name": "column.distinct_values.count",
                        "domain_kwargs": {"column": "rate_code_id"},
                        "metric_value_kwargs": None,
                        "metric_dependencies": None,
                    },
                    "num_batches": 36,
                },
            }
        },
        Domain(
            domain_type=MetricDomainTypes.COLUMN,
            domain_kwargs={
                "column": "store_and_fwd_flag",
            },
            details={
                INFERRED_SEMANTIC_TYPE_KEY: {
                    "store_and_fwd_flag": SemanticDomainTypes.TEXT,
                },
            },
            rule_name="default_expect_column_unique_values_to_be_between_rule",
        ): {
            "$parameter.column_distinct_values.count": {
                "value": [
                    2,
                    2,
                    2,
                    2,
                    2,
                    2,
                    2,
                    2,
                    2,
                    2,
                    2,
                    2,
                    2,
                    2,
                    2,
                    2,
                    2,
                    2,
                    2,
                    2,
                    2,
                    2,
                    2,
                    2,
                    2,
                    2,
                    2,
                    2,
                    2,
                    2,
                    2,
                    2,
                    2,
                    2,
                    2,
                    2,
                ],
                "attributed_value": {
                    "0327cfb13205ec8512e1c28e438ab43b": [2],
                    "08085632aff9ce4cebbb8023049e1aec": [2],
                    "0808e185a52825d22356de2fe00a8f5f": [2],
                    "33d910f95326c0c7dfe7536d1cfeba51": [2],
                    "3692b23382fd4734215465251290c65b": [2],
                    "44c1b1947c9049e7db62c5320dde4c63": [2],
                    "47157bdaf05a7992473cd699cabaef74": [2],
                    "562969eaef9c843cb4531aecbc13bbcb": [2],
                    "569a4a80bf434c888593c651dbf2f157": [2],
                    "57c04d62ada3a102248b48f34c755159": [2],
                    "58ce3b40d384eacd9bad7d916eb8f705": [2],
                    "61e4931d87cb627df2a19b8bc5819b7b": [2],
                    "6c7e43619fe5e6963e8159cc84a28321": [2],
                    "73612fdabd337d5a8279acc30ce22d00": [2],
                    "7b3ce20a8e8cf3097bb9df270a7ae63a": [2],
                    "816b147dcf3305839f723a131b9ad6af": [2],
                    "84000630d1b69a0fe870c94fb26a32bc": [2],
                    "8ce0d477f610ea18e2ea4fbbb46de857": [2],
                    "90bb41c1fbd7c71c05dbc8695320af71": [2],
                    "940576153c66af14a949fd19aedd5f5b": [2],
                    "976b121b46db6967854b9c1a6628396b": [2],
                    "9e58d3c72c7006b6f5800b623fbc9818": [2],
                    "ab05b4fb82e37c8cf5b1ac40d0a37fe9": [2],
                    "ad2ad2a70c3e0bf94ddef3f893e92291": [2],
                    "b20800a7faafd2808d6c888577a2ba1d": [2],
                    "bb54e4fa3906387218be10cff631a7c2": [2],
                    "bb81456ec79522bf02f34b02762f95e0": [2],
                    "c4fe9afce1cf3e83eb8518a9f5abc754": [2],
                    "c92d0679f769ac83fef2bb5eaac5d12a": [2],
                    "ce5f02ac408b7b5c500050190f549736": [2],
                    "e20c38f98b9830a40b851939ca7189d4": [2],
                    "eff8910cddcdff62e4741243099240d5": [2],
                    "f2e4d3da6556638b55df8ce509b094c2": [2],
                    "f67d274202366f6b976414c950ca14bd": [2],
                    "f6c389dcef63c1f214c30f66b66945c0": [2],
                    "ff5a6cc031dd2c98b8bccd4766af38c1": [2],
                },
                "details": {
                    "metric_configuration": {
                        "metric_name": "column.distinct_values.count",
                        "domain_kwargs": {"column": "store_and_fwd_flag"},
                        "metric_value_kwargs": None,
                        "metric_dependencies": None,
                    },
                    "num_batches": 36,
                },
            }
        },
        Domain(
            domain_type=MetricDomainTypes.COLUMN,
            domain_kwargs={
                "column": "pickup_location_id",
            },
            details={
                INFERRED_SEMANTIC_TYPE_KEY: {
                    "pickup_location_id": SemanticDomainTypes.NUMERIC,
                },
            },
            rule_name="default_expect_column_unique_values_to_be_between_rule",
        ): {
            "$parameter.column_distinct_values.count": {
                "value": [
                    151,
                    146,
                    155,
                    144,
                    150,
                    136,
                    134,
                    118,
                    124,
                    195,
                    141,
                    144,
                    137,
                    208,
                    157,
                    187,
                    199,
                    211,
                    145,
                    209,
                    138,
                    143,
                    193,
                    214,
                    154,
                    151,
                    154,
                    119,
                    118,
                    155,
                    133,
                    142,
                    133,
                    146,
                    132,
                    212,
                ],
                "attributed_value": {
                    "0327cfb13205ec8512e1c28e438ab43b": [151],
                    "08085632aff9ce4cebbb8023049e1aec": [146],
                    "0808e185a52825d22356de2fe00a8f5f": [155],
                    "33d910f95326c0c7dfe7536d1cfeba51": [144],
                    "3692b23382fd4734215465251290c65b": [150],
                    "44c1b1947c9049e7db62c5320dde4c63": [136],
                    "47157bdaf05a7992473cd699cabaef74": [134],
                    "562969eaef9c843cb4531aecbc13bbcb": [118],
                    "569a4a80bf434c888593c651dbf2f157": [124],
                    "57c04d62ada3a102248b48f34c755159": [195],
                    "58ce3b40d384eacd9bad7d916eb8f705": [141],
                    "61e4931d87cb627df2a19b8bc5819b7b": [144],
                    "6c7e43619fe5e6963e8159cc84a28321": [137],
                    "73612fdabd337d5a8279acc30ce22d00": [208],
                    "7b3ce20a8e8cf3097bb9df270a7ae63a": [157],
                    "816b147dcf3305839f723a131b9ad6af": [187],
                    "84000630d1b69a0fe870c94fb26a32bc": [199],
                    "8ce0d477f610ea18e2ea4fbbb46de857": [211],
                    "90bb41c1fbd7c71c05dbc8695320af71": [145],
                    "940576153c66af14a949fd19aedd5f5b": [209],
                    "976b121b46db6967854b9c1a6628396b": [138],
                    "9e58d3c72c7006b6f5800b623fbc9818": [143],
                    "ab05b4fb82e37c8cf5b1ac40d0a37fe9": [193],
                    "ad2ad2a70c3e0bf94ddef3f893e92291": [214],
                    "b20800a7faafd2808d6c888577a2ba1d": [154],
                    "bb54e4fa3906387218be10cff631a7c2": [151],
                    "bb81456ec79522bf02f34b02762f95e0": [154],
                    "c4fe9afce1cf3e83eb8518a9f5abc754": [119],
                    "c92d0679f769ac83fef2bb5eaac5d12a": [118],
                    "ce5f02ac408b7b5c500050190f549736": [155],
                    "e20c38f98b9830a40b851939ca7189d4": [133],
                    "eff8910cddcdff62e4741243099240d5": [142],
                    "f2e4d3da6556638b55df8ce509b094c2": [133],
                    "f67d274202366f6b976414c950ca14bd": [146],
                    "f6c389dcef63c1f214c30f66b66945c0": [132],
                    "ff5a6cc031dd2c98b8bccd4766af38c1": [212],
                },
                "details": {
                    "metric_configuration": {
                        "metric_name": "column.distinct_values.count",
                        "domain_kwargs": {"column": "pickup_location_id"},
                        "metric_value_kwargs": None,
                        "metric_dependencies": None,
                    },
                    "num_batches": 36,
                },
            }
        },
        Domain(
            domain_type=MetricDomainTypes.COLUMN,
            domain_kwargs={
                "column": "dropoff_location_id",
            },
            details={
                INFERRED_SEMANTIC_TYPE_KEY: {
                    "dropoff_location_id": SemanticDomainTypes.NUMERIC,
                },
            },
            rule_name="default_expect_column_unique_values_to_be_between_rule",
        ): {
            "$parameter.column_distinct_values.count": {
                "value": [
                    199,
                    192,
                    205,
                    203,
                    204,
                    203,
                    203,
                    197,
                    196,
                    222,
                    205,
                    198,
                    202,
                    234,
                    207,
                    230,
                    224,
                    238,
                    205,
                    232,
                    196,
                    206,
                    224,
                    237,
                    205,
                    197,
                    217,
                    200,
                    184,
                    213,
                    204,
                    206,
                    202,
                    204,
                    190,
                    233,
                ],
                "attributed_value": {
                    "0327cfb13205ec8512e1c28e438ab43b": [199],
                    "08085632aff9ce4cebbb8023049e1aec": [192],
                    "0808e185a52825d22356de2fe00a8f5f": [205],
                    "33d910f95326c0c7dfe7536d1cfeba51": [203],
                    "3692b23382fd4734215465251290c65b": [204],
                    "44c1b1947c9049e7db62c5320dde4c63": [203],
                    "47157bdaf05a7992473cd699cabaef74": [203],
                    "562969eaef9c843cb4531aecbc13bbcb": [197],
                    "569a4a80bf434c888593c651dbf2f157": [196],
                    "57c04d62ada3a102248b48f34c755159": [222],
                    "58ce3b40d384eacd9bad7d916eb8f705": [205],
                    "61e4931d87cb627df2a19b8bc5819b7b": [198],
                    "6c7e43619fe5e6963e8159cc84a28321": [202],
                    "73612fdabd337d5a8279acc30ce22d00": [234],
                    "7b3ce20a8e8cf3097bb9df270a7ae63a": [207],
                    "816b147dcf3305839f723a131b9ad6af": [230],
                    "84000630d1b69a0fe870c94fb26a32bc": [224],
                    "8ce0d477f610ea18e2ea4fbbb46de857": [238],
                    "90bb41c1fbd7c71c05dbc8695320af71": [205],
                    "940576153c66af14a949fd19aedd5f5b": [232],
                    "976b121b46db6967854b9c1a6628396b": [196],
                    "9e58d3c72c7006b6f5800b623fbc9818": [206],
                    "ab05b4fb82e37c8cf5b1ac40d0a37fe9": [224],
                    "ad2ad2a70c3e0bf94ddef3f893e92291": [237],
                    "b20800a7faafd2808d6c888577a2ba1d": [205],
                    "bb54e4fa3906387218be10cff631a7c2": [197],
                    "bb81456ec79522bf02f34b02762f95e0": [217],
                    "c4fe9afce1cf3e83eb8518a9f5abc754": [200],
                    "c92d0679f769ac83fef2bb5eaac5d12a": [184],
                    "ce5f02ac408b7b5c500050190f549736": [213],
                    "e20c38f98b9830a40b851939ca7189d4": [204],
                    "eff8910cddcdff62e4741243099240d5": [206],
                    "f2e4d3da6556638b55df8ce509b094c2": [202],
                    "f67d274202366f6b976414c950ca14bd": [204],
                    "f6c389dcef63c1f214c30f66b66945c0": [190],
                    "ff5a6cc031dd2c98b8bccd4766af38c1": [233],
                },
                "details": {
                    "metric_configuration": {
                        "metric_name": "column.distinct_values.count",
                        "domain_kwargs": {"column": "dropoff_location_id"},
                        "metric_value_kwargs": None,
                        "metric_dependencies": None,
                    },
                    "num_batches": 36,
                },
            }
        },
        Domain(
            domain_type=MetricDomainTypes.COLUMN,
            domain_kwargs={
                "column": "payment_type",
            },
            details={
                INFERRED_SEMANTIC_TYPE_KEY: {
                    "payment_type": SemanticDomainTypes.NUMERIC,
                },
            },
            rule_name="default_expect_column_unique_values_to_be_between_rule",
        ): {
            "$parameter.column_distinct_values.count": {
                "value": [
                    4,
                    4,
                    4,
                    4,
                    4,
                    4,
                    4,
                    4,
                    4,
                    4,
                    4,
                    4,
                    4,
                    4,
                    4,
                    4,
                    4,
                    4,
                    4,
                    4,
                    4,
                    4,
                    4,
                    4,
                    4,
                    4,
                    4,
                    4,
                    4,
                    4,
                    4,
                    4,
                    4,
                    4,
                    4,
                    4,
                ],
                "attributed_value": {
                    "0327cfb13205ec8512e1c28e438ab43b": [4],
                    "08085632aff9ce4cebbb8023049e1aec": [4],
                    "0808e185a52825d22356de2fe00a8f5f": [4],
                    "33d910f95326c0c7dfe7536d1cfeba51": [4],
                    "3692b23382fd4734215465251290c65b": [4],
                    "44c1b1947c9049e7db62c5320dde4c63": [4],
                    "47157bdaf05a7992473cd699cabaef74": [4],
                    "562969eaef9c843cb4531aecbc13bbcb": [4],
                    "569a4a80bf434c888593c651dbf2f157": [4],
                    "57c04d62ada3a102248b48f34c755159": [4],
                    "58ce3b40d384eacd9bad7d916eb8f705": [4],
                    "61e4931d87cb627df2a19b8bc5819b7b": [4],
                    "6c7e43619fe5e6963e8159cc84a28321": [4],
                    "73612fdabd337d5a8279acc30ce22d00": [4],
                    "7b3ce20a8e8cf3097bb9df270a7ae63a": [4],
                    "816b147dcf3305839f723a131b9ad6af": [4],
                    "84000630d1b69a0fe870c94fb26a32bc": [4],
                    "8ce0d477f610ea18e2ea4fbbb46de857": [4],
                    "90bb41c1fbd7c71c05dbc8695320af71": [4],
                    "940576153c66af14a949fd19aedd5f5b": [4],
                    "976b121b46db6967854b9c1a6628396b": [4],
                    "9e58d3c72c7006b6f5800b623fbc9818": [4],
                    "ab05b4fb82e37c8cf5b1ac40d0a37fe9": [4],
                    "ad2ad2a70c3e0bf94ddef3f893e92291": [4],
                    "b20800a7faafd2808d6c888577a2ba1d": [4],
                    "bb54e4fa3906387218be10cff631a7c2": [4],
                    "bb81456ec79522bf02f34b02762f95e0": [4],
                    "c4fe9afce1cf3e83eb8518a9f5abc754": [4],
                    "c92d0679f769ac83fef2bb5eaac5d12a": [4],
                    "ce5f02ac408b7b5c500050190f549736": [4],
                    "e20c38f98b9830a40b851939ca7189d4": [4],
                    "eff8910cddcdff62e4741243099240d5": [4],
                    "f2e4d3da6556638b55df8ce509b094c2": [4],
                    "f67d274202366f6b976414c950ca14bd": [4],
                    "f6c389dcef63c1f214c30f66b66945c0": [4],
                    "ff5a6cc031dd2c98b8bccd4766af38c1": [4],
                },
                "details": {
                    "metric_configuration": {
                        "metric_name": "column.distinct_values.count",
                        "domain_kwargs": {"column": "payment_type"},
                        "metric_value_kwargs": None,
                        "metric_dependencies": None,
                    },
                    "num_batches": 36,
                },
            }
        },
        Domain(
            domain_type=MetricDomainTypes.COLUMN,
            domain_kwargs={
                "column": "fare_amount",
            },
            details={
                INFERRED_SEMANTIC_TYPE_KEY: {
                    "fare_amount": SemanticDomainTypes.NUMERIC,
                },
            },
            rule_name="default_expect_column_unique_values_to_be_between_rule",
        ): {
            "$parameter.column_distinct_values.count": {
                "value": [
                    187,
                    170,
                    201,
                    246,
                    252,
                    176,
                    169,
                    148,
                    161,
                    568,
                    184,
                    246,
                    178,
                    797,
                    296,
                    552,
                    588,
                    813,
                    202,
                    575,
                    170,
                    184,
                    571,
                    1500,
                    248,
                    199,
                    253,
                    153,
                    153,
                    238,
                    161,
                    259,
                    168,
                    267,
                    156,
                    575,
                ],
                "attributed_value": {
                    "0327cfb13205ec8512e1c28e438ab43b": [187],
                    "08085632aff9ce4cebbb8023049e1aec": [170],
                    "0808e185a52825d22356de2fe00a8f5f": [201],
                    "33d910f95326c0c7dfe7536d1cfeba51": [246],
                    "3692b23382fd4734215465251290c65b": [252],
                    "44c1b1947c9049e7db62c5320dde4c63": [176],
                    "47157bdaf05a7992473cd699cabaef74": [169],
                    "562969eaef9c843cb4531aecbc13bbcb": [148],
                    "569a4a80bf434c888593c651dbf2f157": [161],
                    "57c04d62ada3a102248b48f34c755159": [568],
                    "58ce3b40d384eacd9bad7d916eb8f705": [184],
                    "61e4931d87cb627df2a19b8bc5819b7b": [246],
                    "6c7e43619fe5e6963e8159cc84a28321": [178],
                    "73612fdabd337d5a8279acc30ce22d00": [797],
                    "7b3ce20a8e8cf3097bb9df270a7ae63a": [296],
                    "816b147dcf3305839f723a131b9ad6af": [552],
                    "84000630d1b69a0fe870c94fb26a32bc": [588],
                    "8ce0d477f610ea18e2ea4fbbb46de857": [813],
                    "90bb41c1fbd7c71c05dbc8695320af71": [202],
                    "940576153c66af14a949fd19aedd5f5b": [575],
                    "976b121b46db6967854b9c1a6628396b": [170],
                    "9e58d3c72c7006b6f5800b623fbc9818": [184],
                    "ab05b4fb82e37c8cf5b1ac40d0a37fe9": [571],
                    "ad2ad2a70c3e0bf94ddef3f893e92291": [1500],
                    "b20800a7faafd2808d6c888577a2ba1d": [248],
                    "bb54e4fa3906387218be10cff631a7c2": [199],
                    "bb81456ec79522bf02f34b02762f95e0": [253],
                    "c4fe9afce1cf3e83eb8518a9f5abc754": [153],
                    "c92d0679f769ac83fef2bb5eaac5d12a": [153],
                    "ce5f02ac408b7b5c500050190f549736": [238],
                    "e20c38f98b9830a40b851939ca7189d4": [161],
                    "eff8910cddcdff62e4741243099240d5": [259],
                    "f2e4d3da6556638b55df8ce509b094c2": [168],
                    "f67d274202366f6b976414c950ca14bd": [267],
                    "f6c389dcef63c1f214c30f66b66945c0": [156],
                    "ff5a6cc031dd2c98b8bccd4766af38c1": [575],
                },
                "details": {
                    "metric_configuration": {
                        "metric_name": "column.distinct_values.count",
                        "domain_kwargs": {"column": "fare_amount"},
                        "metric_value_kwargs": None,
                        "metric_dependencies": None,
                    },
                    "num_batches": 36,
                },
            }
        },
        Domain(
            domain_type=MetricDomainTypes.COLUMN,
            domain_kwargs={
                "column": "extra",
            },
            details={
                INFERRED_SEMANTIC_TYPE_KEY: {
                    "extra": SemanticDomainTypes.NUMERIC,
                },
            },
            rule_name="default_expect_column_unique_values_to_be_between_rule",
        ): {
            "$parameter.column_distinct_values.count": {
                "value": [
                    8,
                    7,
                    10,
                    16,
                    13,
                    7,
                    6,
                    6,
                    6,
                    10,
                    6,
                    12,
                    12,
                    10,
                    14,
                    11,
                    10,
                    10,
                    12,
                    12,
                    10,
                    11,
                    11,
                    11,
                    13,
                    6,
                    14,
                    6,
                    6,
                    12,
                    4,
                    12,
                    5,
                    15,
                    5,
                    13,
                ],
                "attributed_value": {
                    "0327cfb13205ec8512e1c28e438ab43b": [8],
                    "08085632aff9ce4cebbb8023049e1aec": [7],
                    "0808e185a52825d22356de2fe00a8f5f": [10],
                    "33d910f95326c0c7dfe7536d1cfeba51": [16],
                    "3692b23382fd4734215465251290c65b": [13],
                    "44c1b1947c9049e7db62c5320dde4c63": [7],
                    "47157bdaf05a7992473cd699cabaef74": [6],
                    "562969eaef9c843cb4531aecbc13bbcb": [6],
                    "569a4a80bf434c888593c651dbf2f157": [6],
                    "57c04d62ada3a102248b48f34c755159": [10],
                    "58ce3b40d384eacd9bad7d916eb8f705": [6],
                    "61e4931d87cb627df2a19b8bc5819b7b": [12],
                    "6c7e43619fe5e6963e8159cc84a28321": [12],
                    "73612fdabd337d5a8279acc30ce22d00": [10],
                    "7b3ce20a8e8cf3097bb9df270a7ae63a": [14],
                    "816b147dcf3305839f723a131b9ad6af": [11],
                    "84000630d1b69a0fe870c94fb26a32bc": [10],
                    "8ce0d477f610ea18e2ea4fbbb46de857": [10],
                    "90bb41c1fbd7c71c05dbc8695320af71": [12],
                    "940576153c66af14a949fd19aedd5f5b": [12],
                    "976b121b46db6967854b9c1a6628396b": [10],
                    "9e58d3c72c7006b6f5800b623fbc9818": [11],
                    "ab05b4fb82e37c8cf5b1ac40d0a37fe9": [11],
                    "ad2ad2a70c3e0bf94ddef3f893e92291": [11],
                    "b20800a7faafd2808d6c888577a2ba1d": [13],
                    "bb54e4fa3906387218be10cff631a7c2": [6],
                    "bb81456ec79522bf02f34b02762f95e0": [14],
                    "c4fe9afce1cf3e83eb8518a9f5abc754": [6],
                    "c92d0679f769ac83fef2bb5eaac5d12a": [6],
                    "ce5f02ac408b7b5c500050190f549736": [12],
                    "e20c38f98b9830a40b851939ca7189d4": [4],
                    "eff8910cddcdff62e4741243099240d5": [12],
                    "f2e4d3da6556638b55df8ce509b094c2": [5],
                    "f67d274202366f6b976414c950ca14bd": [15],
                    "f6c389dcef63c1f214c30f66b66945c0": [5],
                    "ff5a6cc031dd2c98b8bccd4766af38c1": [13],
                },
                "details": {
                    "metric_configuration": {
                        "metric_name": "column.distinct_values.count",
                        "domain_kwargs": {"column": "extra"},
                        "metric_value_kwargs": None,
                        "metric_dependencies": None,
                    },
                    "num_batches": 36,
                },
            }
        },
        Domain(
            domain_type=MetricDomainTypes.COLUMN,
            domain_kwargs={
                "column": "mta_tax",
            },
            details={
                INFERRED_SEMANTIC_TYPE_KEY: {
                    "mta_tax": SemanticDomainTypes.NUMERIC,
                },
            },
            rule_name="default_expect_column_unique_values_to_be_between_rule",
        ): {
            "$parameter.column_distinct_values.count": {
                "value": [
                    4,
                    3,
                    3,
                    3,
                    4,
                    3,
                    3,
                    3,
                    3,
                    4,
                    3,
                    4,
                    3,
                    3,
                    3,
                    4,
                    3,
                    3,
                    3,
                    3,
                    3,
                    4,
                    3,
                    3,
                    3,
                    3,
                    3,
                    3,
                    3,
                    3,
                    3,
                    3,
                    3,
                    3,
                    3,
                    3,
                ],
                "attributed_value": {
                    "0327cfb13205ec8512e1c28e438ab43b": [4],
                    "08085632aff9ce4cebbb8023049e1aec": [3],
                    "0808e185a52825d22356de2fe00a8f5f": [3],
                    "33d910f95326c0c7dfe7536d1cfeba51": [3],
                    "3692b23382fd4734215465251290c65b": [4],
                    "44c1b1947c9049e7db62c5320dde4c63": [3],
                    "47157bdaf05a7992473cd699cabaef74": [3],
                    "562969eaef9c843cb4531aecbc13bbcb": [3],
                    "569a4a80bf434c888593c651dbf2f157": [3],
                    "57c04d62ada3a102248b48f34c755159": [4],
                    "58ce3b40d384eacd9bad7d916eb8f705": [3],
                    "61e4931d87cb627df2a19b8bc5819b7b": [4],
                    "6c7e43619fe5e6963e8159cc84a28321": [3],
                    "73612fdabd337d5a8279acc30ce22d00": [3],
                    "7b3ce20a8e8cf3097bb9df270a7ae63a": [3],
                    "816b147dcf3305839f723a131b9ad6af": [4],
                    "84000630d1b69a0fe870c94fb26a32bc": [3],
                    "8ce0d477f610ea18e2ea4fbbb46de857": [3],
                    "90bb41c1fbd7c71c05dbc8695320af71": [3],
                    "940576153c66af14a949fd19aedd5f5b": [3],
                    "976b121b46db6967854b9c1a6628396b": [3],
                    "9e58d3c72c7006b6f5800b623fbc9818": [4],
                    "ab05b4fb82e37c8cf5b1ac40d0a37fe9": [3],
                    "ad2ad2a70c3e0bf94ddef3f893e92291": [3],
                    "b20800a7faafd2808d6c888577a2ba1d": [3],
                    "bb54e4fa3906387218be10cff631a7c2": [3],
                    "bb81456ec79522bf02f34b02762f95e0": [3],
                    "c4fe9afce1cf3e83eb8518a9f5abc754": [3],
                    "c92d0679f769ac83fef2bb5eaac5d12a": [3],
                    "ce5f02ac408b7b5c500050190f549736": [3],
                    "e20c38f98b9830a40b851939ca7189d4": [3],
                    "eff8910cddcdff62e4741243099240d5": [3],
                    "f2e4d3da6556638b55df8ce509b094c2": [3],
                    "f67d274202366f6b976414c950ca14bd": [3],
                    "f6c389dcef63c1f214c30f66b66945c0": [3],
                    "ff5a6cc031dd2c98b8bccd4766af38c1": [3],
                },
                "details": {
                    "metric_configuration": {
                        "metric_name": "column.distinct_values.count",
                        "domain_kwargs": {"column": "mta_tax"},
                        "metric_value_kwargs": None,
                        "metric_dependencies": None,
                    },
                    "num_batches": 36,
                },
            }
        },
        Domain(
            domain_type=MetricDomainTypes.COLUMN,
            domain_kwargs={
                "column": "tip_amount",
            },
            details={
                INFERRED_SEMANTIC_TYPE_KEY: {
                    "tip_amount": SemanticDomainTypes.NUMERIC,
                },
            },
            rule_name="default_expect_column_unique_values_to_be_between_rule",
        ): {
            "$parameter.column_distinct_values.count": {
                "value": [
                    535,
                    555,
                    597,
                    591,
                    606,
                    567,
                    576,
                    530,
                    539,
                    505,
                    601,
                    599,
                    596,
                    469,
                    560,
                    515,
                    522,
                    558,
                    601,
                    530,
                    612,
                    606,
                    503,
                    466,
                    608,
                    600,
                    595,
                    574,
                    532,
                    579,
                    559,
                    572,
                    557,
                    576,
                    573,
                    539,
                ],
                "attributed_value": {
                    "0327cfb13205ec8512e1c28e438ab43b": [535],
                    "08085632aff9ce4cebbb8023049e1aec": [555],
                    "0808e185a52825d22356de2fe00a8f5f": [597],
                    "33d910f95326c0c7dfe7536d1cfeba51": [591],
                    "3692b23382fd4734215465251290c65b": [606],
                    "44c1b1947c9049e7db62c5320dde4c63": [567],
                    "47157bdaf05a7992473cd699cabaef74": [576],
                    "562969eaef9c843cb4531aecbc13bbcb": [530],
                    "569a4a80bf434c888593c651dbf2f157": [539],
                    "57c04d62ada3a102248b48f34c755159": [505],
                    "58ce3b40d384eacd9bad7d916eb8f705": [601],
                    "61e4931d87cb627df2a19b8bc5819b7b": [599],
                    "6c7e43619fe5e6963e8159cc84a28321": [596],
                    "73612fdabd337d5a8279acc30ce22d00": [469],
                    "7b3ce20a8e8cf3097bb9df270a7ae63a": [560],
                    "816b147dcf3305839f723a131b9ad6af": [515],
                    "84000630d1b69a0fe870c94fb26a32bc": [522],
                    "8ce0d477f610ea18e2ea4fbbb46de857": [558],
                    "90bb41c1fbd7c71c05dbc8695320af71": [601],
                    "940576153c66af14a949fd19aedd5f5b": [530],
                    "976b121b46db6967854b9c1a6628396b": [612],
                    "9e58d3c72c7006b6f5800b623fbc9818": [606],
                    "ab05b4fb82e37c8cf5b1ac40d0a37fe9": [503],
                    "ad2ad2a70c3e0bf94ddef3f893e92291": [466],
                    "b20800a7faafd2808d6c888577a2ba1d": [608],
                    "bb54e4fa3906387218be10cff631a7c2": [600],
                    "bb81456ec79522bf02f34b02762f95e0": [595],
                    "c4fe9afce1cf3e83eb8518a9f5abc754": [574],
                    "c92d0679f769ac83fef2bb5eaac5d12a": [532],
                    "ce5f02ac408b7b5c500050190f549736": [579],
                    "e20c38f98b9830a40b851939ca7189d4": [559],
                    "eff8910cddcdff62e4741243099240d5": [572],
                    "f2e4d3da6556638b55df8ce509b094c2": [557],
                    "f67d274202366f6b976414c950ca14bd": [576],
                    "f6c389dcef63c1f214c30f66b66945c0": [573],
                    "ff5a6cc031dd2c98b8bccd4766af38c1": [539],
                },
                "details": {
                    "metric_configuration": {
                        "metric_name": "column.distinct_values.count",
                        "domain_kwargs": {"column": "tip_amount"},
                        "metric_value_kwargs": None,
                        "metric_dependencies": None,
                    },
                    "num_batches": 36,
                },
            }
        },
        Domain(
            domain_type=MetricDomainTypes.COLUMN,
            domain_kwargs={
                "column": "tolls_amount",
            },
            details={
                INFERRED_SEMANTIC_TYPE_KEY: {
                    "tolls_amount": SemanticDomainTypes.NUMERIC,
                },
            },
            rule_name="default_expect_column_unique_values_to_be_between_rule",
        ): {
            "$parameter.column_distinct_values.count": {
                "value": [
                    22,
                    19,
                    26,
                    32,
                    26,
                    26,
                    24,
                    24,
                    28,
                    22,
                    26,
                    23,
                    27,
                    19,
                    20,
                    16,
                    20,
                    30,
                    20,
                    22,
                    27,
                    23,
                    21,
                    22,
                    28,
                    24,
                    27,
                    21,
                    20,
                    31,
                    25,
                    27,
                    23,
                    29,
                    24,
                    27,
                ],
                "attributed_value": {
                    "0327cfb13205ec8512e1c28e438ab43b": [22],
                    "08085632aff9ce4cebbb8023049e1aec": [19],
                    "0808e185a52825d22356de2fe00a8f5f": [26],
                    "33d910f95326c0c7dfe7536d1cfeba51": [32],
                    "3692b23382fd4734215465251290c65b": [26],
                    "44c1b1947c9049e7db62c5320dde4c63": [26],
                    "47157bdaf05a7992473cd699cabaef74": [24],
                    "562969eaef9c843cb4531aecbc13bbcb": [24],
                    "569a4a80bf434c888593c651dbf2f157": [28],
                    "57c04d62ada3a102248b48f34c755159": [22],
                    "58ce3b40d384eacd9bad7d916eb8f705": [26],
                    "61e4931d87cb627df2a19b8bc5819b7b": [23],
                    "6c7e43619fe5e6963e8159cc84a28321": [27],
                    "73612fdabd337d5a8279acc30ce22d00": [19],
                    "7b3ce20a8e8cf3097bb9df270a7ae63a": [20],
                    "816b147dcf3305839f723a131b9ad6af": [16],
                    "84000630d1b69a0fe870c94fb26a32bc": [20],
                    "8ce0d477f610ea18e2ea4fbbb46de857": [30],
                    "90bb41c1fbd7c71c05dbc8695320af71": [20],
                    "940576153c66af14a949fd19aedd5f5b": [22],
                    "976b121b46db6967854b9c1a6628396b": [27],
                    "9e58d3c72c7006b6f5800b623fbc9818": [23],
                    "ab05b4fb82e37c8cf5b1ac40d0a37fe9": [21],
                    "ad2ad2a70c3e0bf94ddef3f893e92291": [22],
                    "b20800a7faafd2808d6c888577a2ba1d": [28],
                    "bb54e4fa3906387218be10cff631a7c2": [24],
                    "bb81456ec79522bf02f34b02762f95e0": [27],
                    "c4fe9afce1cf3e83eb8518a9f5abc754": [21],
                    "c92d0679f769ac83fef2bb5eaac5d12a": [20],
                    "ce5f02ac408b7b5c500050190f549736": [31],
                    "e20c38f98b9830a40b851939ca7189d4": [25],
                    "eff8910cddcdff62e4741243099240d5": [27],
                    "f2e4d3da6556638b55df8ce509b094c2": [23],
                    "f67d274202366f6b976414c950ca14bd": [29],
                    "f6c389dcef63c1f214c30f66b66945c0": [24],
                    "ff5a6cc031dd2c98b8bccd4766af38c1": [27],
                },
                "details": {
                    "metric_configuration": {
                        "metric_name": "column.distinct_values.count",
                        "domain_kwargs": {"column": "tolls_amount"},
                        "metric_value_kwargs": None,
                        "metric_dependencies": None,
                    },
                    "num_batches": 36,
                },
            }
        },
        Domain(
            domain_type=MetricDomainTypes.COLUMN,
            domain_kwargs={
                "column": "improvement_surcharge",
            },
            details={
                INFERRED_SEMANTIC_TYPE_KEY: {
                    "improvement_surcharge": SemanticDomainTypes.NUMERIC,
                },
            },
            rule_name="default_expect_column_unique_values_to_be_between_rule",
        ): {
            "$parameter.column_distinct_values.count": {
                "value": [
                    3,
                    3,
                    3,
                    3,
                    3,
                    3,
                    3,
                    3,
                    3,
                    3,
                    3,
                    3,
                    3,
                    3,
                    3,
                    3,
                    3,
                    3,
                    3,
                    3,
                    3,
                    3,
                    3,
                    3,
                    3,
                    3,
                    3,
                    3,
                    3,
                    3,
                    3,
                    3,
                    3,
                    3,
                    3,
                    3,
                ],
                "attributed_value": {
                    "0327cfb13205ec8512e1c28e438ab43b": [3],
                    "08085632aff9ce4cebbb8023049e1aec": [3],
                    "0808e185a52825d22356de2fe00a8f5f": [3],
                    "33d910f95326c0c7dfe7536d1cfeba51": [3],
                    "3692b23382fd4734215465251290c65b": [3],
                    "44c1b1947c9049e7db62c5320dde4c63": [3],
                    "47157bdaf05a7992473cd699cabaef74": [3],
                    "562969eaef9c843cb4531aecbc13bbcb": [3],
                    "569a4a80bf434c888593c651dbf2f157": [3],
                    "57c04d62ada3a102248b48f34c755159": [3],
                    "58ce3b40d384eacd9bad7d916eb8f705": [3],
                    "61e4931d87cb627df2a19b8bc5819b7b": [3],
                    "6c7e43619fe5e6963e8159cc84a28321": [3],
                    "73612fdabd337d5a8279acc30ce22d00": [3],
                    "7b3ce20a8e8cf3097bb9df270a7ae63a": [3],
                    "816b147dcf3305839f723a131b9ad6af": [3],
                    "84000630d1b69a0fe870c94fb26a32bc": [3],
                    "8ce0d477f610ea18e2ea4fbbb46de857": [3],
                    "90bb41c1fbd7c71c05dbc8695320af71": [3],
                    "940576153c66af14a949fd19aedd5f5b": [3],
                    "976b121b46db6967854b9c1a6628396b": [3],
                    "9e58d3c72c7006b6f5800b623fbc9818": [3],
                    "ab05b4fb82e37c8cf5b1ac40d0a37fe9": [3],
                    "ad2ad2a70c3e0bf94ddef3f893e92291": [3],
                    "b20800a7faafd2808d6c888577a2ba1d": [3],
                    "bb54e4fa3906387218be10cff631a7c2": [3],
                    "bb81456ec79522bf02f34b02762f95e0": [3],
                    "c4fe9afce1cf3e83eb8518a9f5abc754": [3],
                    "c92d0679f769ac83fef2bb5eaac5d12a": [3],
                    "ce5f02ac408b7b5c500050190f549736": [3],
                    "e20c38f98b9830a40b851939ca7189d4": [3],
                    "eff8910cddcdff62e4741243099240d5": [3],
                    "f2e4d3da6556638b55df8ce509b094c2": [3],
                    "f67d274202366f6b976414c950ca14bd": [3],
                    "f6c389dcef63c1f214c30f66b66945c0": [3],
                    "ff5a6cc031dd2c98b8bccd4766af38c1": [3],
                },
                "details": {
                    "metric_configuration": {
                        "metric_name": "column.distinct_values.count",
                        "domain_kwargs": {"column": "improvement_surcharge"},
                        "metric_value_kwargs": None,
                        "metric_dependencies": None,
                    },
                    "num_batches": 36,
                },
            }
        },
        Domain(
            domain_type=MetricDomainTypes.COLUMN,
            domain_kwargs={
                "column": "total_amount",
            },
            details={
                INFERRED_SEMANTIC_TYPE_KEY: {
                    "total_amount": SemanticDomainTypes.NUMERIC,
                },
            },
            rule_name="default_expect_column_unique_values_to_be_between_rule",
        ): {
            "$parameter.column_distinct_values.count": {
                "value": [
                    942,
                    972,
                    1016,
                    1070,
                    1060,
                    966,
                    973,
                    884,
                    905,
                    1161,
                    1000,
                    1068,
                    1012,
                    1387,
                    1060,
                    1154,
                    1164,
                    1440,
                    1016,
                    1153,
                    1026,
                    1044,
                    1154,
                    2018,
                    1073,
                    1043,
                    1077,
                    953,
                    898,
                    1047,
                    945,
                    1037,
                    969,
                    1036,
                    942,
                    1154,
                ],
                "attributed_value": {
                    "0327cfb13205ec8512e1c28e438ab43b": [942],
                    "08085632aff9ce4cebbb8023049e1aec": [972],
                    "0808e185a52825d22356de2fe00a8f5f": [1016],
                    "33d910f95326c0c7dfe7536d1cfeba51": [1070],
                    "3692b23382fd4734215465251290c65b": [1060],
                    "44c1b1947c9049e7db62c5320dde4c63": [966],
                    "47157bdaf05a7992473cd699cabaef74": [973],
                    "562969eaef9c843cb4531aecbc13bbcb": [884],
                    "569a4a80bf434c888593c651dbf2f157": [905],
                    "57c04d62ada3a102248b48f34c755159": [1161],
                    "58ce3b40d384eacd9bad7d916eb8f705": [1000],
                    "61e4931d87cb627df2a19b8bc5819b7b": [1068],
                    "6c7e43619fe5e6963e8159cc84a28321": [1012],
                    "73612fdabd337d5a8279acc30ce22d00": [1387],
                    "7b3ce20a8e8cf3097bb9df270a7ae63a": [1060],
                    "816b147dcf3305839f723a131b9ad6af": [1154],
                    "84000630d1b69a0fe870c94fb26a32bc": [1164],
                    "8ce0d477f610ea18e2ea4fbbb46de857": [1440],
                    "90bb41c1fbd7c71c05dbc8695320af71": [1016],
                    "940576153c66af14a949fd19aedd5f5b": [1153],
                    "976b121b46db6967854b9c1a6628396b": [1026],
                    "9e58d3c72c7006b6f5800b623fbc9818": [1044],
                    "ab05b4fb82e37c8cf5b1ac40d0a37fe9": [1154],
                    "ad2ad2a70c3e0bf94ddef3f893e92291": [2018],
                    "b20800a7faafd2808d6c888577a2ba1d": [1073],
                    "bb54e4fa3906387218be10cff631a7c2": [1043],
                    "bb81456ec79522bf02f34b02762f95e0": [1077],
                    "c4fe9afce1cf3e83eb8518a9f5abc754": [953],
                    "c92d0679f769ac83fef2bb5eaac5d12a": [898],
                    "ce5f02ac408b7b5c500050190f549736": [1047],
                    "e20c38f98b9830a40b851939ca7189d4": [945],
                    "eff8910cddcdff62e4741243099240d5": [1037],
                    "f2e4d3da6556638b55df8ce509b094c2": [969],
                    "f67d274202366f6b976414c950ca14bd": [1036],
                    "f6c389dcef63c1f214c30f66b66945c0": [942],
                    "ff5a6cc031dd2c98b8bccd4766af38c1": [1154],
                },
                "details": {
                    "metric_configuration": {
                        "metric_name": "column.distinct_values.count",
                        "domain_kwargs": {"column": "total_amount"},
                        "metric_value_kwargs": None,
                        "metric_dependencies": None,
                    },
                    "num_batches": 36,
                },
            }
        },
        Domain(
            domain_type=MetricDomainTypes.COLUMN,
            domain_kwargs={
                "column": "congestion_surcharge",
            },
            details={
                INFERRED_SEMANTIC_TYPE_KEY: {
                    "congestion_surcharge": SemanticDomainTypes.NUMERIC,
                },
            },
            rule_name="default_expect_column_unique_values_to_be_between_rule",
        ): {
            "$parameter.column_distinct_values.count": {
                "value": [
                    1,
                    0,
                    3,
                    3,
                    3,
                    0,
                    0,
                    0,
                    0,
                    3,
                    0,
                    3,
                    4,
                    3,
                    3,
                    3,
                    3,
                    3,
                    3,
                    3,
                    3,
                    3,
                    3,
                    3,
                    3,
                    0,
                    3,
                    0,
                    0,
                    3,
                    0,
                    4,
                    0,
                    3,
                    0,
                    3,
                ],
                "attributed_value": {
                    "0327cfb13205ec8512e1c28e438ab43b": [1],
                    "08085632aff9ce4cebbb8023049e1aec": [0],
                    "0808e185a52825d22356de2fe00a8f5f": [3],
                    "33d910f95326c0c7dfe7536d1cfeba51": [3],
                    "3692b23382fd4734215465251290c65b": [3],
                    "44c1b1947c9049e7db62c5320dde4c63": [0],
                    "47157bdaf05a7992473cd699cabaef74": [0],
                    "562969eaef9c843cb4531aecbc13bbcb": [0],
                    "569a4a80bf434c888593c651dbf2f157": [0],
                    "57c04d62ada3a102248b48f34c755159": [3],
                    "58ce3b40d384eacd9bad7d916eb8f705": [0],
                    "61e4931d87cb627df2a19b8bc5819b7b": [3],
                    "6c7e43619fe5e6963e8159cc84a28321": [4],
                    "73612fdabd337d5a8279acc30ce22d00": [3],
                    "7b3ce20a8e8cf3097bb9df270a7ae63a": [3],
                    "816b147dcf3305839f723a131b9ad6af": [3],
                    "84000630d1b69a0fe870c94fb26a32bc": [3],
                    "8ce0d477f610ea18e2ea4fbbb46de857": [3],
                    "90bb41c1fbd7c71c05dbc8695320af71": [3],
                    "940576153c66af14a949fd19aedd5f5b": [3],
                    "976b121b46db6967854b9c1a6628396b": [3],
                    "9e58d3c72c7006b6f5800b623fbc9818": [3],
                    "ab05b4fb82e37c8cf5b1ac40d0a37fe9": [3],
                    "ad2ad2a70c3e0bf94ddef3f893e92291": [3],
                    "b20800a7faafd2808d6c888577a2ba1d": [3],
                    "bb54e4fa3906387218be10cff631a7c2": [0],
                    "bb81456ec79522bf02f34b02762f95e0": [3],
                    "c4fe9afce1cf3e83eb8518a9f5abc754": [0],
                    "c92d0679f769ac83fef2bb5eaac5d12a": [0],
                    "ce5f02ac408b7b5c500050190f549736": [3],
                    "e20c38f98b9830a40b851939ca7189d4": [0],
                    "eff8910cddcdff62e4741243099240d5": [4],
                    "f2e4d3da6556638b55df8ce509b094c2": [0],
                    "f67d274202366f6b976414c950ca14bd": [3],
                    "f6c389dcef63c1f214c30f66b66945c0": [0],
                    "ff5a6cc031dd2c98b8bccd4766af38c1": [3],
                },
                "details": {
                    "metric_configuration": {
                        "metric_name": "column.distinct_values.count",
                        "domain_kwargs": {"column": "congestion_surcharge"},
                        "metric_value_kwargs": None,
                        "metric_dependencies": None,
                    },
                    "num_batches": 36,
                },
            }
        },
    }
    return expected_metrics_by_domain


@pytest.fixture
def quentin_expected_rule_based_profiler_configuration() -> Callable:
    def _profiler_config(name: str) -> RuleBasedProfilerConfig:
        expected_rule_based_profiler_config: RuleBasedProfilerConfig = RuleBasedProfilerConfig(
            config_version=1.0,
            name=name,
            variables={"bootstrap_random_seed": None},
            rules={
                "default_expect_table_row_count_to_be_between_rule": {
                    "variables": {
                        "false_positive_rate": 0.05,
                        "quantile_statistic_interpolation_method": "auto",
                        "estimator": "bootstrap",
                        "num_bootstrap_samples": 9999,
                        "include_bootstrap_samples_histogram_in_details": False,
                        "truncate_values": {"lower_bound": 0},
                        "round_decimals": 0,
                    },
                    "domain_builder": {
                        "class_name": "TableDomainBuilder",
                        "module_name": "great_expectations.rule_based_profiler.domain_builder.table_domain_builder",
                    },
                    "parameter_builders": [
                        {
                            "metric_domain_kwargs": "$domain.domain_kwargs",
                            "replace_nan_with_zero": True,
                            "name": "table_row_count",
                            "module_name": "great_expectations.rule_based_profiler.parameter_builder.metric_multi_batch_parameter_builder",
                            "enforce_numeric_metric": True,
                            "class_name": "MetricMultiBatchParameterBuilder",
                            "json_serialize": True,
                            "reduce_scalar_metric": True,
                            "metric_name": "table.row_count",
                        }
                    ],
                    "expectation_configuration_builders": [
                        {
                            "max_value": "$parameter.table_row_count_range_estimator.value[1]",
                            "validation_parameter_builder_configs": [
                                {
                                    "replace_nan_with_zero": True,
                                    "name": "table_row_count_range_estimator",
                                    "module_name": "great_expectations.rule_based_profiler.parameter_builder",
                                    "truncate_values": "$variables.truncate_values",
                                    "enforce_numeric_metric": True,
                                    "num_bootstrap_samples": "$variables.num_bootstrap_samples",
                                    "class_name": "NumericMetricRangeMultiBatchParameterBuilder",
                                    "json_serialize": True,
                                    "estimator": "$variables.estimator",
                                    "reduce_scalar_metric": True,
                                    "metric_name": "table.row_count",
                                    "false_positive_rate": "$variables.false_positive_rate",
                                    "quantile_statistic_interpolation_method": "$variables.quantile_statistic_interpolation_method",
                                    "bootstrap_random_seed": "$variables.bootstrap_random_seed",
<<<<<<< HEAD
                                    "include_bootstrap_samples_histogram_in_details": False,
=======
                                    "include_bootstrap_samples_histogram_in_details": "$variables.include_bootstrap_samples_histogram_in_details",
>>>>>>> c548b9e4
                                    "round_decimals": "$variables.round_decimals",
                                }
                            ],
                            "expectation_type": "expect_table_row_count_to_be_between",
                            "module_name": "great_expectations.rule_based_profiler.expectation_configuration_builder.default_expectation_configuration_builder",
                            "meta": {
                                "profiler_details": "$parameter.table_row_count_range_estimator.details"
                            },
                            "class_name": "DefaultExpectationConfigurationBuilder",
                            "min_value": "$parameter.table_row_count_range_estimator.value[0]",
                        }
                    ],
                },
                "default_expect_column_unique_values_to_be_between_rule": {
                    "variables": {
                        "mostly": 1.0,
                        "strict_min": False,
                        "strict_max": False,
                        "false_positive_rate": 0.05,
                        "quantile_statistic_interpolation_method": "auto",
                        "estimator": "bootstrap",
                        "num_bootstrap_samples": 9999,
                        "include_bootstrap_samples_histogram_in_details": False,
                        "truncate_values": {"lower_bound": 0},
                        "round_decimals": 0,
                    },
                    "domain_builder": {
                        "module_name": "great_expectations.rule_based_profiler.domain_builder.column_domain_builder",
                        "class_name": "ColumnDomainBuilder",
                    },
                    "parameter_builders": [
                        {
                            "metric_domain_kwargs": "$domain.domain_kwargs",
                            "replace_nan_with_zero": True,
                            "name": "column_distinct_values.count",
                            "module_name": "great_expectations.rule_based_profiler.parameter_builder.metric_multi_batch_parameter_builder",
                            "enforce_numeric_metric": True,
                            "class_name": "MetricMultiBatchParameterBuilder",
                            "json_serialize": True,
                            "reduce_scalar_metric": True,
                            "metric_name": "column.distinct_values.count",
                        }
                    ],
                    "expectation_configuration_builders": [
                        {
                            "max_value": "$parameter.column_unique_values_range_estimator.value[1]",
                            "validation_parameter_builder_configs": [
                                {
                                    "metric_domain_kwargs": "$domain.domain_kwargs",
                                    "replace_nan_with_zero": True,
                                    "name": "column_unique_values_range_estimator",
                                    "module_name": "great_expectations.rule_based_profiler.parameter_builder",
                                    "truncate_values": "$variables.truncate_values",
                                    "enforce_numeric_metric": True,
                                    "num_bootstrap_samples": "$variables.num_bootstrap_samples",
                                    "class_name": "NumericMetricRangeMultiBatchParameterBuilder",
                                    "json_serialize": True,
                                    "estimator": "$variables.estimator",
                                    "reduce_scalar_metric": True,
                                    "metric_name": "column.distinct_values.count",
                                    "false_positive_rate": "$variables.false_positive_rate",
                                    "quantile_statistic_interpolation_method": "$variables.quantile_statistic_interpolation_method",
                                    "bootstrap_random_seed": "$variables.bootstrap_random_seed",
<<<<<<< HEAD
                                    "include_bootstrap_samples_histogram_in_details": False,
=======
                                    "include_bootstrap_samples_histogram_in_details": "$variables.include_bootstrap_samples_histogram_in_details",
>>>>>>> c548b9e4
                                    "round_decimals": "$variables.round_decimals",
                                }
                            ],
                            "expectation_type": "expect_column_unique_value_count_to_be_between",
                            "module_name": "great_expectations.rule_based_profiler.expectation_configuration_builder.default_expectation_configuration_builder",
                            "meta": {
                                "profiler_details": "$parameter.column_unique_values_range_estimator.details"
                            },
                            "class_name": "DefaultExpectationConfigurationBuilder",
                            "strict_max": "$variables.strict_max",
                            "min_value": "$parameter.column_unique_values_range_estimator.value[0]",
                            "strict_min": "$variables.strict_min",
                            "column": "$domain.domain_kwargs.column",
                        }
                    ],
                },
            },
        )
        return expected_rule_based_profiler_config

    return _profiler_config


@pytest.fixture
def quentin_expected_expectation_suite(
    quentin_expected_rule_based_profiler_configuration,
) -> Callable:
    def _expectation_suite(name: str) -> ExpectationSuite:
        expected_expect_table_row_count_to_be_between_expectation_configuration: ExpectationConfiguration = ExpectationConfiguration(
            **{
                "expectation_type": "expect_table_row_count_to_be_between",
                "kwargs": {
                    "min_value": 10000,
                    "max_value": 10000,
                },
                "meta": {
                    "profiler_details": {
                        "metric_configuration": {
                            "metric_name": "table.row_count",
                            "domain_kwargs": {},
                            "metric_value_kwargs": None,
                            "metric_dependencies": None,
                        },
                        "num_batches": 36,
                    },
                },
            },
        )

        expected_expect_column_unique_value_count_to_be_between_expectation_configuration_list: List[
            ExpectationConfiguration
        ] = [
            ExpectationConfiguration(
                **{
                    "meta": {
                        "profiler_details": {
                            "metric_configuration": {
                                "metric_name": "column.distinct_values.count",
                                "domain_kwargs": {"column": "vendor_id"},
                                "metric_value_kwargs": None,
                                "metric_dependencies": None,
                            },
                            "num_batches": 36,
                        }
                    },
                    "expectation_type": "expect_column_unique_value_count_to_be_between",
                    "kwargs": {
                        "strict_max": False,
                        "max_value": 3,
                        "strict_min": False,
                        "column": "vendor_id",
                        "min_value": 2,
                    },
                }
            ),
            ExpectationConfiguration(
                **{
                    "meta": {
                        "profiler_details": {
                            "metric_configuration": {
                                "metric_name": "column.distinct_values.count",
                                "domain_kwargs": {"column": "pickup_datetime"},
                                "metric_value_kwargs": None,
                                "metric_dependencies": None,
                            },
                            "num_batches": 36,
                        }
                    },
                    "expectation_type": "expect_column_unique_value_count_to_be_between",
                    "kwargs": {
                        "strict_max": False,
                        "max_value": 9983,
                        "strict_min": False,
                        "column": "pickup_datetime",
                        "min_value": 9945,
                    },
                }
            ),
            ExpectationConfiguration(
                **{
                    "meta": {
                        "profiler_details": {
                            "metric_configuration": {
                                "metric_name": "column.distinct_values.count",
                                "domain_kwargs": {"column": "dropoff_datetime"},
                                "metric_value_kwargs": None,
                                "metric_dependencies": None,
                            },
                            "num_batches": 36,
                        }
                    },
                    "expectation_type": "expect_column_unique_value_count_to_be_between",
                    "kwargs": {
                        "strict_max": False,
                        "max_value": 9985,
                        "strict_min": False,
                        "column": "dropoff_datetime",
                        "min_value": 9958,
                    },
                }
            ),
            ExpectationConfiguration(
                **{
                    "meta": {
                        "profiler_details": {
                            "metric_configuration": {
                                "metric_name": "column.distinct_values.count",
                                "domain_kwargs": {"column": "passenger_count"},
                                "metric_value_kwargs": None,
                                "metric_dependencies": None,
                            },
                            "num_batches": 36,
                        }
                    },
                    "expectation_type": "expect_column_unique_value_count_to_be_between",
                    "kwargs": {
                        "strict_max": False,
                        "max_value": 8,
                        "strict_min": False,
                        "column": "passenger_count",
                        "min_value": 7,
                    },
                }
            ),
            ExpectationConfiguration(
                **{
                    "meta": {
                        "profiler_details": {
                            "metric_configuration": {
                                "metric_name": "column.distinct_values.count",
                                "domain_kwargs": {"column": "trip_distance"},
                                "metric_value_kwargs": None,
                                "metric_dependencies": None,
                            },
                            "num_batches": 36,
                        }
                    },
                    "expectation_type": "expect_column_unique_value_count_to_be_between",
                    "kwargs": {
                        "strict_max": False,
                        "max_value": 1430,
                        "strict_min": False,
                        "column": "trip_distance",
                        "min_value": 1159,
                    },
                }
            ),
            ExpectationConfiguration(
                **{
                    "meta": {
                        "profiler_details": {
                            "metric_configuration": {
                                "metric_name": "column.distinct_values.count",
                                "domain_kwargs": {"column": "rate_code_id"},
                                "metric_value_kwargs": None,
                                "metric_dependencies": None,
                            },
                            "num_batches": 36,
                        }
                    },
                    "expectation_type": "expect_column_unique_value_count_to_be_between",
                    "kwargs": {
                        "strict_max": False,
                        "max_value": 6,
                        "strict_min": False,
                        "column": "rate_code_id",
                        "min_value": 5,
                    },
                }
            ),
            ExpectationConfiguration(
                **{
                    "meta": {
                        "profiler_details": {
                            "metric_configuration": {
                                "metric_name": "column.distinct_values.count",
                                "domain_kwargs": {"column": "store_and_fwd_flag"},
                                "metric_value_kwargs": None,
                                "metric_dependencies": None,
                            },
                            "num_batches": 36,
                        }
                    },
                    "expectation_type": "expect_column_unique_value_count_to_be_between",
                    "kwargs": {
                        "strict_max": False,
                        "max_value": 2,
                        "strict_min": False,
                        "column": "store_and_fwd_flag",
                        "min_value": 2,
                    },
                }
            ),
            ExpectationConfiguration(
                **{
                    "meta": {
                        "profiler_details": {
                            "metric_configuration": {
                                "metric_name": "column.distinct_values.count",
                                "domain_kwargs": {"column": "pickup_location_id"},
                                "metric_value_kwargs": None,
                                "metric_dependencies": None,
                            },
                            "num_batches": 36,
                        }
                    },
                    "expectation_type": "expect_column_unique_value_count_to_be_between",
                    "kwargs": {
                        "strict_max": False,
                        "max_value": 211,
                        "strict_min": False,
                        "column": "pickup_location_id",
                        "min_value": 118,
                    },
                }
            ),
            ExpectationConfiguration(
                **{
                    "meta": {
                        "profiler_details": {
                            "metric_configuration": {
                                "metric_name": "column.distinct_values.count",
                                "domain_kwargs": {"column": "dropoff_location_id"},
                                "metric_value_kwargs": None,
                                "metric_dependencies": None,
                            },
                            "num_batches": 36,
                        }
                    },
                    "expectation_type": "expect_column_unique_value_count_to_be_between",
                    "kwargs": {
                        "strict_max": False,
                        "max_value": 236,
                        "strict_min": False,
                        "column": "dropoff_location_id",
                        "min_value": 190,
                    },
                }
            ),
            ExpectationConfiguration(
                **{
                    "meta": {
                        "profiler_details": {
                            "metric_configuration": {
                                "metric_name": "column.distinct_values.count",
                                "domain_kwargs": {"column": "payment_type"},
                                "metric_value_kwargs": None,
                                "metric_dependencies": None,
                            },
                            "num_batches": 36,
                        }
                    },
                    "expectation_type": "expect_column_unique_value_count_to_be_between",
                    "kwargs": {
                        "strict_max": False,
                        "max_value": 4,
                        "strict_min": False,
                        "column": "payment_type",
                        "min_value": 4,
                    },
                }
            ),
            ExpectationConfiguration(
                **{
                    "meta": {
                        "profiler_details": {
                            "metric_configuration": {
                                "metric_name": "column.distinct_values.count",
                                "domain_kwargs": {"column": "fare_amount"},
                                "metric_value_kwargs": None,
                                "metric_dependencies": None,
                            },
                            "num_batches": 36,
                        }
                    },
                    "expectation_type": "expect_column_unique_value_count_to_be_between",
                    "kwargs": {
                        "strict_max": False,
                        "max_value": 813,
                        "strict_min": False,
                        "column": "fare_amount",
                        "min_value": 153,
                    },
                }
            ),
            ExpectationConfiguration(
                **{
                    "meta": {
                        "profiler_details": {
                            "metric_configuration": {
                                "metric_name": "column.distinct_values.count",
                                "domain_kwargs": {"column": "extra"},
                                "metric_value_kwargs": None,
                                "metric_dependencies": None,
                            },
                            "num_batches": 36,
                        }
                    },
                    "expectation_type": "expect_column_unique_value_count_to_be_between",
                    "kwargs": {
                        "strict_max": False,
                        "max_value": 15,
                        "strict_min": False,
                        "column": "extra",
                        "min_value": 5,
                    },
                }
            ),
            ExpectationConfiguration(
                **{
                    "meta": {
                        "profiler_details": {
                            "metric_configuration": {
                                "metric_name": "column.distinct_values.count",
                                "domain_kwargs": {"column": "mta_tax"},
                                "metric_value_kwargs": None,
                                "metric_dependencies": None,
                            },
                            "num_batches": 36,
                        }
                    },
                    "expectation_type": "expect_column_unique_value_count_to_be_between",
                    "kwargs": {
                        "strict_max": False,
                        "max_value": 4,
                        "strict_min": False,
                        "column": "mta_tax",
                        "min_value": 3,
                    },
                }
            ),
            ExpectationConfiguration(
                **{
                    "meta": {
                        "profiler_details": {
                            "metric_configuration": {
                                "metric_name": "column.distinct_values.count",
                                "domain_kwargs": {"column": "tip_amount"},
                                "metric_value_kwargs": None,
                                "metric_dependencies": None,
                            },
                            "num_batches": 36,
                        }
                    },
                    "expectation_type": "expect_column_unique_value_count_to_be_between",
                    "kwargs": {
                        "strict_max": False,
                        "max_value": 608,
                        "strict_min": False,
                        "column": "tip_amount",
                        "min_value": 469,
                    },
                }
            ),
            ExpectationConfiguration(
                **{
                    "meta": {
                        "profiler_details": {
                            "metric_configuration": {
                                "metric_name": "column.distinct_values.count",
                                "domain_kwargs": {"column": "tolls_amount"},
                                "metric_value_kwargs": None,
                                "metric_dependencies": None,
                            },
                            "num_batches": 36,
                        }
                    },
                    "expectation_type": "expect_column_unique_value_count_to_be_between",
                    "kwargs": {
                        "strict_max": False,
                        "max_value": 31,
                        "strict_min": False,
                        "column": "tolls_amount",
                        "min_value": 18,
                    },
                }
            ),
            ExpectationConfiguration(
                **{
                    "meta": {
                        "profiler_details": {
                            "metric_configuration": {
                                "metric_name": "column.distinct_values.count",
                                "domain_kwargs": {"column": "improvement_surcharge"},
                                "metric_value_kwargs": None,
                                "metric_dependencies": None,
                            },
                            "num_batches": 36,
                        }
                    },
                    "expectation_type": "expect_column_unique_value_count_to_be_between",
                    "kwargs": {
                        "strict_max": False,
                        "max_value": 3,
                        "strict_min": False,
                        "column": "improvement_surcharge",
                        "min_value": 3,
                    },
                }
            ),
            ExpectationConfiguration(
                **{
                    "meta": {
                        "profiler_details": {
                            "metric_configuration": {
                                "metric_name": "column.distinct_values.count",
                                "domain_kwargs": {"column": "total_amount"},
                                "metric_value_kwargs": None,
                                "metric_dependencies": None,
                            },
                            "num_batches": 36,
                        }
                    },
                    "expectation_type": "expect_column_unique_value_count_to_be_between",
                    "kwargs": {
                        "strict_max": False,
                        "max_value": 1440,
                        "strict_min": False,
                        "column": "total_amount",
                        "min_value": 898,
                    },
                }
            ),
            ExpectationConfiguration(
                **{
                    "meta": {
                        "profiler_details": {
                            "metric_configuration": {
                                "metric_name": "column.distinct_values.count",
                                "domain_kwargs": {"column": "congestion_surcharge"},
                                "metric_value_kwargs": None,
                                "metric_dependencies": None,
                            },
                            "num_batches": 36,
                        }
                    },
                    "expectation_type": "expect_column_unique_value_count_to_be_between",
                    "kwargs": {
                        "strict_max": False,
                        "max_value": 4,
                        "strict_min": False,
                        "column": "congestion_surcharge",
                        "min_value": 0,
                    },
                }
            ),
        ]

        expected_expectation_configurations: List[ExpectationConfiguration] = (
            [
                expected_expect_table_row_count_to_be_between_expectation_configuration,
            ]
            + expected_expect_column_unique_value_count_to_be_between_expectation_configuration_list
        )

        expectation_suite_name: str = "my_suite"

        expected_expectation_suite: ExpectationSuite = ExpectationSuite(
            expectation_suite_name=expectation_suite_name,
        )

        expectation_configuration: ExpectationConfiguration
        for expectation_configuration in expected_expectation_configurations:
            expected_expectation_suite._add_expectation(
                expectation_configuration=expectation_configuration,
                send_usage_event=False,
            )

        expected_expectation_suite_meta: Dict[str, Any] = {
            "citations": [
                {
                    "citation_date": "2019-09-26T13:42:41+00:00",
                    "profiler_config": quentin_expected_rule_based_profiler_configuration(
                        name=name
                    ).to_json_dict(),
                    "comment": "Suite created by Rule-Based Profiler with the configuration included.",
                }
            ]
        }

        expected_expectation_suite.meta = expected_expectation_suite_meta

        return expected_expectation_suite

    return _expectation_suite


@pytest.fixture
def volume_data_assistant_result(
    bobby_columnar_table_multi_batch_deterministic_data_context: DataContext,
):
    context: DataContext = bobby_columnar_table_multi_batch_deterministic_data_context

    batch_request: dict = {
        "datasource_name": "taxi_pandas",
        "data_connector_name": "monthly",
        "data_asset_name": "my_reports",
    }

    return context.assistants.volume.run(batch_request=batch_request)


def run_volume_data_assistant_result_jupyter_notebook_with_new_cell(
    context: DataContext,
    new_cell: str,
    implicit: bool,
):
    """
    To set this test up we:
    - create a suite
    - write code (as a string) for creating a VolumeDataAssistantResult
    - add a new cell to the notebook that was passed to this method
    - write both cells to ipynb file

    We then:
    - load the notebook back from disk
    - execute the notebook (Note: this will raise various errors like
      CellExecutionError if any cell in the notebook fails)
    """
    root_dir: str = context.root_directory

    expectation_suite_name: str = "test_suite"
    context.create_expectation_suite(
        expectation_suite_name=expectation_suite_name, overwrite_existing=True
    )

    notebook_path: str = os.path.join(root_dir, f"run_volume_data_assistant.ipynb")

    notebook_code_initialization: str = """
    from typing import Optional, Union

    import uuid

    import great_expectations as ge
    from great_expectations.data_context import BaseDataContext
    from great_expectations.validator.validator import Validator
    from great_expectations.rule_based_profiler.data_assistant import (
        DataAssistant,
        VolumeDataAssistant,
    )
    from great_expectations.rule_based_profiler.types.data_assistant_result import DataAssistantResult
    from great_expectations.rule_based_profiler.helpers.util import get_validator_with_expectation_suite
    import great_expectations.exceptions as ge_exceptions

    context = ge.get_context()

    batch_request: dict = {
        "datasource_name": "taxi_pandas",
        "data_connector_name": "monthly",
        "data_asset_name": "my_reports",
    }

    """

    explicit_instantiation_code: str = """
    validator: Validator = get_validator_with_expectation_suite(
        batch_request=batch_request,
        data_context=context,
        expectation_suite_name=None,
        expectation_suite=None,
        component_name="volume_data_assistant",
    )

    data_assistant: DataAssistant = VolumeDataAssistant(
        name="test_volume_data_assistant",
        validator=validator,
    )

    data_assistant_result: DataAssistantResult = data_assistant.run()
    """

    implicit_invocation_code: str = """
    data_assistant_result: DataAssistantResult = context.assistants.volume.run(batch_request=batch_request)
    """

    notebook_code: str
    if implicit:
        notebook_code = notebook_code_initialization + implicit_invocation_code
    else:
        notebook_code = notebook_code_initialization + explicit_instantiation_code

    nb = nbformat.v4.new_notebook()
    nb["cells"] = []
    nb["cells"].append(nbformat.v4.new_code_cell(notebook_code))
    nb["cells"].append(nbformat.v4.new_code_cell(new_cell))

    # Write notebook to path and load it as NotebookNode
    with open(notebook_path, "w") as f:
        nbformat.write(nb, f)

    nb: nbformat.notebooknode.NotebookNode = load_notebook_from_path(
        notebook_path=notebook_path
    )

    # Run notebook
    ep: nbconvert.preprocessors.ExecutePreprocessor = (
        nbconvert.preprocessors.ExecutePreprocessor(timeout=60, kernel_name="python3")
    )
    ep.preprocess(nb, {"metadata": {"path": root_dir}})


def test_volume_data_assistant_result_serialization(
    volume_data_assistant_result: VolumeDataAssistantResult,
) -> None:
    volume_data_assistant_result_as_dict: dict = volume_data_assistant_result.to_dict()
    assert (
        volume_data_assistant_result_as_dict is not None
        and len(volume_data_assistant_result_as_dict) == 4
    )
    assert (
        volume_data_assistant_result.to_json_dict()
        == volume_data_assistant_result_as_dict
    )


@freeze_time("09/26/2019 13:42:41")
def test_get_metrics_and_expectations_using_explicit_instantiation(
    quentin_columnar_table_multi_batch_data_context,
    quentin_expected_metrics_by_domain,
    quentin_expected_expectation_suite,
    quentin_expected_rule_based_profiler_configuration,
    set_consistent_seed_within_numeric_metric_range_multi_batch_parameter_builder,
):
    context: DataContext = quentin_columnar_table_multi_batch_data_context

    batch_request: dict = {
        "datasource_name": "taxi_pandas",
        "data_connector_name": "monthly",
        "data_asset_name": "my_reports",
    }

    validator: Validator = get_validator_with_expectation_suite(
        batch_request=batch_request,
        data_context=context,
        expectation_suite_name=None,
        expectation_suite=None,
        component_name="volume_data_assistant",
    )
    assert len(validator.batches) == 36

    data_assistant_name: str = "test_volume_data_assistant"

    expected_expectation_suite: ExpectationSuite = quentin_expected_expectation_suite(
        name=data_assistant_name
    )

    data_assistant: DataAssistant = VolumeDataAssistant(
        name=data_assistant_name,
        validator=validator,
    )

    data_assistant_result: DataAssistantResult = data_assistant.run()

    assert data_assistant_result.metrics_by_domain == quentin_expected_metrics_by_domain

    expectation_configuration: ExpectationConfiguration
    for expectation_configuration in data_assistant_result.expectation_configurations:
        if "profiler_details" in expectation_configuration.meta:
            expectation_configuration.meta["profiler_details"].pop(
                "estimation_histogram", None
            )

    assert (
        data_assistant_result.expectation_configurations
        == expected_expectation_suite.expectations
    )

    assert deep_filter_properties_iterable(
        properties=data_assistant_result.profiler_config.to_json_dict(),
        delete_fields={"bootstrap_random_seed"},
    ) == deep_filter_properties_iterable(
        properties=quentin_expected_rule_based_profiler_configuration(
            name=data_assistant_name
        ).to_json_dict(),
        delete_fields={"bootstrap_random_seed"},
    )

    data_assistant_result.citation.pop("profiler_config", None)
    expected_expectation_suite.meta["citations"][0].pop("profiler_config", None)

    assert (
        data_assistant_result.citation
        == expected_expectation_suite.meta["citations"][0]
    )


@freeze_time("09/26/2019 13:42:41")
def test_get_metrics_and_expectations_using_implicit_invocation(
    quentin_columnar_table_multi_batch_data_context,
    quentin_expected_metrics_by_domain,
    quentin_expected_expectation_suite,
    quentin_expected_rule_based_profiler_configuration,
    set_consistent_seed_within_numeric_metric_range_multi_batch_parameter_builder,
):
    context: DataContext = quentin_columnar_table_multi_batch_data_context

    batch_request: dict = {
        "datasource_name": "taxi_pandas",
        "data_connector_name": "monthly",
        "data_asset_name": "my_reports",
    }

    registered_data_assistant_name: str = "volume_data_assistant"

    expected_expectation_suite: ExpectationSuite = quentin_expected_expectation_suite(
        name=registered_data_assistant_name
    )

    data_assistant_result: DataAssistantResult = context.assistants.volume.run(
        batch_request=batch_request,
        expectation_suite_name=expected_expectation_suite.expectation_suite_name,
    )

    assert data_assistant_result.metrics_by_domain == quentin_expected_metrics_by_domain

    expectation_configuration: ExpectationConfiguration
    for expectation_configuration in data_assistant_result.expectation_configurations:
        if "profiler_details" in expectation_configuration.meta:
            expectation_configuration.meta["profiler_details"].pop(
                "estimation_histogram", None
            )

    assert (
        data_assistant_result.expectation_configurations
        == expected_expectation_suite.expectations
    )

    assert deep_filter_properties_iterable(
        properties=data_assistant_result.profiler_config.to_json_dict(),
        delete_fields={"bootstrap_random_seed"},
    ) == deep_filter_properties_iterable(
        properties=quentin_expected_rule_based_profiler_configuration(
            name=registered_data_assistant_name
        ).to_json_dict(),
        delete_fields={"bootstrap_random_seed"},
    )

    data_assistant_result.citation.pop("profiler_config", None)
    expected_expectation_suite.meta["citations"][0].pop("profiler_config", None)

    assert (
        data_assistant_result.citation
        == expected_expectation_suite.meta["citations"][0]
    )


def test_execution_time_within_proper_bounds_using_explicit_instantiation(
    quentin_columnar_table_multi_batch_data_context,
):
    context: DataContext = quentin_columnar_table_multi_batch_data_context

    batch_request: dict = {
        "datasource_name": "taxi_pandas",
        "data_connector_name": "monthly",
        "data_asset_name": "my_reports",
    }

    validator: Validator = get_validator_with_expectation_suite(
        batch_request=batch_request,
        data_context=context,
        expectation_suite_name=None,
        expectation_suite=None,
        component_name="volume_data_assistant",
    )
    assert len(validator.batches) == 36

    data_assistant: DataAssistant = VolumeDataAssistant(
        name="test_volume_data_assistant",
        validator=validator,
    )
    data_assistant_result: DataAssistantResult = data_assistant.run()

    # Execution time (in seconds) must have non-trivial value.
    assert data_assistant_result.execution_time > 0.0


def test_execution_time_within_proper_bounds_using_implicit_invocation(
    quentin_columnar_table_multi_batch_data_context,
):
    context: DataContext = quentin_columnar_table_multi_batch_data_context

    batch_request: dict = {
        "datasource_name": "taxi_pandas",
        "data_connector_name": "monthly",
        "data_asset_name": "my_reports",
    }

    data_assistant_result: DataAssistantResult = context.assistants.volume.run(
        batch_request=batch_request,
    )

    # Execution time (in seconds) must have non-trivial value.
    assert data_assistant_result.execution_time > 0.0


def test_volume_data_assistant_plot_descriptive_notebook_execution_fails(
    bobby_columnar_table_multi_batch_deterministic_data_context,
):
    context: DataContext = bobby_columnar_table_multi_batch_deterministic_data_context

    new_cell: str = "data_assistant_result.plot(this_is_not_a_real_parameter=True)"

    with pytest.raises(nbconvert.preprocessors.CellExecutionError):
        run_volume_data_assistant_result_jupyter_notebook_with_new_cell(
            context=context,
            new_cell=new_cell,
            implicit=False,
        )

    with pytest.raises(nbconvert.preprocessors.CellExecutionError):
        run_volume_data_assistant_result_jupyter_notebook_with_new_cell(
            context=context,
            new_cell=new_cell,
            implicit=True,
        )


def test_volume_data_assistant_plot_descriptive_notebook_execution(
    bobby_columnar_table_multi_batch_deterministic_data_context,
):
    context: DataContext = bobby_columnar_table_multi_batch_deterministic_data_context

    new_cell: str = "data_assistant_result.plot()"

    run_volume_data_assistant_result_jupyter_notebook_with_new_cell(
        context=context,
        new_cell=new_cell,
        implicit=False,
    )

    run_volume_data_assistant_result_jupyter_notebook_with_new_cell(
        context=context,
        new_cell=new_cell,
        implicit=True,
    )


def test_volume_data_assistant_plot_prescriptive_notebook_execution(
    bobby_columnar_table_multi_batch_deterministic_data_context,
):
    context: DataContext = bobby_columnar_table_multi_batch_deterministic_data_context

    new_cell: str = "data_assistant_result.plot(prescriptive=True)"

    run_volume_data_assistant_result_jupyter_notebook_with_new_cell(
        context=context,
        new_cell=new_cell,
        implicit=False,
    )

    run_volume_data_assistant_result_jupyter_notebook_with_new_cell(
        context=context,
        new_cell=new_cell,
        implicit=True,
    )


def test_volume_data_assistant_plot_descriptive_theme_notebook_execution(
    bobby_columnar_table_multi_batch_deterministic_data_context,
):
    context: DataContext = bobby_columnar_table_multi_batch_deterministic_data_context

    theme = {"font": "Comic Sans MS"}

    new_cell: str = f"data_assistant_result.plot(theme={theme})"

    run_volume_data_assistant_result_jupyter_notebook_with_new_cell(
        context=context,
        new_cell=new_cell,
        implicit=False,
    )

    run_volume_data_assistant_result_jupyter_notebook_with_new_cell(
        context=context,
        new_cell=new_cell,
        implicit=True,
    )


def test_volume_data_assistant_plot_prescriptive_theme_notebook_execution(
    bobby_columnar_table_multi_batch_deterministic_data_context,
):
    context: DataContext = bobby_columnar_table_multi_batch_deterministic_data_context

    theme = {"font": "Comic Sans MS"}

    new_cell: str = f"data_assistant_result.plot(prescriptive=True, theme={theme})"

    run_volume_data_assistant_result_jupyter_notebook_with_new_cell(
        context=context,
        new_cell=new_cell,
        implicit=False,
    )

    run_volume_data_assistant_result_jupyter_notebook_with_new_cell(
        context=context,
        new_cell=new_cell,
        implicit=True,
    )


def test_volume_data_assistant_plot_returns_proper_dict_repr_of_table_domain_chart(
    volume_data_assistant_result: VolumeDataAssistantResult,
) -> None:
    plot_result: PlotResult = volume_data_assistant_result.plot()

    table_domain_chart: dict = plot_result.charts[0].to_dict()
    assert find_strings_in_nested_obj(table_domain_chart, ["Table Row Count per Batch"])


def test_volume_data_assistant_plot_returns_proper_dict_repr_of_column_domain_chart(
    volume_data_assistant_result: VolumeDataAssistantResult,
) -> None:
    plot_result: PlotResult = volume_data_assistant_result.plot()

    column_domain_charts: List[dict] = [p.to_dict() for p in plot_result.charts[1:]]
    assert len(column_domain_charts) == 18  # One for each column present

    columns: List[str] = [
        "VendorID",
        "pickup_datetime",
        "dropoff_datetime",
        "passenger_count",
        "trip_distance",
        "RatecodeID",
        "store_and_fwd_flag",
        "PULocationID",
        "DOLocationID",
        "payment_type",
        "fare_amount",
        "extra",
        "mta_tax",
        "tip_amount",
        "tolls_amount",
        "improvement_surcharge",
        "total_amount",
        "congestion_surcharge",
    ]
    assert find_strings_in_nested_obj(column_domain_charts, columns)


def test_volume_data_assistant_plot_include_column_names_filters_output(
    volume_data_assistant_result: VolumeDataAssistantResult,
) -> None:
    include_column_names: List[str] = ["VendorID", "pickup_datetime"]
    plot_result: PlotResult = volume_data_assistant_result.plot(
        include_column_names=include_column_names
    )

    column_domain_charts: List[dict] = [p.to_dict() for p in plot_result.charts[1:]]
    assert len(column_domain_charts) == 2  # Normally 18 without filtering
    assert find_strings_in_nested_obj(column_domain_charts, include_column_names)


def test_volume_data_assistant_plot_exclude_column_names_filters_output(
    volume_data_assistant_result: VolumeDataAssistantResult,
) -> None:
    exclude_column_names: List[str] = ["VendorID", "pickup_datetime"]
    plot_result: PlotResult = volume_data_assistant_result.plot(
        exclude_column_names=exclude_column_names
    )

    column_domain_charts: List[dict] = [p.to_dict() for p in plot_result.charts[1:]]
    assert len(column_domain_charts) == 16  # Normally 18 without filtering
    assert not find_strings_in_nested_obj(column_domain_charts, exclude_column_names)


def test_volume_data_assistant_plot_include_and_exclude_column_names_raises_error(
    volume_data_assistant_result: VolumeDataAssistantResult,
) -> None:
    with pytest.raises(ValueError) as e:
        volume_data_assistant_result.plot(
            include_column_names=["VendorID"], exclude_column_names=["pickup_datetime"]
        )

    assert "either use `include_column_names` or `exclude_column_names`" in str(e.value)


def test_volume_data_assistant_plot_custom_theme_overrides(
    volume_data_assistant_result: VolumeDataAssistantResult,
) -> None:
    font: str = "Comic Sans MS"
    title_color: str = "#FFA500"
    title_font_size: str = 48
    point_size: int = 1000
    y_axis_label_color: str = "red"
    y_axis_label_angle: int = 180
    x_axis_title_color: str = "brown"

    theme: Dict[str, Any] = {
        "font": font,
        "title": {
            "color": title_color,
            "fontSize": title_font_size,
        },
        "point": {"size": point_size},
        "axisY": {
            "labelColor": y_axis_label_color,
            "labelAngle": y_axis_label_angle,
        },
        "axisX": {"titleColor": x_axis_title_color},
    }
    plot_result: PlotResult = volume_data_assistant_result.plot(
        prescriptive=True, theme=theme
    )

    # ensure a config has been added to each chart
    assert all(
        not isinstance(chart.config, alt.utils.schemapi.UndefinedType)
        for chart in plot_result.charts
    )

    # ensure the theme elements were updated for each chart
    assert all(chart.config.font == font for chart in plot_result.charts)
    assert all(
        chart.config.title["color"] == title_color for chart in plot_result.charts
    )
    assert all(
        chart.config.title["fontSize"] == title_font_size
        for chart in plot_result.charts
    )
    assert all(chart.config.point["size"] == point_size for chart in plot_result.charts)
    assert all(
        chart.config.axisY["labelColor"] == y_axis_label_color
        for chart in plot_result.charts
    )
    assert all(
        chart.config.axisY["labelAngle"] == y_axis_label_angle
        for chart in plot_result.charts
    )
    assert all(
        chart.config.axisX["titleColor"] == x_axis_title_color
        for chart in plot_result.charts
    )<|MERGE_RESOLUTION|>--- conflicted
+++ resolved
@@ -1991,11 +1991,7 @@
                                     "false_positive_rate": "$variables.false_positive_rate",
                                     "quantile_statistic_interpolation_method": "$variables.quantile_statistic_interpolation_method",
                                     "bootstrap_random_seed": "$variables.bootstrap_random_seed",
-<<<<<<< HEAD
-                                    "include_bootstrap_samples_histogram_in_details": False,
-=======
                                     "include_bootstrap_samples_histogram_in_details": "$variables.include_bootstrap_samples_histogram_in_details",
->>>>>>> c548b9e4
                                     "round_decimals": "$variables.round_decimals",
                                 }
                             ],
@@ -2059,11 +2055,7 @@
                                     "false_positive_rate": "$variables.false_positive_rate",
                                     "quantile_statistic_interpolation_method": "$variables.quantile_statistic_interpolation_method",
                                     "bootstrap_random_seed": "$variables.bootstrap_random_seed",
-<<<<<<< HEAD
-                                    "include_bootstrap_samples_histogram_in_details": False,
-=======
                                     "include_bootstrap_samples_histogram_in_details": "$variables.include_bootstrap_samples_histogram_in_details",
->>>>>>> c548b9e4
                                     "round_decimals": "$variables.round_decimals",
                                 }
                             ],
