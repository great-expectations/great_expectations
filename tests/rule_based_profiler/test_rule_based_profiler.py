import logging
from typing import Any, Dict, List, Optional
from unittest import mock
from unittest.mock import MagicMock

import pandas as pd
import pytest

import great_expectations.exceptions as ge_exceptions
from great_expectations.core.batch import BatchRequest
from great_expectations.core.expectation_suite import ExpectationSuite
from great_expectations.data_context.store.profiler_store import ProfilerStore
from great_expectations.data_context.types.resource_identifiers import (
    ConfigurationIdentifier,
    GeCloudIdentifier,
)
from great_expectations.exceptions.exceptions import InvalidConfigError
from great_expectations.rule_based_profiler import RuleBasedProfiler
from great_expectations.rule_based_profiler.config import RuleBasedProfilerConfig
from great_expectations.rule_based_profiler.rule import Rule
from great_expectations.rule_based_profiler.rule_based_profiler import (
    ReconciliationDirectives,
    ReconciliationStrategy,
)
from great_expectations.rule_based_profiler.types import ParameterContainer
from great_expectations.util import deep_filter_properties_iterable


@pytest.fixture()
def sample_rule_dict():
    return {
        "domain_builder": {
            "column_names": None,
            "module_name": "great_expectations.rule_based_profiler.domain_builder.simple_column_suffix_domain_builder",
            "batch_request": {
                "datasource_name": "my_sample_datasource",
                "data_connector_name": "default_inferred_data_connector_name",
                "data_asset_name": "yellow_tripdata_sample_2018",
                "batch_spec_passthrough": None,
                "data_connector_query": {"index": -1},
                "limit": None,
            },
            "column_name_suffixes": ["_amount"],
            "class_name": "SimpleColumnSuffixDomainBuilder",
        },
        "parameter_builders": [],
        "expectation_configuration_builders": [
            {
                "module_name": "great_expectations.rule_based_profiler.expectation_configuration_builder.default_expectation_configuration_builder",
                "condition": None,
                "expectation_type": "expect_column_values_to_not_be_null",
                "meta": {},
                "column": "$domain.domain_kwargs.column",
                "class_name": "DefaultExpectationConfigurationBuilder",
            }
        ],
    }


def test_reconcile_profiler_variables_no_overrides(
    profiler_with_placeholder_args,
    variables_multi_part_name_parameter_container,
):
    variables: Dict[str, Any] = {}
    effective_variables: Optional[
        ParameterContainer
    ] = profiler_with_placeholder_args.reconcile_profiler_variables(variables=variables)
    assert effective_variables == variables_multi_part_name_parameter_container


def test_reconcile_profiler_variables_with_overrides(
    profiler_with_placeholder_args,
):
    variables: Dict[str, Any] = {
        "false_positive_threshold": 2.0e-2,
        "sampling_method": "bootstrap",
        "mostly": 8.0e-1,
    }
    effective_variables: Optional[
        ParameterContainer
    ] = profiler_with_placeholder_args.reconcile_profiler_variables(variables=variables)
    assert effective_variables.to_dict()["parameter_nodes"]["variables"][
        "variables"
    ] == {
        "false_positive_threshold": 2.0e-2,
        "sampling_method": "bootstrap",
        "mostly": 8.0e-1,
    }


def test_reconcile_profiler_rules_no_overrides(
    profiler_with_placeholder_args,
):
    rules: Dict[str, Dict[str, Any]] = {}

    effective_rules: List[
        Rule
    ] = profiler_with_placeholder_args.reconcile_profiler_rules(rules=rules)
    assert effective_rules == profiler_with_placeholder_args.rules


def test_reconcile_profiler_rules_new_rule_override(
    profiler_with_placeholder_args,
):
    rules: Dict[str, Dict[str, Any]] = {
        "rule_0": {
            "domain_builder": {
                "class_name": "ColumnDomainBuilder",
                "module_name": "great_expectations.rule_based_profiler.domain_builder",
            },
            "parameter_builders": [
                {
                    "class_name": "MetricMultiBatchParameterBuilder",
                    "module_name": "great_expectations.rule_based_profiler.parameter_builder",
                    "name": "my_parameter",
                    "metric_name": "my_metric",
                    "json_serialize": True,
                },
                {
                    "class_name": "NumericMetricRangeMultiBatchParameterBuilder",
                    "module_name": "great_expectations.rule_based_profiler.parameter_builder",
                    "name": "my_other_parameter",
                    "metric_name": "my_other_metric",
                    "json_serialize": True,
                },
            ],
            "expectation_configuration_builders": [
                {
                    "class_name": "DefaultExpectationConfigurationBuilder",
                    "module_name": "great_expectations.rule_based_profiler.expectation_configuration_builder",
                    "expectation_type": "expect_column_pair_values_A_to_be_greater_than_B",
                    "column_A": "$domain.domain_kwargs.column_A",
                    "column_B": "$domain.domain_kwargs.column_B",
                    "my_one_arg": "$parameter.my_parameter.value[0]",
                    "meta": {
                        "details": {
                            "my_parameter_estimator": "$parameter.my_parameter.details",
                            "note": "Important remarks about estimation algorithm.",
                        },
                    },
                },
                {
                    "class_name": "DefaultExpectationConfigurationBuilder",
                    "module_name": "great_expectations.rule_based_profiler.expectation_configuration_builder",
                    "expectation_type": "expect_column_min_to_be_between",
                    "column": "$domain.domain_kwargs.column",
                    "my_another_arg": "$parameter.my_other_parameter.value[0]",
                    "meta": {
                        "details": {
                            "my_other_parameter_estimator": "$parameter.my_other_parameter.details",
                            "note": "Important remarks about estimation algorithm.",
                        },
                    },
                },
            ],
        },
    }

    expected_rules: Dict[str, dict] = {
        "rule_0": {
            "domain_builder": {
                "class_name": "ColumnDomainBuilder",
                "module_name": "great_expectations.rule_based_profiler.domain_builder.column_domain_builder",
            },
            "parameter_builders": [
                {
                    "class_name": "MetricMultiBatchParameterBuilder",
                    "module_name": "great_expectations.rule_based_profiler.parameter_builder.metric_multi_batch_parameter_builder",
                    "name": "my_parameter",
                    "metric_name": "my_metric",
                    "enforce_numeric_metric": False,
                    "replace_nan_with_zero": False,
                    "reduce_scalar_metric": True,
                    "json_serialize": True,
                },
                {
                    "class_name": "NumericMetricRangeMultiBatchParameterBuilder",
                    "module_name": "great_expectations.rule_based_profiler.parameter_builder.numeric_metric_range_multi_batch_parameter_builder",
                    "name": "my_other_parameter",
                    "metric_name": "my_other_metric",
                    "sampling_method": "bootstrap",
                    "enforce_numeric_metric": True,
                    "replace_nan_with_zero": True,
                    "reduce_scalar_metric": True,
                    "false_positive_rate": 0.05,
                    "truncate_values": {},
                    "json_serialize": True,
                },
            ],
            "expectation_configuration_builders": [
                {
                    "class_name": "DefaultExpectationConfigurationBuilder",
                    "module_name": "great_expectations.rule_based_profiler.expectation_configuration_builder.default_expectation_configuration_builder",
                    "expectation_type": "expect_column_pair_values_A_to_be_greater_than_B",
                    "column_A": "$domain.domain_kwargs.column_A",
                    "column_B": "$domain.domain_kwargs.column_B",
                    "my_one_arg": "$parameter.my_parameter.value[0]",
                    "meta": {
                        "details": {
                            "my_parameter_estimator": "$parameter.my_parameter.details",
                            "note": "Important remarks about estimation algorithm.",
                        },
                    },
                },
                {
                    "class_name": "DefaultExpectationConfigurationBuilder",
                    "module_name": "great_expectations.rule_based_profiler.expectation_configuration_builder.default_expectation_configuration_builder",
                    "expectation_type": "expect_column_min_to_be_between",
                    "column": "$domain.domain_kwargs.column",
                    "my_another_arg": "$parameter.my_other_parameter.value[0]",
                    "meta": {
                        "details": {
                            "my_other_parameter_estimator": "$parameter.my_other_parameter.details",
                            "note": "Important remarks about estimation algorithm.",
                        },
                    },
                },
            ],
        },
        "rule_1": {
            "domain_builder": {
                "class_name": "TableDomainBuilder",
                "module_name": "great_expectations.rule_based_profiler.domain_builder.table_domain_builder",
            },
            "parameter_builders": [
                {
                    "class_name": "MetricMultiBatchParameterBuilder",
                    "module_name": "great_expectations.rule_based_profiler.parameter_builder.metric_multi_batch_parameter_builder",
                    "name": "my_parameter",
                    "metric_name": "my_metric",
                    "enforce_numeric_metric": False,
                    "replace_nan_with_zero": False,
                    "reduce_scalar_metric": True,
                    "json_serialize": True,
                },
            ],
            "expectation_configuration_builders": [
                {
                    "class_name": "DefaultExpectationConfigurationBuilder",
                    "module_name": "great_expectations.rule_based_profiler.expectation_configuration_builder.default_expectation_configuration_builder",
                    "expectation_type": "expect_column_pair_values_A_to_be_greater_than_B",
                    "column_A": "$domain.domain_kwargs.column_A",
                    "column_B": "$domain.domain_kwargs.column_B",
                    "my_arg": "$parameter.my_parameter.value[0]",
                    "my_other_arg": "$parameter.my_parameter.value[1]",
                    "meta": {
                        "details": {
                            "my_parameter_estimator": "$parameter.my_parameter.details",
                            "note": "Important remarks about estimation algorithm.",
                        },
                    },
                },
            ],
        },
    }

    effective_rules: List[
        Rule
    ] = profiler_with_placeholder_args.reconcile_profiler_rules(rules=rules)

    rule: Rule
    effective_rule_configs_actual: Dict[str, dict] = {
        rule.name: rule.to_json_dict() for rule in effective_rules
    }
    deep_filter_properties_iterable(effective_rule_configs_actual, inplace=True)

    assert effective_rule_configs_actual == expected_rules


def test_reconcile_profiler_rules_existing_rule_domain_builder_override(
    profiler_with_placeholder_args,
):
    rules: Dict[str, Dict[str, Any]] = {
        "rule_1": {
            "domain_builder": {
                "class_name": "SimpleColumnSuffixDomainBuilder",
                "module_name": "great_expectations.rule_based_profiler.domain_builder",
                "column_name_suffixes": [
                    "_ts",
                ],
            },
        },
    }

    expected_rules: Dict[str, dict] = {
        "rule_1": {
            "domain_builder": {
                "class_name": "SimpleColumnSuffixDomainBuilder",
                "module_name": "great_expectations.rule_based_profiler.domain_builder.simple_column_suffix_domain_builder",
                "column_name_suffixes": [
                    "_ts",
                ],
            },
            "parameter_builders": [
                {
                    "class_name": "MetricMultiBatchParameterBuilder",
                    "module_name": "great_expectations.rule_based_profiler.parameter_builder.metric_multi_batch_parameter_builder",
                    "name": "my_parameter",
                    "metric_name": "my_metric",
                    "enforce_numeric_metric": False,
                    "replace_nan_with_zero": False,
                    "reduce_scalar_metric": True,
                    "json_serialize": True,
                },
            ],
            "expectation_configuration_builders": [
                {
                    "class_name": "DefaultExpectationConfigurationBuilder",
                    "module_name": "great_expectations.rule_based_profiler.expectation_configuration_builder.default_expectation_configuration_builder",
                    "expectation_type": "expect_column_pair_values_A_to_be_greater_than_B",
                    "column_A": "$domain.domain_kwargs.column_A",
                    "column_B": "$domain.domain_kwargs.column_B",
                    "my_arg": "$parameter.my_parameter.value[0]",
                    "my_other_arg": "$parameter.my_parameter.value[1]",
                    "meta": {
                        "details": {
                            "my_parameter_estimator": "$parameter.my_parameter.details",
                            "note": "Important remarks about estimation algorithm.",
                        },
                    },
                },
            ],
        },
    }

    effective_rules: List[
        Rule
    ] = profiler_with_placeholder_args.reconcile_profiler_rules(rules=rules)

    rule: Rule
    effective_rule_configs_actual: Dict[str, dict] = {
        rule.name: rule.to_json_dict() for rule in effective_rules
    }
    deep_filter_properties_iterable(effective_rule_configs_actual, inplace=True)

    assert effective_rule_configs_actual == expected_rules


def test_reconcile_profiler_rules_existing_rule_parameter_builder_overrides(
    profiler_with_placeholder_args,
):
    rules: Dict[str, Dict[str, Any]] = {
        "rule_1": {
            "parameter_builders": [
                {
                    "class_name": "MetricMultiBatchParameterBuilder",
                    "module_name": "great_expectations.rule_based_profiler.parameter_builder",
                    "name": "my_parameter",
                    "metric_name": "my_special_metric",
                    "enforce_numeric_metric": True,
                    "replace_nan_with_zero": True,
                    "reduce_scalar_metric": True,
                    "json_serialize": True,
                },
                {
                    "class_name": "NumericMetricRangeMultiBatchParameterBuilder",
                    "module_name": "great_expectations.rule_based_profiler.parameter_builder",
                    "name": "my_other_parameter",
                    "metric_name": "my_other_metric",
                    "enforce_numeric_metric": True,
                    "replace_nan_with_zero": False,
                    "reduce_scalar_metric": True,
                    "false_positive_rate": 0.025,
                    "json_serialize": True,
                },
            ],
        },
    }

    expected_rules: Dict[str, dict] = {
        "rule_1": {
            "domain_builder": {
                "class_name": "TableDomainBuilder",
                "module_name": "great_expectations.rule_based_profiler.domain_builder.table_domain_builder",
            },
            "parameter_builders": [
                {
                    "class_name": "MetricMultiBatchParameterBuilder",
                    "module_name": "great_expectations.rule_based_profiler.parameter_builder.metric_multi_batch_parameter_builder",
                    "name": "my_parameter",
                    "metric_name": "my_special_metric",
                    "enforce_numeric_metric": True,
                    "replace_nan_with_zero": True,
                    "reduce_scalar_metric": True,
                    "json_serialize": True,
                },
                {
                    "class_name": "NumericMetricRangeMultiBatchParameterBuilder",
                    "module_name": "great_expectations.rule_based_profiler.parameter_builder.numeric_metric_range_multi_batch_parameter_builder",
                    "name": "my_other_parameter",
                    "metric_name": "my_other_metric",
                    "sampling_method": "bootstrap",
                    "enforce_numeric_metric": True,
                    "replace_nan_with_zero": False,
                    "reduce_scalar_metric": True,
                    "false_positive_rate": 0.025,
                    "truncate_values": {},
                    "json_serialize": True,
                },
            ],
            "expectation_configuration_builders": [
                {
                    "class_name": "DefaultExpectationConfigurationBuilder",
                    "module_name": "great_expectations.rule_based_profiler.expectation_configuration_builder.default_expectation_configuration_builder",
                    "expectation_type": "expect_column_pair_values_A_to_be_greater_than_B",
                    "column_A": "$domain.domain_kwargs.column_A",
                    "column_B": "$domain.domain_kwargs.column_B",
                    "my_arg": "$parameter.my_parameter.value[0]",
                    "my_other_arg": "$parameter.my_parameter.value[1]",
                    "meta": {
                        "details": {
                            "my_parameter_estimator": "$parameter.my_parameter.details",
                            "note": "Important remarks about estimation algorithm.",
                        },
                    },
                },
            ],
        },
    }

    effective_rules: List[
        Rule
    ] = profiler_with_placeholder_args.reconcile_profiler_rules(rules=rules)

    rule: Rule
    effective_rule_configs_actual: Dict[str, dict] = {
        rule.name: rule.to_json_dict() for rule in effective_rules
    }
    deep_filter_properties_iterable(effective_rule_configs_actual, inplace=True)

    assert effective_rule_configs_actual == expected_rules


def test_reconcile_profiler_rules_existing_rule_expectation_configuration_builder_overrides(
    profiler_with_placeholder_args,
):
    rules: Dict[str, Dict[str, Any]] = {
        "rule_1": {
            "expectation_configuration_builders": [
                {
                    "class_name": "DefaultExpectationConfigurationBuilder",
                    "module_name": "great_expectations.rule_based_profiler.expectation_configuration_builder",
                    "expectation_type": "expect_column_pair_values_A_to_be_greater_than_B",
                    "column_A": "$domain.domain_kwargs.column_A",
                    "column_B": "$domain.domain_kwargs.column_B",
                    "my_one_arg": "$parameter.my_parameter.value[0]",
                    "meta": {
                        "details": {
                            "my_parameter_estimator": "$parameter.my_parameter.details",
                            "note": "Important remarks about estimation algorithm.",
                        },
                    },
                },
                {
                    "class_name": "DefaultExpectationConfigurationBuilder",
                    "module_name": "great_expectations.rule_based_profiler.expectation_configuration_builder",
                    "expectation_type": "expect_column_min_to_be_between",
                    "column": "$domain.domain_kwargs.column",
                    "my_another_arg": "$parameter.my_other_parameter.value[0]",
                    "meta": {
                        "details": {
                            "my_other_parameter_estimator": "$parameter.my_other_parameter.details",
                            "note": "Important remarks about estimation algorithm.",
                        },
                    },
                },
            ],
        },
    }

    expected_rules: Dict[str, dict] = {
        "rule_1": {
            "domain_builder": {
                "class_name": "TableDomainBuilder",
                "module_name": "great_expectations.rule_based_profiler.domain_builder.table_domain_builder",
            },
            "parameter_builders": [
                {
                    "class_name": "MetricMultiBatchParameterBuilder",
                    "module_name": "great_expectations.rule_based_profiler.parameter_builder.metric_multi_batch_parameter_builder",
                    "name": "my_parameter",
                    "metric_name": "my_metric",
                    "enforce_numeric_metric": False,
                    "replace_nan_with_zero": False,
                    "reduce_scalar_metric": True,
                    "json_serialize": True,
                },
            ],
            "expectation_configuration_builders": [
                {
                    "class_name": "DefaultExpectationConfigurationBuilder",
                    "module_name": "great_expectations.rule_based_profiler.expectation_configuration_builder.default_expectation_configuration_builder",
                    "expectation_type": "expect_column_pair_values_A_to_be_greater_than_B",
                    "column_A": "$domain.domain_kwargs.column_A",
                    "column_B": "$domain.domain_kwargs.column_B",
                    "my_one_arg": "$parameter.my_parameter.value[0]",
                    "meta": {
                        "details": {
                            "my_parameter_estimator": "$parameter.my_parameter.details",
                            "note": "Important remarks about estimation algorithm.",
                        },
                    },
                },
                {
                    "class_name": "DefaultExpectationConfigurationBuilder",
                    "module_name": "great_expectations.rule_based_profiler.expectation_configuration_builder.default_expectation_configuration_builder",
                    "expectation_type": "expect_column_min_to_be_between",
                    "column": "$domain.domain_kwargs.column",
                    "my_another_arg": "$parameter.my_other_parameter.value[0]",
                    "meta": {
                        "details": {
                            "my_other_parameter_estimator": "$parameter.my_other_parameter.details",
                            "note": "Important remarks about estimation algorithm.",
                        },
                    },
                },
            ],
        },
    }

    effective_rules: List[
        Rule
    ] = profiler_with_placeholder_args.reconcile_profiler_rules(rules=rules)

    rule: Rule
    effective_rule_configs_actual: Dict[str, dict] = {
        rule.name: rule.to_json_dict() for rule in effective_rules
    }
    deep_filter_properties_iterable(effective_rule_configs_actual, inplace=True)

    assert effective_rule_configs_actual == expected_rules


def test_reconcile_profiler_rules_existing_rule_full_rule_override_nested_update(
    profiler_with_placeholder_args,
):
    rules: Dict[str, Dict[str, Any]] = {
        "rule_1": {
            "domain_builder": {
                "class_name": "ColumnDomainBuilder",
                "module_name": "great_expectations.rule_based_profiler.domain_builder",
            },
            "parameter_builders": [
                {
                    "class_name": "MetricMultiBatchParameterBuilder",
                    "module_name": "great_expectations.rule_based_profiler.parameter_builder",
                    "name": "my_parameter",
                    "metric_name": "my_metric",
                    "json_serialize": True,
                },
                {
                    "class_name": "NumericMetricRangeMultiBatchParameterBuilder",
                    "module_name": "great_expectations.rule_based_profiler.parameter_builder",
                    "name": "my_other_parameter",
                    "metric_name": "my_other_metric",
                    "json_serialize": True,
                },
            ],
            "expectation_configuration_builders": [
                {
                    "class_name": "DefaultExpectationConfigurationBuilder",
                    "module_name": "great_expectations.rule_based_profiler.expectation_configuration_builder",
                    "expectation_type": "expect_column_pair_values_A_to_be_greater_than_B",
                    "column_A": "$domain.domain_kwargs.column_A",
                    "column_B": "$domain.domain_kwargs.column_B",
                    "my_one_arg": "$parameter.my_parameter.value[0]",
                    "meta": {
                        "details": {
                            "my_parameter_estimator": "$parameter.my_parameter.details",
                            "note": "Important remarks about estimation algorithm.",
                        },
                    },
                },
                {
                    "class_name": "DefaultExpectationConfigurationBuilder",
                    "module_name": "great_expectations.rule_based_profiler.expectation_configuration_builder",
                    "expectation_type": "expect_column_min_to_be_between",
                    "column": "$domain.domain_kwargs.column",
                    "my_another_arg": "$parameter.my_other_parameter.value[0]",
                    "meta": {
                        "details": {
                            "my_other_parameter_estimator": "$parameter.my_other_parameter.details",
                            "note": "Important remarks about estimation algorithm.",
                        },
                    },
                },
            ],
        },
    }

    expected_rules: Dict[str, dict] = {
        "rule_1": {
            "domain_builder": {
                "class_name": "ColumnDomainBuilder",
                "module_name": "great_expectations.rule_based_profiler.domain_builder.column_domain_builder",
            },
            "parameter_builders": [
                {
                    "class_name": "MetricMultiBatchParameterBuilder",
                    "module_name": "great_expectations.rule_based_profiler.parameter_builder.metric_multi_batch_parameter_builder",
                    "name": "my_parameter",
                    "metric_name": "my_metric",
                    "enforce_numeric_metric": False,
                    "replace_nan_with_zero": False,
                    "reduce_scalar_metric": True,
                    "json_serialize": True,
                },
                {
                    "class_name": "NumericMetricRangeMultiBatchParameterBuilder",
                    "module_name": "great_expectations.rule_based_profiler.parameter_builder.numeric_metric_range_multi_batch_parameter_builder",
                    "name": "my_other_parameter",
                    "metric_name": "my_other_metric",
                    "sampling_method": "bootstrap",
                    "enforce_numeric_metric": True,
                    "replace_nan_with_zero": True,
                    "reduce_scalar_metric": True,
                    "false_positive_rate": 0.05,
                    "truncate_values": {},
                    "json_serialize": True,
                },
            ],
            "expectation_configuration_builders": [
                {
                    "class_name": "DefaultExpectationConfigurationBuilder",
                    "module_name": "great_expectations.rule_based_profiler.expectation_configuration_builder.default_expectation_configuration_builder",
                    "expectation_type": "expect_column_pair_values_A_to_be_greater_than_B",
                    "column_A": "$domain.domain_kwargs.column_A",
                    "column_B": "$domain.domain_kwargs.column_B",
                    "my_arg": "$parameter.my_parameter.value[0]",
                    "my_other_arg": "$parameter.my_parameter.value[1]",
                    "my_one_arg": "$parameter.my_parameter.value[0]",
                    "meta": {
                        "details": {
                            "my_parameter_estimator": "$parameter.my_parameter.details",
                            "note": "Important remarks about estimation algorithm.",
                        },
                    },
                },
                {
                    "class_name": "DefaultExpectationConfigurationBuilder",
                    "module_name": "great_expectations.rule_based_profiler.expectation_configuration_builder.default_expectation_configuration_builder",
                    "expectation_type": "expect_column_min_to_be_between",
                    "column": "$domain.domain_kwargs.column",
                    "my_another_arg": "$parameter.my_other_parameter.value[0]",
                    "meta": {
                        "details": {
                            "my_other_parameter_estimator": "$parameter.my_other_parameter.details",
                            "note": "Important remarks about estimation algorithm.",
                        },
                    },
                },
            ],
        },
    }

    effective_rules: List[
        Rule
    ] = profiler_with_placeholder_args.reconcile_profiler_rules(
        rules=rules,
        reconciliation_directives=ReconciliationDirectives(
            domain_builder=ReconciliationStrategy.UPDATE,
            parameter_builder=ReconciliationStrategy.UPDATE,
            expectation_configuration_builder=ReconciliationStrategy.NESTED_UPDATE,
        ),
    )

    rule: Rule
    effective_rule_configs_actual: Dict[str, dict] = {
        rule.name: rule.to_json_dict() for rule in effective_rules
    }
    deep_filter_properties_iterable(effective_rule_configs_actual, inplace=True)

    assert effective_rule_configs_actual == expected_rules


def test_reconcile_profiler_rules_existing_rule_full_rule_override_replace(
    profiler_with_placeholder_args,
):
    rules: Dict[str, Dict[str, Any]] = {
        "rule_1": {
            "domain_builder": {
                "class_name": "ColumnDomainBuilder",
                "module_name": "great_expectations.rule_based_profiler.domain_builder",
            },
            "parameter_builders": [
                {
                    "class_name": "NumericMetricRangeMultiBatchParameterBuilder",
                    "module_name": "great_expectations.rule_based_profiler.parameter_builder",
                    "name": "my_other_parameter",
                    "metric_name": "my_other_metric",
                    "json_serialize": True,
                },
            ],
            "expectation_configuration_builders": [
                {
                    "class_name": "DefaultExpectationConfigurationBuilder",
                    "module_name": "great_expectations.rule_based_profiler.expectation_configuration_builder",
                    "expectation_type": "expect_column_min_to_be_between",
                    "column": "$domain.domain_kwargs.column",
                    "my_another_arg": "$parameter.my_other_parameter.value[0]",
                    "meta": {
                        "details": {
                            "my_other_parameter_estimator": "$parameter.my_other_parameter.details",
                            "note": "Important remarks about estimation algorithm.",
                        },
                    },
                },
            ],
        },
    }

    expected_rules: Dict[str, Dict] = {
        "rule_1": {
            "domain_builder": {
                "class_name": "ColumnDomainBuilder",
                "module_name": "great_expectations.rule_based_profiler.domain_builder.column_domain_builder",
            },
            "parameter_builders": [
                {
                    "class_name": "NumericMetricRangeMultiBatchParameterBuilder",
                    "module_name": "great_expectations.rule_based_profiler.parameter_builder.numeric_metric_range_multi_batch_parameter_builder",
                    "name": "my_other_parameter",
                    "metric_name": "my_other_metric",
                    "sampling_method": "bootstrap",
                    "enforce_numeric_metric": True,
                    "replace_nan_with_zero": True,
                    "reduce_scalar_metric": True,
                    "false_positive_rate": 0.05,
                    "truncate_values": {},
                    "json_serialize": True,
                },
            ],
            "expectation_configuration_builders": [
                {
                    "class_name": "DefaultExpectationConfigurationBuilder",
                    "module_name": "great_expectations.rule_based_profiler.expectation_configuration_builder.default_expectation_configuration_builder",
                    "expectation_type": "expect_column_min_to_be_between",
                    "column": "$domain.domain_kwargs.column",
                    "my_another_arg": "$parameter.my_other_parameter.value[0]",
                    "meta": {
                        "details": {
                            "my_other_parameter_estimator": "$parameter.my_other_parameter.details",
                            "note": "Important remarks about estimation algorithm.",
                        },
                    },
                },
            ],
        },
    }

    effective_rules: List[
        Rule
    ] = profiler_with_placeholder_args.reconcile_profiler_rules(
        rules=rules,
        reconciliation_directives=ReconciliationDirectives(
            domain_builder=ReconciliationStrategy.UPDATE,
            parameter_builder=ReconciliationStrategy.REPLACE,
            expectation_configuration_builder=ReconciliationStrategy.REPLACE,
        ),
    )

    rule: Rule
    effective_rule_configs_actual: Dict[str, dict] = {
        rule.name: rule.to_json_dict() for rule in effective_rules
    }
    deep_filter_properties_iterable(effective_rule_configs_actual, inplace=True)

    assert effective_rule_configs_actual == expected_rules


def test_reconcile_profiler_rules_existing_rule_full_rule_override_update(
    profiler_with_placeholder_args,
):
    rules: Dict[str, Dict[str, Any]] = {
        "rule_1": {
            "domain_builder": {
                "class_name": "ColumnDomainBuilder",
                "module_name": "great_expectations.rule_based_profiler.domain_builder",
            },
            "parameter_builders": [
                {
                    "class_name": "MetricMultiBatchParameterBuilder",
                    "module_name": "great_expectations.rule_based_profiler.parameter_builder",
                    "name": "my_parameter",
                    "metric_name": "my_metric",
                    "json_serialize": True,
                },
                {
                    "class_name": "NumericMetricRangeMultiBatchParameterBuilder",
                    "module_name": "great_expectations.rule_based_profiler.parameter_builder",
                    "name": "my_other_parameter",
                    "metric_name": "my_other_metric",
                    "json_serialize": True,
                },
            ],
            "expectation_configuration_builders": [
                {
                    "class_name": "DefaultExpectationConfigurationBuilder",
                    "module_name": "great_expectations.rule_based_profiler.expectation_configuration_builder",
                    "expectation_type": "expect_column_pair_values_A_to_be_greater_than_B",
                    "column_A": "$domain.domain_kwargs.column_A",
                    "column_B": "$domain.domain_kwargs.column_B",
                    "my_one_arg": "$parameter.my_parameter.value[0]",
                    "meta": {
                        "details": {
                            "my_parameter_estimator": "$parameter.my_parameter.details",
                            "note": "Important remarks about estimation algorithm.",
                        },
                    },
                },
                {
                    "class_name": "DefaultExpectationConfigurationBuilder",
                    "module_name": "great_expectations.rule_based_profiler.expectation_configuration_builder",
                    "expectation_type": "expect_column_min_to_be_between",
                    "column": "$domain.domain_kwargs.column",
                    "my_another_arg": "$parameter.my_other_parameter.value[0]",
                    "meta": {
                        "details": {
                            "my_other_parameter_estimator": "$parameter.my_other_parameter.details",
                            "note": "Important remarks about estimation algorithm.",
                        },
                    },
                },
            ],
        },
    }

    expected_rules: Dict[str, dict] = {
        "rule_1": {
            "domain_builder": {
                "class_name": "ColumnDomainBuilder",
                "module_name": "great_expectations.rule_based_profiler.domain_builder.column_domain_builder",
            },
            "parameter_builders": [
                {
                    "class_name": "MetricMultiBatchParameterBuilder",
                    "module_name": "great_expectations.rule_based_profiler.parameter_builder.metric_multi_batch_parameter_builder",
                    "name": "my_parameter",
                    "metric_name": "my_metric",
                    "enforce_numeric_metric": False,
                    "replace_nan_with_zero": False,
                    "reduce_scalar_metric": True,
                    "json_serialize": True,
                },
                {
                    "class_name": "NumericMetricRangeMultiBatchParameterBuilder",
                    "module_name": "great_expectations.rule_based_profiler.parameter_builder.numeric_metric_range_multi_batch_parameter_builder",
                    "name": "my_other_parameter",
                    "metric_name": "my_other_metric",
                    "sampling_method": "bootstrap",
                    "enforce_numeric_metric": True,
                    "replace_nan_with_zero": True,
                    "reduce_scalar_metric": True,
                    "false_positive_rate": 0.05,
                    "truncate_values": {},
                    "json_serialize": True,
                },
            ],
            "expectation_configuration_builders": [
                {
                    "class_name": "DefaultExpectationConfigurationBuilder",
                    "module_name": "great_expectations.rule_based_profiler.expectation_configuration_builder.default_expectation_configuration_builder",
                    "expectation_type": "expect_column_pair_values_A_to_be_greater_than_B",
                    "column_A": "$domain.domain_kwargs.column_A",
                    "column_B": "$domain.domain_kwargs.column_B",
                    "my_one_arg": "$parameter.my_parameter.value[0]",
                    "meta": {
                        "details": {
                            "my_parameter_estimator": "$parameter.my_parameter.details",
                            "note": "Important remarks about estimation algorithm.",
                        },
                    },
                },
                {
                    "class_name": "DefaultExpectationConfigurationBuilder",
                    "module_name": "great_expectations.rule_based_profiler.expectation_configuration_builder.default_expectation_configuration_builder",
                    "expectation_type": "expect_column_min_to_be_between",
                    "column": "$domain.domain_kwargs.column",
                    "my_another_arg": "$parameter.my_other_parameter.value[0]",
                    "meta": {
                        "details": {
                            "my_other_parameter_estimator": "$parameter.my_other_parameter.details",
                            "note": "Important remarks about estimation algorithm.",
                        },
                    },
                },
            ],
        },
    }

    effective_rules: List[
        Rule
    ] = profiler_with_placeholder_args.reconcile_profiler_rules(rules=rules)

    rule: Rule
    effective_rule_configs_actual: Dict[str, dict] = {
        rule.name: rule.to_json_dict() for rule in effective_rules
    }
    deep_filter_properties_iterable(effective_rule_configs_actual, inplace=True)

    assert effective_rule_configs_actual == expected_rules


@mock.patch("great_expectations.rule_based_profiler.RuleBasedProfiler.run")
@mock.patch("great_expectations.data_context.data_context.DataContext")
def test_run_profiler_without_dynamic_args(
    mock_data_context: mock.MagicMock,
    mock_profiler_run: mock.MagicMock,
    populated_profiler_store: ProfilerStore,
    profiler_name: str,
):
    RuleBasedProfiler.run_profiler(
        data_context=mock_data_context,
        profiler_store=populated_profiler_store,
        name=profiler_name,
    )

    assert mock_profiler_run.called
    assert mock_profiler_run.call_args == mock.call(
        variables=None,
        rules=None,
        expectation_suite=None,
        expectation_suite_name=None,
        include_citation=True,
    )


@mock.patch("great_expectations.rule_based_profiler.RuleBasedProfiler.run")
@mock.patch("great_expectations.data_context.data_context.DataContext")
def test_run_profiler_with_dynamic_args(
    mock_data_context: mock.MagicMock,
    mock_profiler_run: mock.MagicMock,
    populated_profiler_store: ProfilerStore,
    profiler_name: str,
):
    # Dynamic arguments used to override the profiler's attributes
    variables = {"foo": "bar"}
    rules = {"baz": "qux"}
    expectation_suite_name = "my_expectation_suite_name"
    include_citation = False

    RuleBasedProfiler.run_profiler(
        data_context=mock_data_context,
        profiler_store=populated_profiler_store,
        name=profiler_name,
        variables=variables,
        rules=rules,
        expectation_suite_name=expectation_suite_name,
        include_citation=include_citation,
    )

    assert mock_profiler_run.called
    assert mock_profiler_run.call_args == mock.call(
        variables=variables,
        rules=rules,
        expectation_suite=None,
        expectation_suite_name=expectation_suite_name,
        include_citation=include_citation,
    )


@mock.patch("great_expectations.rule_based_profiler.RuleBasedProfiler.run")
@mock.patch("great_expectations.data_context.data_context.DataContext")
def test_run_profiler_on_data_emits_appropriate_logging(
    mock_data_context: mock.MagicMock,
    mock_profiler_run: mock.MagicMock,
    populated_profiler_store: ProfilerStore,
    profiler_name: str,
    caplog: Any,
):
    batch_request: BatchRequest = BatchRequest(
        datasource_name="my_datasource",
        data_connector_name="my_data_connector",
        data_asset_name="my_data_asset",
    )

    caplog.set_level(
        logging.DEBUG,
        logger="great_expectations.rule_based_profiler.rule_based_profiler",
    )
    with caplog.at_level(logging.DEBUG):
        RuleBasedProfiler.run_profiler_on_data(
            data_context=mock_data_context,
            profiler_store=populated_profiler_store,
            name=profiler_name,
            batch_request=batch_request,
        )

    assert "Converted batch request" in caplog.text


@mock.patch("great_expectations.rule_based_profiler.RuleBasedProfiler.run")
@mock.patch("great_expectations.data_context.data_context.DataContext")
def test_run_profiler_on_data_creates_suite_with_dict_arg(
    mock_data_context: mock.MagicMock,
    mock_profiler_run: mock.MagicMock,
    populated_profiler_store: ProfilerStore,
    profiler_name: str,
):
    batch_request: Dict[str, str] = {
        "datasource_name": "my_datasource",
        "data_connector_name": "my_data_connector",
        "data_asset_name": "my_data_asset",
    }

    RuleBasedProfiler.run_profiler_on_data(
        data_context=mock_data_context,
        profiler_store=populated_profiler_store,
        name=profiler_name,
        batch_request=batch_request,
    )

    assert mock_profiler_run.called

    rule = mock_profiler_run.call_args[1]["rules"]["rule_1"]
    resulting_batch_request = rule["parameter_builders"][0]["batch_request"]
    assert resulting_batch_request == batch_request


@mock.patch("great_expectations.rule_based_profiler.RuleBasedProfiler.run")
@mock.patch("great_expectations.data_context.data_context.DataContext")
def test_run_profiler_on_data_creates_suite_with_batch_request_arg(
    mock_data_context: mock.MagicMock,
    mock_profiler_run: mock.MagicMock,
    populated_profiler_store: ProfilerStore,
    profiler_name: str,
):
    batch_request: BatchRequest = BatchRequest(
        datasource_name="my_datasource",
        data_connector_name="my_data_connector",
        data_asset_name="my_data_asset",
    )

    RuleBasedProfiler.run_profiler_on_data(
        data_context=mock_data_context,
        profiler_store=populated_profiler_store,
        name=profiler_name,
        batch_request=batch_request,
    )

    assert mock_profiler_run.called

    rule = mock_profiler_run.call_args[1]["rules"]["rule_1"]
    resulting_batch_request = rule["parameter_builders"][0]["batch_request"]
    assert resulting_batch_request == batch_request.to_dict()


@mock.patch("great_expectations.data_context.data_context.DataContext")
def test_get_profiler_with_too_many_args_raises_error(
    mock_data_context: mock.MagicMock,
    populated_profiler_store: ProfilerStore,
):
    with pytest.raises(AssertionError) as e:
        RuleBasedProfiler.get_profiler(
            data_context=mock_data_context,
            profiler_store=populated_profiler_store,
            name="my_profiler",
            ge_cloud_id="my_ge_cloud_id",
        )

    assert "either name or ge_cloud_id" in str(e.value)


@mock.patch("great_expectations.data_context.data_context.DataContext")
def test_add_profiler(
    mock_data_context: mock.MagicMock,
    profiler_key: ConfigurationIdentifier,
    profiler_config_with_placeholder_args: RuleBasedProfilerConfig,
):
    mock_data_context.ge_cloud_mode.return_value = False
    profiler = RuleBasedProfiler.add_profiler(
        profiler_config_with_placeholder_args,
        data_context=mock_data_context,
        profiler_store=mock_data_context.profiler_store,
    )

    assert isinstance(profiler, RuleBasedProfiler)
    assert profiler.name == profiler_config_with_placeholder_args.name
    assert mock_data_context.profiler_store.set.call_args == mock.call(
        key=profiler_key, value=profiler_config_with_placeholder_args
    )


@mock.patch("great_expectations.data_context.data_context.DataContext")
def test_add_profiler_ge_cloud_mode(
    mock_data_context: mock.MagicMock,
    ge_cloud_profiler_id: str,
    ge_cloud_profiler_key: GeCloudIdentifier,
    profiler_config_with_placeholder_args: RuleBasedProfilerConfig,
):
    mock_data_context.ge_cloud_mode.return_value = True
    profiler = RuleBasedProfiler.add_profiler(
        profiler_config_with_placeholder_args,
        data_context=mock_data_context,
        profiler_store=mock_data_context.profiler_store,
        ge_cloud_id=ge_cloud_profiler_id,
    )

    assert isinstance(profiler, RuleBasedProfiler)
    assert profiler.name == profiler_config_with_placeholder_args.name
    assert mock_data_context.profiler_store.set.call_args == mock.call(
        key=ge_cloud_profiler_key, value=profiler_config_with_placeholder_args
    )


@mock.patch("great_expectations.data_context.data_context.DataContext")
def test_add_profiler_with_batch_request_containing_batch_data_raises_error(
    mock_data_context: mock.MagicMock,
):
    profiler_config = RuleBasedProfilerConfig(
        name="my_profiler_config",
        class_name="RuleBasedProfiler",
        module_name="great_expectations.rule_based_profiler",
        config_version=1.0,
        rules={
            "rule_1": {
                "domain_builder": {
                    "class_name": "TableDomainBuilder",
                    "batch_request": {
                        "runtime_parameters": {
                            "batch_data": pd.DataFrame()  # Cannot be serialized in store
                        }
                    },
                },
                "parameter_builders": [
                    {
                        "class_name": "MetricMultiBatchParameterBuilder",
                        "name": "my_parameter",
                        "metric_name": "my_metric",
                        "json_serialize": True,
                    },
                ],
                "expectation_configuration_builders": [
                    {
                        "class_name": "DefaultExpectationConfigurationBuilder",
                        "expectation_type": "expect_column_pair_values_A_to_be_greater_than_B",
                    },
                ],
            }
        },
    )

    with pytest.raises(InvalidConfigError) as e:
        RuleBasedProfiler.add_profiler(
            profiler_config,
            data_context=mock_data_context,
            profiler_store=mock_data_context.profiler_store,
        )

    assert "batch_data found in batch_request" in str(e.value)


@mock.patch("great_expectations.data_context.data_context.DataContext")
def test_get_profiler(
    mock_data_context: mock.MagicMock,
    populated_profiler_store: ProfilerStore,
    profiler_config_with_placeholder_args: RuleBasedProfilerConfig,
):
    with mock.patch(
        "great_expectations.data_context.store.profiler_store.ProfilerStore.get",
        return_value=profiler_config_with_placeholder_args,
    ):
        profiler = RuleBasedProfiler.get_profiler(
            data_context=mock_data_context,
            profiler_store=populated_profiler_store,
            name="my_profiler",
            ge_cloud_id=None,
        )

    assert isinstance(profiler, RuleBasedProfiler)


@mock.patch("great_expectations.data_context.data_context.DataContext")
def test_get_profiler_non_existent_profiler_raises_error(
    mock_data_context: mock.MagicMock, empty_profiler_store: ProfilerStore
):
    with pytest.raises(ge_exceptions.ProfilerNotFoundError) as e:
        RuleBasedProfiler.get_profiler(
            data_context=mock_data_context,
            profiler_store=empty_profiler_store,
            name="my_profiler",
            ge_cloud_id=None,
        )

    assert "Non-existent Profiler" in str(e.value)


def test_delete_profiler(
    populated_profiler_store: ProfilerStore,
):
    with mock.patch(
        "great_expectations.data_context.store.profiler_store.ProfilerStore.remove_key",
    ) as mock_remove_key:
        RuleBasedProfiler.delete_profiler(
            profiler_store=populated_profiler_store,
            name="my_profiler",
            ge_cloud_id=None,
        )

    assert mock_remove_key.call_count == 1
    assert mock_remove_key.call_args == mock.call(
        key=ConfigurationIdentifier("my_profiler")
    )


def test_delete_profiler_with_too_many_args_raises_error(
    populated_profiler_store: ProfilerStore,
):
    with pytest.raises(AssertionError) as e:
        RuleBasedProfiler.delete_profiler(
            profiler_store=populated_profiler_store,
            name="my_profiler",
            ge_cloud_id="my_ge_cloud_id",
        )

    assert "either name or ge_cloud_id" in str(e.value)


def test_delete_profiler_non_existent_profiler_raises_error(
    populated_profiler_store: ProfilerStore,
):
    with pytest.raises(ge_exceptions.ProfilerNotFoundError) as e:
        RuleBasedProfiler.delete_profiler(
            profiler_store=populated_profiler_store,
            name="my_non_existent_profiler",
            ge_cloud_id=None,
        )

    assert "Non-existent Profiler" in str(e.value)


@mock.patch("great_expectations.data_context.store.ProfilerStore")
def test_list_profilers(mock_profiler_store: mock.MagicMock):
    store = mock_profiler_store()
    keys = ["a", "b", "c"]
    store.list_keys.return_value = [ConfigurationIdentifier(char) for char in keys]
    res = RuleBasedProfiler.list_profilers(store, ge_cloud_mode=False)

    assert res == keys
    assert store.list_keys.called


@mock.patch("great_expectations.data_context.store.ProfilerStore")
def test_list_profilers_in_cloud_mode(mock_profiler_store: mock.MagicMock):
    store = mock_profiler_store()
    keys = ["a", "b", "c"]
    store.list_keys.return_value = keys
    res = RuleBasedProfiler.list_profilers(store, ge_cloud_mode=True)

    assert res == keys
    assert store.list_keys.called


@mock.patch("great_expectations.data_context.data_context.DataContext")
@mock.patch(
    "great_expectations.rule_based_profiler.domain_builder.SimpleColumnSuffixDomainBuilder"
)
@mock.patch(
    "great_expectations.rule_based_profiler.expectation_configuration_builder.DefaultExpectationConfigurationBuilder"
)
def test_add_single_rule(
    mock_expectation_configuration_builder: mock.MagicMock,
    mock_domain_builder: mock.MagicMock,
    mock_data_context: mock.MagicMock,
    sample_rule_dict: dict,
):
    profiler: RuleBasedProfiler = RuleBasedProfiler(
        name="my_rbp",
        config_version=1.0,
        data_context=mock_data_context,
    )
    first_rule: Rule = Rule(
        name="first_rule",
        domain_builder=mock_domain_builder,
        expectation_configuration_builders=mock_expectation_configuration_builder,
    )
    first_rule.to_json_dict = MagicMock(return_value=sample_rule_dict)
    profiler.add_rule(rule=first_rule)
    assert len(profiler.rules) == 1

    duplicate_of_first_rule: Rule = Rule(
        name="first_rule",
        domain_builder=mock_domain_builder,
        expectation_configuration_builders=mock_expectation_configuration_builder,
    )
    duplicate_of_first_rule.to_json_dict = MagicMock(return_value=sample_rule_dict)
    profiler.add_rule(rule=duplicate_of_first_rule)
    assert len(profiler.rules) == 1


@mock.patch("great_expectations.data_context.data_context.DataContext")
@mock.patch(
    "great_expectations.rule_based_profiler.domain_builder.SimpleColumnSuffixDomainBuilder"
)
@mock.patch(
    "great_expectations.rule_based_profiler.expectation_configuration_builder.DefaultExpectationConfigurationBuilder"
)
def test_add_rule_overwrite_first_rule(
    mock_expectation_configuration_builder: mock.MagicMock,
    mock_domain_builder: mock.MagicMock,
    mock_data_context: mock.MagicMock,
    sample_rule_dict: dict,
):

    profiler: RuleBasedProfiler = RuleBasedProfiler(
        name="my_rbp",
        config_version=1.0,
        data_context=mock_data_context,
    )
    first_rule: Rule = Rule(
        name="first_rule",
        domain_builder=mock_domain_builder,
        expectation_configuration_builders=mock_expectation_configuration_builder,
    )
    first_rule.to_json_dict = MagicMock(return_value=sample_rule_dict)
    profiler.add_rule(rule=first_rule)
    assert len(profiler.rules) == 1


@mock.patch("great_expectations.data_context.data_context.DataContext")
@mock.patch(
    "great_expectations.rule_based_profiler.domain_builder.SimpleColumnSuffixDomainBuilder"
)
@mock.patch(
    "great_expectations.rule_based_profiler.expectation_configuration_builder.DefaultExpectationConfigurationBuilder"
)
def test_add_rule_add_second_rule(
    mock_expectation_configuration_builder: mock.MagicMock,
    mock_domain_builder: mock.MagicMock,
    mock_data_context: mock.MagicMock,
    sample_rule_dict: dict,
):
    profiler: RuleBasedProfiler = RuleBasedProfiler(
        name="my_rbp",
        config_version=1.0,
        data_context=mock_data_context,
    )
    first_rule: Rule = Rule(
        name="first_rule",
        domain_builder=mock_domain_builder,
        expectation_configuration_builders=mock_expectation_configuration_builder,
    )
    first_rule.to_json_dict = MagicMock(return_value=sample_rule_dict)
    profiler.add_rule(rule=first_rule)
    assert len(profiler.rules) == 1

    second_rule: Rule = Rule(
        name="second_rule",
        domain_builder=mock_domain_builder,
        expectation_configuration_builders=mock_expectation_configuration_builder,
    )
    second_rule.to_json_dict = MagicMock(return_value=sample_rule_dict)
    profiler.add_rule(rule=second_rule)
    assert len(profiler.rules) == 2


@mock.patch("great_expectations.data_context.data_context.DataContext")
def test_add_rule_bad_rule(
    mock_data_context: mock.MagicMock,
    sample_rule_dict: dict,
):
    profiler: RuleBasedProfiler = RuleBasedProfiler(
        name="my_rbp",
        config_version=1.0,
        data_context=mock_data_context,
    )
    not_a_rule: dict = {
        "name": "first_rule",
        "domain_builder": "domain_builder",
        "expectation_configuration_builder": "expectation_configuration_builder",
    }
    with pytest.raises(AttributeError) as e:
<<<<<<< HEAD
        # noinspection PyTypeChecker
        profiler.add_rule(rule=not_a_rule)
    assert "'dict' object has no attribute 'name'" in str(e.value)
=======
        profiler.add_rule(not_a_rule)
    assert "'dict' object has no attribute 'name'" in str(e.value)


@mock.patch("great_expectations.data_context.data_context.DataContext")
def test_run_with_expectation_suite_arg(mock_data_context: mock.MagicMock):
    profiler: RuleBasedProfiler = RuleBasedProfiler(
        name="my_rbp", data_context=mock_data_context, config_version=1.0
    )
    suite: ExpectationSuite = ExpectationSuite(
        expectation_suite_name="my_expectation_suite"
    )
    result_suite: ExpectationSuite = profiler.run(expectation_suite=suite)

    assert id(suite) == id(result_suite)


@mock.patch("great_expectations.data_context.data_context.DataContext")
def test_run_with_conflicting_expectation_suite_args_raises_error(
    mock_data_context: mock.MagicMock,
):
    profiler: RuleBasedProfiler = RuleBasedProfiler(
        name="my_rbp", data_context=mock_data_context, config_version=1.0
    )
    suite: ExpectationSuite = ExpectationSuite(
        expectation_suite_name="my_expectation_suite"
    )

    with pytest.raises(AssertionError) as e:
        profiler.run(
            expectation_suite=suite, expectation_suite_name="my_expectation_suite"
        )

    assert "Ambiguous arguments provided" in str(e.value)
>>>>>>> 2986b1eb
<|MERGE_RESOLUTION|>--- conflicted
+++ resolved
@@ -1370,12 +1370,8 @@
         "expectation_configuration_builder": "expectation_configuration_builder",
     }
     with pytest.raises(AttributeError) as e:
-<<<<<<< HEAD
         # noinspection PyTypeChecker
         profiler.add_rule(rule=not_a_rule)
-    assert "'dict' object has no attribute 'name'" in str(e.value)
-=======
-        profiler.add_rule(not_a_rule)
     assert "'dict' object has no attribute 'name'" in str(e.value)
 
 
@@ -1408,5 +1404,4 @@
             expectation_suite=suite, expectation_suite_name="my_expectation_suite"
         )
 
-    assert "Ambiguous arguments provided" in str(e.value)
->>>>>>> 2986b1eb
+    assert "Ambiguous arguments provided" in str(e.value)