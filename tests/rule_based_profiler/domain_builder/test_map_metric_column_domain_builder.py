from typing import List

from great_expectations import DataContext
from great_expectations.core.batch import BatchRequest
from great_expectations.execution_engine.execution_engine import MetricDomainTypes
from great_expectations.rule_based_profiler.domain_builder import (
    MapMetricColumnDomainBuilder,
)
from great_expectations.rule_based_profiler.types import Domain


def test_column_values_unique_single_batch(alice_columnar_table_single_batch_context):
    data_context: DataContext = alice_columnar_table_single_batch_context

    batch_request: BatchRequest = BatchRequest(
        datasource_name="alice_columnar_table_single_batch_datasource",
        data_connector_name="alice_columnar_table_single_batch_data_connector",
        data_asset_name="alice_columnar_table_single_batch_data_asset",
    )

    domain_builder: MapMetricColumnDomainBuilder = MapMetricColumnDomainBuilder(
        map_metric_name="column_values.unique",
        max_unexpected_values=0,
        max_unexpected_ratio=None,
        min_max_unexpected_values_proportion=9.75e-1,
        data_context=data_context,
    )
<<<<<<< HEAD
    domains: List[Domain] = domain_builder.get_domains(batch_request=batch_request)
=======
    domains: List[Domain] = domain_builder.get_domains(
        rule_name="my_rule", batch_request=batch_request
    )

    # Unit Tests for "inferred_semantic_domain_type" are provided separately.
    domain: Domain
    for domain in domains:
        domain.details = {}

>>>>>>> 78802639
    domains = sorted(domains, key=lambda x: x.domain_kwargs["column"])

    alice_compliant_column_names: List[str] = [
        "id",
        "event_type",
        "user_id",
        "event_ts",
        "server_ts",
        "device_ts",
    ]

    column_name: str
    alice_expected_column_domains: List[Domain] = [
        Domain(
            rule_name="my_rule",
            domain_type=MetricDomainTypes.COLUMN,
            domain_kwargs={
                "column": column_name,
            },
        )
        for column_name in alice_compliant_column_names
    ]
    alice_expected_column_domains = sorted(
        alice_expected_column_domains, key=lambda x: x.domain_kwargs["column"]
    )

    assert len(domains) == 6
    assert domains == alice_expected_column_domains


def test_column_values_nonnull_multi_batch_one_column_not_emitted(
    bobby_columnar_table_multi_batch_deterministic_data_context,
):
    data_context: DataContext = (
        bobby_columnar_table_multi_batch_deterministic_data_context
    )

    batch_request: BatchRequest = BatchRequest(
        datasource_name="taxi_pandas",
        data_connector_name="monthly",
        data_asset_name="my_reports",
    )

    domain_builder: MapMetricColumnDomainBuilder = MapMetricColumnDomainBuilder(
        map_metric_name="column_values.nonnull",
        max_unexpected_values=0,
        max_unexpected_ratio=None,
        min_max_unexpected_values_proportion=9.75e-1,
        data_context=data_context,
    )
<<<<<<< HEAD
    domains: List[Domain] = domain_builder.get_domains(batch_request=batch_request)
=======
    domains: List[Domain] = domain_builder.get_domains(
        rule_name="my_rule", batch_request=batch_request
    )

    # Unit Tests for "inferred_semantic_domain_type" are provided separately.
    domain: Domain
    for domain in domains:
        domain.details = {}

>>>>>>> 78802639
    domains = sorted(domains, key=lambda x: x.domain_kwargs["column"])

    bobby_compliant_column_names: List[str] = [
        "VendorID",
        "pickup_datetime",
        "dropoff_datetime",
        "passenger_count",
        "trip_distance",
        "RatecodeID",
        "store_and_fwd_flag",
        "PULocationID",
        "DOLocationID",
        "payment_type",
        "fare_amount",
        "extra",
        "mta_tax",
        "tip_amount",
        "tolls_amount",
        "improvement_surcharge",
        "total_amount",
    ]

    column_name: str
    bobby_expected_column_domains: List[Domain] = [
        Domain(
            rule_name="my_rule",
            domain_type=MetricDomainTypes.COLUMN,
            domain_kwargs={
                "column": column_name,
            },
        )
        for column_name in bobby_compliant_column_names
    ]
    bobby_expected_column_domains = sorted(
        bobby_expected_column_domains, key=lambda x: x.domain_kwargs["column"]
    )

    assert len(domains) == 17
    assert domains == bobby_expected_column_domains


def test_column_values_nonnull_multi_batch_all_columns_emitted_loose_max_unexpected_values(
    bobby_columnar_table_multi_batch_deterministic_data_context,
):
    data_context: DataContext = (
        bobby_columnar_table_multi_batch_deterministic_data_context
    )

    batch_request: BatchRequest = BatchRequest(
        datasource_name="taxi_pandas",
        data_connector_name="monthly",
        data_asset_name="my_reports",
    )

    domain_builder: MapMetricColumnDomainBuilder = MapMetricColumnDomainBuilder(
        map_metric_name="column_values.nonnull",
        max_unexpected_values=4736,
        max_unexpected_ratio=None,
        min_max_unexpected_values_proportion=1.0,
        data_context=data_context,
    )
<<<<<<< HEAD
    domains: List[Domain] = domain_builder.get_domains(batch_request=batch_request)
=======
    domains: List[Domain] = domain_builder.get_domains(
        rule_name="my_rule", batch_request=batch_request
    )

    # Unit Tests for "inferred_semantic_domain_type" are provided separately.
    domain: Domain
    for domain in domains:
        domain.details = {}

>>>>>>> 78802639
    domains = sorted(domains, key=lambda x: x.domain_kwargs["column"])

    bobby_compliant_column_names: List[str] = [
        "VendorID",
        "pickup_datetime",
        "dropoff_datetime",
        "passenger_count",
        "trip_distance",
        "RatecodeID",
        "store_and_fwd_flag",
        "PULocationID",
        "DOLocationID",
        "payment_type",
        "fare_amount",
        "extra",
        "mta_tax",
        "tip_amount",
        "tolls_amount",
        "improvement_surcharge",
        "total_amount",
        "congestion_surcharge",
    ]

    column_name: str
    bobby_expected_column_domains: List[Domain] = [
        Domain(
            rule_name="my_rule",
            domain_type=MetricDomainTypes.COLUMN,
            domain_kwargs={
                "column": column_name,
            },
        )
        for column_name in bobby_compliant_column_names
    ]
    bobby_expected_column_domains = sorted(
        bobby_expected_column_domains, key=lambda x: x.domain_kwargs["column"]
    )

    assert len(domains) == 18
    assert domains == bobby_expected_column_domains


def test_column_values_nonnull_multi_batch_all_columns_emitted_loose_min_max_unexpected_values_proportion(
    bobby_columnar_table_multi_batch_deterministic_data_context,
):
    data_context: DataContext = (
        bobby_columnar_table_multi_batch_deterministic_data_context
    )

    batch_request: BatchRequest = BatchRequest(
        datasource_name="taxi_pandas",
        data_connector_name="monthly",
        data_asset_name="my_reports",
    )

    domain_builder: MapMetricColumnDomainBuilder = MapMetricColumnDomainBuilder(
        map_metric_name="column_values.nonnull",
        max_unexpected_values=0,
        max_unexpected_ratio=None,
        min_max_unexpected_values_proportion=6.66e-1,
        data_context=data_context,
    )
<<<<<<< HEAD
    domains: List[Domain] = domain_builder.get_domains(batch_request=batch_request)
=======
    domains: List[Domain] = domain_builder.get_domains(
        rule_name="my_rule", batch_request=batch_request
    )

    # Unit Tests for "inferred_semantic_domain_type" are provided separately.
    domain: Domain
    for domain in domains:
        domain.details = {}

>>>>>>> 78802639
    domains = sorted(domains, key=lambda x: x.domain_kwargs["column"])

    bobby_compliant_column_names: List[str] = [
        "VendorID",
        "pickup_datetime",
        "dropoff_datetime",
        "passenger_count",
        "trip_distance",
        "RatecodeID",
        "store_and_fwd_flag",
        "PULocationID",
        "DOLocationID",
        "payment_type",
        "fare_amount",
        "extra",
        "mta_tax",
        "tip_amount",
        "tolls_amount",
        "improvement_surcharge",
        "total_amount",
        "congestion_surcharge",
    ]

    column_name: str
    bobby_expected_column_domains: List[Domain] = [
        Domain(
            rule_name="my_rule",
            domain_type=MetricDomainTypes.COLUMN,
            domain_kwargs={
                "column": column_name,
            },
        )
        for column_name in bobby_compliant_column_names
    ]
    bobby_expected_column_domains = sorted(
        bobby_expected_column_domains, key=lambda x: x.domain_kwargs["column"]
    )

    assert len(domains) == 18
    assert domains == bobby_expected_column_domains


def test_column_values_nonnull_multi_batch_one_column_not_emitted_tight_max_unexpected_ratio(
    bobby_columnar_table_multi_batch_deterministic_data_context,
):
    data_context: DataContext = (
        bobby_columnar_table_multi_batch_deterministic_data_context
    )

    batch_request: BatchRequest = BatchRequest(
        datasource_name="taxi_pandas",
        data_connector_name="monthly",
        data_asset_name="my_reports",
    )

    domain_builder: MapMetricColumnDomainBuilder = MapMetricColumnDomainBuilder(
        map_metric_name="column_values.nonnull",
        max_unexpected_values=0,
        max_unexpected_ratio=0.0,
        min_max_unexpected_values_proportion=1.0,
        data_context=data_context,
    )
<<<<<<< HEAD
    domains: List[Domain] = domain_builder.get_domains(batch_request=batch_request)
=======
    domains: List[Domain] = domain_builder.get_domains(
        rule_name="my_rule", batch_request=batch_request
    )

    # Unit Tests for "inferred_semantic_domain_type" are provided separately.
    domain: Domain
    for domain in domains:
        domain.details = {}

>>>>>>> 78802639
    domains = sorted(domains, key=lambda x: x.domain_kwargs["column"])

    bobby_compliant_column_names: List[str] = [
        "VendorID",
        "pickup_datetime",
        "dropoff_datetime",
        "passenger_count",
        "trip_distance",
        "RatecodeID",
        "store_and_fwd_flag",
        "PULocationID",
        "DOLocationID",
        "payment_type",
        "fare_amount",
        "extra",
        "mta_tax",
        "tip_amount",
        "tolls_amount",
        "improvement_surcharge",
        "total_amount",
    ]

    column_name: str
    bobby_expected_column_domains: List[Domain] = [
        Domain(
            rule_name="my_rule",
            domain_type=MetricDomainTypes.COLUMN,
            domain_kwargs={
                "column": column_name,
            },
        )
        for column_name in bobby_compliant_column_names
    ]
    bobby_expected_column_domains = sorted(
        bobby_expected_column_domains, key=lambda x: x.domain_kwargs["column"]
    )

    assert len(domains) == 17
    assert domains == bobby_expected_column_domains


def test_column_values_nonnull_multi_batch_all_columns_emitted_loose_max_unexpected_ratio(
    bobby_columnar_table_multi_batch_deterministic_data_context,
):
    data_context: DataContext = (
        bobby_columnar_table_multi_batch_deterministic_data_context
    )

    batch_request: BatchRequest = BatchRequest(
        datasource_name="taxi_pandas",
        data_connector_name="monthly",
        data_asset_name="my_reports",
    )

    domain_builder: MapMetricColumnDomainBuilder = MapMetricColumnDomainBuilder(
        map_metric_name="column_values.nonnull",
        max_unexpected_values=0,
        max_unexpected_ratio=5.58 - 1,
        min_max_unexpected_values_proportion=1.0,
        data_context=data_context,
    )
<<<<<<< HEAD
    domains: List[Domain] = domain_builder.get_domains(batch_request=batch_request)
=======
    domains: List[Domain] = domain_builder.get_domains(
        rule_name="my_rule", batch_request=batch_request
    )

    # Unit Tests for "inferred_semantic_domain_type" are provided separately.
    domain: Domain
    for domain in domains:
        domain.details = {}

>>>>>>> 78802639
    domains = sorted(domains, key=lambda x: x.domain_kwargs["column"])

    bobby_compliant_column_names: List[str] = [
        "VendorID",
        "pickup_datetime",
        "dropoff_datetime",
        "passenger_count",
        "trip_distance",
        "RatecodeID",
        "store_and_fwd_flag",
        "PULocationID",
        "DOLocationID",
        "payment_type",
        "fare_amount",
        "extra",
        "mta_tax",
        "tip_amount",
        "tolls_amount",
        "improvement_surcharge",
        "total_amount",
        "congestion_surcharge",
    ]

    column_name: str
    bobby_expected_column_domains: List[Domain] = [
        Domain(
            rule_name="my_rule",
            domain_type=MetricDomainTypes.COLUMN,
            domain_kwargs={
                "column": column_name,
            },
        )
        for column_name in bobby_compliant_column_names
    ]
    bobby_expected_column_domains = sorted(
        bobby_expected_column_domains, key=lambda x: x.domain_kwargs["column"]
    )

    assert len(domains) == 18
    assert domains == bobby_expected_column_domains<|MERGE_RESOLUTION|>--- conflicted
+++ resolved
@@ -25,19 +25,15 @@
         min_max_unexpected_values_proportion=9.75e-1,
         data_context=data_context,
     )
-<<<<<<< HEAD
-    domains: List[Domain] = domain_builder.get_domains(batch_request=batch_request)
-=======
-    domains: List[Domain] = domain_builder.get_domains(
-        rule_name="my_rule", batch_request=batch_request
-    )
-
-    # Unit Tests for "inferred_semantic_domain_type" are provided separately.
-    domain: Domain
-    for domain in domains:
-        domain.details = {}
-
->>>>>>> 78802639
+    domains: List[Domain] = domain_builder.get_domains(
+        rule_name="my_rule", batch_request=batch_request
+    )
+
+    # Unit Tests for "inferred_semantic_domain_type" are provided separately.
+    domain: Domain
+    for domain in domains:
+        domain.details = {}
+
     domains = sorted(domains, key=lambda x: x.domain_kwargs["column"])
 
     alice_compliant_column_names: List[str] = [
@@ -88,19 +84,15 @@
         min_max_unexpected_values_proportion=9.75e-1,
         data_context=data_context,
     )
-<<<<<<< HEAD
-    domains: List[Domain] = domain_builder.get_domains(batch_request=batch_request)
-=======
-    domains: List[Domain] = domain_builder.get_domains(
-        rule_name="my_rule", batch_request=batch_request
-    )
-
-    # Unit Tests for "inferred_semantic_domain_type" are provided separately.
-    domain: Domain
-    for domain in domains:
-        domain.details = {}
-
->>>>>>> 78802639
+    domains: List[Domain] = domain_builder.get_domains(
+        rule_name="my_rule", batch_request=batch_request
+    )
+
+    # Unit Tests for "inferred_semantic_domain_type" are provided separately.
+    domain: Domain
+    for domain in domains:
+        domain.details = {}
+
     domains = sorted(domains, key=lambda x: x.domain_kwargs["column"])
 
     bobby_compliant_column_names: List[str] = [
@@ -162,19 +154,15 @@
         min_max_unexpected_values_proportion=1.0,
         data_context=data_context,
     )
-<<<<<<< HEAD
-    domains: List[Domain] = domain_builder.get_domains(batch_request=batch_request)
-=======
-    domains: List[Domain] = domain_builder.get_domains(
-        rule_name="my_rule", batch_request=batch_request
-    )
-
-    # Unit Tests for "inferred_semantic_domain_type" are provided separately.
-    domain: Domain
-    for domain in domains:
-        domain.details = {}
-
->>>>>>> 78802639
+    domains: List[Domain] = domain_builder.get_domains(
+        rule_name="my_rule", batch_request=batch_request
+    )
+
+    # Unit Tests for "inferred_semantic_domain_type" are provided separately.
+    domain: Domain
+    for domain in domains:
+        domain.details = {}
+
     domains = sorted(domains, key=lambda x: x.domain_kwargs["column"])
 
     bobby_compliant_column_names: List[str] = [
@@ -237,19 +225,15 @@
         min_max_unexpected_values_proportion=6.66e-1,
         data_context=data_context,
     )
-<<<<<<< HEAD
-    domains: List[Domain] = domain_builder.get_domains(batch_request=batch_request)
-=======
-    domains: List[Domain] = domain_builder.get_domains(
-        rule_name="my_rule", batch_request=batch_request
-    )
-
-    # Unit Tests for "inferred_semantic_domain_type" are provided separately.
-    domain: Domain
-    for domain in domains:
-        domain.details = {}
-
->>>>>>> 78802639
+    domains: List[Domain] = domain_builder.get_domains(
+        rule_name="my_rule", batch_request=batch_request
+    )
+
+    # Unit Tests for "inferred_semantic_domain_type" are provided separately.
+    domain: Domain
+    for domain in domains:
+        domain.details = {}
+
     domains = sorted(domains, key=lambda x: x.domain_kwargs["column"])
 
     bobby_compliant_column_names: List[str] = [
@@ -312,19 +296,15 @@
         min_max_unexpected_values_proportion=1.0,
         data_context=data_context,
     )
-<<<<<<< HEAD
-    domains: List[Domain] = domain_builder.get_domains(batch_request=batch_request)
-=======
-    domains: List[Domain] = domain_builder.get_domains(
-        rule_name="my_rule", batch_request=batch_request
-    )
-
-    # Unit Tests for "inferred_semantic_domain_type" are provided separately.
-    domain: Domain
-    for domain in domains:
-        domain.details = {}
-
->>>>>>> 78802639
+    domains: List[Domain] = domain_builder.get_domains(
+        rule_name="my_rule", batch_request=batch_request
+    )
+
+    # Unit Tests for "inferred_semantic_domain_type" are provided separately.
+    domain: Domain
+    for domain in domains:
+        domain.details = {}
+
     domains = sorted(domains, key=lambda x: x.domain_kwargs["column"])
 
     bobby_compliant_column_names: List[str] = [
@@ -386,19 +366,15 @@
         min_max_unexpected_values_proportion=1.0,
         data_context=data_context,
     )
-<<<<<<< HEAD
-    domains: List[Domain] = domain_builder.get_domains(batch_request=batch_request)
-=======
-    domains: List[Domain] = domain_builder.get_domains(
-        rule_name="my_rule", batch_request=batch_request
-    )
-
-    # Unit Tests for "inferred_semantic_domain_type" are provided separately.
-    domain: Domain
-    for domain in domains:
-        domain.details = {}
-
->>>>>>> 78802639
+    domains: List[Domain] = domain_builder.get_domains(
+        rule_name="my_rule", batch_request=batch_request
+    )
+
+    # Unit Tests for "inferred_semantic_domain_type" are provided separately.
+    domain: Domain
+    for domain in domains:
+        domain.details = {}
+
     domains = sorted(domains, key=lambda x: x.domain_kwargs["column"])
 
     bobby_compliant_column_names: List[str] = [
