--- conflicted
+++ resolved
@@ -66,7 +66,6 @@
     column_name: str
     alice_all_column_domains: List[Domain] = [
         Domain(
-            rule_name="my_rule",
             domain_type=MetricDomainTypes.COLUMN,
             domain_kwargs={
                 "column": column_name,
@@ -109,7 +108,6 @@
     column_name: str
     alice_all_column_domains: List[Domain] = [
         Domain(
-            rule_name="my_rule",
             domain_type=MetricDomainTypes.COLUMN,
             domain_kwargs={
                 "column": column_name,
@@ -204,7 +202,6 @@
     column_name: str
     alice_all_column_domains: List[Domain] = [
         Domain(
-            rule_name="my_rule",
             domain_type=MetricDomainTypes.COLUMN,
             domain_kwargs={
                 "column": column_name,
@@ -254,7 +251,6 @@
     column_name: str
     alice_all_column_domains: List[Domain] = [
         Domain(
-            rule_name="my_rule",
             domain_type=MetricDomainTypes.COLUMN,
             domain_kwargs={
                 "column": column_name,
@@ -296,7 +292,6 @@
 
     expected_domains: List[Domain] = [
         Domain(
-            rule_name="my_rule",
             domain_type=MetricDomainTypes.COLUMN,
             domain_kwargs={
                 "column": "VendorID",
@@ -306,13 +301,9 @@
                     "VendorID": SemanticDomainTypes.NUMERIC,
                 },
             },
-<<<<<<< HEAD
-=======
-            rule_name="my_rule",
->>>>>>> 58f2637f
-        ),
-        Domain(
-            rule_name="my_rule",
+            rule_name="my_rule",
+        ),
+        Domain(
             domain_type=MetricDomainTypes.COLUMN,
             domain_kwargs={
                 "column": "passenger_count",
@@ -322,13 +313,9 @@
                     "passenger_count": SemanticDomainTypes.NUMERIC,
                 },
             },
-<<<<<<< HEAD
-=======
-            rule_name="my_rule",
->>>>>>> 58f2637f
-        ),
-        Domain(
-            rule_name="my_rule",
+            rule_name="my_rule",
+        ),
+        Domain(
             domain_type=MetricDomainTypes.COLUMN,
             domain_kwargs={
                 "column": "RatecodeID",
@@ -338,13 +325,9 @@
                     "RatecodeID": SemanticDomainTypes.NUMERIC,
                 },
             },
-<<<<<<< HEAD
-=======
-            rule_name="my_rule",
->>>>>>> 58f2637f
-        ),
-        Domain(
-            rule_name="my_rule",
+            rule_name="my_rule",
+        ),
+        Domain(
             domain_type=MetricDomainTypes.COLUMN,
             domain_kwargs={
                 "column": "store_and_fwd_flag",
@@ -354,13 +337,9 @@
                     "store_and_fwd_flag": SemanticDomainTypes.TEXT,
                 },
             },
-<<<<<<< HEAD
-=======
-            rule_name="my_rule",
->>>>>>> 58f2637f
-        ),
-        Domain(
-            rule_name="my_rule",
+            rule_name="my_rule",
+        ),
+        Domain(
             domain_type=MetricDomainTypes.COLUMN,
             domain_kwargs={
                 "column": "payment_type",
@@ -370,13 +349,9 @@
                     "payment_type": SemanticDomainTypes.NUMERIC,
                 }
             },
-<<<<<<< HEAD
-=======
-            rule_name="my_rule",
->>>>>>> 58f2637f
-        ),
-        Domain(
-            rule_name="my_rule",
+            rule_name="my_rule",
+        ),
+        Domain(
             domain_type=MetricDomainTypes.COLUMN,
             domain_kwargs={
                 "column": "mta_tax",
@@ -386,13 +361,9 @@
                     "mta_tax": SemanticDomainTypes.NUMERIC,
                 },
             },
-<<<<<<< HEAD
-=======
-            rule_name="my_rule",
->>>>>>> 58f2637f
-        ),
-        Domain(
-            rule_name="my_rule",
+            rule_name="my_rule",
+        ),
+        Domain(
             domain_type=MetricDomainTypes.COLUMN,
             domain_kwargs={
                 "column": "improvement_surcharge",
@@ -402,13 +373,9 @@
                     "improvement_surcharge": SemanticDomainTypes.NUMERIC,
                 },
             },
-<<<<<<< HEAD
-=======
-            rule_name="my_rule",
->>>>>>> 58f2637f
-        ),
-        Domain(
-            rule_name="my_rule",
+            rule_name="my_rule",
+        ),
+        Domain(
             domain_type=MetricDomainTypes.COLUMN,
             domain_kwargs={
                 "column": "congestion_surcharge",
@@ -418,10 +385,7 @@
                     "congestion_surcharge": SemanticDomainTypes.NUMERIC,
                 },
             },
-<<<<<<< HEAD
-=======
-            rule_name="my_rule",
->>>>>>> 58f2637f
+            rule_name="my_rule",
         ),
     ]
 
