<<<<<<< HEAD
from datetime import datetime
=======
from __future__ import annotations

import datetime
>>>>>>> ca2d0804
from typing import Dict, Union

from scipy import stats

from great_expectations.core import ExpectationConfiguration
from great_expectations.core.evaluation_parameters import (
    EvaluationParameterDict,
)
from great_expectations.execution_engine import ExecutionEngine, PandasExecutionEngine
from great_expectations.expectations.expectation import ColumnAggregateExpectation
from great_expectations.expectations.metrics.column_aggregate_metric_provider import (
    ColumnAggregateMetricProvider,
    column_aggregate_value,
)


class ColumnWassersteinDistance(ColumnAggregateMetricProvider):
    """MetricProvider Class for Wasserstein Distance MetricProvider"""

    metric_name = "column.custom.wasserstein"
    value_keys = ("raw_values", "partition")

    @column_aggregate_value(engine=PandasExecutionEngine)
    def _pandas(cls, column, raw_values=None, partition=None, **kwargs):
        if raw_values is not None:
            w_value = stats.wasserstein_distance(
                raw_values,
                column,
            )
        elif partition is not None:
            w_value = stats.wasserstein_distance(
                partition["values"],
                column,
                partition["weights"],
            )
        else:
            raise ValueError("raw_values and partition object cannot both be None!")

        return w_value

    # @metric_value(engine=SqlAlchemyExecutionEngine)
    # def _sqlalchemy(
    #     cls,
    #     execution_engine: "SqlAlchemyExecutionEngine",
    #     metric_domain_kwargs: Dict,
    #     metric_value_kwargs: Dict,
    #     metrics: Dict[Tuple, Any],
    #     runtime_configuration: Dict,
    # ):
    #     (
    #         selectable,
    #         compute_domain_kwargs,
    #         accessor_domain_kwargs,
    #     ) = execution_engine.get_compute_domain(
    #         metric_domain_kwargs, MetricDomainTypes.COLUMN
    #     )
    #     column_name = accessor_domain_kwargs["column"]
    #     column = sa.column(column_name)
    #     sqlalchemy_engine = execution_engine.engine
    #     dialect = sqlalchemy_engine.dialect
    #
    #     column_median = None
    #
    #     # TODO: compute the value and return it
    #
    #     return column_median
    #
    # @metric_value(engine=SparkDFExecutionEngine)
    # def _spark(
    #     cls,
    #     execution_engine: "SqlAlchemyExecutionEngine",
    #     metric_domain_kwargs: Dict,
    #     metric_value_kwargs: Dict,
    #     metrics: Dict[Tuple, Any],
    #     runtime_configuration: Dict,
    # ):
    #     (
    #         df,
    #         compute_domain_kwargs,
    #         accessor_domain_kwargs,
    #     ) = execution_engine.get_compute_domain(
    #         metric_domain_kwargs, MetricDomainTypes.COLUMN
    #     )
    #     column = accessor_domain_kwargs["column"]
    #
    #     column_median = None
    #
    #     # TODO: compute the value and return it
    #
    #     return column_median
    #
    # @classmethod
    # def _get_evaluation_dependencies(
    #     cls,
    #     metric: MetricConfiguration,
    #     configuration: Optional[ExpectationConfiguration] = None,
    #     execution_engine: Optional[ExecutionEngine] = None,
    #     runtime_configuration: Optional[dict] = None,
    # ):
    #     """This should return a dictionary:
    #
    #     {
    #       "dependency_name": MetricConfiguration,
    #       ...
    #     }
    #     """
    #
    #     dependencies = super()._get_evaluation_dependencies(
    #         metric=metric,
    #         configuration=configuration,
    #         execution_engine=execution_engine,
    #         runtime_configuration=runtime_configuration,
    #     )
    #
    #     table_domain_kwargs = {
    #         k: v for k, v in metric.metric_domain_kwargs.items() if k != "column"
    #     }
    #
    #     dependencies.update(
    #         {
    #             "table.row_count": MetricConfiguration(
    #                 "table.row_count", table_domain_kwargs
    #             )
    #         }
    #     )
    #
    #     if isinstance(execution_engine, SqlAlchemyExecutionEngine):
    #         dependencies["column_values.nonnull.count"] = MetricConfiguration(
    #             "column_values.nonnull.count", metric.metric_domain_kwargs
    #         )
    #
    #     return dependencies


class ExpectColumnWassersteinDistanceToBeLessThan(ColumnAggregateExpectation):
    """Expect that the Wasserstein Distance of the specified column with respect to an optional partition object to be lower than the provided value.

    See Also:
        [partition objects for distributional Expectations](https://docs.greatexpectations.io/docs/reference/expectations/distributional_expectations/#partition-objects)
        [Wasserstein Metric on Wikipedia](https://en.wikipedia.org/wiki/Wasserstein_metric)
    """

    min_value: Union[float, EvaluationParameterDict, datetime, None] = None
    max_value: Union[float, EvaluationParameterDict, datetime, None] = None

    # Setting necessary computation metric dependencies and defining kwargs, as well as assigning kwargs default values\
    metric_dependencies = ("column.custom.wasserstein",)
    success_keys = (
        "min_value",
        "strict_min",
        "max_value",
        "strict_max",
        "raw_values",
        "partition",
    )

    library_metadata = {
        "maturity": "experimental",
        "tags": [],
        "contributors": [
            "rexboyce",
            "abegong",
            "lodeous",
        ],
    }

    # Default values
    default_kwarg_values = {
        "min_value": None,
        "max_value": None,
        "strict_min": None,
        "strict_max": None,
        "raw_values": None,
        "partition": None,
        "result_format": "BASIC",
        "include_config": True,
        "catch_exceptions": False,
    }

    examples = [
        {
            "data": {"a": [0, 1, 3], "b": [3, 4, 5]},
            "tests": [
                {
                    "title": "test_raw_values",
                    "exact_match_out": False,
                    "in": {"column": "a", "raw_values": [5, 6, 8], "max_value": 6},
                    "out": {"success": True, "observed_value": 5},
                    "include_in_gallery": True,
                },
                {
                    "title": "test_raw_values_strict",
                    "exact_match_out": False,
                    "in": {
                        "column": "a",
                        "raw_values": [5, 6, 8],
                        "max_value": 5,
                        "strict_max": True,
                    },
                    "out": {"success": False, "observed_value": 5},
                    "include_in_gallery": True,
                },
                {
                    "title": "test_partition",
                    "exact_match_out": False,
                    "in": {
                        "column": "b",
                        "partition": {
                            "values": [1, 2, 4],
                            "weights": [0.5, 0.25, 0.25],
                        },
                        "max_value": 5,
                        "strict_max": True,
                    },
                    "out": {"success": True, "observed_value": 2},
                    "include_in_gallery": True,
                },
            ],
        },
    ]

    # @classmethod
    # @renderer(renderer_type="renderer.prescriptive")
    # @render_evaluation_parameter_string
    # def _prescriptive_renderer(
    #     cls,
    #     configuration=None,
    #     result=None,
    #     runtime_configuration=None,
    #     **kwargs,
    # ):
    #     runtime_configuration = runtime_configuration or {}
    #     include_column_name = False if runtime_configuration.get("include_column_name") is False else True
    #     styling = runtime_configuration.get("styling")
    #     params = substitute_none_for_missing(
    #         configuration.kwargs,
    #         [
    #             "column",
    #             "min_value",
    #             "max_value",
    #             "row_condition",
    #             "condition_parser",
    #             "strict_min",
    #             "strict_max",
    #         ],
    #     )
    #
    #     if (params["min_value"] is None) and (params["max_value"] is None):
    #         template_str = "median may have any numerical value."
    #     else:
    #         at_least_str, at_most_str = handle_strict_min_max(params)
    #         if params["min_value"] is not None and params["max_value"] is not None:
    #             template_str = f"median must be {at_least_str} $min_value and {at_most_str} $max_value."
    #         elif params["min_value"] is None:
    #             template_str = f"median must be {at_most_str} $max_value."
    #         elif params["max_value"] is None:
    #             template_str = f"median must be {at_least_str} $min_value."
    #
    #     if include_column_name:
    #         template_str = "$column " + template_str
    #
    #     if params["row_condition"] is not None:
    #         (
    #             conditional_template_str,
    #             conditional_params,
    #         ) = parse_row_condition_string_pandas_engine(params["row_condition"])
    #         template_str = conditional_template_str + ", then " + template_str
    #         params.update(conditional_params)
    #
    #     return [
    #         RenderedStringTemplateContent(
    #             **{
    #                 "content_block_type": "string_template",
    #                 "string_template": {
    #                     "template": template_str,
    #                     "params": params,
    #                     "styling": styling,
    #                 },
    #             }
    #         )
    #     ]

    def _validate(
        self,
        configuration: ExpectationConfiguration,
        metrics: Dict,
        runtime_configuration: dict = None,
        execution_engine: ExecutionEngine = None,
    ):
        return self._validate_metric_value_between(
            metric_name="column.custom.wasserstein",
            configuration=configuration,
            metrics=metrics,
            runtime_configuration=runtime_configuration,
            execution_engine=execution_engine,
        )


if __name__ == "__main__":
    ExpectColumnWassersteinDistanceToBeLessThan().print_diagnostic_checklist()<|MERGE_RESOLUTION|>--- conflicted
+++ resolved
@@ -1,10 +1,6 @@
-<<<<<<< HEAD
+from __future__ import annotations
+
 from datetime import datetime
-=======
-from __future__ import annotations
-
-import datetime
->>>>>>> ca2d0804
 from typing import Dict, Union
 
 from scipy import stats
