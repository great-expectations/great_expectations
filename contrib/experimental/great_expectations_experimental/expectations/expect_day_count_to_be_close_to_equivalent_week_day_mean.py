from datetime import datetime, timedelta
from typing import Dict, List, Optional

from great_expectations.compatibility.sqlalchemy import sqlalchemy as sa
from great_expectations.core.expectation_configuration import ExpectationConfiguration
from great_expectations.core.metric_domain_types import MetricDomainTypes
from great_expectations.execution_engine import (
    ExecutionEngine,
    SqlAlchemyExecutionEngine,
)
from great_expectations.expectations.expectation import ColumnAggregateExpectation
from great_expectations.expectations.metrics import ColumnAggregateMetricProvider
from great_expectations.expectations.metrics.metric_provider import metric_value

TODAY_EXAMPLE: datetime = datetime(year=2022, month=8, day=10)
TODAY_EXAMPLE_STR: str = datetime.strftime(TODAY_EXAMPLE, "%Y-%m-%d")
date_format = "%Y-%m-%d"

METRIC_SAMPLE_LIMIT = 60

DAYS_IN_WEEK = 7

def get_days_ago_dict(current_date):
    return {
        3: current_date - timedelta(days=3),
        FOUR_PREVIOUS_WEEKS[0]: current_date - timedelta(days=FOUR_PREVIOUS_WEEKS[0]),
        FOUR_PREVIOUS_WEEKS[1]: current_date - timedelta(days=FOUR_PREVIOUS_WEEKS[1]),
        FOUR_PREVIOUS_WEEKS[2]: current_date - timedelta(days=FOUR_PREVIOUS_WEEKS[2]),
        FOUR_PREVIOUS_WEEKS[3]: current_date - timedelta(days=FOUR_PREVIOUS_WEEKS[3]),
    }


def generate_data_sample(n_appearances: dict):
    data = []
    for d, n in n_appearances.items():
        while n > 0:
            data.append(d)
            n -= 1
    return data


class ColumnCountsPerDaysCustom(ColumnAggregateMetricProvider):
    """
    This metric expects daily counts of the given column, to be close to the average counts calculated 4 weeks back,
    respective to the specific day of the week.
    The expectation fails if the difference in percentage ((current - average) / average) is more than the threshold
    given by user (default value is 25%). The threshold parameter should be given in fraction and not percent,
    i.e. for 25% define threshold = 0.25
    """

    metric_name = "column.counts_per_days_custom"

    library_metadata = {"tags": ["query-based"], "contributors": ["@itaise", "@hadasm"]}

    @metric_value(engine=SqlAlchemyExecutionEngine)
    def _sqlalchemy(
        cls,
        execution_engine: SqlAlchemyExecutionEngine,
        metric_domain_kwargs,
        metric_value_kwargs,
        metrics,
        runtime_configuration,
    ):
        (
            selectable,
            compute_domain_kwargs,
            accessor_domain_kwargs,
        ) = execution_engine.get_compute_domain(
            metric_domain_kwargs, MetricDomainTypes.COLUMN
        )

        column_name = accessor_domain_kwargs["column"]
        column = sa.column(column_name)

        # get counts for dates
        query = (
            sa.select([sa.func.Date(column), sa.func.count()])
            .group_by(sa.func.Date(column))
            .select_from(selectable)
            .order_by(sa.func.Date(column).desc())
            .limit(METRIC_SAMPLE_LIMIT)
        )
        results = execution_engine.execute_query(query).fetchall()
        return results


<<<<<<< HEAD
class ExpectDayCountToBeCloseToEquivalentWeekDayMean(ColumnExpectation):
    """Expect No missing days in date column


    Keyword Args:
        - threshold (float between 0-1, default is 0.25): expectation fails if the difference in percentage is more than the threshold.
        - weeks_back (int): how many weeks back the comparison goes

    See Also:
        [expect_day_sum_to_be_close_to_equivalent_week_day_mean](https://greatexpectations.io/expectations/expect_day_sum_to_be_close_to_equivalent_week_day_mean)
    """

    # Default values
    default_kwarg_values = {"threshold": 0.25, "weeks_back": 4}

=======
class ExpectDayCountToBeCloseToEquivalentWeekDayMean(ColumnAggregateExpectation):
    """Expect No missing days in date column"""

    # Default values
    default_kwarg_values = {"threshold": 0.25}
    example_days_ago_dict = get_days_ago_dict(TODAY_EXAMPLE)
>>>>>>> 6620c375
    examples = [
        {
            # column a - good counts - 3 rows for every day
            "data": {
                "column_a": generate_data_sample(
                    {
                        TODAY_EXAMPLE: 3,
                        example_days_ago_dict[7]: 3,
                        example_days_ago_dict[14]: 3,
                        example_days_ago_dict[21]: 3,
                        example_days_ago_dict[28]: 3,
                    }
                ),
                "column_b": generate_data_sample(
                    {
                        TODAY_EXAMPLE: 2,
                        example_days_ago_dict[7]: 4,
                        example_days_ago_dict[14]: 3,
                        example_days_ago_dict[21]: 3,
                        example_days_ago_dict[28]: 3,
                    }
                ),
                "column_datetime": generate_data_sample(
                    {
                        TODAY_EXAMPLE: 3,
                        example_days_ago_dict[7]: 2,
                        example_days_ago_dict[7].replace(hour=11): 1,
                        example_days_ago_dict[14]: 2,
                        example_days_ago_dict[14].replace(hour=10, minute=40): 1,
                        example_days_ago_dict[21]: 3,
                        example_days_ago_dict[28]: 3,
                    }
                ),
                "column_current_zero": generate_data_sample(
                    {
                        TODAY_EXAMPLE: 0,
                        example_days_ago_dict[7]: 4,
                        example_days_ago_dict[14]: 4,
                        example_days_ago_dict[21]: 4,
                        example_days_ago_dict[28]: 3,
                    }
                ),
                "column_past_mean_zero": generate_data_sample(
                    {
                        TODAY_EXAMPLE: 15,
                        example_days_ago_dict[7]: 0,
                        example_days_ago_dict[14]: 0,
                        example_days_ago_dict[21]: 0,
                        example_days_ago_dict[28]: 0,
                    }
                ),
            },
            "only_for": ["sqlite"],
            "tests": [
                {
                    "title": "positive test",
                    "exact_match_out": False,
                    "include_in_gallery": False,
                    "in": {
                        "column": "column_a",
                        "run_date": TODAY_EXAMPLE_STR,
                        "threshold": default_kwarg_values["threshold"],
                    },
                    "out": {"success": True},
                },
                {
                    "title": "positive test",
                    "exact_match_out": False,
                    "include_in_gallery": False,
                    "in": {
                        "column": "column_datetime",
                        "run_date": TODAY_EXAMPLE_STR,
                        "threshold": default_kwarg_values["threshold"],
                    },
                    "out": {"success": True},
                },
                {
                    "title": "positive test",
                    "exact_match_out": False,
                    "include_in_gallery": False,
                    "in": {
                        "column": "column_datetime",
                        "run_date": TODAY_EXAMPLE_STR,
                        "threshold": default_kwarg_values["threshold"],
                    },
                    "out": {"success": True},
                },
                {
                    "title": "negative test",
                    "exact_match_out": False,
                    "include_in_gallery": False,
                    "in": {
                        "column": "column_b",
                        "run_date": TODAY_EXAMPLE_STR,
                    },
                    "out": {"success": False},
                },
                {
                    "title": "negative test",
                    "exact_match_out": False,
                    "include_in_gallery": False,
                    "in": {
                        "column": "column_current_zero",
                        "run_date": TODAY_EXAMPLE_STR,
                    },
                    "out": {"success": False},
                },
                {
                    "title": "negative test",
                    "exact_match_out": False,
                    "include_in_gallery": False,
                    "in": {
                        "column": "column_past_mean_zero",
                        "run_date": TODAY_EXAMPLE_STR,
                    },
                    "out": {"success": False},
                },
            ],
        }
    ]

    metric_dependencies = ("column.counts_per_days_custom",)
    success_keys = (
        "run_date",
        "threshold",
        "week_back"
    )

    def validate_configuration(
        self, configuration: Optional[ExpectationConfiguration]
    ) -> None:
        # Setting up a configuration
        super().validate_configuration(configuration)

    def _validate(
        self,
        configuration: ExpectationConfiguration,
        metrics: Dict,
        runtime_configuration: dict = None,
        execution_engine: ExecutionEngine = None,
    ):
        run_date_str = self.get_success_kwargs(configuration).get("run_date")

<<<<<<< HEAD
        success_kwargs = self.get_success_kwargs(configuration)
        run_date: str = success_kwargs.get("run_date")
        threshold: float = float(success_kwargs.get("threshold"))
        weeks_back: int = success_kwargs.get("weeks_back")

        days_back_list = [DAYS_IN_WEEK*week_index for week_index in range(1, weeks_back+1)]

        day_counts_dict = get_counts_per_day_as_dict(metrics, run_date, days_back_list)
        run_date_count: int = day_counts_dict[run_date]

        diff_fraction = get_diff_fraction(run_date_count, day_counts_dict, days_back_list)
=======
        run_date = datetime.strptime(run_date_str, date_format)

        threshold = float(self.get_success_kwargs(configuration).get("threshold"))

        days_ago_dict = get_days_ago_dict(run_date)

        equivalent_previous_days: List[datetime] = [
            days_ago_dict[i] for i in FOUR_PREVIOUS_WEEKS
        ]

        assert min(equivalent_previous_days) > (
            datetime.today() - timedelta(METRIC_SAMPLE_LIMIT)
        ), (
            f"Data includes only up to {METRIC_SAMPLE_LIMIT} days prior to today ({datetime.today()}), "
            f"but 4 weeks before the given run_date is {min(equivalent_previous_days)}",
        )

        day_counts_dict = get_counts_per_day_as_dict(
            metrics, run_date_str, equivalent_previous_days
        )
        run_date_count: int = day_counts_dict[run_date_str]
        diff_fraction = get_diff_fraction(
            run_date_count, day_counts_dict, equivalent_previous_days
        )
>>>>>>> 6620c375

        if diff_fraction > threshold:
            msg = (
                f"The diff between yesterday's count and the avg. count ({diff_fraction:.0%}) exceeds the defined "
                f"threshold ({threshold:.0%})"
            )
            success = False
        else:
            msg = (
                f"The diff between yesterday's count ({run_date_count}) and the avg. count ({diff_fraction:.0%}) "
                f"is below threshold"
            )
            success = True

        return {"success": success, "result": {"details": msg}}


<<<<<<< HEAD
def get_counts_per_day_as_dict(metrics: dict, run_date: str, days_back_list: List[int]) -> dict:
    equivalent_previous_days: List[datetime] = [
        DAYS_AGO[i] for i in days_back_list
    ]
=======
def get_counts_per_day_as_dict(
    metrics: dict, run_date: str, equivalent_previous_days: list
) -> dict:
>>>>>>> 6620c375
    equivalent_previous_days_str: List[str] = [
        datetime.strftime(i, date_format) for i in equivalent_previous_days
    ]
    all_days_list = equivalent_previous_days_str + [run_date]

    counts_per_days = metrics["column.counts_per_days_custom"]
    day_counts_dict = {i[0]: i[1] for i in counts_per_days}

    for day in all_days_list:
        if day not in day_counts_dict.keys():
            day_counts_dict.update({day: 0})

    return day_counts_dict


<<<<<<< HEAD
def get_diff_fraction(run_date_count: int, day_counts_dict: dict, days_back_list: List[int]) -> float:
=======
def get_diff_fraction(
    run_date_count: int, day_counts_dict: dict, equivalent_previous_days: list
) -> float:
>>>>>>> 6620c375
    """
    Calculates the fractional difference between current and past average row counts (how much is the
    difference relative to the average).
    Added +1 to both nuemrator and denominator, to account for cases when previous average is 0.
    """
<<<<<<< HEAD
    equivalent_previous_days: List[datetime] = [
        DAYS_AGO[i] for i in days_back_list
    ]
=======

>>>>>>> 6620c375
    equivalent_previous_days_str: List[str] = [
        datetime.strftime(i, date_format) for i in equivalent_previous_days
    ]

    previous_days_counts: List[int] = [
        day_counts_dict[i] for i in day_counts_dict if i in equivalent_previous_days_str
    ]

    avg_equivalent_previous_days_count = average_if_nonempty(previous_days_counts)

    absolute_diff = abs(run_date_count - avg_equivalent_previous_days_count)
    return (1 + absolute_diff) / (1 + avg_equivalent_previous_days_count)


def average_if_nonempty(list_: list):
    return sum(list_) / len(list_) if len(list_) > 0 else 0


if __name__ == "__main__":
    ExpectDayCountToBeCloseToEquivalentWeekDayMean().print_diagnostic_checklist()<|MERGE_RESOLUTION|>--- conflicted
+++ resolved
@@ -18,7 +18,8 @@
 
 METRIC_SAMPLE_LIMIT = 60
 
-DAYS_IN_WEEK = 7
+FOUR_PREVIOUS_WEEKS = [7, 14, 21, 28]
+
 
 def get_days_ago_dict(current_date):
     return {
@@ -84,30 +85,12 @@
         return results
 
 
-<<<<<<< HEAD
-class ExpectDayCountToBeCloseToEquivalentWeekDayMean(ColumnExpectation):
-    """Expect No missing days in date column
-
-
-    Keyword Args:
-        - threshold (float between 0-1, default is 0.25): expectation fails if the difference in percentage is more than the threshold.
-        - weeks_back (int): how many weeks back the comparison goes
-
-    See Also:
-        [expect_day_sum_to_be_close_to_equivalent_week_day_mean](https://greatexpectations.io/expectations/expect_day_sum_to_be_close_to_equivalent_week_day_mean)
-    """
-
-    # Default values
-    default_kwarg_values = {"threshold": 0.25, "weeks_back": 4}
-
-=======
 class ExpectDayCountToBeCloseToEquivalentWeekDayMean(ColumnAggregateExpectation):
     """Expect No missing days in date column"""
 
     # Default values
     default_kwarg_values = {"threshold": 0.25}
     example_days_ago_dict = get_days_ago_dict(TODAY_EXAMPLE)
->>>>>>> 6620c375
     examples = [
         {
             # column a - good counts - 3 rows for every day
@@ -233,7 +216,6 @@
     success_keys = (
         "run_date",
         "threshold",
-        "week_back"
     )
 
     def validate_configuration(
@@ -251,19 +233,6 @@
     ):
         run_date_str = self.get_success_kwargs(configuration).get("run_date")
 
-<<<<<<< HEAD
-        success_kwargs = self.get_success_kwargs(configuration)
-        run_date: str = success_kwargs.get("run_date")
-        threshold: float = float(success_kwargs.get("threshold"))
-        weeks_back: int = success_kwargs.get("weeks_back")
-
-        days_back_list = [DAYS_IN_WEEK*week_index for week_index in range(1, weeks_back+1)]
-
-        day_counts_dict = get_counts_per_day_as_dict(metrics, run_date, days_back_list)
-        run_date_count: int = day_counts_dict[run_date]
-
-        diff_fraction = get_diff_fraction(run_date_count, day_counts_dict, days_back_list)
-=======
         run_date = datetime.strptime(run_date_str, date_format)
 
         threshold = float(self.get_success_kwargs(configuration).get("threshold"))
@@ -288,7 +257,6 @@
         diff_fraction = get_diff_fraction(
             run_date_count, day_counts_dict, equivalent_previous_days
         )
->>>>>>> 6620c375
 
         if diff_fraction > threshold:
             msg = (
@@ -306,16 +274,9 @@
         return {"success": success, "result": {"details": msg}}
 
 
-<<<<<<< HEAD
-def get_counts_per_day_as_dict(metrics: dict, run_date: str, days_back_list: List[int]) -> dict:
-    equivalent_previous_days: List[datetime] = [
-        DAYS_AGO[i] for i in days_back_list
-    ]
-=======
 def get_counts_per_day_as_dict(
     metrics: dict, run_date: str, equivalent_previous_days: list
 ) -> dict:
->>>>>>> 6620c375
     equivalent_previous_days_str: List[str] = [
         datetime.strftime(i, date_format) for i in equivalent_previous_days
     ]
@@ -331,25 +292,15 @@
     return day_counts_dict
 
 
-<<<<<<< HEAD
-def get_diff_fraction(run_date_count: int, day_counts_dict: dict, days_back_list: List[int]) -> float:
-=======
 def get_diff_fraction(
     run_date_count: int, day_counts_dict: dict, equivalent_previous_days: list
 ) -> float:
->>>>>>> 6620c375
     """
     Calculates the fractional difference between current and past average row counts (how much is the
     difference relative to the average).
     Added +1 to both nuemrator and denominator, to account for cases when previous average is 0.
     """
-<<<<<<< HEAD
-    equivalent_previous_days: List[datetime] = [
-        DAYS_AGO[i] for i in days_back_list
-    ]
-=======
-
->>>>>>> 6620c375
+
     equivalent_previous_days_str: List[str] = [
         datetime.strftime(i, date_format) for i in equivalent_previous_days
     ]
