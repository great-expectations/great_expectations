--- conflicted
+++ resolved
@@ -330,47 +330,7 @@
       - name: Run the tests
         run: invoke ci-tests '${{ matrix.markers }}' --up-services --verbose
 
-<<<<<<< HEAD
   min-versions:
-=======
-  py38-min-versions:
-    needs: [unit-tests, static-analysis]
-    if: github.event.pull_request.draft == false
-    runs-on: ubuntu-latest
-    steps:
-      - name: Checkout
-        uses: actions/checkout@v3
-      - name: Set up Python
-        uses: actions/setup-python@v4
-        with:
-          python-version: "3.8"
-          cache: "pip"
-          cache-dependency-path: reqs/requirements-dev-test.txt
-      - name: Install dependencies
-        run: pip install . -c ci/constraints-test/py38-min-install.txt -r reqs/requirements-dev-test.txt
-      - name: Run the tests
-        run: invoke tests --unit
-
-  py39-min-versions:
-    needs: [unit-tests, static-analysis]
-    if: github.event.pull_request.draft == false
-    runs-on: ubuntu-latest
-    steps:
-      - name: Checkout
-        uses: actions/checkout@v3
-      - name: Set up Python
-        uses: actions/setup-python@v4
-        with:
-          python-version: "3.9"
-          cache: "pip"
-          cache-dependency-path: reqs/requirements-dev-test.txt
-      - name: Install dependencies
-        run: pip install . -c ci/constraints-test/py39-min-install.txt -r reqs/requirements-dev-test.txt
-      - name: Run the tests
-        run: invoke tests --unit
-
-  py310-min-versions:
->>>>>>> a12c04a4
     needs: [unit-tests, static-analysis]
     if: github.event.pull_request.draft == false
     runs-on: ubuntu-latest
@@ -462,14 +422,8 @@
       unit-tests,
       cloud-tests,
       marker-tests,
-<<<<<<< HEAD
       min-versions,
-=======
-      py38-min-versions,
-      py39-min-versions,
-      py310-min-versions,
       airflow220-min-versions,
->>>>>>> a12c04a4
       import_gx,
       usage_stats_integration
     ]
@@ -511,14 +465,8 @@
       unit-tests,
       cloud-tests,
       marker-tests,
-<<<<<<< HEAD
       min-versions,
-=======
-      py38-min-versions,
-      py39-min-versions,
-      py310-min-versions,
       airflow220-min-versions,
->>>>>>> a12c04a4
       import_gx,
       usage_stats_integration,
       build-n-publish
