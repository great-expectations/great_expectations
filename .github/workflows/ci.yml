--- conflicted
+++ resolved
@@ -241,11 +241,7 @@
         run: invoke ci-tests -m "unit" --xdist --slowest=10 --timeout=1.5
 
   cloud-tests:
-<<<<<<< HEAD
     needs: [ci-is-on-main-repo, unit-tests, static-analysis]
-=======
-    needs: ci-is-on-main-repo
->>>>>>> 0da0a559
     if: github.event.pull_request.draft == false
     runs-on: ubuntu-latest
     steps:
