--- conflicted
+++ resolved
@@ -17,17 +17,15 @@
     tags:
       - '[0-9]+.[0-9]+.[0-9]+'
 
-<<<<<<< HEAD
 env:
   # Run only on PRs from the main repo, on scheduled, or triggered runs.
   RUN_ON_PR_AND_SCHEDULE_AND_TRIGGER: github.event.pull_request.head.repo.full_name == github.repository || github.event_name == 'schedule' || github.event_name == 'workflow_dispatch'
-=======
+
 concurrency:
   # Only run one instance of this workflow in PRs, but allow multiple instances in develop.
   # https://stackoverflow.com/questions/74117321/if-condition-in-concurrency-in-gha
   group: ${{ github.workflow }}-${{ github.head_ref && github.ref || github.run_id }}
   cancel-in-progress: true
->>>>>>> dd2f53d3
 
 jobs:
   ci-does-not-run-on-draft-pull-requests:
