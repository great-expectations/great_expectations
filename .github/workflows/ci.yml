name: ci

# This pipeline is intended to facilitate the full coverage of tests for OSS GX.
# A "reasonable" set of tests will run on every pull request, and a full set will run with:
#   1. Manual triggering
#   2. Every 3 hours
#   3. When we push a tag with a semver pattern x.y.z (for example 0.0.1) which is the pattern we use for releases.

env:
  ECR_PULL_THROUGH_REPOSITORY_URL: 258143015559.dkr.ecr.us-east-1.amazonaws.com/docker-hub/

on:
  merge_group:
  pull_request_target:
    types:
      - opened
      - reopened
      - synchronize
      - ready_for_review
  schedule:
    # https://crontab.guru/every-3-hours
    - cron: "0 */3 * * *"
  workflow_dispatch: # allows manual triggering with branch picker
  push:
    # Semantic versioning syntax defined by PyPI: https://pythonpackaging.info/07-Package-Release.html#Versioning-your-code
    tags:
      # Stable release syntax
      - "[0-9]+.[0-9]+.[0-9]+"
      # Prerelease syntax
      - "[0-9]+.[0-9]+.[0-9]+a[0-9]+"
      - "[0-9]+.[0-9]+.[0-9]+b[0-9]+"
      - "[0-9]+.[0-9]+.[0-9]+rc[0-9]+"

concurrency:
  # Only run one instance of this workflow in PRs, but allow multiple instances in develop.
  # https://stackoverflow.com/questions/74117321/if-condition-in-concurrency-in-gha
  group: ${{ github.workflow }}-${{ github.head_ref && github.ref || github.run_id }}
  cancel-in-progress: true

jobs:
  check-actor-permissions:
    permissions:
      pull-requests: write
    runs-on: ubuntu-latest
    steps:
      - name: Check User Permission
        id: check-user-permission
        uses: actions-cool/check-user-permission@v2
        with:
          require: write
          username: ${{ github.triggering_actor }}
        env:
          GITHUB_TOKEN: ${{ secrets.GITHUB_TOKEN }}

      - name: Notify on Lack of Permission
        if: steps.check-user-permission.outputs.require-result == 'false'
        id: slack
        uses: slackapi/slack-github-action@v1.27.0
        with:
          payload: |
            {
              "MESSAGE": "${{github.actor}} opened a PR from a fork. Please carefully review the code and retry failed jobs.",
              "GHA_LINK": "${{github.server_url}}/${{github.repository}}/actions/runs/${{github.run_id}}"
            }
        env:
          SLACK_WEBHOOK_URL: ${{ secrets.SLACK_PERMISSION_CHECK_WEBHOOK_URL }}

      - name: Add comment to add helpful context for contributors
        if: steps.check-user-permission.outputs.require-result == 'false'
        uses: thollander/actions-comment-pull-request@v2.5.0
        with:
          comment_tag: execution
          message: |
            Thanks for the PR @${{github.actor}} :wave:

            Our GitHub actions pipelines require a user with write permissions to retry the failed jobs. We've sent a message to a maintainer to review your PR. Please be patient and we'll get back to you as soon as possible.

      - name: Fail if No Write Permission
        if: steps.check-user-permission.outputs.require-result == 'false'
        run: exit 1

  ci-does-not-run-on-draft-pull-requests:
    runs-on: ubuntu-latest
    if: github.event.pull_request.draft == true
    steps:
      - run: echo "CI jobs won't run because this is a draft pull request."

  static-analysis:
    needs: [check-actor-permissions]
    runs-on: ubuntu-latest
    steps:
      - name: Checkout
        uses: actions/checkout@v4
        with:
          ref: ${{ github.event.pull_request.head.sha }}

      - name: Set up Python
        uses: actions/setup-python@v5
        with:
          python-version: "3.9"
          cache: "pip"
          cache-dependency-path: |
            requirements-types.txt
            reqs/requirements-dev-contrib.txt

      - name: Install dependencies
        run: pip install -r requirements-types.txt -r reqs/requirements-dev-contrib.txt
      - run: invoke lint --no-fmt
      - run: invoke fmt --check
      - name: Type-check
        run: |
          invoke type-check --ci --pretty
          invoke type-check --ci --pretty  --check-stub-sources
      - name: Marker-coverage-check
        run: invoke marker-coverage

  docs-snippets:
    needs: [unit-tests, doc-checks, check-actor-permissions]
    # run on non-draft PRs with docs changes
    if: |
      (github.event.pull_request.draft == false && github.base_ref == 'develop') ||
      (github.event_name == 'push' && contains(github.ref, 'refs/tags/1.')) ||
      github.event_name == 'merge_group'
    runs-on: ubuntu-latest
    strategy:
      matrix:
        doc-step:
          - docs-creds-needed
          - docs-basic
          - docs-spark
    env:
      # google
      GE_TEST_GCP_CREDENTIALS: ${{secrets.GE_TEST_GCP_CREDENTIALS}}
      GE_TEST_GCP_PROJECT: ${{secrets.GE_TEST_GCP_PROJECT}}
      GE_TEST_BIGQUERY_DATASET: ${{secrets.GE_TEST_BIGQUERY_DATASET}}
      GOOGLE_APPLICATION_CREDENTIALS: "gcp-credentials.json"
      # aws
      AWS_ACCESS_KEY_ID: ${{secrets.AWS_ACCESS_KEY_ID}}
      AWS_DEFAULT_REGION: ${{secrets.AWS_DEFAULT_REGION}}
      AWS_REGION: ${{secrets.AWS_DEFAULT_REGION}}
      AWS_SECRET_ACCESS_KEY: ${{secrets.AWS_SECRET_ACCESS_KEY}}
      # aws-redshift
      REDSHIFT_USERNAME: ${{secrets.REDSHIFT_USERNAME}}
      REDSHIFT_PASSWORD: ${{secrets.REDSHIFT_PASSWORD}}
      REDSHIFT_HOST: ${{secrets.REDSHIFT_HOST}}
      REDSHIFT_PORT: ${{secrets.REDSHIFT_PORT}}
      REDSHIFT_DATABASE: ${{secrets.REDSHIFT_DATABASE}}
      REDSHIFT_SSLMODE: ${{secrets.REDSHIFT_SSLMODE}}
      # azure
      AZURE_ACCESS_KEY: ${{secrets.AZURE_ACCESS_KEY}}
      AZURE_CREDENTIAL: ${{secrets.AZURE_CREDENTIAL}}
      AZURE_CONTAINER: ${{secrets.AZURE_CONTAINER}}
      AZURE_STORAGE_ACCOUNT_URL: ${{secrets.AZURE_STORAGE_ACCOUNT_URL}}
      # snowflake
      SNOWFLAKE_ACCOUNT: ${{secrets.SNOWFLAKE_ACCOUNT}}
      SNOWFLAKE_USER: ${{secrets.SNOWFLAKE_USER}}
      SNOWFLAKE_PW: ${{secrets.SNOWFLAKE_PW}}
      SNOWFLAKE_DATABASE: ${{secrets.SNOWFLAKE_DATABASE}}
      SNOWFLAKE_SCHEMA: ${{secrets.SNOWFLAKE_SCHEMA}}
      SNOWFLAKE_WAREHOUSE: ${{secrets.SNOWFLAKE_WAREHOUSE}}
      SNOWFLAKE_ROLE: ${{secrets.SNOWFLAKE_ROLE}}
    steps:
      - name: Checkout
        uses: actions/checkout@v4
        with:
          ref: ${{ github.event.pull_request.head.sha }}

      - name: Set up Python
        uses: actions/setup-python@v5
        with:
          python-version: "3.9"
      - name: Run docs_snippet_checker
        run: |
          yarn install
          python ci/checks/validate_docs_snippets.py

      - name: Authenticate with GCP
        uses: google-github-actions/auth@v2
        with:
          credentials_json: ${{secrets.GE_TEST_GCP_CREDENTIALS}}

      - name: Create JSON file for following step
        run: |
          echo "$GE_TEST_GCP_CREDENTIALS" > gcp-credentials.json

      - name: Install and setup Google Cloud SDK
        run: |
          # this is recommended by the Google documentation for CI/CD https://cloud.google.com/sdk/docs/install#other_installation_options
          curl -sS https://dl.google.com/dl/cloudsdk/channels/rapid/downloads/google-cloud-sdk-370.0.0-linux-x86_64.tar.gz > ./google-cloud-sdk-370.0.0-linux-x86_64.tar.gz && tar -xf ./google-cloud-sdk-370.0.0-linux-x86_64.tar.gz
          ./google-cloud-sdk/install.sh --usage-reporting=False --path-update=True --quiet --install-python=False
          # creating new named configuration
          ./google-cloud-sdk/bin/gcloud config configurations create ge-oss-ci-cd-configurations
          # setting account config using project and service account info
          ./google-cloud-sdk/bin/gcloud config set account account-for-azure-tests --project=$GE_TEST_GCP_PROJECT --access-token-file=$GOOGLE_APPLICATION_CREDENTIALS
          # Pass the configured Cloud SDK authentication to gsutil.
          ./google-cloud-sdk/bin/gcloud config set pass_credentials_to_gsutil True
          # Authorize access to Google Cloud with a service account
          ./google-cloud-sdk/bin/gcloud auth activate-service-account --key-file=$GOOGLE_APPLICATION_CREDENTIALS

      - name: Set up Python
        uses: actions/setup-python@v5
        with:
          python-version: "3.9"
          cache: "pip"
          cache-dependency-path: |
            reqs/requirements-dev-test.txt

      - name: Install dependencies
        run: |
          pip install $(grep -E '^(invoke)' reqs/requirements-dev-contrib.txt)
          invoke deps --gx-install -m '${{ matrix.doc-step }}'

      - name: Login to Amazon ECR
        id: login-ecr
        uses: aws-actions/amazon-ecr-login@v2
        with:
          registries: "258143015559"

      - name: Run the tests
        run: invoke docs-snippet-tests '${{ matrix.doc-step }}' --up-services --verbose  --reports

      # upload coverage report to codecov
      - name: Upload coverage reports to Codecov
        uses: codecov/codecov-action@v4.1.0
        with:
          token: ${{ secrets.CODECOV_TOKEN }}
          slug: great-expectations/great_expectations
          flags: ${{ matrix.doc-step }}

      # upload test results to codecov
      - name: Upload test results to Codecov
        if: ${{ !cancelled() }}
        uses: codecov/test-results-action@v1
        with:
          token: ${{ secrets.CODECOV_TOKEN }}
          flags: ${{ matrix.doc-step }}

  unit-tests:
    needs: [check-actor-permissions]
    env:
      GX_PYTHON_EXPERIMENTAL: true # allow for python 3.12+
    strategy:
      matrix:
        os: [ubuntu-latest]
        python-version: ["3.9", "3.10", "3.11", "3.12"]

    runs-on: ${{ matrix.os }}

    steps:
      - name: Checkout
        uses: actions/checkout@v4
        with:
          ref: ${{ github.event.pull_request.head.sha }}

      - name: Set up Python ${{ matrix.python-version }}
        uses: actions/setup-python@v5
        with:
          python-version: ${{ matrix.python-version }}
          cache-dependency-path: |
            reqs/requirements-dev-test.txt
            setup.py

      - name: Install dependencies
        run: pip install . -c constraints-dev.txt -r reqs/requirements-dev-test.txt

      - name: Run the unit tests
        # TODO: revert the timeout back to 1.5 or lower after resolving arc issues
        run: invoke ci-tests -m "unit" --xdist --slowest=10 --timeout=2.0 --reports

      # upload coverage report to codecov
      - name: Upload coverage reports to Codecov
        uses: codecov/codecov-action@v4.1.0
        with:
          token: ${{ secrets.CODECOV_TOKEN }}
          slug: great-expectations/great_expectations
          flags: ${{ matrix.python-version }}

      # upload test results to codecov
      - name: Upload test results to Codecov
        if: ${{ !cancelled() }}
        uses: codecov/test-results-action@v1
        with:
          token: ${{ secrets.CODECOV_TOKEN }}
          flags: ${{ matrix.python-version }}

  doc-checks:
    needs: [static-analysis, check-actor-permissions]
    if: github.event.pull_request.draft == false
    permissions:
      id-token: write
      contents: read
    runs-on: ubuntu-latest
    steps:
      - name: Checkout
        uses: actions/checkout@v4
        with:
          ref: ${{ github.event.pull_request.head.sha }}

      - name: Set up Python
        uses: actions/setup-python@v5
        with:
          python-version: "3.9"
          cache: "pip"
          cache-dependency-path: |
            reqs/requirements-dev-test.txt

      - name: Install dependencies
        run: pip install -r reqs/requirements-dev-test.txt

      - name: check_repo_root_size
        run: sh ./ci/checks/check_repo_root_size.sh

      - name: Docstring linter
        run: invoke docstrings

      - name: line_number_snippet_checker
        run: python ci/checks/check_no_line_number_snippets.py

      - name: name_tag_snippet_checker
        run: python ci/checks/check_only_name_tag_snippets.py

      - name: integration_test_gets_run_checker
        run: python ci/checks/check_integration_test_gets_run.py

      - name: name_tag_snippet_referenced_checker
        run: python ci/checks/check_name_tag_snippets_referenced.py
<<<<<<< HEAD
      - name: public_api_report
        run: invoke public-api
=======

      # Disabling public_api_report during V1 development; should be re-enabled upon completion of public API audit
      # - name: public_api_report
      #   run: invoke public-api
>>>>>>> a9bf38df
      - name: link_checker
        run: python docs/checks/docs_link_checker.py -p docs/docusaurus/docs -r docs/docusaurus/docs -sr docs/docusaurus/static -s docs -sp static --skip-external

  docs-build:
    needs: [doc-checks, check-actor-permissions]
    # run on non-draft PRs
    if: |
      (github.event.pull_request.draft == false && github.base_ref == 'develop') ||
      (github.event_name == 'push' && contains(github.ref, 'refs/tags/1.')) ||
      github.event_name == 'merge_group'
    runs-on: ubuntu-latest
    steps:
      - name: Checkout
        uses: actions/checkout@v4
        with:
          ref: ${{ github.event.pull_request.head.sha }}

      - name: Set up Python
        uses: actions/setup-python@v5
        with:
          python-version: "3.9"
          cache: "pip"
          cache-dependency-path: reqs/requirements-dev-test.txt

      - name: Install dependencies
        run: pip install -r reqs/requirements-dev-test.txt

      - name: Build docs
        env:
          NODE_OPTIONS: --max_old_space_size=4096
          POSTHOG_API_KEY: ${{ secrets.POSTHOG_API_KEY }}
        run: cd docs/docusaurus && yarn install && bash ../build_docs

  docs-tests:
    needs: [check-actor-permissions]
    runs-on: ubuntu-latest
    steps:
      - name: Checkout
        uses: actions/checkout@v4
        with:
          ref: ${{ github.event.pull_request.head.sha }}

      - name: Run tests
        env:
          NODE_OPTIONS: --max_old_space_size=4096
          POSTHOG_API_KEY: ${{ secrets.POSTHOG_API_KEY }}
        run: cd docs/docusaurus && yarn install && yarn test

  cloud-tests:
    needs: [unit-tests, static-analysis, check-actor-permissions]
    if: github.event.pull_request.draft == false
    permissions:
      id-token: write
      contents: read
    runs-on: ubuntu-latest
    env:
      GX_CLOUD_BASE_URL: ${{vars.MERCURY_BASE_URL}}
      PACT_BROKER_READ_WRITE_TOKEN: ${{secrets.PACT_BROKER_READ_WRITE_TOKEN}}
      AUTH0_DOMAIN: ${{secrets.AUTH0_DOMAIN}}
      AUTH0_API_AUDIENCE: ${{secrets.AUTH0_API_AUDIENCE}}
      AUTH0_MERCURY_API_CLIENT_ID: ${{secrets.AUTH0_MERCURY_API_CLIENT_ID}}
      AUTH0_MERCURY_API_CLIENT_SECRET: ${{secrets.AUTH0_MERCURY_API_CLIENT_SECRET}}
      GX_CLOUD_ORGANIZATION_ID: ${{secrets.MERCURY_ORGANIZATION_ID}}
      GX_CLOUD_ACCESS_TOKEN: ${{secrets.MERCURY_ACCESS_TOKEN}}
      LD_SDK_KEY: ${{secrets.LD_SDK_KEY}}
      PACT_DO_NOT_TRACK: true
      SNOWFLAKE_CI_ACCOUNT: ${{secrets.SNOWFLAKE_CI_ACCOUNT}}
      SNOWFLAKE_CI_USER_PASSWORD: ${{secrets.SNOWFLAKE_CI_USER_PASSWORD}}
      LOGGING_LEVEL: DEBUG
      ENVIRONMENT: local

    steps:
      - name: Checkout
        uses: actions/checkout@v4
        with:
          ref: ${{ github.event.pull_request.head.sha }}

      - name: Set up Python
        uses: actions/setup-python@v5
        with:
          python-version: "3.9"
          cache-dependency-path: |
            reqs/requirements-dev-test.txt
            setup.py

      - name: Install dependencies
        run: |
          pip install $(grep -E '^(invoke)' reqs/requirements-dev-contrib.txt)
          invoke deps --gx-install -m 'cloud' -r test

      - name: Configure ECR AWS Credentials
        uses: aws-actions/configure-aws-credentials@v4
        with:
          aws-region: us-east-1
          role-to-assume: arn:aws:iam::258143015559:role/github-amazonec2containerregistryreadonly

      - name: Login to Amazon ECR
        id: login-ecr
        uses: aws-actions/amazon-ecr-login@v2

      - name: Start services
        run: |
          docker compose -f assets/docker/mercury/docker-compose.yml up -d --quiet-pull --wait --wait-timeout 150 && \
          docker compose -f assets/docker/spark/docker-compose.yml up -d --quiet-pull --wait --wait-timeout 90

      - name: Show logs for debugging
        if: failure()
        run: |
          docker compose -f assets/docker/mercury/docker-compose.yml logs

      - name: Run the tests
        run:
          invoke ci-tests 'cloud' --up-services --verbose  --reports -W default::great_expectations.datasource.fluent.GxInvalidDatasourceWarning

          # upload coverage report to codecov
      - name: Upload coverage reports to Codecov
        uses: codecov/codecov-action@v4.1.0
        with:
          token: ${{ secrets.CODECOV_TOKEN }}
          slug: great-expectations/great_expectations
          flags: cloud

      # upload test results to codecov
      - name: Upload test results to Codecov
        if: ${{ !cancelled() }}
        uses: codecov/test-results-action@v1
        with:
          token: ${{ secrets.CODECOV_TOKEN }}
          flags: cloud

  marker-tests:
    needs: [unit-tests, static-analysis, check-actor-permissions]
    if: github.event.pull_request.draft == false
    env:
      GX_PYTHON_EXPERIMENTAL: true # allow for python 3.12+
      # aws
      AWS_ACCESS_KEY_ID: ${{secrets.AWS_ACCESS_KEY_ID}}
      AWS_DEFAULT_REGION: ${{secrets.AWS_DEFAULT_REGION}}
      AWS_SECRET_ACCESS_KEY: ${{secrets.AWS_SECRET_ACCESS_KEY}}
      DATABRICKS_TOKEN: ${{secrets.DATABRICKS_SQL_TOKEN}}
      DATABRICKS_HOST: ${{secrets.DATABRICKS_HOST}}
      DATABRICKS_HTTP_PATH: ${{secrets.DATABRICKS_HTTP_PATH}}
      SNOWFLAKE_CI_ACCOUNT: ${{secrets.SNOWFLAKE_CI_ACCOUNT}}
      SNOWFLAKE_CI_USER_PASSWORD: ${{secrets.SNOWFLAKE_CI_USER_PASSWORD}}
      SNOWFLAKE_ACCOUNT: ${{secrets.SNOWFLAKE_ACCOUNT}}
      SNOWFLAKE_USER: ${{secrets.SNOWFLAKE_USER}}
      SNOWFLAKE_PW: ${{secrets.SNOWFLAKE_PW}}
      SNOWFLAKE_DATABASE: ${{secrets.SNOWFLAKE_DATABASE}}
      SNOWFLAKE_SCHEMA: ${{secrets.SNOWFLAKE_SCHEMA}}
      SNOWFLAKE_WAREHOUSE: ${{secrets.SNOWFLAKE_WAREHOUSE}}
      SNOWFLAKE_ROLE: ${{secrets.SNOWFLAKE_ROLE}}
    permissions:
      id-token: write
      contents: read
    runs-on: ubuntu-latest
    strategy:
      fail-fast: false
      matrix:
        markers:
          - athena or clickhouse or openpyxl or pyarrow or project or sqlite or aws_creds
          - aws_deps
          - big
          - databricks
          - filesystem
          - mssql
          - mysql
          - postgresql
          - snowflake
          - spark
          - spark_connect
          - trino
        python-version: ["3.9", "3.10", "3.11", "3.12"]
        exclude:
          # TODO: would like to adopt `actionlint` pre-commit hook
          # but false positive here and inability to do an inline ignore
          # prevents this https://github.com/rhysd/actionlint/issues/237
          - python-version: ${{ github.event_name == 'pull_request' && '3.10' }}
          - python-version: ${{ github.event_name == 'pull_request' && '3.11' }}
          - python-version: ${{ github.event_name == 'merge_group' && '3.10' }}
          - python-version: ${{ github.event_name == 'merge_group' && '3.11' }}
          - python-version: "3.12" # need sqlalchemy 2.0 support
            markers: snowflake
          - python-version: "3.12" # clickhouse/pyathena need dependency update
            markers: athena or clickhouse or openpyxl or pyarrow or project or sqlite or aws_creds
          - python-version: "3.12" # numpy related issue
            markers: databricks

    steps:
      - name: Checkout
        uses: actions/checkout@v4
        with:
          ref: ${{ github.event.pull_request.head.sha }}

      - name: Set up Python ${{ matrix.python-version }}
        uses: actions/setup-python@v5
        with:
          python-version: ${{ matrix.python-version }}
          cache: "pip"
          cache-dependency-path: |
            reqs/requirements-dev-test.txt
            setup.py

      - name: Install dependencies
        run: |
          pip install $(grep -E '^(invoke)' reqs/requirements-dev-contrib.txt)
          invoke deps --gx-install -m '${{ matrix.markers }}' -r test

      - name: Configure ECR AWS Credentials
        uses: aws-actions/configure-aws-credentials@v4
        with:
          aws-region: us-east-1
          role-to-assume: arn:aws:iam::258143015559:role/github-amazonec2containerregistryreadonly

      - name: Login to Amazon ECR
        id: login-ecr
        uses: aws-actions/amazon-ecr-login@v2

      - name: Run the tests
        run: invoke ci-tests '${{ matrix.markers }}' --up-services --verbose  --reports

      # upload coverage report to codecov
      - name: Upload coverage reports to Codecov
        uses: codecov/codecov-action@v4.1.0
        with:
          token: ${{ secrets.CODECOV_TOKEN }}
          slug: great-expectations/great_expectations
          flags: "${{ matrix.python-version }} ${{ matrix.markers }}"

      # upload test results to codecov
      - name: Upload test results to Codecov
        if: ${{ !cancelled() }}
        uses: codecov/test-results-action@v1
        with:
          token: ${{ secrets.CODECOV_TOKEN }}
          flags: "${{ matrix.python-version }} ${{ matrix.markers }}"

  py39-min-versions:
    needs: [unit-tests, static-analysis, check-actor-permissions]
    if: github.event.pull_request.draft == false
    runs-on: ubuntu-latest
    steps:
      - name: Checkout
        uses: actions/checkout@v4
        with:
          ref: ${{ github.event.pull_request.head.sha }}

      - name: Set up Python
        uses: actions/setup-python@v5
        with:
          python-version: "3.9"
          cache: "pip"
          cache-dependency-path: reqs/requirements-dev-test.txt

      - name: Install dependencies
        run: pip install . -c ci/constraints-test/py39-min-install.txt -r reqs/requirements-dev-test.txt

      - name: Run the tests
        run: invoke ci-tests -m unit --xdist --slowest=10  --timeout=2.0

  py310-min-versions:
    needs: [unit-tests, static-analysis, check-actor-permissions]
    if: github.event.pull_request.draft == false
    runs-on: ubuntu-latest
    steps:
      - name: Checkout
        uses: actions/checkout@v4
        with:
          ref: ${{ github.event.pull_request.head.sha }}

      - name: Set up Python
        uses: actions/setup-python@v5
        with:
          python-version: "3.10"
          cache: "pip"
          cache-dependency-path: reqs/requirements-dev-test.txt

      - name: Install dependencies
        run: pip install . -c ci/constraints-test/py310-min-install.txt -r reqs/requirements-dev-test.txt

      - name: Run the tests
        run: invoke ci-tests -m unit --xdist --slowest=10  --timeout=2.0

  py311-min-versions:
    needs: [unit-tests, static-analysis, check-actor-permissions]
    if: github.event.pull_request.draft == false
    runs-on: ubuntu-latest
    steps:
      - name: Checkout
        uses: actions/checkout@v4
        with:
          ref: ${{ github.event.pull_request.head.sha }}

      - name: Set up Python
        uses: actions/setup-python@v5
        with:
          python-version: "3.11"
          cache: "pip"
          cache-dependency-path: reqs/requirements-dev-test.txt

      - name: Install dependencies
        run: pip install . -c ci/constraints-test/py311-min-install.txt -r reqs/requirements-dev-test.txt

      - name: Run the tests
        run: invoke ci-tests -m unit --xdist --slowest=10  --timeout=2.0

  py312-min-versions:
    needs: [unit-tests, static-analysis, check-actor-permissions]
    env:
      GX_PYTHON_EXPERIMENTAL: true # allow for python 3.12+
    if: github.event.pull_request.draft == false
    runs-on: ubuntu-latest
    steps:
      - name: Checkout
        uses: actions/checkout@v3
        with:
          ref: ${{ github.event.pull_request.head.sha }}

      - name: Set up Python
        uses: actions/setup-python@v4
        with:
          python-version: "3.12"
          cache: "pip"
          cache-dependency-path: reqs/requirements-dev-test.txt

      - name: Install dependencies
        run: pip install . -c ci/constraints-test/py312-min-install.txt -r reqs/requirements-dev-test.txt

      - name: Run the tests
        run: invoke ci-tests -m unit --xdist --slowest=10  --timeout=2.0

  pydantic-v1:
    needs: [unit-tests, static-analysis, check-actor-permissions]
    if: github.event.pull_request.draft == false
    runs-on: ubuntu-latest
    steps:
      - name: Checkout
        uses: actions/checkout@v4
        with:
          ref: ${{ github.event.pull_request.head.sha }}

      - name: Set up Python
        uses: actions/setup-python@v5
        with:
          python-version: "3.9"
          cache: "pip"
          cache-dependency-path: reqs/requirements-dev-test.txt

      - name: Install dependencies
        run: pip install . -c ci/constraints-test/pydantic-v1-install.txt -r reqs/requirements-dev-test.txt

      - name: Run the tests
        run: invoke ci-tests -m unit --xdist --slowest=10  --timeout=2.0

  airflow-min-versions:
    needs: [unit-tests, static-analysis, check-actor-permissions]
    runs-on: ubuntu-latest
    steps:
      - name: Checkout
        uses: actions/checkout@v4
        with:
          ref: ${{ github.event.pull_request.head.sha }}

      - name: Set up Python
        uses: actions/setup-python@v5
        with:
          python-version: "3.9"
          cache: "pip"
          cache-dependency-path: requirements.txt

      - name: Install dependencies
        run: pip install . -c ci/constraints-test/airflow-min-install.txt

      - name: Run the test
        # ensure the great_expectations can be imported and a context created
        run: sh ci/checks/check_min_airflow_dependency_compatibility.sh

  import_gx:
    needs: [static-analysis, check-actor-permissions]
    if: github.event.pull_request.draft == false
    runs-on: ubuntu-latest
    env:
      GX_PYTHON_EXPERIMENTAL: true # allow for python 3.12+
    strategy:
      matrix:
        python-version: ["3.9", "3.10", "3.11", "3.12"]
        exclude:
          - python-version: ${{ github.event_name == 'pull_request' && '3.10' }}
    steps:
      - name: Checkout
        uses: actions/checkout@v4
        with:
          ref: ${{ github.event.pull_request.head.sha }}

      - name: Set up Python ${{ matrix.python-version }}
        uses: actions/setup-python@v5
        with:
          python-version: ${{ matrix.python-version }}
          cache: "pip"
          cache-dependency-path: requirements.txt

      - name: Install Great Expectations with core deps only
        run: pip install .

      - name: Import Great Expectations
        run: python -c "import great_expectations as gx; print('Successfully imported GX Version:', gx.__version__)"

  build-n-publish:
    needs:
      [
        check-actor-permissions,
        doc-checks,
        static-analysis,
        docs-snippets,
        unit-tests,
        cloud-tests,
        marker-tests,
        py39-min-versions,
        py310-min-versions,
        py311-min-versions,
        py312-min-versions,
        pydantic-v1,
        airflow-min-versions,
        import_gx,
      ]
    if: github.event_name == 'push' && contains(github.ref, 'refs/tags/')
    name: Build and publish Python distributions to PyPI
    runs-on: ubuntu-latest
    environment:
      name: pypi
      url: https://pypi.org/p/great-expectations
    permissions:
      id-token: write
    steps:
      - name: Checkout
        uses: actions/checkout@v4
        with:
          ref: ${{ github.event.pull_request.head.sha }}

      - uses: actions/checkout@master
      - name: Set up Python 3.9
        uses: actions/setup-python@v5
        with:
          python-version: "3.9"

      - name: Update pip
        run: python -m pip install --upgrade pip

      - name: Install Twine and Wheel, and prepare packaging
        run: |
          pip install twine wheel
          git config --global user.email "team@greatexpectations.io"
          git config --global user.name "Great Expectations"

      - name: Build distribution
        run: |
          python setup.py sdist
          python setup.py bdist_wheel

      - name: Publish distribution to PyPI
        uses: pypa/gh-action-pypi-publish@release/v1
        with:
          skip-existing: true # prevent against pushing duplicate versions

  notify_on_failure:
    needs:
      [
        check-actor-permissions,
        doc-checks,
        static-analysis,
        docs-snippets,
        unit-tests,
        cloud-tests,
        marker-tests,
        py39-min-versions,
        py310-min-versions,
        py311-min-versions,
        py312-min-versions,
        pydantic-v1,
        airflow-min-versions,
        import_gx,
        build-n-publish,
      ]
    if: always() && !cancelled() && contains(needs.*.result, 'failure') && github.event_name != 'pull_request' && github.event_name != 'merge_group'
    runs-on: ubuntu-latest
    steps:
      - name: Scheduled CI job failure
        id: slack
        uses: slackapi/slack-github-action@v1.24.0
        with:
          payload: |
            {
              "event_name": "${{ github.event_name }}",
              "url": "${{ github.server_url }}/${{ github.repository }}/actions/runs/${{ github.run_id }}"
            }
        env:
          SLACK_WEBHOOK_URL: ${{ secrets.SLACK_CI_WEBHOOK_URL }}

  notify_on_release:
    needs: [build-n-publish]
    runs-on: ubuntu-latest
    steps:
      - name: Announce Release
        id: slack
        uses: slackapi/slack-github-action@v1.24.0
        env:
          SLACK_WEBHOOK_URL: ${{ secrets.SLACK_RELEASE_WEBHOOK_URL }}<|MERGE_RESOLUTION|>--- conflicted
+++ resolved
@@ -324,15 +324,8 @@
 
       - name: name_tag_snippet_referenced_checker
         run: python ci/checks/check_name_tag_snippets_referenced.py
-<<<<<<< HEAD
       - name: public_api_report
         run: invoke public-api
-=======
-
-      # Disabling public_api_report during V1 development; should be re-enabled upon completion of public API audit
-      # - name: public_api_report
-      #   run: invoke public-api
->>>>>>> a9bf38df
       - name: link_checker
         run: python docs/checks/docs_link_checker.py -p docs/docusaurus/docs -r docs/docusaurus/docs -sr docs/docusaurus/static -s docs -sp static --skip-external
 
