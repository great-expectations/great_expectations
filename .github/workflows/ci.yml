--- conflicted
+++ resolved
@@ -80,13 +80,8 @@
     needs: [unit-tests, doc-checks, ci-is-on-main-repo]
     # run on non-draft PRs with docs changes
     if: |
-<<<<<<< HEAD
-      github.event.pull_request.draft == false ||
-      (github.event_name == 'push' && contains(github.ref, 'refs/tags/'))
-=======
-      (github.event.pull_request.draft == false && needs.docs-changes.outputs.docs == 'true' && github.base_ref == 'develop') ||
+      (github.event.pull_request.draft == false && github.base_ref == 'develop') ||
       (github.event_name == 'push' && contains(github.ref, 'refs/tags/1.'))
->>>>>>> 7434d702
     runs-on: ubuntu-latest
     strategy:
       matrix:
@@ -230,13 +225,8 @@
     needs: [doc-checks]
     # run on non-draft PRs
     if: |
-<<<<<<< HEAD
-      github.event.pull_request.draft == false ||
-      (github.event_name == 'push' && contains(github.ref, 'refs/tags/'))
-=======
-      (github.event.pull_request.draft == false && needs.docs-changes.outputs.docs == 'true' && github.base_ref == 'develop') ||
+      (github.event.pull_request.draft == false && github.base_ref == 'develop') ||
       (github.event_name == 'push' && contains(github.ref, 'refs/tags/1.'))
->>>>>>> 7434d702
     runs-on: ubuntu-latest
     steps:
       - name: Checkout
