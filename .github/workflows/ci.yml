name: ci

on:
  pull_request:
  schedule:
    # https://crontab.guru/every-3-hours
    - cron: "0 */3 * * *"
  workflow_dispatch:  # allows manual triggering with branch picker

jobs:
  ci-does-not-run-on-draft-pull-requests:
    runs-on: ubuntu-latest
    if: github.event.pull_request.draft == true
    steps:
      - run: echo "CI jobs won't run because this is a draft pull request."

  checks:
    if: github.event.pull_request.draft == false
    runs-on: ubuntu-latest
    steps:
      - name: Checkout
        uses: actions/checkout@v3
      - name: Set up Python
        uses: actions/setup-python@v4
        with:
          python-version: "3.8"
          cache: "pip"
          cache-dependency-path: |
            reqs/requirements-dev-test.txt
      - name: Install dependencies
        run: pip install -r reqs/requirements-dev-test.txt
      - name: check_repo_root_size
        run: sh ./ci/checks/check_repo_root_size.sh
      - name: Docstring linter
        run: invoke docstrings
      - name: line_number_snippet_checker
        run: python ci/checks/check_no_line_number_snippets.py
      - name: name_tag_snippet_checker
        run: python ci/checks/check_only_name_tag_snippets.py
      - name: public_api_report
        run: invoke public-api
  static-analysis:
    runs-on: ubuntu-latest
    steps:
      - name: Checkout
        uses: actions/checkout@v3
      - name: Set up Python
        uses: actions/setup-python@v4
        with:
          python-version: "3.8"
          cache: "pip"
          cache-dependency-path: |
            requirements-types.txt
            reqs/requirements-dev-contrib.txt

      - name: Install dependencies
        run: pip install -r requirements-types.txt -r reqs/requirements-dev-contrib.txt
      - run: invoke lint --no-fmt
      - run: invoke fmt --check
      - name: Marker-coverage-check
        run: |
          invoke marker-coverage
      - name: Type-check
        run: |
          invoke type-check --ci --pretty
          invoke type-check --ci --pretty  --check-stub-sources

  docs-snippets:
    name: docs-snippets
    #if: github.event.pull_request.draft == false
    #add more scope here
    runs-on: ubuntu-latest
    env:
      GE_TEST_GCP_CREDENTIALS: ${{secrets.GE_TEST_GCP_CREDENTIALS}}
      GE_TEST_GCP_PROJECT: ${{secrets.GE_TEST_GCP_PROJECT}}
      GE_TEST_BIGQUERY_DATASET: ${{secrets.GE_TEST_BIGQUERY_DATASET}}
      GOOGLE_APPLICATION_CREDENTIALS: 'gcp-credentials.json'
    steps:
      - name: Checkout
        uses: actions/checkout@v3

      - name: Authenticate with GCP
        uses: google-github-actions/auth@v1
        with:
          credentials_json: ${{secrets.GE_TEST_GCP_CREDENTIALS}}

      - name: Create JSON file for following step
        run: |
          echo "$GE_TEST_GCP_CREDENTIALS" > gcp-credentials.json

      - name: Install and setup Google Cloud SDK
        run: |
          # this is recommended by the Google documentation for CI/CD https://cloud.google.com/sdk/docs/install#other_installation_options
          curl -sS https://dl.google.com/dl/cloudsdk/channels/rapid/downloads/google-cloud-sdk-370.0.0-linux-x86_64.tar.gz > ./google-cloud-sdk-370.0.0-linux-x86_64.tar.gz && tar -xf ./google-cloud-sdk-370.0.0-linux-x86_64.tar.gz
          ./google-cloud-sdk/install.sh --usage-reporting=False --path-update=True --quiet --install-python=False
          # creating new named configuration
          ./google-cloud-sdk/bin/gcloud config configurations create ge-oss-ci-cd-configurations
          # setting account config using project and service account info
          ./google-cloud-sdk/bin/gcloud config set account account-for-azure-tests --project=$GE_TEST_GCP_PROJECT --access-token-file=$GOOGLE_APPLICATION_CREDENTIALS
          # Pass the configured Cloud SDK authentication to gsutil.
          ./google-cloud-sdk/bin/gcloud config set pass_credentials_to_gsutil True
          # Authorize access to Google Cloud with a service account
          ./google-cloud-sdk/bin/gcloud auth activate-service-account --key-file=$GOOGLE_APPLICATION_CREDENTIALS

      - name: Set up Python bigquery
        uses: actions/setup-python@v4
        with:
          python-version: 3.8
          cache-dependency-path: |
            reqs/requirements-dev-test.txt
            setup.py
      - name: Install dependencies
        run: |
          # "Deprecated API features detected" warning/error for test_docs[split_data_on_whole_table_bigquery] when pandas>=2.0
          pip install --constraint constraints-dev.txt ".[test, bigquery, sqlalchemy1]" pytest-azurepipelines "pandas<2.0.0"

      - name: Run the tests
        run: |
          inv service -m postgresql
          invoke ci-tests 'docs' --up-services --verbose

  unit-tests:
    strategy:
      matrix:
        os: [ubuntu-latest]
        python-version: ["3.8", "3.9", "3.10", "3.11"]

    runs-on: ${{ matrix.os }}

    steps:
      - name: Checkout
        uses: actions/checkout@v3

      - name: Set up Python ${{ matrix.python-version }}
        uses: actions/setup-python@v4
        with:
          python-version: ${{ matrix.python-version }}
          cache-dependency-path: |
            reqs/requirements-dev-test.txt
            setup.py

      - name: Install dependencies
        run: pip install -c constraints-dev.txt ".[test, snowflake]"

      - name: Run the unit tests
        run: invoke tests --cloud --unit --timeout=1.5 --slowest=8

  marker-tests:
    if: github.event.pull_request.draft == false
    strategy:
      matrix:
        markers:
          - big
          - cli
          # `not e2e` because 1 test & 1 fixture need access token
          - cloud and not e2e
          - filesystem
          - openpyxl or pyarrow or project or sqlite
          #- spark
          - postgresql
          # - external_sqldialect # tests being skipped likely due to flagging system
        python-version: ["3.8"]
    runs-on: ubuntu-latest

    steps:
      - name: Checkout
        uses: actions/checkout@v3

      - name: Set up Python ${{ matrix.python-version }}
        uses: actions/setup-python@v4
        with:
          python-version: ${{ matrix.python-version }}
          cache-dependency-path: |
            reqs/requirements-dev-test.txt
            setup.py

      - name: Install dependencies
        run: |
          pip install $(grep -E '^(invoke)' reqs/requirements-dev-contrib.txt)
          invoke deps --gx-install -m '${{ matrix.markers }}' -r test

      - name: Run the tests
<<<<<<< HEAD
        run: invoke ci-tests '${{ matrix.markers }}' --up-services --verbose
=======
        run: invoke ci-tests '${{ matrix.markers }}' --up-services --verbose

  py38-min-versions:
    if: github.event.pull_request.draft == false
    runs-on: ubuntu-latest
    steps:
      - name: Checkout
        uses: actions/checkout@v3
      - name: Set up Python
        uses: actions/setup-python@v4
        with:
          python-version: "3.8"
          cache: "pip"
          cache-dependency-path: |
            reqs/requirements-dev-test.txt
      - name: Install dependencies
        run: pip install . -c ci/constraints-test/py38-min-install.txt -r reqs/requirements-dev-test.txt
      - name: Run the tests
        run: invoke tests --unit

  py39-min-versions:
    if: github.event.pull_request.draft == false
    runs-on: ubuntu-latest
    steps:
      - name: Checkout
        uses: actions/checkout@v3
      - name: Set up Python
        uses: actions/setup-python@v4
        with:
          python-version: "3.9"
          cache: "pip"
          cache-dependency-path: |
            reqs/requirements-dev-test.txt
      - name: Install dependencies
        run: pip install . -c ci/constraints-test/py39-min-install.txt -r reqs/requirements-dev-test.txt
      - name: Run the tests
        run: invoke tests --unit

  py310-min-versions:
    if: github.event.pull_request.draft == false
    runs-on: ubuntu-latest
    steps:
      - name: Checkout
        uses: actions/checkout@v3
      - name: Set up Python
        uses: actions/setup-python@v4
        with:
          python-version: "3.10"
          cache: "pip"
          cache-dependency-path: |
            reqs/requirements-dev-test.txt
      - name: Install dependencies
        run: pip install . -c ci/constraints-test/py310-min-install.txt -r reqs/requirements-dev-test.txt
      - name: Run the tests
        run: invoke tests --unit
>>>>>>> f4494aff
<|MERGE_RESOLUTION|>--- conflicted
+++ resolved
@@ -180,10 +180,7 @@
           invoke deps --gx-install -m '${{ matrix.markers }}' -r test
 
       - name: Run the tests
-<<<<<<< HEAD
         run: invoke ci-tests '${{ matrix.markers }}' --up-services --verbose
-=======
-        run: invoke ci-tests '${{ matrix.markers }}' --up-services --verbose
 
   py38-min-versions:
     if: github.event.pull_request.draft == false
@@ -237,5 +234,4 @@
       - name: Install dependencies
         run: pip install . -c ci/constraints-test/py310-min-install.txt -r reqs/requirements-dev-test.txt
       - name: Run the tests
-        run: invoke tests --unit
->>>>>>> f4494aff
+        run: invoke tests --unit