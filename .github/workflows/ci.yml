name: ci

on:
  pull_request:
  schedule:
    # https://crontab.guru/every-3-hours
    - cron: "0 */3 * * *"
  workflow_dispatch:  # allows manual triggering with branch picker

jobs:
  ci-does-not-run-on-draft-pull-requests:
    runs-on: ubuntu-latest
    if: github.event.pull_request.draft == true
    steps:
      - run: echo "CI jobs won't run because this is a draft pull request."

  static-analysis:
    runs-on: ubuntu-latest

    steps:
      - name: Checkout
        uses: actions/checkout@v3

      - name: Set up Python
        uses: actions/setup-python@v4
        with:
          python-version: "3.8"
          cache: "pip"
          cache-dependency-path: |
            requirements-types.txt
            reqs/requirements-dev-contrib.txt

      - name: Install dependencies
        run: pip install -r requirements-types.txt -r reqs/requirements-dev-contrib.txt

      - run: invoke lint --no-fmt
      - run: invoke fmt --check
      - name: Marker-coverage-check
        run: |
          invoke marker-coverage
      - name: Type-check
        run: |
          invoke type-check --ci --pretty
          invoke type-check --ci --pretty  --check-stub-sources

  docs:
    if: github.event.pull_request.draft == false
    runs-on: ubuntu-latest

    steps:
      - name: Checkout
        uses: actions/checkout@v3

      - name: Set up Python
        uses: actions/setup-python@v4
        with:
          python-version: "3.8"
          cache: "pip"
          cache-dependency-path: |
            reqs/requirements-dev-test.txt

      - name: Install dependencies
        run: pip install -r reqs/requirements-dev-test.txt

      # TODO: move to separate job?
      - name: check_repo_root_size
        run: sh ./ci/checks/check_repo_root_size.sh
      - name: Docstring linter
        run: invoke docstrings
      - name: line_number_snippet_checker
        run: python ci/checks/check_no_line_number_snippets.py
      - name: name_tag_snippet_checker
        run: python ci/checks/check_only_name_tag_snippets.py
      - name: public_api_report
        run: invoke public-api

  unit-tests:
    strategy:
      matrix:
        os: [ubuntu-latest]
        python-version: ["3.8", "3.9", "3.10", "3.11"]

    runs-on: ${{ matrix.os }}

    steps:
      - name: Checkout
        uses: actions/checkout@v3

      - name: Set up Python ${{ matrix.python-version }}
        uses: actions/setup-python@v4
        with:
          python-version: ${{ matrix.python-version }}
          cache-dependency-path: |
            reqs/requirements-dev-test.txt
            setup.py

      - name: Install dependencies
        run: pip install -c constraints-dev.txt ".[test, snowflake]"

      - name: Run the unit tests
        run: invoke ci-tests -m "unit" --timeout=1.5 --slowest=8

  cloud-tests:
    if: github.event.pull_request.draft == false
    runs-on: ubuntu-latest
    steps:
      - name: Checkout
        uses: actions/checkout@v3

      - name: Set up Python
        uses: actions/setup-python@v4
        with:
          python-version: "3.8"
          cache-dependency-path: |
            reqs/requirements-dev-test.txt
            setup.py

      - name: Install dependencies
        run: |
          pip install $(grep -E '^(invoke)' reqs/requirements-dev-contrib.txt)
          invoke deps --gx-install -m 'cloud' -r test

      - name: Run the tests
        env:
          GX_CLOUD_BASE_URL: ${{secrets.GX_CLOUD_BASE_URL}}
          GX_CLOUD_ORGANIZATION_ID: ${{secrets.GX_CLOUD_ORGANIZATION_ID}}
          GX_CLOUD_ACCESS_TOKEN: ${{secrets.GX_CLOUD_ACCESS_TOKEN}}
        run: invoke ci-tests 'cloud' --up-services --verbose

  marker-tests:
    if: github.event.pull_request.draft == false
    runs-on: ubuntu-latest
    strategy:
      matrix:
        markers:
          - big
          - cli
          # This is a required test that has been subsumed by the cloud test above.
          # This is a required test stage however. I'll remove this after the above test goes in.
          - cloud and not e2e
          - filesystem
          - docs
<<<<<<< HEAD
          - athena or openpyxl or pyarrow or project or sqlite
=======
          # Remove next line once the 'clickhouse or ...' line merges and update required test in github to point
          # to this new test.
          - openpyxl or pyarrow or project or sqlite
          - clickhouse or openpyxl or pyarrow or project or sqlite
>>>>>>> 1d06ba2c
          #- spark
          - mssql
          - mysql
          - trino
          - postgresql
          # - external_sqldialect # tests being skipped likely due to flagging system
        python-version: ["3.8"]

    steps:
      - name: Checkout
        uses: actions/checkout@v3

      - name: Set up Python ${{ matrix.python-version }}
        uses: actions/setup-python@v4
        with:
          python-version: ${{ matrix.python-version }}
          cache-dependency-path: |
            reqs/requirements-dev-test.txt
            setup.py

      - name: Install dependencies
        run: |
          pip install $(grep -E '^(invoke)' reqs/requirements-dev-contrib.txt)
          invoke deps --gx-install -m '${{ matrix.markers }}' -r test

      - name: Run the tests
        run: invoke ci-tests '${{ matrix.markers }}' --up-services --verbose

  py38-min-versions:
    if: github.event.pull_request.draft == false
    runs-on: ubuntu-latest
    steps:
      - name: Checkout
        uses: actions/checkout@v3
      - name: Set up Python
        uses: actions/setup-python@v4
        with:
          python-version: "3.8"
          cache: "pip"
          cache-dependency-path: |
            reqs/requirements-dev-test.txt
      - name: Install dependencies
        run: pip install . -c ci/constraints-test/py38-min-install.txt -r reqs/requirements-dev-test.txt
      - name: Run the tests
        run: invoke tests --unit

  py39-min-versions:
    if: github.event.pull_request.draft == false
    runs-on: ubuntu-latest
    steps:
      - name: Checkout
        uses: actions/checkout@v3
      - name: Set up Python
        uses: actions/setup-python@v4
        with:
          python-version: "3.9"
          cache: "pip"
          cache-dependency-path: |
            reqs/requirements-dev-test.txt
      - name: Install dependencies
        run: pip install . -c ci/constraints-test/py39-min-install.txt -r reqs/requirements-dev-test.txt
      - name: Run the tests
        run: invoke tests --unit

  py310-min-versions:
    if: github.event.pull_request.draft == false
    runs-on: ubuntu-latest
    steps:
      - name: Checkout
        uses: actions/checkout@v3
      - name: Set up Python
        uses: actions/setup-python@v4
        with:
          python-version: "3.10"
          cache: "pip"
          cache-dependency-path: |
            reqs/requirements-dev-test.txt
      - name: Install dependencies
        run: pip install . -c ci/constraints-test/py310-min-install.txt -r reqs/requirements-dev-test.txt
      - name: Run the tests
        run: invoke tests --unit<|MERGE_RESOLUTION|>--- conflicted
+++ resolved
@@ -140,14 +140,7 @@
           - cloud and not e2e
           - filesystem
           - docs
-<<<<<<< HEAD
-          - athena or openpyxl or pyarrow or project or sqlite
-=======
-          # Remove next line once the 'clickhouse or ...' line merges and update required test in github to point
-          # to this new test.
-          - openpyxl or pyarrow or project or sqlite
-          - clickhouse or openpyxl or pyarrow or project or sqlite
->>>>>>> 1d06ba2c
+          - athena or clickhouse or openpyxl or pyarrow or project or sqlite
           #- spark
           - mssql
           - mysql
