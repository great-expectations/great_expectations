name: ci

# This pipeline is intended to facilitate the full coverage of tests for OSS GX.
# A "reasonable" set of tests will run on every pull request, and a full set will run with:
#   1. Manual triggering
#   2. Every 3 hours
#   3. When we push a tag with a semver pattern x.y.z (for example 0.0.1) which is the pattern we use for releases.

env:
  ECR_PULL_THROUGH_REPOSITORY_URL: 258143015559.dkr.ecr.us-east-1.amazonaws.com/docker-hub/

on:
  merge_group:
  pull_request_target:
    types:
      - opened
      - reopened
      - synchronize
      - ready_for_review
  schedule:
    # https://crontab.guru/every-3-hours
    - cron: "0 */3 * * *"
  workflow_dispatch: # allows manual triggering with branch picker
  push:
    # Semantic versioning syntax defined by PyPI: https://pythonpackaging.info/07-Package-Release.html#Versioning-your-code
    tags:
      # Stable release syntax
      - "[0-9]+.[0-9]+.[0-9]+"
      # Prerelease syntax
      - "[0-9]+.[0-9]+.[0-9]+a[0-9]+"
      - "[0-9]+.[0-9]+.[0-9]+b[0-9]+"
      - "[0-9]+.[0-9]+.[0-9]+rc[0-9]+"

concurrency:
  # Only run one instance of this workflow in PRs, but allow multiple instances in develop.
  # https://stackoverflow.com/questions/74117321/if-condition-in-concurrency-in-gha
  group: ${{ github.workflow }}-${{ github.head_ref && github.ref || github.run_id }}
  cancel-in-progress: true

jobs:
  check-actor-permissions:
    permissions:
      pull-requests: write
    runs-on: ubuntu-latest
    steps:
      - name: Check User Permission
        id: check-user-permission
        uses: actions-cool/check-user-permission@v2
        with:
          require: write
          username: ${{ github.triggering_actor }}
        env:
          GITHUB_TOKEN: ${{ secrets.GITHUB_TOKEN }}

      - name: Notify on Lack of Permission
        if: steps.check-user-permission.outputs.require-result == 'false'
        id: slack
        uses: slackapi/slack-github-action@v1.27.0
        with:
          payload: |
            {
              "MESSAGE": "${{github.actor}} opened a PR from a fork. Please carefully review the code and retry failed jobs.",
              "GHA_LINK": "${{github.server_url}}/${{github.repository}}/actions/runs/${{github.run_id}}"
            }
        env:
          SLACK_WEBHOOK_URL: ${{ secrets.SLACK_PERMISSION_CHECK_WEBHOOK_URL }}

      - name: Add comment to add helpful context for contributors
        if: steps.check-user-permission.outputs.require-result == 'false'
        uses: thollander/actions-comment-pull-request@v2.5.0
        with:
          comment_tag: execution
          message: |
            Thanks for the PR @${{github.actor}} :wave:

            Our GitHub actions pipelines require a user with write permissions to retry the failed jobs. We've sent a message to a maintainer to review your PR. Please be patient and we'll get back to you as soon as possible.

      - name: Fail if No Write Permission
        if: steps.check-user-permission.outputs.require-result == 'false'
        run: exit 1

  ci-does-not-run-on-draft-pull-requests:
    runs-on: ubuntu-latest
    if: github.event.pull_request.draft == true
    steps:
      - run: echo "CI jobs won't run because this is a draft pull request."

  static-analysis:
    needs: [check-actor-permissions]
    runs-on: ubuntu-latest
    steps:
      - name: Checkout
        uses: actions/checkout@v4
        with:
          ref: ${{ github.event.pull_request.head.sha }}

      - name: Set up Python
        uses: actions/setup-python@v5
        with:
          python-version: "3.9"
          cache: "pip"
          cache-dependency-path: |
            requirements-types.txt
            reqs/requirements-dev-contrib.txt

      - name: Install dependencies
        run: pip install -r requirements-types.txt -r reqs/requirements-dev-contrib.txt
      - run: invoke lint --no-fmt
      - run: invoke fmt --check
      - name: Type-check
        run: |
          invoke type-check --ci --pretty
          invoke type-check --ci --pretty  --check-stub-sources
      - name: Marker-coverage-check
        run: invoke marker-coverage

  docs-snippets:
    needs: [unit-tests, doc-checks, check-actor-permissions]
    # run on non-draft PRs with docs changes
    if: |
      (github.event.pull_request.draft == false && github.base_ref == 'develop') ||
      (github.event_name == 'push' && contains(github.ref, 'refs/tags/1.')) ||
      github.event_name == 'merge_group'
    runs-on: ubuntu-latest
    strategy:
      matrix:
        doc-step:
          - docs-creds-needed
          - docs-basic
          - docs-spark
    env:
      # google
      GE_TEST_GCP_CREDENTIALS: ${{secrets.GE_TEST_GCP_CREDENTIALS}}
      GE_TEST_GCP_PROJECT: ${{secrets.GE_TEST_GCP_PROJECT}}
      GE_TEST_BIGQUERY_DATASET: ${{secrets.GE_TEST_BIGQUERY_DATASET}}
      GOOGLE_APPLICATION_CREDENTIALS: "gcp-credentials.json"
      # aws
      AWS_ACCESS_KEY_ID: ${{secrets.AWS_ACCESS_KEY_ID}}
      AWS_DEFAULT_REGION: ${{secrets.AWS_DEFAULT_REGION}}
      AWS_REGION: ${{secrets.AWS_DEFAULT_REGION}}
      AWS_SECRET_ACCESS_KEY: ${{secrets.AWS_SECRET_ACCESS_KEY}}
      # aws-redshift
      REDSHIFT_USERNAME: ${{secrets.REDSHIFT_USERNAME}}
      REDSHIFT_PASSWORD: ${{secrets.REDSHIFT_PASSWORD}}
      REDSHIFT_HOST: ${{secrets.REDSHIFT_HOST}}
      REDSHIFT_PORT: ${{secrets.REDSHIFT_PORT}}
      REDSHIFT_DATABASE: ${{secrets.REDSHIFT_DATABASE}}
      REDSHIFT_SSLMODE: ${{secrets.REDSHIFT_SSLMODE}}
      # azure
      AZURE_ACCESS_KEY: ${{secrets.AZURE_ACCESS_KEY}}
      AZURE_CREDENTIAL: ${{secrets.AZURE_CREDENTIAL}}
      AZURE_CONTAINER: ${{secrets.AZURE_CONTAINER}}
      AZURE_STORAGE_ACCOUNT_URL: ${{secrets.AZURE_STORAGE_ACCOUNT_URL}}
      # snowflake
      SNOWFLAKE_ACCOUNT: ${{secrets.SNOWFLAKE_ACCOUNT}}
      SNOWFLAKE_USER: ${{secrets.SNOWFLAKE_USER}}
      SNOWFLAKE_PW: ${{secrets.SNOWFLAKE_PW}}
      SNOWFLAKE_DATABASE: ${{secrets.SNOWFLAKE_DATABASE}}
      SNOWFLAKE_SCHEMA: ${{secrets.SNOWFLAKE_SCHEMA}}
      SNOWFLAKE_WAREHOUSE: ${{secrets.SNOWFLAKE_WAREHOUSE}}
      SNOWFLAKE_ROLE: ${{secrets.SNOWFLAKE_ROLE}}
    steps:
      - name: Checkout
        uses: actions/checkout@v4
        with:
          ref: ${{ github.event.pull_request.head.sha }}

      - name: Set up Python
        uses: actions/setup-python@v5
        with:
<<<<<<< HEAD
          python-version: "3.8"

=======
          python-version: "3.9"
>>>>>>> 972562d5
      - name: Run docs_snippet_checker
        run: |
          yarn install
          python ci/checks/validate_docs_snippets.py

      - name: Authenticate with GCP
        uses: google-github-actions/auth@v2
        with:
          credentials_json: ${{secrets.GE_TEST_GCP_CREDENTIALS}}

      - name: Create JSON file for following step
        run: |
          echo "$GE_TEST_GCP_CREDENTIALS" > gcp-credentials.json

      - name: Install and setup Google Cloud SDK
        run: |
          # this is recommended by the Google documentation for CI/CD https://cloud.google.com/sdk/docs/install#other_installation_options
          curl -sS https://dl.google.com/dl/cloudsdk/channels/rapid/downloads/google-cloud-sdk-370.0.0-linux-x86_64.tar.gz > ./google-cloud-sdk-370.0.0-linux-x86_64.tar.gz && tar -xf ./google-cloud-sdk-370.0.0-linux-x86_64.tar.gz
          ./google-cloud-sdk/install.sh --usage-reporting=False --path-update=True --quiet --install-python=False
          # creating new named configuration
          ./google-cloud-sdk/bin/gcloud config configurations create ge-oss-ci-cd-configurations
          # setting account config using project and service account info
          ./google-cloud-sdk/bin/gcloud config set account account-for-azure-tests --project=$GE_TEST_GCP_PROJECT --access-token-file=$GOOGLE_APPLICATION_CREDENTIALS
          # Pass the configured Cloud SDK authentication to gsutil.
          ./google-cloud-sdk/bin/gcloud config set pass_credentials_to_gsutil True
          # Authorize access to Google Cloud with a service account
          ./google-cloud-sdk/bin/gcloud auth activate-service-account --key-file=$GOOGLE_APPLICATION_CREDENTIALS

      - name: Set up Python
        uses: actions/setup-python@v5
        with:
          python-version: "3.9"
          cache: "pip"
          cache-dependency-path: |
            reqs/requirements-dev-test.txt

      - name: Install dependencies
        run: |
          pip install $(grep -E '^(invoke)' reqs/requirements-dev-contrib.txt)
          invoke deps --gx-install -m '${{ matrix.doc-step }}'

      - name: Login to Amazon ECR
        id: login-ecr
        uses: aws-actions/amazon-ecr-login@v2
        with:
          registries: "258143015559"

      - name: Run the tests
        run: invoke docs-snippet-tests '${{ matrix.doc-step }}' --up-services --verbose  --reports

      # upload coverage report to codecov
      - name: Upload coverage reports to Codecov
        uses: codecov/codecov-action@v4.1.0
        with:
          token: ${{ secrets.CODECOV_TOKEN }}
          slug: great-expectations/great_expectations
          flags: ${{ matrix.doc-step }}

      # upload test results to codecov
      - name: Upload test results to Codecov
        if: ${{ !cancelled() }}
        uses: codecov/test-results-action@v1
        with:
          token: ${{ secrets.CODECOV_TOKEN }}
          flags: ${{ matrix.doc-step }}

  unit-tests:
    needs: [check-actor-permissions]
    env:
      GX_PYTHON_EXPERIMENTAL: true # allow for python 3.12+
    strategy:
      matrix:
        os: [ubuntu-latest]
        python-version: ["3.9", "3.10", "3.11", "3.12"]

    runs-on: ${{ matrix.os }}

    steps:
      - name: Checkout
        uses: actions/checkout@v4
        with:
          ref: ${{ github.event.pull_request.head.sha }}

      - name: Set up Python ${{ matrix.python-version }}
        uses: actions/setup-python@v5
        with:
          python-version: ${{ matrix.python-version }}
          cache-dependency-path: |
            reqs/requirements-dev-test.txt
            setup.py

      - name: Install dependencies
        run: pip install . -c constraints-dev.txt -r reqs/requirements-dev-test.txt

      - name: Run the unit tests
        # TODO: revert the timeout back to 1.5 or lower after resolving arc issues
        run: invoke ci-tests -m "unit" --xdist --slowest=10 --timeout=2.0 --reports

      # upload coverage report to codecov
      - name: Upload coverage reports to Codecov
        uses: codecov/codecov-action@v4.1.0
        with:
          token: ${{ secrets.CODECOV_TOKEN }}
          slug: great-expectations/great_expectations
          flags: ${{ matrix.python-version }}

      # upload test results to codecov
      - name: Upload test results to Codecov
        if: ${{ !cancelled() }}
        uses: codecov/test-results-action@v1
        with:
          token: ${{ secrets.CODECOV_TOKEN }}
          flags: ${{ matrix.python-version }}

  doc-checks:
    needs: [static-analysis, check-actor-permissions]
    if: github.event.pull_request.draft == false
    permissions:
      id-token: write
      contents: read
    runs-on: ubuntu-latest
    steps:
      - name: Checkout
        uses: actions/checkout@v4
        with:
          ref: ${{ github.event.pull_request.head.sha }}

      - name: Set up Python
        uses: actions/setup-python@v5
        with:
          python-version: "3.9"
          cache: "pip"
          cache-dependency-path: |
            reqs/requirements-dev-test.txt

      - name: Install dependencies
        run: pip install -r reqs/requirements-dev-test.txt

      - name: check_repo_root_size
        run: sh ./ci/checks/check_repo_root_size.sh

      - name: Docstring linter
        run: invoke docstrings

      - name: line_number_snippet_checker
        run: python ci/checks/check_no_line_number_snippets.py

      - name: name_tag_snippet_checker
        run: python ci/checks/check_only_name_tag_snippets.py

      - name: integration_test_gets_run_checker
        run: python ci/checks/check_integration_test_gets_run.py

      - name: name_tag_snippet_referenced_checker
        run: python ci/checks/check_name_tag_snippets_referenced.py

      # Disabling public_api_report during V1 development; should be re-enabled upon completion of public API audit
      # - name: public_api_report
      #   run: invoke public-api
      - name: link_checker
        run: python docs/checks/docs_link_checker.py -p docs/docusaurus/docs -r docs/docusaurus/docs -sr docs/docusaurus/static -s docs -sp static --skip-external

  docs-build:
    needs: [doc-checks, check-actor-permissions]
    # run on non-draft PRs
    if: |
      (github.event.pull_request.draft == false && github.base_ref == 'develop') ||
      (github.event_name == 'push' && contains(github.ref, 'refs/tags/1.')) ||
      github.event_name == 'merge_group'
    runs-on: ubuntu-latest
    steps:
      - name: Checkout
        uses: actions/checkout@v4
        with:
          ref: ${{ github.event.pull_request.head.sha }}

      - name: Set up Python
        uses: actions/setup-python@v5
        with:
          python-version: "3.9"
          cache: "pip"
          cache-dependency-path: reqs/requirements-dev-test.txt

      - name: Install dependencies
        run: pip install -r reqs/requirements-dev-test.txt

      - name: Build docs
        env:
          NODE_OPTIONS: --max_old_space_size=4096
          POSTHOG_API_KEY: ${{ secrets.POSTHOG_API_KEY }}
        run: cd docs/docusaurus && yarn install && bash ../build_docs

  docs-tests:
    needs: [check-actor-permissions]
    runs-on: ubuntu-latest
    steps:
      - name: Checkout
        uses: actions/checkout@v4
        with:
          ref: ${{ github.event.pull_request.head.sha }}

      - name: Run tests
        env:
          NODE_OPTIONS: --max_old_space_size=4096
          POSTHOG_API_KEY: ${{ secrets.POSTHOG_API_KEY }}
        run: cd docs/docusaurus && yarn install && yarn test

  cloud-tests:
    needs: [unit-tests, static-analysis, check-actor-permissions]
    if: github.event.pull_request.draft == false
    permissions:
      id-token: write
      contents: read
    runs-on: ubuntu-latest
    env:
      GX_CLOUD_BASE_URL: ${{vars.MERCURY_BASE_URL}}
      PACT_BROKER_READ_WRITE_TOKEN: ${{secrets.PACT_BROKER_READ_WRITE_TOKEN}}
      AUTH0_DOMAIN: ${{secrets.AUTH0_DOMAIN}}
      AUTH0_API_AUDIENCE: ${{secrets.AUTH0_API_AUDIENCE}}
      AUTH0_MERCURY_API_CLIENT_ID: ${{secrets.AUTH0_MERCURY_API_CLIENT_ID}}
      AUTH0_MERCURY_API_CLIENT_SECRET: ${{secrets.AUTH0_MERCURY_API_CLIENT_SECRET}}
      GX_CLOUD_ORGANIZATION_ID: ${{secrets.MERCURY_ORGANIZATION_ID}}
      GX_CLOUD_ACCESS_TOKEN: ${{secrets.MERCURY_ACCESS_TOKEN}}
      LD_SDK_KEY: ${{secrets.LD_SDK_KEY}}
      PACT_DO_NOT_TRACK: true
      SNOWFLAKE_CI_ACCOUNT: ${{secrets.SNOWFLAKE_CI_ACCOUNT}}
      SNOWFLAKE_CI_USER_PASSWORD: ${{secrets.SNOWFLAKE_CI_USER_PASSWORD}}
      LOGGING_LEVEL: DEBUG
      ENVIRONMENT: local

    steps:
      - name: Checkout
        uses: actions/checkout@v4
        with:
          ref: ${{ github.event.pull_request.head.sha }}

      - name: Set up Python
        uses: actions/setup-python@v5
        with:
          python-version: "3.9"
          cache-dependency-path: |
            reqs/requirements-dev-test.txt
            setup.py

      - name: Install dependencies
        run: |
          pip install $(grep -E '^(invoke)' reqs/requirements-dev-contrib.txt)
          invoke deps --gx-install -m 'cloud' -r test

      - name: Configure ECR AWS Credentials
        uses: aws-actions/configure-aws-credentials@v4
        with:
          aws-region: us-east-1
          role-to-assume: arn:aws:iam::258143015559:role/github-amazonec2containerregistryreadonly

      - name: Login to Amazon ECR
        id: login-ecr
        uses: aws-actions/amazon-ecr-login@v2

      - name: Start services
        run: |
          docker compose -f assets/docker/mercury/docker-compose.yml up -d --quiet-pull --wait --wait-timeout 150 && \
          docker compose -f assets/docker/spark/docker-compose.yml up -d --quiet-pull --wait --wait-timeout 90

      - name: Show logs for debugging
        if: failure()
        run: |
          docker compose -f assets/docker/mercury/docker-compose.yml logs

      - name: Run the tests
        run:
          invoke ci-tests 'cloud' --up-services --verbose  --reports -W default::great_expectations.datasource.fluent.GxInvalidDatasourceWarning

          # upload coverage report to codecov
      - name: Upload coverage reports to Codecov
        uses: codecov/codecov-action@v4.1.0
        with:
          token: ${{ secrets.CODECOV_TOKEN }}
          slug: great-expectations/great_expectations
          flags: cloud

      # upload test results to codecov
      - name: Upload test results to Codecov
        if: ${{ !cancelled() }}
        uses: codecov/test-results-action@v1
        with:
          token: ${{ secrets.CODECOV_TOKEN }}
          flags: cloud

  marker-tests:
    needs: [unit-tests, static-analysis, check-actor-permissions]
    if: github.event.pull_request.draft == false
    env:
      GX_PYTHON_EXPERIMENTAL: true # allow for python 3.12+
      # aws
      AWS_ACCESS_KEY_ID: ${{secrets.AWS_ACCESS_KEY_ID}}
      AWS_DEFAULT_REGION: ${{secrets.AWS_DEFAULT_REGION}}
      AWS_SECRET_ACCESS_KEY: ${{secrets.AWS_SECRET_ACCESS_KEY}}
      DATABRICKS_TOKEN: ${{secrets.DATABRICKS_SQL_TOKEN}}
      DATABRICKS_HOST: ${{secrets.DATABRICKS_HOST}}
      DATABRICKS_HTTP_PATH: ${{secrets.DATABRICKS_HTTP_PATH}}
      SNOWFLAKE_CI_ACCOUNT: ${{secrets.SNOWFLAKE_CI_ACCOUNT}}
      SNOWFLAKE_CI_USER_PASSWORD: ${{secrets.SNOWFLAKE_CI_USER_PASSWORD}}
      SNOWFLAKE_ACCOUNT: ${{secrets.SNOWFLAKE_ACCOUNT}}
      SNOWFLAKE_USER: ${{secrets.SNOWFLAKE_USER}}
      SNOWFLAKE_PW: ${{secrets.SNOWFLAKE_PW}}
      SNOWFLAKE_DATABASE: ${{secrets.SNOWFLAKE_DATABASE}}
      SNOWFLAKE_SCHEMA: ${{secrets.SNOWFLAKE_SCHEMA}}
      SNOWFLAKE_WAREHOUSE: ${{secrets.SNOWFLAKE_WAREHOUSE}}
      SNOWFLAKE_ROLE: ${{secrets.SNOWFLAKE_ROLE}}
    permissions:
      id-token: write
      contents: read
    runs-on: ubuntu-latest
    strategy:
      fail-fast: false
      matrix:
        markers:
          - athena or clickhouse or openpyxl or pyarrow or project or sqlite or aws_creds
          - aws_deps
          - big
          - databricks
          - filesystem
          - mssql
          - mysql
          - postgresql
          - snowflake
          - spark
          - spark_connect
          - trino
        python-version: ["3.9", "3.10", "3.11", "3.12"]
        exclude:
          # TODO: would like to adopt `actionlint` pre-commit hook
          # but false positive here and inability to do an inline ignore
          # prevents this https://github.com/rhysd/actionlint/issues/237
          - python-version: ${{ github.event_name == 'pull_request' && '3.10' }}
          - python-version: ${{ github.event_name == 'pull_request' && '3.11' }}
          - python-version: ${{ github.event_name == 'merge_group' && '3.10' }}
          - python-version: ${{ github.event_name == 'merge_group' && '3.11' }}
          - python-version: "3.12" # need sqlalchemy 2.0 support
            markers: snowflake
          - python-version: "3.12" # clickhouse/pyathena need dependency update
            markers: athena or clickhouse or openpyxl or pyarrow or project or sqlite or aws_creds
          - python-version: "3.12" # numpy related issue
            markers: databricks

    steps:
      - name: Checkout
        uses: actions/checkout@v4
        with:
          ref: ${{ github.event.pull_request.head.sha }}

      - name: Set up Python ${{ matrix.python-version }}
        uses: actions/setup-python@v5
        with:
          python-version: ${{ matrix.python-version }}
          cache: "pip"
          cache-dependency-path: |
            reqs/requirements-dev-test.txt
            setup.py

      - name: Install dependencies
        run: |
          pip install $(grep -E '^(invoke)' reqs/requirements-dev-contrib.txt)
          invoke deps --gx-install -m '${{ matrix.markers }}' -r test

      - name: Configure ECR AWS Credentials
        uses: aws-actions/configure-aws-credentials@v4
        with:
          aws-region: us-east-1
          role-to-assume: arn:aws:iam::258143015559:role/github-amazonec2containerregistryreadonly

      - name: Login to Amazon ECR
        id: login-ecr
        uses: aws-actions/amazon-ecr-login@v2

      - name: Run the tests
        run: invoke ci-tests '${{ matrix.markers }}' --up-services --verbose  --reports

      # upload coverage report to codecov
      - name: Upload coverage reports to Codecov
        uses: codecov/codecov-action@v4.1.0
        with:
          token: ${{ secrets.CODECOV_TOKEN }}
          slug: great-expectations/great_expectations
          flags: "${{ matrix.python-version }} ${{ matrix.markers }}"

      # upload test results to codecov
      - name: Upload test results to Codecov
        if: ${{ !cancelled() }}
        uses: codecov/test-results-action@v1
        with:
          token: ${{ secrets.CODECOV_TOKEN }}
          flags: "${{ matrix.python-version }} ${{ matrix.markers }}"

<<<<<<< HEAD
  py38-min-versions:
    needs: [unit-tests, static-analysis, check-actor-permissions]
    if: github.event.pull_request.draft == false
    runs-on: ubuntu-latest
    steps:
      - name: Checkout
        uses: actions/checkout@v4
        with:
          ref: ${{ github.event.pull_request.head.sha }}

      - name: Set up Python
        uses: actions/setup-python@v5
        with:
          python-version: "3.8"
          cache: "pip"
          cache-dependency-path: reqs/requirements-dev-test.txt

      - name: Install dependencies
        run: pip install . -c ci/constraints-test/py38-min-install.txt -r reqs/requirements-dev-test.txt

      - name: Run the tests
        run: invoke ci-tests -m unit --xdist --slowest=10  --timeout=2.0

=======
>>>>>>> 972562d5
  py39-min-versions:
    needs: [unit-tests, static-analysis, check-actor-permissions]
    if: github.event.pull_request.draft == false
    runs-on: ubuntu-latest
    steps:
      - name: Checkout
        uses: actions/checkout@v4
        with:
          ref: ${{ github.event.pull_request.head.sha }}

      - name: Set up Python
        uses: actions/setup-python@v5
        with:
          python-version: "3.9"
          cache: "pip"
          cache-dependency-path: reqs/requirements-dev-test.txt

      - name: Install dependencies
        run: pip install . -c ci/constraints-test/py39-min-install.txt -r reqs/requirements-dev-test.txt

      - name: Run the tests
        run: invoke ci-tests -m unit --xdist --slowest=10  --timeout=2.0

  py310-min-versions:
    needs: [unit-tests, static-analysis, check-actor-permissions]
    if: github.event.pull_request.draft == false
    runs-on: ubuntu-latest
    steps:
      - name: Checkout
        uses: actions/checkout@v4
        with:
          ref: ${{ github.event.pull_request.head.sha }}

      - name: Set up Python
        uses: actions/setup-python@v5
        with:
          python-version: "3.10"
          cache: "pip"
          cache-dependency-path: reqs/requirements-dev-test.txt

      - name: Install dependencies
        run: pip install . -c ci/constraints-test/py310-min-install.txt -r reqs/requirements-dev-test.txt

      - name: Run the tests
        run: invoke ci-tests -m unit --xdist --slowest=10  --timeout=2.0

  py311-min-versions:
    needs: [unit-tests, static-analysis, check-actor-permissions]
    if: github.event.pull_request.draft == false
    runs-on: ubuntu-latest
    steps:
      - name: Checkout
        uses: actions/checkout@v4
        with:
          ref: ${{ github.event.pull_request.head.sha }}

      - name: Set up Python
        uses: actions/setup-python@v5
        with:
          python-version: "3.11"
          cache: "pip"
          cache-dependency-path: reqs/requirements-dev-test.txt

      - name: Install dependencies
        run: pip install . -c ci/constraints-test/py311-min-install.txt -r reqs/requirements-dev-test.txt

      - name: Run the tests
        run: invoke ci-tests -m unit --xdist --slowest=10  --timeout=2.0

  py312-min-versions:
    needs: [unit-tests, static-analysis, check-actor-permissions]
    env:
      GX_PYTHON_EXPERIMENTAL: true # allow for python 3.12+
    if: github.event.pull_request.draft == false
    runs-on: ubuntu-latest
    steps:
      - name: Checkout
        uses: actions/checkout@v3
        with:
          ref: ${{ github.event.pull_request.head.sha }}

      - name: Set up Python
        uses: actions/setup-python@v4
        with:
          python-version: "3.12"
          cache: "pip"
          cache-dependency-path: reqs/requirements-dev-test.txt

      - name: Install dependencies
        run: pip install . -c ci/constraints-test/py312-min-install.txt -r reqs/requirements-dev-test.txt

      - name: Run the tests
        run: invoke ci-tests -m unit --xdist --slowest=10  --timeout=2.0

  pydantic-v1:
    needs: [unit-tests, static-analysis, check-actor-permissions]
    if: github.event.pull_request.draft == false
    runs-on: ubuntu-latest
    steps:
      - name: Checkout
        uses: actions/checkout@v4
        with:
          ref: ${{ github.event.pull_request.head.sha }}

      - name: Set up Python
        uses: actions/setup-python@v5
        with:
          python-version: "3.9"
          cache: "pip"
          cache-dependency-path: reqs/requirements-dev-test.txt

      - name: Install dependencies
        run: pip install . -c ci/constraints-test/pydantic-v1-install.txt -r reqs/requirements-dev-test.txt

      - name: Run the tests
        run: invoke ci-tests -m unit --xdist --slowest=10  --timeout=2.0

  airflow-min-versions:
    needs: [unit-tests, static-analysis, check-actor-permissions]
    runs-on: ubuntu-latest
    steps:
      - name: Checkout
        uses: actions/checkout@v4
        with:
          ref: ${{ github.event.pull_request.head.sha }}

      - name: Set up Python
        uses: actions/setup-python@v5
        with:
          python-version: "3.9"
          cache: "pip"
          cache-dependency-path: requirements.txt

      - name: Install dependencies
        run: pip install . -c ci/constraints-test/airflow-min-install.txt

      - name: Run the test
        # ensure the great_expectations can be imported and a context created
        run: sh ci/checks/check_min_airflow_dependency_compatibility.sh

  import_gx:
    needs: [static-analysis, check-actor-permissions]
    if: github.event.pull_request.draft == false
    runs-on: ubuntu-latest
    env:
      GX_PYTHON_EXPERIMENTAL: true # allow for python 3.12+
    strategy:
      matrix:
        python-version: ["3.9", "3.10", "3.11", "3.12"]
        exclude:
          - python-version: ${{ github.event_name == 'pull_request' && '3.10' }}
    steps:
      - name: Checkout
        uses: actions/checkout@v4
        with:
          ref: ${{ github.event.pull_request.head.sha }}

      - name: Set up Python ${{ matrix.python-version }}
        uses: actions/setup-python@v5
        with:
          python-version: ${{ matrix.python-version }}
          cache: "pip"
          cache-dependency-path: requirements.txt

      - name: Install Great Expectations with core deps only
        run: pip install .

      - name: Import Great Expectations
        run: python -c "import great_expectations as gx; print('Successfully imported GX Version:', gx.__version__)"

  build-n-publish:
    needs:
      [
        check-actor-permissions,
        doc-checks,
        static-analysis,
        docs-snippets,
        unit-tests,
        cloud-tests,
        marker-tests,
        py39-min-versions,
        py310-min-versions,
        py311-min-versions,
        py312-min-versions,
        pydantic-v1,
        airflow-min-versions,
        import_gx,
      ]
    if: github.event_name == 'push' && contains(github.ref, 'refs/tags/')
    name: Build and publish Python distributions to PyPI
    runs-on: ubuntu-latest
    environment:
      name: pypi
      url: https://pypi.org/p/great-expectations
    permissions:
      id-token: write
    steps:
<<<<<<< HEAD
      - name: Checkout
        uses: actions/checkout@v4
        with:
          ref: ${{ github.event.pull_request.head.sha }}

      - name: Set up Python 3.8
        uses: actions/setup-python@v5
        with:
          python-version: "3.8"

=======
      - uses: actions/checkout@master
      - name: Set up Python 3.9
        uses: actions/setup-python@v5
        with:
          python-version: "3.9"
>>>>>>> 972562d5
      - name: Update pip
        run: python -m pip install --upgrade pip

      - name: Install Twine and Wheel, and prepare packaging
        run: |
          pip install twine wheel
          git config --global user.email "team@greatexpectations.io"
          git config --global user.name "Great Expectations"

      - name: Build distribution
        run: |
          python setup.py sdist
          python setup.py bdist_wheel

      - name: Publish distribution to PyPI
        uses: pypa/gh-action-pypi-publish@release/v1
        with:
          skip-existing: true # prevent against pushing duplicate versions

  notify_on_failure:
    needs:
      [
        check-actor-permissions,
        doc-checks,
        static-analysis,
        docs-snippets,
        unit-tests,
        cloud-tests,
        marker-tests,
        py39-min-versions,
        py310-min-versions,
        py311-min-versions,
        py312-min-versions,
        pydantic-v1,
        airflow-min-versions,
        import_gx,
        build-n-publish,
      ]
    if: always() && !cancelled() && contains(needs.*.result, 'failure') && github.event_name != 'pull_request' && github.event_name != 'merge_group'
    runs-on: ubuntu-latest
    steps:
      - name: Scheduled CI job failure
        id: slack
        uses: slackapi/slack-github-action@v1.24.0
        with:
          payload: |
            {
              "event_name": "${{ github.event_name }}",
              "url": "${{ github.server_url }}/${{ github.repository }}/actions/runs/${{ github.run_id }}"
            }
        env:
          SLACK_WEBHOOK_URL: ${{ secrets.SLACK_CI_WEBHOOK_URL }}

  notify_on_release:
    needs: [build-n-publish]
    runs-on: ubuntu-latest
    steps:
      - name: Announce Release
        id: slack
        uses: slackapi/slack-github-action@v1.24.0
        env:
          SLACK_WEBHOOK_URL: ${{ secrets.SLACK_RELEASE_WEBHOOK_URL }}<|MERGE_RESOLUTION|>--- conflicted
+++ resolved
@@ -168,12 +168,7 @@
       - name: Set up Python
         uses: actions/setup-python@v5
         with:
-<<<<<<< HEAD
-          python-version: "3.8"
-
-=======
-          python-version: "3.9"
->>>>>>> 972562d5
+          python-version: "3.9"
       - name: Run docs_snippet_checker
         run: |
           yarn install
@@ -569,32 +564,6 @@
           token: ${{ secrets.CODECOV_TOKEN }}
           flags: "${{ matrix.python-version }} ${{ matrix.markers }}"
 
-<<<<<<< HEAD
-  py38-min-versions:
-    needs: [unit-tests, static-analysis, check-actor-permissions]
-    if: github.event.pull_request.draft == false
-    runs-on: ubuntu-latest
-    steps:
-      - name: Checkout
-        uses: actions/checkout@v4
-        with:
-          ref: ${{ github.event.pull_request.head.sha }}
-
-      - name: Set up Python
-        uses: actions/setup-python@v5
-        with:
-          python-version: "3.8"
-          cache: "pip"
-          cache-dependency-path: reqs/requirements-dev-test.txt
-
-      - name: Install dependencies
-        run: pip install . -c ci/constraints-test/py38-min-install.txt -r reqs/requirements-dev-test.txt
-
-      - name: Run the tests
-        run: invoke ci-tests -m unit --xdist --slowest=10  --timeout=2.0
-
-=======
->>>>>>> 972562d5
   py39-min-versions:
     needs: [unit-tests, static-analysis, check-actor-permissions]
     if: github.event.pull_request.draft == false
@@ -792,24 +761,17 @@
     permissions:
       id-token: write
     steps:
-<<<<<<< HEAD
-      - name: Checkout
-        uses: actions/checkout@v4
-        with:
-          ref: ${{ github.event.pull_request.head.sha }}
-
-      - name: Set up Python 3.8
-        uses: actions/setup-python@v5
-        with:
-          python-version: "3.8"
-
-=======
+      - name: Checkout
+        uses: actions/checkout@v4
+        with:
+          ref: ${{ github.event.pull_request.head.sha }}
+
       - uses: actions/checkout@master
       - name: Set up Python 3.9
         uses: actions/setup-python@v5
         with:
           python-version: "3.9"
->>>>>>> 972562d5
+
       - name: Update pip
         run: python -m pip install --upgrade pip
 
