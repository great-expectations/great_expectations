name: ci

# This pipeline is intended to facilitate the full coverage of tests for OSS GX.
# A "reasonable" set of tests will run on every pull request, and a full set will run with:
#   1. Manual triggering
#   2. Every 3 hours
#   3. When we push a tag with a semver pattern x.y.z (for example 0.0.1) which is the pattern we use for releases.

on:
  merge_group:
  pull_request:
    types:
      - opened
      - reopened
      - synchronize
      - ready_for_review
  schedule:
    # https://crontab.guru/every-3-hours
    - cron: "0 */3 * * *"
  workflow_dispatch: # allows manual triggering with branch picker
  push:
    # Semantic versioning syntax defined by PyPI: https://pythonpackaging.info/07-Package-Release.html#Versioning-your-code
    tags:
      # Stable release syntax
      - "[0-9]+.[0-9]+.[0-9]+"
      # Prerelease syntax
      - "[0-9]+.[0-9]+.[0-9]+a[0-9]+"
      - "[0-9]+.[0-9]+.[0-9]+b[0-9]+"
      - "[0-9]+.[0-9]+.[0-9]+rc[0-9]+"

concurrency:
  # Only run one instance of this workflow in PRs, but allow multiple instances in develop.
  # https://stackoverflow.com/questions/74117321/if-condition-in-concurrency-in-gha
  group: ${{ github.workflow }}-${{ github.head_ref && github.ref || github.run_id }}
  cancel-in-progress: true

jobs:
  ci-does-not-run-on-draft-pull-requests:
    runs-on: ubuntu-latest
    if: github.event.pull_request.draft == true
    steps:
      - run: echo "CI jobs won't run because this is a draft pull request."

  ci-is-on-main-repo:
    runs-on: ubuntu-latest
    # job only runs on main repo where we have access to credentials, or as part of the release
    if: |
      github.event.pull_request.head.repo.full_name == github.repository ||
      (github.event_name == 'push' && contains(github.ref, 'refs/tags/')) ||
      github.event_name == 'merge_group'
    steps:
      - run: echo "This CI step only runs on the main repo, where we have access to credentials."

  static-analysis:
    runs-on: ubuntu-latest
    steps:
      - name: Checkout
        uses: actions/checkout@v3
      - name: Set up Python
        uses: actions/setup-python@v4
        with:
          python-version: "3.8"
          cache: "pip"
          cache-dependency-path: |
            requirements-types.txt
            reqs/requirements-dev-contrib.txt

      - name: Install dependencies
        run: pip install -r requirements-types.txt -r reqs/requirements-dev-contrib.txt
      - run: invoke lint --no-fmt
      - run: invoke fmt --check
      - name: Type-check
        run: |
          invoke type-check --ci --pretty
          invoke type-check --ci --pretty  --check-stub-sources
      - name: Marker-coverage-check
        run: invoke marker-coverage

  docs-snippets:
    needs: [unit-tests, doc-checks, ci-is-on-main-repo]
    # run on non-draft PRs with docs changes
    if: |
      (github.event.pull_request.draft == false && github.base_ref == 'develop') ||
      (github.event_name == 'push' && contains(github.ref, 'refs/tags/1.')) ||
      github.event_name == 'merge_group'
    runs-on: ubuntu-latest
    strategy:
      matrix:
        doc-step:
          - docs-creds-needed
          - docs-basic
          - docs-spark
    env:
      # google
      GE_TEST_GCP_CREDENTIALS: ${{secrets.GE_TEST_GCP_CREDENTIALS}}
      GE_TEST_GCP_PROJECT: ${{secrets.GE_TEST_GCP_PROJECT}}
      GE_TEST_BIGQUERY_DATASET: ${{secrets.GE_TEST_BIGQUERY_DATASET}}
      GOOGLE_APPLICATION_CREDENTIALS: "gcp-credentials.json"
      # aws
      AWS_ACCESS_KEY_ID: ${{secrets.AWS_ACCESS_KEY_ID}}
      AWS_DEFAULT_REGION: ${{secrets.AWS_DEFAULT_REGION}}
      AWS_SECRET_ACCESS_KEY: ${{secrets.AWS_SECRET_ACCESS_KEY}}
      # aws-redshift
      REDSHIFT_USERNAME: ${{secrets.REDSHIFT_USERNAME}}
      REDSHIFT_PASSWORD: ${{secrets.REDSHIFT_PASSWORD}}
      REDSHIFT_HOST: ${{secrets.REDSHIFT_HOST}}
      REDSHIFT_PORT: ${{secrets.REDSHIFT_PORT}}
      REDSHIFT_DATABASE: ${{secrets.REDSHIFT_DATABASE}}
      REDSHIFT_SSLMODE: ${{secrets.REDSHIFT_SSLMODE}}
      # azure
      AZURE_ACCESS_KEY: ${{secrets.AZURE_ACCESS_KEY}}
      AZURE_CREDENTIAL: ${{secrets.AZURE_CREDENTIAL}}
      # snowflake
      SNOWFLAKE_ACCOUNT: ${{secrets.SNOWFLAKE_ACCOUNT}}
      SNOWFLAKE_USER: ${{secrets.SNOWFLAKE_USER}}
      SNOWFLAKE_PW: ${{secrets.SNOWFLAKE_PW}}
      SNOWFLAKE_DATABASE: ${{secrets.SNOWFLAKE_DATABASE}}
      SNOWFLAKE_SCHEMA: ${{secrets.SNOWFLAKE_SCHEMA}}
      SNOWFLAKE_WAREHOUSE: ${{secrets.SNOWFLAKE_WAREHOUSE}}
      SNOWFLAKE_ROLE: ${{secrets.SNOWFLAKE_ROLE}}
    steps:
      - name: Checkout
        uses: actions/checkout@v3
      - name: Run docs_snippet_checker
        run: |
          yarn install
          python ci/checks/validate_docs_snippets.py
      - name: Authenticate with GCP
        uses: google-github-actions/auth@v1
        with:
          credentials_json: ${{secrets.GE_TEST_GCP_CREDENTIALS}}

      - name: Create JSON file for following step
        run: |
          echo "$GE_TEST_GCP_CREDENTIALS" > gcp-credentials.json

      - name: Install and setup Google Cloud SDK
        run: |
          # this is recommended by the Google documentation for CI/CD https://cloud.google.com/sdk/docs/install#other_installation_options
          curl -sS https://dl.google.com/dl/cloudsdk/channels/rapid/downloads/google-cloud-sdk-370.0.0-linux-x86_64.tar.gz > ./google-cloud-sdk-370.0.0-linux-x86_64.tar.gz && tar -xf ./google-cloud-sdk-370.0.0-linux-x86_64.tar.gz
          ./google-cloud-sdk/install.sh --usage-reporting=False --path-update=True --quiet --install-python=False
          # creating new named configuration
          ./google-cloud-sdk/bin/gcloud config configurations create ge-oss-ci-cd-configurations
          # setting account config using project and service account info
          ./google-cloud-sdk/bin/gcloud config set account account-for-azure-tests --project=$GE_TEST_GCP_PROJECT --access-token-file=$GOOGLE_APPLICATION_CREDENTIALS
          # Pass the configured Cloud SDK authentication to gsutil.
          ./google-cloud-sdk/bin/gcloud config set pass_credentials_to_gsutil True
          # Authorize access to Google Cloud with a service account
          ./google-cloud-sdk/bin/gcloud auth activate-service-account --key-file=$GOOGLE_APPLICATION_CREDENTIALS

      - name: Set up Python
        uses: actions/setup-python@v4
        with:
          python-version: "3.8"
          cache: "pip"
          cache-dependency-path: |
            reqs/requirements-dev-test.txt
      - name: Install dependencies
        run: |
          pip install $(grep -E '^(invoke)' reqs/requirements-dev-contrib.txt)
          invoke deps --gx-install -m '${{ matrix.doc-step }}'
      - name: Run the tests
        run: invoke docs-snippet-tests '${{ matrix.doc-step }}' --up-services --verbose  --reports

      # upload coverage report to codecov
      - name: Upload coverage reports to Codecov
        uses: codecov/codecov-action@v4.1.0
        with:
          token: ${{ secrets.CODECOV_TOKEN }}
          slug: great-expectations/great_expectations
          flags: ${{ matrix.doc-step }}

  unit-tests:
    strategy:
      matrix:
        os: [ubuntu-latest]
        python-version: ["3.8", "3.9", "3.10", "3.11", "3.12"]

    runs-on: ${{ matrix.os }}

    steps:
      - name: Checkout
        uses: actions/checkout@v3

      - name: Set up Python ${{ matrix.python-version }}
        uses: actions/setup-python@v4
        with:
          python-version: ${{ matrix.python-version }}
          cache-dependency-path: |
            reqs/requirements-dev-test.txt
            setup.py

      - name: Install dependencies
        run: pip install . -c constraints-dev.txt -r reqs/requirements-dev-test.txt

      - name: Run the unit tests
        run: invoke ci-tests -m "unit" --xdist --slowest=10 --timeout=1.5 --reports

      # upload coverage report to codecov
      - name: Upload coverage reports to Codecov
        uses: codecov/codecov-action@v4.1.0
        with:
          token: ${{ secrets.CODECOV_TOKEN }}
          slug: great-expectations/great_expectations
          flags: ${{ matrix.python-version }}

  doc-checks:
    needs: [static-analysis]
    if: github.event.pull_request.draft == false
    runs-on: ubuntu-latest
    steps:
      - name: Checkout
        uses: actions/checkout@v3
      - name: Set up Python
        uses: actions/setup-python@v4
        with:
          python-version: "3.8"
          cache: "pip"
          cache-dependency-path: |
            reqs/requirements-dev-test.txt
      - name: Install dependencies
        run: pip install -r reqs/requirements-dev-test.txt

      - name: check_repo_root_size
        run: sh ./ci/checks/check_repo_root_size.sh
      - name: Docstring linter
        run: invoke docstrings
      - name: line_number_snippet_checker
        run: python ci/checks/check_no_line_number_snippets.py
      - name: name_tag_snippet_checker
        run: python ci/checks/check_only_name_tag_snippets.py
      - name: integration_test_gets_run_checker
        run: python ci/checks/check_integration_test_gets_run.py
      - name: name_tag_snippet_referenced_checker
        run: python ci/checks/check_name_tag_snippets_referenced.py
      # Disabling public_api_report during V1 development; should be re-enabled upon completion of public API audit
      # - name: public_api_report
      #   run: invoke public-api
      - name: link_checker
        run: python docs/checks/docs_link_checker.py -p docs/docusaurus/docs -r docs/docusaurus/docs -sr docs/docusaurus/static -s docs -sp static --skip-external

  docs-build:
    needs: [doc-checks]
    # run on non-draft PRs
    if: |
      (github.event.pull_request.draft == false && github.base_ref == 'develop') ||
      (github.event_name == 'push' && contains(github.ref, 'refs/tags/1.')) ||
      github.event_name == 'merge_group'
    runs-on: ubuntu-latest
    steps:
      - name: Checkout
        uses: actions/checkout@v3
      - name: Set up Python
        uses: actions/setup-python@v4
        with:
          python-version: "3.8"
          cache: "pip"
          cache-dependency-path: reqs/requirements-dev-test.txt
      - name: Install dependencies
        run: pip install -r reqs/requirements-dev-test.txt
      - name: Build docs
        env:
          NODE_OPTIONS: --max_old_space_size=4096
          POSTHOG_API_KEY: ${{ secrets.POSTHOG_API_KEY }}
        run: cd docs/docusaurus && yarn install && bash ../build_docs

  cloud-tests:
    needs: [unit-tests, static-analysis, ci-is-on-main-repo]
    if: github.event.pull_request.draft == false
    permissions:
      id-token: write
      contents: read
    runs-on: ubuntu-latest
    env:
      GX_CLOUD_BASE_URL: ${{vars.MERCURY_BASE_URL}}
      PACT_BROKER_READ_WRITE_TOKEN: ${{secrets.PACT_BROKER_READ_WRITE_TOKEN}}
      AUTH0_DOMAIN: ${{secrets.AUTH0_DOMAIN}}
      AUTH0_API_AUDIENCE: ${{secrets.AUTH0_API_AUDIENCE}}
      AUTH0_MERCURY_API_CLIENT_ID: ${{secrets.AUTH0_MERCURY_API_CLIENT_ID}}
      AUTH0_MERCURY_API_CLIENT_SECRET: ${{secrets.AUTH0_MERCURY_API_CLIENT_SECRET}}
      GX_CLOUD_ORGANIZATION_ID: ${{secrets.MERCURY_ORGANIZATION_ID}}
      GX_CLOUD_ACCESS_TOKEN: ${{secrets.MERCURY_ACCESS_TOKEN}}
      PACT_DO_NOT_TRACK: true
      SNOWFLAKE_CI_ACCOUNT: ${{secrets.SNOWFLAKE_CI_ACCOUNT}}
      SNOWFLAKE_CI_USER_PASSWORD: ${{secrets.SNOWFLAKE_CI_USER_PASSWORD}}
      LOGGING_LEVEL: DEBUG
      ENVIRONMENT: local

    steps:
      - name: Checkout
        uses: actions/checkout@v3

      - name: Set up Python
        uses: actions/setup-python@v4
        with:
          python-version: "3.8"
          cache-dependency-path: |
            reqs/requirements-dev-test.txt
            setup.py

      - name: Install dependencies
        run: |
          pip install $(grep -E '^(invoke)' reqs/requirements-dev-contrib.txt)
          invoke deps --gx-install -m 'cloud' -r test

      - name: Configure ECR AWS Credentials
        uses: aws-actions/configure-aws-credentials@v4
        with:
          aws-region: us-east-1
          role-to-assume: arn:aws:iam::258143015559:role/github-amazonec2containerregistryreadonly

      - name: Login to Amazon ECR
        id: login-ecr
        uses: aws-actions/amazon-ecr-login@v2

      - name: Start services
        run: |
          docker compose -f assets/docker/mercury/docker-compose.yml up -d --quiet-pull --wait --wait-timeout 150 && \
          docker compose -f assets/docker/spark/docker-compose.yml up -d --quiet-pull --wait --wait-timeout 90

      - name: Show logs for debugging
        if: failure()
        run: |
          docker compose -f assets/docker/mercury/docker-compose.yml logs

      - name: Run the tests
        run:
          invoke ci-tests 'cloud' --up-services --verbose  --reports -W default::great_expectations.datasource.fluent.GxInvalidDatasourceWarning

          # upload coverage report to codecov
      - name: Upload coverage reports to Codecov
        uses: codecov/codecov-action@v4.1.0
        with:
          token: ${{ secrets.CODECOV_TOKEN }}
          slug: great-expectations/great_expectations
          flags: cloud

  marker-tests:
    needs: [unit-tests, static-analysis]
    if: github.event.pull_request.draft == false
    env:
      # aws
      AWS_ACCESS_KEY_ID: ${{secrets.AWS_ACCESS_KEY_ID}}
      AWS_DEFAULT_REGION: ${{secrets.AWS_DEFAULT_REGION}}
      AWS_SECRET_ACCESS_KEY: ${{secrets.AWS_SECRET_ACCESS_KEY}}
      DATABRICKS_TOKEN: ${{secrets.DATABRICKS_SQL_TOKEN}}
      DATABRICKS_HOST: ${{secrets.DATABRICKS_HOST}}
      DATABRICKS_HTTP_PATH: ${{secrets.DATABRICKS_HTTP_PATH}}
      SNOWFLAKE_CI_ACCOUNT: ${{secrets.SNOWFLAKE_CI_ACCOUNT}}
      SNOWFLAKE_CI_USER_PASSWORD: ${{secrets.SNOWFLAKE_CI_USER_PASSWORD}}
      SNOWFLAKE_ACCOUNT: ${{secrets.SNOWFLAKE_ACCOUNT}}
      SNOWFLAKE_USER: ${{secrets.SNOWFLAKE_USER}}
      SNOWFLAKE_PW: ${{secrets.SNOWFLAKE_PW}}
      SNOWFLAKE_DATABASE: ${{secrets.SNOWFLAKE_DATABASE}}
      SNOWFLAKE_SCHEMA: ${{secrets.SNOWFLAKE_SCHEMA}}
      SNOWFLAKE_WAREHOUSE: ${{secrets.SNOWFLAKE_WAREHOUSE}}
      SNOWFLAKE_ROLE: ${{secrets.SNOWFLAKE_ROLE}}
    runs-on: ubuntu-latest
    strategy:
      matrix:
        markers:
          - athena or clickhouse or openpyxl or pyarrow or project or sqlite or aws_creds
          - aws_deps
          - big
          - databricks
          - filesystem
          - mssql
          - mysql
          - postgresql
          - snowflake
          - spark
          - trino
        python-version: ["3.8", "3.9", "3.10", "3.11", "3.12"]
        exclude:
          # TODO: would like to adopt `actionlint` pre-commit hook
          # but false positive here and inability to do an inline ignore
          # prevents this https://github.com/rhysd/actionlint/issues/237
          - python-version: ${{ github.event_name == 'pull_request' && '3.9' }}
          - python-version: ${{ github.event_name == 'pull_request' && '3.10' }}
<<<<<<< HEAD
          - python-version: ${{ github.event_name == 'pull_request' && '3.11' }}
          # - python-version: ${{ github.event_name == 'pull_request' && '3.12' }} # TODO: uncomment before merge
          - python-version: ${{ github.event_name == 'merge_group' && '3.9' }}
          - python-version: ${{ github.event_name == 'merge_group' && '3.10' }}
          - python-version: ${{ github.event_name == 'merge_group' && '3.11' }}
          # - python-version: ${{ github.event_name == 'merge_group' && '3.12' }} # TODO: uncomment before merge
=======
          - python-version: ${{ github.event_name == 'merge_group' && '3.9' }}
          - python-version: ${{ github.event_name == 'merge_group' && '3.10' }}
>>>>>>> eff37b83

    steps:
      - name: Checkout
        uses: actions/checkout@v3

      - name: Set up Python ${{ matrix.python-version }}
        uses: actions/setup-python@v4
        with:
          python-version: ${{ matrix.python-version }}
          cache: "pip"
          cache-dependency-path: |
            reqs/requirements-dev-test.txt
            setup.py

      - name: Install dependencies
        run: |
          pip install $(grep -E '^(invoke)' reqs/requirements-dev-contrib.txt)
          invoke deps --gx-install -m '${{ matrix.markers }}' -r test

      - name: Run the tests
        run: invoke ci-tests '${{ matrix.markers }}' --up-services --verbose  --reports

      # upload coverage report to codecov
      - name: Upload coverage reports to Codecov
        uses: codecov/codecov-action@v4.1.0
        with:
          token: ${{ secrets.CODECOV_TOKEN }}
          slug: great-expectations/great_expectations
          flags: "${{ matrix.python-version }} ${{ matrix.markers }}"

  py38-min-versions:
    needs: [unit-tests, static-analysis]
    if: github.event.pull_request.draft == false
    runs-on: ubuntu-latest
    steps:
      - name: Checkout
        uses: actions/checkout@v3
      - name: Set up Python
        uses: actions/setup-python@v4
        with:
          python-version: "3.8"
          cache: "pip"
          cache-dependency-path: reqs/requirements-dev-test.txt
      - name: Install dependencies
        run: pip install . -c ci/constraints-test/py38-min-install.txt -r reqs/requirements-dev-test.txt
      - name: Run the tests
        run: invoke ci-tests -m unit --xdist --slowest=10  --timeout=2.0

  py39-min-versions:
    needs: [unit-tests, static-analysis]
    if: github.event.pull_request.draft == false
    runs-on: ubuntu-latest
    steps:
      - name: Checkout
        uses: actions/checkout@v3
      - name: Set up Python
        uses: actions/setup-python@v4
        with:
          python-version: "3.9"
          cache: "pip"
          cache-dependency-path: reqs/requirements-dev-test.txt
      - name: Install dependencies
        run: pip install . -c ci/constraints-test/py39-min-install.txt -r reqs/requirements-dev-test.txt
      - name: Run the tests
        run: invoke ci-tests -m unit --xdist --slowest=10  --timeout=2.0

  py310-min-versions:
    needs: [unit-tests, static-analysis]
    if: github.event.pull_request.draft == false
    runs-on: ubuntu-latest
    steps:
      - name: Checkout
        uses: actions/checkout@v3
      - name: Set up Python
        uses: actions/setup-python@v4
        with:
          python-version: "3.10"
          cache: "pip"
          cache-dependency-path: reqs/requirements-dev-test.txt
      - name: Install dependencies
        run: pip install . -c ci/constraints-test/py310-min-install.txt -r reqs/requirements-dev-test.txt
      - name: Run the tests
        run: invoke ci-tests -m unit --xdist --slowest=10  --timeout=2.0

  py311-min-versions:
    needs: [unit-tests, static-analysis]
    if: github.event.pull_request.draft == false
    runs-on: ubuntu-latest
    steps:
      - name: Checkout
        uses: actions/checkout@v3
      - name: Set up Python
        uses: actions/setup-python@v4
        with:
          python-version: "3.11"
          cache: "pip"
          cache-dependency-path: reqs/requirements-dev-test.txt
      - name: Install dependencies
        run: pip install . -c ci/constraints-test/py311-min-install.txt -r reqs/requirements-dev-test.txt
      - name: Run the tests
        run: invoke ci-tests -m unit --xdist --slowest=10  --timeout=2.0

  pydantic-v1:
    needs: [unit-tests, static-analysis]
    if: github.event.pull_request.draft == false
    runs-on: ubuntu-latest
    steps:
      - name: Checkout
        uses: actions/checkout@v3
      - name: Set up Python
        uses: actions/setup-python@v4
        with:
          python-version: "3.8"
          cache: "pip"
          cache-dependency-path: reqs/requirements-dev-test.txt
      - name: Install dependencies
        run: pip install . -c ci/constraints-test/pydantic-v1-install.txt -r reqs/requirements-dev-test.txt
      - name: Run the tests
        run: invoke ci-tests -m unit --xdist --slowest=10  --timeout=2.0

  airflow-min-versions:
    needs: [unit-tests, static-analysis]
    runs-on: ubuntu-latest
    steps:
      - name: Checkout
        uses: actions/checkout@v3
      - name: Set up Python
        uses: actions/setup-python@v4
        with:
          python-version: "3.8"
          cache: "pip"
          cache-dependency-path: requirements.txt
      - name: Install dependencies
        run: pip install . -c ci/constraints-test/airflow-min-install.txt
      - name: Run the test
        # ensure the great_expectations can be imported and a context created
        run: sh ci/checks/check_min_airflow_dependency_compatibility.sh

  import_gx:
    needs: [static-analysis]
    if: github.event.pull_request.draft == false
    runs-on: ubuntu-latest
    strategy:
      matrix:
        python-version: ["3.8", "3.9", "3.10", "3.11"]
        exclude:
          - python-version: ${{ github.event_name == 'pull_request' && '3.9' }}
          - python-version: ${{ github.event_name == 'pull_request' && '3.10' }}
    steps:
      - name: Checkout
        uses: actions/checkout@v3
      - name: Set up Python ${{ matrix.python-version }}
        uses: actions/setup-python@v4
        with:
          python-version: ${{ matrix.python-version }}
          cache: "pip"
          cache-dependency-path: requirements.txt
      - name: Install Great Expectations with core deps only
        run: pip install .
      - name: Import Great Expectations
        run: python -c "import great_expectations as gx; print('Successfully imported GX Version:', gx.__version__)"

  build-n-publish:
    needs:
      [
        ci-is-on-main-repo,
        doc-checks,
        static-analysis,
        docs-snippets,
        unit-tests,
        cloud-tests,
        marker-tests,
        py38-min-versions,
        py39-min-versions,
        py310-min-versions,
        py311-min-versions,
        pydantic-v1,
        airflow-min-versions,
        import_gx,
      ]
    if: github.event_name == 'push' && contains(github.ref, 'refs/tags/')
    name: Build and publish Python distributions to PyPI
    runs-on: ubuntu-latest
    environment:
      name: pypi
      url: https://pypi.org/p/great-expectations
    permissions:
      id-token: write
    steps:
      - uses: actions/checkout@master
      - name: Set up Python 3.8
        uses: actions/setup-python@v3
        with:
          python-version: "3.8"
      - name: Update pip
        run: python -m pip install --upgrade pip
      - name: Install Twine and Wheel, and prepare packaging
        run: |
          pip install twine wheel
          git config --global user.email "team@greatexpectations.io"
          git config --global user.name "Great Expectations"
      - name: Build distribution
        run: |
          python setup.py sdist
          python setup.py bdist_wheel
      - name: Publish distribution to PyPI
        uses: pypa/gh-action-pypi-publish@release/v1
        with:
          skip-existing: true # prevent against pushing duplicate versions

  notify_on_failure:
    needs:
      [
        ci-is-on-main-repo,
        doc-checks,
        static-analysis,
        docs-snippets,
        unit-tests,
        cloud-tests,
        marker-tests,
        py38-min-versions,
        py39-min-versions,
        py310-min-versions,
        py311-min-versions,
        pydantic-v1,
        airflow-min-versions,
        import_gx,
        build-n-publish,
      ]
    if: always() && !cancelled() && contains(needs.*.result, 'failure') && github.event_name != 'pull_request' && github.event_name != 'merge_group'
    runs-on: ubuntu-latest
    steps:
      - name: Scheduled CI job failure
        id: slack
        uses: slackapi/slack-github-action@v1.24.0
        with:
          payload: |
            {
              "event_name": "${{ github.event_name }}",
              "url": "${{ github.server_url }}/${{ github.repository }}/actions/runs/${{ github.run_id }}"
            }
        env:
          SLACK_WEBHOOK_URL: ${{ secrets.SLACK_CI_WEBHOOK_URL }}

  notify_on_release:
    needs: [build-n-publish]
    runs-on: ubuntu-latest
    steps:
      - name: Announce Release
        id: slack
        uses: slackapi/slack-github-action@v1.24.0
        env:
          SLACK_WEBHOOK_URL: ${{ secrets.SLACK_RELEASE_WEBHOOK_URL }}<|MERGE_RESOLUTION|>--- conflicted
+++ resolved
@@ -377,17 +377,14 @@
           # prevents this https://github.com/rhysd/actionlint/issues/237
           - python-version: ${{ github.event_name == 'pull_request' && '3.9' }}
           - python-version: ${{ github.event_name == 'pull_request' && '3.10' }}
-<<<<<<< HEAD
           - python-version: ${{ github.event_name == 'pull_request' && '3.11' }}
           # - python-version: ${{ github.event_name == 'pull_request' && '3.12' }} # TODO: uncomment before merge
           - python-version: ${{ github.event_name == 'merge_group' && '3.9' }}
           - python-version: ${{ github.event_name == 'merge_group' && '3.10' }}
           - python-version: ${{ github.event_name == 'merge_group' && '3.11' }}
           # - python-version: ${{ github.event_name == 'merge_group' && '3.12' }} # TODO: uncomment before merge
-=======
           - python-version: ${{ github.event_name == 'merge_group' && '3.9' }}
           - python-version: ${{ github.event_name == 'merge_group' && '3.10' }}
->>>>>>> eff37b83
 
     steps:
       - name: Checkout
