name: ci

on:
  pull_request:
  schedule:
    # https://crontab.guru/every-3-hours
    - cron: "0 */3 * * *"
  workflow_dispatch:  # allows manual triggering with branch picker

jobs:
  ci-does-not-run-on-draft-pull-requests:
    runs-on: ubuntu-latest
    if: github.event.pull_request.draft == true
    steps:
      - run: echo "CI jobs won't run because this is a draft pull request."

  doc-checks:
    if: github.event.pull_request.draft == false
    runs-on: ubuntu-latest
    steps:
      - name: Checkout
        uses: actions/checkout@v3
      - name: Set up Python
        uses: actions/setup-python@v4
        with:
          python-version: "3.8"
          cache: "pip"
          cache-dependency-path: |
            reqs/requirements-dev-test.txt
      - name: Install dependencies
        run: pip install -r reqs/requirements-dev-test.txt
      - name: check_repo_root_size
        run: sh ./ci/checks/check_repo_root_size.sh
      - name: Docstring linter
        run: invoke docstrings
      - name: line_number_snippet_checker
        run: python ci/checks/check_no_line_number_snippets.py
      - name: name_tag_snippet_checker
        run: python ci/checks/check_only_name_tag_snippets.py
      - name: public_api_report
        run: invoke public-api
  static-analysis:
    runs-on: ubuntu-latest
    steps:
      - name: Checkout
        uses: actions/checkout@v3
      - name: Set up Python
        uses: actions/setup-python@v4
        with:
          python-version: "3.8"
          cache: "pip"
          cache-dependency-path: |
            requirements-types.txt
            reqs/requirements-dev-contrib.txt

      - name: Install dependencies
        run: pip install -r requirements-types.txt -r reqs/requirements-dev-contrib.txt
      - run: invoke lint --no-fmt
      - run: invoke fmt --check
      - name: Marker-coverage-check
        run: |
          invoke marker-coverage
      - name: Type-check
        run: |
          invoke type-check --ci --pretty
          invoke type-check --ci --pretty  --check-stub-sources

  docs-snippets:
    name: docs-snippets
    #if: github.event.pull_request.draft == false
    #add more scope here
    runs-on: ubuntu-latest
    env:
      # google
      GE_TEST_GCP_CREDENTIALS: ${{secrets.GE_TEST_GCP_CREDENTIALS}}
      GE_TEST_GCP_PROJECT: ${{secrets.GE_TEST_GCP_PROJECT}}
      GE_TEST_BIGQUERY_DATASET: ${{secrets.GE_TEST_BIGQUERY_DATASET}}
      GOOGLE_APPLICATION_CREDENTIALS: 'gcp-credentials.json'
      # aws
      AWS_ACCESS_KEY_ID: ${{secrets.AWS_ACCESS_KEY_ID}}
      AWS_DEFAULT_REGION: ${{secrets.AWS_DEFAULT_REGION}}
      AWS_SECRET_ACCESS_KEY: ${{secrets.AWS_SECRET_ACCESS_KEY}}
      # aws-redshift
      REDSHIFT_USERNAME: ${{secrets.REDSHIFT_USERNAME}}
      REDSHIFT_PASSWORD: ${{secrets.REDSHIFT_PASSWORD}}
      REDSHIFT_HOST: ${{secrets.REDSHIFT_HOST}}
      REDSHIFT_PORT: ${{secrets.REDSHIFT_PORT}}
      REDSHIFT_DATABASE: ${{secrets.REDSHIFT_DATABASE}}
      REDSHIFT_SSLMODE: ${{secrets.REDSHIFT_SSLMODE}}
      # azure
      AZURE_ACCESS_KEY: ${{secrets.AZURE_ACCESS_KEY}}
      AZURE_CREDENTIAL: ${{secrets.AZURE_CREDENTIAL}}
      # snowflake
      SNOWFLAKE_ACCOUNT: ${{secrets.SNOWFLAKE_ACCOUNT}}
      SNOWFLAKE_USER: ${{secrets.SNOWFLAKE_USER}}
      SNOWFLAKE_PW: ${{secrets.SNOWFLAKE_PW}}
      SNOWFLAKE_DATABASE: ${{secrets.SNOWFLAKE_DATABASE}}
      SNOWFLAKE_SCHEMA: ${{secrets.SNOWFLAKE_SCHEMA}}
      SNOWFLAKE_WAREHOUSE: ${{secrets.SNOWFLAKE_WAREHOUSE}}
      SNOWFLAKE_ROLE: ${{secrets.SNOWFLAKE_ROLE}}
    steps:
      - name: Checkout
        uses: actions/checkout@v3

      - name: Authenticate with GCP
        uses: google-github-actions/auth@v1
        with:
          credentials_json: ${{secrets.GE_TEST_GCP_CREDENTIALS}}

      - name: Create JSON file for following step
        run: |
          echo "$GE_TEST_GCP_CREDENTIALS" > gcp-credentials.json

      - name: Install and setup Google Cloud SDK
        run: |
          # this is recommended by the Google documentation for CI/CD https://cloud.google.com/sdk/docs/install#other_installation_options
          curl -sS https://dl.google.com/dl/cloudsdk/channels/rapid/downloads/google-cloud-sdk-370.0.0-linux-x86_64.tar.gz > ./google-cloud-sdk-370.0.0-linux-x86_64.tar.gz && tar -xf ./google-cloud-sdk-370.0.0-linux-x86_64.tar.gz
          ./google-cloud-sdk/install.sh --usage-reporting=False --path-update=True --quiet --install-python=False
          # creating new named configuration
          ./google-cloud-sdk/bin/gcloud config configurations create ge-oss-ci-cd-configurations
          # setting account config using project and service account info
          ./google-cloud-sdk/bin/gcloud config set account account-for-azure-tests --project=$GE_TEST_GCP_PROJECT --access-token-file=$GOOGLE_APPLICATION_CREDENTIALS
          # Pass the configured Cloud SDK authentication to gsutil.
          ./google-cloud-sdk/bin/gcloud config set pass_credentials_to_gsutil True
          # Authorize access to Google Cloud with a service account
          ./google-cloud-sdk/bin/gcloud auth activate-service-account --key-file=$GOOGLE_APPLICATION_CREDENTIALS

      - name: Set up Python bigquery
        uses: actions/setup-python@v4
        with:
          python-version: "3.8"
          cache: "pip"
          cache-dependency-path: |
            reqs/requirements-dev-test.txt
      - name: Install dependencies
        run: |
          pip install $(grep -E '^(invoke)' reqs/requirements-dev-contrib.txt)
          invoke deps --gx-install -m 'docs'
      - name: Run the tests
        run: |
          invoke docs-snippet-tests 'docs' --up-services --verbose

  unit-tests:
    strategy:
      matrix:
        os: [ubuntu-latest]
        python-version: ["3.8", "3.9", "3.10", "3.11"]

    runs-on: ${{ matrix.os }}

    steps:
      - name: Checkout
        uses: actions/checkout@v3

      - name: Set up Python ${{ matrix.python-version }}
        uses: actions/setup-python@v4
        with:
          python-version: ${{ matrix.python-version }}
          cache-dependency-path: |
            reqs/requirements-dev-test.txt
            setup.py

      - name: Install dependencies
        run: pip install -c constraints-dev.txt ".[test, snowflake]"

      - name: Run the unit tests
        run: invoke ci-tests -m "unit" --xdist --timeout=1.5 --slowest=8

  cloud-tests:
    if: github.event.pull_request.draft == false
    runs-on: ubuntu-latest
    steps:
      - name: Checkout
        uses: actions/checkout@v3

      - name: Set up Python
        uses: actions/setup-python@v4
        with:
          python-version: "3.8"
          cache-dependency-path: |
            reqs/requirements-dev-test.txt
            setup.py

      - name: Install dependencies
        run: |
          pip install $(grep -E '^(invoke)' reqs/requirements-dev-contrib.txt)
          invoke deps --gx-install -m 'cloud' -r test

      - name: Run the tests
        env:
          GX_CLOUD_BASE_URL: ${{secrets.GX_CLOUD_BASE_URL}}
          GX_CLOUD_ORGANIZATION_ID: ${{secrets.GX_CLOUD_ORGANIZATION_ID}}
          GX_CLOUD_ACCESS_TOKEN: ${{secrets.GX_CLOUD_ACCESS_TOKEN}}
        run: invoke ci-tests 'cloud' --up-services --verbose

  marker-tests:
    if: github.event.pull_request.draft == false
    env:
      # aws
      AWS_ACCESS_KEY_ID: ${{secrets.AWS_ACCESS_KEY_ID}}
      AWS_DEFAULT_REGION: ${{secrets.AWS_DEFAULT_REGION}}
      AWS_SECRET_ACCESS_KEY: ${{secrets.AWS_SECRET_ACCESS_KEY}}
    runs-on: ubuntu-latest
    strategy:
      matrix:
        markers:
          - big
          - cli
          - filesystem
<<<<<<< HEAD
          - docs
          - athena or clickhouse or openpyxl or pyarrow or project or sqlite
=======
          - athena or clickhouse or openpyxl or pyarrow or project or sqlite or aws_creds
>>>>>>> 0f20ec3a
          - spark
          - mssql
          - mysql
          - trino
          - postgresql
        python-version: ["3.8"]
    steps:
      - name: Checkout
        uses: actions/checkout@v3

      - name: Set up Python ${{ matrix.python-version }}
        uses: actions/setup-python@v4
        with:
          python-version: ${{ matrix.python-version }}
          cache-dependency-path: |
            reqs/requirements-dev-test.txt
            setup.py

      - name: Install dependencies
        run: |
          pip install $(grep -E '^(invoke)' reqs/requirements-dev-contrib.txt)
          invoke deps --gx-install -m '${{ matrix.markers }}' -r test

      - name: Run the tests
        run: invoke ci-tests '${{ matrix.markers }}' --up-services --verbose

  py38-min-versions:
    if: github.event.pull_request.draft == false
    runs-on: ubuntu-latest
    steps:
      - name: Checkout
        uses: actions/checkout@v3
      - name: Set up Python
        uses: actions/setup-python@v4
        with:
          python-version: "3.8"
          cache: "pip"
          cache-dependency-path: |
            reqs/requirements-dev-test.txt
      - name: Install dependencies
        run: pip install . -c ci/constraints-test/py38-min-install.txt -r reqs/requirements-dev-test.txt
      - name: Run the tests
        run: invoke tests --unit

  py39-min-versions:
    if: github.event.pull_request.draft == false
    runs-on: ubuntu-latest
    steps:
      - name: Checkout
        uses: actions/checkout@v3
      - name: Set up Python
        uses: actions/setup-python@v4
        with:
          python-version: "3.9"
          cache: "pip"
          cache-dependency-path: |
            reqs/requirements-dev-test.txt
      - name: Install dependencies
        run: pip install . -c ci/constraints-test/py39-min-install.txt -r reqs/requirements-dev-test.txt
      - name: Run the tests
        run: invoke tests --unit

  py310-min-versions:
    if: github.event.pull_request.draft == false
    runs-on: ubuntu-latest
    steps:
      - name: Checkout
        uses: actions/checkout@v3
      - name: Set up Python
        uses: actions/setup-python@v4
        with:
          python-version: "3.10"
          cache: "pip"
          cache-dependency-path: |
            reqs/requirements-dev-test.txt
      - name: Install dependencies
        run: pip install . -c ci/constraints-test/py310-min-install.txt -r reqs/requirements-dev-test.txt
      - name: Run the tests
        run: invoke tests --unit<|MERGE_RESOLUTION|>--- conflicted
+++ resolved
@@ -207,12 +207,7 @@
           - big
           - cli
           - filesystem
-<<<<<<< HEAD
-          - docs
-          - athena or clickhouse or openpyxl or pyarrow or project or sqlite
-=======
           - athena or clickhouse or openpyxl or pyarrow or project or sqlite or aws_creds
->>>>>>> 0f20ec3a
           - spark
           - mssql
           - mysql
