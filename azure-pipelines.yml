# This file is responsible for configuring the `great_expectations` pipeline (https://dev.azure.com/great-expectations/great_expectations/_build)
#
# The pipeline is run under the following conditions:
#   - On the develop branch when a weekly release is being cut
#   - On the develop branch as scheduled by the below cron job
#
#  `great_expectations` runs the entire test suite and is meant to safeguard the codebase against any errors that may have slipped through the cracks
#  from `dependency_graph`. Additionally, it is responsible for deployment during the weekly release cut.

schedules:
- cron: 0 */3 * * *
  displayName: Scheduled Runs
  branches:
    include:
    - develop
  always: false # Will only trigger if the state of the codebase has changed since the last scheduled run

trigger:
  tags:
    include:
      - '*' # Should be SemVer for a successful release but any tag will trigger the build

resources:
  containers:
  - container: postgres
    image: postgres:11
    ports:
    - 5432:5432
    env:
      POSTGRES_DB: "test_ci"
      POSTGRES_HOST_AUTH_METHOD: "trust"
  - container: mysql
    image: mysql:8.0.20
    ports:
      - 3306:3306
    env:
      MYSQL_ALLOW_EMPTY_PASSWORD: "yes"
      MYSQL_DATABASE: test_ci
  - container: mssql
    image: mcr.microsoft.com/mssql/server:2019-latest
    env:
      ACCEPT_EULA: Y
      MSSQL_SA_PASSWORD: ReallyStrongPwd1234%^&*
      MSSQL_DB: test_ci
      MSSQL_PID: Developer
    ports:
      - 1433:1433
  - container: trino
    image: trinodb/trino:379
    ports:
      - 8088:8080

# The pipeline is run under two primary conditions: if cutting a release or as scheduled by the above cron job.
variables:
  isReleasePrep: $[contains(variables['Build.SourceBranch'], 'release')]
  isRelease: $[startsWith(variables['Build.SourceBranch'], 'refs/tags/')]
  isScheduled: $[and(eq(variables['Build.SourceBranch'], 'refs/heads/develop'), eq(variables['Build.Reason'], 'Schedule'))]
  isManual: $[eq(variables['Build.Reason'], 'Manual')]
  GE_USAGE_STATISTICS_URL: "https://qa.stats.greatexpectations.io/great_expectations/v1/usage_statistics"

stages:
  - stage: lint
    pool:
      vmImage: 'ubuntu-latest'

    jobs:
      - job: lint
        condition: or(eq(variables.isScheduled, true), eq(variables.isReleasePrep, true), eq(variables.isRelease, true), eq(variables.isManual, true))
        steps:
          - task: UsePythonVersion@0
            inputs:
              versionSpec: 3.7
            displayName: 'Use Python 3.7'

          - script: |
              pip install isort[requirements]==5.10.1 flake8==5.0.4 black==22.3.0 pyupgrade==2.7.2 invoke==1.7.1
              EXIT_STATUS=0
              invoke fmt --check || EXIT_STATUS=$?
              invoke lint || EXIT_STATUS=$?
              pyupgrade --py3-plus || EXIT_STATUS=$?
              exit $EXIT_STATUS

  - stage: custom_checks
    pool:
      vmImage: 'ubuntu-latest'

    jobs:
    - job: type_hint_checker
      condition: or(eq(variables.isScheduled, true), eq(variables.isReleasePrep, true), eq(variables.isRelease, true), eq(variables.isManual, true))
      steps:
      - script: |
          pip install mypy invoke # Prereq for type hint script
          invoke type-coverage
        name: TypeHintChecker

    - job: static_type_check
      condition: or(eq(variables.isScheduled, true), eq(variables.isReleasePrep, true), eq(variables.isRelease, true), eq(variables.isManual, true))
      steps:
      - script: |
          pip install mypy invoke
          invoke type-check --install-types
        name: StaticTypeCheck

    - job: docstring_checker
      condition: or(eq(variables.isScheduled, true), eq(variables.isReleasePrep, true), eq(variables.isRelease, true), eq(variables.isManual, true))
      steps:
      - bash: python scripts/check_docstring_coverage.py
        name: DocstringChecker

    - job: unused_import_checker
      condition: or(eq(variables.isScheduled, true), eq(variables.isReleasePrep, true), eq(variables.isRelease, true), eq(variables.isManual, true))
      steps:
      - script: |
          pip install flake8
          # https://www.flake8rules.com/rules/F401.html - Prunes the dgtest graph to improve accuracy
          flake8 --select F401 great_expectations tests
        name: UnusedImportChecker

  - stage: docker_tests
    dependsOn: [lint, custom_checks]
    condition: or(eq(variables.isScheduled, true), eq(variables.isReleasePrep, true), eq(variables.isRelease, true), eq(variables.isManual, true))
    pool:
      vmImage: 'ubuntu-latest'
    jobs:
      - job: make_suffix
        steps:
          - bash: |
              EPOCH=`date +%s`
              SUFFIX="develop_${EPOCH}_${RANDOM}"
              echo "Generated image suffix: ${SUFFIX}"
              echo "##vso[task.setvariable variable=IMAGE_SUFFIX;isOutput=true]${SUFFIX}"
            name: suffix

      - job: build_push
        dependsOn: make_suffix
        condition: succeeded()
        strategy:
          matrix:
            Python37:
              python.version: '3.7'
            Python38:
              python.version: '3.8'
            Python39:
              python.version: '3.9'
        variables:
          IMAGE_SUFFIX: $[ dependencies.make_suffix.outputs['suffix.IMAGE_SUFFIX'] ]
        steps:
          - bash: |
              DOCKER_TAG="$(python.version)_$(IMAGE_SUFFIX)"
              # We repull the develop branch. We could build the local branch that is already present but we should
              # prune it's depth since we don't need the git history.
              CMD="docker buildx build -f docker/Dockerfile.tests --tag greatexpectations/test:${DOCKER_TAG} "
              CMD+="--target test --build-arg PYTHON_VERSION=$(python.version) "
              CMD+=" --build-arg SOURCE=github --build-arg BRANCH=develop ."
              echo ${CMD}
              eval ${CMD}
            displayName: 'Build python $(python.version) image'

          - bash: |
              docker login -u ${DOCKER_USER} -p ${DOCKER_TOKEN}
              DOCKER_TAG="$(python.version)_$(IMAGE_SUFFIX)"
              PUSH="docker push greatexpectations/test:${DOCKER_TAG}"
              echo ${PUSH}
              eval ${PUSH}
              echo "Docker image can be found at https://hub.docker.com/r/greatexpectations/test/tags"
              echo "Pull it locally using: docker pull greatexpectations/test:${DOCKER_TAG}"
            displayName: 'Push python $(python.version) image'
            env:
              DOCKER_USER: $(DOCKER_USER)
              DOCKER_TOKEN: $(DOCKER_TOKEN)

      - job: test_comprehensive
        dependsOn: [make_suffix, build_push]
        condition: succeeded()
        timeoutInMinutes: 120
        strategy:
          matrix:
            Python37:
              python.version: '3.7'
            Python38:
              python.version: '3.8'
            Python39:
              python.version: '3.9'
        services:
          postgres: postgres
        variables:
          IMAGE_SUFFIX: $[ dependencies.make_suffix.outputs['suffix.IMAGE_SUFFIX'] ]
        steps:
          - bash: |
              DOCKER_TAG="$(python.version)_$(IMAGE_SUFFIX)"
              mkdir coverage
              PYTEST="docker run --network=host --mount type=bind,source=${PWD}/coverage,target=/coverage "
              # We don't run e2e because we don't want to test connections to external dependencies here.
              PYTEST+="greatexpectations/test:${DOCKER_TAG} /bin/bash -c \"pytest -m 'not e2e' "
<<<<<<< HEAD
              PYTEST+="--postgresql --spark --cloud "
=======
              PYTEST+="--random-order --postgresql --cloud "
>>>>>>> 2c28bfdf
              # We should be able to specify --cov-report=xml:path but this doesn't work so we write to the default
              # path and then mv it.
              PYTEST+="--junitxml=/coverage/junit/test-results.xml --cov=. --cov-report=xml --cov-report=html:/coverage/htmlcov "
              PYTEST+="--ignore=tests/cli --ignore=tests/integration/usage_statistics "
              # The onboarding data assistant tests do not succeed in random order and are run on their own below.
              PYTEST+="--ignore=tests/rule_based_profiler/data_assistant/test_onboarding_data_assistant.py "
              # The last \" closes the quote from bash -c \"
              PYTEST+="&& mv coverage.xml /coverage/coverage.xml\""
              echo ${PYTEST}
              eval ${PYTEST}
            displayName: 'Pytest $(python.version)'

          - task: PublishTestResults@2
            condition: succeededOrFailed()
            inputs:
              testResultsFiles: '$(System.DefaultWorkingDirectory)/coverage/**/test-*.xml'
              testRunTitle: 'Publish test results for Python $(python.version)'

          - task: PublishCodeCoverageResults@1
            inputs:
              codeCoverageTool: Cobertura
              summaryFileLocation: '$(System.DefaultWorkingDirectory)/coverage/coverage.xml'
              reportDirectory: '$(System.DefaultWorkingDirectory)/coverage/htmlcov'

      - job: test_onboarding_data_assistant
        dependsOn: [ make_suffix, build_push ]
        condition: succeeded()
        strategy:
          matrix:
            Python37:
              python.version: '3.7'
            Python38:
              python.version: '3.8'
            Python39:
              python.version: '3.9'
        variables:
          IMAGE_SUFFIX: $[ dependencies.make_suffix.outputs['suffix.IMAGE_SUFFIX'] ]
        steps:
          - bash: |
              DOCKER_TAG="$(python.version)_$(IMAGE_SUFFIX)"
              PYTEST="docker run greatexpectations/test:${DOCKER_TAG} "
              # These tests currently do no succeed in random order.
              PYTEST+="pytest tests/rule_based_profiler/data_assistant/test_onboarding_data_assistant.py"
              echo ${PYTEST}
              eval ${PYTEST}
            displayName: 'Pytest Onboarding Data Assistant'

      - job: test_spark
        dependsOn: [ make_suffix, build_push ]
        condition: succeeded()
        timeoutInMinutes: 120
        strategy:
          matrix:
            Python37:
              python.version: '3.7'
            Python38:
              python.version: '3.8'
            Python39:
              python.version: '3.9'
        variables:
          IMAGE_SUFFIX: $[ dependencies.make_suffix.outputs['suffix.IMAGE_SUFFIX'] ]
        steps:
          - bash: |
              DOCKER_TAG="$(python.version)_$(IMAGE_SUFFIX)"
              PYTEST="docker run greatexpectations/test:${DOCKER_TAG} "
              # We do NOT randomize the spark tests.
              # Spark only allows 1 context per JVM process, so we share it between tests.
              # Currently these tests order dependent.
              PYTEST+="pytest --spark --ignore=tests/cli --ignore=tests/integration/usage_statistics"
              echo ${PYTEST}
              eval ${PYTEST}
            displayName: 'Pytest Spark'

      - job: test_cloud
        dependsOn: [ make_suffix, build_push ]
        condition: succeeded()
        strategy:
          matrix:
            Python37:
              python.version: '3.7'
            Python38:
              python.version: '3.8'
            Python39:
              python.version: '3.9'
        variables:
          IMAGE_SUFFIX: $[ dependencies.make_suffix.outputs['suffix.IMAGE_SUFFIX'] ]
        steps:
          - bash: |
              # These are integration/E2E tests that are specific to Great Expectations Cloud.
              # In order to ensure coverage, we run them during each CI/CD cycle.
              DOCKER_TAG="$(python.version)_$(IMAGE_SUFFIX)"
              PYTEST="docker run -e GE_CLOUD_ORGANIZATION_ID=$(GE_CLOUD_ORGANIZATION_ID) "
              PYTEST+="-e GE_CLOUD_ACCESS_TOKEN=$(GE_CLOUD_ACCESS_TOKEN) -e GE_CLOUD_BASE_URL=$(GE_CLOUD_BASE_URL) "
              PYTEST+="greatexpectations/test:${DOCKER_TAG} "
              PYTEST+="pytest tests --cloud -m \"cloud and e2e\""
              echo ${PYTEST}
              eval ${PYTEST}
            env:
              GE_CLOUD_BASE_URL: $(GE_CLOUD_BASE_URL)
              GE_CLOUD_ACCESS_TOKEN: $(GE_CLOUD_ACCESS_TOKEN)
              GE_CLOUD_ORGANIZATION_ID: $(GE_CLOUD_ORGANIZATION_ID)
            displayName: 'Pytest cloud integration'

      - job: test_mysql
        dependsOn: [ make_suffix, build_push ]
        condition: succeeded()
        timeoutInMinutes: 120
        strategy:
          matrix:
            Python37:
              python.version: '3.7'
            Python38:
              python.version: '3.8'
            Python39:
              python.version: '3.9'
        services:
          mysql: mysql
        variables:
          IMAGE_SUFFIX: $[ dependencies.make_suffix.outputs['suffix.IMAGE_SUFFIX'] ]
        steps:
          - bash: |
              printf "Waiting for MySQL database to accept connections: "
              until mysql --host=localhost --protocol=TCP --port=3306 --user=root --password='' --execute "SHOW DATABASES"; do
                printf '.'
                sleep 1;
              done;
              printf "\n"
            displayName: 'Wait for MySQL'
          - bash: |
              mkdir script
              echo "SET GLOBAL sql_mode=(SELECT REPLACE(@@sql_mode,'ONLY_FULL_GROUP_BY',''));" > script/mysql_setup.sql
              DOCKER_TAG="$(python.version)_$(IMAGE_SUFFIX)"
              PYTEST="docker run --network=host --mount type=bind,source=${PWD}/script,target=/script "
              PYTEST+="greatexpectations/test:${DOCKER_TAG} /bin/bash -c \""
              PYTEST+="mysql --host=localhost --protocol=TCP --port=3306 --user=root --password='' --reconnect < /script/mysql_setup.sql && "
              # The last \" closes the quote from bash -c \".
              PYTEST+="pytest --mysql --ignore=tests/cli --ignore=tests/integration/usage_statistics\""
              echo ${PYTEST}
              eval ${PYTEST}
            displayName: 'Pytest MySQL'

      - job: test_trino
        dependsOn: [make_suffix, build_push]
        condition: succeeded()
        timeoutInMinutes: 120
        strategy:
          matrix:
            Python37:
              python.version: '3.7'
            Python38:
              python.version: '3.8'
            Python39:
              python.version: '3.9'
        services:
          trino: trino
        variables:
          IMAGE_SUFFIX: $[ dependencies.make_suffix.outputs['suffix.IMAGE_SUFFIX'] ]
        steps:
          - bash: |
              printf 'Waiting for Trino database to accept connections'
              sleep 30
            displayName: 'Wait for Trino'
          - bash: |
              DOCKER_TAG="$(python.version)_$(IMAGE_SUFFIX)"
              PYTEST="docker run --network=host greatexpectations/test:${DOCKER_TAG} "
              PYTEST+="pytest --trino --ignore=tests/cli --ignore=tests/integration/usage_statistics"
              echo ${PYTEST}
              eval ${PYTEST}
            displayName: 'Pytest Trino'

      - job: test_cli
        dependsOn: [make_suffix, build_push]
        condition: succeeded()
        strategy:
          matrix:
            Python37:
              python.version: '3.7'
            Python38:
              python.version: '3.8'
            Python39:
              python.version: '3.9'
        services:
          postgres: postgres
        variables:
          IMAGE_SUFFIX: $[ dependencies.make_suffix.outputs['suffix.IMAGE_SUFFIX'] ]
        steps:
          - bash: |
              DOCKER_TAG="$(python.version)_$(IMAGE_SUFFIX)"
              PYTEST="docker run --network=host greatexpectations/test:${DOCKER_TAG} "
              PYTEST+="pytest --postgresql --spark --aws-integration tests/cli"
              echo ${PYTEST}
              eval ${PYTEST}
            displayName: 'Pytest cli'

      - job: test_min_versions
        dependsOn: [make_suffix, build_push]
        condition: succeeded()
        strategy:
          matrix:
            Python37:
              python.version: '3.7'
              min_numpy: '1.18.5'
              min_pandas: '1.1.0'
            Python38:
              python.version: '3.8'
              min_numpy: '1.18.5'
              min_pandas: '1.1.0'
            Python39:
              python.version: '3.9'
              min_numpy: '1.19.3'
              min_pandas: '1.1.3'
        variables:
          IMAGE_SUFFIX: $[ dependencies.make_suffix.outputs['suffix.IMAGE_SUFFIX'] ]
        steps:
          - bash: |
              DOCKER_TAG="$(python.version)_$(IMAGE_SUFFIX)"
              PYTEST="docker run --network=host greatexpectations/test:${DOCKER_TAG} bash -c \""
              PYTEST+="printf 'Y\nY\n' | pip uninstall numpy pandas && "
              PYTEST+="printf 'Y\nY\n' | pip install numpy==$(min_numpy) pandas==$(min_pandas) && "
              PYTEST+="pytest --no-sqlalchemy --ignore=tests/cli --ignore=tests/integration/usage_statistic\""
              echo ${PYTEST}
              eval ${PYTEST}
            displayName: 'Pytest min versions'

      - job: test_usage_stats
        dependsOn: [make_suffix, build_push]
        condition: succeeded()
        strategy:
          matrix:
            Python37:
              python.version: '3.7'
            Python38:
              python.version: '3.8'
            Python39:
              python.version: '3.9'
        variables:
          IMAGE_SUFFIX: $[ dependencies.make_suffix.outputs['suffix.IMAGE_SUFFIX'] ]
        steps:
          - bash: |
              DOCKER_TAG="$(python.version)_$(IMAGE_SUFFIX)"
              PYTEST="docker run --network=host greatexpectations/test:${DOCKER_TAG} "
              PYTEST+="pytest --no-sqlalchemy --aws-integration tests/integration/usage_statistics"
              echo ${PYTEST}
              eval ${PYTEST}
            displayName: 'Pytest Usage Stats'


  - stage: import_ge
    dependsOn: [lint]
    pool:
      vmImage: 'ubuntu-18.04'
    jobs:
      - job: import_ge
        condition: or(eq(variables.isScheduled, true), eq(variables.isReleasePrep, true), eq(variables.isRelease, true), eq(variables.isManual, true))

        strategy:
         matrix:
           Python37:
             python.version: '3.7'
           Python38:
             python.version: '3.8'
           Python39:
             python.version: '3.9'


        steps:
         - task: UsePythonVersion@0
           inputs:
             versionSpec: '$(python.version)'
           displayName: 'Use Python $(python.version)'

         - bash: python -m pip install --upgrade pip
           displayName: 'Update pip'

         - script: |
             pip install  .
           displayName: 'Install GE and required dependencies (i.e. not sqlalchemy)'

         - script: |
             python -c "import great_expectations as ge; print('Successfully imported GE Version:', ge.__version__)"
           displayName: 'Import Great Expectations'

  - stage: db_integration
    pool:
      vmImage: 'ubuntu-latest'
    dependsOn: [lint, import_ge, custom_checks]
    jobs:
      - job: mssql
        condition: or(eq(variables.isScheduled, true), eq(variables.isReleasePrep, true), eq(variables.isRelease, true), eq(variables.isManual, true))
        timeoutInMinutes: 120

        services:
          mssql: mssql

        variables:
          python.version: '3.8'

        steps:
          - task: UsePythonVersion@0
            inputs:
              versionSpec: '$(python.version)'
            displayName: 'Use Python $(python.version)'

          - bash: python -m pip install --upgrade pip
            displayName: 'Update pip'

          - script: |
              sqlcmd -U sa -P "ReallyStrongPwd1234%^&*" -Q "CREATE DATABASE test_ci;" -o create_db_output.txt

          - script: |
              pip install --requirement requirements-dev-test.txt --requirement requirements-dev-sqlalchemy.txt --constraint constraints-dev.txt
              pip install --requirement requirements.txt
              pip install .
            displayName: 'Install dependencies'

          - script: |
              pip install pytest pytest-cov pytest-azurepipelines
              pytest --mssql --napoleon-docstrings --junitxml=junit/test-results.xml --cov=. --cov-report=xml --cov-report=html --ignore=tests/cli --ignore=tests/integration/usage_statistics
            displayName: 'pytest'

  - stage: deploy
    condition: and(succeeded(), eq(variables.isRelease, true))
    pool:
      vmImage: 'ubuntu-latest'
    dependsOn: [import_ge, custom_checks, lint, db_integration, docker_tests]
    jobs:
      - job: deploy
        variables:
          python.version: '3.8'

        steps:
          - task: UsePythonVersion@0
            inputs:
              versionSpec: '$(python.version)'
            displayName: 'Use Python $(python.version)'

          - bash: python -m pip install --upgrade pip
            displayName: 'Update pip'

          - script: |
              deployment_version=$(cat ./great_expectations/deployment_version)
              tag=$(basename "$(Build.SourceBranch)")
              if [[ "$deployment_version" != "$tag" ]]; then
                printf "There is a discrepancy between the 'deployment_version' file (%s) and the provided tag (%s)" $deployment_version $tag
                exit 1
              fi
            displayName: 'Check for valid tag'

          - script: |
              pip install twine
              pip install wheel
              git config --global user.email "team@greatexpectations.io"
              git config --global user.name "Great Expectations"
            displayName: 'Prepare packaging'

          # Build the python distribution from source
          - script: |
              python setup.py sdist
              python setup.py bdist_wheel
            displayName: 'Build distribution'

          - task: TwineAuthenticate@1
            inputs:
              pythonUploadServiceConnection: pypi

          # Use command line script to 'twine upload', use -r to pass the repository name and --config-file to pass the environment variable set by the authenticate task.
          - script: |
              python -m twine upload -r great-expectations --config-file $(PYPIRC_PATH) dist/*
            displayName: 'Upload'<|MERGE_RESOLUTION|>--- conflicted
+++ resolved
@@ -192,11 +192,7 @@
               PYTEST="docker run --network=host --mount type=bind,source=${PWD}/coverage,target=/coverage "
               # We don't run e2e because we don't want to test connections to external dependencies here.
               PYTEST+="greatexpectations/test:${DOCKER_TAG} /bin/bash -c \"pytest -m 'not e2e' "
-<<<<<<< HEAD
-              PYTEST+="--postgresql --spark --cloud "
-=======
-              PYTEST+="--random-order --postgresql --cloud "
->>>>>>> 2c28bfdf
+              PYTEST+="--postgresql --cloud "
               # We should be able to specify --cov-report=xml:path but this doesn't work so we write to the default
               # path and then mv it.
               PYTEST+="--junitxml=/coverage/junit/test-results.xml --cov=. --cov-report=xml --cov-report=html:/coverage/htmlcov "
