"""
PyInvoke developer task file
https://www.pyinvoke.org/

These tasks can be run using `invoke <NAME>` or `inv <NAME>` from the project root.

To show all available tasks `invoke --list`

To show task help page `invoke <NAME> --help`
"""
from __future__ import annotations

import io
import json
import os
import pathlib
import shutil
import sys
from typing import TYPE_CHECKING

import invoke

from scripts import check_public_api_docstrings, check_type_hint_coverage

try:
    from tests.integration.usage_statistics import usage_stats_utils

    is_ge_installed: bool = True
except ModuleNotFoundError:
    is_ge_installed = False

if TYPE_CHECKING:
    from invoke.context import Context

    from great_expectations.experimental.datasources.experimental_base_model import (
        ExperimentalBaseModel,
    )

_CHECK_HELP_DESC = "Only checks for needed changes without writing back. Exit with error code if changes needed."
_EXCLUDE_HELP_DESC = "Exclude files or directories"
_PATH_HELP_DESC = "Target path. (Default: .)"


@invoke.task(
    help={
        "check": _CHECK_HELP_DESC,
        "exclude": _EXCLUDE_HELP_DESC,
        "path": _PATH_HELP_DESC,
    }
)
def sort(
    ctx: Context, path: str = ".", check: bool = False, exclude: str | None = None
):
    """Sort module imports."""
    cmds = ["isort", path]
    if check:
        cmds.append("--check-only")
    if exclude:
        cmds.extend(["--skip", exclude])
    ctx.run(" ".join(cmds), echo=True)


@invoke.task(
    help={
        "check": _CHECK_HELP_DESC,
        "exclude": _EXCLUDE_HELP_DESC,
        "path": _PATH_HELP_DESC,
        "sort": "Disable import sorting. Runs by default.",
    }
)
def fmt(
    ctx: Context,
    path: str = ".",
    sort_: bool = True,
    check: bool = False,
    exclude: str | None = None,
):
    """
    Run code formatter.
    """
    if sort_:
        sort(ctx, path, check=check, exclude=exclude)

    cmds = ["black", path]
    if check:
        cmds.append("--check")
    if exclude:
        cmds.extend(["--exclude", exclude])
    ctx.run(" ".join(cmds), echo=True)


@invoke.task(help={"path": _PATH_HELP_DESC})
def lint(ctx: Context, path: str = "."):
    """Run code linter"""
    cmds = ["flake8", path, "--statistics"]
    ctx.run(" ".join(cmds), echo=True)


@invoke.task(help={"path": _PATH_HELP_DESC})
def upgrade(ctx: Context, path: str = "."):
    """Run code syntax upgrades."""
    cmds = ["pyupgrade", path, "--py3-plus"]
    ctx.run(" ".join(cmds))


@invoke.task(
    help={
        "all_files": "Run hooks against all files, not just the current changes.",
        "diff": "Show the diff of changes on hook failure.",
        "sync": "Re-install the latest git hooks.",
    }
)
def hooks(
    ctx: Context, all_files: bool = False, diff: bool = False, sync: bool = False
):
    """Run and manage pre-commit hooks."""
    cmds = ["pre-commit", "run"]
    if diff:
        cmds.append("--show-diff-on-failure")
    if all_files:
        cmds.extend(["--all-files"])
    else:
        # used in CI - runs faster and only checks files that have changed
        cmds.extend(["--from-ref", "origin/HEAD", "--to-ref", "HEAD"])

    ctx.run(" ".join(cmds))

    if sync:
        print("  Re-installing hooks ...")
        ctx.run(" ".join(["pre-commit", "uninstall"]), echo=True)
        ctx.run(" ".join(["pre-commit", "install"]), echo=True)


<<<<<<< HEAD
@invoke.task(aliases=["docstring"], iterable=("paths",))
def docstrings(ctx: Context, paths: list[str] | None = None):
    """
    Check public API docstrings.

    Optionally pass a directory or file.
    To pass multiple items:
        invoke docstrings -p=great_expectations/core -p=great_expectations/util.py
    """
    if paths:
        select_paths = [pathlib.Path(p) for p in paths]
    else:
        select_paths = None
=======
@invoke.task(aliases=["docstring"])
def docstrings(ctx: Context):
    """Check public API docstrings."""
    scripts_path = pathlib.Path.cwd().parent.parent / "scripts"
    sys.path.append(str(scripts_path))
>>>>>>> 32131ce5
    try:
        check_public_api_docstrings.main(select_paths=select_paths)
    except AssertionError as err:
        raise invoke.Exit(
            message=f"{err}\n\nGenerated with {check_public_api_docstrings.__file__}",
            code=1,
        )


@invoke.task(aliases=["type-cov"])  # type: ignore
def type_coverage(ctx: Context):
    """
    Check total type-hint coverage compared to `develop`.
    """
    try:
        check_type_hint_coverage.main()
    except AssertionError as err:
        raise invoke.Exit(
            message=f"{err}\n\n  See {check_type_hint_coverage.__file__}", code=1
        )


@invoke.task(
    aliases=["types"],
    iterable=["packages"],
    help={
        "packages": "One or more `great_expectatations` sub-packages to type-check with mypy.",
        "install-types": "Automatically install any needed types from `typeshed`.",
        "daemon": "Run mypy in daemon mode with faster analysis."
        " The daemon will be started and re-used for subsequent calls."
        " For detailed usage see `dmypy --help`.",
        "clear-cache": "Clear the local mypy cache directory.",
    },
)
def type_check(
    ctx: Context,
    packages: list[str],
    install_types: bool = False,
    pretty: bool = False,
    warn_unused_ignores: bool = False,
    daemon: bool = False,
    clear_cache: bool = False,
    report: bool = False,
    ci: bool = False,
):
    """Run mypy static type-checking on select packages."""
    mypy_cache = pathlib.Path(".mypy_cache")

    if ci:
        mypy_cache.mkdir(exist_ok=True)
        print(f"  mypy cache {mypy_cache.absolute()}")

        type_check(
            ctx,
            packages,
            install_types=True,
            pretty=pretty,
            warn_unused_ignores=True,
            daemon=daemon,
            clear_cache=clear_cache,
            report=report,
            ci=False,
        )
        return  # don't run twice

    if clear_cache:
        print(f"  Clearing {mypy_cache} ... ", end="")
        try:
            shutil.rmtree(mypy_cache)
            print("✅"),
        except FileNotFoundError as exc:
            print(f"❌\n  {exc}")

    if daemon:
        bin = "dmypy run --"
    else:
        bin = "mypy"

    ge_pkgs = [f"great_expectations.{p}" for p in packages]
    cmds = [
        bin,
        *ge_pkgs,
    ]
    if install_types:
        cmds.extend(["--install-types", "--non-interactive"])
    if daemon:
        # see related issue https://github.com/python/mypy/issues/9475
        cmds.extend(["--follow-imports=normal"])
    if report:
        cmds.extend(["--txt-report", "type_cov", "--html-report", "type_cov"])
    if pretty:
        cmds.extend(["--pretty"])
    if warn_unused_ignores:
        cmds.extend(["--warn-unused-ignores"])
    # use pseudo-terminal for colorized output
    ctx.run(" ".join(cmds), echo=True, pty=True)


@invoke.task(aliases=["get-stats"])
def get_usage_stats_json(ctx: Context):
    """
    Dump usage stats event examples to json file
    """
    if not is_ge_installed:
        raise invoke.Exit(
            message="This invoke task requires Great Expecations to be installed in the environment. Please try again.",
            code=1,
        )

    events = usage_stats_utils.get_usage_stats_example_events()
    version = usage_stats_utils.get_gx_version()

    outfile = f"v{version}_example_events.json"
    with open(outfile, "w") as f:
        json.dump(events, f)

    print(f"File written to '{outfile}'.")


@invoke.task(pre=[get_usage_stats_json], aliases=["move-stats"])
def mv_usage_stats_json(ctx: Context):
    """
    Use databricks-cli lib to move usage stats event examples to dbfs:/
    """
    version = usage_stats_utils.get_gx_version()
    outfile = f"v{version}_example_events.json"
    cmd = "databricks fs cp --overwrite {0} dbfs:/schemas/{0}"
    cmd = cmd.format(outfile)
    ctx.run(cmd)
    print(f"'{outfile}' copied to dbfs.")


UNIT_TEST_DEFAULT_TIMEOUT: float = 2.0


@invoke.task(
    aliases=["test"],
    help={
        "unit": "Runs tests marked with the 'unit' marker. Default behavior.",
        "integration": "Runs integration tests and exclude unit-tests. By default only unit tests are run.",
        "ignore-markers": "Don't exclude any test by not passing any markers to pytest.",
        "slowest": "Report on the slowest n number of tests",
        "ci": "execute tests assuming a CI environment. Publish XML reports for coverage reporting etc.",
        "timeout": f"Fails unit-tests if calls take longer than this value. Default {UNIT_TEST_DEFAULT_TIMEOUT} seconds",
        "html": "Create html coverage report",
        "package": "Run tests on a specific package. Assumes there is a `tests/<PACKAGE>` directory of the same name.",
        "full-cov": "Show coverage report on the entire `great_expectations` package regardless of `--package` param.",
    },
)
def tests(
    ctx: Context,
    unit: bool = True,
    integration: bool = False,
    ignore_markers: bool = False,
    ci: bool = False,
    html: bool = False,
    cloud: bool = True,
    slowest: int = 5,
    timeout: float = UNIT_TEST_DEFAULT_TIMEOUT,
    package: str | None = None,
    full_cov: bool = False,
):
    """
    Run tests. Runs unit tests by default.

    Use `invoke tests -p=<TARGET_PACKAGE>` to run tests on a particular package and measure coverage (or lack thereof).
    """
    markers = []
    if integration:
        markers += ["integration"]
        unit = False
    markers += ["unit" if unit else "not unit"]

    marker_text = " and ".join(markers)

    cov_param = "--cov=great_expectations"
    if package and not full_cov:
        cov_param += f"/{package.replace('.', '/')}"

    cmds = [
        "pytest",
        f"--durations={slowest}",
        cov_param,
        "--cov-report term",
        "-vv",
    ]
    if not ignore_markers:
        cmds += ["-m", f"'{marker_text}'"]
    if unit and not ignore_markers:
        try:
            import pytest_timeout  # noqa: F401

            cmds += [f"--timeout={timeout}"]
        except ImportError:
            print("`pytest-timeout` is not installed, cannot use --timeout")

    if cloud:
        cmds += ["--cloud"]
    if ci:
        cmds += ["--cov-report", "xml"]
    if html:
        cmds += ["--cov-report", "html"]
    if package:
        cmds += [f"tests/{package.replace('.', '/')}"]  # allow `foo.bar`` format
    ctx.run(" ".join(cmds), echo=True, pty=True)


PYTHON_VERSION_DEFAULT: float = 3.8


@invoke.task(
    help={
        "name": "Docker image name.",
        "tag": "Docker image tag.",
        "build": "If True build the image, otherwise run it. Defaults to False.",
        "detach": "Run container in background and print container ID. Defaults to False.",
        "py": f"version of python to use. Default is {PYTHON_VERSION_DEFAULT}",
        "cmd": "Command for docker image. Default is bash.",
    }
)
def docker(
    ctx: Context,
    name: str = "gx38local",
    tag: str = "latest",
    build: bool = False,
    detach: bool = False,
    cmd: str = "bash",
    py: float = PYTHON_VERSION_DEFAULT,
):
    """
    Build or run gx docker image.
    """

    _exit_with_error_if_not_in_repo_root(task_name="docker")

    filedir = os.path.realpath(os.path.dirname(os.path.realpath(__file__)))

    cmds = ["docker"]

    if build:
        cmds.extend(
            [
                "buildx",
                "build",
                "-f",
                "docker/Dockerfile.tests",
                f"--tag {name}:{tag}",
                *[
                    f"--build-arg {arg}"
                    for arg in ["SOURCE=local", f"PYTHON_VERSION={py}"]
                ],
                ".",
            ]
        )

    else:
        cmds.append("run")
        if detach:
            cmds.append("--detach")
        cmds.extend(
            [
                "-it",
                "--rm",
                "--mount",
                f"type=bind,source={filedir},target=/great_expectations",
                "-w",
                "/great_expectations",
                f"{name}:{tag}",
                f"{cmd}",
            ]
        )

    ctx.run(" ".join(cmds), echo=True, pty=True)


@invoke.task(
    aliases=("schema",),
    help={
        "type": "Simple type name for a registered ZEP `DataAsset` or `Datasource` class. Or '--list'",
        "save_path": (
            "Filepath to write the schema to. Will overwrite or create the file if it does not exist."
            " If not provided the schema will be sent to the console."
        ),
        "indent": "Indent size for nested json objects. Default: 4",
    },
)
def type_schema(
    ctx: Context,
    type: str,
    save_path: str | pathlib.Path | None = None,
    indent: int = 4,
):
    """
    Show the jsonschema for a given ZEP `type`

    Example: invoke schema sqlite

    --list to show all available types
    """
    from great_expectations.experimental.datasources.sources import _SourceFactories

    buffer = io.StringIO()

    if type == "--list":
        buffer.write(
            "--------------------\nRegistered ZEP types\n--------------------\n"
        )
        buffer.write("\t" + "\n\t".join(_SourceFactories.type_lookup.type_names()))
    elif type == "--help" or type == "-h":
        ctx.run("invoke --help schema")
    else:
        try:
            model: ExperimentalBaseModel = _SourceFactories.type_lookup[type]
            buffer.write(model.schema_json(indent=indent))
        except KeyError:
            raise invoke.Exit(
                f"No '{type}' type found. Try 'invoke schema --list' to see available types",
                code=1,
            )

    text: str = buffer.getvalue()
    if save_path:
        save_path = pathlib.Path(save_path).resolve()
        save_path.write_text(text)
        print(f"'{type}' schema written to {save_path}")
    else:
        print(text)


def _exit_with_error_if_not_in_repo_root(task_name: str):
    """Exit if the command was not run from the repository root."""
    filedir = os.path.realpath(os.path.dirname(os.path.realpath(__file__)))
    curdir = os.path.realpath(os.getcwd())
    exit_message = f"The {task_name} task must be invoked from the same directory as the tasks.py file at the top of the repo."
    if filedir != curdir:
        raise invoke.Exit(
            exit_message,
            code=1,
        )<|MERGE_RESOLUTION|>--- conflicted
+++ resolved
@@ -131,7 +131,6 @@
         ctx.run(" ".join(["pre-commit", "install"]), echo=True)
 
 
-<<<<<<< HEAD
 @invoke.task(aliases=["docstring"], iterable=("paths",))
 def docstrings(ctx: Context, paths: list[str] | None = None):
     """
@@ -141,17 +140,13 @@
     To pass multiple items:
         invoke docstrings -p=great_expectations/core -p=great_expectations/util.py
     """
+    scripts_path = pathlib.Path.cwd().parent.parent / "scripts"
+    sys.path.append(str(scripts_path))
+
     if paths:
         select_paths = [pathlib.Path(p) for p in paths]
     else:
         select_paths = None
-=======
-@invoke.task(aliases=["docstring"])
-def docstrings(ctx: Context):
-    """Check public API docstrings."""
-    scripts_path = pathlib.Path.cwd().parent.parent / "scripts"
-    sys.path.append(str(scripts_path))
->>>>>>> 32131ce5
     try:
         check_public_api_docstrings.main(select_paths=select_paths)
     except AssertionError as err:
