--- conflicted
+++ resolved
@@ -1020,12 +1020,8 @@
                 "--quiet-pull",
             ]
             ctx.run(" ".join(cmds), echo=True, pty=True)
-<<<<<<< HEAD
-            ctx.run("sleep 15")
-=======
         # TODO: remove this sleep. This is a temporary hack to give services enough
         #       time to come up to get ci merging again.
         ctx.run("sleep 15")
->>>>>>> 2d892478
     else:
         print("  No matching services to start")