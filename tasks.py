--- conflicted
+++ resolved
@@ -10,10 +10,7 @@
 """
 from __future__ import annotations
 
-<<<<<<< HEAD
-=======
 import io
->>>>>>> ce6f960e
 import json
 import os
 import pathlib
@@ -34,13 +31,10 @@
 if TYPE_CHECKING:
     from invoke.context import Context
 
-<<<<<<< HEAD
-=======
     from great_expectations.experimental.datasources.experimental_base_model import (
         ExperimentalBaseModel,
     )
 
->>>>>>> ce6f960e
 _CHECK_HELP_DESC = "Only checks for needed changes without writing back. Exit with error code if changes needed."
 _EXCLUDE_HELP_DESC = "Exclude files or directories"
 _PATH_HELP_DESC = "Target path. (Default: .)"
@@ -53,13 +47,9 @@
         "path": _PATH_HELP_DESC,
     }
 )
-<<<<<<< HEAD
-def sort(ctx: Context, path=".", check=False, exclude=None):
-=======
 def sort(
     ctx: Context, path: str = ".", check: bool = False, exclude: str | None = None
 ):
->>>>>>> ce6f960e
     """Sort module imports."""
     cmds = ["isort", path]
     if check:
@@ -77,9 +67,6 @@
         "sort": "Disable import sorting. Runs by default.",
     }
 )
-<<<<<<< HEAD
-def fmt(ctx: Context, path=".", sort_=True, check=False, exclude=None):
-=======
 def fmt(
     ctx: Context,
     path: str = ".",
@@ -87,7 +74,6 @@
     check: bool = False,
     exclude: str | None = None,
 ):
->>>>>>> ce6f960e
     """
     Run code formatter.
     """
@@ -103,22 +89,14 @@
 
 
 @invoke.task(help={"path": _PATH_HELP_DESC})
-<<<<<<< HEAD
-def lint(ctx: Context, path="."):
-=======
 def lint(ctx: Context, path: str = "."):
->>>>>>> ce6f960e
     """Run code linter"""
     cmds = ["flake8", path, "--statistics"]
     ctx.run(" ".join(cmds), echo=True)
 
 
 @invoke.task(help={"path": _PATH_HELP_DESC})
-<<<<<<< HEAD
-def upgrade(ctx: Context, path="."):
-=======
 def upgrade(ctx: Context, path: str = "."):
->>>>>>> ce6f960e
     """Run code syntax upgrades."""
     cmds = ["pyupgrade", path, "--py3-plus"]
     ctx.run(" ".join(cmds))
@@ -131,13 +109,9 @@
         "sync": "Re-install the latest git hooks.",
     }
 )
-<<<<<<< HEAD
-def hooks(ctx: Context, all_files=False, diff=False, sync=False):
-=======
 def hooks(
     ctx: Context, all_files: bool = False, diff: bool = False, sync: bool = False
 ):
->>>>>>> ce6f960e
     """Run and manage pre-commit hooks."""
     cmds = ["pre-commit", "run"]
     if diff:
@@ -195,16 +169,6 @@
 )
 def type_check(
     ctx: Context,
-<<<<<<< HEAD
-    packages,
-    install_types=False,
-    pretty=False,
-    warn_unused_ignores=False,
-    daemon=False,
-    clear_cache=False,
-    report=False,
-    ci=False,
-=======
     packages: list[str],
     install_types: bool = False,
     pretty: bool = False,
@@ -213,7 +177,6 @@
     clear_cache: bool = False,
     report: bool = False,
     ci: bool = False,
->>>>>>> ce6f960e
 ):
     """Run mypy static type-checking on select packages."""
     mypy_cache = pathlib.Path(".mypy_cache")
@@ -321,18 +284,6 @@
 )
 def tests(
     ctx: Context,
-<<<<<<< HEAD
-    unit=True,
-    integration=False,
-    ignore_markers=False,
-    ci=False,
-    html=False,
-    cloud=True,
-    slowest=5,
-    timeout=UNIT_TEST_DEFAULT_TIMEOUT,
-    package=None,
-    full_cov=False,
-=======
     unit: bool = True,
     integration: bool = False,
     ignore_markers: bool = False,
@@ -343,7 +294,6 @@
     timeout: float = UNIT_TEST_DEFAULT_TIMEOUT,
     package: str | None = None,
     full_cov: bool = False,
->>>>>>> ce6f960e
 ):
     """
     Run tests. Runs unit tests by default.
@@ -405,21 +355,12 @@
 )
 def docker(
     ctx: Context,
-<<<<<<< HEAD
-    name="gx38local",
-    tag="latest",
-    build=False,
-    detach=False,
-    cmd="bash",
-    py=PYTHON_VERSION_DEFAULT,
-=======
     name: str = "gx38local",
     tag: str = "latest",
     build: bool = False,
     detach: bool = False,
     cmd: str = "bash",
     py: float = PYTHON_VERSION_DEFAULT,
->>>>>>> ce6f960e
 ):
     """
     Build or run gx docker image.
@@ -471,12 +412,6 @@
     aliases=("schema",),
     help={
         "type": "Simple type name for a registered ZEP `DataAsset` or `Datasource` class. Or '--list'",
-<<<<<<< HEAD
-        "indent": "Indent size for nested json objects. Default: 4",
-    },
-)
-def type_schema(ctx: Context, type: str, indent: int = 4):
-=======
         "save_path": (
             "Filepath to write the schema to. Will overwrite or create the file if it does not exist."
             " If not provided the schema will be sent to the console."
@@ -490,7 +425,6 @@
     save_path: str | pathlib.Path | None = None,
     indent: int = 4,
 ):
->>>>>>> ce6f960e
     """
     Show the jsonschema for a given ZEP `type`
 
@@ -498,16 +432,6 @@
 
     --list to show all available types
     """
-<<<<<<< HEAD
-    from great_expectations.experimental.datasources.experimental_base_model import (
-        ExperimentalBaseModel,
-    )
-    from great_expectations.experimental.datasources.sources import _SourceFactories
-
-    if type == "--list":
-        print("Registered ZEP types\n--------------------")
-        print("\t" + "\n\t".join(_SourceFactories.type_lookup.str_values()))
-=======
     from great_expectations.experimental.datasources.sources import _SourceFactories
 
     buffer = io.StringIO()
@@ -517,26 +441,18 @@
             "--------------------\nRegistered ZEP types\n--------------------\n"
         )
         buffer.write("\t" + "\n\t".join(_SourceFactories.type_lookup.type_names()))
->>>>>>> ce6f960e
     elif type == "--help" or type == "-h":
         ctx.run("invoke --help schema")
     else:
         try:
             model: ExperimentalBaseModel = _SourceFactories.type_lookup[type]
-<<<<<<< HEAD
-            print(model.schema_json(indent=indent))
-        except KeyError as err:
-=======
             buffer.write(model.schema_json(indent=indent))
         except KeyError:
->>>>>>> ce6f960e
             raise invoke.Exit(
                 f"No '{type}' type found. Try 'invoke schema --list' to see available types",
                 code=1,
             )
 
-<<<<<<< HEAD
-=======
     text: str = buffer.getvalue()
     if save_path:
         save_path = pathlib.Path(save_path).resolve()
@@ -545,7 +461,6 @@
     else:
         print(text)
 
->>>>>>> ce6f960e
 
 def _exit_with_error_if_not_in_repo_root(task_name: str):
     """Exit if the command was not run from the repository root."""
