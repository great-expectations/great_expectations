"""
PyInvoke developer task file
https://www.pyinvoke.org/

These tasks can be run using `invoke <NAME>` or `inv <NAME>` from the project root.

To show all available tasks `invoke --list`

To show task help page `invoke <NAME> --help`
"""
from __future__ import annotations

import json
import logging
import os
import pathlib
import shutil
import sys
from collections.abc import Generator, Mapping, Sequence
from pprint import pformat as pf
from typing import TYPE_CHECKING, Final, NamedTuple, Union

import invoke

from docs.sphinx_api_docs_source import check_public_api_docstrings, public_api_report
from docs.sphinx_api_docs_source.build_sphinx_api_docs import SphinxInvokeDocsBuilder

if TYPE_CHECKING:
    from invoke.context import Context


LOGGER = logging.getLogger(__name__)

GX_ROOT_DIR: Final = pathlib.Path(__file__).parent
GX_PACKAGE_DIR: Final = GX_ROOT_DIR / "great_expectations"
REQS_DIR: Final = GX_ROOT_DIR / "reqs"

_CHECK_HELP_DESC = "Only checks for needed changes without writing back. Exit with error code if changes needed."
_EXCLUDE_HELP_DESC = "Exclude files or directories"
_PATH_HELP_DESC = "Target path. (Default: .)"
# https://www.pyinvoke.org/faq.html?highlight=pty#why-is-my-command-behaving-differently-under-invoke-versus-being-run-by-hand
_PTY_HELP_DESC = "Whether or not to use a pseudo terminal"


@invoke.task(
    help={
        "check": _CHECK_HELP_DESC,
        "exclude": _EXCLUDE_HELP_DESC,
        "path": _PATH_HELP_DESC,
        "isort": "Use `isort` to sort packages. Default behavior.",
        "ruff": (
            "Use `ruff` instead of `isort` to sort imports."
            " This will eventually become the default."
        ),
        "pty": _PTY_HELP_DESC,
    }
)
def sort(  # noqa: PLR0913
    ctx: Context,
    path: str = ".",
    check: bool = False,
    exclude: str | None = None,
    ruff: bool = False,  # isort is the current default
    isort: bool = False,
    pty: bool = True,
):
    """Sort module imports."""
    if ruff and isort:
        raise invoke.Exit("cannot use both `--ruff` and `--isort`", code=1)
    if not isort:
        cmds = [
            "ruff",
            path,
            "--select I",
            "--diff" if check else "--fix",
        ]
        if exclude:
            cmds.extend(["--extend-exclude", exclude])
    else:
        cmds = ["isort", path]
        if check:
            cmds.append("--check-only")
        if exclude:
            cmds.extend(["--skip", exclude])
    ctx.run(" ".join(cmds), echo=True, pty=pty)


@invoke.task(
    help={
        "check": _CHECK_HELP_DESC,
        "exclude": _EXCLUDE_HELP_DESC,
        "path": _PATH_HELP_DESC,
        "sort": "Disable import sorting. Runs by default.",
        "pty": _PTY_HELP_DESC,
    }
)
def fmt(  # noqa: PLR0913
    ctx: Context,
    path: str = ".",
    sort_: bool = True,
    check: bool = False,
    exclude: str | None = None,
    pty: bool = True,
):
    """
    Run code formatter.
    """
    if sort_:
        sort(ctx, path, check=check, exclude=exclude, pty=pty)

    cmds = ["black", path]
    if check:
        cmds.append("--check")
    if exclude:
        cmds.extend(["--exclude", exclude])
    ctx.run(" ".join(cmds), echo=True, pty=pty)


@invoke.task(
    help={
        "path": _PATH_HELP_DESC,
        "fmt": "Disable formatting. Runs by default.",
        "fix": "Attempt to automatically fix lint violations.",
        "watch": "Run in watch mode by re-running whenever files change.",
        "pty": _PTY_HELP_DESC,
    }
)
def lint(  # noqa: PLR0913
    ctx: Context,
    path: str = ".",
    fmt_: bool = True,
    fix: bool = False,
    watch: bool = False,
    pty: bool = True,
):
    """Run formatter (black) and linter (ruff)"""
    if fmt_:
        fmt(ctx, path, check=not fix, pty=pty)

    # Run code linter (ruff)
    cmds = ["ruff", path]
    if fix:
        cmds.append("--fix")
    if watch:
        cmds.append("--watch")
    ctx.run(" ".join(cmds), echo=True, pty=pty)


@invoke.task(help={"path": _PATH_HELP_DESC})
def fix(ctx: Context, path: str = "."):
    """Automatically fix all possible code issues."""
    lint(ctx, path=path, fix=True)
    fmt(ctx, path=path, sort_=True)


@invoke.task(help={"path": _PATH_HELP_DESC})
def upgrade(ctx: Context, path: str = "."):
    """Run code syntax upgrades."""
    cmds = ["ruff", path, "--select", "UP", "--fix"]
    ctx.run(" ".join(cmds), echo=True, pty=True)


@invoke.task(
    help={
        "all_files": "Run hooks against all files, not just the current changes.",
        "diff": "Show the diff of changes on hook failure.",
        "sync": "Re-install the latest git hooks.",
    }
)
def hooks(
    ctx: Context, all_files: bool = False, diff: bool = False, sync: bool = False
):
    """Run and manage pre-commit hooks."""
    cmds = ["pre-commit", "run"]
    if diff:
        cmds.append("--show-diff-on-failure")
    if all_files:
        cmds.extend(["--all-files"])
    else:
        # used in CI - runs faster and only checks files that have changed
        cmds.extend(["--from-ref", "origin/HEAD", "--to-ref", "HEAD"])

    ctx.run(" ".join(cmds))

    if sync:
        print("  Re-installing hooks ...")
        ctx.run(" ".join(["pre-commit", "uninstall"]), echo=True)
        ctx.run(" ".join(["pre-commit", "install"]), echo=True)


@invoke.task(aliases=("docstring",), iterable=("paths",))
def docstrings(ctx: Context, paths: list[str] | None = None):
    """
    Check public API docstrings.

    Optionally pass a directory or file.
    To pass multiple items:
        invoke docstrings -p=great_expectations/core -p=great_expectations/util.py
    """

    if paths:
        select_paths = [pathlib.Path(p) for p in paths]
    else:
        select_paths = None
    try:
        check_public_api_docstrings.main(select_paths=select_paths)
    except AssertionError as err:
        raise invoke.Exit(
            message=f"{err}\n\nGenerated with {check_public_api_docstrings.__file__}",
            code=1,
        )


@invoke.task()
def marker_coverage(
    ctx: Context,
):
    pytest_cmds = ["pytest", "--verify-marker-coverage-and-exit"]
    ctx.run(" ".join(pytest_cmds), echo=True, pty=True)


@invoke.task(
    aliases=["types"],
    iterable=["packages"],
    help={
        "packages": "One or more `great_expectatations` sub-packages to type-check with mypy.",
        "install-types": "Automatically install any needed types from `typeshed`.",
        "daemon": "Run mypy in daemon mode with faster analysis."
        " The daemon will be started and re-used for subsequent calls."
        " For detailed usage see `dmypy --help`.",
        "clear-cache": "Clear the local mypy cache directory.",
        "check-stub-sources": "Check the implementation `.py` files for any `.pyi`"
        " stub files in `great_expectations`."
        " By default `mypy` will not check implementation files if a `.pyi` stub file exists."
        " This should be run in CI in addition to the normal type-checking step.",
        "python-version": "Type check as if running a specific python version. Default 3.8",
    },
)
def type_check(  # noqa: PLR0913, PLR0912
    ctx: Context,
    packages: list[str],
    install_types: bool = False,
    pretty: bool = False,
    warn_unused_ignores: bool = False,
    daemon: bool = False,
    clear_cache: bool = False,
    report: bool = False,
    check_stub_sources: bool = False,
    ci: bool = False,
    python_version: str = "3.8",
):
    """Run mypy static type-checking on select packages."""
    mypy_cache = pathlib.Path(".mypy_cache")

    if ci:
        mypy_cache.mkdir(exist_ok=True)
        print(f"  mypy cache {mypy_cache.absolute()}")

        type_check(
            ctx,
            packages,
            install_types=True,
            pretty=pretty,
            warn_unused_ignores=True,
            daemon=daemon,
            clear_cache=clear_cache,
            report=report,
            check_stub_sources=check_stub_sources,
            ci=False,
            python_version=python_version,
        )
        return  # don't run twice

    if clear_cache:
        print(f"  Clearing {mypy_cache} ... ", end="")
        try:
            shutil.rmtree(mypy_cache)
            print("✅"),
        except FileNotFoundError as exc:
            print(f"❌\n  {exc}")

    if daemon:
        bin = "dmypy run --"
    else:
        bin = "mypy"

    ge_pkgs = [f"great_expectations.{p}" for p in packages]

    if check_stub_sources:
        # see --help docs for explanation of this flag
        for stub_file in GX_PACKAGE_DIR.glob("**/*.pyi"):
            source_file = stub_file.with_name(  # TODO:py3.9 .with_stem()
                f"{stub_file.name[:-1]}"
            )
            relative_path = source_file.relative_to(GX_ROOT_DIR)
            ge_pkgs.append(str(relative_path))

    cmds = [
        bin,
        *ge_pkgs,
    ]
    if install_types:
        cmds.extend(["--install-types", "--non-interactive"])
    if daemon:
        # see related issue https://github.com/python/mypy/issues/9475
        cmds.extend(["--follow-imports=normal"])
    if report:
        cmds.extend(["--txt-report", "type_cov", "--html-report", "type_cov"])
    if pretty:
        cmds.extend(["--pretty"])
    if warn_unused_ignores:
        cmds.extend(["--warn-unused-ignores"])
    if python_version:
        cmds.extend(["--python-version", python_version])
    # use pseudo-terminal for colorized output
    ctx.run(" ".join(cmds), echo=True, pty=True)


@invoke.task(aliases=["get-stats"])
def get_usage_stats_json(ctx: Context):
    """
    Dump usage stats event examples to json file
    """
    try:
        from tests.integration.usage_statistics import usage_stats_utils
    except ModuleNotFoundError:
        raise invoke.Exit(
            message="This invoke task requires Great Expecations to be installed in the environment. Please try again.",
            code=1,
        )

    events = usage_stats_utils.get_usage_stats_example_events()
    version = usage_stats_utils.get_gx_version()

    outfile = f"v{version}_example_events.json"
    with open(outfile, "w") as f:
        json.dump(events, f)

    print(f"File written to '{outfile}'.")


@invoke.task(pre=[get_usage_stats_json], aliases=["move-stats"])
def mv_usage_stats_json(ctx: Context):
    """
    Use databricks-cli lib to move usage stats event examples to dbfs:/
    """
    try:
        from tests.integration.usage_statistics import usage_stats_utils
    except ModuleNotFoundError:
        raise invoke.Exit(
            message="This invoke task requires Great Expecations to be installed in the environment. Please try again.",
            code=1,
        )

    version = usage_stats_utils.get_gx_version()
    outfile = f"v{version}_example_events.json"
    cmd = "databricks fs cp --overwrite {0} dbfs:/schemas/{0}"
    cmd = cmd.format(outfile)
    ctx.run(cmd)
    print(f"'{outfile}' copied to dbfs.")


UNIT_TEST_DEFAULT_TIMEOUT: float = 1.5


@invoke.task(
    aliases=["test"],
    help={
        "unit": "Runs tests marked with the 'unit' marker. Default behavior.",
        "ignore-markers": "Don't exclude any test by not passing any markers to pytest.",
        "slowest": "Report on the slowest n number of tests",
        "ci": "execute tests assuming a CI environment. Publish XML reports for coverage reporting etc.",
        "timeout": f"Fails unit-tests if calls take longer than this value. Default {UNIT_TEST_DEFAULT_TIMEOUT} seconds",
        "html": "Create html coverage report",
        "package": "Run tests on a specific package. Assumes there is a `tests/<PACKAGE>` directory of the same name.",
        "full-cov": "Show coverage report on the entire `great_expectations` package regardless of `--package` param.",
    },
)
def tests(  # noqa: PLR0913
    ctx: Context,
    unit: bool = True,
    ignore_markers: bool = False,
    ci: bool = False,
    html: bool = False,
    cloud: bool = True,
    slowest: int = 5,
    timeout: float = UNIT_TEST_DEFAULT_TIMEOUT,
    package: str | None = None,
    full_cov: bool = False,
    verbose: bool = False,
):
    """
    Run tests. Runs unit tests by default.

    Use `invoke tests -p=<TARGET_PACKAGE>` to run tests on a particular package and measure coverage (or lack thereof).

    See also, the newer `invoke ci-tests --help`.
    """
    markers = []
    markers += ["unit" if unit else "not unit"]

    marker_text = " and ".join(markers)

    cov_param = "--cov=great_expectations"
    if package and not full_cov:
        cov_param += f"/{package.replace('.', '/')}"

    cmds = [
        "pytest",
        f"--durations={slowest}",
        cov_param,
        "--cov-report term",
        "-rEf",  # show extra test summary info for errors & failed tests
    ]
    if verbose:
        cmds.append("-vv")
    if not ignore_markers:
        cmds += ["-m", f"'{marker_text}'"]
    if unit and not ignore_markers:
        try:
            import pytest_timeout  # noqa: F401

            cmds += [f"--timeout={timeout}"]
        except ImportError:
            print("`pytest-timeout` is not installed, cannot use --timeout")

    if cloud:
        cmds += ["--cloud"]
    if ci:
        cmds += ["--cov-report", "xml"]
    if html:
        cmds += ["--cov-report", "html"]
    if package:
        cmds += [f"tests/{package.replace('.', '/')}"]  # allow `foo.bar`` format
    ctx.run(" ".join(cmds), echo=True, pty=True)


PYTHON_VERSION_DEFAULT: float = 3.8


@invoke.task(
    help={
        "name": "Docker image name.",
        "tag": "Docker image tag.",
        "build": "If True build the image, otherwise run it. Defaults to False.",
        "detach": "Run container in background and print container ID. Defaults to False.",
        "py": f"version of python to use. Default is {PYTHON_VERSION_DEFAULT}",
        "cmd": "Command for docker image. Default is bash.",
        "target": "Set the target build stage to build.",
    }
)
def docker(  # noqa: PLR0913
    ctx: Context,
    name: str = "gx38local",
    tag: str = "latest",
    build: bool = False,
    detach: bool = False,
    cmd: str = "bash",
    py: float = PYTHON_VERSION_DEFAULT,
    target: str | None = None,
):
    """
    Build or run gx docker image.
    """

    _exit_with_error_if_not_in_repo_root(task_name="docker")

    filedir = os.path.realpath(
        os.path.dirname(os.path.realpath(__file__))  # noqa: PTH120
    )

    cmds = ["docker"]

    if build:
        cmds.extend(
            [
                "buildx",
                "build",
                "-f",
                "docker/Dockerfile.tests",
                f"--tag {name}:{tag}",
                *[
                    f"--build-arg {arg}"
                    for arg in ["SOURCE=local", f"PYTHON_VERSION={py}"]
                ],
                ".",
            ]
        )
        if target:
            cmds.extend(["--target", target])

    else:
        cmds.append("run")
        if detach:
            cmds.append("--detach")
        cmds.extend(
            [
                "-it",
                "--rm",
                "--mount",
                f"type=bind,source={filedir},target=/great_expectations",
                "-w",
                "/great_expectations",
                f"{name}:{tag}",
                f"{cmd}",
            ]
        )

    ctx.run(" ".join(cmds), echo=True, pty=True)


@invoke.task(
    aliases=("schema", "schemas"),
    help={
        "sync": "Update the json schemas at `great_expectations/datasource/fluent/schemas`",
        "indent": "Indent size for nested json objects. Default: 4",
        "clean": "Delete all schema files and sub directories."
        " Can be combined with `--sync` to reset the /schemas dir and remove stale schemas",
    },
)
def type_schema(
    ctx: Context,
    sync: bool = False,
    clean: bool = False,
    indent: int = 4,
):
    """
    Show all the json schemas for Fluent Datasources & DataAssets

    Generate json schema for each Datasource & DataAsset with `--sync`.
    """
    import pandas

    from great_expectations.datasource.fluent import (
        _PANDAS_SCHEMA_VERSION,
        BatchRequest,
        Datasource,
    )
    from great_expectations.datasource.fluent.sources import (
        _iter_all_registered_types,
    )

    schema_dir_root: Final[pathlib.Path] = (
        GX_PACKAGE_DIR / "datasource" / "fluent" / "schemas"
    )
    if clean:
        file_count = len(list(schema_dir_root.glob("**/*.json")))
        print(f"🗑️ removing schema directory and contents - {file_count} .json files")
        shutil.rmtree(schema_dir_root)

    schema_dir_root.mkdir(exist_ok=True)

    datasource_dir: pathlib.Path = schema_dir_root

    if not sync:
        print("--------------------\nRegistered Fluent types\n--------------------\n")

    name_model = [
        ("BatchRequest", BatchRequest),
        (Datasource.__name__, Datasource),
        *_iter_all_registered_types(),
    ]

    for name, model in name_model:
        if issubclass(model, Datasource):
            datasource_dir = schema_dir_root.joinpath(model.__name__)
            datasource_dir.mkdir(exist_ok=True)
            schema_dir = schema_dir_root
            print("-" * shutil.get_terminal_size()[0])
        else:
            schema_dir = datasource_dir
            print("  ", end="")

        if not sync:
            print(f"{name} - {model.__name__}.json")
            continue

        if (
            datasource_dir.name.startswith("Pandas")
            and _PANDAS_SCHEMA_VERSION != pandas.__version__
        ):
            print(
                f"🙈  {name} - was generated with pandas"
                f" {_PANDAS_SCHEMA_VERSION} but you have {pandas.__version__}; skipping"
            )
            continue

        try:
            schema_path = schema_dir.joinpath(f"{model.__name__}.json")
            json_str: str = model.schema_json(indent=indent) + "\n"

            if schema_path.exists():
                if json_str == schema_path.read_text():
                    print(f"✅  {name} - {schema_path.name} unchanged")
                    continue

            schema_path.write_text(json_str)
            print(f"🔃  {name} - {schema_path.name} schema updated")
        except TypeError as err:
            print(f"❌  {name} - Could not sync schema - {type(err).__name__}:{err}")
    raise invoke.Exit(code=0)


def _exit_with_error_if_not_in_repo_root(task_name: str):
    """Exit if the command was not run from the repository root."""
    filedir = os.path.realpath(
        os.path.dirname(os.path.realpath(__file__))  # noqa: PTH120
    )
    curdir = os.path.realpath(os.getcwd())  # noqa: PTH109
    exit_message = f"The {task_name} task must be invoked from the same directory as the tasks.py file at the top of the repo."
    if filedir != curdir:
        raise invoke.Exit(
            exit_message,
            code=1,
        )


@invoke.task
def api_docs(ctx: Context):
    """Build api documentation."""

    repo_root = pathlib.Path(__file__).parent

    _exit_with_error_if_not_run_from_correct_dir(
        task_name="docs", correct_dir=repo_root
    )
    sphinx_api_docs_source_dir = repo_root / "docs" / "sphinx_api_docs_source"

    doc_builder = SphinxInvokeDocsBuilder(
        ctx=ctx, api_docs_source_path=sphinx_api_docs_source_dir, repo_root=repo_root
    )

    doc_builder.build_docs()


@invoke.task(
    name="docs",
    help={
        "build": "Build docs via yarn build instead of serve via yarn start. Default False.",
        "clean": "Remove directories and files from versioned docs and code. Default False.",
        "start": "Only run yarn start, do not process versions. For example if you have already run invoke docs and just want to serve docs locally for editing.",
        "lint": "Run the linter",
    },
)
def docs(
    ctx: Context,
    build: bool = False,
    clean: bool = False,
    start: bool = False,
    lint: bool = False,
):
    """Build documentation site, including api documentation and earlier doc versions. Note: Internet access required to download earlier versions."""

    repo_root = pathlib.Path(__file__).parent

    _exit_with_error_if_not_run_from_correct_dir(
        task_name="docs", correct_dir=repo_root
    )

    print("Running invoke docs from:", repo_root)
    old_pwd = pathlib.Path.cwd()
    docusaurus_dir = repo_root / "docs/docusaurus"
    os.chdir(docusaurus_dir)
    if clean:
        rm_cmds = ["rm", "-f", "oss_docs_versions.zip", "versions.json"]
        ctx.run(" ".join(rm_cmds), echo=True)
        rm_rf_cmds = [
            "rm",
            "-rf",
            "versioned_code",
            "versioned_docs",
            "versioned_sidebars",
        ]
        ctx.run(" ".join(rm_rf_cmds), echo=True)
    elif lint:
        ctx.run(" ".join(["yarn lint"]), echo=True)
    else:  # noqa: PLR5501
        if start:
            ctx.run(" ".join(["yarn start"]), echo=True)
        else:
            print("Making sure docusaurus dependencies are installed.")
            ctx.run(" ".join(["yarn install"]), echo=True)

            if build:
                build_docs_cmd = "../build_docs"
            else:
                build_docs_cmd = "../build_docs_locally.sh"

            print(f"Running {build_docs_cmd} from:", docusaurus_dir)
            ctx.run(build_docs_cmd, echo=True)

    os.chdir(old_pwd)


@invoke.task(
    name="public-api",
    help={
        "write_to_file": "Write items to be addressed to public_api_report.txt, default False",
    },
)
def public_api_task(
    ctx: Context,
    write_to_file: bool = False,
):
    """Generate a report to determine the state of our Public API. Lists classes, methods and functions that are used in examples in our documentation, and any manual includes or excludes (see public_api_report.py). Items listed when generating this report need the @public_api decorator (and a good docstring) or to be excluded from consideration if they are not applicable to our Public API."""

    repo_root = pathlib.Path(__file__).parent

    _exit_with_error_if_not_run_from_correct_dir(
        task_name="public-api", correct_dir=repo_root
    )

    # Docs folder is not reachable from install of Great Expectations
    api_docs_dir = repo_root / "docs" / "sphinx_api_docs_source"
    sys.path.append(str(api_docs_dir.resolve()))

    public_api_report.generate_public_api_report(write_to_file=write_to_file)


def _exit_with_error_if_not_run_from_correct_dir(
    task_name: str, correct_dir: Union[pathlib.Path, None] = None
) -> None:
    """Exit if the command was not run from the correct directory."""
    if not correct_dir:
        correct_dir = pathlib.Path(__file__).parent
    curdir = pathlib.Path.cwd()
    exit_message = f"The {task_name} task must be invoked from the same directory as the tasks.py file."
    if correct_dir != curdir:
        raise invoke.Exit(
            exit_message,
            code=1,
        )


@invoke.task(
    aliases=("links",),
    help={"skip_external": "Skip external link checks (is slow), default is True"},
)
def link_checker(ctx: Context, skip_external: bool = True):
    """Checks the Docusaurus docs for broken links"""
    import docs.checks.docs_link_checker as checker

    path: str = "docs/docusaurus/docs"
    docs_root: str = "docs/docusaurus/docs"
    site_prefix: str = "docs"

    code, message = checker.scan_docs(
        path=path,
        docs_root=docs_root,
        site_prefix=site_prefix,
        skip_external=skip_external,
    )
    raise invoke.Exit(message, code)


@invoke.task(
    aliases=("automerge",),
)
def show_automerges(ctx: Context):
    """Show github pull requests currently in automerge state."""
    import requests

    url = "https://api.github.com/repos/great-expectations/great_expectations/pulls"
    response = requests.get(
        url,
        params={
            "state": "open",
            "sort": "updated",
            "direction": "desc",
            "per_page": 50,
        },
    )
    LOGGER.debug(f"{response.request.method} {response.request.url} - {response}")

    if response.status_code != requests.codes.ok:
        print(f"Error: {response.reason}\n{pf(response.json(), depth=2)}")
        response.raise_for_status()

    pr_details = response.json()
    LOGGER.debug(pf(pr_details, depth=2))

    if automerge_prs := tuple(x for x in pr_details if x["auto_merge"]):
        print(f"\tAutomerge PRs: {len(automerge_prs)}")
        for i, pr in enumerate(automerge_prs, start=1):
            print(f"{i}. @{pr['user']['login']} {pr['title']} {pr['html_url']}")
    else:
        print("\tNo PRs set to automerge")


class TestDependencies(NamedTuple):
    requirement_files: tuple[str, ...]
    services: tuple[str, ...] = tuple()
    extra_pytest_args: tuple[  # TODO: remove this once remove the custom flagging system
        str, ...
    ] = tuple()


MARKER_DEPENDENCY_MAP: Final[Mapping[str, TestDependencies]] = {
    "athena": TestDependencies(("reqs/requirements-dev-athena.txt",)),
    "aws_deps": TestDependencies(("reqs/requirements-dev-lite.txt",)),
    "clickhouse": TestDependencies(("reqs/requirements-dev-clickhouse.txt",)),
    "cloud": TestDependencies(
        ("reqs/requirements-dev-cloud.txt",), extra_pytest_args=("--cloud",)
    ),
<<<<<<< HEAD
    "docs-basic": TestDependencies(
=======
    "databricks": TestDependencies(
        requirement_files=("reqs/requirements-dev-databricks.txt",),
        services=("databricks",),
    ),
    "docs": TestDependencies(
        # these installs are handled by the CI
>>>>>>> c45e27bd
        requirement_files=(
            "reqs/requirements-dev-test.txt",
            "reqs/requirements-dev-mssql.txt",
            "reqs/requirements-dev-mysql.txt",
            "reqs/requirements-dev-postgresql.txt",
            # "Deprecated API features detected" warning/error for test_docs[split_data_on_whole_table_bigquery] when pandas>=2.0
            "reqs/requirements-dev-sqlalchemy1.txt",
            "reqs/requirements-dev-trino.txt",
        ),
        services=("postgresql", "mssql", "mysql", "trino"),
        extra_pytest_args=(
            "--mssql",
            "--mysql",
            "--postgresql",
            "--trino",
            "--docs-tests",
        ),
    ),
    "docs-creds-needed": TestDependencies(
        # these installs are handled by the CI
        requirement_files=(
            "reqs/requirements-dev-azure.txt",
            "reqs/requirements-dev-bigquery.txt",
            "reqs/requirements-dev-redshift.txt",
            "reqs/requirements-dev-snowflake.txt",
            # "Deprecated API features detected" warning/error for test_docs[split_data_on_whole_table_bigquery] when pandas>=2.0
            "reqs/requirements-dev-sqlalchemy1.txt",
        ),
        extra_pytest_args=(
            "--aws",
            "--azure",
            "--bigquery",
            "--redshift",
            "--snowflake",
            "--docs-tests",
        ),
    ),
    "docs-spark": TestDependencies(
        requirement_files=(
            "reqs/requirements-dev-test.txt",
            "reqs/requirements-dev-spark.txt",
        ),
        services=("spark",),
        extra_pytest_args=("--spark",),
    ),
    "mssql": TestDependencies(
        ("reqs/requirements-dev-mssql.txt",),
        services=("mssql",),
        extra_pytest_args=("--mssql",),
    ),
    "mysql": TestDependencies(
        ("reqs/requirements-dev-mysql.txt",),
        services=("mysql",),
        extra_pytest_args=("--mysql",),
    ),
    "pyarrow": TestDependencies(("reqs/requirements-dev-arrow.txt",)),
    "postgresql": TestDependencies(
        ("reqs/requirements-dev-postgresql.txt",),
        services=("postgresql",),
        extra_pytest_args=("--postgresql",),
    ),
    "spark": TestDependencies(
        requirement_files=("reqs/requirements-dev-spark.txt",),
        services=("spark",),
        extra_pytest_args=("--spark",),
    ),
    "trino": TestDependencies(
        ("reqs/requirements-dev-trino.txt",),
        services=("trino",),
        extra_pytest_args=("--trino",),
    ),
}


def _add_all_backends_marker(marker_string: str) -> bool:
    # We should generalize this, possibly leveraging MARKER_DEPENDENCY_MAP, but for now
    # right I've hardcoded all the containerized backend services we support in testing.
    return marker_string in ["postgresql", "mssql", "mysql", "spark", "trino"]


def _tokenize_marker_string(marker_string: str) -> Generator[str, None, None]:
    """_summary_

    Args:
        marker_string (str): _description_

    Yields:
        Generator[str, None, None]: _description_
    """
    tokens = marker_string.split()
    if len(tokens) == 1:
        yield tokens[0]
    elif (
        marker_string
        == "athena or clickhouse or openpyxl or pyarrow or project or sqlite or aws_creds"
    ):
        yield "aws_creds"
        yield "athena"
        yield "clickhouse"
        yield "openpyxl"
        yield "pyarrow"
        yield "project"
        yield "sqlite"
    else:
        raise ValueError(f"Unable to tokenize marker string: {marker_string}")


def _get_marker_dependencies(markers: str | Sequence[str]) -> list[TestDependencies]:
    if isinstance(markers, str):
        markers = [markers]
    dependencies: list[TestDependencies] = []
    for marker_string in markers:
        for marker_token in _tokenize_marker_string(marker_string):
            if marker_depedencies := MARKER_DEPENDENCY_MAP.get(marker_token):
                LOGGER.debug(f"'{marker_token}' has dependencies")
                dependencies.append(marker_depedencies)
    return dependencies


@invoke.task(
    iterable=["markers", "requirements_dev"],
    help={
        "markers": "Optional marker to install dependencies for. Can be specified multiple times.",
        "requirements_dev": "Short name of `requirements-dev-*.txt` file to install, e.g. test, spark, cloud etc. Can be specified multiple times.",
        "constraints": "Optional flag to install dependencies with constraints, default True",
    },
)
def deps(  # noqa: PLR0913
    ctx: Context,
    markers: list[str],
    requirements_dev: list[str],
    constraints: bool = True,
    gx_install: bool = False,
    editable_install: bool = False,
):
    """
    Install dependencies for development and testing.

    Specific requirement files needed for a specific test maker can be registered in `MARKER_REQ_MAPPING`,
    `invoke deps` will always check for and use these when installing dependencies.

    If no `markers` or `requirements-dev` are specified, the dev-contrib and
    core requirements are installed.

    Example usage:
    Installing the needed dependencies for running the `external_sqldialect` tests and
    the 'requirements-dev-cloud.txt' dependencies.

    $ invoke deps -m external_sqldialect -r cloud
    """
    cmds = ["pip", "install"]
    if editable_install:
        cmds.append("-e .")
    elif gx_install:
        cmds.append(".")

    req_files: list[str] = ["requirements.txt"]

    for test_deps in _get_marker_dependencies(markers):
        req_files.extend(test_deps.requirement_files)

    for name in requirements_dev:
        req_path: pathlib.Path = REQS_DIR / f"requirements-dev-{name}.txt"
        assert req_path.exists(), f"Requirement file {req_path} does not exist"
        req_files.append(str(req_path))

    if not markers and not requirements_dev:
        req_files.append("reqs/requirements-dev-contrib.txt")

    for req_file in req_files:
        cmds.append(f"-r {req_file}")

    if constraints:
        cmds.append("-c constraints-dev.txt")

    ctx.run(" ".join(cmds), echo=True, pty=True)


@invoke.task(iterable=["service_names", "up_services", "verbose"])
def docs_snippet_tests(
    ctx: Context,
    marker: str,
    up_services: bool = False,
    verbose: bool = False,
    reports: bool = False,
):
    pytest_cmds = [
        "pytest",
        "-rEf",
    ]
    if reports:
        pytest_cmds.extend(["--cov=great_expectations", "--cov-report=xml"])

    if verbose:
        pytest_cmds.append("-vv")

    for test_deps in _get_marker_dependencies(marker):
        if up_services:
            service(ctx, names=test_deps.services, markers=test_deps.services)

        for extra_pytest_arg in test_deps.extra_pytest_args:
            pytest_cmds.append(extra_pytest_arg)

    pytest_cmds.append("tests/integration/test_script_runner.py")
    ctx.run(" ".join(pytest_cmds), echo=True, pty=True)


@invoke.task(
    help={"pty": _PTY_HELP_DESC},
    iterable=["service_names", "up_services", "verbose"],
)
def ci_tests(  # noqa: PLR0913
    ctx: Context,
    marker: str,
    up_services: bool = False,
    verbose: bool = False,
    reports: bool = False,
    slowest: int = 5,
    timeout: float = 0.0,  # 0 indicates no timeout
    xdist: bool = False,
    pty: bool = True,
):
    """
    Run tests in CI.

    This method looks up the pytest marker provided and runs the tests for that marker,
    as well as looking up any required services, testing dependencies and extra CLI flags
    that are need and starting them if `up_services` is True.

    `up_services` is False by default to avoid starting services which may already be up
    when running tests locally.

    Defined this as a new invoke task to avoid some of the baggage of our old test setup.
    """
    pytest_options = [f"--durations={slowest}", "-rEf"]

    if xdist:
        pytest_options.append("-n auto")

    if timeout != 0:
        pytest_options.append(f"--timeout={timeout}")

    if reports:
        pytest_options.extend(["--cov=great_expectations", "--cov-report=xml"])

    if verbose:
        pytest_options.append("-vv")

    for test_deps in _get_marker_dependencies(marker):
        if up_services:
            service(ctx, names=test_deps.services, markers=test_deps.services, pty=pty)

        for extra_pytest_arg in test_deps.extra_pytest_args:
            pytest_options.append(extra_pytest_arg)

    marker_statement = (
        f"'all_backends or {marker}'"
        if _add_all_backends_marker(marker)
        else f"'{marker}'"
    )

    pytest_cmd = ["pytest", "-m", marker_statement] + pytest_options
    ctx.run(" ".join(pytest_cmd), echo=True, pty=pty)


@invoke.task(
    aliases=("services",),
    help={"pty": _PTY_HELP_DESC},
    iterable=["names", "markers"],
)
def service(
    ctx: Context, names: Sequence[str], markers: Sequence[str], pty: bool = True
):
    """
    Startup a service, by referencing its name directly or by looking up a pytest marker.

    If a marker is specified, the services listed in `MARKER_DEPENDENCY_MAP` will be used.

    Note:
        The main reason this is a separate task is to make it easy to start services
        when running tests locally.
    """
    service_names = set(names)

    if markers:
        for test_deps in _get_marker_dependencies(markers):
            service_names.update(test_deps.services)

    if service_names:
        print(f"  Starting services for {', '.join(service_names)} ...")
        for service_name in service_names:
            cmds = [
                "docker",
                "compose",
                "-f",
                f"assets/docker/{service_name}/docker-compose.yml",
                "up",
                "-d",
                "--quiet-pull",
            ]
            ctx.run(" ".join(cmds), echo=True, pty=pty)
        # TODO: remove this sleep. This is a temporary hack to give services enough
        #       time to come up to get ci merging again.
        ctx.run("sleep 15")
    else:
        print("  No matching services to start")<|MERGE_RESOLUTION|>--- conflicted
+++ resolved
@@ -802,16 +802,12 @@
     "cloud": TestDependencies(
         ("reqs/requirements-dev-cloud.txt",), extra_pytest_args=("--cloud",)
     ),
-<<<<<<< HEAD
-    "docs-basic": TestDependencies(
-=======
     "databricks": TestDependencies(
         requirement_files=("reqs/requirements-dev-databricks.txt",),
         services=("databricks",),
     ),
-    "docs": TestDependencies(
+    "docs-basic": TestDependencies(
         # these installs are handled by the CI
->>>>>>> c45e27bd
         requirement_files=(
             "reqs/requirements-dev-test.txt",
             "reqs/requirements-dev-mssql.txt",
