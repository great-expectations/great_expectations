--- conflicted
+++ resolved
@@ -168,22 +168,6 @@
         theme: {
           customCss: require.resolve('./src/css/custom.css')
         },
-<<<<<<< HEAD
-        // lastVersion: 'current',
-        // versions: {
-        //   // Example configuration:
-        //   // <WILL> may have to be fixed
-        //   current: {
-        //     label: 'docs',
-        //     path: 'docs'
-        //   },
-        //   '0.13.9': {
-        //     label: '0.13.9-docs',
-        //     path: '0.13.9'
-        //   }
-        // }
-      }
-=======
         gtag: {
           // You can also use your "G-" Measurement ID here.
           trackingID: 'UA-138955219-1',
@@ -191,7 +175,6 @@
           anonymizeIP: true // Should IPs be anonymized?
         }
       })
->>>>>>> abfe8a65
     ]
   ]
 }