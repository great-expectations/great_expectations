--- conflicted
+++ resolved
@@ -75,10 +75,6 @@
 
         - script: |
             pip install -r requirements-dev.txt
-<<<<<<< HEAD
-            pip install -r requirements.txt
-=======
->>>>>>> 8522accc
             pip install .
           displayName: 'Install dependencies'
 
