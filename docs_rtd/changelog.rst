.. _changelog:

#########
Changelog
#########


develop
-----------------
<<<<<<< HEAD
* [MAINTENANCE] Add force_reuse_spark_context to DatasourceConfigSchema
=======
* [FEATURE] Implement V3 expect_column_pair_values_to_be_equal expectation for Pandas execution engine (#3252)
>>>>>>> 66d9e7e1

0.13.28
-----------------
* [FEATURE] Implement ColumnPairValuesInSet metric for PandasExecutionEngine
* [BUGFIX] Wrap optional azure imports in data_connector setup

0.13.27
-----------------
* [FEATURE] Accept row_condition (with condition_parser) and ignore_row_if parameters for expect_multicolumn_sum_to_equal (#3193)
* [FEATURE] ConfiguredAssetDataConnector for Azure Blob Storage (#3141)
* [FEATURE] Replace MetricFunctionTypes.IDENTITY domain type with convenience method get_domain_records() for SparkDFExecutionEngine (#3226)
* [FEATURE] Replace MetricFunctionTypes.IDENTITY domain type with convenience method get_domain_records() for SqlAlchemyExecutionEngine (#3215)
* [FEATURE] Replace MetricFunctionTypes.IDENTITY domain type with convenience method get_full_access_compute_domain() for PandasExecutionEngine (#3210)
* [FEATURE] Set foundation for Azure-related DataConnectors (#3188)
* [FEATURE] Update ExpectCompoundColumnsToBeUnique for V3 API (#3161)
* [BUGFIX] Fix incorrect schema validation for Azure data connectors (#3200)
* [BUGFIX] Fix incorrect usage of "all()" in the comparison of validation results when executing an Expectation (#3178)
* [BUGFIX] Fixes an error with expect_column_values_to_be_dateutil_parseable (#3190)
* [BUGFIX] Improve parsing of .ge_store_backend_id (#2952)
* [BUGFIX] Remove fixture parameterization for Cloud DBs (Snowflake and BigQuery) (#3182)
* [BUGFIX] Restore support for V2 API style custom expectation rendering (#3179) (Thanks @jdimatteo)
* [DOCS] Add `conda` as installation option in README (#3196) (Thanks @rpanai)
* [DOCS] Standardize capitalization of "Python" in "Connecting to your data" section of new docs (#3209)
* [DOCS] Standardize capitalization of Spark in docs (#3198)
* [DOCS] Update BigQuery docs to clarify the use of temp tables (#3184)
* [DOCS] Create _redirects (#3192)
* [ENHANCEMENT] RuntimeDataConnector messaging is made more clear for `test_yaml_config()` (#3206)
* [MAINTENANCE] Add `credentials` YAML key support for `DataConnectors` (#3173)
* [MAINTENANCE] Fix minor typo in S3 DataConnectors (#3194)
* [MAINTENANCE] Fix typos in argument names and types (#3207)
* [MAINTENANCE] Update changelog. (#3189)
* [MAINTENANCE] Update documentation. (#3203)
* [MAINTENANCE] Update validate_your_data.md (#3185)
* [MAINTENANCE] update tests across execution engines and clean up coding patterns (#3223)

0.13.26
-----------------
* [FEATURE] Enable BigQuery tests for Azure CI/CD (#3155)
* [FEATURE] Implement MulticolumnMapExpectation class (#3134)
* [FEATURE] Implement the MulticolumnSumEqual Metric for PandasExecutionEngine (#3130)
* [FEATURE] Support row_condition and ignore_row_if Directives Combined for PandasExecutionEngine (#3150)
* [FEATURE] Update ExpectMulticolumnSumToEqual for V3 API (#3136)
* [FEATURE] add python3.9 to python versions (#3143) (Thanks @dswalter)
* [FEATURE]/MER-16/MER-75/ADD_ROUTE_FOR_VALIDATION_RESULT (#3090) (Thanks @rreinoldsc)
* [BUGFIX] Enable `--v3-api suite edit` to proceed without selecting DataConnectors (#3165)
* [BUGFIX] Fix error when `RuntimeBatchRequest` is passed to `SimpleCheckpoint` with `RuntimeDataConnector` (#3152)
* [BUGFIX] allow reader_options in the CLI so can read `.csv.gz` files (#2695) (Thanks @luke321321)
* [DOCS] Apply Docusaurus tabs to relevant pages in new docs
* [DOCS] Capitalize python to Python in docs (#3176)
* [DOCS] Improve Core Concepts - Expectation Concepts (#2831)
* [MAINTENANCE] Error messages must be friendly. (#3171)
* [MAINTENANCE] Implement the "compound_columns_unique" metric for PandasExecutionEngine (with a unit test). (#3159)
* [MAINTENANCE] Improve Coding Practices in "great_expectations/expectations/expectation.py" (#3151)
* [MAINTENANCE] Update test_script_runner.py (#3177)

0.13.25
-----------------
* [FEATURE] Pass on meta-data from expectation json to validation result json (#2881) (Thanks @sushrut9898)
* [FEATURE] Add sqlalchemy engine support for `column.most_common_value` metric (#3020) (Thanks @shpolina)
* [BUGFIX] Added newline to CLI message for consistent formatting (#3127) (Thanks @ismaildawoodjee)
* [BUGFIX] fix pip install snowflake build error with python 3.9 (#3119) (Thanks @jdimatteo)
* [BUGFIX] Populate (data) asset name in data docs for RuntimeDataConnector (#3105) (Thanks @ceshine)
* [DOCS] Correct path to docs_rtd/changelog.rst (#3120) (Thanks @jdimatteo)
* [DOCS] Fix broken links in "How to write a 'How to Guide'" (#3112)
* [DOCS] Port over "How to add comments to Expectations and display them in DataDocs" from RTD to Docusaurus (#3078)
* [DOCS] Port over "How to create a Batch of data from an in memory Spark or Pandas DF" from RTD to Docusaurus (#3099)
* [DOCS] Update CLI codeblocks in create_your_first_expectations.md (#3106) (Thanks @ories)
* [MAINTENANCE] correct typo in docstring (#3117)
* [MAINTENANCE] DOCS/GDOC-130/Add Changelog (#3121)
* [MAINTENANCE] fix docstring for expectation "expect_multicolumn_sum_to_equal" (previous version was not precise) (#3110)
* [MAINTENANCE] Fix typos in docstrings in map_metric_provider partials (#3111)
* [MAINTENANCE] Make sure that all imports use column_aggregate_metric_provider (not column_aggregate_metric). (#3128)
* [MAINTENANCE] Rename column_aggregate_metric.py into column_aggregate_metric_provider.py for better code readability. (#3123)
* [MAINTENANCE] rename ColumnMetricProvider to ColumnAggregateMetricProvider (with DeprecationWarning) (#3100)
* [MAINTENANCE] rename map_metric.py to map_metric_provider.py (with DeprecationWarning) for a better code readability/interpretability (#3103)
* [MAINTENANCE] rename table_metric.py to table_metric_provider.py with a deprecation notice (#3118)
* [MAINTENANCE] Update CODE_OF_CONDUCT.md (#3066)
* [MAINTENANCE] Upgrade to modern Python syntax (#3068) (Thanks @cclauss)

0.13.24
-----------------
* [FEATURE] Script to automate proper triggering of Docs Azure pipeline (#3003)
* [BUGFIX] Fix an undefined name that could lead to a NameError (#3063) (Thanks @cclauss)
* [BUGFIX] fix incorrect pandas top rows usage (#3091)
* [BUGFIX] Fix parens in Expectation metric validation method that always returned True assertation (#3086) (Thanks @morland96)
* [BUGFIX] Fix run_diagnostics for contrib expectations (#3096)
* [BUGFIX] Fix typos discovered by codespell (#3064) (Thanks cclauss)
* [BUGFIX] Wrap get_view_names in try clause for passing the NotImplemented error (#2976) (Thanks @kj-9)
* [DOCS] Ensuring consistent style of directories, files, and related references in docs (#3053)
* [DOCS] Fix broken link to example DAG (#3061) (Thanks fritz-astronomer)
* [DOCS] GDOC-198 cleanup TOC (#3088)
* [DOCS] Migrating pages under guides/miscellaneous (#3094) (Thanks @spbail)
* [DOCS] Port over “How to configure a new Checkpoint using test_yaml_config” from RTD to Docusaurus
* [DOCS] Port over “How to configure an Expectation store in GCS” from RTD to Docusaurus (#3071)
* [DOCS] Port over “How to create renderers for custom Expectations” from RTD to Docusaurus
* [DOCS] Port over “How to run a Checkpoint in Airflow” from RTD to Docusaurus (#3074)
* [DOCS] Update how-to-create-and-edit-expectations-in-bulk.md (#3073)
* [MAINTENANCE] Adding a comment explaining the IDENTITY metric domain type. (#3057)
* [MAINTENANCE] Change domain key value from “column” to “column_list” in ExecutionEngine implementations (#3059)
* [MAINTENANCE] clean up metric errors (#3085)
* [MAINTENANCE] Correct the typo in the naming of the IDENTIFICATION semantic domain type name. (#3058)
* [MAINTENANCE] disable snowflake tests temporarily (#3093)
* [MAINTENANCE] [DOCS] Port over “How to host and share Data Docs on GCS” from RTD to Docusaurus (#3070)
* [MAINTENANCE] Enable repr for MetricConfiguration to assist with troubleshooting. (#3075)
* [MAINTENANCE] Expand test of a column map metric to underscore functionality. (#3072)
* [MAINTENANCE] Expectation anonymizer supports v3 expectation registry (#3092)
* [MAINTENANCE] Fix -- check for column key existence in accessor_domain_kwargsn for condition map partials. (#3082)
* [MAINTENANCE] Missing import of SparkDFExecutionEngine was added. (#3062)

0.13.23
-----------------
* [BUGFIX] added expectation_config to ExpectationValidationResult when exception is raised (#2659) (thanks @peterdhansen))
* [BUGFIX] fix update data docs as validation action (#3031)
* [DOCS] Port over "How to configure an Expectation Store in Azure" from RTD to Docusaurus
* [DOCS] Port over "How to host and share DataDocs on a filesystem" from RTD to Docusaurus (#3018)
* [DOCS] Port over "How to instantiate a Data Context w/o YML" from RTD to Docusaurus (#3011)
* [DOCS] Port "How to configure a Validation Result store on a filesystem" from RTD to Docusaurus (#3025)
* [DOCS] how to create multibatch expectations using evaluation parameters (#3039)
* [DOCS] Port "How to create and edit Expectations with a Profiler" from RTD to Docussaurus. (#3048)
* [DOCS] Port RTD adding validations data or suites to checkpoint (#3030)
* [DOCS] Porting "How to create and edit Expectations with instant feedback from a sample Batch of data" from RTD to Docusaurus. (#3046)
* [DOCS] GDOC-172/Add missing pages (#3007)
* [DOCS] Port over "How to configure DataContext components using test_yaml_config" from RTD to Docusaurus
* [DOCS] Port over "How to configure a Validation Result store to Postgres" from RTD to Docusaurus
* [DOCS] Port over "How to configure an Expectation Store in S3" from RTD to Docusaurus
* [DOCS] Port over "How to configure an Expectation Store on a filesystem" from RTD to Docusaurus
* [DOCS] Port over "How to configure credentials using YAML or env vars" from RTD to Docusaurus
* [DOCS] Port over "How to configure credentials using a secrets store" from RTD to Docusaurus
* [DOCS] Port over "How to configure validation result store in GCS" from RTD to Docusaurus (#3019)
* [DOCS] Port over "How to connect to an Athena DB" from RTD to Docusaurus
* [DOCS] Port over "How to create a new ExpectationSuite from jsonschema" from RTD to Docusaurus (#3017)
* [DOCS] Port over "How to deploy a scheduled checkpoint with cron" from RTD to Docusaurus
* [DOCS] Port over "How to dynamically load evaluation parameters from DB" from RTD to Docusaurus (#3052)
* [DOCS] Port over "How to host and share DataDocs on Amazon S3" from RTD to Docusaurus
* [DOCS] Port over "How to implement custom notifications" from RTD to Docusaurus  (#3050)
* [DOCS] Port over "How to instantiate a DataContext on Databricks Spark cluster" from RTD to Docusaurus
* [DOCS] Port over "How to instantiate a DataContext on an EMR Spark Cluster" from RTD to Docusaurus (#3024)
* [DOCS] Port over "How to trigger Opsgenie notifications as a validation action" from RTD to Docusaurus
* [DOCS] Update titles of metadata store docs (#3016)
* [DOCS] Port over "How to configure Expectation store to PostgreSQL" from RTD to Docusaurus (#3010)
* [DOCS] Port over "How to configure a MetricsStore" from RTD to Docusaurus (#3009)
* [DOCS] Port over "How to configure validation result store in Azure" from RTD to Docusaurus (#3014)
* [DOCS] Port over "How to host and share DataDocs on Azure" from RTD to Docusaurus  (#3012)
* [DOCS]Port "How to create and edit Expectations based on domain knowledge, without inspecting data directly" from RTD to Datasaurus. (#3047)
* [DOCS] Ported "How to configure a Validation Result store in Amazon S3" from RTD to Docusaurus. (#3026)
* [DOCS] how to validate without checkpoint (#3013)
* [DOCS] validation action data docs update (convert from RTD to DocuSaurus) (#3015)
* [DOCS] port of 'How to store Validation Results as a Validation Action' from RTD into Docusaurus. (#3023)
* [MAINTENANCE] Cleanup (#3038)
* [MAINTENANCE] Edits (Formatting) (#3022)


0.13.22
-----------------
* [FEATURE] Port over guide for Slack notifications for validation actions (#3005)
* [FEATURE] bootstrap estimator  for NumericMetricRangeMultiBatchParameterBuilder (#3001)
* [BUGFIX] Update naming of confidence_level in integration test fixture (#3002)
* [BUGFIX] [batch.py] fix check for null value (#2994) (thanks @Mohamed Abido)
* [BUGFIX] Fix issue where compression key was added to reader_method for read_parquet (#2506)
* [BUGFIX] Improve support for dates for expect_column_distinct_values_to_contain_set (#2997) (thanks @xaniasd)
* [BUGFIX] Fix bug in getting non-existent parameter (#2986)
* [BUGFIX] Modify read_excel() to handle new optional-dependency openpyxl for pandas >= 1.3.0 (#2989)
* [DOCS] Getting Started - Clean Up and Integration Tests (#2985)
* [DOCS] Adding in url links and style (#2999)
* [DOCS] Adding a missing import to a documentation page (#2983) (thanks @rishabh-bhargava)
* [DOCS]/GDOC-108/GDOC-143/Add in Contributing fields and updates (#2972)
* [DOCS] Update rule-based profiler docs (#2987)
* [DOCS] add image zoom plugin (#2979)
* [MAINTENANCE] fix lint issues for docusaurus (#3004)
* [Maintenance] update header to match GE.io (#2811)
* [MAINTENANCE] Instrument test_yaml_config() (#2981)
* [MAINTENANCE] Remove "mostly" from "bobster" test config (#2996)
* [MAINTENANCE] Update v-0.12 CLI test to reflect Pandas upgrade to version 1.3.0 (#2995)
* [MAINTENANCE] rephrase expectation suite meta profile comment (#2991)
* [MAINTENANCE] make citation cleaner in expectation suite (#2990)
* [MAINTENANCE] Attempt to fix Numpy and Scipy Version Requirements without additional requirements* files (#2982)

0.13.21
-----------------
* [DOCS] correct errors and reference complete example for custom expectations (thanks @jdimatteo)
* [DOCS] How to connect to : in-memory Pandas Dataframe
* [DOCS] How to connect to in memory dataframe with spark
* [DOCS] How to connect to : S3 data using Pandas
* [DOCS] How to connect to : Sqlite database
* [DOCS] no longer show util import to users
* [DOCS] How to connect to data on a filesystem using Spark guide
* [DOCS] GDOC-102/GDOC-127 Port in References and Tutorials
* [DOCS] How to connect to a MySQL database
* [DOCS] improved clarity in how to write guide templates and docs
* [DOCS] Add documentation for Rule Based Profilers
* [BUGFIX] Update mssql image version for Azure
* [MAINTENANCE] Update test-sqlalchemy-latest.yml
* [MAINTENANCE] Clean Up Design for Configuration and Flow of Rules, Domain Builders, and Parameter Builders
* [MAINTENANCE] Update Profiler docstring args
* [MAINTENANCE] Remove date format parameter builder
* [MAINTENANCE] Move metrics computations to top-level ParameterBuilder
* [MAINTENANCE] use tmp dot UUID for discardable expectation suite name
* [MAINTENANCE] Refactor ExpectationSuite to include profiler_config in citations
* [FEATURE] Add citations to Profiler.profile()
* [FEATURE] Bootstrapped Range Parameter Builder

0.13.20
-----------------
* [DOCS] Update pr template and remove enhancement feature type
* [DOCS] Remove broken links
* [DOCS] Fix typo in SlackNotificationAction docstring
* [BUGFIX] Update util.convert_to_json_serializable() to handle UUID type #2805 (thanks @YFGu0618)
* [BUGFIX] Allow decimals without leading zero in evaluation parameter URN
* [BUGFIX] Using cache in order not to fetch already known secrets #2882 (thanks @Cedric-Magnan)
* [BUGFIX] Fix creation of temp tables for unexpected condition
* [BUGFIX] Docs integration tests now only run when `--docs-tests` option is specified
* [BUGFIX] Fix instantiation of PandasExecutionEngine with custom parameters
* [BUGFIX] Fix rendering of observed value in datadocs when the value is 0 #2923 (thanks @shpolina)
* [BUGFIX] Fix serialization error in DataDocs rendering #2908 (thanks @shpolina)
* [ENHANCEMENT] Enable instantiation of a validator with a multiple batch BatchRequest
* [ENHANCEMENT] Adds a batch_request_list parameter to DataContext.get_validator to enable instantiation of a Validator with batches from multiple BatchRequests
* [ENHANCEMENT] Add a Validator.load_batch method to enable loading of additional Batches to an instantiated Validator
* [ENHANCEMENT] Experimental WIP Rule-Based Profiler for single batch workflows (#2788)
* [ENHANCEMENT] Datasources made via the CLI notebooks now include runtime and active data connector
* [ENHANCEMENT] InMemoryStoreBackendDefaults which is useful for testing
* [MAINTENANCE] Improve robustness of integration test_runner
* [MAINTENANCE] CLI tests now support click 8.0 and 7.x
* [MAINTENANCE] Soft launch of alpha docs site
* [MAINTENANCE] DOCS integration tests have moved to a new pipeline
* [MAINTENANCE] Pin json-schema version
* [MAINTENANCE] Allow tests to properly connect to local sqlite db on Windows (thanks @shpolina)
* [FEATURE] Add GeCloudStoreBackend with support for Checkpoints



0.13.19
-----------------
* [BUGFIX] Fix packaging error breaking V3 CLI suite commands (#2719)

0.13.18
-----------------
* [ENHANCEMENT] Improve support for quantiles calculation in Athena
* [ENHANCEMENT] V3 API CLI docs commands have better error messages and more consistent short flags
* [ENHANCEMENT] Update all Data Connectors to allow for `batch_spec_passthrough` in config
* [ENHANCEMENT] Update `DataConnector.build_batch_spec` to use `batch_spec_passthrough` in config
* [ENHANCEMENT] Update `ConfiguredAssetSqlDataConnector.build_batch_spec` and `ConfiguredAssetFilePathDataConnector.build_batch_spec` to properly process `Asset.batch_spec_passthrough`
* [ENHANCEMENT] Update `SqlAlchemyExecutionEngine.get_batch_data_and_markers` to handle `create_temp_table` in `RuntimeQueryBatchSpec`
* [ENHANCEMENT] Usage stats messages for the v3 API CLI are now sent before and after the command runs # 2661
* [ENHANCEMENT} Update the datasource new notebook for improved data asset inference
* [ENHANCEMENT] Update the `datasource new` notebook for improved data asset inference
* [ENHANCEMENT] Made stylistic improvements to the `checkpoint new` notebook
* [ENHANCEMENT] Add mode prompt to suite new and suite edit #2706
* [ENHANCEMENT] Update build_gallery.py script to better-handle user-submitted Expectations failing #2705
* [ENHANCEMENT] Docs + Tests for passing in reader_options to Spark #2670
* [ENHANCEMENT] Adding progressbar to validator loop #2620 (Thanks @peterdhansen!)
* [ENHANCEMENT] Great Expectations Compatibility with SqlAlchemy 1.4 #2641
* [ENHANCEMENT] Athena expect column quantile values to be between #2544 (Thanks @RicardoPedrotti!)
* [BUGFIX] Rename assets in SqlDataConnectors to be consistent with other DataConnectors #2665
* [BUGFIX] V3 API CLI docs build now opens all built sites rather than only the last one
* [BUGFIX] Handle limit for oracle with rownum #2691 (Thanks @NathanFarmer!)
* [BUGFIX] add create table logic for athena #2668 (Thanks @kj-9!)
* [BUGFIX] Add note for user-submitted Expectation that is not compatible with SqlAlchemy 1.4 (uszipcode) #2677
* [BUGFIX] Usage stats cli payload schema #2680
* [BUGFIX] Rename assets in SqlDataConnectors #2665
* [DOCS] Update how_to_create_a_new_checkpoint.rst with description of new CLI functionality
* [DOCS] Update Configuring Datasources documentation for V3 API CLI
* [DOCS] Update Configuring Data Docs documentation for V3 API CLI
* [DOCS] Update Configuring metadata stores documentation for V3 API CLI
* [DOCS] Update How to configure a Pandas/S3 Datasource for V3 API CLI
* [DOCS] Fix typos in "How to load a database table, view, or query result as a batch" guide and update with `create_temp_table` info
* [DOCS] Update "How to add a Validation Operator" guide to make it clear it is only for V2 API
* [DOCS] Update Version Migration Guide to recommend using V3 without caveats
* [DOCS] Formatting fixes for datasource docs #2686
* [DOCS] Add note about v3 API to How to use the Great Expectations command line interface (CLI) #2675
* [DOCS] CLI SUITE Documentation for V3 #2687
* [DOCS] how to share data docs on azure #2589 (Thanks @benoitLebreton-perso!)
* [DOCS] Fix typo in Core concepts/Key Ideas section #2660 (Thanks @svenhofstede!)
* [DOCS] typo in datasource documentation #2654 (Thanks @Gfeuillen!)
* [DOCS] fix grammar #2579 (Thanks @carlsonp!)
* [DOCS] Typo fix in Core Concepts/ Key Ideas section #2644 (Thanks @TremaMiguel!)
* [DOCS] Corrects wrong pypi package in Contrib Packages README #2653 (Thanks @mielvds!)
* [DOCS] Update dividing_data_assets_into_batches.rst #2651 (Thanks @lhayhurst!)
* [MAINTENANCE] Temporarily pin sqlalchemy (1.4.9) and add new CI stage #2708
* [MAINTENANCE] Run CLI tests as a separate stage in Azure pipelines #2672
* [MAINTENANCE] Updates to usage stats messages & tests for new CLI #2689
* [MAINTENANCE] Making user configurable profile test more robust; minor cleanup #2685
* [MAINTENANCE] remove cli.project.upgrade event #2682
* [MAINTENANCE] column reflection fallback should introspect one table (not all tables) #2657 (Thank you @peterdhansen!)
* [MAINTENANCE] Refactor Tests to Use Common Libraries #2663

0.13.17
-----------------
* [BREAKING-EXPERIMENTAL] The ``batch_data`` attribute of ``BatchRequest`` has been removed. To pass in in-memory dataframes at runtime, the new ``RuntimeDataConnector`` should be used
* [BREAKING-EXPERIMENTAL] ``RuntimeDataConnector`` must now be passed Batch Requests of type ``RuntimeBatchRequest``
* [BREAKING-EXPERIMENTAL] The ``PartitionDefinitionSubset`` class has been removed - the parent class ``IDDict`` is used in its place
* [BREAKING-EXPERIMENTAL] ``partition_request`` was renamed ``data_connector_query``. The related ``PartitionRequest`` class has been removed - the parent class ``IDDict`` is used in its place
* [BREAKING-EXPERIMENTAL] ``partition_definition`` was renamed ``batch_identifiers`. The related ``PartitionDefinition`` class has been removed - the parent class ``IDDict`` is used in its place
* [BREAKING-EXPERIMENTAL] The ``PartitionQuery`` class has been renamed to ``BatchFilter``
* [BREAKING-EXPERIMENTAL] The ``batch_identifiers`` key on ``DataConnectorQuery`` (formerly ``PartitionRequest``) has been changed to ``batch_filter_parameters``
* [ENHANCEMENT] Added a new ``RuntimeBatchRequest`` class, which can be used alongside ``RuntimeDataConnector`` to specify batches at runtime with either an in-memory dataframe, path (filesystem or s3), or sql query
* [ENHANCEMENT] Added a new ``RuntimeQueryBatchSpec`` class
* [ENHANCEMENT] CLI store list now lists active stores
* [BUGFIX] Fixed issue where Sorters were not being applied correctly when ``data_connector_query`` contained limit or index  #2617
* [DOCS] Updated docs to reflect above class name changes
* [DOCS] Added the following docs: "How to configure sorting in Data Connectors", "How to configure a Runtime Data Connector", "How to create a Batch Request using an Active Data Connector", "How to load a database table, view, or query result as a Batch"
* [DOCS] Updated the V3 API section of the following docs: "How to load a Pandas DataFrame as a Batch", "How to load a Spark DataFrame as a Batch",

0.13.16
-----------------
* [ENHANCEMENT] CLI `docs list` command implemented for v3 api #2612
* [MAINTENANCE] Add testing for overwrite_existing in sanitize_yaml_and_save_datasource #2613
* [ENHANCEMENT] CLI `docs build` command implemented for v3 api #2614
* [ENHANCEMENT] CLI `docs clean` command implemented for v3 api #2615
* [ENHANCEMENT] DataContext.clean_data_docs now raises helpful errors #2621
* [ENHANCEMENT] CLI `init` command implemented for v3 api #2626
* [ENHANCEMENT] CLI `store list` command implemented for v3 api #2627

0.13.15
-----------------
* [FEATURE] Added support for references to secrets stores for AWS Secrets Manager, GCP Secret Manager and Azure Key Vault in `great_expectations.yml` project config file (Thanks @Cedric-Magnan!)
* [ENHANCEMENT] Datasource CLI functionality for v3 api and global --assume-yes flag #2590
* [ENHANCEMENT] Update UserConfigurableProfiler to increase tolerance for mostly parameter of nullity expectations
* [ENHANCEMENT] Adding tqdm to Profiler (Thanks @peterdhansen). New library in requirements.txt
* [ENHANCEMENT][MAINTENANCE] Use Metrics to Protect Against Wrong Column Names
* [BUGFIX] Remove parentheses call at os.curdir in data_context.py #2566 (thanks @henriquejsfj)
* [BUGFIX] Sorter Configuration Added to DataConnectorConfig and DataConnectorConfigSchema #2572
* [BUGFIX] Remove autosave of Checkpoints in test_yaml_config and store SimpleCheckpoint as Checkpoint #2549
* [ENHANCE] Update UserConfigurableProfiler to increase tolerance for mostly parameter of nullity expectations
* [BUGFIX] Populate (data) asset name in data docs for SimpleSqlalchemy datasource (Thanks @xaniasd)
* [BUGFIX] pandas partial read_ functions not being unwrapped (Thanks @luke321321)
* [BUGFIX] Don't stop SparkContext when running in Databricks (#2587) (Thanks @jarandaf)
* [MAINTENANCE] Oracle listed twice in list of sqlalchemy dialects #2609
* [FEATURE] Oracle support added to sqlalchemy datasource and dataset #2609

0.13.14
-----------------
* [BUGFIX] Use temporary paths in tests #2545
* [FEATURE] Allow custom data_asset_name for in-memory dataframes #2494
* [ENHANCEMENT] Restore cli functionality for legacy checkpoints #2511
* [BUGFIX] Can not create Azure Backend with TupleAzureBlobStoreBackend #2513 (thanks @benoitLebreton-perso)
* [BUGFIX] force azure to set content_type='text/html' if the file is HTML #2539 (thanks @benoitLebreton-perso)
* [BUGFIX] Temporarily pin SqlAlchemy to < 1.4.0 in requirements-dev-sqlalchemy.txt #2547
* [DOCS] Fix documentation links generated within template #2542 (thanks @thejasraju)
* [MAINTENANCE] Remove deprecated automerge config #249

0.13.13
-----------------
* [ENHANCEMENT] Improve support for median calculation in Athena (Thanks @kuhnen!) #2521
* [ENHANCEMENT] Update `suite scaffold` to work with the UserConfigurableProfiler #2519
* [MAINTENANCE] Add support for spark 3 based spark_config #2481

0.13.12
-----------------

* [FEATURE] Added EmailAction as a new Validation Action (Thanks @Cedric-Magnan!) #2479
* [ENHANCEMENT] CLI global options and checkpoint functionality for v3 api #2497
* [DOCS] Renamed the "old" and the "new" APIs to "V2 (Batch Kwargs) API" and "V3 (Batch Request) API" and added an article with recommendations for choosing between them

0.13.11
-----------------
* [FEATURE] Add "table.head" metric
* [FEATURE] Add support for BatchData as a core GE concept for all Execution Engines. #2395
 * NOTE: As part of our improvements to the underlying Batch API, we have refactored BatchSpec to be part of the "core" package in Great Expectations, consistent with its role coordinating communication about Batches between the Datasource and Execution Engine abstractions.
* [ENHANCEMENT] Explicit support for schema_name in the SqlAlchemyBatchData #2465. Issue #2340
* [ENHANCEMENT] Data docs can now be built skipping the index page using the python API #2224
* [ENHANCEMENT] Evaluation parameter runtime values rendering in data docs if arithmetic is present #2447. Issue #2215
* [ENHANCEMENT] When connecting to new Datasource, CLI prompt is consistent with rest of GE #2434
* [ENHANCEMENT] Adds basic test for bad s3 paths generated from regex #2427 (Thanks @lukedyer-peak!)
* [ENHANCEMENT] Updated UserConfigurableProfiler date parsing error handling #2459
* [ENHANCEMENT] Clarification of self_check error messages #2304
* [ENHANCEMENT] Allows gzipped files and other encodings to be read from S3 #2440 (Thanks @luke321321!)
* [BUGFIX] `expect_column_unique_value_count_to_be_between` renderer bug (duplicate "Distinct (%)") #2455. Issue #2423
* [BUGFIX] Fix S3 Test issue by pinning `moto` version < 2.0.0 #2470
* [BUGFIX] Check for datetime-parseable strings in validate_metric_value_between_configuration #2419. Issue #2340 (Thanks @victorwyee!)
* [BUGFIX] `expect_compound_columns_to_be_unique` ExpectationConfig added #2471 Issue #2464
* [BUGFIX] In basic profiler, handle date parsing and overflow exceptions separately #2431 (Thanks @peterdhansen!)
* [BUGFIX] Fix sqlalchemy column comparisons when comparison was done between different datatypes #2443 (Thanks @peterdhansen!)
* [BUGFIX] Fix divide by zero error in expect_compound_columns_to_be_unique #2454 (Thanks @jdimatteo!)
* [DOCS] added how-to guide for user configurable profiler #2452
* [DOCS] Linked videos and minor documentation addition #2388
* [DOCS] Modifying getting started tutorial content to work with 0.13.8+ #2418
* [DOCS] add case studies to header in docs #2430
* [MAINTENANCE] Updates to Azure pipeline configurations #2462
* [MAINTENANCE] Allowing the tests to run with Docker-in-Windows #2402 (Thanks @Patechoc!)
* [MAINTENANCE] Add support for automatically building expectations gallery metadata #2386


0.13.10
-----------------
* [ENHANCEMENT] Optimize tests #2421
* [ENHANCEMENT] Add docstring for _invert_regex_to_data_reference_template #2428
* [ENHANCEMENT] Added expectation to check if data is in alphabetical ordering #2407 (Thanks @sethdmay!)
* [BUGFIX] Fixed a broken docs link #2433
* [BUGFIX] Missing `markown_text.j2` jinja template #2422
* [BUGFIX] parse_strings_as_datetimes error with user_configurable_profiler #2429
* [BUGFIX] Update `suite edit` and `suite scaffold` notebook renderers to output functional validation cells #2432
* [DOCS] Update how_to_create_custom_expectations_for_pandas.rst #2426 (Thanks @henriquejsfj!)
* [DOCS] Correct regex escape for data connectors #2425 (Thanks @lukedyer-peak!)
* [CONTRIB] Expectation: Matches benfords law with 80 percent confidence interval test #2406 (Thanks @vinodkri1!)


0.13.9
-----------------
* [FEATURE] Add TupleAzureBlobStoreBackend (thanks @syahdeini) #1975
* [FEATURE] Add get_metrics interface to Modular Expectations Validator API
* [ENHANCEMENT] Add possibility to pass boto3 configuration to TupleS3StoreBackend (Thanks for #1691 to @mgorsk1!) #2371
* [ENHANCEMENT] Removed the logic that prints the "This configuration object was built using version..." warning when current version of Great Expectations is not the same as the one used to build the suite, since it was not actionable #2366
* [ENHANCEMENT] Update Validator with more informative error message
* [BUGFIX] Ensure that batch_spec_passthrough is handled correctly by properly refactoring build_batch_spec and _generate_batch_spec_parameters_from_batch_definition for all DataConnector classes
* [BUGFIX] Display correct unexpected_percent in DataDocs - corrects the result object from map expectations to return the same "unexpected_percent" as is used to evaluate success (excluding null values from the denominator). The old value is now returned in a key called "unexpected_percent_total" (thanks @mlondschien) #1875
* [BUGFIX] Add python=3.7 argument to conda env creation (thanks @scouvreur!) #2391
* [BUGFIX] Fix issue with temporary table creation in MySQL #2389
* [BUGFIX] Remove duplicate code in data_context.store.tuple_store_backend (Thanks @vanderGoes)
* [BUGFIX] Fix issue where WarningAndFailureExpectationSuitesValidationOperator failing when warning suite fails
* [DOCS] Update How to instantiate a Data Context on Databricks Spark cluster for 0.13+ #2379
* [DOCS] How to load a Pandas DataFrame as a Batch #2327
* [DOCS] Added annotations for Expectations not yet ported to the new Modular Expectations API.
* [DOCS] How to load a Spark DataFrame as a Batch #2385
* [MAINTENANCE] Add checkpoint store to store backend defaults #2378


0.13.8
-----------------
* [FEATURE] New implementation of Checkpoints that uses dedicated CheckpointStore (based on the new ConfigurationStore mechanism) #2311, #2338
* [BUGFIX] Fix issue causing incorrect identification of partially-implemented expectations as not abstract #2334
* [BUGFIX] DataContext with multiple DataSources no longer scans all configurations #2250


0.13.7
-----------------
* [BUGFIX] Fix Local variable 'temp_table_schema_name' might be referenced before assignment bug in sqlalchemy_dataset.py #2302
* [MAINTENANCE] Ensure compatibility with new pip resolver v20.3+ #2256
* [ENHANCEMENT] Improvements in the how-to guide, run_diagnostics method in Expectation base class and Expectation templates to support the new rapid "dev loop" of community-contributed Expectations. #2296
* [ENHANCEMENT] Improvements in the output of Expectations tests to make it more legible. #2296
* [DOCS] Clarification of the instructions for using conda in the "Setting Up Your Dev Environment" doc. #2306


0.13.6
-----------------
* [ENHANCEMENT] Skip checks when great_expectations package did not change #2287
* [ENHANCEMENT] A how-to guide, run_diagnostics method in Expectation base class and Expectation templates to support the new rapid "dev loop" of community-contributed Expectations. #2222
* [BUGFIX] Fix Local variable 'query_schema' might be referenced before assignment bug in sqlalchemy_dataset.py #2286 (Thanks @alessandrolacorte!)
* [BUGFIX] Use correct schema to fetch table and column metadata #2284 (Thanks @armaandhull!)
* [BUGFIX] Updated sqlalchemy_dataset to convert numeric metrics to json_serializable up front, avoiding an issue where expectations on data immediately fail due to the conversion to/from json. #2207


0.13.5
-----------------
* [FEATURE] Add MicrosoftTeamsNotificationAction (Thanks @Antoninj!)
* [FEATURE] New ``contrib`` package #2264
* [ENHANCEMENT] Data docs can now be built skipping the index page using the python API #2224
* [ENHANCEMENT] Speed up new suite creation flow when connecting to Databases. Issue #1670 (Thanks @armaandhull!)
* [ENHANCEMENT] Serialize PySpark DataFrame by converting to dictionary #2237
* [BUGFIX] Mask passwords in DataContext.list_datasources(). Issue #2184
* [BUGFIX] Skip escaping substitution variables in escape_all_config_variables #2243. Issue #2196 (Thanks @
varundunga!)
* [BUGFIX] Pandas extension guessing #2239 (Thanks @sbrugman!)
* [BUGFIX] Replace runtime batch_data DataFrame with string #2240
* [BUGFIX] Update Notebook Render Tests to Reflect Updated Python Packages #2262
* [DOCS] Updated the code of conduct to mention events #2278
* [DOCS] Update the diagram for batch metadata #2161
* [DOCS] Update metrics.rst #2257
* [MAINTENANCE] Different versions of Pandas react differently to corrupt XLS files. #2230
* [MAINTENANCE] remove the obsolete TODO comments #2229 (Thanks @beyondacm!)
* [MAINTENANCE] Update run_id to airflow_run_id for clarity. #2233


0.13.4
-----------------
* [FEATURE] Implement expect_column_values_to_not_match_regex_list in Spark (Thanks @mikaylaedwards!)
* [ENHANCEMENT] Improve support for quantile calculations in Snowflake
* [ENHANCEMENT] DataDocs show values of Evaluation Parameters #2165. Issue #2010
* [ENHANCEMENT] Work on requirements.txt #2052 (Thanks @shapiroj18!)
* [ENHANCEMENT] expect_table_row_count_to_equal_other_table #2133
* [ENHANCEMENT] Improved support for quantile calculations in Snowflake #2176
* [ENHANCEMENT] DataDocs show values of Evaluation Parameters #2165
* [BUGFIX] Add pagination to TupleS3StoreBackend.list_keys() #2169. Issue #2164
* [BUGFIX] Fixed black conflict, upgraded black, made import optional #2183
* [BUGFIX] Made improvements for the treatment of decimals for database backends for lossy conversion #2207
* [BUGFIX] Pass manually_initialize_store_backend_id to database store backends to mirror functionality of other backends. Issue #2181
* [BUGFIX] Make glob_directive more permissive in ConfiguredAssetFilesystemDataConnector #2197. Issue #2193
* [DOCS] Added link to Youtube video on in-code contexts #2177
* [DOCS] Docstrings for DataConnector and associated classes #2172
* [DOCS] Custom expectations improvement #2179
* [DOCS] Add a conda example to creating virtualenvs #2189
* [DOCS] Fix Airflow logo URL #2198 (Thanks @floscha!)
* [DOCS] Update explore_expectations_in_a_notebook.rst #2174
* [DOCS] Change to DOCS that describe Evaluation Parameters #2209
* [MAINTENANCE] Removed mentions of show_cta_footer and added deprecation notes in usage stats #2190. Issue #2120

0.13.3
-----------------
* [ENHANCEMENT] Updated the BigQuery Integration to create a view instead of a table (thanks @alessandrolacorte!) #2082.
* [ENHANCEMENT] Allow  database store backend to support specification of schema in credentials file
* [ENHANCEMENT] Add support for connection_string and url in configuring DatabaseStoreBackend, bringing parity to other SQL-based objects. In the rare case of user code that instantiates a DatabaseStoreBackend without using the Great Expectations config architecture, users should ensure they are providing kwargs to init, because the init signature order has changed.
* [ENHANCEMENT] Improved exception handling in the Slack notifications rendering logic
* [ENHANCEMENT] Uniform configuration support for both 0.13 and 0.12 versions of the Datasource class
* [ENHANCEMENT] A single `DataContext.get_batch()` method supports both 0.13 and 0.12 style call arguments
* [ENHANCEMENT] Initializing DataContext in-code is now available in both 0.13 and 0.12 versions
* [BUGFIX] Fixed a bug in the error printing logic in several exception handling blocks in the Data Docs rendering. This will make it easier for users to submit error messages in case of an error in rendering.
* [DOCS] Miscellaneous doc improvements
* [DOCS] Update cloud composer workflow to use GCSStoreBackendDefaults

0.13.2
-----------------
* [ENHANCEMENT] Support avro format in Spark datasource (thanks @ryanaustincarlson!) #2122
* [ENHANCEMENT] Made improvements to the backend for expect_column_quantile_values_to_be_between #2127
* [ENHANCEMENT] Robust Representation in Configuration of Both Legacy and New Datasource
* [ENHANCEMENT] Continuing 0.13 clean-up and improvements
* [BUGFIX] Fix spark configuration not getting passed to the SparkSession builder (thanks @EricSteg!) #2124
* [BUGFIX] Misc bugfixes and improvements to code & documentation for new in-code data context API #2118
* [BUGFIX] When Introspecting a database, sql_data_connector will ignore view_names that are also system_tables
* [BUGFIX] Made improvements for code & documentation for in-code data context
* [BUGFIX] Fixed bug where TSQL mean on `int` columns returned incorrect result
* [DOCS] Updated explanation for ConfiguredAssetDataConnector and InferredAssetDataConnector
* [DOCS] General 0.13 docs improvements

0.13.1
-----------------
* [ENHANCEMENT] Improved data docs performance by ~30x for large projects and ~4x for smaller projects by changing instantiation of Jinja environment #2100
* [ENHANCEMENT] Allow  database store backend to support specification of schema in credentials file #2058 (thanks @GTLangseth!)
* [ENHANCEMENT] More detailed information in Datasource.self_check() diagnostic (concerning ExecutionEngine objects)
* [ENHANCEMENT] Improve UI for in-code data contexts #2068
* [ENHANCEMENT] Add a store_backend_id property to StoreBackend #2030, #2075
* [ENHANCEMENT] Use an existing expectation_store.store_backend_id to initialize an in-code DataContext #2046, #2075
* [BUGFIX] Corrected handling of boto3_options by PandasExecutionEngine
* [BUGFIX] New Expectation via CLI / SQL Query no longer throws TypeError
* [BUGFIX] Implement validator.default_expectations_arguments
* [DOCS] Fix doc create and editing expectations #2105 (thanks @Lee-W!)
* [DOCS] Updated documentation on 0.13 classes
* [DOCS] Fixed a typo in the HOWTO guide for adding a self-managed Spark datasource
* [DOCS] Updated documentation for new UI for in-code data contexts

0.13.0
-----------------
* INTRODUCING THE NEW MODULAR EXPECTATIONS API (Experimental): this release introduces a new way to create expectation logic in its own class, making it much easier to author and share expectations. ``Expectation`` and ``MetricProvider`` classes now work together to validate data and consolidate logic for all backends by function. See the how-to guides in our documentation for more information on how to use the new API.
* INTRODUCING THE NEW DATASOURCE API (Experimental): this release introduces a new way to connect to datasources providing much richer guarantees for discovering ("inferring") data assets and partitions. The new API replaces "BatchKwargs" and "BatchKwargsGenerators" with BatchDefinition and BatchSpec objects built from DataConnector classes. You can read about the new API in our docs.
* The Core Concepts section of our documentation has been updated with descriptions of the classes and concepts used in the new API; we will continue to update that section and welcome questions and improvements.
* BREAKING: Data Docs rendering is now handled in the new Modular Expectations, which means that any custom expectation rendering needs to be migrated to the new API to function in version 0.13.0.
* BREAKING: **Renamed** Datasource to LegacyDatasource and introduced the new Datasource class. Because most installations rely on one PandasDatasource, SqlAlchemyDatasource, or SparkDFDatasource, most users will not be affected. However, if you have implemented highly customized Datasource class inheriting from the base class, you may need to update your inheritance.
* BREAKING: The new Modular Expectations API will begin removing the ``parse_strings_as_datetimes`` and ``allow_cross_type_comparisons`` flags in expectations. Expectation Suites that use the flags will need to be updated to use the new Modular Expectations. In general, simply removing the flag will produce correct behavior; if you still want the exact same semantics, you should ensure your raw data already has typed datetime objects.
* **NOTE:** Both the new Datasource API and the new Modular Expectations API are *experimental* and will change somewhat during the next several point releases. We are extremely excited for your feedback while we iterate rapidly, and continue to welcome new community contributions.

0.12.10
-----------------
* [BUGFIX] Update requirements.txt for ruamel.yaml to >=0.16 - #2048 (thanks @mmetzger!)
* [BUGFIX] Added option to return scalar instead of list from query store #2060
* [BUGFIX] Add missing markdown_content_block_container #2063
* [BUGFIX] Fixed a divided by zero error for checkpoints on empty expectation suites #2064
* [BUGFIX] Updated sort to correctly return partial unexpected results when expect_column_values_to_be_of_type has more than one unexpected type #2074
* [BUGFIX] Resolve Data Docs resource identifier issues to speed up UpdateDataDocs action #2078
* [DOCS] Updated contribution changelog location #2051 (thanks @shapiroj18!)
* [DOCS] Adding Airflow operator and Astrononomer deploy guides #2070
* [DOCS] Missing image link to bigquery logo #2071 (thanks @nelsonauner!)

0.12.9
-----------------
* [BUGFIX] Fixed the import of s3fs to use the optional import pattern - issue #2053
* [DOCS] Updated the title styling and added a Discuss comment article for the OpsgenieAlertAction how-to guide

0.12.8
-----------------
* [FEATURE] Add OpsgenieAlertAction #2012 (thanks @miike!)
* [FEATURE] Add S3SubdirReaderBatchKwargsGenerator #2001 (thanks @noklam)
* [ENHANCEMENT] Snowflake uses temp tables by default while still allowing transient tables
* [ENHANCEMENT] Enabled use of lowercase table and column names in GE with the `use_quoted_name` key in batch_kwargs #2023
* [BUGFIX] Basic suite builder profiler (suite scaffold) now skips excluded expectations #2037
* [BUGFIX] Off-by-one error in linking to static images #2036 (thanks @NimaVaziri!)
* [BUGFIX] Improve handling of pandas NA type issue #2029 PR #2039 (thanks @isichei!)
* [DOCS] Update Virtual Environment Example #2027 (thanks @shapiroj18!)
* [DOCS] Update implemented_expectations.rst (thanks @jdimatteo!)
* [DOCS] Update how_to_configure_a_pandas_s3_datasource.rst #2042 (thanks @CarstenFrommhold!)

0.12.7
-----------------
* [ENHANCEMENT] CLI supports s3a:// or gs:// paths for Pandas Datasources (issue #2006)
* [ENHANCEMENT] Escape $ characters in configuration, support multiple substitutions (#2005 & #2015)
* [ENHANCEMENT] Implement Skip prompt flag on datasource profile cli (#1881 Thanks @thcidale0808!)
* [BUGFIX] Fixed bug where slack messages cause stacktrace when data docs pages have issue
* [DOCS] How to use docker images (#1797)
* [DOCS] Remove incorrect doc line from PagerdutyAlertAction (Thanks @niallrees!)
* [MAINTENANCE] Update broken link (Thanks @noklam!)
* [MAINTENANCE] Fix path for how-to guide (Thanks @gauthamzz!)

0.12.6
-----------------
* [BUGFIX] replace black in requirements.txt

0.12.5
-----------------
* [ENHANCEMENT] Implement expect_column_values_to_be_json_parseable in spark (Thanks @mikaylaedwards!)
* [ENHANCEMENT] Fix boto3 options passing into datasource correctly (Thanks @noklam!)
* [ENHANCEMENT] Add .pkl to list of recognized extensions (Thanks @KPLauritzen!)
* [BUGFIX] Query batch kwargs support for Athena backend (issue 1964)
* [BUGFIX] Skip config substitution if key is "password" (issue 1927)
* [BUGFIX] fix site_names functionality and add site_names param to get_docs_sites_urls (issue 1991)
* [BUGFIX] Always render expectation suites in data docs unless passing a specific ExpectationSuiteIdentifier in resource_identifiers (issue 1944)
* [BUGFIX] remove black from requirements.txt
* [BUGFIX] docs build cli: fix --yes argument (Thanks @varunbpatil!)
* [DOCS] Update docstring for SubdirReaderBatchKwargsGenerator (Thanks @KPLauritzen!)
* [DOCS] Fix broken link in README.md (Thanks @eyaltrabelsi!)
* [DOCS] Clarifications on several docs (Thanks all!!)

0.12.4
-----------------
* [FEATURE] Add PagerdutyAlertAction (Thanks @NiallRees!)
* [FEATURE] enable using Minio for S3 backend (Thanks @noklam!)
* [ENHANCEMENT] Add SqlAlchemy support for expect_compound_columns_to_be_unique (Thanks @jhweaver!)
* [ENHANCEMENT] Add Spark support for expect_compound_columns_to_be_unique (Thanks @tscottcoombes1!)
* [ENHANCEMENT] Save expectation suites with datetimes in evaluation parameters (Thanks @mbakunze!)
* [ENHANCEMENT] Show data asset name in Slack message (Thanks @haydarai!)
* [ENHANCEMENT] Enhance data doc to show data asset name in overview block (Thanks @noklam!)
* [ENHANCEMENT] Clean up checkpoint output
* [BUGFIX] Change default prefix for TupleStoreBackend (issue 1907)
* [BUGFIX] Duplicate s3 approach for GCS for building object keys
* [BUGFIX] import NotebookConfig (Thanks @cclauss!)
* [BUGFIX] Improve links (Thanks @sbrugman!)
* [MAINTENANCE] Unpin black in requirements (Thanks @jtilly!)
* [MAINTENANCE] remove test case name special characters

0.12.3
-----------------
* [ENHANCEMENT] Add expect_compound_columns_to_be_unique and clarify multicolumn uniqueness
* [ENHANCEMENT] Add expectation expect_table_columns_to_match_set
* [ENHANCEMENT] Checkpoint run command now prints out details on each validation #1437
* [ENHANCEMENT] Slack notifications can now display links to GCS-hosted DataDocs sites
* [ENHANCEMENT] Public base URL can be configured for Data Docs sites
* [ENHANCEMENT] SuiteEditNotebookRenderer.add_header class now allows usage of env variables in jinja templates (thanks @mbakunze)!
* [ENHANCEMENT] Display table for Cramer's Phi expectation in Data Docs (thanks @mlondschien)!
* [BUGFIX] Explicitly convert keys to tuples when removing from TupleS3StoreBackend (thanks @balexander)!
* [BUGFIX] Use more-specific s3.meta.client.exceptions with dealing with boto resource api (thanks @lcorneliussen)!
* [BUGFIX] Links to Amazon S3 are compatible with virtual host-style access and path-style access
* [DOCS] How to Instantiate a Data Context on a Databricks Spark Cluster
* [DOCS] Update to Deploying Great Expectations with Google Cloud Composer
* [MAINTENANCE] Update moto dependency to include cryptography (see #spulec/moto/3290)

0.12.2
-----------------
* [ENHANCEMENT] Update schema for anonymized expectation types to avoid large key domain
* [ENHANCEMENT] BaseProfiler type mapping expanded to include more pandas and numpy dtypes
* [BUGFIX] Allow for pandas reader option inference with parquet and Excel (thanks @dlachasse)!
* [BUGFIX] Fix bug where running checkpoint fails if GCS data docs site has a prefix (thanks @sergii-tsymbal-exa)!
* [BUGFIX] Fix bug in deleting datasource config from config file (thanks @rxmeez)!
* [BUGFIX] clarify inclusiveness of min/max values in string rendering
* [BUGFIX] Building data docs no longer crashes when a data asset name is an integer #1913
* [DOCS] Add notes on transient table creation to Snowflake guide (thanks @verhey)!
* [DOCS] Fixed several broken links and glossary organization (thanks @JavierMonton and @sbrugman)!
* [DOCS] Deploying Great Expectations with Google Cloud Composer (Hosted Airflow)

0.12.1
-----------------
* [FEATURE] Add ``expect_column_pair_cramers_phi_value_to_be_less_than`` expectation to ``PandasDatasource`` to check for the independence of two columns by computing their Cramers Phi (thanks @mlondschien)!
* [FEATURE] add support for ``expect_column_pair_values_to_be_in_set`` to ``Spark`` (thanks @mikaylaedwards)!
* [FEATURE] Add new expectation:`` expect_multicolumn_sum_to_equal`` for ``pandas` and ``Spark`` (thanks @chipmyersjr)!
* [ENHANCEMENT] Update isort, pre-commit & pre-commit hooks, start more linting (thanks @dandandan)!
* [ENHANCEMENT] Bundle shaded marshmallow==3.7.1 to avoid dependency conflicts on GCP Composer
* [ENHANCEMENT] Improve row_condition support in aggregate expectations
* [BUGFIX] SuiteEditNotebookRenderer no longer break GCS and S3 data paths
* [BUGFIX] Fix bug preventing the use of get_available_partition_ids in s3 generator
* [BUGFIX] SuiteEditNotebookRenderer no longer break GCS and S3 data paths
* [BUGFIX] TupleGCSStoreBackend: remove duplicate prefix for urls (thanks @azban)!
* [BUGFIX] Fix `TypeError: unhashable type` error in Data Docs rendering

0.12.0
-----------------
* [BREAKING] This release includes a breaking change that *only* affects users who directly call `add_expectation`, `remove_expectation`, or `find_expectations`. (Most users do not use these APIs but add Expectations by stating them directly on Datasets). Those methods have been updated to take an ExpectationConfiguration object and `match_type` object. The change provides more flexibility in determining which expectations should be modified and allows us provide substantially improved support for two major features that we have frequently heard requested: conditional Expectations and more flexible multi-column custom expectations. See :ref:`expectation_suite_operations` and :ref:`migrating_versions` for more information.
* [FEATURE] Add support for conditional expectations using pandas execution engine (#1217 HUGE thanks @arsenii!)
* [FEATURE] ValidationActions can now consume and return "payload", which can be used to share information across ValidationActions
* [FEATURE] Add support for nested columns in the PySpark expectations (thanks @bramelfrink)!
* [FEATURE] add support for `expect_column_values_to_be_increasing` to `Spark` (thanks @mikaylaedwards)!
* [FEATURE] add support for `expect_column_values_to_be_decreasing` to `Spark` (thanks @mikaylaedwards)!
* [FEATURE] Slack Messages sent as ValidationActions now have link to DataDocs, if available.
* [FEATURE] Expectations now define “domain,” “success,” and “runtime” kwargs to allow them to determine expectation equivalence for updating expectations. Fixes column pair expectation update logic.
* [ENHANCEMENT] Add a `skip_and_clean_missing` flag to `DefaultSiteIndexBuilder.build` (default True). If True, when an index page is being built and an existing HTML page does not have corresponding source data (i.e. an expectation suite or validation result was removed from source store), the HTML page is automatically deleted and will not appear in the index. This ensures that the expectations store and validations store are the source of truth for Data Docs.
* [ENHANCEMENT] Include datetime and bool column types in descriptive documentation results
* [ENHANCEMENT] Improve data docs page breadcrumbs to have clearer run information
* [ENHANCEMENT] Data Docs Validation Results only shows unexpected value counts if all unexpected values are available
* [ENHANCEMENT] Convert GE version key from great_expectations.__version__ to great_expectations_version (thanks, @cwerner!) (#1606)
* [ENHANCEMENT] Add support in JSON Schema profiler for combining schema with anyOf key and creating nullability expectations
* [BUGFIX] Add guard for checking Redshift Dialect in match_like_pattern expectation
* [BUGFIX] Fix content_block build failure for dictionary content - (thanks @jliew!) #1722
* [BUGFIX] Fix bug that was preventing env var substitution in `config_variables.yml` when not at the top level
* [BUGFIX] Fix issue where expect_column_values_to_be_in_type_list did not work with positional type_list argument in SqlAlchemyDataset or SparkDFDataset
* [BUGFIX] Fixes a bug that was causing exceptions to occur if user had a Data Docs config excluding a particular site section
* [DOCS] Add how-to guides for configuring MySQL and MSSQL Datasources
* [DOCS] Add information about issue tags to contributing docs
* [DEPRECATION] Deprecate demo suite behavior in `suite new`

0.11.9
-----------------
* [FEATURE] New Dataset Support: Microsoft SQL Server
* [FEATURE] Render expectation validation results to markdown
* [FEATURE] Add --assume-yes/--yes/-y option to cli docs build command (thanks @feluelle)
* [FEATURE] Add SSO and SSH key pair authentication for Snowflake (thanks @dmateusp)
* [FEATURE] Add pattern-matching expectations that use the Standard SQL "LIKE" operator: "expect_column_values_to_match_like_pattern", "expect_column_values_to_not_match_like_pattern", "expect_column_values_to_match_like_pattern_list", and "expect_column_values_to_not_match_like_pattern_list"
* [ENHANCEMENT] Make Data Docs rendering of profiling results more flexible by deprecating the reliance on validation results having the specific run_name of "profiling"
* [ENHANCEMENT] Use green checkmark in Slack msgs instead of tada
* [ENHANCEMENT] log class instantiation errors for better debugging
* [BUGFIX] usage_statistics decorator now handles 'dry_run' flag
* [BUGFIX] Add spark_context to DatasourceConfigSchema (#1713) (thanks @Dandandan)
* [BUGFIX] Handle case when unexpected_count list element is str
* [DOCS] Deploying Data Docs
* [DOCS] New how-to guide: How to instantiate a Data Context on an EMR Spark cluster
* [DOCS] Managed Spark DF Documentation #1729 (thanks @mgorsk1)
* [DOCS] Typos and clarifications (thanks @dechoma @sbrugman @rexboyce)

0.11.8
-----------------
* [FEATURE] Customizable "Suite Edit" generated notebooks
* [ENHANCEMENT] Add support and docs for loading evaluation parameter from SQL database
* [ENHANCEMENT] Fixed some typos/grammar and a broken link in the suite_scaffold_notebook_renderer
* [ENHANCEMENT] allow updates to DatabaseStoreBackend keys by default, requiring `allow_update=False` to disallow
* [ENHANCEMENT] Improve support for prefixes declared in TupleS3StoreBackend that include reserved characters
* [BUGFIX] Fix issue where allow_updates was set for StoreBackend that did not support it
* [BUGFIX] Fix issue where GlobReaderBatchKwargsGenerator failed with relative base_directory
* [BUGFIX] Adding explicit requirement for "importlib-metadata" (needed for Python versions prior to Python 3.8).
* [MAINTENANCE] Install GitHub Dependabot
* [BUGFIX] Fix missing importlib for python 3.8 #1651

0.11.7
-----------------
* [ENHANCEMENT] Improve CLI error handling.
* [ENHANCEMENT] Do not register signal handlers if not running in main thread
* [ENHANCEMENT] store_backend (S3 and GCS) now throws InvalidKeyError if file does not exist at expected location
* [BUGFIX] ProfilerTypeMapping uses lists instead of sets to prevent serialization errors when saving suites created by JsonSchemaProfiler
* [DOCS] Update suite scaffold how-to
* [DOCS] Docs/how to define expectations that span multiple tables
* [DOCS] how to metadata stores validation on s3

0.11.6
-----------------
* [FEATURE] Auto-install Python DB packages.  If the required packages for a DB library are not installed, GE will offer the user to install them, without exiting CLI
* [FEATURE] Add new expectation expect_table_row_count_to_equal_other_table for SqlAlchemyDataset
* [FEATURE] A profiler that builds suites from JSONSchema files
* [ENHANCEMENT] Add ``.feather`` file support to PandasDatasource
* [ENHANCEMENT] Use ``colorama init`` to support terminal color on Windows
* [ENHANCEMENT] Update how_to_trigger_slack_notifications_as_a_validation_action.rst
* [ENHANCEMENT] Added note for config_version in great_expectations.yml
* [ENHANCEMENT] Implement "column_quantiles" for MySQL (via a compound SQLAlchemy query, since MySQL does not support "percentile_disc")
* [BUGFIX] "data_asset.validate" events with "data_asset_name" key in the batch kwargs were failing schema validation
* [BUGFIX] database_store_backend does not support storing Expectations in DB
* [BUGFIX] instantiation of ExpectationSuite always adds GE version metadata to prevent datadocs from crashing
* [BUGFIX] Fix all tests having to do with missing data source libraries
* [DOCS] will/docs/how_to/Store Expectations on Google Cloud Store

0.11.5
-----------------
* [FEATURE] Add support for expect_column_values_to_match_regex_list exception for Spark backend
* [ENHANCEMENT] Added 3 new usage stats events: "cli.new_ds_choice", "data_context.add_datasource", and "datasource.sqlalchemy.connect"
* [ENHANCEMENT] Support platform_specific_separator flag for TupleS3StoreBackend prefix
* [ENHANCEMENT] Allow environment substitution in config_variables.yml
* [BUGFIX] fixed issue where calling head() on a SqlAlchemyDataset would fail if the underlying table is empty
* [BUGFIX] fixed bug in rounding of mostly argument to nullity expectations produced by the BasicSuiteBuilderProfiler
* [DOCS] New How-to guide: How to add a Validation Operator (+ updated in Validation Operator doc strings)

0.11.4
-----------------
* [BUGIFX] Fixed an error that crashed the CLI when called in an environment with neither SQLAlchemy nor google.auth installed

0.11.3
-----------------
* [ENHANCEMENT] Removed the misleading scary "Site doesn't exist or is inaccessible" message that the CLI displayed before building Data Docs for the first time.
* [ENHANCEMENT] Catch sqlalchemy.exc.ArgumentError and google.auth.exceptions.GoogleAuthError in SqlAlchemyDatasource __init__ and re-raise them as DatasourceInitializationError - this allows the CLI to execute its retry logic when users provide a malformed SQLAlchemy URL or attempt to connect to a BigQuery project without having proper authentication.
* [BUGFIX] Fixed issue where the URL of the Glossary of Expectations article in the auto-generated suite edit notebook was wrong (out of date) (#1557).
* [BUGFIX] Use renderer_type to set paths in jinja templates instead of utm_medium since utm_medium is optional
* [ENHANCEMENT] Bring in custom_views_directory in DefaultJinjaView to enable custom jinja templates stored in plugins dir
* [BUGFIX] fixed glossary links in walkthrough modal, README, CTA button, scaffold notebook
* [BUGFIX] Improved TupleGCSStoreBackend configurability (#1398 #1399)
* [BUGFIX] Data Docs: switch bootstrap-table-filter-control.min.js to CDN
* [ENHANCEMENT] BasicSuiteBuilderProfiler now rounds mostly values for readability
* [DOCS] Add AutoAPI as the primary source for API Reference docs.

0.11.2
-----------------
* [FEATURE] Add support for expect_volumn_values_to_match_json_schema exception for Spark backend (thanks @chipmyersjr!)
* [ENHANCEMENT] Add formatted __repr__ for ValidationOperatorResult
* [ENHANCEMENT] add option to suppress logging when getting expectation suite
* [BUGFIX] Fix object name construction when calling SqlAlchemyDataset.head (thanks @mascah!)
* [BUGFIX] Fixed bug where evaluation parameters used in arithmetic expressions would not be identified as upstream dependencies.
* [BUGFIX] Fix issue where DatabaseStoreBackend threw IntegrityError when storing same metric twice
* [FEATURE] Added new cli upgrade helper to help facilitate upgrading projects to be compatible with GE 0.11.
  See :ref:`upgrading_to_0.11` for more info.
* [BUGFIX] Fixed bug preventing GCS Data Docs sites to cleaned
* [BUGFIX] Correct doc link in checkpoint yml
* [BUGFIX] Fixed issue where CLI checkpoint list truncated names (#1518)
* [BUGFIX] Fix S3 Batch Kwargs Generator incorrect migration to new build_batch_kwargs API
* [BUGFIX] Fix missing images in data docs walkthrough modal
* [BUGFIX] Fix bug in checkpoints that was causing incorrect run_time to be set
* [BUGFIX] Fix issue where data docs could remove trailing zeros from values when low precision was requested

0.11.1
-----------------
* [BUGFIX] Fixed bug that was caused by comparison between timezone aware and non-aware datetimes
* [DOCS] Updated docs with info on typed run ids and validation operator results
* [BUGFIX] Update call-to-action buttons on index page with correct URLs

0.11.0
-----------------
* [BREAKING] ``run_id`` is now typed using the new ``RunIdentifier`` class, which consists of a ``run_time`` and
  ``run_name``. Existing projects that have Expectation Suite Validation Results must be migrated.
  See :ref:`upgrading_to_0.11` for instructions.
* [BREAKING] ``ValidationMetric`` and ``ValidationMetricIdentifier`` objects now have a ``data_asset_name`` attribute.
  Existing projects with evaluation parameter stores that have database backends must be migrated.
  See :ref:`upgrading_to_0.11` for instructions.
* [BREAKING] ``ValidationOperator.run`` now returns an instance of new type, ``ValidationOperatorResult`` (instead of a
  dictionary). If your code uses output from Validation Operators, it must be updated.
* Major update to the styling and organization of documentation! Watch for more content and reorganization as we continue to improve the documentation experience with Great Expectations.
* [FEATURE] Data Docs: redesigned index page with paginated/sortable/searchable/filterable tables
* [FEATURE] Data Docs: searchable tables on Expectation Suite Validation Result pages
* ``data_asset_name`` is now added to batch_kwargs by batch_kwargs_generators (if available) and surfaced in Data Docs
* Renamed all ``generator_asset`` parameters to ``data_asset_name``
* Updated the dateutil dependency
* Added experimental QueryStore
* Removed deprecated cli tap command
* Added of 0.11 upgrade helper
* Corrected Scaffold maturity language in notebook to Experimental
* Updated the installation/configuration documentation for Snowflake users
* [ENHANCEMENT] Improved error messages for misconfigured checkpoints.
* [BUGFIX] Fixed bug that could cause some substituted variables in DataContext config to be saved to `great_expectations.yml`

0.10.12
-----------------
* [DOCS] Improved help for CLI `checkpoint` command
* [BUGFIX] BasicSuiteBuilderProfiler could include extra expectations when only some expectations were selected (#1422)
* [FEATURE] add support for `expect_multicolumn_values_to_be_unique` and `expect_column_pair_values_A_to_be_greater_than_B`
  to `Spark`. Thanks @WilliamWsyHK!
* [ENHANCEMENT] Allow a dictionary of variables can be passed to the DataContext constructor to allow override
  config variables at runtime. Thanks @balexander!
* [FEATURE] add support for `expect_column_pair_values_A_to_be_greater_than_B` to `Spark`.
* [BUGFIX] Remove SQLAlchemy typehints to avoid requiring library (thanks @mzjp2)!
* [BUGFIX] Fix issue where quantile boundaries could not be set to zero. Thanks @kokes!

0.10.11
-----------------
* Bugfix: build_data_docs list_keys for GCS returns keys and when empty a more user friendly message
* ENHANCEMENT: Enable Redshift Quantile Profiling


0.10.10
-----------------
* Removed out-of-date Airflow integration examples. This repo provides a comprehensive example of Airflow integration: `#GE Airflow Example <https://github.com/superconductive/ge_tutorials>`_
* Bugfix suite scaffold notebook now has correct suite name in first markdown cell.
* Bugfix: fixed an example in the custom expectations documentation article - "result" key was missing in the returned dictionary
* Data Docs Bugfix: template string substitution is now done using .safe_substitute(), to handle cases where string templates
  or substitution params have extraneous $ signs. Also added logic to handle templates where intended output has groupings of 2 or more $ signs
* Docs fix: fix in yml for example action_list_operator for metrics
* GE is now auto-linted using Black

-----------------

* DataContext.get_docs_sites_urls now raises error if non-existent site_name is specified
* Bugfix for the CLI command `docs build` ignoring the --site_name argument (#1378)
* Bugfix and refactor for `datasource delete` CLI command (#1386) @mzjp2
* Instantiate datasources and validate config only when datasource is used (#1374) @mzjp2
* suite delete changed from an optional argument to a required one
* bugfix for uploading objects to GCP #1393
* added a new usage stats event for the case when a data context is created through CLI
* tuplefilestore backend, expectationstore backend remove_key bugs fixed
* no url is returned on empty data_docs site
* return url for resource only if key exists
* Test added for the period special char case
* updated checkpoint module to not require sqlalchemy
* added BigQuery as an option in the list of databases in the CLI
* added special cases for handling BigQuery - table names are already qualified with schema name, so we must make sure that we do not prepend the schema name twice
* changed the prompt for the name of the temp table in BigQuery in the CLI to hint that a fully qualified name (project.dataset.table) should be provided
* Bugfix for: expect_column_quantile_values_to_be_between expectation throws an "unexpected keyword WITHIN" on BigQuery (#1391)

0.10.8
-----------------
* added support for overriding the default jupyter command via a GE_JUPYTER_COMMAND environment variable (#1347) @nehiljain
* Bugfix for checkpoint missing template (#1379)

0.10.7
-----------------
* crud delete suite bug fix

0.10.6
-----------------

* Checkpoints: a new feature to ease deployment of suites into your pipelines
  - DataContext.list_checkpoints() returns a list of checkpoint names found in the project
  - DataContext.get_checkpoint() returns a validated dictionary loaded from yml
  - new cli commands

    - `checkpoint new`
    - `checkpoint list`
    - `checkpoint run`
    - `checkpoint script`

* marked cli `tap` commands as deprecating on next release
* marked cli `validation-operator run` command as deprecating
* internal improvements in the cli code
* Improve UpdateDataDocsAction docs

0.10.5
-----------------

* improvements to ge.read_json tests
* tidy up the changelog

  - Fix bullet list spacing issues
  - Fix 0.10. formatting
  - Drop roadmap_and_changelog.rst and move changelog.rst to the top level of the table of contents
* DataContext.run_validation_operator() now raises a DataContextError if:
  - no batches are passed
  - batches are of the the wrong type
  - no matching validation operator is found in the project
* Clarified scaffolding language in scaffold notebook
* DataContext.create() adds an additional directory: `checkpoints`
* Marked tap command for deprecation in next major release

0.10.4
-----------------
* consolidated error handling in CLI DataContext loading
* new cli command `suite scaffold` to speed up creation of suites
* new cli command `suite demo` that creates an example suite
* Update bigquery.rst `#1330 <https://github.com/great-expectations/great_expectations/issues/1330>`_
* Fix datetime reference in create_expectations.rst `#1321 <https://github.com/great-expectations/great_expectations/issues/1321>`_ Thanks @jschendel !
* Update issue templates
* CLI command experimental decorator
* Update style_guide.rst
* Add pull request template
* Use pickle to generate hash for dataframes with unhashable objects. `#1315 <https://github.com/great-expectations/great_expectations/issues/1315>`_ Thanks @shahinism !
* Unpin pytest

0.10.3
-----------------
* Use pickle to generate hash for dataframes with unhashable objects.

0.10.2
-----------------
* renamed NotebookRenderer to SuiteEditNotebookRenderer
* SuiteEditNotebookRenderer now lints using black
* New SuiteScaffoldNotebookRenderer renderer to expedite suite creation
* removed autopep8 dependency
* bugfix: extra backslash in S3 urls if store was configured without a prefix `#1314 <https://github.com/great-expectations/great_expectations/issues/1314>`_

0.10.1
-----------------
* removing bootstrap scrollspy on table of contents `#1282 <https://github.com/great-expectations/great_expectations/issues/1282>`_
* Silently tolerate connection timeout during usage stats reporting

0.10.0
-----------------
* (BREAKING) Clarified API language: renamed all ``generator`` parameters and methods to the more correct ``batch_kwargs_generator`` language. Existing projects may require simple migration steps. See :ref:`Upgrading to 0.10.x <upgrading_to_0.10.x>` for instructions.
* Adds anonymized usage statistics to Great Expectations. See this article for details: :ref:`Usage Statistics`.
* CLI: improve look/consistency of ``docs list``, ``suite list``, and ``datasource list`` output; add ``store list`` and ``validation-operator list`` commands.
* New SuiteBuilderProfiler that facilitates faster suite generation by allowing columns to be profiled
* Added two convenience methods to ExpectationSuite: get_table_expectations & get_column_expectations
* Added optional profiler_configuration to DataContext.profile() and DataAsset.profile()
* Added list_available_expectation_types() to DataAsset

0.9.11
-----------------
* Add evaluation parameters support in WarningAndFailureExpectationSuitesValidationOperator `#1284 <https://github.com/great-expectations/great_expectations/issues/1284>`_ thanks `@balexander <https://github.com/balexander>`_
* Fix compatibility with MS SQL Server. `#1269 <https://github.com/great-expectations/great_expectations/issues/1269>`_ thanks `@kepiej <https://github.com/kepiej>`_
* Bug fixes for query_generator `#1292 <https://github.com/great-expectations/great_expectations/issues/1292>`_ thanks `@ian-whitestone <https://github.com/ian-whitestone>`_

0.9.10
-----------------
* Data Docs: improve configurability of site_section_builders
* TupleFilesystemStoreBackend now ignore `.ipynb_checkpoints` directories `#1203 <https://github.com/great-expectations/great_expectations/issues/1203>`_
* bugfix for Data Docs links encoding on S3 `#1235 <https://github.com/great-expectations/great_expectations/issues/1235>`_

0.9.9
-----------------
* Allow evaluation parameters support in run_validation_operator
* Add log_level parameter to jupyter_ux.setup_notebook_logging.
* Add experimental display_profiled_column_evrs_as_section and display_column_evrs_as_section methods, with a minor (nonbreaking) refactor to create a new _render_for_jupyter method.
* Allow selection of site in UpdateDataDocsAction with new arg target_site_names in great_expectations.yml
* Fix issue with regular expression support in BigQuery (#1244)

0.9.8
-----------------
* Allow basic operations in evaluation parameters, with or without evaluation parameters.
* When unexpected exceptions occur (e.g., during data docs rendering), the user will see detailed error messages, providing information about the specific issue as well as the stack trace.
* Remove the "project new" option from the command line (since it is not implemented; users can only run "init" to create a new project).
* Update type detection for bigquery based on driver changes in pybigquery driver 0.4.14. Added a warning for users who are running an older pybigquery driver
* added execution tests to the NotebookRenderer to mitigate codegen risks
* Add option "persist", true by default, for SparkDFDataset to persist the DataFrame it is passed. This addresses #1133 in a deeper way (thanks @tejsvirai for the robust debugging support and reproduction on spark).

  * Disabling this option should *only* be done if the user has *already* externally persisted the DataFrame, or if the dataset is too large to persist but *computations are guaranteed to be stable across jobs*.

* Enable passing dataset kwargs through datasource via dataset_options batch_kwarg.
* Fix AttributeError when validating expectations from a JSON file
* Data Docs: fix bug that was causing erratic scrolling behavior when table of contents contains many columns
* Data Docs: add ability to hide how-to buttons and related content in Data Docs

0.9.7
-----------------
* Update marshmallow dependency to >3. NOTE: as of this release, you MUST use marshamllow >3.0, which REQUIRES python 3. (`#1187 <https://github.com/great-expectations/great_expectations/issues/1187>`_) @jcampbell

  * Schema checking is now stricter for expectation suites, and data_asset_name must not be present as a top-level key in expectation suite json. It is safe to remove.
  * Similarly, datasource configuration must now adhere strictly to the required schema, including having any required credentials stored in the "credentials" dictionary.

* New beta CLI command: `tap new` that generates an executable python file to expedite deployments. (`#1193 <https://github.com/great-expectations/great_expectations/issues/1193>`_) @Aylr
* bugfix in TableBatchKwargsGenerator docs
* Added feature maturity in README (`#1203 <https://github.com/great-expectations/great_expectations/issues/1203>`_) @kyleaton
* Fix failing test that should skip if postgresql not running (`#1199 <https://github.com/great-expectations/great_expectations/issues/1199>`_) @cicdw


0.9.6
-----------------
* validate result dict when instantiating an ExpectationValidationResult (`#1133 <https://github.com/great-expectations/great_expectations/issues/1133>`_)
* DataDocs: Expectation Suite name on Validation Result pages now link to Expectation Suite page
* `great_expectations init`: cli now asks user if csv has header when adding a Spark Datasource with csv file
* Improve support for using GCP Storage Bucket as a Data Docs Site backend (thanks @hammadzz)
* fix notebook renderer handling for expectations with no column kwarg and table not in their name (`#1194 <https://github.com/great-expectations/great_expectations/issues/1194>`_)


0.9.5
-----------------
* Fixed unexpected behavior with suite edit, data docs and jupyter
* pytest pinned to 5.3.5


0.9.4
-----------------
* Update CLI `init` flow to support snowflake transient tables
* Use filename for default expectation suite name in CLI `init`
* Tables created by SqlAlchemyDataset use a shorter name with 8 hex characters of randomness instead of a full uuid
* Better error message when config substitution variable is missing
* removed an unused directory in the GE folder
* removed obsolete config error handling
* Docs typo fixes
* Jupyter notebook improvements
* `great_expectations init` improvements
* Simpler messaging in validation notebooks
* replaced hacky loop with suite list call in notebooks
* CLI suite new now supports `--empty` flag that generates an empty suite and opens a notebook
* add error handling to `init` flow for cases where user tries using a broken file


0.9.3
-----------------
* Add support for transient table creation in snowflake (#1012)
* Improve path support in TupleStoreBackend for better cross-platform compatibility
* New features on `ExpectationSuite`

  - ``add_citation()``
  - ``get_citations()``

* `SampleExpectationsDatasetProfiler` now leaves a citation containing the original batch kwargs
* `great_expectations suite edit` now uses batch_kwargs from citations if they exist
* Bugfix :: suite edit notebooks no longer blow away the existing suite while loading a batch of data
* More robust and tested logic in `suite edit`
* DataDocs: bugfixes and improvements for smaller viewports
* Bugfix :: fix for bug that crashes SampleExpectationsDatasetProfiler if unexpected_percent is of type decimal.Decimal (`#1109 <https://github.com/great-expectations/great_expectations/issues/1109>`_)


0.9.2
-----------------
* Fixes #1095
* Added a `list_expectation_suites` function to `data_context`, and a corresponding CLI function - `suite list`.
* CI no longer enforces legacy python tests.

0.9.1
------
* Bugfix for dynamic "How to Edit This Expectation Suite" command in DataDocs

0.9.0
-----------------

Version 0.9.0 is a major update to Great Expectations! The DataContext has continued to evolve into a powerful tool
for ensuring that Expectation Suites can properly represent the way users think about their data, and upgrading will
make it much easier to store and share expectation suites, and to build data docs that support your whole team.
You’ll get awesome new features including improvements to data docs look and the ability to choose and store metrics
for building flexible data quality dashboards.

The changes for version 0.9.0 fall into several broad areas:

1. Onboarding

Release 0.9.0 of Great Expectations makes it much easier to get started with the project. The `init` flow has grown
to support a much wider array of use cases and to use more natural language rather than introducing
GreatExpectations concepts earlier. You can more easily configure different backends and datasources, take advantage
of guided walkthroughs to find and profile data, and share project configurations with colleagues.

If you have already completed the `init` flow using a previous version of Great Expectations, you do not need to
rerun the command. However, **there are some small changes to your configuration that will be required**. See
:ref:`migrating_versions` for details.

2. CLI Command Improvements

With this release we have introduced a consistent naming pattern for accessing subcommands based on the noun (a
Great Expectations object like `suite` or `docs`) and verb (an action like `edit` or `new`). The new user experience
will allow us to more naturally organize access to CLI tools as new functionality is added.

3. Expectation Suite Naming and Namespace Changes

Defining shared expectation suites and validating data from different sources is much easier in this release. The
DataContext, which manages storage and configuration of expectations, validations, profiling, and data docs, no
longer requires that expectation suites live in a datasource-specific “namespace.” Instead, you should name suites
with the logical name corresponding to your data, making it easy to share them or validate against different data
sources. For example, the expectation suite "npi" for National Provider Identifier data can now be shared across
teams who access the same logical data in local systems using Pandas, on a distributed Spark cluster, or via a
relational database.

Batch Kwargs, or instructions for a datasource to build a batch of data, are similarly freed from a required
namespace, and you can more easily integrate Great Expectations into workflows where you do not need to use a
BatchKwargsGenerator (usually because you have a batch of data ready to validate, such as in a table or a known
directory).

The most noticeable impact of this API change is in the complete removal of the DataAssetIdentifier class. For
example, the `create_expectation_suite` and `get_batch` methods now no longer require a data_asset_name parameter,
relying only on the expectation_suite_name and batch_kwargs to do their job. Similarly, there is no more asset name
normalization required. See the upgrade guide for more information.

4. Metrics and Evaluation Parameter Stores

Metrics have received much more love in this release of Great Expectations! We've improved the system for declaring
evaluation parameters that support dependencies between different expectation suites, so you can easily identify a
particular field in the result of one expectation to use as the input into another. And the MetricsStore is now much
more flexible, supporting a new ValidationAction that makes it possible to select metrics from a validation result
to be saved in a database where they can power a dashboard.

5. Internal Type Changes and Improvements

Finally, in this release, we have done a lot of work under the hood to make things more robust, including updating
all of the internal objects to be more strongly typed. That change, while largely invisible to end users, paves the
way for some really exciting opportunities for extending Great Expectations as we build a bigger community around
the project.


We are really excited about this release, and encourage you to upgrade right away to take advantage of the more
flexible naming and simpler API for creating, accessing, and sharing your expectations. As always feel free to join
us on Slack for questions you don't see addressed!


0.8.9__develop
-----------------


0.8.8
-----------------
* Add support for allow_relative_error to expect_column_quantile_values_to_be_between, allowing Redshift users access
  to this expectation
* Add support for checking backend type information for datetime columns using expect_column_min_to_be_between and
  expect_column_max_to_be_between

0.8.7
-----------------
* Add support for expect_column_values_to_be_of_type for BigQuery backend (#940)
* Add image CDN for community usage stats
* Documentation improvements and fixes

0.8.6
-----------------
* Raise informative error if config variables are declared but unavailable
* Update ExpectationsStore defaults to be consistent across all FixedLengthTupleStoreBackend objects
* Add support for setting spark_options via SparkDFDatasource
* Include tail_weights by default when using build_continuous_partition_object
* Fix Redshift quantiles computation and type detection
* Allow boto3 options to be configured (#887)

0.8.5
-----------------
* BREAKING CHANGE: move all reader options from the top-level batch_kwargs object to a sub-dictionary called
  "reader_options" for SparkDFDatasource and PandasDatasource. This means it is no longer possible to specify
  supplemental reader-specific options at the top-level of `get_batch`,  `yield_batch_kwargs` or `build_batch_kwargs`
  calls, and instead, you must explicitly specify that they are reader_options, e.g. by a call such as:
  `context.yield_batch_kwargs(data_asset_name, reader_options={'encoding': 'utf-8'})`.
* BREAKING CHANGE: move all query_params from the top-level batch_kwargs object to a sub-dictionary called
  "query_params" for SqlAlchemyDatasource. This means it is no longer possible to specify supplemental query_params at
  the top-level of `get_batch`,  `yield_batch_kwargs` or `build_batch_kwargs`
  calls, and instead, you must explicitly specify that they are query_params, e.g. by a call such as:
  `context.yield_batch_kwargs(data_asset_name, query_params={'schema': 'foo'})`.
* Add support for filtering validation result suites and validation result pages to show only failed expectations in
  generated documentation
* Add support for limit parameter to batch_kwargs for all datasources: Pandas, SqlAlchemy, and SparkDF; add support
  to generators to support building batch_kwargs with limits specified.
* Include raw_query and query_params in query_generator batch_kwargs
* Rename generator keyword arguments from data_asset_name to generator_asset to avoid ambiguity with normalized names
* Consistently migrate timestamp from batch_kwargs to batch_id
* Include batch_id in validation results
* Fix issue where batch_id was not included in some generated datasets
* Fix rendering issue with expect_table_columns_to_match_ordered_list expectation
* Add support for GCP, including BigQuery and GCS
* Add support to S3 generator for retrieving directories by specifying the `directory_assets` configuration
* Fix warning regarding implicit class_name during init flow
* Expose build_generator API publicly on datasources
* Allow configuration of known extensions and return more informative message when SubdirReaderBatchKwargsGenerator cannot find
  relevant files.
* Add support for allow_relative_error on internal dataset quantile functions, and add support for
  build_continuous_partition_object in Redshift
* Fix truncated scroll bars in value_counts graphs


0.8.4.post0
----------------
* Correct a packaging issue resulting in missing notebooks in tarball release; update docs to reflect new notebook
  locations.


0.8.4
-----------------
* Improved the tutorials that walk new users through the process of creating expectations and validating data
* Changed the flow of the init command - now it creates the scaffolding of the project and adds a datasource. After
  that users can choose their path.
* Added a component with links to useful tutorials to the index page of the Data Docs website
* Improved the UX of adding a SQL datasource in the CLI - now the CLI asks for specific credentials for Postgres,
  MySQL, Redshift and Snowflake, allows continuing debugging in the config file and has better error messages
* Added batch_kwargs information to DataDocs validation results
* Fix an issue affecting file stores on Windows


0.8.3
-----------------
* Fix a bug in data-docs' rendering of mostly parameter
* Correct wording for expect_column_proportion_of_unique_values_to_be_between
* Set charset and meta tags to avoid unicode decode error in some browser/backend configurations
* Improve formatting of empirical histograms in validation result data docs
* Add support for using environment variables in `config_variables_file_path`
* Documentation improvements and corrections


0.8.2.post0
------------
* Correct a packaging issue resulting in missing css files in tarball release


0.8.2
-----------------
* Add easier support for customizing data-docs css
* Use higher precision for rendering 'mostly' parameter in data-docs; add more consistent locale-based
  formatting in data-docs
* Fix an issue causing visual overlap of large numbers of validation results in build-docs index
* Documentation fixes (thanks @DanielOliver!) and improvements
* Minor CLI wording fixes
* Improved handling of MySql temporary tables
* Improved detection of older config versions


0.8.1
-----------------
* Fix an issue where version was reported as '0+unknown'


0.8.0
-----------------

Version 0.8.0 is a significant update to Great Expectations, with many improvements focused on configurability
and usability.  See the :ref:`migrating_versions` guide for more details on specific changes, which include
several breaking changes to configs and APIs.

Highlights include:

1. Validation Operators and Actions. Validation operators make it easy to integrate GE into a variety of pipeline runners. They
   offer one-line integration that emphasizes configurability. See the :ref:`validation_operators_and_actions`
   feature guide for more information.

   - The DataContext `get_batch` method no longer treats `expectation_suite_name` or `batch_kwargs` as optional; they
     must be explicitly specified.
   - The top-level GE validate method allows more options for specifying the specific data_asset class to use.

2. First-class support for plugins in a DataContext, with several features that make it easier to configure and
   maintain DataContexts across common deployment patterns.

   - **Environments**: A DataContext can now manage :ref:`environment_and_secrets` more easily thanks to more dynamic and
     flexible variable substitution.
   - **Stores**: A new internal abstraction for DataContexts, :ref:`Stores <reference__core_concepts__data_context__stores>`, make extending GE easier by
     consolidating logic for reading and writing resources from a database, local, or cloud storage.
   - **Types**: Utilities configured in a DataContext are now referenced using `class_name` and `module_name` throughout
     the DataContext configuration, making it easier to extend or supplement pre-built resources. For now, the "type"
     parameter is still supported but expect it to be removed in a future release.

3. Partitioners: Batch Kwargs are clarified and enhanced to help easily reference well-known chunks of data using a
   partition_id. Batch ID and Batch Fingerprint help round out support for enhanced metadata around data
   assets that GE validates. See :ref:`Batch Identifiers <reference__core_concepts__batch_parameters>` for more information. The `GlobReaderBatchKwargsGenerator`,
   `QueryBatchKwargsGenerator`, `S3GlobReaderBatchKwargsGenerator`, `SubdirReaderBatchKwargsGenerator`, and `TableBatchKwargsGenerator` all support partition_id for
   easily accessing data assets.

4. Other Improvements:

   - We're beginning a long process of some under-the-covers refactors designed to make GE more maintainable as we
     begin adding additional features.
   - Restructured documentation: our docs have a new structure and have been reorganized to provide space for more
     easily adding and accessing reference material. Stay tuned for additional detail.
   - The command build-documentation has been renamed build-docs and now by
     default opens the Data Docs in the users' browser.

v0.7.11
-----------------
* Fix an issue where head() lost the column name for SqlAlchemyDataset objects with a single column
* Fix logic for the 'auto' bin selection of `build_continuous_partition_object`
* Add missing jinja2 dependency
* Fix an issue with inconsistent availability of strict_min and strict_max options on expect_column_values_to_be_between
* Fix an issue where expectation suite evaluation_parameters could be overridden by values during validate operation


v0.7.10
-----------------
* Fix an issue in generated documentation where the Home button failed to return to the index
* Add S3 Generator to module docs and improve module docs formatting
* Add support for views to QueryBatchKwargsGenerator
* Add success/failure icons to index page
* Return to uniform histogram creation during profiling to avoid large partitions for internal performance reasons


v0.7.9
-----------------
* Add an S3 generator, which will introspect a configured bucket and generate batch_kwargs from identified objects
* Add support to PandasDatasource and SparkDFDatasource for reading directly from S3
* Enhance the Site Index page in documentation so that validation results are sorted and display the newest items first
  when using the default run-id scheme
* Add a new utility method, `build_continuous_partition_object` which will build partition objects using the dataset
  API and so supports any GE backend.
* Fix an issue where columns with spaces in their names caused failures in some SqlAlchemyDataset and SparkDFDataset
  expectations
* Fix an issue where generated queries including null checks failed on MSSQL (#695)
* Fix an issue where evaluation parameters passed in as a set instead of a list could cause JSON serialization problems
  for the result object (#699)


v0.7.8
-----------------
* BREAKING: slack webhook URL now must be in the profiles.yml file (treat as a secret)
* Profiler improvements:

  - Display candidate profiling data assets in alphabetical order
  - Add columns to the expectation_suite meta during profiling to support human-readable description information

* Improve handling of optional dependencies during CLI init
* Improve documentation for create_expectations notebook
* Fix several anachronistic documentation and docstring phrases (#659, #660, #668, #681; #thanks @StevenMMortimer)
* Fix data docs rendering issues:

  - documentation rendering failure from unrecognized profiled column type (#679; thanks @dinedal))
  - PY2 failure on encountering unicode (#676)


0.7.7
-----------------
* Standardize the way that plugin module loading works. DataContext will begin to use the new-style class and plugin
  identification moving forward; yml configs should specify class_name and module_name (with module_name optional for
  GE types). For now, it is possible to use the "type" parameter in configuration (as before).
* Add support for custom data_asset_type to all datasources
* Add support for strict_min and strict_max to inequality-based expectations to allow strict inequality checks
  (thanks @RoyalTS!)
* Add support for reader_method = "delta" to SparkDFDatasource
* Fix databricks generator (thanks @sspitz3!)
* Improve performance of DataContext loading by moving optional import
* Fix several memory and performance issues in SparkDFDataset.

  - Use only distinct value count instead of bringing values to driver
  - Migrate away from UDF for set membership, nullity, and regex expectations

* Fix several UI issues in the data_documentation

  - Move prescriptive dataset expectations to Overview section
  - Fix broken link on Home breadcrumb
  - Scroll follows navigation properly
  - Improved flow for long items in value_set
  - Improved testing for ValidationRenderer
  - Clarify dependencies introduced in documentation sites
  - Improve testing and documentation for site_builder, including run_id filter
  - Fix missing header in Index page and cut-off tooltip
  - Add run_id to path for validation files


0.7.6
-----------------
* New Validation Renderer! Supports turning validation results into HTML and displays differences between the expected
  and the observed attributes of a dataset.
* Data Documentation sites are now fully configurable; a data context can be configured to generate multiple
  sites built with different GE objects to support a variety of data documentation use cases. See data documentation
  guide for more detail.
* CLI now has a new top-level command, `build-documentation` that can support rendering documentation for specified
  sites and even named data assets in a specific site.
* Introduced DotDict and LooselyTypedDotDict classes that allow to enforce typing of dictionaries.
* Bug fixes: improved internal logic of rendering data documentation, slack notification, and CLI profile command when
  datasource argument was not provided.

0.7.5
-----------------
* Fix missing requirement for pypandoc brought in from markdown support for notes rendering.

0.7.4
-----------------
* Fix numerous rendering bugs and formatting issues for rendering documentation.
* Add support for pandas extension dtypes in pandas backend of expect_column_values_to_be_of_type and
  expect_column_values_to_be_in_type_list and fix bug affecting some dtype-based checks.
* Add datetime and boolean column-type detection in BasicDatasetProfiler.
* Improve BasicDatasetProfiler performance by disabling interactive evaluation when output of expectation is not
  immediately used for determining next expectations in profile.
* Add support for rendering expectation_suite and expectation_level notes from meta in docs.
* Fix minor formatting issue in readthedocs documentation.

0.7.3
-----------------
* BREAKING: Harmonize expect_column_values_to_be_of_type and expect_column_values_to_be_in_type_list semantics in
  Pandas with other backends, including support for None type and type_list parameters to support profiling.
  *These type expectations now rely exclusively on native python or numpy type names.*
* Add configurable support for Custom DataAsset modules to DataContext
* Improve support for setting and inheriting custom data_asset_type names
* Add tooltips with expectations backing data elements to rendered documentation
* Allow better selective disabling of tests (thanks @RoyalITS)
* Fix documentation build errors causing missing code blocks on readthedocs
* Update the parameter naming system in DataContext to reflect data_asset_name *and* expectation_suite_name
* Change scary warning about discarding expectations to be clearer, less scary, and only in log
* Improve profiler support for boolean types, value_counts, and type detection
* Allow user to specify data_assets to profile via CLI
* Support CLI rendering of expectation_suite and EVR-based documentation

0.7.2
-----------------
* Improved error detection and handling in CLI "add datasource" feature
* Fixes in rendering of profiling results (descriptive renderer of validation results)
* Query Generator of SQLAlchemy datasource adds tables in non-default schemas to the data asset namespace
* Added convenience methods to display HTML renderers of sections in Jupyter notebooks
* Implemented prescriptive rendering of expectations for most expectation types

0.7.1
------------

* Added documentation/tutorials/videos for onboarding and new profiling and documentation features
* Added prescriptive documentation built from expectation suites
* Improved index, layout, and navigation of data context HTML documentation site
* Bug fix: non-Python files were not included in the package
* Improved the rendering logic to gracefully deal with failed expectations
* Improved the basic dataset profiler to be more resilient
* Implement expect_column_values_to_be_of_type, expect_column_values_to_be_in_type_list for SparkDFDataset
* Updated CLI with a new documentation command and improved profile and render commands
* Expectation suites and validation results within a data context are saved in a more readable form (with indentation)
* Improved compatibility between SparkDatasource and InMemoryGenerator
* Optimization for Pandas column type checking
* Optimization for Spark duplicate value expectation (thanks @orenovadia!)
* Default run_id format no longer includes ":" and specifies UTC time
* Other internal improvements and bug fixes


0.7.0
------------

Version 0.7 of Great Expectations is HUGE. It introduces several major new features
and a large number of improvements, including breaking API changes.

The core vocabulary of expectations remains consistent. Upgrading to
the new version of GE will primarily require changes to code that
uses data contexts; existing expectation suites will require only changes
to top-level names.

 * Major update of Data Contexts. Data Contexts now offer significantly \
   more support for building and maintaining expectation suites and \
   interacting with existing pipeline systems, including providing a namespace for objects.\
   They can handle integrating, registering, and storing validation results, and
   provide a namespace for data assets, making **batches** first-class citizens in GE.
   Read more: :ref:`data_context` or :py:mod:`great_expectations.data_context`

 * Major refactor of autoinspect. Autoinspect is now built around a module
   called "profile" which provides a class-based structure for building
   expectation suites. There is no longer a default  "autoinspect_func" --
   calling autoinspect requires explicitly passing the desired profiler. See :ref:`profiling`

 * New "Compile to Docs" feature produces beautiful documentation from expectations and expectation
   validation reports, helping keep teams on the same page.

 * Name clarifications: we've stopped using the overloaded terms "expectations
   config" and "config" and instead use "expectation suite" to refer to a
   collection (or suite!) of expectations that can be used for validating a
   data asset.

   - Expectation Suites include several top level keys that are useful \
     for organizing content in a data context: data_asset_name, \
     expectation_suite_name, and data_asset_type. When a data_asset is \
     validated, those keys will be placed in the `meta` key of the \
     validation result.

 * Major enhancement to the CLI tool including `init`, `render` and more flexibility with `validate`

 * Added helper notebooks to make it easy to get started. Each notebook acts as a combination of \
   tutorial and code scaffolding, to help you quickly learn best practices by applying them to \
   your own data.

 * Relaxed constraints on expectation parameter values, making it possible to declare many column
   aggregate expectations in a way that is always "vacuously" true, such as
   ``expect_column_values_to_be_between`` ``None`` and ``None``. This makes it possible to progressively
   tighten expectations while using them as the basis for profiling results and documentation.

  * Enabled caching on dataset objects by default.

 * Bugfixes and improvements:

   * New expectations:

     * expect_column_quantile_values_to_be_between
     * expect_column_distinct_values_to_be_in_set

   * Added support for ``head`` method on all current backends, returning a PandasDataset
   * More implemented expectations for SparkDF Dataset with optimizations

     * expect_column_values_to_be_between
     * expect_column_median_to_be_between
     * expect_column_value_lengths_to_be_between

   * Optimized histogram fetching for SqlalchemyDataset and SparkDFDataset
   * Added cross-platform internal partition method, paving path for improved profiling
   * Fixed bug with outputstrftime not being honored in PandasDataset
   * Fixed series naming for column value counts
   * Standardized naming for expect_column_values_to_be_of_type
   * Standardized and made explicit use of sample normalization in stdev calculation
   * Added from_dataset helper
   * Internal testing improvements
   * Documentation reorganization and improvements
   * Introduce custom exceptions for more detailed error logs

0.6.1
------------
* Re-add testing (and support) for py2
* NOTE: Support for SqlAlchemyDataset and SparkDFDataset is enabled via optional install \
  (e.g. ``pip install great_expectations[sqlalchemy]`` or ``pip install great_expectations[spark]``)

0.6.0
------------
* Add support for SparkDFDataset and caching (HUGE work from @cselig)
* Migrate distributional expectations to new testing framework
* Add support for two new expectations: expect_column_distinct_values_to_contain_set
  and expect_column_distinct_values_to_equal_set (thanks @RoyalTS)
* FUTURE BREAKING CHANGE: The new cache mechanism for Datasets, \
  when enabled, causes GE to assume that dataset does not change between evaluation of individual expectations. \
  We anticipate this will become the future default behavior.
* BREAKING CHANGE: Drop official support pandas < 0.22

0.5.1
---------------
* **Fix** issue where no result_format available for expect_column_values_to_be_null caused error
* Use vectorized computation in pandas (#443, #445; thanks @RoyalTS)


0.5.0
----------------
* Restructured class hierarchy to have a more generic DataAsset parent that maintains expectation logic separate \
  from the tabular organization of Dataset expectations
* Added new FileDataAsset and associated expectations (#416 thanks @anhollis)
* Added support for date/datetime type columns in some SQLAlchemy expectations (#413)
* Added support for a multicolumn expectation, expect multicolumn values to be unique (#408)
* **Optimization**: You can now disable `partial_unexpected_counts` by setting the `partial_unexpected_count` value to \
  0 in the result_format argument, and we do not compute it when it would not be returned. (#431, thanks @eugmandel)
* **Fix**: Correct error in unexpected_percent computations for sqlalchemy when unexpected values exceed limit (#424)
* **Fix**: Pass meta object to expectation result (#415, thanks @jseeman)
* Add support for multicolumn expectations, with `expect_multicolumn_values_to_be_unique` as an example (#406)
* Add dataset class to from_pandas to simplify using custom datasets (#404, thanks @jtilly)
* Add schema support for sqlalchemy data context (#410, thanks @rahulj51)
* Minor documentation, warning, and testing improvements (thanks @zdog).


0.4.5
----------------
* Add a new autoinspect API and remove default expectations.
* Improve details for expect_table_columns_to_match_ordered_list (#379, thanks @rlshuhart)
* Linting fixes (thanks @elsander)
* Add support for dataset_class in from_pandas (thanks @jtilly)
* Improve redshift compatibility by correcting faulty isnull operator (thanks @avanderm)
* Adjust partitions to use tail_weight to improve JSON compatibility and
  support special cases of KL Divergence (thanks @anhollis)
* Enable custom_sql datasets for databases with multiple schemas, by
  adding a fallback for column reflection (#387, thanks @elsander)
* Remove `IF NOT EXISTS` check for custom sql temporary tables, for
  Redshift compatibility (#372, thanks @elsander)
* Allow users to pass args/kwargs for engine creation in
  SqlAlchemyDataContext (#369, thanks @elsander)
* Add support for custom schema in SqlAlchemyDataset (#370, thanks @elsander)
* Use getfullargspec to avoid deprecation warnings.
* Add expect_column_values_to_be_unique to SqlAlchemyDataset
* **Fix** map expectations for categorical columns (thanks @eugmandel)
* Improve internal testing suite (thanks @anhollis and @ccnobbli)
* Consistently use value_set instead of mixing value_set and values_set (thanks @njsmith8)

0.4.4
----------------
* Improve CLI help and set CLI return value to the number of unmet expectations
* Add error handling for empty columns to SqlAlchemyDataset, and associated tests
* **Fix** broken support for older pandas versions (#346)
* **Fix** pandas deepcopy issue (#342)

0.4.3
-------
* Improve type lists in expect_column_type_to_be[_in_list] (thanks @smontanaro and @ccnobbli)
* Update cli to use entry_points for conda compatibility, and add version option to cli
* Remove extraneous development dependency to airflow
* Address SQlAlchemy warnings in median computation
* Improve glossary in documentation
* Add 'statistics' section to validation report with overall validation results (thanks @sotte)
* Add support for parameterized expectations
* Improve support for custom expectations with better error messages (thanks @syk0saje)
* Implement expect_column_value_lenghts_to_[be_between|equal] for SQAlchemy (thanks @ccnobbli)
* **Fix** PandasDataset subclasses to inherit child class

0.4.2
-------
* **Fix** bugs in expect_column_values_to_[not]_be_null: computing unexpected value percentages and handling all-null (thanks @ccnobbli)
* Support mysql use of Decimal type (thanks @bouke-nederstigt)
* Add new expectation expect_column_values_to_not_match_regex_list.

  * Change behavior of expect_column_values_to_match_regex_list to use python re.findall in PandasDataset, relaxing \
    matching of individuals expressions to allow matches anywhere in the string.

* **Fix** documentation errors and other small errors (thanks @roblim, @ccnobbli)

0.4.1
-------
* Correct inclusion of new data_context module in source distribution

0.4.0
-------
* Initial implementation of data context API and SqlAlchemyDataset including implementations of the following \
  expectations:

  * expect_column_to_exist
  * expect_table_row_count_to_be
  * expect_table_row_count_to_be_between
  * expect_column_values_to_not_be_null
  * expect_column_values_to_be_null
  * expect_column_values_to_be_in_set
  * expect_column_values_to_be_between
  * expect_column_mean_to_be
  * expect_column_min_to_be
  * expect_column_max_to_be
  * expect_column_sum_to_be
  * expect_column_unique_value_count_to_be_between
  * expect_column_proportion_of_unique_values_to_be_between

* Major refactor of output_format to new result_format parameter. See docs for full details:

  * exception_list and related uses of the term exception have been renamed to unexpected
  * Output formats are explicitly hierarchical now, with BOOLEAN_ONLY < BASIC < SUMMARY < COMPLETE. \
    All *column_aggregate_expectation* expectations now return element count and related information included at the \
    BASIC level or higher.

* New expectation available for parameterized distributions--\
  expect_column_parameterized_distribution_ks_test_p_value_to_be_greater_than (what a name! :) -- (thanks @ccnobbli)
* ge.from_pandas() utility (thanks @schrockn)
* Pandas operations on a PandasDataset now return another PandasDataset (thanks @dlwhite5)
* expect_column_to_exist now takes a column_index parameter to specify column order (thanks @louispotok)
* Top-level validate option (ge.validate())
* ge.read_json() helper (thanks @rjurney)
* Behind-the-scenes improvements to testing framework to ensure parity across data contexts.
* Documentation improvements, bug-fixes, and internal api improvements

0.3.2
-------
* Include requirements file in source dist to support conda

0.3.1
--------
* **Fix** infinite recursion error when building custom expectations
* Catch dateutil parsing overflow errors

0.2
-----
* Distributional expectations and associated helpers are improved and renamed to be more clear regarding the tests they apply
* Expectation decorators have been refactored significantly to streamline implementing expectations and support custom expectations
* API and examples for custom expectations are available
* New output formats are available for all expectations
* Significant improvements to test suite and compatibility<|MERGE_RESOLUTION|>--- conflicted
+++ resolved
@@ -7,11 +7,10 @@
 
 develop
 -----------------
-<<<<<<< HEAD
+
 * [MAINTENANCE] Add force_reuse_spark_context to DatasourceConfigSchema
-=======
 * [FEATURE] Implement V3 expect_column_pair_values_to_be_equal expectation for Pandas execution engine (#3252)
->>>>>>> 66d9e7e1
+
 
 0.13.28
 -----------------
