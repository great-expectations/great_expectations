.. _changelog:

#########
Changelog
#########


develop
-----------------
<<<<<<< HEAD
* [BUGFIX] Allow for RuntimeDataConnector to accept custom query while suppressing temp table creation (#3335)
=======
* [FEATURE] Performance tests using BigQuery backend (#3280)
>>>>>>> d6d10c7f

0.13.31
-----------------
* [FEATURE] Enable `GCS DataConnector` integration with `PandasExecutionEngine` (#3264)
* [FEATURE] Enable column_pair expectations and tests for Spark (#3294)
* [FEATURE] Implement `InferredAssetGCSDataConnector` (#3284)
* [FEATURE]/CHANGE run time format (#3272) (Thanks @serialbandicoot)
* [DOCS] Fix misc errors in "How to create renderers for Custom Expectations" (#3315)
* [DOCS] GDOC-217 remove stub links (#3314)
* [DOCS] Remove misc TODOs to tidy up docs (#3313)
* [DOCS] Standardize capitalization of various technologies in `docs` (#3312)
* [DOCS] Fix broken link to Contributor docs (#3295) (Thanks @discdiver)
* [MAINTENANCE] Additional tests for RuntimeDataConnector at Datasource-level (query) (#3288)
* [MAINTENANCE] Update GCSStoreBackend + tests (#2630) (Thanks @hmandsager)
* [MAINTENANCE] Write integration/E2E tests for `ConfiguredAssetAzureDataConnector` (#3204)
* [MAINTENANCE] Write integration/E2E tests for both `GCSDataConnectors` (#3301)

0.13.30
-----------------
* [FEATURE] Implement Spark Decorators and Helpers; Demonstrate on MulticolumnSumEqual Metric (#3289)
* [FEATURE] V3 implement expect_column_pair_values_to_be_in_set for SQL Alchemy execution engine (#3281)
* [FEATURE] Implement `ConfiguredAssetGCSDataConnector` (#3247)
* [BUGFIX] Fix import issues around cloud providers (GCS/Azure/S3) (#3292)
* [MAINTENANCE] Add force_reuse_spark_context to DatasourceConfigSchema (#3126) (thanks @gipaetusb and @mbakunze)

0.13.29
-----------------
* [FEATURE] Implementation of the Metric "select_column_values.unique.within_record" for SQLAlchemyExecutionEngine (#3279)
* [FEATURE] V3 implement ColumnPairValuesInSet for SQL Alchemy execution engine (#3278)
* [FEATURE] Edtf with support levels (#2594) (thanks @mielvds)
* [FEATURE] V3 implement expect_column_pair_values_to_be_equal for SqlAlchemyExecutionEngine (#3267)
* [FEATURE] add expectation for discrete column entropy  (#3049) (thanks @edjoesu)
* [FEATURE] Add SQLAlchemy Provider for the the column_pair_values.a_greater_than_b (#3268)
* [FEATURE] Expectations tests for BigQuery backend (#3219) (Thanks @jdimatteo)
* [FEATURE] Add schema validation for different GCS auth methods (#3258)
* [FEATURE] V3 - Implement column_pair helpers/providers for SqlAlchemyExecutionEngine (#3256)
* [FEATURE] V3 implement expect_column_pair_values_to_be_equal expectation for PandasExecutionEngine (#3252)
* [FEATURE] GCS DataConnector schema validation (#3253)
* [FEATURE] Implementation of the "expect_select_column_values_to_be_unique_within_record" Expectation (#3251)
* [FEATURE] Implement the SelectColumnValuesUniqueWithinRecord metric (for PandasExecutionEngine) (#3250)
* [FEATURE] V3 - Implement ColumnPairValuesEqual for PandasExecutionEngine (#3243)
* [FEATURE] Set foundation for GCS DataConnectors (#3220)
* [FEATURE] Implement "expect_column_pair_values_to_be_in_set" expectation (support for PandasExecutionEngine) (#3242)
* [BUGFIX] Fix deprecation warning for importing from collections (#3228) (thanks @ismaildawoodjee)
* [DOCS] Document BigQuery test dataset configuration (#3273) (Thanks @jdimatteo)
* [DOCS] Syntax and Link (#3266)
* [DOCS] API Links and Supporting Docs (#3265)
* [DOCS] redir and search (#3249)
* [MAINTENANCE] Update azure-pipelines-docs-integration.yml to include env vars for Azure docs integration tests
* [MAINTENANCE] Allow Wrong ignore_row_if Directive from V2 with Deprecation Warning (#3274)
* [MAINTENANCE] Refactor test structure for "Connecting to your data" cloud provider integration tests (#3277)
* [MAINTENANCE] Make test method names consistent for Metrics tests (#3254)
* [MAINTENANCE] Allow `PandasExecutionEngine` to accept `Azure DataConnectors` (#3214)
* [MAINTENANCE] Standardize Arguments to MetricConfiguration Constructor; Use {} instead of dict(). (#3246)

0.13.28
-----------------
* [FEATURE] Implement ColumnPairValuesInSet metric for PandasExecutionEngine
* [BUGFIX] Wrap optional azure imports in data_connector setup

0.13.27
-----------------
* [FEATURE] Accept row_condition (with condition_parser) and ignore_row_if parameters for expect_multicolumn_sum_to_equal (#3193)
* [FEATURE] ConfiguredAssetDataConnector for Azure Blob Storage (#3141)
* [FEATURE] Replace MetricFunctionTypes.IDENTITY domain type with convenience method get_domain_records() for SparkDFExecutionEngine (#3226)
* [FEATURE] Replace MetricFunctionTypes.IDENTITY domain type with convenience method get_domain_records() for SqlAlchemyExecutionEngine (#3215)
* [FEATURE] Replace MetricFunctionTypes.IDENTITY domain type with convenience method get_full_access_compute_domain() for PandasExecutionEngine (#3210)
* [FEATURE] Set foundation for Azure-related DataConnectors (#3188)
* [FEATURE] Update ExpectCompoundColumnsToBeUnique for V3 API (#3161)
* [BUGFIX] Fix incorrect schema validation for Azure data connectors (#3200)
* [BUGFIX] Fix incorrect usage of "all()" in the comparison of validation results when executing an Expectation (#3178)
* [BUGFIX] Fixes an error with expect_column_values_to_be_dateutil_parseable (#3190)
* [BUGFIX] Improve parsing of .ge_store_backend_id (#2952)
* [BUGFIX] Remove fixture parameterization for Cloud DBs (Snowflake and BigQuery) (#3182)
* [BUGFIX] Restore support for V2 API style custom expectation rendering (#3179) (Thanks @jdimatteo)
* [DOCS] Add `conda` as installation option in README (#3196) (Thanks @rpanai)
* [DOCS] Standardize capitalization of "Python" in "Connecting to your data" section of new docs (#3209)
* [DOCS] Standardize capitalization of Spark in docs (#3198)
* [DOCS] Update BigQuery docs to clarify the use of temp tables (#3184)
* [DOCS] Create _redirects (#3192)
* [ENHANCEMENT] RuntimeDataConnector messaging is made more clear for `test_yaml_config()` (#3206)
* [MAINTENANCE] Add `credentials` YAML key support for `DataConnectors` (#3173)
* [MAINTENANCE] Fix minor typo in S3 DataConnectors (#3194)
* [MAINTENANCE] Fix typos in argument names and types (#3207)
* [MAINTENANCE] Update changelog. (#3189)
* [MAINTENANCE] Update documentation. (#3203)
* [MAINTENANCE] Update validate_your_data.md (#3185)
* [MAINTENANCE] update tests across execution engines and clean up coding patterns (#3223)

0.13.26
-----------------
* [FEATURE] Enable BigQuery tests for Azure CI/CD (#3155)
* [FEATURE] Implement MulticolumnMapExpectation class (#3134)
* [FEATURE] Implement the MulticolumnSumEqual Metric for PandasExecutionEngine (#3130)
* [FEATURE] Support row_condition and ignore_row_if Directives Combined for PandasExecutionEngine (#3150)
* [FEATURE] Update ExpectMulticolumnSumToEqual for V3 API (#3136)
* [FEATURE] add python3.9 to python versions (#3143) (Thanks @dswalter)
* [FEATURE]/MER-16/MER-75/ADD_ROUTE_FOR_VALIDATION_RESULT (#3090) (Thanks @rreinoldsc)
* [BUGFIX] Enable `--v3-api suite edit` to proceed without selecting DataConnectors (#3165)
* [BUGFIX] Fix error when `RuntimeBatchRequest` is passed to `SimpleCheckpoint` with `RuntimeDataConnector` (#3152)
* [BUGFIX] allow reader_options in the CLI so can read `.csv.gz` files (#2695) (Thanks @luke321321)
* [DOCS] Apply Docusaurus tabs to relevant pages in new docs
* [DOCS] Capitalize python to Python in docs (#3176)
* [DOCS] Improve Core Concepts - Expectation Concepts (#2831)
* [MAINTENANCE] Error messages must be friendly. (#3171)
* [MAINTENANCE] Implement the "compound_columns_unique" metric for PandasExecutionEngine (with a unit test). (#3159)
* [MAINTENANCE] Improve Coding Practices in "great_expectations/expectations/expectation.py" (#3151)
* [MAINTENANCE] Update test_script_runner.py (#3177)

0.13.25
-----------------
* [FEATURE] Pass on meta-data from expectation json to validation result json (#2881) (Thanks @sushrut9898)
* [FEATURE] Add sqlalchemy engine support for `column.most_common_value` metric (#3020) (Thanks @shpolina)
* [BUGFIX] Added newline to CLI message for consistent formatting (#3127) (Thanks @ismaildawoodjee)
* [BUGFIX] fix pip install snowflake build error with python 3.9 (#3119) (Thanks @jdimatteo)
* [BUGFIX] Populate (data) asset name in data docs for RuntimeDataConnector (#3105) (Thanks @ceshine)
* [DOCS] Correct path to docs_rtd/changelog.rst (#3120) (Thanks @jdimatteo)
* [DOCS] Fix broken links in "How to write a 'How to Guide'" (#3112)
* [DOCS] Port over "How to add comments to Expectations and display them in DataDocs" from RTD to Docusaurus (#3078)
* [DOCS] Port over "How to create a Batch of data from an in memory Spark or Pandas DF" from RTD to Docusaurus (#3099)
* [DOCS] Update CLI codeblocks in create_your_first_expectations.md (#3106) (Thanks @ories)
* [MAINTENANCE] correct typo in docstring (#3117)
* [MAINTENANCE] DOCS/GDOC-130/Add Changelog (#3121)
* [MAINTENANCE] fix docstring for expectation "expect_multicolumn_sum_to_equal" (previous version was not precise) (#3110)
* [MAINTENANCE] Fix typos in docstrings in map_metric_provider partials (#3111)
* [MAINTENANCE] Make sure that all imports use column_aggregate_metric_provider (not column_aggregate_metric). (#3128)
* [MAINTENANCE] Rename column_aggregate_metric.py into column_aggregate_metric_provider.py for better code readability. (#3123)
* [MAINTENANCE] rename ColumnMetricProvider to ColumnAggregateMetricProvider (with DeprecationWarning) (#3100)
* [MAINTENANCE] rename map_metric.py to map_metric_provider.py (with DeprecationWarning) for a better code readability/interpretability (#3103)
* [MAINTENANCE] rename table_metric.py to table_metric_provider.py with a deprecation notice (#3118)
* [MAINTENANCE] Update CODE_OF_CONDUCT.md (#3066)
* [MAINTENANCE] Upgrade to modern Python syntax (#3068) (Thanks @cclauss)

0.13.24
-----------------
* [FEATURE] Script to automate proper triggering of Docs Azure pipeline (#3003)
* [BUGFIX] Fix an undefined name that could lead to a NameError (#3063) (Thanks @cclauss)
* [BUGFIX] fix incorrect pandas top rows usage (#3091)
* [BUGFIX] Fix parens in Expectation metric validation method that always returned True assertation (#3086) (Thanks @morland96)
* [BUGFIX] Fix run_diagnostics for contrib expectations (#3096)
* [BUGFIX] Fix typos discovered by codespell (#3064) (Thanks cclauss)
* [BUGFIX] Wrap get_view_names in try clause for passing the NotImplemented error (#2976) (Thanks @kj-9)
* [DOCS] Ensuring consistent style of directories, files, and related references in docs (#3053)
* [DOCS] Fix broken link to example DAG (#3061) (Thanks fritz-astronomer)
* [DOCS] GDOC-198 cleanup TOC (#3088)
* [DOCS] Migrating pages under guides/miscellaneous (#3094) (Thanks @spbail)
* [DOCS] Port over “How to configure a new Checkpoint using test_yaml_config” from RTD to Docusaurus
* [DOCS] Port over “How to configure an Expectation store in GCS” from RTD to Docusaurus (#3071)
* [DOCS] Port over “How to create renderers for custom Expectations” from RTD to Docusaurus
* [DOCS] Port over “How to run a Checkpoint in Airflow” from RTD to Docusaurus (#3074)
* [DOCS] Update how-to-create-and-edit-expectations-in-bulk.md (#3073)
* [MAINTENANCE] Adding a comment explaining the IDENTITY metric domain type. (#3057)
* [MAINTENANCE] Change domain key value from “column” to “column_list” in ExecutionEngine implementations (#3059)
* [MAINTENANCE] clean up metric errors (#3085)
* [MAINTENANCE] Correct the typo in the naming of the IDENTIFICATION semantic domain type name. (#3058)
* [MAINTENANCE] disable snowflake tests temporarily (#3093)
* [MAINTENANCE] [DOCS] Port over “How to host and share Data Docs on GCS” from RTD to Docusaurus (#3070)
* [MAINTENANCE] Enable repr for MetricConfiguration to assist with troubleshooting. (#3075)
* [MAINTENANCE] Expand test of a column map metric to underscore functionality. (#3072)
* [MAINTENANCE] Expectation anonymizer supports v3 expectation registry (#3092)
* [MAINTENANCE] Fix -- check for column key existence in accessor_domain_kwargsn for condition map partials. (#3082)
* [MAINTENANCE] Missing import of SparkDFExecutionEngine was added. (#3062)

0.13.23
-----------------
* [BUGFIX] added expectation_config to ExpectationValidationResult when exception is raised (#2659) (thanks @peterdhansen))
* [BUGFIX] fix update data docs as validation action (#3031)
* [DOCS] Port over "How to configure an Expectation Store in Azure" from RTD to Docusaurus
* [DOCS] Port over "How to host and share DataDocs on a filesystem" from RTD to Docusaurus (#3018)
* [DOCS] Port over "How to instantiate a Data Context w/o YML" from RTD to Docusaurus (#3011)
* [DOCS] Port "How to configure a Validation Result store on a filesystem" from RTD to Docusaurus (#3025)
* [DOCS] how to create multibatch expectations using evaluation parameters (#3039)
* [DOCS] Port "How to create and edit Expectations with a Profiler" from RTD to Docussaurus. (#3048)
* [DOCS] Port RTD adding validations data or suites to checkpoint (#3030)
* [DOCS] Porting "How to create and edit Expectations with instant feedback from a sample Batch of data" from RTD to Docusaurus. (#3046)
* [DOCS] GDOC-172/Add missing pages (#3007)
* [DOCS] Port over "How to configure DataContext components using test_yaml_config" from RTD to Docusaurus
* [DOCS] Port over "How to configure a Validation Result store to Postgres" from RTD to Docusaurus
* [DOCS] Port over "How to configure an Expectation Store in S3" from RTD to Docusaurus
* [DOCS] Port over "How to configure an Expectation Store on a filesystem" from RTD to Docusaurus
* [DOCS] Port over "How to configure credentials using YAML or env vars" from RTD to Docusaurus
* [DOCS] Port over "How to configure credentials using a secrets store" from RTD to Docusaurus
* [DOCS] Port over "How to configure validation result store in GCS" from RTD to Docusaurus (#3019)
* [DOCS] Port over "How to connect to an Athena DB" from RTD to Docusaurus
* [DOCS] Port over "How to create a new ExpectationSuite from jsonschema" from RTD to Docusaurus (#3017)
* [DOCS] Port over "How to deploy a scheduled checkpoint with cron" from RTD to Docusaurus
* [DOCS] Port over "How to dynamically load evaluation parameters from DB" from RTD to Docusaurus (#3052)
* [DOCS] Port over "How to host and share DataDocs on Amazon S3" from RTD to Docusaurus
* [DOCS] Port over "How to implement custom notifications" from RTD to Docusaurus  (#3050)
* [DOCS] Port over "How to instantiate a DataContext on Databricks Spark cluster" from RTD to Docusaurus
* [DOCS] Port over "How to instantiate a DataContext on an EMR Spark Cluster" from RTD to Docusaurus (#3024)
* [DOCS] Port over "How to trigger Opsgenie notifications as a validation action" from RTD to Docusaurus
* [DOCS] Update titles of metadata store docs (#3016)
* [DOCS] Port over "How to configure Expectation store to PostgreSQL" from RTD to Docusaurus (#3010)
* [DOCS] Port over "How to configure a MetricsStore" from RTD to Docusaurus (#3009)
* [DOCS] Port over "How to configure validation result store in Azure" from RTD to Docusaurus (#3014)
* [DOCS] Port over "How to host and share DataDocs on Azure" from RTD to Docusaurus  (#3012)
* [DOCS]Port "How to create and edit Expectations based on domain knowledge, without inspecting data directly" from RTD to Datasaurus. (#3047)
* [DOCS] Ported "How to configure a Validation Result store in Amazon S3" from RTD to Docusaurus. (#3026)
* [DOCS] how to validate without checkpoint (#3013)
* [DOCS] validation action data docs update (convert from RTD to DocuSaurus) (#3015)
* [DOCS] port of 'How to store Validation Results as a Validation Action' from RTD into Docusaurus. (#3023)
* [MAINTENANCE] Cleanup (#3038)
* [MAINTENANCE] Edits (Formatting) (#3022)


0.13.22
-----------------
* [FEATURE] Port over guide for Slack notifications for validation actions (#3005)
* [FEATURE] bootstrap estimator  for NumericMetricRangeMultiBatchParameterBuilder (#3001)
* [BUGFIX] Update naming of confidence_level in integration test fixture (#3002)
* [BUGFIX] [batch.py] fix check for null value (#2994) (thanks @Mohamed Abido)
* [BUGFIX] Fix issue where compression key was added to reader_method for read_parquet (#2506)
* [BUGFIX] Improve support for dates for expect_column_distinct_values_to_contain_set (#2997) (thanks @xaniasd)
* [BUGFIX] Fix bug in getting non-existent parameter (#2986)
* [BUGFIX] Modify read_excel() to handle new optional-dependency openpyxl for pandas >= 1.3.0 (#2989)
* [DOCS] Getting Started - Clean Up and Integration Tests (#2985)
* [DOCS] Adding in url links and style (#2999)
* [DOCS] Adding a missing import to a documentation page (#2983) (thanks @rishabh-bhargava)
* [DOCS]/GDOC-108/GDOC-143/Add in Contributing fields and updates (#2972)
* [DOCS] Update rule-based profiler docs (#2987)
* [DOCS] add image zoom plugin (#2979)
* [MAINTENANCE] fix lint issues for docusaurus (#3004)
* [Maintenance] update header to match GE.io (#2811)
* [MAINTENANCE] Instrument test_yaml_config() (#2981)
* [MAINTENANCE] Remove "mostly" from "bobster" test config (#2996)
* [MAINTENANCE] Update v-0.12 CLI test to reflect Pandas upgrade to version 1.3.0 (#2995)
* [MAINTENANCE] rephrase expectation suite meta profile comment (#2991)
* [MAINTENANCE] make citation cleaner in expectation suite (#2990)
* [MAINTENANCE] Attempt to fix Numpy and Scipy Version Requirements without additional requirements* files (#2982)

0.13.21
-----------------
* [DOCS] correct errors and reference complete example for custom expectations (thanks @jdimatteo)
* [DOCS] How to connect to : in-memory Pandas Dataframe
* [DOCS] How to connect to in memory dataframe with spark
* [DOCS] How to connect to : S3 data using Pandas
* [DOCS] How to connect to : Sqlite database
* [DOCS] no longer show util import to users
* [DOCS] How to connect to data on a filesystem using Spark guide
* [DOCS] GDOC-102/GDOC-127 Port in References and Tutorials
* [DOCS] How to connect to a MySQL database
* [DOCS] improved clarity in how to write guide templates and docs
* [DOCS] Add documentation for Rule Based Profilers
* [BUGFIX] Update mssql image version for Azure
* [MAINTENANCE] Update test-sqlalchemy-latest.yml
* [MAINTENANCE] Clean Up Design for Configuration and Flow of Rules, Domain Builders, and Parameter Builders
* [MAINTENANCE] Update Profiler docstring args
* [MAINTENANCE] Remove date format parameter builder
* [MAINTENANCE] Move metrics computations to top-level ParameterBuilder
* [MAINTENANCE] use tmp dot UUID for discardable expectation suite name
* [MAINTENANCE] Refactor ExpectationSuite to include profiler_config in citations
* [FEATURE] Add citations to Profiler.profile()
* [FEATURE] Bootstrapped Range Parameter Builder

0.13.20
-----------------
* [DOCS] Update pr template and remove enhancement feature type
* [DOCS] Remove broken links
* [DOCS] Fix typo in SlackNotificationAction docstring
* [BUGFIX] Update util.convert_to_json_serializable() to handle UUID type #2805 (thanks @YFGu0618)
* [BUGFIX] Allow decimals without leading zero in evaluation parameter URN
* [BUGFIX] Using cache in order not to fetch already known secrets #2882 (thanks @Cedric-Magnan)
* [BUGFIX] Fix creation of temp tables for unexpected condition
* [BUGFIX] Docs integration tests now only run when `--docs-tests` option is specified
* [BUGFIX] Fix instantiation of PandasExecutionEngine with custom parameters
* [BUGFIX] Fix rendering of observed value in datadocs when the value is 0 #2923 (thanks @shpolina)
* [BUGFIX] Fix serialization error in DataDocs rendering #2908 (thanks @shpolina)
* [ENHANCEMENT] Enable instantiation of a validator with a multiple batch BatchRequest
* [ENHANCEMENT] Adds a batch_request_list parameter to DataContext.get_validator to enable instantiation of a Validator with batches from multiple BatchRequests
* [ENHANCEMENT] Add a Validator.load_batch method to enable loading of additional Batches to an instantiated Validator
* [ENHANCEMENT] Experimental WIP Rule-Based Profiler for single batch workflows (#2788)
* [ENHANCEMENT] Datasources made via the CLI notebooks now include runtime and active data connector
* [ENHANCEMENT] InMemoryStoreBackendDefaults which is useful for testing
* [MAINTENANCE] Improve robustness of integration test_runner
* [MAINTENANCE] CLI tests now support click 8.0 and 7.x
* [MAINTENANCE] Soft launch of alpha docs site
* [MAINTENANCE] DOCS integration tests have moved to a new pipeline
* [MAINTENANCE] Pin json-schema version
* [MAINTENANCE] Allow tests to properly connect to local sqlite db on Windows (thanks @shpolina)
* [FEATURE] Add GeCloudStoreBackend with support for Checkpoints



0.13.19
-----------------
* [BUGFIX] Fix packaging error breaking V3 CLI suite commands (#2719)

0.13.18
-----------------
* [ENHANCEMENT] Improve support for quantiles calculation in Athena
* [ENHANCEMENT] V3 API CLI docs commands have better error messages and more consistent short flags
* [ENHANCEMENT] Update all Data Connectors to allow for `batch_spec_passthrough` in config
* [ENHANCEMENT] Update `DataConnector.build_batch_spec` to use `batch_spec_passthrough` in config
* [ENHANCEMENT] Update `ConfiguredAssetSqlDataConnector.build_batch_spec` and `ConfiguredAssetFilePathDataConnector.build_batch_spec` to properly process `Asset.batch_spec_passthrough`
* [ENHANCEMENT] Update `SqlAlchemyExecutionEngine.get_batch_data_and_markers` to handle `create_temp_table` in `RuntimeQueryBatchSpec`
* [ENHANCEMENT] Usage stats messages for the v3 API CLI are now sent before and after the command runs # 2661
* [ENHANCEMENT} Update the datasource new notebook for improved data asset inference
* [ENHANCEMENT] Update the `datasource new` notebook for improved data asset inference
* [ENHANCEMENT] Made stylistic improvements to the `checkpoint new` notebook
* [ENHANCEMENT] Add mode prompt to suite new and suite edit #2706
* [ENHANCEMENT] Update build_gallery.py script to better-handle user-submitted Expectations failing #2705
* [ENHANCEMENT] Docs + Tests for passing in reader_options to Spark #2670
* [ENHANCEMENT] Adding progressbar to validator loop #2620 (Thanks @peterdhansen!)
* [ENHANCEMENT] Great Expectations Compatibility with SqlAlchemy 1.4 #2641
* [ENHANCEMENT] Athena expect column quantile values to be between #2544 (Thanks @RicardoPedrotti!)
* [BUGFIX] Rename assets in SqlDataConnectors to be consistent with other DataConnectors #2665
* [BUGFIX] V3 API CLI docs build now opens all built sites rather than only the last one
* [BUGFIX] Handle limit for oracle with rownum #2691 (Thanks @NathanFarmer!)
* [BUGFIX] add create table logic for athena #2668 (Thanks @kj-9!)
* [BUGFIX] Add note for user-submitted Expectation that is not compatible with SqlAlchemy 1.4 (uszipcode) #2677
* [BUGFIX] Usage stats cli payload schema #2680
* [BUGFIX] Rename assets in SqlDataConnectors #2665
* [DOCS] Update how_to_create_a_new_checkpoint.rst with description of new CLI functionality
* [DOCS] Update Configuring Datasources documentation for V3 API CLI
* [DOCS] Update Configuring Data Docs documentation for V3 API CLI
* [DOCS] Update Configuring metadata stores documentation for V3 API CLI
* [DOCS] Update How to configure a Pandas/S3 Datasource for V3 API CLI
* [DOCS] Fix typos in "How to load a database table, view, or query result as a batch" guide and update with `create_temp_table` info
* [DOCS] Update "How to add a Validation Operator" guide to make it clear it is only for V2 API
* [DOCS] Update Version Migration Guide to recommend using V3 without caveats
* [DOCS] Formatting fixes for datasource docs #2686
* [DOCS] Add note about v3 API to How to use the Great Expectations command line interface (CLI) #2675
* [DOCS] CLI SUITE Documentation for V3 #2687
* [DOCS] how to share data docs on azure #2589 (Thanks @benoitLebreton-perso!)
* [DOCS] Fix typo in Core concepts/Key Ideas section #2660 (Thanks @svenhofstede!)
* [DOCS] typo in datasource documentation #2654 (Thanks @Gfeuillen!)
* [DOCS] fix grammar #2579 (Thanks @carlsonp!)
* [DOCS] Typo fix in Core Concepts/ Key Ideas section #2644 (Thanks @TremaMiguel!)
* [DOCS] Corrects wrong pypi package in Contrib Packages README #2653 (Thanks @mielvds!)
* [DOCS] Update dividing_data_assets_into_batches.rst #2651 (Thanks @lhayhurst!)
* [MAINTENANCE] Temporarily pin sqlalchemy (1.4.9) and add new CI stage #2708
* [MAINTENANCE] Run CLI tests as a separate stage in Azure pipelines #2672
* [MAINTENANCE] Updates to usage stats messages & tests for new CLI #2689
* [MAINTENANCE] Making user configurable profile test more robust; minor cleanup #2685
* [MAINTENANCE] remove cli.project.upgrade event #2682
* [MAINTENANCE] column reflection fallback should introspect one table (not all tables) #2657 (Thank you @peterdhansen!)
* [MAINTENANCE] Refactor Tests to Use Common Libraries #2663

0.13.17
-----------------
* [BREAKING-EXPERIMENTAL] The ``batch_data`` attribute of ``BatchRequest`` has been removed. To pass in in-memory dataframes at runtime, the new ``RuntimeDataConnector`` should be used
* [BREAKING-EXPERIMENTAL] ``RuntimeDataConnector`` must now be passed Batch Requests of type ``RuntimeBatchRequest``
* [BREAKING-EXPERIMENTAL] The ``PartitionDefinitionSubset`` class has been removed - the parent class ``IDDict`` is used in its place
* [BREAKING-EXPERIMENTAL] ``partition_request`` was renamed ``data_connector_query``. The related ``PartitionRequest`` class has been removed - the parent class ``IDDict`` is used in its place
* [BREAKING-EXPERIMENTAL] ``partition_definition`` was renamed ``batch_identifiers`. The related ``PartitionDefinition`` class has been removed - the parent class ``IDDict`` is used in its place
* [BREAKING-EXPERIMENTAL] The ``PartitionQuery`` class has been renamed to ``BatchFilter``
* [BREAKING-EXPERIMENTAL] The ``batch_identifiers`` key on ``DataConnectorQuery`` (formerly ``PartitionRequest``) has been changed to ``batch_filter_parameters``
* [ENHANCEMENT] Added a new ``RuntimeBatchRequest`` class, which can be used alongside ``RuntimeDataConnector`` to specify batches at runtime with either an in-memory dataframe, path (filesystem or s3), or sql query
* [ENHANCEMENT] Added a new ``RuntimeQueryBatchSpec`` class
* [ENHANCEMENT] CLI store list now lists active stores
* [BUGFIX] Fixed issue where Sorters were not being applied correctly when ``data_connector_query`` contained limit or index  #2617
* [DOCS] Updated docs to reflect above class name changes
* [DOCS] Added the following docs: "How to configure sorting in Data Connectors", "How to configure a Runtime Data Connector", "How to create a Batch Request using an Active Data Connector", "How to load a database table, view, or query result as a Batch"
* [DOCS] Updated the V3 API section of the following docs: "How to load a Pandas DataFrame as a Batch", "How to load a Spark DataFrame as a Batch",

0.13.16
-----------------
* [ENHANCEMENT] CLI `docs list` command implemented for v3 api #2612
* [MAINTENANCE] Add testing for overwrite_existing in sanitize_yaml_and_save_datasource #2613
* [ENHANCEMENT] CLI `docs build` command implemented for v3 api #2614
* [ENHANCEMENT] CLI `docs clean` command implemented for v3 api #2615
* [ENHANCEMENT] DataContext.clean_data_docs now raises helpful errors #2621
* [ENHANCEMENT] CLI `init` command implemented for v3 api #2626
* [ENHANCEMENT] CLI `store list` command implemented for v3 api #2627

0.13.15
-----------------
* [FEATURE] Added support for references to secrets stores for AWS Secrets Manager, GCP Secret Manager and Azure Key Vault in `great_expectations.yml` project config file (Thanks @Cedric-Magnan!)
* [ENHANCEMENT] Datasource CLI functionality for v3 api and global --assume-yes flag #2590
* [ENHANCEMENT] Update UserConfigurableProfiler to increase tolerance for mostly parameter of nullity expectations
* [ENHANCEMENT] Adding tqdm to Profiler (Thanks @peterdhansen). New library in requirements.txt
* [ENHANCEMENT][MAINTENANCE] Use Metrics to Protect Against Wrong Column Names
* [BUGFIX] Remove parentheses call at os.curdir in data_context.py #2566 (thanks @henriquejsfj)
* [BUGFIX] Sorter Configuration Added to DataConnectorConfig and DataConnectorConfigSchema #2572
* [BUGFIX] Remove autosave of Checkpoints in test_yaml_config and store SimpleCheckpoint as Checkpoint #2549
* [ENHANCE] Update UserConfigurableProfiler to increase tolerance for mostly parameter of nullity expectations
* [BUGFIX] Populate (data) asset name in data docs for SimpleSqlalchemy datasource (Thanks @xaniasd)
* [BUGFIX] pandas partial read_ functions not being unwrapped (Thanks @luke321321)
* [BUGFIX] Don't stop SparkContext when running in Databricks (#2587) (Thanks @jarandaf)
* [MAINTENANCE] Oracle listed twice in list of sqlalchemy dialects #2609
* [FEATURE] Oracle support added to sqlalchemy datasource and dataset #2609

0.13.14
-----------------
* [BUGFIX] Use temporary paths in tests #2545
* [FEATURE] Allow custom data_asset_name for in-memory dataframes #2494
* [ENHANCEMENT] Restore cli functionality for legacy checkpoints #2511
* [BUGFIX] Can not create Azure Backend with TupleAzureBlobStoreBackend #2513 (thanks @benoitLebreton-perso)
* [BUGFIX] force azure to set content_type='text/html' if the file is HTML #2539 (thanks @benoitLebreton-perso)
* [BUGFIX] Temporarily pin SqlAlchemy to < 1.4.0 in requirements-dev-sqlalchemy.txt #2547
* [DOCS] Fix documentation links generated within template #2542 (thanks @thejasraju)
* [MAINTENANCE] Remove deprecated automerge config #249

0.13.13
-----------------
* [ENHANCEMENT] Improve support for median calculation in Athena (Thanks @kuhnen!) #2521
* [ENHANCEMENT] Update `suite scaffold` to work with the UserConfigurableProfiler #2519
* [MAINTENANCE] Add support for spark 3 based spark_config #2481

0.13.12
-----------------

* [FEATURE] Added EmailAction as a new Validation Action (Thanks @Cedric-Magnan!) #2479
* [ENHANCEMENT] CLI global options and checkpoint functionality for v3 api #2497
* [DOCS] Renamed the "old" and the "new" APIs to "V2 (Batch Kwargs) API" and "V3 (Batch Request) API" and added an article with recommendations for choosing between them

0.13.11
-----------------
* [FEATURE] Add "table.head" metric
* [FEATURE] Add support for BatchData as a core GE concept for all Execution Engines. #2395
 * NOTE: As part of our improvements to the underlying Batch API, we have refactored BatchSpec to be part of the "core" package in Great Expectations, consistent with its role coordinating communication about Batches between the Datasource and Execution Engine abstractions.
* [ENHANCEMENT] Explicit support for schema_name in the SqlAlchemyBatchData #2465. Issue #2340
* [ENHANCEMENT] Data docs can now be built skipping the index page using the python API #2224
* [ENHANCEMENT] Evaluation parameter runtime values rendering in data docs if arithmetic is present #2447. Issue #2215
* [ENHANCEMENT] When connecting to new Datasource, CLI prompt is consistent with rest of GE #2434
* [ENHANCEMENT] Adds basic test for bad s3 paths generated from regex #2427 (Thanks @lukedyer-peak!)
* [ENHANCEMENT] Updated UserConfigurableProfiler date parsing error handling #2459
* [ENHANCEMENT] Clarification of self_check error messages #2304
* [ENHANCEMENT] Allows gzipped files and other encodings to be read from S3 #2440 (Thanks @luke321321!)
* [BUGFIX] `expect_column_unique_value_count_to_be_between` renderer bug (duplicate "Distinct (%)") #2455. Issue #2423
* [BUGFIX] Fix S3 Test issue by pinning `moto` version < 2.0.0 #2470
* [BUGFIX] Check for datetime-parseable strings in validate_metric_value_between_configuration #2419. Issue #2340 (Thanks @victorwyee!)
* [BUGFIX] `expect_compound_columns_to_be_unique` ExpectationConfig added #2471 Issue #2464
* [BUGFIX] In basic profiler, handle date parsing and overflow exceptions separately #2431 (Thanks @peterdhansen!)
* [BUGFIX] Fix sqlalchemy column comparisons when comparison was done between different datatypes #2443 (Thanks @peterdhansen!)
* [BUGFIX] Fix divide by zero error in expect_compound_columns_to_be_unique #2454 (Thanks @jdimatteo!)
* [DOCS] added how-to guide for user configurable profiler #2452
* [DOCS] Linked videos and minor documentation addition #2388
* [DOCS] Modifying getting started tutorial content to work with 0.13.8+ #2418
* [DOCS] add case studies to header in docs #2430
* [MAINTENANCE] Updates to Azure pipeline configurations #2462
* [MAINTENANCE] Allowing the tests to run with Docker-in-Windows #2402 (Thanks @Patechoc!)
* [MAINTENANCE] Add support for automatically building expectations gallery metadata #2386


0.13.10
-----------------
* [ENHANCEMENT] Optimize tests #2421
* [ENHANCEMENT] Add docstring for _invert_regex_to_data_reference_template #2428
* [ENHANCEMENT] Added expectation to check if data is in alphabetical ordering #2407 (Thanks @sethdmay!)
* [BUGFIX] Fixed a broken docs link #2433
* [BUGFIX] Missing `markown_text.j2` jinja template #2422
* [BUGFIX] parse_strings_as_datetimes error with user_configurable_profiler #2429
* [BUGFIX] Update `suite edit` and `suite scaffold` notebook renderers to output functional validation cells #2432
* [DOCS] Update how_to_create_custom_expectations_for_pandas.rst #2426 (Thanks @henriquejsfj!)
* [DOCS] Correct regex escape for data connectors #2425 (Thanks @lukedyer-peak!)
* [CONTRIB] Expectation: Matches benfords law with 80 percent confidence interval test #2406 (Thanks @vinodkri1!)


0.13.9
-----------------
* [FEATURE] Add TupleAzureBlobStoreBackend (thanks @syahdeini) #1975
* [FEATURE] Add get_metrics interface to Modular Expectations Validator API
* [ENHANCEMENT] Add possibility to pass boto3 configuration to TupleS3StoreBackend (Thanks for #1691 to @mgorsk1!) #2371
* [ENHANCEMENT] Removed the logic that prints the "This configuration object was built using version..." warning when current version of Great Expectations is not the same as the one used to build the suite, since it was not actionable #2366
* [ENHANCEMENT] Update Validator with more informative error message
* [BUGFIX] Ensure that batch_spec_passthrough is handled correctly by properly refactoring build_batch_spec and _generate_batch_spec_parameters_from_batch_definition for all DataConnector classes
* [BUGFIX] Display correct unexpected_percent in DataDocs - corrects the result object from map expectations to return the same "unexpected_percent" as is used to evaluate success (excluding null values from the denominator). The old value is now returned in a key called "unexpected_percent_total" (thanks @mlondschien) #1875
* [BUGFIX] Add python=3.7 argument to conda env creation (thanks @scouvreur!) #2391
* [BUGFIX] Fix issue with temporary table creation in MySQL #2389
* [BUGFIX] Remove duplicate code in data_context.store.tuple_store_backend (Thanks @vanderGoes)
* [BUGFIX] Fix issue where WarningAndFailureExpectationSuitesValidationOperator failing when warning suite fails
* [DOCS] Update How to instantiate a Data Context on Databricks Spark cluster for 0.13+ #2379
* [DOCS] How to load a Pandas DataFrame as a Batch #2327
* [DOCS] Added annotations for Expectations not yet ported to the new Modular Expectations API.
* [DOCS] How to load a Spark DataFrame as a Batch #2385
* [MAINTENANCE] Add checkpoint store to store backend defaults #2378


0.13.8
-----------------
* [FEATURE] New implementation of Checkpoints that uses dedicated CheckpointStore (based on the new ConfigurationStore mechanism) #2311, #2338
* [BUGFIX] Fix issue causing incorrect identification of partially-implemented expectations as not abstract #2334
* [BUGFIX] DataContext with multiple DataSources no longer scans all configurations #2250


0.13.7
-----------------
* [BUGFIX] Fix Local variable 'temp_table_schema_name' might be referenced before assignment bug in sqlalchemy_dataset.py #2302
* [MAINTENANCE] Ensure compatibility with new pip resolver v20.3+ #2256
* [ENHANCEMENT] Improvements in the how-to guide, run_diagnostics method in Expectation base class and Expectation templates to support the new rapid "dev loop" of community-contributed Expectations. #2296
* [ENHANCEMENT] Improvements in the output of Expectations tests to make it more legible. #2296
* [DOCS] Clarification of the instructions for using conda in the "Setting Up Your Dev Environment" doc. #2306


0.13.6
-----------------
* [ENHANCEMENT] Skip checks when great_expectations package did not change #2287
* [ENHANCEMENT] A how-to guide, run_diagnostics method in Expectation base class and Expectation templates to support the new rapid "dev loop" of community-contributed Expectations. #2222
* [BUGFIX] Fix Local variable 'query_schema' might be referenced before assignment bug in sqlalchemy_dataset.py #2286 (Thanks @alessandrolacorte!)
* [BUGFIX] Use correct schema to fetch table and column metadata #2284 (Thanks @armaandhull!)
* [BUGFIX] Updated sqlalchemy_dataset to convert numeric metrics to json_serializable up front, avoiding an issue where expectations on data immediately fail due to the conversion to/from json. #2207


0.13.5
-----------------
* [FEATURE] Add MicrosoftTeamsNotificationAction (Thanks @Antoninj!)
* [FEATURE] New ``contrib`` package #2264
* [ENHANCEMENT] Data docs can now be built skipping the index page using the python API #2224
* [ENHANCEMENT] Speed up new suite creation flow when connecting to Databases. Issue #1670 (Thanks @armaandhull!)
* [ENHANCEMENT] Serialize PySpark DataFrame by converting to dictionary #2237
* [BUGFIX] Mask passwords in DataContext.list_datasources(). Issue #2184
* [BUGFIX] Skip escaping substitution variables in escape_all_config_variables #2243. Issue #2196 (Thanks @
varundunga!)
* [BUGFIX] Pandas extension guessing #2239 (Thanks @sbrugman!)
* [BUGFIX] Replace runtime batch_data DataFrame with string #2240
* [BUGFIX] Update Notebook Render Tests to Reflect Updated Python Packages #2262
* [DOCS] Updated the code of conduct to mention events #2278
* [DOCS] Update the diagram for batch metadata #2161
* [DOCS] Update metrics.rst #2257
* [MAINTENANCE] Different versions of Pandas react differently to corrupt XLS files. #2230
* [MAINTENANCE] remove the obsolete TODO comments #2229 (Thanks @beyondacm!)
* [MAINTENANCE] Update run_id to airflow_run_id for clarity. #2233


0.13.4
-----------------
* [FEATURE] Implement expect_column_values_to_not_match_regex_list in Spark (Thanks @mikaylaedwards!)
* [ENHANCEMENT] Improve support for quantile calculations in Snowflake
* [ENHANCEMENT] DataDocs show values of Evaluation Parameters #2165. Issue #2010
* [ENHANCEMENT] Work on requirements.txt #2052 (Thanks @shapiroj18!)
* [ENHANCEMENT] expect_table_row_count_to_equal_other_table #2133
* [ENHANCEMENT] Improved support for quantile calculations in Snowflake #2176
* [ENHANCEMENT] DataDocs show values of Evaluation Parameters #2165
* [BUGFIX] Add pagination to TupleS3StoreBackend.list_keys() #2169. Issue #2164
* [BUGFIX] Fixed black conflict, upgraded black, made import optional #2183
* [BUGFIX] Made improvements for the treatment of decimals for database backends for lossy conversion #2207
* [BUGFIX] Pass manually_initialize_store_backend_id to database store backends to mirror functionality of other backends. Issue #2181
* [BUGFIX] Make glob_directive more permissive in ConfiguredAssetFilesystemDataConnector #2197. Issue #2193
* [DOCS] Added link to Youtube video on in-code contexts #2177
* [DOCS] Docstrings for DataConnector and associated classes #2172
* [DOCS] Custom expectations improvement #2179
* [DOCS] Add a conda example to creating virtualenvs #2189
* [DOCS] Fix Airflow logo URL #2198 (Thanks @floscha!)
* [DOCS] Update explore_expectations_in_a_notebook.rst #2174
* [DOCS] Change to DOCS that describe Evaluation Parameters #2209
* [MAINTENANCE] Removed mentions of show_cta_footer and added deprecation notes in usage stats #2190. Issue #2120

0.13.3
-----------------
* [ENHANCEMENT] Updated the BigQuery Integration to create a view instead of a table (thanks @alessandrolacorte!) #2082.
* [ENHANCEMENT] Allow  database store backend to support specification of schema in credentials file
* [ENHANCEMENT] Add support for connection_string and url in configuring DatabaseStoreBackend, bringing parity to other SQL-based objects. In the rare case of user code that instantiates a DatabaseStoreBackend without using the Great Expectations config architecture, users should ensure they are providing kwargs to init, because the init signature order has changed.
* [ENHANCEMENT] Improved exception handling in the Slack notifications rendering logic
* [ENHANCEMENT] Uniform configuration support for both 0.13 and 0.12 versions of the Datasource class
* [ENHANCEMENT] A single `DataContext.get_batch()` method supports both 0.13 and 0.12 style call arguments
* [ENHANCEMENT] Initializing DataContext in-code is now available in both 0.13 and 0.12 versions
* [BUGFIX] Fixed a bug in the error printing logic in several exception handling blocks in the Data Docs rendering. This will make it easier for users to submit error messages in case of an error in rendering.
* [DOCS] Miscellaneous doc improvements
* [DOCS] Update cloud composer workflow to use GCSStoreBackendDefaults

0.13.2
-----------------
* [ENHANCEMENT] Support avro format in Spark datasource (thanks @ryanaustincarlson!) #2122
* [ENHANCEMENT] Made improvements to the backend for expect_column_quantile_values_to_be_between #2127
* [ENHANCEMENT] Robust Representation in Configuration of Both Legacy and New Datasource
* [ENHANCEMENT] Continuing 0.13 clean-up and improvements
* [BUGFIX] Fix spark configuration not getting passed to the SparkSession builder (thanks @EricSteg!) #2124
* [BUGFIX] Misc bugfixes and improvements to code & documentation for new in-code data context API #2118
* [BUGFIX] When Introspecting a database, sql_data_connector will ignore view_names that are also system_tables
* [BUGFIX] Made improvements for code & documentation for in-code data context
* [BUGFIX] Fixed bug where TSQL mean on `int` columns returned incorrect result
* [DOCS] Updated explanation for ConfiguredAssetDataConnector and InferredAssetDataConnector
* [DOCS] General 0.13 docs improvements

0.13.1
-----------------
* [ENHANCEMENT] Improved data docs performance by ~30x for large projects and ~4x for smaller projects by changing instantiation of Jinja environment #2100
* [ENHANCEMENT] Allow  database store backend to support specification of schema in credentials file #2058 (thanks @GTLangseth!)
* [ENHANCEMENT] More detailed information in Datasource.self_check() diagnostic (concerning ExecutionEngine objects)
* [ENHANCEMENT] Improve UI for in-code data contexts #2068
* [ENHANCEMENT] Add a store_backend_id property to StoreBackend #2030, #2075
* [ENHANCEMENT] Use an existing expectation_store.store_backend_id to initialize an in-code DataContext #2046, #2075
* [BUGFIX] Corrected handling of boto3_options by PandasExecutionEngine
* [BUGFIX] New Expectation via CLI / SQL Query no longer throws TypeError
* [BUGFIX] Implement validator.default_expectations_arguments
* [DOCS] Fix doc create and editing expectations #2105 (thanks @Lee-W!)
* [DOCS] Updated documentation on 0.13 classes
* [DOCS] Fixed a typo in the HOWTO guide for adding a self-managed Spark datasource
* [DOCS] Updated documentation for new UI for in-code data contexts

0.13.0
-----------------
* INTRODUCING THE NEW MODULAR EXPECTATIONS API (Experimental): this release introduces a new way to create expectation logic in its own class, making it much easier to author and share expectations. ``Expectation`` and ``MetricProvider`` classes now work together to validate data and consolidate logic for all backends by function. See the how-to guides in our documentation for more information on how to use the new API.
* INTRODUCING THE NEW DATASOURCE API (Experimental): this release introduces a new way to connect to datasources providing much richer guarantees for discovering ("inferring") data assets and partitions. The new API replaces "BatchKwargs" and "BatchKwargsGenerators" with BatchDefinition and BatchSpec objects built from DataConnector classes. You can read about the new API in our docs.
* The Core Concepts section of our documentation has been updated with descriptions of the classes and concepts used in the new API; we will continue to update that section and welcome questions and improvements.
* BREAKING: Data Docs rendering is now handled in the new Modular Expectations, which means that any custom expectation rendering needs to be migrated to the new API to function in version 0.13.0.
* BREAKING: **Renamed** Datasource to LegacyDatasource and introduced the new Datasource class. Because most installations rely on one PandasDatasource, SqlAlchemyDatasource, or SparkDFDatasource, most users will not be affected. However, if you have implemented highly customized Datasource class inheriting from the base class, you may need to update your inheritance.
* BREAKING: The new Modular Expectations API will begin removing the ``parse_strings_as_datetimes`` and ``allow_cross_type_comparisons`` flags in expectations. Expectation Suites that use the flags will need to be updated to use the new Modular Expectations. In general, simply removing the flag will produce correct behavior; if you still want the exact same semantics, you should ensure your raw data already has typed datetime objects.
* **NOTE:** Both the new Datasource API and the new Modular Expectations API are *experimental* and will change somewhat during the next several point releases. We are extremely excited for your feedback while we iterate rapidly, and continue to welcome new community contributions.

0.12.10
-----------------
* [BUGFIX] Update requirements.txt for ruamel.yaml to >=0.16 - #2048 (thanks @mmetzger!)
* [BUGFIX] Added option to return scalar instead of list from query store #2060
* [BUGFIX] Add missing markdown_content_block_container #2063
* [BUGFIX] Fixed a divided by zero error for checkpoints on empty expectation suites #2064
* [BUGFIX] Updated sort to correctly return partial unexpected results when expect_column_values_to_be_of_type has more than one unexpected type #2074
* [BUGFIX] Resolve Data Docs resource identifier issues to speed up UpdateDataDocs action #2078
* [DOCS] Updated contribution changelog location #2051 (thanks @shapiroj18!)
* [DOCS] Adding Airflow operator and Astrononomer deploy guides #2070
* [DOCS] Missing image link to bigquery logo #2071 (thanks @nelsonauner!)

0.12.9
-----------------
* [BUGFIX] Fixed the import of s3fs to use the optional import pattern - issue #2053
* [DOCS] Updated the title styling and added a Discuss comment article for the OpsgenieAlertAction how-to guide

0.12.8
-----------------
* [FEATURE] Add OpsgenieAlertAction #2012 (thanks @miike!)
* [FEATURE] Add S3SubdirReaderBatchKwargsGenerator #2001 (thanks @noklam)
* [ENHANCEMENT] Snowflake uses temp tables by default while still allowing transient tables
* [ENHANCEMENT] Enabled use of lowercase table and column names in GE with the `use_quoted_name` key in batch_kwargs #2023
* [BUGFIX] Basic suite builder profiler (suite scaffold) now skips excluded expectations #2037
* [BUGFIX] Off-by-one error in linking to static images #2036 (thanks @NimaVaziri!)
* [BUGFIX] Improve handling of pandas NA type issue #2029 PR #2039 (thanks @isichei!)
* [DOCS] Update Virtual Environment Example #2027 (thanks @shapiroj18!)
* [DOCS] Update implemented_expectations.rst (thanks @jdimatteo!)
* [DOCS] Update how_to_configure_a_pandas_s3_datasource.rst #2042 (thanks @CarstenFrommhold!)

0.12.7
-----------------
* [ENHANCEMENT] CLI supports s3a:// or gs:// paths for Pandas Datasources (issue #2006)
* [ENHANCEMENT] Escape $ characters in configuration, support multiple substitutions (#2005 & #2015)
* [ENHANCEMENT] Implement Skip prompt flag on datasource profile cli (#1881 Thanks @thcidale0808!)
* [BUGFIX] Fixed bug where slack messages cause stacktrace when data docs pages have issue
* [DOCS] How to use docker images (#1797)
* [DOCS] Remove incorrect doc line from PagerdutyAlertAction (Thanks @niallrees!)
* [MAINTENANCE] Update broken link (Thanks @noklam!)
* [MAINTENANCE] Fix path for how-to guide (Thanks @gauthamzz!)

0.12.6
-----------------
* [BUGFIX] replace black in requirements.txt

0.12.5
-----------------
* [ENHANCEMENT] Implement expect_column_values_to_be_json_parseable in spark (Thanks @mikaylaedwards!)
* [ENHANCEMENT] Fix boto3 options passing into datasource correctly (Thanks @noklam!)
* [ENHANCEMENT] Add .pkl to list of recognized extensions (Thanks @KPLauritzen!)
* [BUGFIX] Query batch kwargs support for Athena backend (issue 1964)
* [BUGFIX] Skip config substitution if key is "password" (issue 1927)
* [BUGFIX] fix site_names functionality and add site_names param to get_docs_sites_urls (issue 1991)
* [BUGFIX] Always render expectation suites in data docs unless passing a specific ExpectationSuiteIdentifier in resource_identifiers (issue 1944)
* [BUGFIX] remove black from requirements.txt
* [BUGFIX] docs build cli: fix --yes argument (Thanks @varunbpatil!)
* [DOCS] Update docstring for SubdirReaderBatchKwargsGenerator (Thanks @KPLauritzen!)
* [DOCS] Fix broken link in README.md (Thanks @eyaltrabelsi!)
* [DOCS] Clarifications on several docs (Thanks all!!)

0.12.4
-----------------
* [FEATURE] Add PagerdutyAlertAction (Thanks @NiallRees!)
* [FEATURE] enable using Minio for S3 backend (Thanks @noklam!)
* [ENHANCEMENT] Add SqlAlchemy support for expect_compound_columns_to_be_unique (Thanks @jhweaver!)
* [ENHANCEMENT] Add Spark support for expect_compound_columns_to_be_unique (Thanks @tscottcoombes1!)
* [ENHANCEMENT] Save expectation suites with datetimes in evaluation parameters (Thanks @mbakunze!)
* [ENHANCEMENT] Show data asset name in Slack message (Thanks @haydarai!)
* [ENHANCEMENT] Enhance data doc to show data asset name in overview block (Thanks @noklam!)
* [ENHANCEMENT] Clean up checkpoint output
* [BUGFIX] Change default prefix for TupleStoreBackend (issue 1907)
* [BUGFIX] Duplicate s3 approach for GCS for building object keys
* [BUGFIX] import NotebookConfig (Thanks @cclauss!)
* [BUGFIX] Improve links (Thanks @sbrugman!)
* [MAINTENANCE] Unpin black in requirements (Thanks @jtilly!)
* [MAINTENANCE] remove test case name special characters

0.12.3
-----------------
* [ENHANCEMENT] Add expect_compound_columns_to_be_unique and clarify multicolumn uniqueness
* [ENHANCEMENT] Add expectation expect_table_columns_to_match_set
* [ENHANCEMENT] Checkpoint run command now prints out details on each validation #1437
* [ENHANCEMENT] Slack notifications can now display links to GCS-hosted DataDocs sites
* [ENHANCEMENT] Public base URL can be configured for Data Docs sites
* [ENHANCEMENT] SuiteEditNotebookRenderer.add_header class now allows usage of env variables in jinja templates (thanks @mbakunze)!
* [ENHANCEMENT] Display table for Cramer's Phi expectation in Data Docs (thanks @mlondschien)!
* [BUGFIX] Explicitly convert keys to tuples when removing from TupleS3StoreBackend (thanks @balexander)!
* [BUGFIX] Use more-specific s3.meta.client.exceptions with dealing with boto resource api (thanks @lcorneliussen)!
* [BUGFIX] Links to Amazon S3 are compatible with virtual host-style access and path-style access
* [DOCS] How to Instantiate a Data Context on a Databricks Spark Cluster
* [DOCS] Update to Deploying Great Expectations with Google Cloud Composer
* [MAINTENANCE] Update moto dependency to include cryptography (see #spulec/moto/3290)

0.12.2
-----------------
* [ENHANCEMENT] Update schema for anonymized expectation types to avoid large key domain
* [ENHANCEMENT] BaseProfiler type mapping expanded to include more pandas and numpy dtypes
* [BUGFIX] Allow for pandas reader option inference with parquet and Excel (thanks @dlachasse)!
* [BUGFIX] Fix bug where running checkpoint fails if GCS data docs site has a prefix (thanks @sergii-tsymbal-exa)!
* [BUGFIX] Fix bug in deleting datasource config from config file (thanks @rxmeez)!
* [BUGFIX] clarify inclusiveness of min/max values in string rendering
* [BUGFIX] Building data docs no longer crashes when a data asset name is an integer #1913
* [DOCS] Add notes on transient table creation to Snowflake guide (thanks @verhey)!
* [DOCS] Fixed several broken links and glossary organization (thanks @JavierMonton and @sbrugman)!
* [DOCS] Deploying Great Expectations with Google Cloud Composer (Hosted Airflow)

0.12.1
-----------------
* [FEATURE] Add ``expect_column_pair_cramers_phi_value_to_be_less_than`` expectation to ``PandasDatasource`` to check for the independence of two columns by computing their Cramers Phi (thanks @mlondschien)!
* [FEATURE] add support for ``expect_column_pair_values_to_be_in_set`` to ``Spark`` (thanks @mikaylaedwards)!
* [FEATURE] Add new expectation:`` expect_multicolumn_sum_to_equal`` for ``pandas` and ``Spark`` (thanks @chipmyersjr)!
* [ENHANCEMENT] Update isort, pre-commit & pre-commit hooks, start more linting (thanks @dandandan)!
* [ENHANCEMENT] Bundle shaded marshmallow==3.7.1 to avoid dependency conflicts on GCP Composer
* [ENHANCEMENT] Improve row_condition support in aggregate expectations
* [BUGFIX] SuiteEditNotebookRenderer no longer break GCS and S3 data paths
* [BUGFIX] Fix bug preventing the use of get_available_partition_ids in s3 generator
* [BUGFIX] SuiteEditNotebookRenderer no longer break GCS and S3 data paths
* [BUGFIX] TupleGCSStoreBackend: remove duplicate prefix for urls (thanks @azban)!
* [BUGFIX] Fix `TypeError: unhashable type` error in Data Docs rendering

0.12.0
-----------------
* [BREAKING] This release includes a breaking change that *only* affects users who directly call `add_expectation`, `remove_expectation`, or `find_expectations`. (Most users do not use these APIs but add Expectations by stating them directly on Datasets). Those methods have been updated to take an ExpectationConfiguration object and `match_type` object. The change provides more flexibility in determining which expectations should be modified and allows us provide substantially improved support for two major features that we have frequently heard requested: conditional Expectations and more flexible multi-column custom expectations. See :ref:`expectation_suite_operations` and :ref:`migrating_versions` for more information.
* [FEATURE] Add support for conditional expectations using pandas execution engine (#1217 HUGE thanks @arsenii!)
* [FEATURE] ValidationActions can now consume and return "payload", which can be used to share information across ValidationActions
* [FEATURE] Add support for nested columns in the PySpark expectations (thanks @bramelfrink)!
* [FEATURE] add support for `expect_column_values_to_be_increasing` to `Spark` (thanks @mikaylaedwards)!
* [FEATURE] add support for `expect_column_values_to_be_decreasing` to `Spark` (thanks @mikaylaedwards)!
* [FEATURE] Slack Messages sent as ValidationActions now have link to DataDocs, if available.
* [FEATURE] Expectations now define “domain,” “success,” and “runtime” kwargs to allow them to determine expectation equivalence for updating expectations. Fixes column pair expectation update logic.
* [ENHANCEMENT] Add a `skip_and_clean_missing` flag to `DefaultSiteIndexBuilder.build` (default True). If True, when an index page is being built and an existing HTML page does not have corresponding source data (i.e. an expectation suite or validation result was removed from source store), the HTML page is automatically deleted and will not appear in the index. This ensures that the expectations store and validations store are the source of truth for Data Docs.
* [ENHANCEMENT] Include datetime and bool column types in descriptive documentation results
* [ENHANCEMENT] Improve data docs page breadcrumbs to have clearer run information
* [ENHANCEMENT] Data Docs Validation Results only shows unexpected value counts if all unexpected values are available
* [ENHANCEMENT] Convert GE version key from great_expectations.__version__ to great_expectations_version (thanks, @cwerner!) (#1606)
* [ENHANCEMENT] Add support in JSON Schema profiler for combining schema with anyOf key and creating nullability expectations
* [BUGFIX] Add guard for checking Redshift Dialect in match_like_pattern expectation
* [BUGFIX] Fix content_block build failure for dictionary content - (thanks @jliew!) #1722
* [BUGFIX] Fix bug that was preventing env var substitution in `config_variables.yml` when not at the top level
* [BUGFIX] Fix issue where expect_column_values_to_be_in_type_list did not work with positional type_list argument in SqlAlchemyDataset or SparkDFDataset
* [BUGFIX] Fixes a bug that was causing exceptions to occur if user had a Data Docs config excluding a particular site section
* [DOCS] Add how-to guides for configuring MySQL and MSSQL Datasources
* [DOCS] Add information about issue tags to contributing docs
* [DEPRECATION] Deprecate demo suite behavior in `suite new`

0.11.9
-----------------
* [FEATURE] New Dataset Support: Microsoft SQL Server
* [FEATURE] Render expectation validation results to markdown
* [FEATURE] Add --assume-yes/--yes/-y option to cli docs build command (thanks @feluelle)
* [FEATURE] Add SSO and SSH key pair authentication for Snowflake (thanks @dmateusp)
* [FEATURE] Add pattern-matching expectations that use the Standard SQL "LIKE" operator: "expect_column_values_to_match_like_pattern", "expect_column_values_to_not_match_like_pattern", "expect_column_values_to_match_like_pattern_list", and "expect_column_values_to_not_match_like_pattern_list"
* [ENHANCEMENT] Make Data Docs rendering of profiling results more flexible by deprecating the reliance on validation results having the specific run_name of "profiling"
* [ENHANCEMENT] Use green checkmark in Slack msgs instead of tada
* [ENHANCEMENT] log class instantiation errors for better debugging
* [BUGFIX] usage_statistics decorator now handles 'dry_run' flag
* [BUGFIX] Add spark_context to DatasourceConfigSchema (#1713) (thanks @Dandandan)
* [BUGFIX] Handle case when unexpected_count list element is str
* [DOCS] Deploying Data Docs
* [DOCS] New how-to guide: How to instantiate a Data Context on an EMR Spark cluster
* [DOCS] Managed Spark DF Documentation #1729 (thanks @mgorsk1)
* [DOCS] Typos and clarifications (thanks @dechoma @sbrugman @rexboyce)

0.11.8
-----------------
* [FEATURE] Customizable "Suite Edit" generated notebooks
* [ENHANCEMENT] Add support and docs for loading evaluation parameter from SQL database
* [ENHANCEMENT] Fixed some typos/grammar and a broken link in the suite_scaffold_notebook_renderer
* [ENHANCEMENT] allow updates to DatabaseStoreBackend keys by default, requiring `allow_update=False` to disallow
* [ENHANCEMENT] Improve support for prefixes declared in TupleS3StoreBackend that include reserved characters
* [BUGFIX] Fix issue where allow_updates was set for StoreBackend that did not support it
* [BUGFIX] Fix issue where GlobReaderBatchKwargsGenerator failed with relative base_directory
* [BUGFIX] Adding explicit requirement for "importlib-metadata" (needed for Python versions prior to Python 3.8).
* [MAINTENANCE] Install GitHub Dependabot
* [BUGFIX] Fix missing importlib for python 3.8 #1651

0.11.7
-----------------
* [ENHANCEMENT] Improve CLI error handling.
* [ENHANCEMENT] Do not register signal handlers if not running in main thread
* [ENHANCEMENT] store_backend (S3 and GCS) now throws InvalidKeyError if file does not exist at expected location
* [BUGFIX] ProfilerTypeMapping uses lists instead of sets to prevent serialization errors when saving suites created by JsonSchemaProfiler
* [DOCS] Update suite scaffold how-to
* [DOCS] Docs/how to define expectations that span multiple tables
* [DOCS] how to metadata stores validation on s3

0.11.6
-----------------
* [FEATURE] Auto-install Python DB packages.  If the required packages for a DB library are not installed, GE will offer the user to install them, without exiting CLI
* [FEATURE] Add new expectation expect_table_row_count_to_equal_other_table for SqlAlchemyDataset
* [FEATURE] A profiler that builds suites from JSONSchema files
* [ENHANCEMENT] Add ``.feather`` file support to PandasDatasource
* [ENHANCEMENT] Use ``colorama init`` to support terminal color on Windows
* [ENHANCEMENT] Update how_to_trigger_slack_notifications_as_a_validation_action.rst
* [ENHANCEMENT] Added note for config_version in great_expectations.yml
* [ENHANCEMENT] Implement "column_quantiles" for MySQL (via a compound SQLAlchemy query, since MySQL does not support "percentile_disc")
* [BUGFIX] "data_asset.validate" events with "data_asset_name" key in the batch kwargs were failing schema validation
* [BUGFIX] database_store_backend does not support storing Expectations in DB
* [BUGFIX] instantiation of ExpectationSuite always adds GE version metadata to prevent datadocs from crashing
* [BUGFIX] Fix all tests having to do with missing data source libraries
* [DOCS] will/docs/how_to/Store Expectations on Google Cloud Store

0.11.5
-----------------
* [FEATURE] Add support for expect_column_values_to_match_regex_list exception for Spark backend
* [ENHANCEMENT] Added 3 new usage stats events: "cli.new_ds_choice", "data_context.add_datasource", and "datasource.sqlalchemy.connect"
* [ENHANCEMENT] Support platform_specific_separator flag for TupleS3StoreBackend prefix
* [ENHANCEMENT] Allow environment substitution in config_variables.yml
* [BUGFIX] fixed issue where calling head() on a SqlAlchemyDataset would fail if the underlying table is empty
* [BUGFIX] fixed bug in rounding of mostly argument to nullity expectations produced by the BasicSuiteBuilderProfiler
* [DOCS] New How-to guide: How to add a Validation Operator (+ updated in Validation Operator doc strings)

0.11.4
-----------------
* [BUGIFX] Fixed an error that crashed the CLI when called in an environment with neither SQLAlchemy nor google.auth installed

0.11.3
-----------------
* [ENHANCEMENT] Removed the misleading scary "Site doesn't exist or is inaccessible" message that the CLI displayed before building Data Docs for the first time.
* [ENHANCEMENT] Catch sqlalchemy.exc.ArgumentError and google.auth.exceptions.GoogleAuthError in SqlAlchemyDatasource __init__ and re-raise them as DatasourceInitializationError - this allows the CLI to execute its retry logic when users provide a malformed SQLAlchemy URL or attempt to connect to a BigQuery project without having proper authentication.
* [BUGFIX] Fixed issue where the URL of the Glossary of Expectations article in the auto-generated suite edit notebook was wrong (out of date) (#1557).
* [BUGFIX] Use renderer_type to set paths in jinja templates instead of utm_medium since utm_medium is optional
* [ENHANCEMENT] Bring in custom_views_directory in DefaultJinjaView to enable custom jinja templates stored in plugins dir
* [BUGFIX] fixed glossary links in walkthrough modal, README, CTA button, scaffold notebook
* [BUGFIX] Improved TupleGCSStoreBackend configurability (#1398 #1399)
* [BUGFIX] Data Docs: switch bootstrap-table-filter-control.min.js to CDN
* [ENHANCEMENT] BasicSuiteBuilderProfiler now rounds mostly values for readability
* [DOCS] Add AutoAPI as the primary source for API Reference docs.

0.11.2
-----------------
* [FEATURE] Add support for expect_volumn_values_to_match_json_schema exception for Spark backend (thanks @chipmyersjr!)
* [ENHANCEMENT] Add formatted __repr__ for ValidationOperatorResult
* [ENHANCEMENT] add option to suppress logging when getting expectation suite
* [BUGFIX] Fix object name construction when calling SqlAlchemyDataset.head (thanks @mascah!)
* [BUGFIX] Fixed bug where evaluation parameters used in arithmetic expressions would not be identified as upstream dependencies.
* [BUGFIX] Fix issue where DatabaseStoreBackend threw IntegrityError when storing same metric twice
* [FEATURE] Added new cli upgrade helper to help facilitate upgrading projects to be compatible with GE 0.11.
  See :ref:`upgrading_to_0.11` for more info.
* [BUGFIX] Fixed bug preventing GCS Data Docs sites to cleaned
* [BUGFIX] Correct doc link in checkpoint yml
* [BUGFIX] Fixed issue where CLI checkpoint list truncated names (#1518)
* [BUGFIX] Fix S3 Batch Kwargs Generator incorrect migration to new build_batch_kwargs API
* [BUGFIX] Fix missing images in data docs walkthrough modal
* [BUGFIX] Fix bug in checkpoints that was causing incorrect run_time to be set
* [BUGFIX] Fix issue where data docs could remove trailing zeros from values when low precision was requested

0.11.1
-----------------
* [BUGFIX] Fixed bug that was caused by comparison between timezone aware and non-aware datetimes
* [DOCS] Updated docs with info on typed run ids and validation operator results
* [BUGFIX] Update call-to-action buttons on index page with correct URLs

0.11.0
-----------------
* [BREAKING] ``run_id`` is now typed using the new ``RunIdentifier`` class, which consists of a ``run_time`` and
  ``run_name``. Existing projects that have Expectation Suite Validation Results must be migrated.
  See :ref:`upgrading_to_0.11` for instructions.
* [BREAKING] ``ValidationMetric`` and ``ValidationMetricIdentifier`` objects now have a ``data_asset_name`` attribute.
  Existing projects with evaluation parameter stores that have database backends must be migrated.
  See :ref:`upgrading_to_0.11` for instructions.
* [BREAKING] ``ValidationOperator.run`` now returns an instance of new type, ``ValidationOperatorResult`` (instead of a
  dictionary). If your code uses output from Validation Operators, it must be updated.
* Major update to the styling and organization of documentation! Watch for more content and reorganization as we continue to improve the documentation experience with Great Expectations.
* [FEATURE] Data Docs: redesigned index page with paginated/sortable/searchable/filterable tables
* [FEATURE] Data Docs: searchable tables on Expectation Suite Validation Result pages
* ``data_asset_name`` is now added to batch_kwargs by batch_kwargs_generators (if available) and surfaced in Data Docs
* Renamed all ``generator_asset`` parameters to ``data_asset_name``
* Updated the dateutil dependency
* Added experimental QueryStore
* Removed deprecated cli tap command
* Added of 0.11 upgrade helper
* Corrected Scaffold maturity language in notebook to Experimental
* Updated the installation/configuration documentation for Snowflake users
* [ENHANCEMENT] Improved error messages for misconfigured checkpoints.
* [BUGFIX] Fixed bug that could cause some substituted variables in DataContext config to be saved to `great_expectations.yml`

0.10.12
-----------------
* [DOCS] Improved help for CLI `checkpoint` command
* [BUGFIX] BasicSuiteBuilderProfiler could include extra expectations when only some expectations were selected (#1422)
* [FEATURE] add support for `expect_multicolumn_values_to_be_unique` and `expect_column_pair_values_A_to_be_greater_than_B`
  to `Spark`. Thanks @WilliamWsyHK!
* [ENHANCEMENT] Allow a dictionary of variables can be passed to the DataContext constructor to allow override
  config variables at runtime. Thanks @balexander!
* [FEATURE] add support for `expect_column_pair_values_A_to_be_greater_than_B` to `Spark`.
* [BUGFIX] Remove SQLAlchemy typehints to avoid requiring library (thanks @mzjp2)!
* [BUGFIX] Fix issue where quantile boundaries could not be set to zero. Thanks @kokes!

0.10.11
-----------------
* Bugfix: build_data_docs list_keys for GCS returns keys and when empty a more user friendly message
* ENHANCEMENT: Enable Redshift Quantile Profiling


0.10.10
-----------------
* Removed out-of-date Airflow integration examples. This repo provides a comprehensive example of Airflow integration: `#GE Airflow Example <https://github.com/superconductive/ge_tutorials>`_
* Bugfix suite scaffold notebook now has correct suite name in first markdown cell.
* Bugfix: fixed an example in the custom expectations documentation article - "result" key was missing in the returned dictionary
* Data Docs Bugfix: template string substitution is now done using .safe_substitute(), to handle cases where string templates
  or substitution params have extraneous $ signs. Also added logic to handle templates where intended output has groupings of 2 or more $ signs
* Docs fix: fix in yml for example action_list_operator for metrics
* GE is now auto-linted using Black

-----------------

* DataContext.get_docs_sites_urls now raises error if non-existent site_name is specified
* Bugfix for the CLI command `docs build` ignoring the --site_name argument (#1378)
* Bugfix and refactor for `datasource delete` CLI command (#1386) @mzjp2
* Instantiate datasources and validate config only when datasource is used (#1374) @mzjp2
* suite delete changed from an optional argument to a required one
* bugfix for uploading objects to GCP #1393
* added a new usage stats event for the case when a data context is created through CLI
* tuplefilestore backend, expectationstore backend remove_key bugs fixed
* no url is returned on empty data_docs site
* return url for resource only if key exists
* Test added for the period special char case
* updated checkpoint module to not require sqlalchemy
* added BigQuery as an option in the list of databases in the CLI
* added special cases for handling BigQuery - table names are already qualified with schema name, so we must make sure that we do not prepend the schema name twice
* changed the prompt for the name of the temp table in BigQuery in the CLI to hint that a fully qualified name (project.dataset.table) should be provided
* Bugfix for: expect_column_quantile_values_to_be_between expectation throws an "unexpected keyword WITHIN" on BigQuery (#1391)

0.10.8
-----------------
* added support for overriding the default jupyter command via a GE_JUPYTER_COMMAND environment variable (#1347) @nehiljain
* Bugfix for checkpoint missing template (#1379)

0.10.7
-----------------
* crud delete suite bug fix

0.10.6
-----------------

* Checkpoints: a new feature to ease deployment of suites into your pipelines
  - DataContext.list_checkpoints() returns a list of checkpoint names found in the project
  - DataContext.get_checkpoint() returns a validated dictionary loaded from yml
  - new cli commands

    - `checkpoint new`
    - `checkpoint list`
    - `checkpoint run`
    - `checkpoint script`

* marked cli `tap` commands as deprecating on next release
* marked cli `validation-operator run` command as deprecating
* internal improvements in the cli code
* Improve UpdateDataDocsAction docs

0.10.5
-----------------

* improvements to ge.read_json tests
* tidy up the changelog

  - Fix bullet list spacing issues
  - Fix 0.10. formatting
  - Drop roadmap_and_changelog.rst and move changelog.rst to the top level of the table of contents
* DataContext.run_validation_operator() now raises a DataContextError if:
  - no batches are passed
  - batches are of the the wrong type
  - no matching validation operator is found in the project
* Clarified scaffolding language in scaffold notebook
* DataContext.create() adds an additional directory: `checkpoints`
* Marked tap command for deprecation in next major release

0.10.4
-----------------
* consolidated error handling in CLI DataContext loading
* new cli command `suite scaffold` to speed up creation of suites
* new cli command `suite demo` that creates an example suite
* Update bigquery.rst `#1330 <https://github.com/great-expectations/great_expectations/issues/1330>`_
* Fix datetime reference in create_expectations.rst `#1321 <https://github.com/great-expectations/great_expectations/issues/1321>`_ Thanks @jschendel !
* Update issue templates
* CLI command experimental decorator
* Update style_guide.rst
* Add pull request template
* Use pickle to generate hash for dataframes with unhashable objects. `#1315 <https://github.com/great-expectations/great_expectations/issues/1315>`_ Thanks @shahinism !
* Unpin pytest

0.10.3
-----------------
* Use pickle to generate hash for dataframes with unhashable objects.

0.10.2
-----------------
* renamed NotebookRenderer to SuiteEditNotebookRenderer
* SuiteEditNotebookRenderer now lints using black
* New SuiteScaffoldNotebookRenderer renderer to expedite suite creation
* removed autopep8 dependency
* bugfix: extra backslash in S3 urls if store was configured without a prefix `#1314 <https://github.com/great-expectations/great_expectations/issues/1314>`_

0.10.1
-----------------
* removing bootstrap scrollspy on table of contents `#1282 <https://github.com/great-expectations/great_expectations/issues/1282>`_
* Silently tolerate connection timeout during usage stats reporting

0.10.0
-----------------
* (BREAKING) Clarified API language: renamed all ``generator`` parameters and methods to the more correct ``batch_kwargs_generator`` language. Existing projects may require simple migration steps. See :ref:`Upgrading to 0.10.x <upgrading_to_0.10.x>` for instructions.
* Adds anonymized usage statistics to Great Expectations. See this article for details: :ref:`Usage Statistics`.
* CLI: improve look/consistency of ``docs list``, ``suite list``, and ``datasource list`` output; add ``store list`` and ``validation-operator list`` commands.
* New SuiteBuilderProfiler that facilitates faster suite generation by allowing columns to be profiled
* Added two convenience methods to ExpectationSuite: get_table_expectations & get_column_expectations
* Added optional profiler_configuration to DataContext.profile() and DataAsset.profile()
* Added list_available_expectation_types() to DataAsset

0.9.11
-----------------
* Add evaluation parameters support in WarningAndFailureExpectationSuitesValidationOperator `#1284 <https://github.com/great-expectations/great_expectations/issues/1284>`_ thanks `@balexander <https://github.com/balexander>`_
* Fix compatibility with MS SQL Server. `#1269 <https://github.com/great-expectations/great_expectations/issues/1269>`_ thanks `@kepiej <https://github.com/kepiej>`_
* Bug fixes for query_generator `#1292 <https://github.com/great-expectations/great_expectations/issues/1292>`_ thanks `@ian-whitestone <https://github.com/ian-whitestone>`_

0.9.10
-----------------
* Data Docs: improve configurability of site_section_builders
* TupleFilesystemStoreBackend now ignore `.ipynb_checkpoints` directories `#1203 <https://github.com/great-expectations/great_expectations/issues/1203>`_
* bugfix for Data Docs links encoding on S3 `#1235 <https://github.com/great-expectations/great_expectations/issues/1235>`_

0.9.9
-----------------
* Allow evaluation parameters support in run_validation_operator
* Add log_level parameter to jupyter_ux.setup_notebook_logging.
* Add experimental display_profiled_column_evrs_as_section and display_column_evrs_as_section methods, with a minor (nonbreaking) refactor to create a new _render_for_jupyter method.
* Allow selection of site in UpdateDataDocsAction with new arg target_site_names in great_expectations.yml
* Fix issue with regular expression support in BigQuery (#1244)

0.9.8
-----------------
* Allow basic operations in evaluation parameters, with or without evaluation parameters.
* When unexpected exceptions occur (e.g., during data docs rendering), the user will see detailed error messages, providing information about the specific issue as well as the stack trace.
* Remove the "project new" option from the command line (since it is not implemented; users can only run "init" to create a new project).
* Update type detection for bigquery based on driver changes in pybigquery driver 0.4.14. Added a warning for users who are running an older pybigquery driver
* added execution tests to the NotebookRenderer to mitigate codegen risks
* Add option "persist", true by default, for SparkDFDataset to persist the DataFrame it is passed. This addresses #1133 in a deeper way (thanks @tejsvirai for the robust debugging support and reproduction on spark).

  * Disabling this option should *only* be done if the user has *already* externally persisted the DataFrame, or if the dataset is too large to persist but *computations are guaranteed to be stable across jobs*.

* Enable passing dataset kwargs through datasource via dataset_options batch_kwarg.
* Fix AttributeError when validating expectations from a JSON file
* Data Docs: fix bug that was causing erratic scrolling behavior when table of contents contains many columns
* Data Docs: add ability to hide how-to buttons and related content in Data Docs

0.9.7
-----------------
* Update marshmallow dependency to >3. NOTE: as of this release, you MUST use marshamllow >3.0, which REQUIRES python 3. (`#1187 <https://github.com/great-expectations/great_expectations/issues/1187>`_) @jcampbell

  * Schema checking is now stricter for expectation suites, and data_asset_name must not be present as a top-level key in expectation suite json. It is safe to remove.
  * Similarly, datasource configuration must now adhere strictly to the required schema, including having any required credentials stored in the "credentials" dictionary.

* New beta CLI command: `tap new` that generates an executable python file to expedite deployments. (`#1193 <https://github.com/great-expectations/great_expectations/issues/1193>`_) @Aylr
* bugfix in TableBatchKwargsGenerator docs
* Added feature maturity in README (`#1203 <https://github.com/great-expectations/great_expectations/issues/1203>`_) @kyleaton
* Fix failing test that should skip if postgresql not running (`#1199 <https://github.com/great-expectations/great_expectations/issues/1199>`_) @cicdw


0.9.6
-----------------
* validate result dict when instantiating an ExpectationValidationResult (`#1133 <https://github.com/great-expectations/great_expectations/issues/1133>`_)
* DataDocs: Expectation Suite name on Validation Result pages now link to Expectation Suite page
* `great_expectations init`: cli now asks user if csv has header when adding a Spark Datasource with csv file
* Improve support for using GCP Storage Bucket as a Data Docs Site backend (thanks @hammadzz)
* fix notebook renderer handling for expectations with no column kwarg and table not in their name (`#1194 <https://github.com/great-expectations/great_expectations/issues/1194>`_)


0.9.5
-----------------
* Fixed unexpected behavior with suite edit, data docs and jupyter
* pytest pinned to 5.3.5


0.9.4
-----------------
* Update CLI `init` flow to support snowflake transient tables
* Use filename for default expectation suite name in CLI `init`
* Tables created by SqlAlchemyDataset use a shorter name with 8 hex characters of randomness instead of a full uuid
* Better error message when config substitution variable is missing
* removed an unused directory in the GE folder
* removed obsolete config error handling
* Docs typo fixes
* Jupyter notebook improvements
* `great_expectations init` improvements
* Simpler messaging in validation notebooks
* replaced hacky loop with suite list call in notebooks
* CLI suite new now supports `--empty` flag that generates an empty suite and opens a notebook
* add error handling to `init` flow for cases where user tries using a broken file


0.9.3
-----------------
* Add support for transient table creation in snowflake (#1012)
* Improve path support in TupleStoreBackend for better cross-platform compatibility
* New features on `ExpectationSuite`

  - ``add_citation()``
  - ``get_citations()``

* `SampleExpectationsDatasetProfiler` now leaves a citation containing the original batch kwargs
* `great_expectations suite edit` now uses batch_kwargs from citations if they exist
* Bugfix :: suite edit notebooks no longer blow away the existing suite while loading a batch of data
* More robust and tested logic in `suite edit`
* DataDocs: bugfixes and improvements for smaller viewports
* Bugfix :: fix for bug that crashes SampleExpectationsDatasetProfiler if unexpected_percent is of type decimal.Decimal (`#1109 <https://github.com/great-expectations/great_expectations/issues/1109>`_)


0.9.2
-----------------
* Fixes #1095
* Added a `list_expectation_suites` function to `data_context`, and a corresponding CLI function - `suite list`.
* CI no longer enforces legacy python tests.

0.9.1
------
* Bugfix for dynamic "How to Edit This Expectation Suite" command in DataDocs

0.9.0
-----------------

Version 0.9.0 is a major update to Great Expectations! The DataContext has continued to evolve into a powerful tool
for ensuring that Expectation Suites can properly represent the way users think about their data, and upgrading will
make it much easier to store and share expectation suites, and to build data docs that support your whole team.
You’ll get awesome new features including improvements to data docs look and the ability to choose and store metrics
for building flexible data quality dashboards.

The changes for version 0.9.0 fall into several broad areas:

1. Onboarding

Release 0.9.0 of Great Expectations makes it much easier to get started with the project. The `init` flow has grown
to support a much wider array of use cases and to use more natural language rather than introducing
GreatExpectations concepts earlier. You can more easily configure different backends and datasources, take advantage
of guided walkthroughs to find and profile data, and share project configurations with colleagues.

If you have already completed the `init` flow using a previous version of Great Expectations, you do not need to
rerun the command. However, **there are some small changes to your configuration that will be required**. See
:ref:`migrating_versions` for details.

2. CLI Command Improvements

With this release we have introduced a consistent naming pattern for accessing subcommands based on the noun (a
Great Expectations object like `suite` or `docs`) and verb (an action like `edit` or `new`). The new user experience
will allow us to more naturally organize access to CLI tools as new functionality is added.

3. Expectation Suite Naming and Namespace Changes

Defining shared expectation suites and validating data from different sources is much easier in this release. The
DataContext, which manages storage and configuration of expectations, validations, profiling, and data docs, no
longer requires that expectation suites live in a datasource-specific “namespace.” Instead, you should name suites
with the logical name corresponding to your data, making it easy to share them or validate against different data
sources. For example, the expectation suite "npi" for National Provider Identifier data can now be shared across
teams who access the same logical data in local systems using Pandas, on a distributed Spark cluster, or via a
relational database.

Batch Kwargs, or instructions for a datasource to build a batch of data, are similarly freed from a required
namespace, and you can more easily integrate Great Expectations into workflows where you do not need to use a
BatchKwargsGenerator (usually because you have a batch of data ready to validate, such as in a table or a known
directory).

The most noticeable impact of this API change is in the complete removal of the DataAssetIdentifier class. For
example, the `create_expectation_suite` and `get_batch` methods now no longer require a data_asset_name parameter,
relying only on the expectation_suite_name and batch_kwargs to do their job. Similarly, there is no more asset name
normalization required. See the upgrade guide for more information.

4. Metrics and Evaluation Parameter Stores

Metrics have received much more love in this release of Great Expectations! We've improved the system for declaring
evaluation parameters that support dependencies between different expectation suites, so you can easily identify a
particular field in the result of one expectation to use as the input into another. And the MetricsStore is now much
more flexible, supporting a new ValidationAction that makes it possible to select metrics from a validation result
to be saved in a database where they can power a dashboard.

5. Internal Type Changes and Improvements

Finally, in this release, we have done a lot of work under the hood to make things more robust, including updating
all of the internal objects to be more strongly typed. That change, while largely invisible to end users, paves the
way for some really exciting opportunities for extending Great Expectations as we build a bigger community around
the project.


We are really excited about this release, and encourage you to upgrade right away to take advantage of the more
flexible naming and simpler API for creating, accessing, and sharing your expectations. As always feel free to join
us on Slack for questions you don't see addressed!


0.8.9__develop
-----------------


0.8.8
-----------------
* Add support for allow_relative_error to expect_column_quantile_values_to_be_between, allowing Redshift users access
  to this expectation
* Add support for checking backend type information for datetime columns using expect_column_min_to_be_between and
  expect_column_max_to_be_between

0.8.7
-----------------
* Add support for expect_column_values_to_be_of_type for BigQuery backend (#940)
* Add image CDN for community usage stats
* Documentation improvements and fixes

0.8.6
-----------------
* Raise informative error if config variables are declared but unavailable
* Update ExpectationsStore defaults to be consistent across all FixedLengthTupleStoreBackend objects
* Add support for setting spark_options via SparkDFDatasource
* Include tail_weights by default when using build_continuous_partition_object
* Fix Redshift quantiles computation and type detection
* Allow boto3 options to be configured (#887)

0.8.5
-----------------
* BREAKING CHANGE: move all reader options from the top-level batch_kwargs object to a sub-dictionary called
  "reader_options" for SparkDFDatasource and PandasDatasource. This means it is no longer possible to specify
  supplemental reader-specific options at the top-level of `get_batch`,  `yield_batch_kwargs` or `build_batch_kwargs`
  calls, and instead, you must explicitly specify that they are reader_options, e.g. by a call such as:
  `context.yield_batch_kwargs(data_asset_name, reader_options={'encoding': 'utf-8'})`.
* BREAKING CHANGE: move all query_params from the top-level batch_kwargs object to a sub-dictionary called
  "query_params" for SqlAlchemyDatasource. This means it is no longer possible to specify supplemental query_params at
  the top-level of `get_batch`,  `yield_batch_kwargs` or `build_batch_kwargs`
  calls, and instead, you must explicitly specify that they are query_params, e.g. by a call such as:
  `context.yield_batch_kwargs(data_asset_name, query_params={'schema': 'foo'})`.
* Add support for filtering validation result suites and validation result pages to show only failed expectations in
  generated documentation
* Add support for limit parameter to batch_kwargs for all datasources: Pandas, SqlAlchemy, and SparkDF; add support
  to generators to support building batch_kwargs with limits specified.
* Include raw_query and query_params in query_generator batch_kwargs
* Rename generator keyword arguments from data_asset_name to generator_asset to avoid ambiguity with normalized names
* Consistently migrate timestamp from batch_kwargs to batch_id
* Include batch_id in validation results
* Fix issue where batch_id was not included in some generated datasets
* Fix rendering issue with expect_table_columns_to_match_ordered_list expectation
* Add support for GCP, including BigQuery and GCS
* Add support to S3 generator for retrieving directories by specifying the `directory_assets` configuration
* Fix warning regarding implicit class_name during init flow
* Expose build_generator API publicly on datasources
* Allow configuration of known extensions and return more informative message when SubdirReaderBatchKwargsGenerator cannot find
  relevant files.
* Add support for allow_relative_error on internal dataset quantile functions, and add support for
  build_continuous_partition_object in Redshift
* Fix truncated scroll bars in value_counts graphs


0.8.4.post0
----------------
* Correct a packaging issue resulting in missing notebooks in tarball release; update docs to reflect new notebook
  locations.


0.8.4
-----------------
* Improved the tutorials that walk new users through the process of creating expectations and validating data
* Changed the flow of the init command - now it creates the scaffolding of the project and adds a datasource. After
  that users can choose their path.
* Added a component with links to useful tutorials to the index page of the Data Docs website
* Improved the UX of adding a SQL datasource in the CLI - now the CLI asks for specific credentials for Postgres,
  MySQL, Redshift and Snowflake, allows continuing debugging in the config file and has better error messages
* Added batch_kwargs information to DataDocs validation results
* Fix an issue affecting file stores on Windows


0.8.3
-----------------
* Fix a bug in data-docs' rendering of mostly parameter
* Correct wording for expect_column_proportion_of_unique_values_to_be_between
* Set charset and meta tags to avoid unicode decode error in some browser/backend configurations
* Improve formatting of empirical histograms in validation result data docs
* Add support for using environment variables in `config_variables_file_path`
* Documentation improvements and corrections


0.8.2.post0
------------
* Correct a packaging issue resulting in missing css files in tarball release


0.8.2
-----------------
* Add easier support for customizing data-docs css
* Use higher precision for rendering 'mostly' parameter in data-docs; add more consistent locale-based
  formatting in data-docs
* Fix an issue causing visual overlap of large numbers of validation results in build-docs index
* Documentation fixes (thanks @DanielOliver!) and improvements
* Minor CLI wording fixes
* Improved handling of MySql temporary tables
* Improved detection of older config versions


0.8.1
-----------------
* Fix an issue where version was reported as '0+unknown'


0.8.0
-----------------

Version 0.8.0 is a significant update to Great Expectations, with many improvements focused on configurability
and usability.  See the :ref:`migrating_versions` guide for more details on specific changes, which include
several breaking changes to configs and APIs.

Highlights include:

1. Validation Operators and Actions. Validation operators make it easy to integrate GE into a variety of pipeline runners. They
   offer one-line integration that emphasizes configurability. See the :ref:`validation_operators_and_actions`
   feature guide for more information.

   - The DataContext `get_batch` method no longer treats `expectation_suite_name` or `batch_kwargs` as optional; they
     must be explicitly specified.
   - The top-level GE validate method allows more options for specifying the specific data_asset class to use.

2. First-class support for plugins in a DataContext, with several features that make it easier to configure and
   maintain DataContexts across common deployment patterns.

   - **Environments**: A DataContext can now manage :ref:`environment_and_secrets` more easily thanks to more dynamic and
     flexible variable substitution.
   - **Stores**: A new internal abstraction for DataContexts, :ref:`Stores <reference__core_concepts__data_context__stores>`, make extending GE easier by
     consolidating logic for reading and writing resources from a database, local, or cloud storage.
   - **Types**: Utilities configured in a DataContext are now referenced using `class_name` and `module_name` throughout
     the DataContext configuration, making it easier to extend or supplement pre-built resources. For now, the "type"
     parameter is still supported but expect it to be removed in a future release.

3. Partitioners: Batch Kwargs are clarified and enhanced to help easily reference well-known chunks of data using a
   partition_id. Batch ID and Batch Fingerprint help round out support for enhanced metadata around data
   assets that GE validates. See :ref:`Batch Identifiers <reference__core_concepts__batch_parameters>` for more information. The `GlobReaderBatchKwargsGenerator`,
   `QueryBatchKwargsGenerator`, `S3GlobReaderBatchKwargsGenerator`, `SubdirReaderBatchKwargsGenerator`, and `TableBatchKwargsGenerator` all support partition_id for
   easily accessing data assets.

4. Other Improvements:

   - We're beginning a long process of some under-the-covers refactors designed to make GE more maintainable as we
     begin adding additional features.
   - Restructured documentation: our docs have a new structure and have been reorganized to provide space for more
     easily adding and accessing reference material. Stay tuned for additional detail.
   - The command build-documentation has been renamed build-docs and now by
     default opens the Data Docs in the users' browser.

v0.7.11
-----------------
* Fix an issue where head() lost the column name for SqlAlchemyDataset objects with a single column
* Fix logic for the 'auto' bin selection of `build_continuous_partition_object`
* Add missing jinja2 dependency
* Fix an issue with inconsistent availability of strict_min and strict_max options on expect_column_values_to_be_between
* Fix an issue where expectation suite evaluation_parameters could be overridden by values during validate operation


v0.7.10
-----------------
* Fix an issue in generated documentation where the Home button failed to return to the index
* Add S3 Generator to module docs and improve module docs formatting
* Add support for views to QueryBatchKwargsGenerator
* Add success/failure icons to index page
* Return to uniform histogram creation during profiling to avoid large partitions for internal performance reasons


v0.7.9
-----------------
* Add an S3 generator, which will introspect a configured bucket and generate batch_kwargs from identified objects
* Add support to PandasDatasource and SparkDFDatasource for reading directly from S3
* Enhance the Site Index page in documentation so that validation results are sorted and display the newest items first
  when using the default run-id scheme
* Add a new utility method, `build_continuous_partition_object` which will build partition objects using the dataset
  API and so supports any GE backend.
* Fix an issue where columns with spaces in their names caused failures in some SqlAlchemyDataset and SparkDFDataset
  expectations
* Fix an issue where generated queries including null checks failed on MSSQL (#695)
* Fix an issue where evaluation parameters passed in as a set instead of a list could cause JSON serialization problems
  for the result object (#699)


v0.7.8
-----------------
* BREAKING: slack webhook URL now must be in the profiles.yml file (treat as a secret)
* Profiler improvements:

  - Display candidate profiling data assets in alphabetical order
  - Add columns to the expectation_suite meta during profiling to support human-readable description information

* Improve handling of optional dependencies during CLI init
* Improve documentation for create_expectations notebook
* Fix several anachronistic documentation and docstring phrases (#659, #660, #668, #681; #thanks @StevenMMortimer)
* Fix data docs rendering issues:

  - documentation rendering failure from unrecognized profiled column type (#679; thanks @dinedal))
  - PY2 failure on encountering unicode (#676)


0.7.7
-----------------
* Standardize the way that plugin module loading works. DataContext will begin to use the new-style class and plugin
  identification moving forward; yml configs should specify class_name and module_name (with module_name optional for
  GE types). For now, it is possible to use the "type" parameter in configuration (as before).
* Add support for custom data_asset_type to all datasources
* Add support for strict_min and strict_max to inequality-based expectations to allow strict inequality checks
  (thanks @RoyalTS!)
* Add support for reader_method = "delta" to SparkDFDatasource
* Fix databricks generator (thanks @sspitz3!)
* Improve performance of DataContext loading by moving optional import
* Fix several memory and performance issues in SparkDFDataset.

  - Use only distinct value count instead of bringing values to driver
  - Migrate away from UDF for set membership, nullity, and regex expectations

* Fix several UI issues in the data_documentation

  - Move prescriptive dataset expectations to Overview section
  - Fix broken link on Home breadcrumb
  - Scroll follows navigation properly
  - Improved flow for long items in value_set
  - Improved testing for ValidationRenderer
  - Clarify dependencies introduced in documentation sites
  - Improve testing and documentation for site_builder, including run_id filter
  - Fix missing header in Index page and cut-off tooltip
  - Add run_id to path for validation files


0.7.6
-----------------
* New Validation Renderer! Supports turning validation results into HTML and displays differences between the expected
  and the observed attributes of a dataset.
* Data Documentation sites are now fully configurable; a data context can be configured to generate multiple
  sites built with different GE objects to support a variety of data documentation use cases. See data documentation
  guide for more detail.
* CLI now has a new top-level command, `build-documentation` that can support rendering documentation for specified
  sites and even named data assets in a specific site.
* Introduced DotDict and LooselyTypedDotDict classes that allow to enforce typing of dictionaries.
* Bug fixes: improved internal logic of rendering data documentation, slack notification, and CLI profile command when
  datasource argument was not provided.

0.7.5
-----------------
* Fix missing requirement for pypandoc brought in from markdown support for notes rendering.

0.7.4
-----------------
* Fix numerous rendering bugs and formatting issues for rendering documentation.
* Add support for pandas extension dtypes in pandas backend of expect_column_values_to_be_of_type and
  expect_column_values_to_be_in_type_list and fix bug affecting some dtype-based checks.
* Add datetime and boolean column-type detection in BasicDatasetProfiler.
* Improve BasicDatasetProfiler performance by disabling interactive evaluation when output of expectation is not
  immediately used for determining next expectations in profile.
* Add support for rendering expectation_suite and expectation_level notes from meta in docs.
* Fix minor formatting issue in readthedocs documentation.

0.7.3
-----------------
* BREAKING: Harmonize expect_column_values_to_be_of_type and expect_column_values_to_be_in_type_list semantics in
  Pandas with other backends, including support for None type and type_list parameters to support profiling.
  *These type expectations now rely exclusively on native python or numpy type names.*
* Add configurable support for Custom DataAsset modules to DataContext
* Improve support for setting and inheriting custom data_asset_type names
* Add tooltips with expectations backing data elements to rendered documentation
* Allow better selective disabling of tests (thanks @RoyalITS)
* Fix documentation build errors causing missing code blocks on readthedocs
* Update the parameter naming system in DataContext to reflect data_asset_name *and* expectation_suite_name
* Change scary warning about discarding expectations to be clearer, less scary, and only in log
* Improve profiler support for boolean types, value_counts, and type detection
* Allow user to specify data_assets to profile via CLI
* Support CLI rendering of expectation_suite and EVR-based documentation

0.7.2
-----------------
* Improved error detection and handling in CLI "add datasource" feature
* Fixes in rendering of profiling results (descriptive renderer of validation results)
* Query Generator of SQLAlchemy datasource adds tables in non-default schemas to the data asset namespace
* Added convenience methods to display HTML renderers of sections in Jupyter notebooks
* Implemented prescriptive rendering of expectations for most expectation types

0.7.1
------------

* Added documentation/tutorials/videos for onboarding and new profiling and documentation features
* Added prescriptive documentation built from expectation suites
* Improved index, layout, and navigation of data context HTML documentation site
* Bug fix: non-Python files were not included in the package
* Improved the rendering logic to gracefully deal with failed expectations
* Improved the basic dataset profiler to be more resilient
* Implement expect_column_values_to_be_of_type, expect_column_values_to_be_in_type_list for SparkDFDataset
* Updated CLI with a new documentation command and improved profile and render commands
* Expectation suites and validation results within a data context are saved in a more readable form (with indentation)
* Improved compatibility between SparkDatasource and InMemoryGenerator
* Optimization for Pandas column type checking
* Optimization for Spark duplicate value expectation (thanks @orenovadia!)
* Default run_id format no longer includes ":" and specifies UTC time
* Other internal improvements and bug fixes


0.7.0
------------

Version 0.7 of Great Expectations is HUGE. It introduces several major new features
and a large number of improvements, including breaking API changes.

The core vocabulary of expectations remains consistent. Upgrading to
the new version of GE will primarily require changes to code that
uses data contexts; existing expectation suites will require only changes
to top-level names.

 * Major update of Data Contexts. Data Contexts now offer significantly \
   more support for building and maintaining expectation suites and \
   interacting with existing pipeline systems, including providing a namespace for objects.\
   They can handle integrating, registering, and storing validation results, and
   provide a namespace for data assets, making **batches** first-class citizens in GE.
   Read more: :ref:`data_context` or :py:mod:`great_expectations.data_context`

 * Major refactor of autoinspect. Autoinspect is now built around a module
   called "profile" which provides a class-based structure for building
   expectation suites. There is no longer a default  "autoinspect_func" --
   calling autoinspect requires explicitly passing the desired profiler. See :ref:`profiling`

 * New "Compile to Docs" feature produces beautiful documentation from expectations and expectation
   validation reports, helping keep teams on the same page.

 * Name clarifications: we've stopped using the overloaded terms "expectations
   config" and "config" and instead use "expectation suite" to refer to a
   collection (or suite!) of expectations that can be used for validating a
   data asset.

   - Expectation Suites include several top level keys that are useful \
     for organizing content in a data context: data_asset_name, \
     expectation_suite_name, and data_asset_type. When a data_asset is \
     validated, those keys will be placed in the `meta` key of the \
     validation result.

 * Major enhancement to the CLI tool including `init`, `render` and more flexibility with `validate`

 * Added helper notebooks to make it easy to get started. Each notebook acts as a combination of \
   tutorial and code scaffolding, to help you quickly learn best practices by applying them to \
   your own data.

 * Relaxed constraints on expectation parameter values, making it possible to declare many column
   aggregate expectations in a way that is always "vacuously" true, such as
   ``expect_column_values_to_be_between`` ``None`` and ``None``. This makes it possible to progressively
   tighten expectations while using them as the basis for profiling results and documentation.

  * Enabled caching on dataset objects by default.

 * Bugfixes and improvements:

   * New expectations:

     * expect_column_quantile_values_to_be_between
     * expect_column_distinct_values_to_be_in_set

   * Added support for ``head`` method on all current backends, returning a PandasDataset
   * More implemented expectations for SparkDF Dataset with optimizations

     * expect_column_values_to_be_between
     * expect_column_median_to_be_between
     * expect_column_value_lengths_to_be_between

   * Optimized histogram fetching for SqlalchemyDataset and SparkDFDataset
   * Added cross-platform internal partition method, paving path for improved profiling
   * Fixed bug with outputstrftime not being honored in PandasDataset
   * Fixed series naming for column value counts
   * Standardized naming for expect_column_values_to_be_of_type
   * Standardized and made explicit use of sample normalization in stdev calculation
   * Added from_dataset helper
   * Internal testing improvements
   * Documentation reorganization and improvements
   * Introduce custom exceptions for more detailed error logs

0.6.1
------------
* Re-add testing (and support) for py2
* NOTE: Support for SqlAlchemyDataset and SparkDFDataset is enabled via optional install \
  (e.g. ``pip install great_expectations[sqlalchemy]`` or ``pip install great_expectations[spark]``)

0.6.0
------------
* Add support for SparkDFDataset and caching (HUGE work from @cselig)
* Migrate distributional expectations to new testing framework
* Add support for two new expectations: expect_column_distinct_values_to_contain_set
  and expect_column_distinct_values_to_equal_set (thanks @RoyalTS)
* FUTURE BREAKING CHANGE: The new cache mechanism for Datasets, \
  when enabled, causes GE to assume that dataset does not change between evaluation of individual expectations. \
  We anticipate this will become the future default behavior.
* BREAKING CHANGE: Drop official support pandas < 0.22

0.5.1
---------------
* **Fix** issue where no result_format available for expect_column_values_to_be_null caused error
* Use vectorized computation in pandas (#443, #445; thanks @RoyalTS)


0.5.0
----------------
* Restructured class hierarchy to have a more generic DataAsset parent that maintains expectation logic separate \
  from the tabular organization of Dataset expectations
* Added new FileDataAsset and associated expectations (#416 thanks @anhollis)
* Added support for date/datetime type columns in some SQLAlchemy expectations (#413)
* Added support for a multicolumn expectation, expect multicolumn values to be unique (#408)
* **Optimization**: You can now disable `partial_unexpected_counts` by setting the `partial_unexpected_count` value to \
  0 in the result_format argument, and we do not compute it when it would not be returned. (#431, thanks @eugmandel)
* **Fix**: Correct error in unexpected_percent computations for sqlalchemy when unexpected values exceed limit (#424)
* **Fix**: Pass meta object to expectation result (#415, thanks @jseeman)
* Add support for multicolumn expectations, with `expect_multicolumn_values_to_be_unique` as an example (#406)
* Add dataset class to from_pandas to simplify using custom datasets (#404, thanks @jtilly)
* Add schema support for sqlalchemy data context (#410, thanks @rahulj51)
* Minor documentation, warning, and testing improvements (thanks @zdog).


0.4.5
----------------
* Add a new autoinspect API and remove default expectations.
* Improve details for expect_table_columns_to_match_ordered_list (#379, thanks @rlshuhart)
* Linting fixes (thanks @elsander)
* Add support for dataset_class in from_pandas (thanks @jtilly)
* Improve redshift compatibility by correcting faulty isnull operator (thanks @avanderm)
* Adjust partitions to use tail_weight to improve JSON compatibility and
  support special cases of KL Divergence (thanks @anhollis)
* Enable custom_sql datasets for databases with multiple schemas, by
  adding a fallback for column reflection (#387, thanks @elsander)
* Remove `IF NOT EXISTS` check for custom sql temporary tables, for
  Redshift compatibility (#372, thanks @elsander)
* Allow users to pass args/kwargs for engine creation in
  SqlAlchemyDataContext (#369, thanks @elsander)
* Add support for custom schema in SqlAlchemyDataset (#370, thanks @elsander)
* Use getfullargspec to avoid deprecation warnings.
* Add expect_column_values_to_be_unique to SqlAlchemyDataset
* **Fix** map expectations for categorical columns (thanks @eugmandel)
* Improve internal testing suite (thanks @anhollis and @ccnobbli)
* Consistently use value_set instead of mixing value_set and values_set (thanks @njsmith8)

0.4.4
----------------
* Improve CLI help and set CLI return value to the number of unmet expectations
* Add error handling for empty columns to SqlAlchemyDataset, and associated tests
* **Fix** broken support for older pandas versions (#346)
* **Fix** pandas deepcopy issue (#342)

0.4.3
-------
* Improve type lists in expect_column_type_to_be[_in_list] (thanks @smontanaro and @ccnobbli)
* Update cli to use entry_points for conda compatibility, and add version option to cli
* Remove extraneous development dependency to airflow
* Address SQlAlchemy warnings in median computation
* Improve glossary in documentation
* Add 'statistics' section to validation report with overall validation results (thanks @sotte)
* Add support for parameterized expectations
* Improve support for custom expectations with better error messages (thanks @syk0saje)
* Implement expect_column_value_lenghts_to_[be_between|equal] for SQAlchemy (thanks @ccnobbli)
* **Fix** PandasDataset subclasses to inherit child class

0.4.2
-------
* **Fix** bugs in expect_column_values_to_[not]_be_null: computing unexpected value percentages and handling all-null (thanks @ccnobbli)
* Support mysql use of Decimal type (thanks @bouke-nederstigt)
* Add new expectation expect_column_values_to_not_match_regex_list.

  * Change behavior of expect_column_values_to_match_regex_list to use python re.findall in PandasDataset, relaxing \
    matching of individuals expressions to allow matches anywhere in the string.

* **Fix** documentation errors and other small errors (thanks @roblim, @ccnobbli)

0.4.1
-------
* Correct inclusion of new data_context module in source distribution

0.4.0
-------
* Initial implementation of data context API and SqlAlchemyDataset including implementations of the following \
  expectations:

  * expect_column_to_exist
  * expect_table_row_count_to_be
  * expect_table_row_count_to_be_between
  * expect_column_values_to_not_be_null
  * expect_column_values_to_be_null
  * expect_column_values_to_be_in_set
  * expect_column_values_to_be_between
  * expect_column_mean_to_be
  * expect_column_min_to_be
  * expect_column_max_to_be
  * expect_column_sum_to_be
  * expect_column_unique_value_count_to_be_between
  * expect_column_proportion_of_unique_values_to_be_between

* Major refactor of output_format to new result_format parameter. See docs for full details:

  * exception_list and related uses of the term exception have been renamed to unexpected
  * Output formats are explicitly hierarchical now, with BOOLEAN_ONLY < BASIC < SUMMARY < COMPLETE. \
    All *column_aggregate_expectation* expectations now return element count and related information included at the \
    BASIC level or higher.

* New expectation available for parameterized distributions--\
  expect_column_parameterized_distribution_ks_test_p_value_to_be_greater_than (what a name! :) -- (thanks @ccnobbli)
* ge.from_pandas() utility (thanks @schrockn)
* Pandas operations on a PandasDataset now return another PandasDataset (thanks @dlwhite5)
* expect_column_to_exist now takes a column_index parameter to specify column order (thanks @louispotok)
* Top-level validate option (ge.validate())
* ge.read_json() helper (thanks @rjurney)
* Behind-the-scenes improvements to testing framework to ensure parity across data contexts.
* Documentation improvements, bug-fixes, and internal api improvements

0.3.2
-------
* Include requirements file in source dist to support conda

0.3.1
--------
* **Fix** infinite recursion error when building custom expectations
* Catch dateutil parsing overflow errors

0.2
-----
* Distributional expectations and associated helpers are improved and renamed to be more clear regarding the tests they apply
* Expectation decorators have been refactored significantly to streamline implementing expectations and support custom expectations
* API and examples for custom expectations are available
* New output formats are available for all expectations
* Significant improvements to test suite and compatibility<|MERGE_RESOLUTION|>--- conflicted
+++ resolved
@@ -6,12 +6,8 @@
 
 
 develop
------------------
-<<<<<<< HEAD
+* [FEATURE] Performance tests using BigQuery backend (#3280)
 * [BUGFIX] Allow for RuntimeDataConnector to accept custom query while suppressing temp table creation (#3335)
-=======
-* [FEATURE] Performance tests using BigQuery backend (#3280)
->>>>>>> d6d10c7f
 
 0.13.31
 -----------------
