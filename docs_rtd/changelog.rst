.. _changelog:

#########
Changelog
#########


develop
-----------------
* [BUGFIX] Restore support for V2 API style custom expectation rendering (#3179)
<<<<<<< HEAD
* [BUGFIX] Remove fixture parameterization for Cloud DBs (Snowflake and BigQuery) #3182
* [BUGFIX] Fix an error in how ExpectationValidationResults (EVR)s were compared. The bug could cause some EVRs toappear identical even when some result properties differed; the issue primarily affected a small number of internal tests, since EVR comparison is not used as part of the data validation flow. #3178
* [BUGFIX] Improve parsing of .ge_store_backend_id (#2952)
=======
* [BUGFIX] Remove fixture parameterization for Cloud DBs (Snowflake and BigQuery) (#3182)
* [BUGFIX] Fix an error in how ExpectationValidationResults (EVR)s were compared. The bug could cause some EVRs toappear identical even when some result properties differed; the issue primarily affected a small number of internal tests, since EVR comparison is not used as part of the data validation flow. (#3178)
* [BUGFIX] Remove the filtering of `data` in `ExecutionEngine.get_compute_domain(domain_type=MetricDomainTypes.IDENTITY)` -- otherwise, `unexpected_rows` will not contain all columns. (#3161 which contains the closed PR #3191)
>>>>>>> 8655855a

0.13.26
-----------------
* [FEATURE] Enable BigQuery tests for Azure CI/CD (#3155)
* [FEATURE] Implement MulticolumnMapExpectation class (#3134)
* [FEATURE] Implement the MulticolumnSumEqual Metric for PandasExecutionEngine (#3130)
* [FEATURE] Support row_condition and ignore_row_if Directives Combined for PandasExecutionEngine (#3150)
* [FEATURE] Update ExpectMulticolumnSumToEqual for V3 API (#3136)
* [FEATURE] add python3.9 to python versions (#3143) (Thanks @dswalter)
* [FEATURE]/MER-16/MER-75/ADD_ROUTE_FOR_VALIDATION_RESULT (#3090) (Thanks @rreinoldsc)
* [BUGFIX] Enable `--v3-api suite edit` to proceed without selecting DataConnectors (#3165)
* [BUGFIX] Fix error when `RuntimeBatchRequest` is passed to `SimpleCheckpoint` with `RuntimeDataConnector` (#3152)
* [BUGFIX] allow reader_options in the CLI so can read `.csv.gz` files (#2695) (Thanks @luke321321)
* [DOCS] Apply Docusaurus tabs to relevant pages in new docs
* [DOCS] Capitalize python to Python in docs (#3176)
* [DOCS] Improve Core Concepts - Expectation Concepts (#2831)
* [MAINTENANCE] Error messages must be friendly. (#3171)
* [MAINTENANCE] Implement the "compound_columns_unique" metric for PandasExecutionEngine (with a unit test). (#3159)
* [MAINTENANCE] Improve Coding Practices in "great_expectations/expectations/expectation.py" (#3151)
* [MAINTENANCE] Update test_script_runner.py (#3177)

0.13.25
-----------------
* [FEATURE] Pass on meta-data from expectation json to validation result json (#2881) (Thanks @sushrut9898)
* [FEATURE] Add sqlalchemy engine support for `column.most_common_value` metric (#3020) (Thanks @shpolina)
* [BUGFIX] Added newline to CLI message for consistent formatting (#3127) (Thanks @ismaildawoodjee)
* [BUGFIX] fix pip install snowflake build error with python 3.9 (#3119) (Thanks @jdimatteo)
* [BUGFIX] Populate (data) asset name in data docs for RuntimeDataConnector (#3105) (Thanks @ceshine)
* [DOCS] Correct path to docs_rtd/changelog.rst (#3120) (Thanks @jdimatteo)
* [DOCS] Fix broken links in "How to write a 'How to Guide'" (#3112)
* [DOCS] Port over "How to add comments to Expectations and display them in DataDocs" from RTD to Docusaurus (#3078)
* [DOCS] Port over "How to create a Batch of data from an in memory Spark or Pandas DF" from RTD to Docusaurus (#3099)
* [DOCS] Update CLI codeblocks in create_your_first_expectations.md (#3106) (Thanks @ories)
* [MAINTENANCE] correct typo in docstring (#3117)
* [MAINTENANCE] DOCS/GDOC-130/Add Changelog (#3121)
* [MAINTENANCE] fix docstring for expectation "expect_multicolumn_sum_to_equal" (previous version was not precise) (#3110)
* [MAINTENANCE] Fix typos in docstrings in map_metric_provider partials (#3111)
* [MAINTENANCE] Make sure that all imports use column_aggregate_metric_provider (not column_aggregate_metric). (#3128)
* [MAINTENANCE] Rename column_aggregate_metric.py into column_aggregate_metric_provider.py for better code readability. (#3123)
* [MAINTENANCE] rename ColumnMetricProvider to ColumnAggregateMetricProvider (with DeprecationWarning) (#3100)
* [MAINTENANCE] rename map_metric.py to map_metric_provider.py (with DeprecationWarning) for a better code readability/interpretability (#3103)
* [MAINTENANCE] rename table_metric.py to table_metric_provider.py with a deprecation notice (#3118)
* [MAINTENANCE] Update CODE_OF_CONDUCT.md (#3066)
* [MAINTENANCE] Upgrade to modern Python syntax (#3068) (Thanks @cclauss)

0.13.24
-----------------
* [FEATURE] Script to automate proper triggering of Docs Azure pipeline (#3003)
* [BUGFIX] Fix an undefined name that could lead to a NameError (#3063) (Thanks @cclauss)
* [BUGFIX] fix incorrect pandas top rows usage (#3091)
* [BUGFIX] Fix parens in Expectation metric validation method that always returned True assertation (#3086) (Thanks @morland96)
* [BUGFIX] Fix run_diagnostics for contrib expectations (#3096)
* [BUGFIX] Fix typos discovered by codespell (#3064) (Thanks cclauss)
* [BUGFIX] Wrap get_view_names in try clause for passing the NotImplemented error (#2976) (Thanks @kj-9)
* [DOCS] Ensuring consistent style of directories, files, and related references in docs (#3053)
* [DOCS] Fix broken link to example DAG (#3061) (Thanks fritz-astronomer)
* [DOCS] GDOC-198 cleanup TOC (#3088)
* [DOCS] Migrating pages under guides/miscellaneous (#3094) (Thanks @spbail)
* [DOCS] Port over “How to configure a new Checkpoint using test_yaml_config” from RTD to Docusaurus
* [DOCS] Port over “How to configure an Expectation store in GCS” from RTD to Docusaurus (#3071)
* [DOCS] Port over “How to create renderers for custom Expectations” from RTD to Docusaurus
* [DOCS] Port over “How to run a Checkpoint in Airflow” from RTD to Docusaurus (#3074)
* [DOCS] Update how-to-create-and-edit-expectations-in-bulk.md (#3073)
* [MAINTENANCE] Adding a comment explaining the IDENTITY metric domain type. (#3057)
* [MAINTENANCE] Change domain key value from “column” to “column_list” in ExecutionEngine implementations (#3059)
* [MAINTENANCE] clean up metric errors (#3085)
* [MAINTENANCE] Correct the typo in the naming of the IDENTIFICATION semantic domain type name. (#3058)
* [MAINTENANCE] disable snowflake tests temporarily (#3093)
* [MAINTENANCE] [DOCS] Port over “How to host and share Data Docs on GCS” from RTD to Docusaurus (#3070)
* [MAINTENANCE] Enable repr for MetricConfiguration to assist with troubleshooting. (#3075)
* [MAINTENANCE] Expand test of a column map metric to underscore functionality. (#3072)
* [MAINTENANCE] Expectation anonymizer supports v3 expectation registry (#3092)
* [MAINTENANCE] Fix -- check for column key existence in accessor_domain_kwargsn for condition map partials. (#3082)
* [MAINTENANCE] Missing import of SparkDFExecutionEngine was added. (#3062)

0.13.23
-----------------
* [BUGFIX] added expectation_config to ExpectationValidationResult when exception is raised (#2659) (thanks @peterdhansen))
* [BUGFIX] fix update data docs as validation action (#3031)
* [DOCS] Port over "How to configure an Expectation Store in Azure" from RTD to Docusaurus
* [DOCS] Port over "How to host and share DataDocs on a filesystem" from RTD to Docusaurus (#3018)
* [DOCS] Port over "How to instantiate a Data Context w/o YML" from RTD to Docusaurus (#3011)
* [DOCS] Port "How to configure a Validation Result store on a filesystem" from RTD to Docusaurus (#3025)
* [DOCS] how to create multibatch expectations using evaluation parameters (#3039)
* [DOCS] Port "How to create and edit Expectations with a Profiler" from RTD to Docussaurus. (#3048)
* [DOCS] Port RTD adding validations data or suites to checkpoint (#3030)
* [DOCS] Porting "How to create and edit Expectations with instant feedback from a sample Batch of data" from RTD to Docusaurus. (#3046)
* [DOCS] GDOC-172/Add missing pages (#3007)
* [DOCS] Port over "How to configure DataContext components using test_yaml_config" from RTD to Docusaurus
* [DOCS] Port over "How to configure a Validation Result store to Postgres" from RTD to Docusaurus
* [DOCS] Port over "How to configure an Expectation Store in S3" from RTD to Docusaurus
* [DOCS] Port over "How to configure an Expectation Store on a filesystem" from RTD to Docusaurus
* [DOCS] Port over "How to configure credentials using YAML or env vars" from RTD to Docusaurus
* [DOCS] Port over "How to configure credentials using a secrets store" from RTD to Docusaurus
* [DOCS] Port over "How to configure validation result store in GCS" from RTD to Docusaurus (#3019)
* [DOCS] Port over "How to connect to an Athena DB" from RTD to Docusaurus
* [DOCS] Port over "How to create a new ExpectationSuite from jsonschema" from RTD to Docusaurus (#3017)
* [DOCS] Port over "How to deploy a scheduled checkpoint with cron" from RTD to Docusaurus
* [DOCS] Port over "How to dynamically load evaluation parameters from DB" from RTD to Docusaurus (#3052)
* [DOCS] Port over "How to host and share DataDocs on Amazon S3" from RTD to Docusaurus
* [DOCS] Port over "How to implement custom notifications" from RTD to Docusaurus  (#3050)
* [DOCS] Port over "How to instantiate a DataContext on Databricks Spark cluster" from RTD to Docusaurus
* [DOCS] Port over "How to instantiate a DataContext on an EMR Spark Cluster" from RTD to Docusaurus (#3024)
* [DOCS] Port over "How to trigger Opsgenie notifications as a validation action" from RTD to Docusaurus
* [DOCS] Update titles of metadata store docs (#3016)
* [DOCS] Port over "How to configure Expectation store to PostgreSQL" from RTD to Docusaurus (#3010)
* [DOCS] Port over "How to configure a MetricsStore" from RTD to Docusaurus (#3009)
* [DOCS] Port over "How to configure validation result store in Azure" from RTD to Docusaurus (#3014)
* [DOCS] Port over "How to host and share DataDocs on Azure" from RTD to Docusaurus  (#3012)
* [DOCS]Port "How to create and edit Expectations based on domain knowledge, without inspecting data directly" from RTD to Datasaurus. (#3047)
* [DOCS] Ported "How to configure a Validation Result store in Amazon S3" from RTD to Docusaurus. (#3026)
* [DOCS] how to validate without checkpoint (#3013)
* [DOCS] validation action data docs update (convert from RTD to DocuSaurus) (#3015)
* [DOCS] port of 'How to store Validation Results as a Validation Action' from RTD into Docusaurus. (#3023)
* [MAINTENANCE] Cleanup (#3038)
* [MAINTENANCE] Edits (Formatting) (#3022)


0.13.22
-----------------
* [FEATURE] Port over guide for Slack notifications for validation actions (#3005)
* [FEATURE] bootstrap estimator  for NumericMetricRangeMultiBatchParameterBuilder (#3001)
* [BUGFIX] Update naming of confidence_level in integration test fixture (#3002)
* [BUGFIX] [batch.py] fix check for null value (#2994) (thanks @Mohamed Abido)
* [BUGFIX] Fix issue where compression key was added to reader_method for read_parquet (#2506)
* [BUGFIX] Improve support for dates for expect_column_distinct_values_to_contain_set (#2997) (thanks @xaniasd)
* [BUGFIX] Fix bug in getting non-existent parameter (#2986)
* [BUGFIX] Modify read_excel() to handle new optional-dependency openpyxl for pandas >= 1.3.0 (#2989)
* [DOCS] Getting Started - Clean Up and Integration Tests (#2985)
* [DOCS] Adding in url links and style (#2999)
* [DOCS] Adding a missing import to a documentation page (#2983) (thanks @rishabh-bhargava)
* [DOCS]/GDOC-108/GDOC-143/Add in Contributing fields and updates (#2972)
* [DOCS] Update rule-based profiler docs (#2987)
* [DOCS] add image zoom plugin (#2979)
* [MAINTENANCE] fix lint issues for docusaurus (#3004)
* [Maintenance] update header to match GE.io (#2811)
* [MAINTENANCE] Instrument test_yaml_config() (#2981)
* [MAINTENANCE] Remove "mostly" from "bobster" test config (#2996)
* [MAINTENANCE] Update v-0.12 CLI test to reflect Pandas upgrade to version 1.3.0 (#2995)
* [MAINTENANCE] rephrase expectation suite meta profile comment (#2991)
* [MAINTENANCE] make citation cleaner in expectation suite (#2990)
* [MAINTENANCE] Attempt to fix Numpy and Scipy Version Requirements without additional requirements* files (#2982)

0.13.21
-----------------
* [DOCS] correct errors and reference complete example for custom expectations (thanks @jdimatteo)
* [DOCS] How to connect to : in-memory Pandas Dataframe
* [DOCS] How to connect to in memory dataframe with spark
* [DOCS] How to connect to : S3 data using Pandas
* [DOCS] How to connect to : Sqlite database
* [DOCS] no longer show util import to users
* [DOCS] How to connect to data on a filesystem using Spark guide
* [DOCS] GDOC-102/GDOC-127 Port in References and Tutorials
* [DOCS] How to connect to a MySQL database
* [DOCS] improved clarity in how to write guide templates and docs
* [DOCS] Add documentation for Rule Based Profilers
* [BUGFIX] Update mssql image version for Azure
* [MAINTENANCE] Update test-sqlalchemy-latest.yml
* [MAINTENANCE] Clean Up Design for Configuration and Flow of Rules, Domain Builders, and Parameter Builders
* [MAINTENANCE] Update Profiler docstring args
* [MAINTENANCE] Remove date format parameter builder
* [MAINTENANCE] Move metrics computations to top-level ParameterBuilder
* [MAINTENANCE] use tmp dot UUID for discardable expectation suite name
* [MAINTENANCE] Refactor ExpectationSuite to include profiler_config in citations
* [FEATURE] Add citations to Profiler.profile()
* [FEATURE] Bootstrapped Range Parameter Builder

0.13.20
-----------------
* [DOCS] Update pr template and remove enhancement feature type
* [DOCS] Remove broken links
* [DOCS] Fix typo in SlackNotificationAction docstring
* [BUGFIX] Update util.convert_to_json_serializable() to handle UUID type #2805 (thanks @YFGu0618)
* [BUGFIX] Allow decimals without leading zero in evaluation parameter URN
* [BUGFIX] Using cache in order not to fetch already known secrets #2882 (thanks @Cedric-Magnan)
* [BUGFIX] Fix creation of temp tables for unexpected condition
* [BUGFIX] Docs integration tests now only run when `--docs-tests` option is specified
* [BUGFIX] Fix instantiation of PandasExecutionEngine with custom parameters
* [BUGFIX] Fix rendering of observed value in datadocs when the value is 0 #2923 (thanks @shpolina)
* [BUGFIX] Fix serialization error in DataDocs rendering #2908 (thanks @shpolina)
* [ENHANCEMENT] Enable instantiation of a validator with a multiple batch BatchRequest
* [ENHANCEMENT] Adds a batch_request_list parameter to DataContext.get_validator to enable instantiation of a Validator with batches from multiple BatchRequests
* [ENHANCEMENT] Add a Validator.load_batch method to enable loading of additional Batches to an instantiated Validator
* [ENHANCEMENT] Experimental WIP Rule-Based Profiler for single batch workflows (#2788)
* [ENHANCEMENT] Datasources made via the CLI notebooks now include runtime and active data connector
* [ENHANCEMENT] InMemoryStoreBackendDefaults which is useful for testing
* [MAINTENANCE] Improve robustness of integration test_runner
* [MAINTENANCE] CLI tests now support click 8.0 and 7.x
* [MAINTENANCE] Soft launch of alpha docs site
* [MAINTENANCE] DOCS integration tests have moved to a new pipeline
* [MAINTENANCE] Pin json-schema version
* [MAINTENANCE] Allow tests to properly connect to local sqlite db on Windows (thanks @shpolina)
* [FEATURE] Add GeCloudStoreBackend with support for Checkpoints



0.13.19
-----------------
* [BUGFIX] Fix packaging error breaking V3 CLI suite commands (#2719)

0.13.18
-----------------
* [ENHANCEMENT] Improve support for quantiles calculation in Athena
* [ENHANCEMENT] V3 API CLI docs commands have better error messages and more consistent short flags
* [ENHANCEMENT] Update all Data Connectors to allow for `batch_spec_passthrough` in config
* [ENHANCEMENT] Update `DataConnector.build_batch_spec` to use `batch_spec_passthrough` in config
* [ENHANCEMENT] Update `ConfiguredAssetSqlDataConnector.build_batch_spec` and `ConfiguredAssetFilePathDataConnector.build_batch_spec` to properly process `Asset.batch_spec_passthrough`
* [ENHANCEMENT] Update `SqlAlchemyExecutionEngine.get_batch_data_and_markers` to handle `create_temp_table` in `RuntimeQueryBatchSpec`
* [ENHANCEMENT] Usage stats messages for the v3 API CLI are now sent before and after the command runs # 2661
* [ENHANCEMENT} Update the datasource new notebook for improved data asset inference
* [ENHANCEMENT] Update the `datasource new` notebook for improved data asset inference
* [ENHANCEMENT] Made stylistic improvements to the `checkpoint new` notebook
* [ENHANCEMENT] Add mode prompt to suite new and suite edit #2706
* [ENHANCEMENT] Update build_gallery.py script to better-handle user-submitted Expectations failing #2705
* [ENHANCEMENT] Docs + Tests for passing in reader_options to Spark #2670
* [ENHANCEMENT] Adding progressbar to validator loop #2620 (Thanks @peterdhansen!)
* [ENHANCEMENT] Great Expectations Compatibility with SqlAlchemy 1.4 #2641
* [ENHANCEMENT] Athena expect column quantile values to be between #2544 (Thanks @RicardoPedrotti!)
* [BUGFIX] Rename assets in SqlDataConnectors to be consistent with other DataConnectors #2665
* [BUGFIX] V3 API CLI docs build now opens all built sites rather than only the last one
* [BUGFIX] Handle limit for oracle with rownum #2691 (Thanks @NathanFarmer!)
* [BUGFIX] add create table logic for athena #2668 (Thanks @kj-9!)
* [BUGFIX] Add note for user-submitted Expectation that is not compatible with SqlAlchemy 1.4 (uszipcode) #2677
* [BUGFIX] Usage stats cli payload schema #2680
* [BUGFIX] Rename assets in SqlDataConnectors #2665
* [DOCS] Update how_to_create_a_new_checkpoint.rst with description of new CLI functionality
* [DOCS] Update Configuring Datasources documentation for V3 API CLI
* [DOCS] Update Configuring Data Docs documentation for V3 API CLI
* [DOCS] Update Configuring metadata stores documentation for V3 API CLI
* [DOCS] Update How to configure a Pandas/S3 Datasource for V3 API CLI
* [DOCS] Fix typos in "How to load a database table, view, or query result as a batch" guide and update with `create_temp_table` info
* [DOCS] Update "How to add a Validation Operator" guide to make it clear it is only for V2 API
* [DOCS] Update Version Migration Guide to recommend using V3 without caveats
* [DOCS] Formatting fixes for datasource docs #2686
* [DOCS] Add note about v3 API to How to use the Great Expectations command line interface (CLI) #2675
* [DOCS] CLI SUITE Documentation for V3 #2687
* [DOCS] how to share data docs on azure #2589 (Thanks @benoitLebreton-perso!)
* [DOCS] Fix typo in Core concepts/Key Ideas section #2660 (Thanks @svenhofstede!)
* [DOCS] typo in datasource documentation #2654 (Thanks @Gfeuillen!)
* [DOCS] fix grammar #2579 (Thanks @carlsonp!)
* [DOCS] Typo fix in Core Concepts/ Key Ideas section #2644 (Thanks @TremaMiguel!)
* [DOCS] Corrects wrong pypi package in Contrib Packages README #2653 (Thanks @mielvds!)
* [DOCS] Update dividing_data_assets_into_batches.rst #2651 (Thanks @lhayhurst!)
* [MAINTENANCE] Temporarily pin sqlalchemy (1.4.9) and add new CI stage #2708
* [MAINTENANCE] Run CLI tests as a separate stage in Azure pipelines #2672
* [MAINTENANCE] Updates to usage stats messages & tests for new CLI #2689
* [MAINTENANCE] Making user configurable profile test more robust; minor cleanup #2685
* [MAINTENANCE] remove cli.project.upgrade event #2682
* [MAINTENANCE] column reflection fallback should introspect one table (not all tables) #2657 (Thank you @peterdhansen!)
* [MAINTENANCE] Refactor Tests to Use Common Libraries #2663

0.13.17
-----------------
* [BREAKING-EXPERIMENTAL] The ``batch_data`` attribute of ``BatchRequest`` has been removed. To pass in in-memory dataframes at runtime, the new ``RuntimeDataConnector`` should be used
* [BREAKING-EXPERIMENTAL] ``RuntimeDataConnector`` must now be passed Batch Requests of type ``RuntimeBatchRequest``
* [BREAKING-EXPERIMENTAL] The ``PartitionDefinitionSubset`` class has been removed - the parent class ``IDDict`` is used in its place
* [BREAKING-EXPERIMENTAL] ``partition_request`` was renamed ``data_connector_query``. The related ``PartitionRequest`` class has been removed - the parent class ``IDDict`` is used in its place
* [BREAKING-EXPERIMENTAL] ``partition_definition`` was renamed ``batch_identifiers`. The related ``PartitionDefinition`` class has been removed - the parent class ``IDDict`` is used in its place
* [BREAKING-EXPERIMENTAL] The ``PartitionQuery`` class has been renamed to ``BatchFilter``
* [BREAKING-EXPERIMENTAL] The ``batch_identifiers`` key on ``DataConnectorQuery`` (formerly ``PartitionRequest``) has been changed to ``batch_filter_parameters``
* [ENHANCEMENT] Added a new ``RuntimeBatchRequest`` class, which can be used alongside ``RuntimeDataConnector`` to specify batches at runtime with either an in-memory dataframe, path (filesystem or s3), or sql query
* [ENHANCEMENT] Added a new ``RuntimeQueryBatchSpec`` class
* [ENHANCEMENT] CLI store list now lists active stores
* [BUGFIX] Fixed issue where Sorters were not being applied correctly when ``data_connector_query`` contained limit or index  #2617
* [DOCS] Updated docs to reflect above class name changes
* [DOCS] Added the following docs: "How to configure sorting in Data Connectors", "How to configure a Runtime Data Connector", "How to create a Batch Request using an Active Data Connector", "How to load a database table, view, or query result as a Batch"
* [DOCS] Updated the V3 API section of the following docs: "How to load a Pandas DataFrame as a Batch", "How to load a Spark DataFrame as a Batch",

0.13.16
-----------------
* [ENHANCEMENT] CLI `docs list` command implemented for v3 api #2612
* [MAINTENANCE] Add testing for overwrite_existing in sanitize_yaml_and_save_datasource #2613
* [ENHANCEMENT] CLI `docs build` command implemented for v3 api #2614
* [ENHANCEMENT] CLI `docs clean` command implemented for v3 api #2615
* [ENHANCEMENT] DataContext.clean_data_docs now raises helpful errors #2621
* [ENHANCEMENT] CLI `init` command implemented for v3 api #2626
* [ENHANCEMENT] CLI `store list` command implemented for v3 api #2627

0.13.15
-----------------
* [FEATURE] Added support for references to secrets stores for AWS Secrets Manager, GCP Secret Manager and Azure Key Vault in `great_expectations.yml` project config file (Thanks @Cedric-Magnan!)
* [ENHANCEMENT] Datasource CLI functionality for v3 api and global --assume-yes flag #2590
* [ENHANCEMENT] Update UserConfigurableProfiler to increase tolerance for mostly parameter of nullity expectations
* [ENHANCEMENT] Adding tqdm to Profiler (Thanks @peterdhansen). New library in requirements.txt
* [ENHANCEMENT][MAINTENANCE] Use Metrics to Protect Against Wrong Column Names
* [BUGFIX] Remove parentheses call at os.curdir in data_context.py #2566 (thanks @henriquejsfj)
* [BUGFIX] Sorter Configuration Added to DataConnectorConfig and DataConnectorConfigSchema #2572
* [BUGFIX] Remove autosave of Checkpoints in test_yaml_config and store SimpleCheckpoint as Checkpoint #2549
* [ENHANCE] Update UserConfigurableProfiler to increase tolerance for mostly parameter of nullity expectations
* [BUGFIX] Populate (data) asset name in data docs for SimpleSqlalchemy datasource (Thanks @xaniasd)
* [BUGFIX] pandas partial read_ functions not being unwrapped (Thanks @luke321321)
* [BUGFIX] Don't stop SparkContext when running in Databricks (#2587) (Thanks @jarandaf)
* [MAINTENANCE] Oracle listed twice in list of sqlalchemy dialects #2609
* [FEATURE] Oracle support added to sqlalchemy datasource and dataset #2609

0.13.14
-----------------
* [BUGFIX] Use temporary paths in tests #2545
* [FEATURE] Allow custom data_asset_name for in-memory dataframes #2494
* [ENHANCEMENT] Restore cli functionality for legacy checkpoints #2511
* [BUGFIX] Can not create Azure Backend with TupleAzureBlobStoreBackend #2513 (thanks @benoitLebreton-perso)
* [BUGFIX] force azure to set content_type='text/html' if the file is HTML #2539 (thanks @benoitLebreton-perso)
* [BUGFIX] Temporarily pin SqlAlchemy to < 1.4.0 in requirements-dev-sqlalchemy.txt #2547
* [DOCS] Fix documentation links generated within template #2542 (thanks @thejasraju)
* [MAINTENANCE] Remove deprecated automerge config #249

0.13.13
-----------------
* [ENHANCEMENT] Improve support for median calculation in Athena (Thanks @kuhnen!) #2521
* [ENHANCEMENT] Update `suite scaffold` to work with the UserConfigurableProfiler #2519
* [MAINTENANCE] Add support for spark 3 based spark_config #2481

0.13.12
-----------------

* [FEATURE] Added EmailAction as a new Validation Action (Thanks @Cedric-Magnan!) #2479
* [ENHANCEMENT] CLI global options and checkpoint functionality for v3 api #2497
* [DOCS] Renamed the "old" and the "new" APIs to "V2 (Batch Kwargs) API" and "V3 (Batch Request) API" and added an article with recommendations for choosing between them

0.13.11
-----------------
* [FEATURE] Add "table.head" metric
* [FEATURE] Add support for BatchData as a core GE concept for all Execution Engines. #2395
 * NOTE: As part of our improvements to the underlying Batch API, we have refactored BatchSpec to be part of the "core" package in Great Expectations, consistent with its role coordinating communication about Batches between the Datasource and Execution Engine abstractions.
* [ENHANCEMENT] Explicit support for schema_name in the SqlAlchemyBatchData #2465. Issue #2340
* [ENHANCEMENT] Data docs can now be built skipping the index page using the python API #2224
* [ENHANCEMENT] Evaluation parameter runtime values rendering in data docs if arithmetic is present #2447. Issue #2215
* [ENHANCEMENT] When connecting to new Datasource, CLI prompt is consistent with rest of GE #2434
* [ENHANCEMENT] Adds basic test for bad s3 paths generated from regex #2427 (Thanks @lukedyer-peak!)
* [ENHANCEMENT] Updated UserConfigurableProfiler date parsing error handling #2459
* [ENHANCEMENT] Clarification of self_check error messages #2304
* [ENHANCEMENT] Allows gzipped files and other encodings to be read from S3 #2440 (Thanks @luke321321!)
* [BUGFIX] `expect_column_unique_value_count_to_be_between` renderer bug (duplicate "Distinct (%)") #2455. Issue #2423
* [BUGFIX] Fix S3 Test issue by pinning `moto` version < 2.0.0 #2470
* [BUGFIX] Check for datetime-parseable strings in validate_metric_value_between_configuration #2419. Issue #2340 (Thanks @victorwyee!)
* [BUGFIX] `expect_compound_columns_to_be_unique` ExpectationConfig added #2471 Issue #2464
* [BUGFIX] In basic profiler, handle date parsing and overflow exceptions separately #2431 (Thanks @peterdhansen!)
* [BUGFIX] Fix sqlalchemy column comparisons when comparison was done between different datatypes #2443 (Thanks @peterdhansen!)
* [BUGFIX] Fix divide by zero error in expect_compound_columns_to_be_unique #2454 (Thanks @jdimatteo!)
* [DOCS] added how-to guide for user configurable profiler #2452
* [DOCS] Linked videos and minor documentation addition #2388
* [DOCS] Modifying getting started tutorial content to work with 0.13.8+ #2418
* [DOCS] add case studies to header in docs #2430
* [MAINTENANCE] Updates to Azure pipeline configurations #2462
* [MAINTENANCE] Allowing the tests to run with Docker-in-Windows #2402 (Thanks @Patechoc!)
* [MAINTENANCE] Add support for automatically building expectations gallery metadata #2386


0.13.10
-----------------
* [ENHANCEMENT] Optimize tests #2421
* [ENHANCEMENT] Add docstring for _invert_regex_to_data_reference_template #2428
* [ENHANCEMENT] Added expectation to check if data is in alphabetical ordering #2407 (Thanks @sethdmay!)
* [BUGFIX] Fixed a broken docs link #2433
* [BUGFIX] Missing `markown_text.j2` jinja template #2422
* [BUGFIX] parse_strings_as_datetimes error with user_configurable_profiler #2429
* [BUGFIX] Update `suite edit` and `suite scaffold` notebook renderers to output functional validation cells #2432
* [DOCS] Update how_to_create_custom_expectations_for_pandas.rst #2426 (Thanks @henriquejsfj!)
* [DOCS] Correct regex escape for data connectors #2425 (Thanks @lukedyer-peak!)
* [CONTRIB] Expectation: Matches benfords law with 80 percent confidence interval test #2406 (Thanks @vinodkri1!)


0.13.9
-----------------
* [FEATURE] Add TupleAzureBlobStoreBackend (thanks @syahdeini) #1975
* [FEATURE] Add get_metrics interface to Modular Expectations Validator API
* [ENHANCEMENT] Add possibility to pass boto3 configuration to TupleS3StoreBackend (Thanks for #1691 to @mgorsk1!) #2371
* [ENHANCEMENT] Removed the logic that prints the "This configuration object was built using version..." warning when current version of Great Expectations is not the same as the one used to build the suite, since it was not actionable #2366
* [ENHANCEMENT] Update Validator with more informative error message
* [BUGFIX] Ensure that batch_spec_passthrough is handled correctly by properly refactoring build_batch_spec and _generate_batch_spec_parameters_from_batch_definition for all DataConnector classes
* [BUGFIX] Display correct unexpected_percent in DataDocs - corrects the result object from map expectations to return the same "unexpected_percent" as is used to evaluate success (excluding null values from the denominator). The old value is now returned in a key called "unexpected_percent_total" (thanks @mlondschien) #1875
* [BUGFIX] Add python=3.7 argument to conda env creation (thanks @scouvreur!) #2391
* [BUGFIX] Fix issue with temporary table creation in MySQL #2389
* [BUGFIX] Remove duplicate code in data_context.store.tuple_store_backend (Thanks @vanderGoes)
* [BUGFIX] Fix issue where WarningAndFailureExpectationSuitesValidationOperator failing when warning suite fails
* [DOCS] Update How to instantiate a Data Context on Databricks Spark cluster for 0.13+ #2379
* [DOCS] How to load a Pandas DataFrame as a Batch #2327
* [DOCS] Added annotations for Expectations not yet ported to the new Modular Expectations API.
* [DOCS] How to load a Spark DataFrame as a Batch #2385
* [MAINTENANCE] Add checkpoint store to store backend defaults #2378


0.13.8
-----------------
* [FEATURE] New implementation of Checkpoints that uses dedicated CheckpointStore (based on the new ConfigurationStore mechanism) #2311, #2338
* [BUGFIX] Fix issue causing incorrect identification of partially-implemented expectations as not abstract #2334
* [BUGFIX] DataContext with multiple DataSources no longer scans all configurations #2250


0.13.7
-----------------
* [BUGFIX] Fix Local variable 'temp_table_schema_name' might be referenced before assignment bug in sqlalchemy_dataset.py #2302
* [MAINTENANCE] Ensure compatibility with new pip resolver v20.3+ #2256
* [ENHANCEMENT] Improvements in the how-to guide, run_diagnostics method in Expectation base class and Expectation templates to support the new rapid "dev loop" of community-contributed Expectations. #2296
* [ENHANCEMENT] Improvements in the output of Expectations tests to make it more legible. #2296
* [DOCS] Clarification of the instructions for using conda in the "Setting Up Your Dev Environment" doc. #2306


0.13.6
-----------------
* [ENHANCEMENT] Skip checks when great_expectations package did not change #2287
* [ENHANCEMENT] A how-to guide, run_diagnostics method in Expectation base class and Expectation templates to support the new rapid "dev loop" of community-contributed Expectations. #2222
* [BUGFIX] Fix Local variable 'query_schema' might be referenced before assignment bug in sqlalchemy_dataset.py #2286 (Thanks @alessandrolacorte!)
* [BUGFIX] Use correct schema to fetch table and column metadata #2284 (Thanks @armaandhull!)
* [BUGFIX] Updated sqlalchemy_dataset to convert numeric metrics to json_serializable up front, avoiding an issue where expectations on data immediately fail due to the conversion to/from json. #2207


0.13.5
-----------------
* [FEATURE] Add MicrosoftTeamsNotificationAction (Thanks @Antoninj!)
* [FEATURE] New ``contrib`` package #2264
* [ENHANCEMENT] Data docs can now be built skipping the index page using the python API #2224
* [ENHANCEMENT] Speed up new suite creation flow when connecting to Databases. Issue #1670 (Thanks @armaandhull!)
* [ENHANCEMENT] Serialize PySpark DataFrame by converting to dictionary #2237
* [BUGFIX] Mask passwords in DataContext.list_datasources(). Issue #2184
* [BUGFIX] Skip escaping substitution variables in escape_all_config_variables #2243. Issue #2196 (Thanks @
varundunga!)
* [BUGFIX] Pandas extension guessing #2239 (Thanks @sbrugman!)
* [BUGFIX] Replace runtime batch_data DataFrame with string #2240
* [BUGFIX] Update Notebook Render Tests to Reflect Updated Python Packages #2262
* [DOCS] Updated the code of conduct to mention events #2278
* [DOCS] Update the diagram for batch metadata #2161
* [DOCS] Update metrics.rst #2257
* [MAINTENANCE] Different versions of Pandas react differently to corrupt XLS files. #2230
* [MAINTENANCE] remove the obsolete TODO comments #2229 (Thanks @beyondacm!)
* [MAINTENANCE] Update run_id to airflow_run_id for clarity. #2233


0.13.4
-----------------
* [FEATURE] Implement expect_column_values_to_not_match_regex_list in Spark (Thanks @mikaylaedwards!)
* [ENHANCEMENT] Improve support for quantile calculations in Snowflake
* [ENHANCEMENT] DataDocs show values of Evaluation Parameters #2165. Issue #2010
* [ENHANCEMENT] Work on requirements.txt #2052 (Thanks @shapiroj18!)
* [ENHANCEMENT] expect_table_row_count_to_equal_other_table #2133
* [ENHANCEMENT] Improved support for quantile calculations in Snowflake #2176
* [ENHANCEMENT] DataDocs show values of Evaluation Parameters #2165
* [BUGFIX] Add pagination to TupleS3StoreBackend.list_keys() #2169. Issue #2164
* [BUGFIX] Fixed black conflict, upgraded black, made import optional #2183
* [BUGFIX] Made improvements for the treatment of decimals for database backends for lossy conversion #2207
* [BUGFIX] Pass manually_initialize_store_backend_id to database store backends to mirror functionality of other backends. Issue #2181
* [BUGFIX] Make glob_directive more permissive in ConfiguredAssetFilesystemDataConnector #2197. Issue #2193
* [DOCS] Added link to Youtube video on in-code contexts #2177
* [DOCS] Docstrings for DataConnector and associated classes #2172
* [DOCS] Custom expectations improvement #2179
* [DOCS] Add a conda example to creating virtualenvs #2189
* [DOCS] Fix Airflow logo URL #2198 (Thanks @floscha!)
* [DOCS] Update explore_expectations_in_a_notebook.rst #2174
* [DOCS] Change to DOCS that describe Evaluation Parameters #2209
* [MAINTENANCE] Removed mentions of show_cta_footer and added deprecation notes in usage stats #2190. Issue #2120

0.13.3
-----------------
* [ENHANCEMENT] Updated the BigQuery Integration to create a view instead of a table (thanks @alessandrolacorte!) #2082.
* [ENHANCEMENT] Allow  database store backend to support specification of schema in credentials file
* [ENHANCEMENT] Add support for connection_string and url in configuring DatabaseStoreBackend, bringing parity to other SQL-based objects. In the rare case of user code that instantiates a DatabaseStoreBackend without using the Great Expectations config architecture, users should ensure they are providing kwargs to init, because the init signature order has changed.
* [ENHANCEMENT] Improved exception handling in the Slack notifications rendering logic
* [ENHANCEMENT] Uniform configuration support for both 0.13 and 0.12 versions of the Datasource class
* [ENHANCEMENT] A single `DataContext.get_batch()` method supports both 0.13 and 0.12 style call arguments
* [ENHANCEMENT] Initializing DataContext in-code is now available in both 0.13 and 0.12 versions
* [BUGFIX] Fixed a bug in the error printing logic in several exception handling blocks in the Data Docs rendering. This will make it easier for users to submit error messages in case of an error in rendering.
* [DOCS] Miscellaneous doc improvements
* [DOCS] Update cloud composer workflow to use GCSStoreBackendDefaults

0.13.2
-----------------
* [ENHANCEMENT] Support avro format in Spark datasource (thanks @ryanaustincarlson!) #2122
* [ENHANCEMENT] Made improvements to the backend for expect_column_quantile_values_to_be_between #2127
* [ENHANCEMENT] Robust Representation in Configuration of Both Legacy and New Datasource
* [ENHANCEMENT] Continuing 0.13 clean-up and improvements
* [BUGFIX] Fix spark configuration not getting passed to the SparkSession builder (thanks @EricSteg!) #2124
* [BUGFIX] Misc bugfixes and improvements to code & documentation for new in-code data context API #2118
* [BUGFIX] When Introspecting a database, sql_data_connector will ignore view_names that are also system_tables
* [BUGFIX] Made improvements for code & documentation for in-code data context
* [BUGFIX] Fixed bug where TSQL mean on `int` columns returned incorrect result
* [DOCS] Updated explanation for ConfiguredAssetDataConnector and InferredAssetDataConnector
* [DOCS] General 0.13 docs improvements

0.13.1
-----------------
* [ENHANCEMENT] Improved data docs performance by ~30x for large projects and ~4x for smaller projects by changing instantiation of Jinja environment #2100
* [ENHANCEMENT] Allow  database store backend to support specification of schema in credentials file #2058 (thanks @GTLangseth!)
* [ENHANCEMENT] More detailed information in Datasource.self_check() diagnostic (concerning ExecutionEngine objects)
* [ENHANCEMENT] Improve UI for in-code data contexts #2068
* [ENHANCEMENT] Add a store_backend_id property to StoreBackend #2030, #2075
* [ENHANCEMENT] Use an existing expectation_store.store_backend_id to initialize an in-code DataContext #2046, #2075
* [BUGFIX] Corrected handling of boto3_options by PandasExecutionEngine
* [BUGFIX] New Expectation via CLI / SQL Query no longer throws TypeError
* [BUGFIX] Implement validator.default_expectations_arguments
* [DOCS] Fix doc create and editing expectations #2105 (thanks @Lee-W!)
* [DOCS] Updated documentation on 0.13 classes
* [DOCS] Fixed a typo in the HOWTO guide for adding a self-managed Spark datasource
* [DOCS] Updated documentation for new UI for in-code data contexts

0.13.0
-----------------
* INTRODUCING THE NEW MODULAR EXPECTATIONS API (Experimental): this release introduces a new way to create expectation logic in its own class, making it much easier to author and share expectations. ``Expectation`` and ``MetricProvider`` classes now work together to validate data and consolidate logic for all backends by function. See the how-to guides in our documentation for more information on how to use the new API.
* INTRODUCING THE NEW DATASOURCE API (Experimental): this release introduces a new way to connect to datasources providing much richer guarantees for discovering ("inferring") data assets and partitions. The new API replaces "BatchKwargs" and "BatchKwargsGenerators" with BatchDefinition and BatchSpec objects built from DataConnector classes. You can read about the new API in our docs.
* The Core Concepts section of our documentation has been updated with descriptions of the classes and concepts used in the new API; we will continue to update that section and welcome questions and improvements.
* BREAKING: Data Docs rendering is now handled in the new Modular Expectations, which means that any custom expectation rendering needs to be migrated to the new API to function in version 0.13.0.
* BREAKING: **Renamed** Datasource to LegacyDatasource and introduced the new Datasource class. Because most installations rely on one PandasDatasource, SqlAlchemyDatasource, or SparkDFDatasource, most users will not be affected. However, if you have implemented highly customized Datasource class inheriting from the base class, you may need to update your inheritance.
* BREAKING: The new Modular Expectations API will begin removing the ``parse_strings_as_datetimes`` and ``allow_cross_type_comparisons`` flags in expectations. Expectation Suites that use the flags will need to be updated to use the new Modular Expectations. In general, simply removing the flag will produce correct behavior; if you still want the exact same semantics, you should ensure your raw data already has typed datetime objects.
* **NOTE:** Both the new Datasource API and the new Modular Expectations API are *experimental* and will change somewhat during the next several point releases. We are extremely excited for your feedback while we iterate rapidly, and continue to welcome new community contributions.

0.12.10
-----------------
* [BUGFIX] Update requirements.txt for ruamel.yaml to >=0.16 - #2048 (thanks @mmetzger!)
* [BUGFIX] Added option to return scalar instead of list from query store #2060
* [BUGFIX] Add missing markdown_content_block_container #2063
* [BUGFIX] Fixed a divided by zero error for checkpoints on empty expectation suites #2064
* [BUGFIX] Updated sort to correctly return partial unexpected results when expect_column_values_to_be_of_type has more than one unexpected type #2074
* [BUGFIX] Resolve Data Docs resource identifier issues to speed up UpdateDataDocs action #2078
* [DOCS] Updated contribution changelog location #2051 (thanks @shapiroj18!)
* [DOCS] Adding Airflow operator and Astrononomer deploy guides #2070
* [DOCS] Missing image link to bigquery logo #2071 (thanks @nelsonauner!)

0.12.9
-----------------
* [BUGFIX] Fixed the import of s3fs to use the optional import pattern - issue #2053
* [DOCS] Updated the title styling and added a Discuss comment article for the OpsgenieAlertAction how-to guide

0.12.8
-----------------
* [FEATURE] Add OpsgenieAlertAction #2012 (thanks @miike!)
* [FEATURE] Add S3SubdirReaderBatchKwargsGenerator #2001 (thanks @noklam)
* [ENHANCEMENT] Snowflake uses temp tables by default while still allowing transient tables
* [ENHANCEMENT] Enabled use of lowercase table and column names in GE with the `use_quoted_name` key in batch_kwargs #2023
* [BUGFIX] Basic suite builder profiler (suite scaffold) now skips excluded expectations #2037
* [BUGFIX] Off-by-one error in linking to static images #2036 (thanks @NimaVaziri!)
* [BUGFIX] Improve handling of pandas NA type issue #2029 PR #2039 (thanks @isichei!)
* [DOCS] Update Virtual Environment Example #2027 (thanks @shapiroj18!)
* [DOCS] Update implemented_expectations.rst (thanks @jdimatteo!)
* [DOCS] Update how_to_configure_a_pandas_s3_datasource.rst #2042 (thanks @CarstenFrommhold!)

0.12.7
-----------------
* [ENHANCEMENT] CLI supports s3a:// or gs:// paths for Pandas Datasources (issue #2006)
* [ENHANCEMENT] Escape $ characters in configuration, support multiple substitutions (#2005 & #2015)
* [ENHANCEMENT] Implement Skip prompt flag on datasource profile cli (#1881 Thanks @thcidale0808!)
* [BUGFIX] Fixed bug where slack messages cause stacktrace when data docs pages have issue
* [DOCS] How to use docker images (#1797)
* [DOCS] Remove incorrect doc line from PagerdutyAlertAction (Thanks @niallrees!)
* [MAINTENANCE] Update broken link (Thanks @noklam!)
* [MAINTENANCE] Fix path for how-to guide (Thanks @gauthamzz!)

0.12.6
-----------------
* [BUGFIX] replace black in requirements.txt

0.12.5
-----------------
* [ENHANCEMENT] Implement expect_column_values_to_be_json_parseable in spark (Thanks @mikaylaedwards!)
* [ENHANCEMENT] Fix boto3 options passing into datasource correctly (Thanks @noklam!)
* [ENHANCEMENT] Add .pkl to list of recognized extensions (Thanks @KPLauritzen!)
* [BUGFIX] Query batch kwargs support for Athena backend (issue 1964)
* [BUGFIX] Skip config substitution if key is "password" (issue 1927)
* [BUGFIX] fix site_names functionality and add site_names param to get_docs_sites_urls (issue 1991)
* [BUGFIX] Always render expectation suites in data docs unless passing a specific ExpectationSuiteIdentifier in resource_identifiers (issue 1944)
* [BUGFIX] remove black from requirements.txt
* [BUGFIX] docs build cli: fix --yes argument (Thanks @varunbpatil!)
* [DOCS] Update docstring for SubdirReaderBatchKwargsGenerator (Thanks @KPLauritzen!)
* [DOCS] Fix broken link in README.md (Thanks @eyaltrabelsi!)
* [DOCS] Clarifications on several docs (Thanks all!!)

0.12.4
-----------------
* [FEATURE] Add PagerdutyAlertAction (Thanks @NiallRees!)
* [FEATURE] enable using Minio for S3 backend (Thanks @noklam!)
* [ENHANCEMENT] Add SqlAlchemy support for expect_compound_columns_to_be_unique (Thanks @jhweaver!)
* [ENHANCEMENT] Add Spark support for expect_compound_columns_to_be_unique (Thanks @tscottcoombes1!)
* [ENHANCEMENT] Save expectation suites with datetimes in evaluation parameters (Thanks @mbakunze!)
* [ENHANCEMENT] Show data asset name in Slack message (Thanks @haydarai!)
* [ENHANCEMENT] Enhance data doc to show data asset name in overview block (Thanks @noklam!)
* [ENHANCEMENT] Clean up checkpoint output
* [BUGFIX] Change default prefix for TupleStoreBackend (issue 1907)
* [BUGFIX] Duplicate s3 approach for GCS for building object keys
* [BUGFIX] import NotebookConfig (Thanks @cclauss!)
* [BUGFIX] Improve links (Thanks @sbrugman!)
* [MAINTENANCE] Unpin black in requirements (Thanks @jtilly!)
* [MAINTENANCE] remove test case name special characters

0.12.3
-----------------
* [ENHANCEMENT] Add expect_compound_columns_to_be_unique and clarify multicolumn uniqueness
* [ENHANCEMENT] Add expectation expect_table_columns_to_match_set
* [ENHANCEMENT] Checkpoint run command now prints out details on each validation #1437
* [ENHANCEMENT] Slack notifications can now display links to GCS-hosted DataDocs sites
* [ENHANCEMENT] Public base URL can be configured for Data Docs sites
* [ENHANCEMENT] SuiteEditNotebookRenderer.add_header class now allows usage of env variables in jinja templates (thanks @mbakunze)!
* [ENHANCEMENT] Display table for Cramer's Phi expectation in Data Docs (thanks @mlondschien)!
* [BUGFIX] Explicitly convert keys to tuples when removing from TupleS3StoreBackend (thanks @balexander)!
* [BUGFIX] Use more-specific s3.meta.client.exceptions with dealing with boto resource api (thanks @lcorneliussen)!
* [BUGFIX] Links to Amazon S3 are compatible with virtual host-style access and path-style access
* [DOCS] How to Instantiate a Data Context on a Databricks Spark Cluster
* [DOCS] Update to Deploying Great Expectations with Google Cloud Composer
* [MAINTENANCE] Update moto dependency to include cryptography (see #spulec/moto/3290)

0.12.2
-----------------
* [ENHANCEMENT] Update schema for anonymized expectation types to avoid large key domain
* [ENHANCEMENT] BaseProfiler type mapping expanded to include more pandas and numpy dtypes
* [BUGFIX] Allow for pandas reader option inference with parquet and Excel (thanks @dlachasse)!
* [BUGFIX] Fix bug where running checkpoint fails if GCS data docs site has a prefix (thanks @sergii-tsymbal-exa)!
* [BUGFIX] Fix bug in deleting datasource config from config file (thanks @rxmeez)!
* [BUGFIX] clarify inclusiveness of min/max values in string rendering
* [BUGFIX] Building data docs no longer crashes when a data asset name is an integer #1913
* [DOCS] Add notes on transient table creation to Snowflake guide (thanks @verhey)!
* [DOCS] Fixed several broken links and glossary organization (thanks @JavierMonton and @sbrugman)!
* [DOCS] Deploying Great Expectations with Google Cloud Composer (Hosted Airflow)

0.12.1
-----------------
* [FEATURE] Add ``expect_column_pair_cramers_phi_value_to_be_less_than`` expectation to ``PandasDatasource`` to check for the independence of two columns by computing their Cramers Phi (thanks @mlondschien)!
* [FEATURE] add support for ``expect_column_pair_values_to_be_in_set`` to ``Spark`` (thanks @mikaylaedwards)!
* [FEATURE] Add new expectation:`` expect_multicolumn_sum_to_equal`` for ``pandas` and ``Spark`` (thanks @chipmyersjr)!
* [ENHANCEMENT] Update isort, pre-commit & pre-commit hooks, start more linting (thanks @dandandan)!
* [ENHANCEMENT] Bundle shaded marshmallow==3.7.1 to avoid dependency conflicts on GCP Composer
* [ENHANCEMENT] Improve row_condition support in aggregate expectations
* [BUGFIX] SuiteEditNotebookRenderer no longer break GCS and S3 data paths
* [BUGFIX] Fix bug preventing the use of get_available_partition_ids in s3 generator
* [BUGFIX] SuiteEditNotebookRenderer no longer break GCS and S3 data paths
* [BUGFIX] TupleGCSStoreBackend: remove duplicate prefix for urls (thanks @azban)!
* [BUGFIX] Fix `TypeError: unhashable type` error in Data Docs rendering

0.12.0
-----------------
* [BREAKING] This release includes a breaking change that *only* affects users who directly call `add_expectation`, `remove_expectation`, or `find_expectations`. (Most users do not use these APIs but add Expectations by stating them directly on Datasets). Those methods have been updated to take an ExpectationConfiguration object and `match_type` object. The change provides more flexibility in determining which expectations should be modified and allows us provide substantially improved support for two major features that we have frequently heard requested: conditional Expectations and more flexible multi-column custom expectations. See :ref:`expectation_suite_operations` and :ref:`migrating_versions` for more information.
* [FEATURE] Add support for conditional expectations using pandas execution engine (#1217 HUGE thanks @arsenii!)
* [FEATURE] ValidationActions can now consume and return "payload", which can be used to share information across ValidationActions
* [FEATURE] Add support for nested columns in the PySpark expectations (thanks @bramelfrink)!
* [FEATURE] add support for `expect_column_values_to_be_increasing` to `Spark` (thanks @mikaylaedwards)!
* [FEATURE] add support for `expect_column_values_to_be_decreasing` to `Spark` (thanks @mikaylaedwards)!
* [FEATURE] Slack Messages sent as ValidationActions now have link to DataDocs, if available.
* [FEATURE] Expectations now define “domain,” “success,” and “runtime” kwargs to allow them to determine expectation equivalence for updating expectations. Fixes column pair expectation update logic.
* [ENHANCEMENT] Add a `skip_and_clean_missing` flag to `DefaultSiteIndexBuilder.build` (default True). If True, when an index page is being built and an existing HTML page does not have corresponding source data (i.e. an expectation suite or validation result was removed from source store), the HTML page is automatically deleted and will not appear in the index. This ensures that the expectations store and validations store are the source of truth for Data Docs.
* [ENHANCEMENT] Include datetime and bool column types in descriptive documentation results
* [ENHANCEMENT] Improve data docs page breadcrumbs to have clearer run information
* [ENHANCEMENT] Data Docs Validation Results only shows unexpected value counts if all unexpected values are available
* [ENHANCEMENT] Convert GE version key from great_expectations.__version__ to great_expectations_version (thanks, @cwerner!) (#1606)
* [ENHANCEMENT] Add support in JSON Schema profiler for combining schema with anyOf key and creating nullability expectations
* [BUGFIX] Add guard for checking Redshift Dialect in match_like_pattern expectation
* [BUGFIX] Fix content_block build failure for dictionary content - (thanks @jliew!) #1722
* [BUGFIX] Fix bug that was preventing env var substitution in `config_variables.yml` when not at the top level
* [BUGFIX] Fix issue where expect_column_values_to_be_in_type_list did not work with positional type_list argument in SqlAlchemyDataset or SparkDFDataset
* [BUGFIX] Fixes a bug that was causing exceptions to occur if user had a Data Docs config excluding a particular site section
* [DOCS] Add how-to guides for configuring MySQL and MSSQL Datasources
* [DOCS] Add information about issue tags to contributing docs
* [DEPRECATION] Deprecate demo suite behavior in `suite new`

0.11.9
-----------------
* [FEATURE] New Dataset Support: Microsoft SQL Server
* [FEATURE] Render expectation validation results to markdown
* [FEATURE] Add --assume-yes/--yes/-y option to cli docs build command (thanks @feluelle)
* [FEATURE] Add SSO and SSH key pair authentication for Snowflake (thanks @dmateusp)
* [FEATURE] Add pattern-matching expectations that use the Standard SQL "LIKE" operator: "expect_column_values_to_match_like_pattern", "expect_column_values_to_not_match_like_pattern", "expect_column_values_to_match_like_pattern_list", and "expect_column_values_to_not_match_like_pattern_list"
* [ENHANCEMENT] Make Data Docs rendering of profiling results more flexible by deprecating the reliance on validation results having the specific run_name of "profiling"
* [ENHANCEMENT] Use green checkmark in Slack msgs instead of tada
* [ENHANCEMENT] log class instantiation errors for better debugging
* [BUGFIX] usage_statistics decorator now handles 'dry_run' flag
* [BUGFIX] Add spark_context to DatasourceConfigSchema (#1713) (thanks @Dandandan)
* [BUGFIX] Handle case when unexpected_count list element is str
* [DOCS] Deploying Data Docs
* [DOCS] New how-to guide: How to instantiate a Data Context on an EMR Spark cluster
* [DOCS] Managed Spark DF Documentation #1729 (thanks @mgorsk1)
* [DOCS] Typos and clarifications (thanks @dechoma @sbrugman @rexboyce)

0.11.8
-----------------
* [FEATURE] Customizable "Suite Edit" generated notebooks
* [ENHANCEMENT] Add support and docs for loading evaluation parameter from SQL database
* [ENHANCEMENT] Fixed some typos/grammar and a broken link in the suite_scaffold_notebook_renderer
* [ENHANCEMENT] allow updates to DatabaseStoreBackend keys by default, requiring `allow_update=False` to disallow
* [ENHANCEMENT] Improve support for prefixes declared in TupleS3StoreBackend that include reserved characters
* [BUGFIX] Fix issue where allow_updates was set for StoreBackend that did not support it
* [BUGFIX] Fix issue where GlobReaderBatchKwargsGenerator failed with relative base_directory
* [BUGFIX] Adding explicit requirement for "importlib-metadata" (needed for Python versions prior to Python 3.8).
* [MAINTENANCE] Install GitHub Dependabot
* [BUGFIX] Fix missing importlib for python 3.8 #1651

0.11.7
-----------------
* [ENHANCEMENT] Improve CLI error handling.
* [ENHANCEMENT] Do not register signal handlers if not running in main thread
* [ENHANCEMENT] store_backend (S3 and GCS) now throws InvalidKeyError if file does not exist at expected location
* [BUGFIX] ProfilerTypeMapping uses lists instead of sets to prevent serialization errors when saving suites created by JsonSchemaProfiler
* [DOCS] Update suite scaffold how-to
* [DOCS] Docs/how to define expectations that span multiple tables
* [DOCS] how to metadata stores validation on s3

0.11.6
-----------------
* [FEATURE] Auto-install Python DB packages.  If the required packages for a DB library are not installed, GE will offer the user to install them, without exiting CLI
* [FEATURE] Add new expectation expect_table_row_count_to_equal_other_table for SqlAlchemyDataset
* [FEATURE] A profiler that builds suites from JSONSchema files
* [ENHANCEMENT] Add ``.feather`` file support to PandasDatasource
* [ENHANCEMENT] Use ``colorama init`` to support terminal color on Windows
* [ENHANCEMENT] Update how_to_trigger_slack_notifications_as_a_validation_action.rst
* [ENHANCEMENT] Added note for config_version in great_expectations.yml
* [ENHANCEMENT] Implement "column_quantiles" for MySQL (via a compound SQLAlchemy query, since MySQL does not support "percentile_disc")
* [BUGFIX] "data_asset.validate" events with "data_asset_name" key in the batch kwargs were failing schema validation
* [BUGFIX] database_store_backend does not support storing Expectations in DB
* [BUGFIX] instantiation of ExpectationSuite always adds GE version metadata to prevent datadocs from crashing
* [BUGFIX] Fix all tests having to do with missing data source libraries
* [DOCS] will/docs/how_to/Store Expectations on Google Cloud Store

0.11.5
-----------------
* [FEATURE] Add support for expect_column_values_to_match_regex_list exception for Spark backend
* [ENHANCEMENT] Added 3 new usage stats events: "cli.new_ds_choice", "data_context.add_datasource", and "datasource.sqlalchemy.connect"
* [ENHANCEMENT] Support platform_specific_separator flag for TupleS3StoreBackend prefix
* [ENHANCEMENT] Allow environment substitution in config_variables.yml
* [BUGFIX] fixed issue where calling head() on a SqlAlchemyDataset would fail if the underlying table is empty
* [BUGFIX] fixed bug in rounding of mostly argument to nullity expectations produced by the BasicSuiteBuilderProfiler
* [DOCS] New How-to guide: How to add a Validation Operator (+ updated in Validation Operator doc strings)

0.11.4
-----------------
* [BUGIFX] Fixed an error that crashed the CLI when called in an environment with neither SQLAlchemy nor google.auth installed

0.11.3
-----------------
* [ENHANCEMENT] Removed the misleading scary "Site doesn't exist or is inaccessible" message that the CLI displayed before building Data Docs for the first time.
* [ENHANCEMENT] Catch sqlalchemy.exc.ArgumentError and google.auth.exceptions.GoogleAuthError in SqlAlchemyDatasource __init__ and re-raise them as DatasourceInitializationError - this allows the CLI to execute its retry logic when users provide a malformed SQLAlchemy URL or attempt to connect to a BigQuery project without having proper authentication.
* [BUGFIX] Fixed issue where the URL of the Glossary of Expectations article in the auto-generated suite edit notebook was wrong (out of date) (#1557).
* [BUGFIX] Use renderer_type to set paths in jinja templates instead of utm_medium since utm_medium is optional
* [ENHANCEMENT] Bring in custom_views_directory in DefaultJinjaView to enable custom jinja templates stored in plugins dir
* [BUGFIX] fixed glossary links in walkthrough modal, README, CTA button, scaffold notebook
* [BUGFIX] Improved TupleGCSStoreBackend configurability (#1398 #1399)
* [BUGFIX] Data Docs: switch bootstrap-table-filter-control.min.js to CDN
* [ENHANCEMENT] BasicSuiteBuilderProfiler now rounds mostly values for readability
* [DOCS] Add AutoAPI as the primary source for API Reference docs.

0.11.2
-----------------
* [FEATURE] Add support for expect_volumn_values_to_match_json_schema exception for Spark backend (thanks @chipmyersjr!)
* [ENHANCEMENT] Add formatted __repr__ for ValidationOperatorResult
* [ENHANCEMENT] add option to suppress logging when getting expectation suite
* [BUGFIX] Fix object name construction when calling SqlAlchemyDataset.head (thanks @mascah!)
* [BUGFIX] Fixed bug where evaluation parameters used in arithmetic expressions would not be identified as upstream dependencies.
* [BUGFIX] Fix issue where DatabaseStoreBackend threw IntegrityError when storing same metric twice
* [FEATURE] Added new cli upgrade helper to help facilitate upgrading projects to be compatible with GE 0.11.
  See :ref:`upgrading_to_0.11` for more info.
* [BUGFIX] Fixed bug preventing GCS Data Docs sites to cleaned
* [BUGFIX] Correct doc link in checkpoint yml
* [BUGFIX] Fixed issue where CLI checkpoint list truncated names (#1518)
* [BUGFIX] Fix S3 Batch Kwargs Generator incorrect migration to new build_batch_kwargs API
* [BUGFIX] Fix missing images in data docs walkthrough modal
* [BUGFIX] Fix bug in checkpoints that was causing incorrect run_time to be set
* [BUGFIX] Fix issue where data docs could remove trailing zeros from values when low precision was requested

0.11.1
-----------------
* [BUGFIX] Fixed bug that was caused by comparison between timezone aware and non-aware datetimes
* [DOCS] Updated docs with info on typed run ids and validation operator results
* [BUGFIX] Update call-to-action buttons on index page with correct URLs

0.11.0
-----------------
* [BREAKING] ``run_id`` is now typed using the new ``RunIdentifier`` class, which consists of a ``run_time`` and
  ``run_name``. Existing projects that have Expectation Suite Validation Results must be migrated.
  See :ref:`upgrading_to_0.11` for instructions.
* [BREAKING] ``ValidationMetric`` and ``ValidationMetricIdentifier`` objects now have a ``data_asset_name`` attribute.
  Existing projects with evaluation parameter stores that have database backends must be migrated.
  See :ref:`upgrading_to_0.11` for instructions.
* [BREAKING] ``ValidationOperator.run`` now returns an instance of new type, ``ValidationOperatorResult`` (instead of a
  dictionary). If your code uses output from Validation Operators, it must be updated.
* Major update to the styling and organization of documentation! Watch for more content and reorganization as we continue to improve the documentation experience with Great Expectations.
* [FEATURE] Data Docs: redesigned index page with paginated/sortable/searchable/filterable tables
* [FEATURE] Data Docs: searchable tables on Expectation Suite Validation Result pages
* ``data_asset_name`` is now added to batch_kwargs by batch_kwargs_generators (if available) and surfaced in Data Docs
* Renamed all ``generator_asset`` parameters to ``data_asset_name``
* Updated the dateutil dependency
* Added experimental QueryStore
* Removed deprecated cli tap command
* Added of 0.11 upgrade helper
* Corrected Scaffold maturity language in notebook to Experimental
* Updated the installation/configuration documentation for Snowflake users
* [ENHANCEMENT] Improved error messages for misconfigured checkpoints.
* [BUGFIX] Fixed bug that could cause some substituted variables in DataContext config to be saved to `great_expectations.yml`

0.10.12
-----------------
* [DOCS] Improved help for CLI `checkpoint` command
* [BUGFIX] BasicSuiteBuilderProfiler could include extra expectations when only some expectations were selected (#1422)
* [FEATURE] add support for `expect_multicolumn_values_to_be_unique` and `expect_column_pair_values_A_to_be_greater_than_B`
  to `Spark`. Thanks @WilliamWsyHK!
* [ENHANCEMENT] Allow a dictionary of variables can be passed to the DataContext constructor to allow override
  config variables at runtime. Thanks @balexander!
* [FEATURE] add support for `expect_column_pair_values_A_to_be_greater_than_B` to `Spark`.
* [BUGFIX] Remove SQLAlchemy typehints to avoid requiring library (thanks @mzjp2)!
* [BUGFIX] Fix issue where quantile boundaries could not be set to zero. Thanks @kokes!

0.10.11
-----------------
* Bugfix: build_data_docs list_keys for GCS returns keys and when empty a more user friendly message
* ENHANCEMENT: Enable Redshift Quantile Profiling


0.10.10
-----------------
* Removed out-of-date Airflow integration examples. This repo provides a comprehensive example of Airflow integration: `#GE Airflow Example <https://github.com/superconductive/ge_tutorials>`_
* Bugfix suite scaffold notebook now has correct suite name in first markdown cell.
* Bugfix: fixed an example in the custom expectations documentation article - "result" key was missing in the returned dictionary
* Data Docs Bugfix: template string substitution is now done using .safe_substitute(), to handle cases where string templates
  or substitution params have extraneous $ signs. Also added logic to handle templates where intended output has groupings of 2 or more $ signs
* Docs fix: fix in yml for example action_list_operator for metrics
* GE is now auto-linted using Black

-----------------

* DataContext.get_docs_sites_urls now raises error if non-existent site_name is specified
* Bugfix for the CLI command `docs build` ignoring the --site_name argument (#1378)
* Bugfix and refactor for `datasource delete` CLI command (#1386) @mzjp2
* Instantiate datasources and validate config only when datasource is used (#1374) @mzjp2
* suite delete changed from an optional argument to a required one
* bugfix for uploading objects to GCP #1393
* added a new usage stats event for the case when a data context is created through CLI
* tuplefilestore backend, expectationstore backend remove_key bugs fixed
* no url is returned on empty data_docs site
* return url for resource only if key exists
* Test added for the period special char case
* updated checkpoint module to not require sqlalchemy
* added BigQuery as an option in the list of databases in the CLI
* added special cases for handling BigQuery - table names are already qualified with schema name, so we must make sure that we do not prepend the schema name twice
* changed the prompt for the name of the temp table in BigQuery in the CLI to hint that a fully qualified name (project.dataset.table) should be provided
* Bugfix for: expect_column_quantile_values_to_be_between expectation throws an "unexpected keyword WITHIN" on BigQuery (#1391)

0.10.8
-----------------
* added support for overriding the default jupyter command via a GE_JUPYTER_COMMAND environment variable (#1347) @nehiljain
* Bugfix for checkpoint missing template (#1379)

0.10.7
-----------------
* crud delete suite bug fix

0.10.6
-----------------

* Checkpoints: a new feature to ease deployment of suites into your pipelines
  - DataContext.list_checkpoints() returns a list of checkpoint names found in the project
  - DataContext.get_checkpoint() returns a validated dictionary loaded from yml
  - new cli commands

    - `checkpoint new`
    - `checkpoint list`
    - `checkpoint run`
    - `checkpoint script`

* marked cli `tap` commands as deprecating on next release
* marked cli `validation-operator run` command as deprecating
* internal improvements in the cli code
* Improve UpdateDataDocsAction docs

0.10.5
-----------------

* improvements to ge.read_json tests
* tidy up the changelog

  - Fix bullet list spacing issues
  - Fix 0.10. formatting
  - Drop roadmap_and_changelog.rst and move changelog.rst to the top level of the table of contents
* DataContext.run_validation_operator() now raises a DataContextError if:
  - no batches are passed
  - batches are of the the wrong type
  - no matching validation operator is found in the project
* Clarified scaffolding language in scaffold notebook
* DataContext.create() adds an additional directory: `checkpoints`
* Marked tap command for deprecation in next major release

0.10.4
-----------------
* consolidated error handling in CLI DataContext loading
* new cli command `suite scaffold` to speed up creation of suites
* new cli command `suite demo` that creates an example suite
* Update bigquery.rst `#1330 <https://github.com/great-expectations/great_expectations/issues/1330>`_
* Fix datetime reference in create_expectations.rst `#1321 <https://github.com/great-expectations/great_expectations/issues/1321>`_ Thanks @jschendel !
* Update issue templates
* CLI command experimental decorator
* Update style_guide.rst
* Add pull request template
* Use pickle to generate hash for dataframes with unhashable objects. `#1315 <https://github.com/great-expectations/great_expectations/issues/1315>`_ Thanks @shahinism !
* Unpin pytest

0.10.3
-----------------
* Use pickle to generate hash for dataframes with unhashable objects.

0.10.2
-----------------
* renamed NotebookRenderer to SuiteEditNotebookRenderer
* SuiteEditNotebookRenderer now lints using black
* New SuiteScaffoldNotebookRenderer renderer to expedite suite creation
* removed autopep8 dependency
* bugfix: extra backslash in S3 urls if store was configured without a prefix `#1314 <https://github.com/great-expectations/great_expectations/issues/1314>`_

0.10.1
-----------------
* removing bootstrap scrollspy on table of contents `#1282 <https://github.com/great-expectations/great_expectations/issues/1282>`_
* Silently tolerate connection timeout during usage stats reporting

0.10.0
-----------------
* (BREAKING) Clarified API language: renamed all ``generator`` parameters and methods to the more correct ``batch_kwargs_generator`` language. Existing projects may require simple migration steps. See :ref:`Upgrading to 0.10.x <upgrading_to_0.10.x>` for instructions.
* Adds anonymized usage statistics to Great Expectations. See this article for details: :ref:`Usage Statistics`.
* CLI: improve look/consistency of ``docs list``, ``suite list``, and ``datasource list`` output; add ``store list`` and ``validation-operator list`` commands.
* New SuiteBuilderProfiler that facilitates faster suite generation by allowing columns to be profiled
* Added two convenience methods to ExpectationSuite: get_table_expectations & get_column_expectations
* Added optional profiler_configuration to DataContext.profile() and DataAsset.profile()
* Added list_available_expectation_types() to DataAsset

0.9.11
-----------------
* Add evaluation parameters support in WarningAndFailureExpectationSuitesValidationOperator `#1284 <https://github.com/great-expectations/great_expectations/issues/1284>`_ thanks `@balexander <https://github.com/balexander>`_
* Fix compatibility with MS SQL Server. `#1269 <https://github.com/great-expectations/great_expectations/issues/1269>`_ thanks `@kepiej <https://github.com/kepiej>`_
* Bug fixes for query_generator `#1292 <https://github.com/great-expectations/great_expectations/issues/1292>`_ thanks `@ian-whitestone <https://github.com/ian-whitestone>`_

0.9.10
-----------------
* Data Docs: improve configurability of site_section_builders
* TupleFilesystemStoreBackend now ignore `.ipynb_checkpoints` directories `#1203 <https://github.com/great-expectations/great_expectations/issues/1203>`_
* bugfix for Data Docs links encoding on S3 `#1235 <https://github.com/great-expectations/great_expectations/issues/1235>`_

0.9.9
-----------------
* Allow evaluation parameters support in run_validation_operator
* Add log_level parameter to jupyter_ux.setup_notebook_logging.
* Add experimental display_profiled_column_evrs_as_section and display_column_evrs_as_section methods, with a minor (nonbreaking) refactor to create a new _render_for_jupyter method.
* Allow selection of site in UpdateDataDocsAction with new arg target_site_names in great_expectations.yml
* Fix issue with regular expression support in BigQuery (#1244)

0.9.8
-----------------
* Allow basic operations in evaluation parameters, with or without evaluation parameters.
* When unexpected exceptions occur (e.g., during data docs rendering), the user will see detailed error messages, providing information about the specific issue as well as the stack trace.
* Remove the "project new" option from the command line (since it is not implemented; users can only run "init" to create a new project).
* Update type detection for bigquery based on driver changes in pybigquery driver 0.4.14. Added a warning for users who are running an older pybigquery driver
* added execution tests to the NotebookRenderer to mitigate codegen risks
* Add option "persist", true by default, for SparkDFDataset to persist the DataFrame it is passed. This addresses #1133 in a deeper way (thanks @tejsvirai for the robust debugging support and reproduction on spark).

  * Disabling this option should *only* be done if the user has *already* externally persisted the DataFrame, or if the dataset is too large to persist but *computations are guaranteed to be stable across jobs*.

* Enable passing dataset kwargs through datasource via dataset_options batch_kwarg.
* Fix AttributeError when validating expectations from a JSON file
* Data Docs: fix bug that was causing erratic scrolling behavior when table of contents contains many columns
* Data Docs: add ability to hide how-to buttons and related content in Data Docs

0.9.7
-----------------
* Update marshmallow dependency to >3. NOTE: as of this release, you MUST use marshamllow >3.0, which REQUIRES python 3. (`#1187 <https://github.com/great-expectations/great_expectations/issues/1187>`_) @jcampbell

  * Schema checking is now stricter for expectation suites, and data_asset_name must not be present as a top-level key in expectation suite json. It is safe to remove.
  * Similarly, datasource configuration must now adhere strictly to the required schema, including having any required credentials stored in the "credentials" dictionary.

* New beta CLI command: `tap new` that generates an executable python file to expedite deployments. (`#1193 <https://github.com/great-expectations/great_expectations/issues/1193>`_) @Aylr
* bugfix in TableBatchKwargsGenerator docs
* Added feature maturity in README (`#1203 <https://github.com/great-expectations/great_expectations/issues/1203>`_) @kyleaton
* Fix failing test that should skip if postgresql not running (`#1199 <https://github.com/great-expectations/great_expectations/issues/1199>`_) @cicdw


0.9.6
-----------------
* validate result dict when instantiating an ExpectationValidationResult (`#1133 <https://github.com/great-expectations/great_expectations/issues/1133>`_)
* DataDocs: Expectation Suite name on Validation Result pages now link to Expectation Suite page
* `great_expectations init`: cli now asks user if csv has header when adding a Spark Datasource with csv file
* Improve support for using GCP Storage Bucket as a Data Docs Site backend (thanks @hammadzz)
* fix notebook renderer handling for expectations with no column kwarg and table not in their name (`#1194 <https://github.com/great-expectations/great_expectations/issues/1194>`_)


0.9.5
-----------------
* Fixed unexpected behavior with suite edit, data docs and jupyter
* pytest pinned to 5.3.5


0.9.4
-----------------
* Update CLI `init` flow to support snowflake transient tables
* Use filename for default expectation suite name in CLI `init`
* Tables created by SqlAlchemyDataset use a shorter name with 8 hex characters of randomness instead of a full uuid
* Better error message when config substitution variable is missing
* removed an unused directory in the GE folder
* removed obsolete config error handling
* Docs typo fixes
* Jupyter notebook improvements
* `great_expectations init` improvements
* Simpler messaging in validation notebooks
* replaced hacky loop with suite list call in notebooks
* CLI suite new now supports `--empty` flag that generates an empty suite and opens a notebook
* add error handling to `init` flow for cases where user tries using a broken file


0.9.3
-----------------
* Add support for transient table creation in snowflake (#1012)
* Improve path support in TupleStoreBackend for better cross-platform compatibility
* New features on `ExpectationSuite`

  - ``add_citation()``
  - ``get_citations()``

* `SampleExpectationsDatasetProfiler` now leaves a citation containing the original batch kwargs
* `great_expectations suite edit` now uses batch_kwargs from citations if they exist
* Bugfix :: suite edit notebooks no longer blow away the existing suite while loading a batch of data
* More robust and tested logic in `suite edit`
* DataDocs: bugfixes and improvements for smaller viewports
* Bugfix :: fix for bug that crashes SampleExpectationsDatasetProfiler if unexpected_percent is of type decimal.Decimal (`#1109 <https://github.com/great-expectations/great_expectations/issues/1109>`_)


0.9.2
-----------------
* Fixes #1095
* Added a `list_expectation_suites` function to `data_context`, and a corresponding CLI function - `suite list`.
* CI no longer enforces legacy python tests.

0.9.1
------
* Bugfix for dynamic "How to Edit This Expectation Suite" command in DataDocs

0.9.0
-----------------

Version 0.9.0 is a major update to Great Expectations! The DataContext has continued to evolve into a powerful tool
for ensuring that Expectation Suites can properly represent the way users think about their data, and upgrading will
make it much easier to store and share expectation suites, and to build data docs that support your whole team.
You’ll get awesome new features including improvements to data docs look and the ability to choose and store metrics
for building flexible data quality dashboards.

The changes for version 0.9.0 fall into several broad areas:

1. Onboarding

Release 0.9.0 of Great Expectations makes it much easier to get started with the project. The `init` flow has grown
to support a much wider array of use cases and to use more natural language rather than introducing
GreatExpectations concepts earlier. You can more easily configure different backends and datasources, take advantage
of guided walkthroughs to find and profile data, and share project configurations with colleagues.

If you have already completed the `init` flow using a previous version of Great Expectations, you do not need to
rerun the command. However, **there are some small changes to your configuration that will be required**. See
:ref:`migrating_versions` for details.

2. CLI Command Improvements

With this release we have introduced a consistent naming pattern for accessing subcommands based on the noun (a
Great Expectations object like `suite` or `docs`) and verb (an action like `edit` or `new`). The new user experience
will allow us to more naturally organize access to CLI tools as new functionality is added.

3. Expectation Suite Naming and Namespace Changes

Defining shared expectation suites and validating data from different sources is much easier in this release. The
DataContext, which manages storage and configuration of expectations, validations, profiling, and data docs, no
longer requires that expectation suites live in a datasource-specific “namespace.” Instead, you should name suites
with the logical name corresponding to your data, making it easy to share them or validate against different data
sources. For example, the expectation suite "npi" for National Provider Identifier data can now be shared across
teams who access the same logical data in local systems using Pandas, on a distributed Spark cluster, or via a
relational database.

Batch Kwargs, or instructions for a datasource to build a batch of data, are similarly freed from a required
namespace, and you can more easily integrate Great Expectations into workflows where you do not need to use a
BatchKwargsGenerator (usually because you have a batch of data ready to validate, such as in a table or a known
directory).

The most noticeable impact of this API change is in the complete removal of the DataAssetIdentifier class. For
example, the `create_expectation_suite` and `get_batch` methods now no longer require a data_asset_name parameter,
relying only on the expectation_suite_name and batch_kwargs to do their job. Similarly, there is no more asset name
normalization required. See the upgrade guide for more information.

4. Metrics and Evaluation Parameter Stores

Metrics have received much more love in this release of Great Expectations! We've improved the system for declaring
evaluation parameters that support dependencies between different expectation suites, so you can easily identify a
particular field in the result of one expectation to use as the input into another. And the MetricsStore is now much
more flexible, supporting a new ValidationAction that makes it possible to select metrics from a validation result
to be saved in a database where they can power a dashboard.

5. Internal Type Changes and Improvements

Finally, in this release, we have done a lot of work under the hood to make things more robust, including updating
all of the internal objects to be more strongly typed. That change, while largely invisible to end users, paves the
way for some really exciting opportunities for extending Great Expectations as we build a bigger community around
the project.


We are really excited about this release, and encourage you to upgrade right away to take advantage of the more
flexible naming and simpler API for creating, accessing, and sharing your expectations. As always feel free to join
us on Slack for questions you don't see addressed!


0.8.9__develop
-----------------


0.8.8
-----------------
* Add support for allow_relative_error to expect_column_quantile_values_to_be_between, allowing Redshift users access
  to this expectation
* Add support for checking backend type information for datetime columns using expect_column_min_to_be_between and
  expect_column_max_to_be_between

0.8.7
-----------------
* Add support for expect_column_values_to_be_of_type for BigQuery backend (#940)
* Add image CDN for community usage stats
* Documentation improvements and fixes

0.8.6
-----------------
* Raise informative error if config variables are declared but unavailable
* Update ExpectationsStore defaults to be consistent across all FixedLengthTupleStoreBackend objects
* Add support for setting spark_options via SparkDFDatasource
* Include tail_weights by default when using build_continuous_partition_object
* Fix Redshift quantiles computation and type detection
* Allow boto3 options to be configured (#887)

0.8.5
-----------------
* BREAKING CHANGE: move all reader options from the top-level batch_kwargs object to a sub-dictionary called
  "reader_options" for SparkDFDatasource and PandasDatasource. This means it is no longer possible to specify
  supplemental reader-specific options at the top-level of `get_batch`,  `yield_batch_kwargs` or `build_batch_kwargs`
  calls, and instead, you must explicitly specify that they are reader_options, e.g. by a call such as:
  `context.yield_batch_kwargs(data_asset_name, reader_options={'encoding': 'utf-8'})`.
* BREAKING CHANGE: move all query_params from the top-level batch_kwargs object to a sub-dictionary called
  "query_params" for SqlAlchemyDatasource. This means it is no longer possible to specify supplemental query_params at
  the top-level of `get_batch`,  `yield_batch_kwargs` or `build_batch_kwargs`
  calls, and instead, you must explicitly specify that they are query_params, e.g. by a call such as:
  `context.yield_batch_kwargs(data_asset_name, query_params={'schema': 'foo'})`.
* Add support for filtering validation result suites and validation result pages to show only failed expectations in
  generated documentation
* Add support for limit parameter to batch_kwargs for all datasources: Pandas, SqlAlchemy, and SparkDF; add support
  to generators to support building batch_kwargs with limits specified.
* Include raw_query and query_params in query_generator batch_kwargs
* Rename generator keyword arguments from data_asset_name to generator_asset to avoid ambiguity with normalized names
* Consistently migrate timestamp from batch_kwargs to batch_id
* Include batch_id in validation results
* Fix issue where batch_id was not included in some generated datasets
* Fix rendering issue with expect_table_columns_to_match_ordered_list expectation
* Add support for GCP, including BigQuery and GCS
* Add support to S3 generator for retrieving directories by specifying the `directory_assets` configuration
* Fix warning regarding implicit class_name during init flow
* Expose build_generator API publicly on datasources
* Allow configuration of known extensions and return more informative message when SubdirReaderBatchKwargsGenerator cannot find
  relevant files.
* Add support for allow_relative_error on internal dataset quantile functions, and add support for
  build_continuous_partition_object in Redshift
* Fix truncated scroll bars in value_counts graphs


0.8.4.post0
----------------
* Correct a packaging issue resulting in missing notebooks in tarball release; update docs to reflect new notebook
  locations.


0.8.4
-----------------
* Improved the tutorials that walk new users through the process of creating expectations and validating data
* Changed the flow of the init command - now it creates the scaffolding of the project and adds a datasource. After
  that users can choose their path.
* Added a component with links to useful tutorials to the index page of the Data Docs website
* Improved the UX of adding a SQL datasource in the CLI - now the CLI asks for specific credentials for Postgres,
  MySQL, Redshift and Snowflake, allows continuing debugging in the config file and has better error messages
* Added batch_kwargs information to DataDocs validation results
* Fix an issue affecting file stores on Windows


0.8.3
-----------------
* Fix a bug in data-docs' rendering of mostly parameter
* Correct wording for expect_column_proportion_of_unique_values_to_be_between
* Set charset and meta tags to avoid unicode decode error in some browser/backend configurations
* Improve formatting of empirical histograms in validation result data docs
* Add support for using environment variables in `config_variables_file_path`
* Documentation improvements and corrections


0.8.2.post0
------------
* Correct a packaging issue resulting in missing css files in tarball release


0.8.2
-----------------
* Add easier support for customizing data-docs css
* Use higher precision for rendering 'mostly' parameter in data-docs; add more consistent locale-based
  formatting in data-docs
* Fix an issue causing visual overlap of large numbers of validation results in build-docs index
* Documentation fixes (thanks @DanielOliver!) and improvements
* Minor CLI wording fixes
* Improved handling of MySql temporary tables
* Improved detection of older config versions


0.8.1
-----------------
* Fix an issue where version was reported as '0+unknown'


0.8.0
-----------------

Version 0.8.0 is a significant update to Great Expectations, with many improvements focused on configurability
and usability.  See the :ref:`migrating_versions` guide for more details on specific changes, which include
several breaking changes to configs and APIs.

Highlights include:

1. Validation Operators and Actions. Validation operators make it easy to integrate GE into a variety of pipeline runners. They
   offer one-line integration that emphasizes configurability. See the :ref:`validation_operators_and_actions`
   feature guide for more information.

   - The DataContext `get_batch` method no longer treats `expectation_suite_name` or `batch_kwargs` as optional; they
     must be explicitly specified.
   - The top-level GE validate method allows more options for specifying the specific data_asset class to use.

2. First-class support for plugins in a DataContext, with several features that make it easier to configure and
   maintain DataContexts across common deployment patterns.

   - **Environments**: A DataContext can now manage :ref:`environment_and_secrets` more easily thanks to more dynamic and
     flexible variable substitution.
   - **Stores**: A new internal abstraction for DataContexts, :ref:`Stores <reference__core_concepts__data_context__stores>`, make extending GE easier by
     consolidating logic for reading and writing resources from a database, local, or cloud storage.
   - **Types**: Utilities configured in a DataContext are now referenced using `class_name` and `module_name` throughout
     the DataContext configuration, making it easier to extend or supplement pre-built resources. For now, the "type"
     parameter is still supported but expect it to be removed in a future release.

3. Partitioners: Batch Kwargs are clarified and enhanced to help easily reference well-known chunks of data using a
   partition_id. Batch ID and Batch Fingerprint help round out support for enhanced metadata around data
   assets that GE validates. See :ref:`Batch Identifiers <reference__core_concepts__batch_parameters>` for more information. The `GlobReaderBatchKwargsGenerator`,
   `QueryBatchKwargsGenerator`, `S3GlobReaderBatchKwargsGenerator`, `SubdirReaderBatchKwargsGenerator`, and `TableBatchKwargsGenerator` all support partition_id for
   easily accessing data assets.

4. Other Improvements:

   - We're beginning a long process of some under-the-covers refactors designed to make GE more maintainable as we
     begin adding additional features.
   - Restructured documentation: our docs have a new structure and have been reorganized to provide space for more
     easily adding and accessing reference material. Stay tuned for additional detail.
   - The command build-documentation has been renamed build-docs and now by
     default opens the Data Docs in the users' browser.

v0.7.11
-----------------
* Fix an issue where head() lost the column name for SqlAlchemyDataset objects with a single column
* Fix logic for the 'auto' bin selection of `build_continuous_partition_object`
* Add missing jinja2 dependency
* Fix an issue with inconsistent availability of strict_min and strict_max options on expect_column_values_to_be_between
* Fix an issue where expectation suite evaluation_parameters could be overridden by values during validate operation


v0.7.10
-----------------
* Fix an issue in generated documentation where the Home button failed to return to the index
* Add S3 Generator to module docs and improve module docs formatting
* Add support for views to QueryBatchKwargsGenerator
* Add success/failure icons to index page
* Return to uniform histogram creation during profiling to avoid large partitions for internal performance reasons


v0.7.9
-----------------
* Add an S3 generator, which will introspect a configured bucket and generate batch_kwargs from identified objects
* Add support to PandasDatasource and SparkDFDatasource for reading directly from S3
* Enhance the Site Index page in documentation so that validation results are sorted and display the newest items first
  when using the default run-id scheme
* Add a new utility method, `build_continuous_partition_object` which will build partition objects using the dataset
  API and so supports any GE backend.
* Fix an issue where columns with spaces in their names caused failures in some SqlAlchemyDataset and SparkDFDataset
  expectations
* Fix an issue where generated queries including null checks failed on MSSQL (#695)
* Fix an issue where evaluation parameters passed in as a set instead of a list could cause JSON serialization problems
  for the result object (#699)


v0.7.8
-----------------
* BREAKING: slack webhook URL now must be in the profiles.yml file (treat as a secret)
* Profiler improvements:

  - Display candidate profiling data assets in alphabetical order
  - Add columns to the expectation_suite meta during profiling to support human-readable description information

* Improve handling of optional dependencies during CLI init
* Improve documentation for create_expectations notebook
* Fix several anachronistic documentation and docstring phrases (#659, #660, #668, #681; #thanks @StevenMMortimer)
* Fix data docs rendering issues:

  - documentation rendering failure from unrecognized profiled column type (#679; thanks @dinedal))
  - PY2 failure on encountering unicode (#676)


0.7.7
-----------------
* Standardize the way that plugin module loading works. DataContext will begin to use the new-style class and plugin
  identification moving forward; yml configs should specify class_name and module_name (with module_name optional for
  GE types). For now, it is possible to use the "type" parameter in configuration (as before).
* Add support for custom data_asset_type to all datasources
* Add support for strict_min and strict_max to inequality-based expectations to allow strict inequality checks
  (thanks @RoyalTS!)
* Add support for reader_method = "delta" to SparkDFDatasource
* Fix databricks generator (thanks @sspitz3!)
* Improve performance of DataContext loading by moving optional import
* Fix several memory and performance issues in SparkDFDataset.

  - Use only distinct value count instead of bringing values to driver
  - Migrate away from UDF for set membership, nullity, and regex expectations

* Fix several UI issues in the data_documentation

  - Move prescriptive dataset expectations to Overview section
  - Fix broken link on Home breadcrumb
  - Scroll follows navigation properly
  - Improved flow for long items in value_set
  - Improved testing for ValidationRenderer
  - Clarify dependencies introduced in documentation sites
  - Improve testing and documentation for site_builder, including run_id filter
  - Fix missing header in Index page and cut-off tooltip
  - Add run_id to path for validation files


0.7.6
-----------------
* New Validation Renderer! Supports turning validation results into HTML and displays differences between the expected
  and the observed attributes of a dataset.
* Data Documentation sites are now fully configurable; a data context can be configured to generate multiple
  sites built with different GE objects to support a variety of data documentation use cases. See data documentation
  guide for more detail.
* CLI now has a new top-level command, `build-documentation` that can support rendering documentation for specified
  sites and even named data assets in a specific site.
* Introduced DotDict and LooselyTypedDotDict classes that allow to enforce typing of dictionaries.
* Bug fixes: improved internal logic of rendering data documentation, slack notification, and CLI profile command when
  datasource argument was not provided.

0.7.5
-----------------
* Fix missing requirement for pypandoc brought in from markdown support for notes rendering.

0.7.4
-----------------
* Fix numerous rendering bugs and formatting issues for rendering documentation.
* Add support for pandas extension dtypes in pandas backend of expect_column_values_to_be_of_type and
  expect_column_values_to_be_in_type_list and fix bug affecting some dtype-based checks.
* Add datetime and boolean column-type detection in BasicDatasetProfiler.
* Improve BasicDatasetProfiler performance by disabling interactive evaluation when output of expectation is not
  immediately used for determining next expectations in profile.
* Add support for rendering expectation_suite and expectation_level notes from meta in docs.
* Fix minor formatting issue in readthedocs documentation.

0.7.3
-----------------
* BREAKING: Harmonize expect_column_values_to_be_of_type and expect_column_values_to_be_in_type_list semantics in
  Pandas with other backends, including support for None type and type_list parameters to support profiling.
  *These type expectations now rely exclusively on native python or numpy type names.*
* Add configurable support for Custom DataAsset modules to DataContext
* Improve support for setting and inheriting custom data_asset_type names
* Add tooltips with expectations backing data elements to rendered documentation
* Allow better selective disabling of tests (thanks @RoyalITS)
* Fix documentation build errors causing missing code blocks on readthedocs
* Update the parameter naming system in DataContext to reflect data_asset_name *and* expectation_suite_name
* Change scary warning about discarding expectations to be clearer, less scary, and only in log
* Improve profiler support for boolean types, value_counts, and type detection
* Allow user to specify data_assets to profile via CLI
* Support CLI rendering of expectation_suite and EVR-based documentation

0.7.2
-----------------
* Improved error detection and handling in CLI "add datasource" feature
* Fixes in rendering of profiling results (descriptive renderer of validation results)
* Query Generator of SQLAlchemy datasource adds tables in non-default schemas to the data asset namespace
* Added convenience methods to display HTML renderers of sections in Jupyter notebooks
* Implemented prescriptive rendering of expectations for most expectation types

0.7.1
------------

* Added documentation/tutorials/videos for onboarding and new profiling and documentation features
* Added prescriptive documentation built from expectation suites
* Improved index, layout, and navigation of data context HTML documentation site
* Bug fix: non-Python files were not included in the package
* Improved the rendering logic to gracefully deal with failed expectations
* Improved the basic dataset profiler to be more resilient
* Implement expect_column_values_to_be_of_type, expect_column_values_to_be_in_type_list for SparkDFDataset
* Updated CLI with a new documentation command and improved profile and render commands
* Expectation suites and validation results within a data context are saved in a more readable form (with indentation)
* Improved compatibility between SparkDatasource and InMemoryGenerator
* Optimization for Pandas column type checking
* Optimization for Spark duplicate value expectation (thanks @orenovadia!)
* Default run_id format no longer includes ":" and specifies UTC time
* Other internal improvements and bug fixes


0.7.0
------------

Version 0.7 of Great Expectations is HUGE. It introduces several major new features
and a large number of improvements, including breaking API changes.

The core vocabulary of expectations remains consistent. Upgrading to
the new version of GE will primarily require changes to code that
uses data contexts; existing expectation suites will require only changes
to top-level names.

 * Major update of Data Contexts. Data Contexts now offer significantly \
   more support for building and maintaining expectation suites and \
   interacting with existing pipeline systems, including providing a namespace for objects.\
   They can handle integrating, registering, and storing validation results, and
   provide a namespace for data assets, making **batches** first-class citizens in GE.
   Read more: :ref:`data_context` or :py:mod:`great_expectations.data_context`

 * Major refactor of autoinspect. Autoinspect is now built around a module
   called "profile" which provides a class-based structure for building
   expectation suites. There is no longer a default  "autoinspect_func" --
   calling autoinspect requires explicitly passing the desired profiler. See :ref:`profiling`

 * New "Compile to Docs" feature produces beautiful documentation from expectations and expectation
   validation reports, helping keep teams on the same page.

 * Name clarifications: we've stopped using the overloaded terms "expectations
   config" and "config" and instead use "expectation suite" to refer to a
   collection (or suite!) of expectations that can be used for validating a
   data asset.

   - Expectation Suites include several top level keys that are useful \
     for organizing content in a data context: data_asset_name, \
     expectation_suite_name, and data_asset_type. When a data_asset is \
     validated, those keys will be placed in the `meta` key of the \
     validation result.

 * Major enhancement to the CLI tool including `init`, `render` and more flexibility with `validate`

 * Added helper notebooks to make it easy to get started. Each notebook acts as a combination of \
   tutorial and code scaffolding, to help you quickly learn best practices by applying them to \
   your own data.

 * Relaxed constraints on expectation parameter values, making it possible to declare many column
   aggregate expectations in a way that is always "vacuously" true, such as
   ``expect_column_values_to_be_between`` ``None`` and ``None``. This makes it possible to progressively
   tighten expectations while using them as the basis for profiling results and documentation.

  * Enabled caching on dataset objects by default.

 * Bugfixes and improvements:

   * New expectations:

     * expect_column_quantile_values_to_be_between
     * expect_column_distinct_values_to_be_in_set

   * Added support for ``head`` method on all current backends, returning a PandasDataset
   * More implemented expectations for SparkDF Dataset with optimizations

     * expect_column_values_to_be_between
     * expect_column_median_to_be_between
     * expect_column_value_lengths_to_be_between

   * Optimized histogram fetching for SqlalchemyDataset and SparkDFDataset
   * Added cross-platform internal partition method, paving path for improved profiling
   * Fixed bug with outputstrftime not being honored in PandasDataset
   * Fixed series naming for column value counts
   * Standardized naming for expect_column_values_to_be_of_type
   * Standardized and made explicit use of sample normalization in stdev calculation
   * Added from_dataset helper
   * Internal testing improvements
   * Documentation reorganization and improvements
   * Introduce custom exceptions for more detailed error logs

0.6.1
------------
* Re-add testing (and support) for py2
* NOTE: Support for SqlAlchemyDataset and SparkDFDataset is enabled via optional install \
  (e.g. ``pip install great_expectations[sqlalchemy]`` or ``pip install great_expectations[spark]``)

0.6.0
------------
* Add support for SparkDFDataset and caching (HUGE work from @cselig)
* Migrate distributional expectations to new testing framework
* Add support for two new expectations: expect_column_distinct_values_to_contain_set
  and expect_column_distinct_values_to_equal_set (thanks @RoyalTS)
* FUTURE BREAKING CHANGE: The new cache mechanism for Datasets, \
  when enabled, causes GE to assume that dataset does not change between evaluation of individual expectations. \
  We anticipate this will become the future default behavior.
* BREAKING CHANGE: Drop official support pandas < 0.22

0.5.1
---------------
* **Fix** issue where no result_format available for expect_column_values_to_be_null caused error
* Use vectorized computation in pandas (#443, #445; thanks @RoyalTS)


0.5.0
----------------
* Restructured class hierarchy to have a more generic DataAsset parent that maintains expectation logic separate \
  from the tabular organization of Dataset expectations
* Added new FileDataAsset and associated expectations (#416 thanks @anhollis)
* Added support for date/datetime type columns in some SQLAlchemy expectations (#413)
* Added support for a multicolumn expectation, expect multicolumn values to be unique (#408)
* **Optimization**: You can now disable `partial_unexpected_counts` by setting the `partial_unexpected_count` value to \
  0 in the result_format argument, and we do not compute it when it would not be returned. (#431, thanks @eugmandel)
* **Fix**: Correct error in unexpected_percent computations for sqlalchemy when unexpected values exceed limit (#424)
* **Fix**: Pass meta object to expectation result (#415, thanks @jseeman)
* Add support for multicolumn expectations, with `expect_multicolumn_values_to_be_unique` as an example (#406)
* Add dataset class to from_pandas to simplify using custom datasets (#404, thanks @jtilly)
* Add schema support for sqlalchemy data context (#410, thanks @rahulj51)
* Minor documentation, warning, and testing improvements (thanks @zdog).


0.4.5
----------------
* Add a new autoinspect API and remove default expectations.
* Improve details for expect_table_columns_to_match_ordered_list (#379, thanks @rlshuhart)
* Linting fixes (thanks @elsander)
* Add support for dataset_class in from_pandas (thanks @jtilly)
* Improve redshift compatibility by correcting faulty isnull operator (thanks @avanderm)
* Adjust partitions to use tail_weight to improve JSON compatibility and
  support special cases of KL Divergence (thanks @anhollis)
* Enable custom_sql datasets for databases with multiple schemas, by
  adding a fallback for column reflection (#387, thanks @elsander)
* Remove `IF NOT EXISTS` check for custom sql temporary tables, for
  Redshift compatibility (#372, thanks @elsander)
* Allow users to pass args/kwargs for engine creation in
  SqlAlchemyDataContext (#369, thanks @elsander)
* Add support for custom schema in SqlAlchemyDataset (#370, thanks @elsander)
* Use getfullargspec to avoid deprecation warnings.
* Add expect_column_values_to_be_unique to SqlAlchemyDataset
* **Fix** map expectations for categorical columns (thanks @eugmandel)
* Improve internal testing suite (thanks @anhollis and @ccnobbli)
* Consistently use value_set instead of mixing value_set and values_set (thanks @njsmith8)

0.4.4
----------------
* Improve CLI help and set CLI return value to the number of unmet expectations
* Add error handling for empty columns to SqlAlchemyDataset, and associated tests
* **Fix** broken support for older pandas versions (#346)
* **Fix** pandas deepcopy issue (#342)

0.4.3
-------
* Improve type lists in expect_column_type_to_be[_in_list] (thanks @smontanaro and @ccnobbli)
* Update cli to use entry_points for conda compatibility, and add version option to cli
* Remove extraneous development dependency to airflow
* Address SQlAlchemy warnings in median computation
* Improve glossary in documentation
* Add 'statistics' section to validation report with overall validation results (thanks @sotte)
* Add support for parameterized expectations
* Improve support for custom expectations with better error messages (thanks @syk0saje)
* Implement expect_column_value_lenghts_to_[be_between|equal] for SQAlchemy (thanks @ccnobbli)
* **Fix** PandasDataset subclasses to inherit child class

0.4.2
-------
* **Fix** bugs in expect_column_values_to_[not]_be_null: computing unexpected value percentages and handling all-null (thanks @ccnobbli)
* Support mysql use of Decimal type (thanks @bouke-nederstigt)
* Add new expectation expect_column_values_to_not_match_regex_list.

  * Change behavior of expect_column_values_to_match_regex_list to use python re.findall in PandasDataset, relaxing \
    matching of individuals expressions to allow matches anywhere in the string.

* **Fix** documentation errors and other small errors (thanks @roblim, @ccnobbli)

0.4.1
-------
* Correct inclusion of new data_context module in source distribution

0.4.0
-------
* Initial implementation of data context API and SqlAlchemyDataset including implementations of the following \
  expectations:

  * expect_column_to_exist
  * expect_table_row_count_to_be
  * expect_table_row_count_to_be_between
  * expect_column_values_to_not_be_null
  * expect_column_values_to_be_null
  * expect_column_values_to_be_in_set
  * expect_column_values_to_be_between
  * expect_column_mean_to_be
  * expect_column_min_to_be
  * expect_column_max_to_be
  * expect_column_sum_to_be
  * expect_column_unique_value_count_to_be_between
  * expect_column_proportion_of_unique_values_to_be_between

* Major refactor of output_format to new result_format parameter. See docs for full details:

  * exception_list and related uses of the term exception have been renamed to unexpected
  * Output formats are explicitly hierarchical now, with BOOLEAN_ONLY < BASIC < SUMMARY < COMPLETE. \
    All *column_aggregate_expectation* expectations now return element count and related information included at the \
    BASIC level or higher.

* New expectation available for parameterized distributions--\
  expect_column_parameterized_distribution_ks_test_p_value_to_be_greater_than (what a name! :) -- (thanks @ccnobbli)
* ge.from_pandas() utility (thanks @schrockn)
* Pandas operations on a PandasDataset now return another PandasDataset (thanks @dlwhite5)
* expect_column_to_exist now takes a column_index parameter to specify column order (thanks @louispotok)
* Top-level validate option (ge.validate())
* ge.read_json() helper (thanks @rjurney)
* Behind-the-scenes improvements to testing framework to ensure parity across data contexts.
* Documentation improvements, bug-fixes, and internal api improvements

0.3.2
-------
* Include requirements file in source dist to support conda

0.3.1
--------
* **Fix** infinite recursion error when building custom expectations
* Catch dateutil parsing overflow errors

0.2
-----
* Distributional expectations and associated helpers are improved and renamed to be more clear regarding the tests they apply
* Expectation decorators have been refactored significantly to streamline implementing expectations and support custom expectations
* API and examples for custom expectations are available
* New output formats are available for all expectations
* Significant improvements to test suite and compatibility<|MERGE_RESOLUTION|>--- conflicted
+++ resolved
@@ -8,15 +8,10 @@
 develop
 -----------------
 * [BUGFIX] Restore support for V2 API style custom expectation rendering (#3179)
-<<<<<<< HEAD
-* [BUGFIX] Remove fixture parameterization for Cloud DBs (Snowflake and BigQuery) #3182
-* [BUGFIX] Fix an error in how ExpectationValidationResults (EVR)s were compared. The bug could cause some EVRs toappear identical even when some result properties differed; the issue primarily affected a small number of internal tests, since EVR comparison is not used as part of the data validation flow. #3178
-* [BUGFIX] Improve parsing of .ge_store_backend_id (#2952)
-=======
 * [BUGFIX] Remove fixture parameterization for Cloud DBs (Snowflake and BigQuery) (#3182)
 * [BUGFIX] Fix an error in how ExpectationValidationResults (EVR)s were compared. The bug could cause some EVRs toappear identical even when some result properties differed; the issue primarily affected a small number of internal tests, since EVR comparison is not used as part of the data validation flow. (#3178)
 * [BUGFIX] Remove the filtering of `data` in `ExecutionEngine.get_compute_domain(domain_type=MetricDomainTypes.IDENTITY)` -- otherwise, `unexpected_rows` will not contain all columns. (#3161 which contains the closed PR #3191)
->>>>>>> 8655855a
+* [BUGFIX] Improve parsing of .ge_store_backend_id (#2952)
 
 0.13.26
 -----------------
