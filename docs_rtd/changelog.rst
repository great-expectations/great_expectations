.. _changelog:

#########
Changelog
#########

Develop
-----------------
* [FEATURE] INTRODUCING MAJOR IMPROVEMENTS to the new Rule-Based Profiler architecture and capabilities (Experimental):
  - Clean separation of concerns between DomainBuilder and ParameterBuilder logic
  - Support for both single-batch and multi-batch use-cases showcased
  - Addition of the "bootstrap" mode of parameter estimation (default) to NumericMetricRangeMultiBatchParameterBuilder
  - Initial documentation
<<<<<<< HEAD
* [MAINTENANCE] Instrumented BaseDataContext.test_yaml_config() and updated Anonymizers
=======
* [BUGFIX] Modify read_excel() to handle new optional-dependency openpyxl for pandas >= 1.3.0 #2989

>>>>>>> 94265b76

0.13.21
-----------------
* [DOCS] correct errors and reference complete example for custom expectations (thanks @jdimatteo)
* [DOCS] How to connect to : in-memory Pandas Dataframe
* [DOCS] How to connect to in memory dataframe with spark
* [DOCS] How to connect to : S3 data using Pandas
* [DOCS] How to connect to : Sqlite database
* [DOCS] no longer show util import to users
* [DOCS] How to connect to data on a filesystem using Spark guide
* [DOCS] GDOC-102/GDOC-127 Port in References and Tutorials
* [DOCS] How to connect to a MySQL database
* [DOCS] improved clarity in how to write guide templates and docs
* [DOCS] Add documentation for Rule Based Profilers
* [BUGFIX] Update mssql image version for Azure
* [MAINTENANCE] Update test-sqlalchemy-latest.yml
* [MAINTENANCE] Clean Up Design for Configuration and Flow of Rules, Domain Builders, and Parameter Builders
* [MAINTENANCE] Update Profiler docstring args
* [MAINTENANCE] Remove date format parameter builder
* [MAINTENANCE] Move metrics computations to top-level ParameterBuilder
* [MAINTENANCE] use tmp dot UUID for discardable expectation suite name
* [MAINTENANCE] Refactor ExpectationSuite to include profiler_config in citations
* [FEATURE] Add citations to Profiler.profile()
* [FEATURE] Bootstrapped Range Parameter Builder

0.13.20
-----------------
* [DOCS] Update pr template and remove enhancement feature type
* [DOCS] Remove broken links
* [DOCS] Fix typo in SlackNotificationAction docstring
* [BUGFIX] Update util.convert_to_json_serializable() to handle UUID type #2805 (thanks @YFGu0618)
* [BUGFIX] Allow decimals without leading zero in evaluation parameter URN
* [BUGFIX] Using cache in order not to fetch already known secrets #2882 (thanks @Cedric-Magnan)
* [BUGFIX] Fix creation of temp tables for unexpected condition
* [BUGFIX] Docs integration tests now only run when `--docs-tests` option is specified
* [BUGFIX] Fix instantiation of PandasExecutionEngine with custom parameters
* [BUGFIX] Fix rendering of observed value in datadocs when the value is 0 #2923 (thanks @shpolina)
* [BUGFIX] Fix serialization error in DataDocs rendering #2908 (thanks @shpolina)
* [ENHANCEMENT] Enable instantiation of a validator with a multiple batch BatchRequest
* [ENHANCEMENT] Adds a batch_request_list parameter to DataContext.get_validator to enable instantiation of a Validator with batches from multiple BatchRequests
* [ENHANCEMENT] Add a Validator.load_batch method to enable loading of additional Batches to an instantiated Validator
* [ENHANCEMENT] Experimental WIP Rule-Based Profiler for single batch workflows (#2788)
* [ENHANCEMENT] Datasources made via the CLI notebooks now include runtime and active data connector
* [ENHANCEMENT] InMemoryStoreBackendDefaults which is useful for testing
* [MAINTENANCE] Improve robustness of integration test_runner
* [MAINTENANCE] CLI tests now support click 8.0 and 7.x
* [MAINTENANCE] Soft launch of alpha docs site
* [MAINTENANCE] DOCS integration tests have moved to a new pipeline
* [MAINTENANCE] Pin json-schema version
* [MAINTENANCE] Allow tests to properly connect to local sqlite db on Windows (thanks @shpolina)
* [FEATURE] Add GeCloudStoreBackend with support for Checkpoints



0.13.19
-----------------
* [BUGFIX] Fix packaging error breaking V3 CLI suite commands (#2719)

0.13.18
-----------------
* [ENHANCEMENT] Improve support for quantiles calculation in Athena
* [ENHANCEMENT] V3 API CLI docs commands have better error messages and more consistent short flags
* [ENHANCEMENT] Update all Data Connectors to allow for `batch_spec_passthrough` in config
* [ENHANCEMENT] Update `DataConnector.build_batch_spec` to use `batch_spec_passthrough` in config
* [ENHANCEMENT] Update `ConfiguredAssetSqlDataConnector.build_batch_spec` and `ConfiguredAssetFilePathDataConnector.build_batch_spec` to properly process `Asset.batch_spec_passthrough`
* [ENHANCEMENT] Update `SqlAlchemyExecutionEngine.get_batch_data_and_markers` to handle `create_temp_table` in `RuntimeQueryBatchSpec`
* [ENHANCEMENT] Usage stats messages for the v3 API CLI are now sent before and after the command runs # 2661
* [ENHANCEMENT} Update the datasource new notebook for improved data asset inference
* [ENHANCEMENT] Update the `datasource new` notebook for improved data asset inference
* [ENHANCEMENT] Made stylistic improvements to the `checkpoint new` notebook
* [ENHANCEMENT] Add mode prompt to suite new and suite edit #2706
* [ENHANCEMENT] Update build_gallery.py script to better-handle user-submitted Expectations failing #2705
* [ENHANCEMENT] Docs + Tests for passing in reader_options to Spark #2670
* [ENHANCEMENT] Adding progressbar to validator loop #2620 (Thanks @peterdhansen!)
* [ENHANCEMENT] Great Expectations Compatibility with SqlAlchemy 1.4 #2641
* [ENHANCEMENT] Athena expect column quantile values to be between #2544 (Thanks @RicardoPedrotti!)
* [BUGFIX] Rename assets in SqlDataConnectors to be consistent with other DataConnectors #2665
* [BUGFIX] V3 API CLI docs build now opens all built sites rather than only the last one
* [BUGFIX] Handle limit for oracle with rownum #2691 (Thanks @NathanFarmer!)
* [BUGFIX] add create table logic for athena #2668 (Thanks @kj-9!)
* [BUGFIX] Add note for user-submitted Expectation that is not compatible with SqlAlchemy 1.4 (uszipcode) #2677
* [BUGFIX] Usage stats cli payload schema #2680
* [BUGFIX] Rename assets in SqlDataConnectors #2665
* [DOCS] Update how_to_create_a_new_checkpoint.rst with description of new CLI functionality
* [DOCS] Update Configuring Datasources documentation for V3 API CLI
* [DOCS] Update Configuring Data Docs documentation for V3 API CLI
* [DOCS] Update Configuring metadata stores documentation for V3 API CLI
* [DOCS] Update How to configure a Pandas/S3 Datasource for V3 API CLI
* [DOCS] Fix typos in "How to load a database table, view, or query result as a batch" guide and update with `create_temp_table` info
* [DOCS] Update "How to add a Validation Operator" guide to make it clear it is only for V2 API
* [DOCS] Update Version Migration Guide to recommend using V3 without caveats
* [DOCS] Formatting fixes for datasource docs #2686
* [DOCS] Add note about v3 API to How to use the Great Expectations command line interface (CLI) #2675
* [DOCS] CLI SUITE Documentation for V3 #2687
* [DOCS] how to share data docs on azure #2589 (Thanks @benoitLebreton-perso!)
* [DOCS] Fix typo in Core concepts/Key Ideas section #2660 (Thanks @svenhofstede!)
* [DOCS] typo in datasource documentation #2654 (Thanks @Gfeuillen!)
* [DOCS] fix grammar #2579 (Thanks @carlsonp!)
* [DOCS] Typo fix in Core Concepts/ Key Ideas section #2644 (Thanks @TremaMiguel!)
* [DOCS] Corrects wrong pypi package in Contrib Packages README #2653 (Thanks @mielvds!)
* [DOCS] Update dividing_data_assets_into_batches.rst #2651 (Thanks @lhayhurst!)
* [MAINTENANCE] Temporarily pin sqlalchemy (1.4.9) and add new CI stage #2708
* [MAINTENANCE] Run CLI tests as a separate stage in Azure pipelines #2672
* [MAINTENANCE] Updates to usage stats messages & tests for new CLI #2689
* [MAINTENANCE] Making user configurable profile test more robust; minor cleanup #2685
* [MAINTENANCE] remove cli.project.upgrade event #2682
* [MAINTENANCE] column reflection fallback should introspect one table (not all tables) #2657 (Thank you @peterdhansen!)
* [MAINTENANCE] Refactor Tests to Use Common Libraries #2663

0.13.17
-----------------
* [BREAKING-EXPERIMENTAL] The ``batch_data`` attribute of ``BatchRequest`` has been removed. To pass in in-memory dataframes at runtime, the new ``RuntimeDataConnector`` should be used
* [BREAKING-EXPERIMENTAL] ``RuntimeDataConnector`` must now be passed Batch Requests of type ``RuntimeBatchRequest``
* [BREAKING-EXPERIMENTAL] The ``PartitionDefinitionSubset`` class has been removed - the parent class ``IDDict`` is used in its place
* [BREAKING-EXPERIMENTAL] ``partition_request`` was renamed ``data_connector_query``. The related ``PartitionRequest`` class has been removed - the parent class ``IDDict`` is used in its place
* [BREAKING-EXPERIMENTAL] ``partition_definition`` was renamed ``batch_identifiers`. The related ``PartitionDefinition`` class has been removed - the parent class ``IDDict`` is used in its place
* [BREAKING-EXPERIMENTAL] The ``PartitionQuery`` class has been renamed to ``BatchFilter``
* [BREAKING-EXPERIMENTAL] The ``batch_identifiers`` key on ``DataConnectorQuery`` (formerly ``PartitionRequest``) has been changed to ``batch_filter_parameters``
* [ENHANCEMENT] Added a new ``RuntimeBatchRequest`` class, which can be used alongside ``RuntimeDataConnector`` to specify batches at runtime with either an in-memory dataframe, path (filesystem or s3), or sql query
* [ENHANCEMENT] Added a new ``RuntimeQueryBatchSpec`` class
* [ENHANCEMENT] CLI store list now lists active stores
* [BUGFIX] Fixed issue where Sorters were not being applied correctly when ``data_connector_query`` contained limit or index  #2617
* [DOCS] Updated docs to reflect above class name changes
* [DOCS] Added the following docs: "How to configure sorting in Data Connectors", "How to configure a Runtime Data Connector", "How to create a Batch Request using an Active Data Connector", "How to load a database table, view, or query result as a Batch"
* [DOCS] Updated the V3 API section of the following docs: "How to load a Pandas DataFrame as a Batch", "How to load a Spark DataFrame as a Batch",

0.13.16
-----------------
* [ENHANCEMENT] CLI `docs list` command implemented for v3 api #2612
* [MAINTENANCE] Add testing for overwrite_existing in sanitize_yaml_and_save_datasource #2613
* [ENHANCEMENT] CLI `docs build` command implemented for v3 api #2614
* [ENHANCEMENT] CLI `docs clean` command implemented for v3 api #2615
* [ENHANCEMENT] DataContext.clean_data_docs now raises helpful errors #2621
* [ENHANCEMENT] CLI `init` command implemented for v3 api #2626
* [ENHANCEMENT] CLI `store list` command implemented for v3 api #2627

0.13.15
-----------------
* [FEATURE] Added support for references to secrets stores for AWS Secrets Manager, GCP Secret Manager and Azure Key Vault in `great_expectations.yml` project config file (Thanks @Cedric-Magnan!)
* [ENHANCEMENT] Datasource CLI functionality for v3 api and global --assume-yes flag #2590
* [ENHANCEMENT] Update UserConfigurableProfiler to increase tolerance for mostly parameter of nullity expectations
* [ENHANCEMENT] Adding tqdm to Profiler (Thanks @peterdhansen). New library in requirements.txt
* [ENHANCEMENT][MAINTENANCE] Use Metrics to Protect Against Wrong Column Names
* [BUGFIX] Remove parentheses call at os.curdir in data_context.py #2566 (thanks @henriquejsfj)
* [BUGFIX] Sorter Configuration Added to DataConnectorConfig and DataConnectorConfigSchema #2572
* [BUGFIX] Remove autosave of Checkpoints in test_yaml_config and store SimpleCheckpoint as Checkpoint #2549
* [ENHANCE] Update UserConfigurableProfiler to increase tolerance for mostly parameter of nullity expectations
* [BUGFIX] Populate (data) asset name in data docs for SimpleSqlalchemy datasource (Thanks @xaniasd)
* [BUGFIX] pandas partial read_ functions not being unwrapped (Thanks @luke321321)
* [BUGFIX] Don't stop SparkContext when running in Databricks (#2587) (Thanks @jarandaf)
* [MAINTENANCE] Oracle listed twice in list of sqlalchemy dialects #2609
* [FEATURE] Oracle support added to sqlalchemy datasource and dataset #2609

0.13.14
-----------------
* [BUGFIX] Use temporary paths in tests #2545
* [FEATURE] Allow custom data_asset_name for in-memory dataframes #2494
* [ENHANCEMENT] Restore cli functionality for legacy checkpoints #2511
* [BUGFIX] Can not create Azure Backend with TupleAzureBlobStoreBackend #2513 (thanks @benoitLebreton-perso)
* [BUGFIX] force azure to set content_type='text/html' if the file is HTML #2539 (thanks @benoitLebreton-perso)
* [BUGFIX] Temporarily pin SqlAlchemy to < 1.4.0 in requirements-dev-sqlalchemy.txt #2547
* [DOCS] Fix documentation links generated within template #2542 (thanks @thejasraju)
* [MAINTENANCE] Remove deprecated automerge config #249

0.13.13
-----------------
* [ENHANCEMENT] Improve support for median calculation in Athena (Thanks @kuhnen!) #2521
* [ENHANCEMENT] Update `suite scaffold` to work with the UserConfigurableProfiler #2519
* [MAINTENANCE] Add support for spark 3 based spark_config #2481

0.13.12
-----------------

* [FEATURE] Added EmailAction as a new Validation Action (Thanks @Cedric-Magnan!) #2479
* [ENHANCEMENT] CLI global options and checkpoint functionality for v3 api #2497
* [DOCS] Renamed the "old" and the "new" APIs to "V2 (Batch Kwargs) API" and "V3 (Batch Request) API" and added an article with recommendations for choosing between them

0.13.11
-----------------
* [FEATURE] Add "table.head" metric
* [FEATURE] Add support for BatchData as a core GE concept for all Execution Engines. #2395
 * NOTE: As part of our improvements to the underlying Batch API, we have refactored BatchSpec to be part of the "core" package in Great Expectations, consistent with its role coordinating communication about Batches between the Datasource and Execution Engine abstractions.
* [ENHANCEMENT] Explicit support for schema_name in the SqlAlchemyBatchData #2465. Issue #2340
* [ENHANCEMENT] Data docs can now be built skipping the index page using the python API #2224
* [ENHANCEMENT] Evaluation parameter runtime values rendering in data docs if arithmetic is present #2447. Issue #2215
* [ENHANCEMENT] When connecting to new Datasource, CLI prompt is consistent with rest of GE #2434
* [ENHANCEMENT] Adds basic test for bad s3 paths generated from regex #2427 (Thanks @lukedyer-peak!)
* [ENHANCEMENT] Updated UserConfigurableProfiler date parsing error handling #2459
* [ENHANCEMENT] Clarification of self_check error messages #2304
* [ENHANCEMENT] Allows gzipped files and other encodings to be read from S3 #2440 (Thanks @luke321321!)
* [BUGFIX] `expect_column_unique_value_count_to_be_between` renderer bug (duplicate "Distinct (%)") #2455. Issue #2423
* [BUGFIX] Fix S3 Test issue by pinning `moto` version < 2.0.0 #2470
* [BUGFIX] Check for datetime-parseable strings in validate_metric_value_between_configuration #2419. Issue #2340 (Thanks @victorwyee!)
* [BUGFIX] `expect_compound_columns_to_be_unique` ExpectationConfig added #2471 Issue #2464
* [BUGFIX] In basic profiler, handle date parsing and overflow exceptions separately #2431 (Thanks @peterdhansen!)
* [BUGFIX] Fix sqlalchemy column comparisons when comparison was done between different datatypes #2443 (Thanks @peterdhansen!)
* [BUGFIX] Fix divide by zero error in expect_compound_columns_to_be_unique #2454 (Thanks @jdimatteo!)
* [DOCS] added how-to guide for user configurable profiler #2452
* [DOCS] Linked videos and minor documentation addition #2388
* [DOCS] Modifying getting started tutorial content to work with 0.13.8+ #2418
* [DOCS] add case studies to header in docs #2430
* [MAINTENANCE] Updates to Azure pipeline configurations #2462
* [MAINTENANCE] Allowing the tests to run with Docker-in-Windows #2402 (Thanks @Patechoc!)
* [MAINTENANCE] Add support for automatically building expectations gallery metadata #2386


0.13.10
-----------------
* [ENHANCEMENT] Optimize tests #2421
* [ENHANCEMENT] Add docstring for _invert_regex_to_data_reference_template #2428
* [ENHANCEMENT] Added expectation to check if data is in alphabetical ordering #2407 (Thanks @sethdmay!)
* [BUGFIX] Fixed a broken docs link #2433
* [BUGFIX] Missing `markown_text.j2` jinja template #2422
* [BUGFIX] parse_strings_as_datetimes error with user_configurable_profiler #2429
* [BUGFIX] Update `suite edit` and `suite scaffold` notebook renderers to output functional validation cells #2432
* [DOCS] Update how_to_create_custom_expectations_for_pandas.rst #2426 (Thanks @henriquejsfj!)
* [DOCS] Correct regex escape for data connectors #2425 (Thanks @lukedyer-peak!)
* [CONTRIB] Expectation: Matches benfords law with 80 percent confidence interval test #2406 (Thanks @vinodkri1!)


0.13.9
-----------------
* [FEATURE] Add TupleAzureBlobStoreBackend (thanks @syahdeini) #1975
* [FEATURE] Add get_metrics interface to Modular Expectations Validator API
* [ENHANCEMENT] Add possibility to pass boto3 configuration to TupleS3StoreBackend (Thanks for #1691 to @mgorsk1!) #2371
* [ENHANCEMENT] Removed the logic that prints the "This configuration object was built using version..." warning when current version of Great Expectations is not the same as the one used to build the suite, since it was not actionable #2366
* [ENHANCEMENT] Update Validator with more informative error message
* [BUGFIX] Ensure that batch_spec_passthrough is handled correctly by properly refactoring build_batch_spec and _generate_batch_spec_parameters_from_batch_definition for all DataConnector classes
* [BUGFIX] Display correct unexpected_percent in DataDocs - corrects the result object from map expectations to return the same "unexpected_percent" as is used to evaluate success (excluding null values from the denominator). The old value is now returned in a key called "unexpected_percent_total" (thanks @mlondschien) #1875
* [BUGFIX] Add python=3.7 argument to conda env creation (thanks @scouvreur!) #2391
* [BUGFIX] Fix issue with temporary table creation in MySQL #2389
* [BUGFIX] Remove duplicate code in data_context.store.tuple_store_backend (Thanks @vanderGoes)
* [BUGFIX] Fix issue where WarningAndFailureExpectationSuitesValidationOperator failing when warning suite fails
* [DOCS] Update How to instantiate a Data Context on Databricks Spark cluster for 0.13+ #2379
* [DOCS] How to load a Pandas DataFrame as a Batch #2327
* [DOCS] Added annotations for Expectations not yet ported to the new Modular Expectations API.
* [DOCS] How to load a Spark DataFrame as a Batch #2385
* [MAINTENANCE] Add checkpoint store to store backend defaults #2378


0.13.8
-----------------
* [FEATURE] New implementation of Checkpoints that uses dedicated CheckpointStore (based on the new ConfigurationStore mechanism) #2311, #2338
* [BUGFIX] Fix issue causing incorrect identification of partially-implemented expectations as not abstract #2334
* [BUGFIX] DataContext with multiple DataSources no longer scans all configurations #2250


0.13.7
-----------------
* [BUGFIX] Fix Local variable 'temp_table_schema_name' might be referenced before assignment bug in sqlalchemy_dataset.py #2302
* [MAINTENANCE] Ensure compatibility with new pip resolver v20.3+ #2256
* [ENHANCEMENT] Improvements in the how-to guide, run_diagnostics method in Expectation base class and Expectation templates to support the new rapid "dev loop" of community-contributed Expectations. #2296
* [ENHANCEMENT] Improvements in the output of Expectations tests to make it more legible. #2296
* [DOCS] Clarification of the instructions for using conda in the "Setting Up Your Dev Environment" doc. #2306


0.13.6
-----------------
* [ENHANCEMENT] Skip checks when great_expectations package did not change #2287
* [ENHANCEMENT] A how-to guide, run_diagnostics method in Expectation base class and Expectation templates to support the new rapid "dev loop" of community-contributed Expectations. #2222
* [BUGFIX] Fix Local variable 'query_schema' might be referenced before assignment bug in sqlalchemy_dataset.py #2286 (Thanks @alessandrolacorte!)
* [BUGFIX] Use correct schema to fetch table and column metadata #2284 (Thanks @armaandhull!)
* [BUGFIX] Updated sqlalchemy_dataset to convert numeric metrics to json_serializable up front, avoiding an issue where expectations on data immediately fail due to the conversion to/from json. #2207


0.13.5
-----------------
* [FEATURE] Add MicrosoftTeamsNotificationAction (Thanks @Antoninj!)
* [FEATURE] New ``contrib`` package #2264
* [ENHANCEMENT] Data docs can now be built skipping the index page using the python API #2224
* [ENHANCEMENT] Speed up new suite creation flow when connecting to Databases. Issue #1670 (Thanks @armaandhull!)
* [ENHANCEMENT] Serialize PySpark DataFrame by converting to dictionary #2237
* [BUGFIX] Mask passwords in DataContext.list_datasources(). Issue #2184
* [BUGFIX] Skip escaping substitution variables in escape_all_config_variables #2243. Issue #2196 (Thanks @
varundunga!)
* [BUGFIX] Pandas extension guessing #2239 (Thanks @sbrugman!)
* [BUGFIX] Replace runtime batch_data DataFrame with string #2240
* [BUGFIX] Update Notebook Render Tests to Reflect Updated Python Packages #2262
* [DOCS] Updated the code of conduct to mention events #2278
* [DOCS] Update the diagram for batch metadata #2161
* [DOCS] Update metrics.rst #2257
* [MAINTENANCE] Different versions of Pandas react differently to corrupt XLS files. #2230
* [MAINTENANCE] remove the obsolete TODO comments #2229 (Thanks @beyondacm!)
* [MAINTENANCE] Update run_id to airflow_run_id for clarity. #2233


0.13.4
-----------------
* [FEATURE] Implement expect_column_values_to_not_match_regex_list in Spark (Thanks @mikaylaedwards!)
* [ENHANCEMENT] Improve support for quantile calculations in Snowflake
* [ENHANCEMENT] DataDocs show values of Evaluation Parameters #2165. Issue #2010
* [ENHANCEMENT] Work on requirements.txt #2052 (Thanks @shapiroj18!)
* [ENHANCEMENT] expect_table_row_count_to_equal_other_table #2133
* [ENHANCEMENT] Improved support for quantile calculations in Snowflake #2176
* [ENHANCEMENT] DataDocs show values of Evaluation Parameters #2165
* [BUGFIX] Add pagination to TupleS3StoreBackend.list_keys() #2169. Issue #2164
* [BUGFIX] Fixed black conflict, upgraded black, made import optional #2183
* [BUGFIX] Made improvements for the treatment of decimals for database backends for lossy conversion #2207
* [BUGFIX] Pass manually_initialize_store_backend_id to database store backends to mirror functionality of other backends. Issue #2181
* [BUGFIX] Make glob_directive more permissive in ConfiguredAssetFilesystemDataConnector #2197. Issue #2193
* [DOCS] Added link to Youtube video on in-code contexts #2177
* [DOCS] Docstrings for DataConnector and associated classes #2172
* [DOCS] Custom expectations improvement #2179
* [DOCS] Add a conda example to creating virtualenvs #2189
* [DOCS] Fix Airflow logo URL #2198 (Thanks @floscha!)
* [DOCS] Update explore_expectations_in_a_notebook.rst #2174
* [DOCS] Change to DOCS that describe Evaluation Parameters #2209
* [MAINTENANCE] Removed mentions of show_cta_footer and added deprecation notes in usage stats #2190. Issue #2120

0.13.3
-----------------
* [ENHANCEMENT] Updated the BigQuery Integration to create a view instead of a table (thanks @alessandrolacorte!) #2082.
* [ENHANCEMENT] Allow  database store backend to support specification of schema in credentials file
* [ENHANCEMENT] Add support for connection_string and url in configuring DatabaseStoreBackend, bringing parity to other SQL-based objects. In the rare case of user code that instantiates a DatabaseStoreBackend without using the Great Expectations config architecture, users should ensure they are providing kwargs to init, because the init signature order has changed.
* [ENHANCEMENT] Improved exception handling in the Slack notifications rendering logic
* [ENHANCEMENT] Uniform configuration support for both 0.13 and 0.12 versions of the Datasource class
* [ENHANCEMENT] A single `DataContext.get_batch()` method supports both 0.13 and 0.12 style call arguments
* [ENHANCEMENT] Initializing DataContext in-code is now available in both 0.13 and 0.12 versions
* [BUGFIX] Fixed a bug in the error printing logic in several exception handling blocks in the Data Docs rendering. This will make it easier for users to submit error messages in case of an error in rendering.
* [DOCS] Miscellaneous doc improvements
* [DOCS] Update cloud composer workflow to use GCSStoreBackendDefaults

0.13.2
-----------------
* [ENHANCEMENT] Support avro format in Spark datasource (thanks @ryanaustincarlson!) #2122
* [ENHANCEMENT] Made improvements to the backend for expect_column_quantile_values_to_be_between #2127
* [ENHANCEMENT] Robust Representation in Configuration of Both Legacy and New Datasource
* [ENHANCEMENT] Continuing 0.13 clean-up and improvements
* [BUGFIX] Fix spark configuration not getting passed to the SparkSession builder (thanks @EricSteg!) #2124
* [BUGFIX] Misc bugfixes and improvements to code & documentation for new in-code data context API #2118
* [BUGFIX] When Introspecting a database, sql_data_connector will ignore view_names that are also system_tables
* [BUGFIX] Made improvements for code & documentation for in-code data context
* [BUGFIX] Fixed bug where TSQL mean on `int` columns returned incorrect result
* [DOCS] Updated explanation for ConfiguredAssetDataConnector and InferredAssetDataConnector
* [DOCS] General 0.13 docs improvements

0.13.1
-----------------
* [ENHANCEMENT] Improved data docs performance by ~30x for large projects and ~4x for smaller projects by changing instantiation of Jinja environment #2100
* [ENHANCEMENT] Allow  database store backend to support specification of schema in credentials file #2058 (thanks @GTLangseth!)
* [ENHANCEMENT] More detailed information in Datasource.self_check() diagnostic (concerning ExecutionEngine objects)
* [ENHANCEMENT] Improve UI for in-code data contexts #2068
* [ENHANCEMENT] Add a store_backend_id property to StoreBackend #2030, #2075
* [ENHANCEMENT] Use an existing expectation_store.store_backend_id to initialize an in-code DataContext #2046, #2075
* [BUGFIX] Corrected handling of boto3_options by PandasExecutionEngine
* [BUGFIX] New Expectation via CLI / SQL Query no longer throws TypeError
* [BUGFIX] Implement validator.default_expectations_arguments
* [DOCS] Fix doc create and editing expectations #2105 (thanks @Lee-W!)
* [DOCS] Updated documentation on 0.13 classes
* [DOCS] Fixed a typo in the HOWTO guide for adding a self-managed Spark datasource
* [DOCS] Updated documentation for new UI for in-code data contexts

0.13.0
-----------------
* INTRODUCING THE NEW MODULAR EXPECTATIONS API (Experimental): this release introduces a new way to create expectation logic in its own class, making it much easier to author and share expectations. ``Expectation`` and ``MetricProvider`` classes now work together to validate data and consolidate logic for all backends by function. See the how-to guides in our documentation for more information on how to use the new API.
* INTRODUCING THE NEW DATASOURCE API (Experimental): this release introduces a new way to connect to datasources providing much richer guarantees for discovering ("inferring") data assets and partitions. The new API replaces "BatchKwargs" and "BatchKwargsGenerators" with BatchDefinition and BatchSpec objects built from DataConnector classes. You can read about the new API in our docs.
* The Core Concepts section of our documentation has been updated with descriptions of the classes and concepts used in the new API; we will continue to update that section and welcome questions and improvements.
* BREAKING: Data Docs rendering is now handled in the new Modular Expectations, which means that any custom expectation rendering needs to be migrated to the new API to function in version 0.13.0.
* BREAKING: **Renamed** Datasource to LegacyDatasource and introduced the new Datasource class. Because most installations rely on one PandasDatasource, SqlAlchemyDatasource, or SparkDFDatasource, most users will not be affected. However, if you have implemented highly customized Datasource class inheriting from the base class, you may need to update your inheritance.
* BREAKING: The new Modular Expectations API will begin removing the ``parse_strings_as_datetimes`` and ``allow_cross_type_comparisons`` flags in expectations. Expectation Suites that use the flags will need to be updated to use the new Modular Expectations. In general, simply removing the flag will produce correct behavior; if you still want the exact same semantics, you should ensure your raw data already has typed datetime objects.
* **NOTE:** Both the new Datasource API and the new Modular Expectations API are *experimental* and will change somewhat during the next several point releases. We are extremely excited for your feedback while we iterate rapidly, and continue to welcome new community contributions.

0.12.10
-----------------
* [BUGFIX] Update requirements.txt for ruamel.yaml to >=0.16 - #2048 (thanks @mmetzger!)
* [BUGFIX] Added option to return scalar instead of list from query store #2060
* [BUGFIX] Add missing markdown_content_block_container #2063
* [BUGFIX] Fixed a divided by zero error for checkpoints on empty expectation suites #2064
* [BUGFIX] Updated sort to correctly return partial unexpected results when expect_column_values_to_be_of_type has more than one unexpected type #2074
* [BUGFIX] Resolve Data Docs resource identifier issues to speed up UpdateDataDocs action #2078
* [DOCS] Updated contribution changelog location #2051 (thanks @shapiroj18!)
* [DOCS] Adding Airflow operator and Astrononomer deploy guides #2070
* [DOCS] Missing image link to bigquery logo #2071 (thanks @nelsonauner!)

0.12.9
-----------------
* [BUGFIX] Fixed the import of s3fs to use the optional import pattern - issue #2053
* [DOCS] Updated the title styling and added a Discuss comment article for the OpsgenieAlertAction how-to guide

0.12.8
-----------------
* [FEATURE] Add OpsgenieAlertAction #2012 (thanks @miike!)
* [FEATURE] Add S3SubdirReaderBatchKwargsGenerator #2001 (thanks @noklam)
* [ENHANCEMENT] Snowflake uses temp tables by default while still allowing transient tables
* [ENHANCEMENT] Enabled use of lowercase table and column names in GE with the `use_quoted_name` key in batch_kwargs #2023
* [BUGFIX] Basic suite builder profiler (suite scaffold) now skips excluded expectations #2037
* [BUGFIX] Off-by-one error in linking to static images #2036 (thanks @NimaVaziri!)
* [BUGFIX] Improve handling of pandas NA type issue #2029 PR #2039 (thanks @isichei!)
* [DOCS] Update Virtual Environment Example #2027 (thanks @shapiroj18!)
* [DOCS] Update implemented_expectations.rst (thanks @jdimatteo!)
* [DOCS] Update how_to_configure_a_pandas_s3_datasource.rst #2042 (thanks @CarstenFrommhold!)

0.12.7
-----------------
* [ENHANCEMENT] CLI supports s3a:// or gs:// paths for Pandas Datasources (issue #2006)
* [ENHANCEMENT] Escape $ characters in configuration, support multiple substitutions (#2005 & #2015)
* [ENHANCEMENT] Implement Skip prompt flag on datasource profile cli (#1881 Thanks @thcidale0808!)
* [BUGFIX] Fixed bug where slack messages cause stacktrace when data docs pages have issue
* [DOCS] How to use docker images (#1797)
* [DOCS] Remove incorrect doc line from PagerdutyAlertAction (Thanks @niallrees!)
* [MAINTENANCE] Update broken link (Thanks @noklam!)
* [MAINTENANCE] Fix path for how-to guide (Thanks @gauthamzz!)

0.12.6
-----------------
* [BUGFIX] replace black in requirements.txt

0.12.5
-----------------
* [ENHANCEMENT] Implement expect_column_values_to_be_json_parseable in spark (Thanks @mikaylaedwards!)
* [ENHANCEMENT] Fix boto3 options passing into datasource correctly (Thanks @noklam!)
* [ENHANCEMENT] Add .pkl to list of recognized extensions (Thanks @KPLauritzen!)
* [BUGFIX] Query batch kwargs support for Athena backend (issue 1964)
* [BUGFIX] Skip config substitution if key is "password" (issue 1927)
* [BUGFIX] fix site_names functionality and add site_names param to get_docs_sites_urls (issue 1991)
* [BUGFIX] Always render expectation suites in data docs unless passing a specific ExpectationSuiteIdentifier in resource_identifiers (issue 1944)
* [BUGFIX] remove black from requirements.txt
* [BUGFIX] docs build cli: fix --yes argument (Thanks @varunbpatil!)
* [DOCS] Update docstring for SubdirReaderBatchKwargsGenerator (Thanks @KPLauritzen!)
* [DOCS] Fix broken link in README.md (Thanks @eyaltrabelsi!)
* [DOCS] Clarifications on several docs (Thanks all!!)

0.12.4
-----------------
* [FEATURE] Add PagerdutyAlertAction (Thanks @NiallRees!)
* [FEATURE] enable using Minio for S3 backend (Thanks @noklam!)
* [ENHANCEMENT] Add SqlAlchemy support for expect_compound_columns_to_be_unique (Thanks @jhweaver!)
* [ENHANCEMENT] Add Spark support for expect_compound_columns_to_be_unique (Thanks @tscottcoombes1!)
* [ENHANCEMENT] Save expectation suites with datetimes in evaluation parameters (Thanks @mbakunze!)
* [ENHANCEMENT] Show data asset name in Slack message (Thanks @haydarai!)
* [ENHANCEMENT] Enhance data doc to show data asset name in overview block (Thanks @noklam!)
* [ENHANCEMENT] Clean up checkpoint output
* [BUGFIX] Change default prefix for TupleStoreBackend (issue 1907)
* [BUGFIX] Duplicate s3 approach for GCS for building object keys
* [BUGFIX] import NotebookConfig (Thanks @cclauss!)
* [BUGFIX] Improve links (Thanks @sbrugman!)
* [MAINTENANCE] Unpin black in requirements (Thanks @jtilly!)
* [MAINTENANCE] remove test case name special characters

0.12.3
-----------------
* [ENHANCEMENT] Add expect_compound_columns_to_be_unique and clarify multicolumn uniqueness
* [ENHANCEMENT] Add expectation expect_table_columns_to_match_set
* [ENHANCEMENT] Checkpoint run command now prints out details on each validation #1437
* [ENHANCEMENT] Slack notifications can now display links to GCS-hosted DataDocs sites
* [ENHANCEMENT] Public base URL can be configured for Data Docs sites
* [ENHANCEMENT] SuiteEditNotebookRenderer.add_header class now allows usage of env variables in jinja templates (thanks @mbakunze)!
* [ENHANCEMENT] Display table for Cramer's Phi expectation in Data Docs (thanks @mlondschien)!
* [BUGFIX] Explicitly convert keys to tuples when removing from TupleS3StoreBackend (thanks @balexander)!
* [BUGFIX] Use more-specific s3.meta.client.exceptions with dealing with boto resource api (thanks @lcorneliussen)!
* [BUGFIX] Links to Amazon S3 are compatible with virtual host-style access and path-style access
* [DOCS] How to Instantiate a Data Context on a Databricks Spark Cluster
* [DOCS] Update to Deploying Great Expectations with Google Cloud Composer
* [MAINTENANCE] Update moto dependency to include cryptography (see #spulec/moto/3290)

0.12.2
-----------------
* [ENHANCEMENT] Update schema for anonymized expectation types to avoid large key domain
* [ENHANCEMENT] BaseProfiler type mapping expanded to include more pandas and numpy dtypes
* [BUGFIX] Allow for pandas reader option inference with parquet and Excel (thanks @dlachasse)!
* [BUGFIX] Fix bug where running checkpoint fails if GCS data docs site has a prefix (thanks @sergii-tsymbal-exa)!
* [BUGFIX] Fix bug in deleting datasource config from config file (thanks @rxmeez)!
* [BUGFIX] clarify inclusiveness of min/max values in string rendering
* [BUGFIX] Building data docs no longer crashes when a data asset name is an integer #1913
* [DOCS] Add notes on transient table creation to Snowflake guide (thanks @verhey)!
* [DOCS] Fixed several broken links and glossary organization (thanks @JavierMonton and @sbrugman)!
* [DOCS] Deploying Great Expectations with Google Cloud Composer (Hosted Airflow)

0.12.1
-----------------
* [FEATURE] Add ``expect_column_pair_cramers_phi_value_to_be_less_than`` expectation to ``PandasDatasource`` to check for the independence of two columns by computing their Cramers Phi (thanks @mlondschien)!
* [FEATURE] add support for ``expect_column_pair_values_to_be_in_set`` to ``Spark`` (thanks @mikaylaedwards)!
* [FEATURE] Add new expectation:`` expect_multicolumn_sum_to_equal`` for ``pandas` and ``Spark`` (thanks @chipmyersjr)!
* [ENHANCEMENT] Update isort, pre-commit & pre-commit hooks, start more linting (thanks @dandandan)!
* [ENHANCEMENT] Bundle shaded marshmallow==3.7.1 to avoid dependency conflicts on GCP Composer
* [ENHANCEMENT] Improve row_condition support in aggregate expectations
* [BUGFIX] SuiteEditNotebookRenderer no longer break GCS and S3 data paths
* [BUGFIX] Fix bug preventing the use of get_available_partition_ids in s3 generator
* [BUGFIX] SuiteEditNotebookRenderer no longer break GCS and S3 data paths
* [BUGFIX] TupleGCSStoreBackend: remove duplicate prefix for urls (thanks @azban)!
* [BUGFIX] Fix `TypeError: unhashable type` error in Data Docs rendering

0.12.0
-----------------
* [BREAKING] This release includes a breaking change that *only* affects users who directly call `add_expectation`, `remove_expectation`, or `find_expectations`. (Most users do not use these APIs but add Expectations by stating them directly on Datasets). Those methods have been updated to take an ExpectationConfiguration object and `match_type` object. The change provides more flexibility in determining which expectations should be modified and allows us provide substantially improved support for two major features that we have frequently heard requested: conditional Expectations and more flexible multi-column custom expectations. See :ref:`expectation_suite_operations` and :ref:`migrating_versions` for more information.
* [FEATURE] Add support for conditional expectations using pandas execution engine (#1217 HUGE thanks @arsenii!)
* [FEATURE] ValidationActions can now consume and return "payload", which can be used to share information across ValidationActions
* [FEATURE] Add support for nested columns in the PySpark expectations (thanks @bramelfrink)!
* [FEATURE] add support for `expect_column_values_to_be_increasing` to `Spark` (thanks @mikaylaedwards)!
* [FEATURE] add support for `expect_column_values_to_be_decreasing` to `Spark` (thanks @mikaylaedwards)!
* [FEATURE] Slack Messages sent as ValidationActions now have link to DataDocs, if available.
* [FEATURE] Expectations now define “domain,” “success,” and “runtime” kwargs to allow them to determine expectation equivalence for updating expectations. Fixes column pair expectation update logic.
* [ENHANCEMENT] Add a `skip_and_clean_missing` flag to `DefaultSiteIndexBuilder.build` (default True). If True, when an index page is being built and an existing HTML page does not have corresponding source data (i.e. an expectation suite or validation result was removed from source store), the HTML page is automatically deleted and will not appear in the index. This ensures that the expectations store and validations store are the source of truth for Data Docs.
* [ENHANCEMENT] Include datetime and bool column types in descriptive documentation results
* [ENHANCEMENT] Improve data docs page breadcrumbs to have clearer run information
* [ENHANCEMENT] Data Docs Validation Results only shows unexpected value counts if all unexpected values are available
* [ENHANCEMENT] Convert GE version key from great_expectations.__version__ to great_expectations_version (thanks, @cwerner!) (#1606)
* [ENHANCEMENT] Add support in JSON Schema profiler for combining schema with anyOf key and creating nullability expectations
* [BUGFIX] Add guard for checking Redshift Dialect in match_like_pattern expectation
* [BUGFIX] Fix content_block build failure for dictionary content - (thanks @jliew!) #1722
* [BUGFIX] Fix bug that was preventing env var substitution in `config_variables.yml` when not at the top level
* [BUGFIX] Fix issue where expect_column_values_to_be_in_type_list did not work with positional type_list argument in SqlAlchemyDataset or SparkDFDataset
* [BUGFIX] Fixes a bug that was causing exceptions to occur if user had a Data Docs config excluding a particular site section
* [DOCS] Add how-to guides for configuring MySQL and MSSQL Datasources
* [DOCS] Add information about issue tags to contributing docs
* [DEPRECATION] Deprecate demo suite behavior in `suite new`

0.11.9
-----------------
* [FEATURE] New Dataset Support: Microsoft SQL Server
* [FEATURE] Render expectation validation results to markdown
* [FEATURE] Add --assume-yes/--yes/-y option to cli docs build command (thanks @feluelle)
* [FEATURE] Add SSO and SSH key pair authentication for Snowflake (thanks @dmateusp)
* [FEATURE] Add pattern-matching expectations that use the Standard SQL "LIKE" operator: "expect_column_values_to_match_like_pattern", "expect_column_values_to_not_match_like_pattern", "expect_column_values_to_match_like_pattern_list", and "expect_column_values_to_not_match_like_pattern_list"
* [ENHANCEMENT] Make Data Docs rendering of profiling results more flexible by deprecating the reliance on validation results having the specific run_name of "profiling"
* [ENHANCEMENT] Use green checkmark in Slack msgs instead of tada
* [ENHANCEMENT] log class instantiation errors for better debugging
* [BUGFIX] usage_statistics decorator now handles 'dry_run' flag
* [BUGFIX] Add spark_context to DatasourceConfigSchema (#1713) (thanks @Dandandan)
* [BUGFIX] Handle case when unexpected_count list element is str
* [DOCS] Deploying Data Docs
* [DOCS] New how-to guide: How to instantiate a Data Context on an EMR Spark cluster
* [DOCS] Managed Spark DF Documentation #1729 (thanks @mgorsk1)
* [DOCS] Typos and clarifications (thanks @dechoma @sbrugman @rexboyce)

0.11.8
-----------------
* [FEATURE] Customizable "Suite Edit" generated notebooks
* [ENHANCEMENT] Add support and docs for loading evaluation parameter from SQL database
* [ENHANCEMENT] Fixed some typos/grammar and a broken link in the suite_scaffold_notebook_renderer
* [ENHANCEMENT] allow updates to DatabaseStoreBackend keys by default, requiring `allow_update=False` to disallow
* [ENHANCEMENT] Improve support for prefixes declared in TupleS3StoreBackend that include reserved characters
* [BUGFIX] Fix issue where allow_updates was set for StoreBackend that did not support it
* [BUGFIX] Fix issue where GlobReaderBatchKwargsGenerator failed with relative base_directory
* [BUGFIX] Adding explicit requirement for "importlib-metadata" (needed for Python versions prior to Python 3.8).
* [MAINTENANCE] Install GitHub Dependabot
* [BUGFIX] Fix missing importlib for python 3.8 #1651

0.11.7
-----------------
* [ENHANCEMENT] Improve CLI error handling.
* [ENHANCEMENT] Do not register signal handlers if not running in main thread
* [ENHANCEMENT] store_backend (S3 and GCS) now throws InvalidKeyError if file does not exist at expected location
* [BUGFIX] ProfilerTypeMapping uses lists instead of sets to prevent serialization errors when saving suites created by JsonSchemaProfiler
* [DOCS] Update suite scaffold how-to
* [DOCS] Docs/how to define expectations that span multiple tables
* [DOCS] how to metadata stores validation on s3

0.11.6
-----------------
* [FEATURE] Auto-install Python DB packages.  If the required packages for a DB library are not installed, GE will offer the user to install them, without exiting CLI
* [FEATURE] Add new expectation expect_table_row_count_to_equal_other_table for SqlAlchemyDataset
* [FEATURE] A profiler that builds suites from JSONSchema files
* [ENHANCEMENT] Add ``.feather`` file support to PandasDatasource
* [ENHANCEMENT] Use ``colorama init`` to support terminal color on Windows
* [ENHANCEMENT] Update how_to_trigger_slack_notifications_as_a_validation_action.rst
* [ENHANCEMENT] Added note for config_version in great_expectations.yml
* [ENHANCEMENT] Implement "column_quantiles" for MySQL (via a compound SQLAlchemy query, since MySQL does not support "percentile_disc")
* [BUGFIX] "data_asset.validate" events with "data_asset_name" key in the batch kwargs were failing schema validation
* [BUGFIX] database_store_backend does not support storing Expectations in DB
* [BUGFIX] instantiation of ExpectationSuite always adds GE version metadata to prevent datadocs from crashing
* [BUGFIX] Fix all tests having to do with missing data source libraries
* [DOCS] will/docs/how_to/Store Expectations on Google Cloud Store

0.11.5
-----------------
* [FEATURE] Add support for expect_column_values_to_match_regex_list exception for Spark backend
* [ENHANCEMENT] Added 3 new usage stats events: "cli.new_ds_choice", "data_context.add_datasource", and "datasource.sqlalchemy.connect"
* [ENHANCEMENT] Support platform_specific_separator flag for TupleS3StoreBackend prefix
* [ENHANCEMENT] Allow environment substitution in config_variables.yml
* [BUGFIX] fixed issue where calling head() on a SqlAlchemyDataset would fail if the underlying table is empty
* [BUGFIX] fixed bug in rounding of mostly argument to nullity expectations produced by the BasicSuiteBuilderProfiler
* [DOCS] New How-to guide: How to add a Validation Operator (+ updated in Validation Operator doc strings)

0.11.4
-----------------
* [BUGIFX] Fixed an error that crashed the CLI when called in an environment with neither SQLAlchemy nor google.auth installed

0.11.3
-----------------
* [ENHANCEMENT] Removed the misleading scary "Site doesn't exist or is inaccessible" message that the CLI displayed before building Data Docs for the first time.
* [ENHANCEMENT] Catch sqlalchemy.exc.ArgumentError and google.auth.exceptions.GoogleAuthError in SqlAlchemyDatasource __init__ and re-raise them as DatasourceInitializationError - this allows the CLI to execute its retry logic when users provide a malformed SQLAlchemy URL or attempt to connect to a BigQuery project without having proper authentication.
* [BUGFIX] Fixed issue where the URL of the Glossary of Expectations article in the auto-generated suite edit notebook was wrong (out of date) (#1557).
* [BUGFIX] Use renderer_type to set paths in jinja templates instead of utm_medium since utm_medium is optional
* [ENHANCEMENT] Bring in custom_views_directory in DefaultJinjaView to enable custom jinja templates stored in plugins dir
* [BUGFIX] fixed glossary links in walkthrough modal, README, CTA button, scaffold notebook
* [BUGFIX] Improved TupleGCSStoreBackend configurability (#1398 #1399)
* [BUGFIX] Data Docs: switch bootstrap-table-filter-control.min.js to CDN
* [ENHANCEMENT] BasicSuiteBuilderProfiler now rounds mostly values for readability
* [DOCS] Add AutoAPI as the primary source for API Reference docs.

0.11.2
-----------------
* [FEATURE] Add support for expect_volumn_values_to_match_json_schema exception for Spark backend (thanks @chipmyersjr!)
* [ENHANCEMENT] Add formatted __repr__ for ValidationOperatorResult
* [ENHANCEMENT] add option to suppress logging when getting expectation suite
* [BUGFIX] Fix object name construction when calling SqlAlchemyDataset.head (thanks @mascah!)
* [BUGFIX] Fixed bug where evaluation parameters used in arithmetic expressions would not be identified as upstream dependencies.
* [BUGFIX] Fix issue where DatabaseStoreBackend threw IntegrityError when storing same metric twice
* [FEATURE] Added new cli upgrade helper to help facilitate upgrading projects to be compatible with GE 0.11.
  See :ref:`upgrading_to_0.11` for more info.
* [BUGFIX] Fixed bug preventing GCS Data Docs sites to cleaned
* [BUGFIX] Correct doc link in checkpoint yml
* [BUGFIX] Fixed issue where CLI checkpoint list truncated names (#1518)
* [BUGFIX] Fix S3 Batch Kwargs Generator incorrect migration to new build_batch_kwargs API
* [BUGFIX] Fix missing images in data docs walkthrough modal
* [BUGFIX] Fix bug in checkpoints that was causing incorrect run_time to be set
* [BUGFIX] Fix issue where data docs could remove trailing zeros from values when low precision was requested

0.11.1
-----------------
* [BUGFIX] Fixed bug that was caused by comparison between timezone aware and non-aware datetimes
* [DOCS] Updated docs with info on typed run ids and validation operator results
* [BUGFIX] Update call-to-action buttons on index page with correct URLs

0.11.0
-----------------
* [BREAKING] ``run_id`` is now typed using the new ``RunIdentifier`` class, which consists of a ``run_time`` and
  ``run_name``. Existing projects that have Expectation Suite Validation Results must be migrated.
  See :ref:`upgrading_to_0.11` for instructions.
* [BREAKING] ``ValidationMetric`` and ``ValidationMetricIdentifier`` objects now have a ``data_asset_name`` attribute.
  Existing projects with evaluation parameter stores that have database backends must be migrated.
  See :ref:`upgrading_to_0.11` for instructions.
* [BREAKING] ``ValidationOperator.run`` now returns an instance of new type, ``ValidationOperatorResult`` (instead of a
  dictionary). If your code uses output from Validation Operators, it must be updated.
* Major update to the styling and organization of documentation! Watch for more content and reorganization as we continue to improve the documentation experience with Great Expectations.
* [FEATURE] Data Docs: redesigned index page with paginated/sortable/searchable/filterable tables
* [FEATURE] Data Docs: searchable tables on Expectation Suite Validation Result pages
* ``data_asset_name`` is now added to batch_kwargs by batch_kwargs_generators (if available) and surfaced in Data Docs
* Renamed all ``generator_asset`` parameters to ``data_asset_name``
* Updated the dateutil dependency
* Added experimental QueryStore
* Removed deprecated cli tap command
* Added of 0.11 upgrade helper
* Corrected Scaffold maturity language in notebook to Experimental
* Updated the installation/configuration documentation for Snowflake users
* [ENHANCEMENT] Improved error messages for misconfigured checkpoints.
* [BUGFIX] Fixed bug that could cause some substituted variables in DataContext config to be saved to `great_expectations.yml`

0.10.12
-----------------
* [DOCS] Improved help for CLI `checkpoint` command
* [BUGFIX] BasicSuiteBuilderProfiler could include extra expectations when only some expectations were selected (#1422)
* [FEATURE] add support for `expect_multicolumn_values_to_be_unique` and `expect_column_pair_values_A_to_be_greater_than_B`
  to `Spark`. Thanks @WilliamWsyHK!
* [ENHANCEMENT] Allow a dictionary of variables can be passed to the DataContext constructor to allow override
  config variables at runtime. Thanks @balexander!
* [FEATURE] add support for `expect_column_pair_values_A_to_be_greater_than_B` to `Spark`.
* [BUGFIX] Remove SQLAlchemy typehints to avoid requiring library (thanks @mzjp2)!
* [BUGFIX] Fix issue where quantile boundaries could not be set to zero. Thanks @kokes!

0.10.11
-----------------
* Bugfix: build_data_docs list_keys for GCS returns keys and when empty a more user friendly message
* ENHANCEMENT: Enable Redshift Quantile Profiling


0.10.10
-----------------
* Removed out-of-date Airflow integration examples. This repo provides a comprehensive example of Airflow integration: `#GE Airflow Example <https://github.com/superconductive/ge_tutorials>`_
* Bugfix suite scaffold notebook now has correct suite name in first markdown cell.
* Bugfix: fixed an example in the custom expectations documentation article - "result" key was missing in the returned dictionary
* Data Docs Bugfix: template string substitution is now done using .safe_substitute(), to handle cases where string templates
  or substitution params have extraneous $ signs. Also added logic to handle templates where intended output has groupings of 2 or more $ signs
* Docs fix: fix in yml for example action_list_operator for metrics
* GE is now auto-linted using Black

-----------------

* DataContext.get_docs_sites_urls now raises error if non-existent site_name is specified
* Bugfix for the CLI command `docs build` ignoring the --site_name argument (#1378)
* Bugfix and refactor for `datasource delete` CLI command (#1386) @mzjp2
* Instantiate datasources and validate config only when datasource is used (#1374) @mzjp2
* suite delete changed from an optional argument to a required one
* bugfix for uploading objects to GCP #1393
* added a new usage stats event for the case when a data context is created through CLI
* tuplefilestore backend, expectationstore backend remove_key bugs fixed
* no url is returned on empty data_docs site
* return url for resource only if key exists
* Test added for the period special char case
* updated checkpoint module to not require sqlalchemy
* added BigQuery as an option in the list of databases in the CLI
* added special cases for handling BigQuery - table names are already qualified with schema name, so we must make sure that we do not prepend the schema name twice
* changed the prompt for the name of the temp table in BigQuery in the CLI to hint that a fully qualified name (project.dataset.table) should be provided
* Bugfix for: expect_column_quantile_values_to_be_between expectation throws an "unexpected keyword WITHIN" on BigQuery (#1391)

0.10.8
-----------------
* added support for overriding the default jupyter command via a GE_JUPYTER_COMMAND environment variable (#1347) @nehiljain
* Bugfix for checkpoint missing template (#1379)

0.10.7
-----------------
* crud delete suite bug fix

0.10.6
-----------------

* Checkpoints: a new feature to ease deployment of suites into your pipelines
  - DataContext.list_checkpoints() returns a list of checkpoint names found in the project
  - DataContext.get_checkpoint() returns a validated dictionary loaded from yml
  - new cli commands

    - `checkpoint new`
    - `checkpoint list`
    - `checkpoint run`
    - `checkpoint script`

* marked cli `tap` commands as deprecating on next release
* marked cli `validation-operator run` command as deprecating
* internal improvements in the cli code
* Improve UpdateDataDocsAction docs

0.10.5
-----------------

* improvements to ge.read_json tests
* tidy up the changelog

  - Fix bullet list spacing issues
  - Fix 0.10. formatting
  - Drop roadmap_and_changelog.rst and move changelog.rst to the top level of the table of contents
* DataContext.run_validation_operator() now raises a DataContextError if:
  - no batches are passed
  - batches are of the the wrong type
  - no matching validation operator is found in the project
* Clarified scaffolding language in scaffold notebook
* DataContext.create() adds an additional directory: `checkpoints`
* Marked tap command for deprecation in next major release

0.10.4
-----------------
* consolidated error handling in CLI DataContext loading
* new cli command `suite scaffold` to speed up creation of suites
* new cli command `suite demo` that creates an example suite
* Update bigquery.rst `#1330 <https://github.com/great-expectations/great_expectations/issues/1330>`_
* Fix datetime reference in create_expectations.rst `#1321 <https://github.com/great-expectations/great_expectations/issues/1321>`_ Thanks @jschendel !
* Update issue templates
* CLI command experimental decorator
* Update style_guide.rst
* Add pull request template
* Use pickle to generate hash for dataframes with unhashable objects. `#1315 <https://github.com/great-expectations/great_expectations/issues/1315>`_ Thanks @shahinism !
* Unpin pytest

0.10.3
-----------------
* Use pickle to generate hash for dataframes with unhashable objects.

0.10.2
-----------------
* renamed NotebookRenderer to SuiteEditNotebookRenderer
* SuiteEditNotebookRenderer now lints using black
* New SuiteScaffoldNotebookRenderer renderer to expedite suite creation
* removed autopep8 dependency
* bugfix: extra backslash in S3 urls if store was configured without a prefix `#1314 <https://github.com/great-expectations/great_expectations/issues/1314>`_

0.10.1
-----------------
* removing bootstrap scrollspy on table of contents `#1282 <https://github.com/great-expectations/great_expectations/issues/1282>`_
* Silently tolerate connection timeout during usage stats reporting

0.10.0
-----------------
* (BREAKING) Clarified API language: renamed all ``generator`` parameters and methods to the more correct ``batch_kwargs_generator`` language. Existing projects may require simple migration steps. See :ref:`Upgrading to 0.10.x <upgrading_to_0.10.x>` for instructions.
* Adds anonymized usage statistics to Great Expectations. See this article for details: :ref:`Usage Statistics`.
* CLI: improve look/consistency of ``docs list``, ``suite list``, and ``datasource list`` output; add ``store list`` and ``validation-operator list`` commands.
* New SuiteBuilderProfiler that facilitates faster suite generation by allowing columns to be profiled
* Added two convenience methods to ExpectationSuite: get_table_expectations & get_column_expectations
* Added optional profiler_configuration to DataContext.profile() and DataAsset.profile()
* Added list_available_expectation_types() to DataAsset

0.9.11
-----------------
* Add evaluation parameters support in WarningAndFailureExpectationSuitesValidationOperator `#1284 <https://github.com/great-expectations/great_expectations/issues/1284>`_ thanks `@balexander <https://github.com/balexander>`_
* Fix compatibility with MS SQL Server. `#1269 <https://github.com/great-expectations/great_expectations/issues/1269>`_ thanks `@kepiej <https://github.com/kepiej>`_
* Bug fixes for query_generator `#1292 <https://github.com/great-expectations/great_expectations/issues/1292>`_ thanks `@ian-whitestone <https://github.com/ian-whitestone>`_

0.9.10
-----------------
* Data Docs: improve configurability of site_section_builders
* TupleFilesystemStoreBackend now ignore `.ipynb_checkpoints` directories `#1203 <https://github.com/great-expectations/great_expectations/issues/1203>`_
* bugfix for Data Docs links encoding on S3 `#1235 <https://github.com/great-expectations/great_expectations/issues/1235>`_

0.9.9
-----------------
* Allow evaluation parameters support in run_validation_operator
* Add log_level parameter to jupyter_ux.setup_notebook_logging.
* Add experimental display_profiled_column_evrs_as_section and display_column_evrs_as_section methods, with a minor (nonbreaking) refactor to create a new _render_for_jupyter method.
* Allow selection of site in UpdateDataDocsAction with new arg target_site_names in great_expectations.yml
* Fix issue with regular expression support in BigQuery (#1244)

0.9.8
-----------------
* Allow basic operations in evaluation parameters, with or without evaluation parameters.
* When unexpected exceptions occur (e.g., during data docs rendering), the user will see detailed error messages, providing information about the specific issue as well as the stack trace.
* Remove the "project new" option from the command line (since it is not implemented; users can only run "init" to create a new project).
* Update type detection for bigquery based on driver changes in pybigquery driver 0.4.14. Added a warning for users who are running an older pybigquery driver
* added execution tests to the NotebookRenderer to mitigate codegen risks
* Add option "persist", true by default, for SparkDFDataset to persist the DataFrame it is passed. This addresses #1133 in a deeper way (thanks @tejsvirai for the robust debugging support and reproduction on spark).

  * Disabling this option should *only* be done if the user has *already* externally persisted the DataFrame, or if the dataset is too large to persist but *computations are guaranteed to be stable across jobs*.

* Enable passing dataset kwargs through datasource via dataset_options batch_kwarg.
* Fix AttributeError when validating expectations from a JSON file
* Data Docs: fix bug that was causing erratic scrolling behavior when table of contents contains many columns
* Data Docs: add ability to hide how-to buttons and related content in Data Docs

0.9.7
-----------------
* Update marshmallow dependency to >3. NOTE: as of this release, you MUST use marshamllow >3.0, which REQUIRES python 3. (`#1187 <https://github.com/great-expectations/great_expectations/issues/1187>`_) @jcampbell

  * Schema checking is now stricter for expectation suites, and data_asset_name must not be present as a top-level key in expectation suite json. It is safe to remove.
  * Similarly, datasource configuration must now adhere strictly to the required schema, including having any required credentials stored in the "credentials" dictionary.

* New beta CLI command: `tap new` that generates an executable python file to expedite deployments. (`#1193 <https://github.com/great-expectations/great_expectations/issues/1193>`_) @Aylr
* bugfix in TableBatchKwargsGenerator docs
* Added feature maturity in README (`#1203 <https://github.com/great-expectations/great_expectations/issues/1203>`_) @kyleaton
* Fix failing test that should skip if postgresql not running (`#1199 <https://github.com/great-expectations/great_expectations/issues/1199>`_) @cicdw


0.9.6
-----------------
* validate result dict when instantiating an ExpectationValidationResult (`#1133 <https://github.com/great-expectations/great_expectations/issues/1133>`_)
* DataDocs: Expectation Suite name on Validation Result pages now link to Expectation Suite page
* `great_expectations init`: cli now asks user if csv has header when adding a Spark Datasource with csv file
* Improve support for using GCP Storage Bucket as a Data Docs Site backend (thanks @hammadzz)
* fix notebook renderer handling for expectations with no column kwarg and table not in their name (`#1194 <https://github.com/great-expectations/great_expectations/issues/1194>`_)


0.9.5
-----------------
* Fixed unexpected behavior with suite edit, data docs and jupyter
* pytest pinned to 5.3.5


0.9.4
-----------------
* Update CLI `init` flow to support snowflake transient tables
* Use filename for default expectation suite name in CLI `init`
* Tables created by SqlAlchemyDataset use a shorter name with 8 hex characters of randomness instead of a full uuid
* Better error message when config substitution variable is missing
* removed an unused directory in the GE folder
* removed obsolete config error handling
* Docs typo fixes
* Jupyter notebook improvements
* `great_expectations init` improvements
* Simpler messaging in validation notebooks
* replaced hacky loop with suite list call in notebooks
* CLI suite new now supports `--empty` flag that generates an empty suite and opens a notebook
* add error handling to `init` flow for cases where user tries using a broken file


0.9.3
-----------------
* Add support for transient table creation in snowflake (#1012)
* Improve path support in TupleStoreBackend for better cross-platform compatibility
* New features on `ExpectationSuite`

  - ``add_citation()``
  - ``get_citations()``

* `SampleExpectationsDatasetProfiler` now leaves a citation containing the original batch kwargs
* `great_expectations suite edit` now uses batch_kwargs from citations if they exist
* Bugfix :: suite edit notebooks no longer blow away the existing suite while loading a batch of data
* More robust and tested logic in `suite edit`
* DataDocs: bugfixes and improvements for smaller viewports
* Bugfix :: fix for bug that crashes SampleExpectationsDatasetProfiler if unexpected_percent is of type decimal.Decimal (`#1109 <https://github.com/great-expectations/great_expectations/issues/1109>`_)


0.9.2
-----------------
* Fixes #1095
* Added a `list_expectation_suites` function to `data_context`, and a corresponding CLI function - `suite list`.
* CI no longer enforces legacy python tests.

0.9.1
------
* Bugfix for dynamic "How to Edit This Expectation Suite" command in DataDocs

0.9.0
-----------------

Version 0.9.0 is a major update to Great Expectations! The DataContext has continued to evolve into a powerful tool
for ensuring that Expectation Suites can properly represent the way users think about their data, and upgrading will
make it much easier to store and share expectation suites, and to build data docs that support your whole team.
You’ll get awesome new features including improvements to data docs look and the ability to choose and store metrics
for building flexible data quality dashboards.

The changes for version 0.9.0 fall into several broad areas:

1. Onboarding

Release 0.9.0 of Great Expectations makes it much easier to get started with the project. The `init` flow has grown
to support a much wider array of use cases and to use more natural language rather than introducing
GreatExpectations concepts earlier. You can more easily configure different backends and datasources, take advantage
of guided walkthroughs to find and profile data, and share project configurations with colleagues.

If you have already completed the `init` flow using a previous version of Great Expectations, you do not need to
rerun the command. However, **there are some small changes to your configuration that will be required**. See
:ref:`migrating_versions` for details.

2. CLI Command Improvements

With this release we have introduced a consistent naming pattern for accessing subcommands based on the noun (a
Great Expectations object like `suite` or `docs`) and verb (an action like `edit` or `new`). The new user experience
will allow us to more naturally organize access to CLI tools as new functionality is added.

3. Expectation Suite Naming and Namespace Changes

Defining shared expectation suites and validating data from different sources is much easier in this release. The
DataContext, which manages storage and configuration of expectations, validations, profiling, and data docs, no
longer requires that expectation suites live in a datasource-specific “namespace.” Instead, you should name suites
with the logical name corresponding to your data, making it easy to share them or validate against different data
sources. For example, the expectation suite "npi" for National Provider Identifier data can now be shared across
teams who access the same logical data in local systems using Pandas, on a distributed Spark cluster, or via a
relational database.

Batch Kwargs, or instructions for a datasource to build a batch of data, are similarly freed from a required
namespace, and you can more easily integrate Great Expectations into workflows where you do not need to use a
BatchKwargsGenerator (usually because you have a batch of data ready to validate, such as in a table or a known
directory).

The most noticeable impact of this API change is in the complete removal of the DataAssetIdentifier class. For
example, the `create_expectation_suite` and `get_batch` methods now no longer require a data_asset_name parameter,
relying only on the expectation_suite_name and batch_kwargs to do their job. Similarly, there is no more asset name
normalization required. See the upgrade guide for more information.

4. Metrics and Evaluation Parameter Stores

Metrics have received much more love in this release of Great Expectations! We've improved the system for declaring
evaluation parameters that support dependencies between different expectation suites, so you can easily identify a
particular field in the result of one expectation to use as the input into another. And the MetricsStore is now much
more flexible, supporting a new ValidationAction that makes it possible to select metrics from a validation result
to be saved in a database where they can power a dashboard.

5. Internal Type Changes and Improvements

Finally, in this release, we have done a lot of work under the hood to make things more robust, including updating
all of the internal objects to be more strongly typed. That change, while largely invisible to end users, paves the
way for some really exciting opportunities for extending Great Expectations as we build a bigger community around
the project.


We are really excited about this release, and encourage you to upgrade right away to take advantage of the more
flexible naming and simpler API for creating, accessing, and sharing your expectations. As always feel free to join
us on Slack for questions you don't see addressed!


0.8.9__develop
-----------------


0.8.8
-----------------
* Add support for allow_relative_error to expect_column_quantile_values_to_be_between, allowing Redshift users access
  to this expectation
* Add support for checking backend type information for datetime columns using expect_column_min_to_be_between and
  expect_column_max_to_be_between

0.8.7
-----------------
* Add support for expect_column_values_to_be_of_type for BigQuery backend (#940)
* Add image CDN for community usage stats
* Documentation improvements and fixes

0.8.6
-----------------
* Raise informative error if config variables are declared but unavailable
* Update ExpectationsStore defaults to be consistent across all FixedLengthTupleStoreBackend objects
* Add support for setting spark_options via SparkDFDatasource
* Include tail_weights by default when using build_continuous_partition_object
* Fix Redshift quantiles computation and type detection
* Allow boto3 options to be configured (#887)

0.8.5
-----------------
* BREAKING CHANGE: move all reader options from the top-level batch_kwargs object to a sub-dictionary called
  "reader_options" for SparkDFDatasource and PandasDatasource. This means it is no longer possible to specify
  supplemental reader-specific options at the top-level of `get_batch`,  `yield_batch_kwargs` or `build_batch_kwargs`
  calls, and instead, you must explicitly specify that they are reader_options, e.g. by a call such as:
  `context.yield_batch_kwargs(data_asset_name, reader_options={'encoding': 'utf-8'})`.
* BREAKING CHANGE: move all query_params from the top-level batch_kwargs object to a sub-dictionary called
  "query_params" for SqlAlchemyDatasource. This means it is no longer possible to specify supplemental query_params at
  the top-level of `get_batch`,  `yield_batch_kwargs` or `build_batch_kwargs`
  calls, and instead, you must explicitly specify that they are query_params, e.g. by a call such as:
  `context.yield_batch_kwargs(data_asset_name, query_params={'schema': 'foo'})`.
* Add support for filtering validation result suites and validation result pages to show only failed expectations in
  generated documentation
* Add support for limit parameter to batch_kwargs for all datasources: Pandas, SqlAlchemy, and SparkDF; add support
  to generators to support building batch_kwargs with limits specified.
* Include raw_query and query_params in query_generator batch_kwargs
* Rename generator keyword arguments from data_asset_name to generator_asset to avoid ambiguity with normalized names
* Consistently migrate timestamp from batch_kwargs to batch_id
* Include batch_id in validation results
* Fix issue where batch_id was not included in some generated datasets
* Fix rendering issue with expect_table_columns_to_match_ordered_list expectation
* Add support for GCP, including BigQuery and GCS
* Add support to S3 generator for retrieving directories by specifying the `directory_assets` configuration
* Fix warning regarding implicit class_name during init flow
* Expose build_generator API publicly on datasources
* Allow configuration of known extensions and return more informative message when SubdirReaderBatchKwargsGenerator cannot find
  relevant files.
* Add support for allow_relative_error on internal dataset quantile functions, and add support for
  build_continuous_partition_object in Redshift
* Fix truncated scroll bars in value_counts graphs


0.8.4.post0
----------------
* Correct a packaging issue resulting in missing notebooks in tarball release; update docs to reflect new notebook
  locations.


0.8.4
-----------------
* Improved the tutorials that walk new users through the process of creating expectations and validating data
* Changed the flow of the init command - now it creates the scaffolding of the project and adds a datasource. After
  that users can choose their path.
* Added a component with links to useful tutorials to the index page of the Data Docs website
* Improved the UX of adding a SQL datasource in the CLI - now the CLI asks for specific credentials for Postgres,
  MySQL, Redshift and Snowflake, allows continuing debugging in the config file and has better error messages
* Added batch_kwargs information to DataDocs validation results
* Fix an issue affecting file stores on Windows


0.8.3
-----------------
* Fix a bug in data-docs' rendering of mostly parameter
* Correct wording for expect_column_proportion_of_unique_values_to_be_between
* Set charset and meta tags to avoid unicode decode error in some browser/backend configurations
* Improve formatting of empirical histograms in validation result data docs
* Add support for using environment variables in `config_variables_file_path`
* Documentation improvements and corrections


0.8.2.post0
------------
* Correct a packaging issue resulting in missing css files in tarball release


0.8.2
-----------------
* Add easier support for customizing data-docs css
* Use higher precision for rendering 'mostly' parameter in data-docs; add more consistent locale-based
  formatting in data-docs
* Fix an issue causing visual overlap of large numbers of validation results in build-docs index
* Documentation fixes (thanks @DanielOliver!) and improvements
* Minor CLI wording fixes
* Improved handling of MySql temporary tables
* Improved detection of older config versions


0.8.1
-----------------
* Fix an issue where version was reported as '0+unknown'


0.8.0
-----------------

Version 0.8.0 is a significant update to Great Expectations, with many improvements focused on configurability
and usability.  See the :ref:`migrating_versions` guide for more details on specific changes, which include
several breaking changes to configs and APIs.

Highlights include:

1. Validation Operators and Actions. Validation operators make it easy to integrate GE into a variety of pipeline runners. They
   offer one-line integration that emphasizes configurability. See the :ref:`validation_operators_and_actions`
   feature guide for more information.

   - The DataContext `get_batch` method no longer treats `expectation_suite_name` or `batch_kwargs` as optional; they
     must be explicitly specified.
   - The top-level GE validate method allows more options for specifying the specific data_asset class to use.

2. First-class support for plugins in a DataContext, with several features that make it easier to configure and
   maintain DataContexts across common deployment patterns.

   - **Environments**: A DataContext can now manage :ref:`environment_and_secrets` more easily thanks to more dynamic and
     flexible variable substitution.
   - **Stores**: A new internal abstraction for DataContexts, :ref:`Stores <reference__core_concepts__data_context__stores>`, make extending GE easier by
     consolidating logic for reading and writing resources from a database, local, or cloud storage.
   - **Types**: Utilities configured in a DataContext are now referenced using `class_name` and `module_name` throughout
     the DataContext configuration, making it easier to extend or supplement pre-built resources. For now, the "type"
     parameter is still supported but expect it to be removed in a future release.

3. Partitioners: Batch Kwargs are clarified and enhanced to help easily reference well-known chunks of data using a
   partition_id. Batch ID and Batch Fingerprint help round out support for enhanced metadata around data
   assets that GE validates. See :ref:`Batch Identifiers <reference__core_concepts__batch_parameters>` for more information. The `GlobReaderBatchKwargsGenerator`,
   `QueryBatchKwargsGenerator`, `S3GlobReaderBatchKwargsGenerator`, `SubdirReaderBatchKwargsGenerator`, and `TableBatchKwargsGenerator` all support partition_id for
   easily accessing data assets.

4. Other Improvements:

   - We're beginning a long process of some under-the-covers refactors designed to make GE more maintainable as we
     begin adding additional features.
   - Restructured documentation: our docs have a new structure and have been reorganized to provide space for more
     easily adding and accessing reference material. Stay tuned for additional detail.
   - The command build-documentation has been renamed build-docs and now by
     default opens the Data Docs in the users' browser.

v0.7.11
-----------------
* Fix an issue where head() lost the column name for SqlAlchemyDataset objects with a single column
* Fix logic for the 'auto' bin selection of `build_continuous_partition_object`
* Add missing jinja2 dependency
* Fix an issue with inconsistent availability of strict_min and strict_max options on expect_column_values_to_be_between
* Fix an issue where expectation suite evaluation_parameters could be overriden by values during validate operation


v0.7.10
-----------------
* Fix an issue in generated documentation where the Home button failed to return to the index
* Add S3 Generator to module docs and improve module docs formatting
* Add support for views to QueryBatchKwargsGenerator
* Add success/failure icons to index page
* Return to uniform histogram creation during profiling to avoid large partitions for internal performance reasons


v0.7.9
-----------------
* Add an S3 generator, which will introspect a configured bucket and generate batch_kwargs from identified objects
* Add support to PandasDatasource and SparkDFDatasource for reading directly from S3
* Enhance the Site Index page in documentation so that validation results are sorted and display the newest items first
  when using the default run-id scheme
* Add a new utility method, `build_continuous_partition_object` which will build partition objects using the dataset
  API and so supports any GE backend.
* Fix an issue where columns with spaces in their names caused failures in some SqlAlchemyDataset and SparkDFDataset
  expectations
* Fix an issue where generated queries including null checks failed on MSSQL (#695)
* Fix an issue where evaluation parameters passed in as a set instead of a list could cause JSON serialization problems
  for the result object (#699)


v0.7.8
-----------------
* BREAKING: slack webhook URL now must be in the profiles.yml file (treat as a secret)
* Profiler improvements:

  - Display candidate profiling data assets in alphabetical order
  - Add columns to the expectation_suite meta during profiling to support human-readable description information

* Improve handling of optional dependencies during CLI init
* Improve documentation for create_expectations notebook
* Fix several anachronistic documentation and docstring phrases (#659, #660, #668, #681; #thanks @StevenMMortimer)
* Fix data docs rendering issues:

  - documentation rendering failure from unrecognized profiled column type (#679; thanks @dinedal))
  - PY2 failure on encountering unicode (#676)


0.7.7
-----------------
* Standardize the way that plugin module loading works. DataContext will begin to use the new-style class and plugin
  identification moving forward; yml configs should specify class_name and module_name (with module_name optional for
  GE types). For now, it is possible to use the "type" parameter in configuration (as before).
* Add support for custom data_asset_type to all datasources
* Add support for strict_min and strict_max to inequality-based expectations to allow strict inequality checks
  (thanks @RoyalTS!)
* Add support for reader_method = "delta" to SparkDFDatasource
* Fix databricks generator (thanks @sspitz3!)
* Improve performance of DataContext loading by moving optional import
* Fix several memory and performance issues in SparkDFDataset.

  - Use only distinct value count instead of bringing values to driver
  - Migrate away from UDF for set membership, nullity, and regex expectations

* Fix several UI issues in the data_documentation

  - Move prescriptive dataset expectations to Overview section
  - Fix broken link on Home breadcrumb
  - Scroll follows navigation properly
  - Improved flow for long items in value_set
  - Improved testing for ValidationRenderer
  - Clarify dependencies introduced in documentation sites
  - Improve testing and documentation for site_builder, including run_id filter
  - Fix missing header in Index page and cut-off tooltip
  - Add run_id to path for validation files


0.7.6
-----------------
* New Validation Renderer! Supports turning validation results into HTML and displays differences between the expected
  and the observed attributes of a dataset.
* Data Documentation sites are now fully configurable; a data context can be configured to generate multiple
  sites built with different GE objects to support a variety of data documentation use cases. See data documentation
  guide for more detail.
* CLI now has a new top-level command, `build-documentation` that can support rendering documentation for specified
  sites and even named data assets in a specific site.
* Introduced DotDict and LooselyTypedDotDict classes that allow to enforce typing of dictionaries.
* Bug fixes: improved internal logic of rendering data documentation, slack notification, and CLI profile command when
  datasource argument was not provided.

0.7.5
-----------------
* Fix missing requirement for pypandoc brought in from markdown support for notes rendering.

0.7.4
-----------------
* Fix numerous rendering bugs and formatting issues for rendering documentation.
* Add support for pandas extension dtypes in pandas backend of expect_column_values_to_be_of_type and
  expect_column_values_to_be_in_type_list and fix bug affecting some dtype-based checks.
* Add datetime and boolean column-type detection in BasicDatasetProfiler.
* Improve BasicDatasetProfiler performance by disabling interactive evaluation when output of expectation is not
  immediately used for determining next expectations in profile.
* Add support for rendering expectation_suite and expectation_level notes from meta in docs.
* Fix minor formatting issue in readthedocs documentation.

0.7.3
-----------------
* BREAKING: Harmonize expect_column_values_to_be_of_type and expect_column_values_to_be_in_type_list semantics in
  Pandas with other backends, including support for None type and type_list parameters to support profiling.
  *These type expectations now rely exclusively on native python or numpy type names.*
* Add configurable support for Custom DataAsset modules to DataContext
* Improve support for setting and inheriting custom data_asset_type names
* Add tooltips with expectations backing data elements to rendered documentation
* Allow better selective disabling of tests (thanks @RoyalITS)
* Fix documentation build errors causing missing code blocks on readthedocs
* Update the parameter naming system in DataContext to reflect data_asset_name *and* expectation_suite_name
* Change scary warning about discarding expectations to be clearer, less scary, and only in log
* Improve profiler support for boolean types, value_counts, and type detection
* Allow user to specify data_assets to profile via CLI
* Support CLI rendering of expectation_suite and EVR-based documentation

0.7.2
-----------------
* Improved error detection and handling in CLI "add datasource" feature
* Fixes in rendering of profiling results (descriptive renderer of validation results)
* Query Generator of SQLAlchemy datasource adds tables in non-default schemas to the data asset namespace
* Added convenience methods to display HTML renderers of sections in Jupyter notebooks
* Implemented prescriptive rendering of expectations for most expectation types

0.7.1
------------

* Added documentation/tutorials/videos for onboarding and new profiling and documentation features
* Added prescriptive documentation built from expectation suites
* Improved index, layout, and navigation of data context HTML documentation site
* Bug fix: non-Python files were not included in the package
* Improved the rendering logic to gracefully deal with failed expectations
* Improved the basic dataset profiler to be more resilient
* Implement expect_column_values_to_be_of_type, expect_column_values_to_be_in_type_list for SparkDFDataset
* Updated CLI with a new documentation command and improved profile and render commands
* Expectation suites and validation results within a data context are saved in a more readable form (with indentation)
* Improved compatibility between SparkDatasource and InMemoryGenerator
* Optimization for Pandas column type checking
* Optimization for Spark duplicate value expectation (thanks @orenovadia!)
* Default run_id format no longer includes ":" and specifies UTC time
* Other internal improvements and bug fixes


0.7.0
------------

Version 0.7 of Great Expectations is HUGE. It introduces several major new features
and a large number of improvements, including breaking API changes.

The core vocabulary of expectations remains consistent. Upgrading to
the new version of GE will primarily require changes to code that
uses data contexts; existing expectation suites will require only changes
to top-level names.

 * Major update of Data Contexts. Data Contexts now offer significantly \
   more support for building and maintaining expectation suites and \
   interacting with existing pipeline systems, including providing a namespace for objects.\
   They can handle integrating, registering, and storing validation results, and
   provide a namespace for data assets, making **batches** first-class citizens in GE.
   Read more: :ref:`data_context` or :py:mod:`great_expectations.data_context`

 * Major refactor of autoinspect. Autoinspect is now built around a module
   called "profile" which provides a class-based structure for building
   expectation suites. There is no longer a default  "autoinspect_func" --
   calling autoinspect requires explicitly passing the desired profiler. See :ref:`profiling`

 * New "Compile to Docs" feature produces beautiful documentation from expectations and expectation
   validation reports, helping keep teams on the same page.

 * Name clarifications: we've stopped using the overloaded terms "expectations
   config" and "config" and instead use "expectation suite" to refer to a
   collection (or suite!) of expectations that can be used for validating a
   data asset.

   - Expectation Suites include several top level keys that are useful \
     for organizing content in a data context: data_asset_name, \
     expectation_suite_name, and data_asset_type. When a data_asset is \
     validated, those keys will be placed in the `meta` key of the \
     validation result.

 * Major enhancement to the CLI tool including `init`, `render` and more flexibility with `validate`

 * Added helper notebooks to make it easy to get started. Each notebook acts as a combination of \
   tutorial and code scaffolding, to help you quickly learn best practices by applying them to \
   your own data.

 * Relaxed constraints on expectation parameter values, making it possible to declare many column
   aggregate expectations in a way that is always "vacuously" true, such as
   ``expect_column_values_to_be_between`` ``None`` and ``None``. This makes it possible to progressively
   tighten expectations while using them as the basis for profiling results and documentation.

  * Enabled caching on dataset objects by default.

 * Bugfixes and improvements:

   * New expectations:

     * expect_column_quantile_values_to_be_between
     * expect_column_distinct_values_to_be_in_set

   * Added support for ``head`` method on all current backends, returning a PandasDataset
   * More implemented expectations for SparkDF Dataset with optimizations

     * expect_column_values_to_be_between
     * expect_column_median_to_be_between
     * expect_column_value_lengths_to_be_between

   * Optimized histogram fetching for SqlalchemyDataset and SparkDFDataset
   * Added cross-platform internal partition method, paving path for improved profiling
   * Fixed bug with outputstrftime not being honored in PandasDataset
   * Fixed series naming for column value counts
   * Standardized naming for expect_column_values_to_be_of_type
   * Standardized and made explicit use of sample normalization in stdev calculation
   * Added from_dataset helper
   * Internal testing improvements
   * Documentation reorganization and improvements
   * Introduce custom exceptions for more detailed error logs

0.6.1
------------
* Re-add testing (and support) for py2
* NOTE: Support for SqlAlchemyDataset and SparkDFDataset is enabled via optional install \
  (e.g. ``pip install great_expectations[sqlalchemy]`` or ``pip install great_expectations[spark]``)

0.6.0
------------
* Add support for SparkDFDataset and caching (HUGE work from @cselig)
* Migrate distributional expectations to new testing framework
* Add support for two new expectations: expect_column_distinct_values_to_contain_set
  and expect_column_distinct_values_to_equal_set (thanks @RoyalTS)
* FUTURE BREAKING CHANGE: The new cache mechanism for Datasets, \
  when enabled, causes GE to assume that dataset does not change between evaluation of individual expectations. \
  We anticipate this will become the future default behavior.
* BREAKING CHANGE: Drop official support pandas < 0.22

0.5.1
---------------
* **Fix** issue where no result_format available for expect_column_values_to_be_null caused error
* Use vectorized computation in pandas (#443, #445; thanks @RoyalTS)


0.5.0
----------------
* Restructured class hierarchy to have a more generic DataAsset parent that maintains expectation logic separate \
  from the tabular organization of Dataset expectations
* Added new FileDataAsset and associated expectations (#416 thanks @anhollis)
* Added support for date/datetime type columns in some SQLAlchemy expectations (#413)
* Added support for a multicolumn expectation, expect multicolumn values to be unique (#408)
* **Optimization**: You can now disable `partial_unexpected_counts` by setting the `partial_unexpected_count` value to \
  0 in the result_format argument, and we do not compute it when it would not be returned. (#431, thanks @eugmandel)
* **Fix**: Correct error in unexpected_percent computations for sqlalchemy when unexpected values exceed limit (#424)
* **Fix**: Pass meta object to expectation result (#415, thanks @jseeman)
* Add support for multicolumn expectations, with `expect_multicolumn_values_to_be_unique` as an example (#406)
* Add dataset class to from_pandas to simplify using custom datasets (#404, thanks @jtilly)
* Add schema support for sqlalchemy data context (#410, thanks @rahulj51)
* Minor documentation, warning, and testing improvements (thanks @zdog).


0.4.5
----------------
* Add a new autoinspect API and remove default expectations.
* Improve details for expect_table_columns_to_match_ordered_list (#379, thanks @rlshuhart)
* Linting fixes (thanks @elsander)
* Add support for dataset_class in from_pandas (thanks @jtilly)
* Improve redshift compatibility by correcting faulty isnull operator (thanks @avanderm)
* Adjust partitions to use tail_weight to improve JSON compatibility and
  support special cases of KL Divergence (thanks @anhollis)
* Enable custom_sql datasets for databases with multiple schemas, by
  adding a fallback for column reflection (#387, thanks @elsander)
* Remove `IF NOT EXISTS` check for custom sql temporary tables, for
  Redshift compatibility (#372, thanks @elsander)
* Allow users to pass args/kwargs for engine creation in
  SqlAlchemyDataContext (#369, thanks @elsander)
* Add support for custom schema in SqlAlchemyDataset (#370, thanks @elsander)
* Use getfullargspec to avoid deprecation warnings.
* Add expect_column_values_to_be_unique to SqlAlchemyDataset
* **Fix** map expectations for categorical columns (thanks @eugmandel)
* Improve internal testing suite (thanks @anhollis and @ccnobbli)
* Consistently use value_set instead of mixing value_set and values_set (thanks @njsmith8)

0.4.4
----------------
* Improve CLI help and set CLI return value to the number of unmet expectations
* Add error handling for empty columns to SqlAlchemyDataset, and associated tests
* **Fix** broken support for older pandas versions (#346)
* **Fix** pandas deepcopy issue (#342)

0.4.3
-------
* Improve type lists in expect_column_type_to_be[_in_list] (thanks @smontanaro and @ccnobbli)
* Update cli to use entry_points for conda compatibility, and add version option to cli
* Remove extraneous development dependency to airflow
* Address SQlAlchemy warnings in median computation
* Improve glossary in documentation
* Add 'statistics' section to validation report with overall validation results (thanks @sotte)
* Add support for parameterized expectations
* Improve support for custom expectations with better error messages (thanks @syk0saje)
* Implement expect_column_value_lenghts_to_[be_between|equal] for SQAlchemy (thanks @ccnobbli)
* **Fix** PandasDataset subclasses to inherit child class

0.4.2
-------
* **Fix** bugs in expect_column_values_to_[not]_be_null: computing unexpected value percentages and handling all-null (thanks @ccnobbli)
* Support mysql use of Decimal type (thanks @bouke-nederstigt)
* Add new expectation expect_column_values_to_not_match_regex_list.

  * Change behavior of expect_column_values_to_match_regex_list to use python re.findall in PandasDataset, relaxing \
    matching of individuals expressions to allow matches anywhere in the string.

* **Fix** documentation errors and other small errors (thanks @roblim, @ccnobbli)

0.4.1
-------
* Correct inclusion of new data_context module in source distribution

0.4.0
-------
* Initial implementation of data context API and SqlAlchemyDataset including implementations of the following \
  expectations:

  * expect_column_to_exist
  * expect_table_row_count_to_be
  * expect_table_row_count_to_be_between
  * expect_column_values_to_not_be_null
  * expect_column_values_to_be_null
  * expect_column_values_to_be_in_set
  * expect_column_values_to_be_between
  * expect_column_mean_to_be
  * expect_column_min_to_be
  * expect_column_max_to_be
  * expect_column_sum_to_be
  * expect_column_unique_value_count_to_be_between
  * expect_column_proportion_of_unique_values_to_be_between

* Major refactor of output_format to new result_format parameter. See docs for full details:

  * exception_list and related uses of the term exception have been renamed to unexpected
  * Output formats are explicitly hierarchical now, with BOOLEAN_ONLY < BASIC < SUMMARY < COMPLETE. \
    All *column_aggregate_expectation* expectations now return element count and related information included at the \
    BASIC level or higher.

* New expectation available for parameterized distributions--\
  expect_column_parameterized_distribution_ks_test_p_value_to_be_greater_than (what a name! :) -- (thanks @ccnobbli)
* ge.from_pandas() utility (thanks @schrockn)
* Pandas operations on a PandasDataset now return another PandasDataset (thanks @dlwhite5)
* expect_column_to_exist now takes a column_index parameter to specify column order (thanks @louispotok)
* Top-level validate option (ge.validate())
* ge.read_json() helper (thanks @rjurney)
* Behind-the-scenes improvements to testing framework to ensure parity across data contexts.
* Documentation improvements, bug-fixes, and internal api improvements

0.3.2
-------
* Include requirements file in source dist to support conda

0.3.1
--------
* **Fix** infinite recursion error when building custom expectations
* Catch dateutil parsing overflow errors

0.2
-----
* Distributional expectations and associated helpers are improved and renamed to be more clear regarding the tests they apply
* Expectation decorators have been refactored significantly to streamline implementing expectations and support custom expectations
* API and examples for custom expectations are available
* New output formats are available for all expectations
* Significant improvements to test suite and compatibility<|MERGE_RESOLUTION|>--- conflicted
+++ resolved
@@ -11,12 +11,8 @@
   - Support for both single-batch and multi-batch use-cases showcased
   - Addition of the "bootstrap" mode of parameter estimation (default) to NumericMetricRangeMultiBatchParameterBuilder
   - Initial documentation
-<<<<<<< HEAD
+* [BUGFIX] Modify read_excel() to handle new optional-dependency openpyxl for pandas >= 1.3.0 #2989
 * [MAINTENANCE] Instrumented BaseDataContext.test_yaml_config() and updated Anonymizers
-=======
-* [BUGFIX] Modify read_excel() to handle new optional-dependency openpyxl for pandas >= 1.3.0 #2989
-
->>>>>>> 94265b76
 
 0.13.21
 -----------------
