.. _changelog:

#########
Changelog
#########

Develop
-----------------
* [DOCS] Update pr template and remove enhancement feature type
* Update util.convert_to_json_serializable() to handle UUID type #2805 (thanks @YFGu0618)
* [DOCS] Remove broken links
* [DOCS] Fix typo in SlackNotificationAction docstring
* [BUGFIX] Allow decimals without leading zero in evaluation parameter URN
* [BUGFIX] Docs integration tests now only run when `--docs-tests` option is specified
* [ENHANCEMENT] Enable instantiation of a validator with a multiple batch BatchRequest
* [ENHANCEMENT] Adds a batch_request_list parameter to DataContext.get_validator to enable instantiation of a Validator with batches from multiple BatchRequests
* [ENHANCEMENT] Add a Validator.load_batch method to enable loading of additional Batches to an instantiated Validator
* [MAINTENANCE] Improve robustness of integration test_runner
* [MAINTENANCE] CLI tests now support click 8.0 and 7.x
* [ENHANCEMENT] Experimental WIP Rule Based Profiler for single batch workflows (#2788)
* [MAINTENANCE] Soft launch of alpha docs site
* [ENHANCEMENT] Datasources made via the CLI notebooks now include runtime and active data connector
* [ENHANCEMENT] InMemoryStoreBackendDefaults which is useful for testing
* [FEATURE] Add GeCloudStoreBackend with support for Checkpoints
* [MAINTENANCE] DOCS integration tests have moved to a new pipeline
<<<<<<< HEAD
* [MAINTENANCE] Allow tests to properly connect to local sqlite db on Windows
=======
* [BUGFIX] Fix serialization error in DataDocs rendering
>>>>>>> b99b9529

0.13.19
-----------------
* [BUGFIX] Fix packaging error breaking V3 CLI suite commands (#2719)

0.13.18
-----------------
* [ENHANCEMENT] Improve support for quantiles calculation in Athena
* [ENHANCEMENT] V3 API CLI docs commands have better error messages and more consistent short flags
* [ENHANCEMENT] Update all Data Connectors to allow for `batch_spec_passthrough` in config
* [ENHANCEMENT] Update `DataConnector.build_batch_spec` to use `batch_spec_passthrough` in config
* [ENHANCEMENT] Update `ConfiguredAssetSqlDataConnector.build_batch_spec` and `ConfiguredAssetFilePathDataConnector.build_batch_spec` to properly process `Asset.batch_spec_passthrough`
* [ENHANCEMENT] Update `SqlAlchemyExecutionEngine.get_batch_data_and_markers` to handle `create_temp_table` in `RuntimeQueryBatchSpec`
* [ENHANCEMENT] Usage stats messages for the v3 API CLI are now sent before and after the command runs # 2661
* [ENHANCEMENT} Update the datasource new notebook for improved data asset inference
* [ENHANCEMENT] Update the `datasource new` notebook for improved data asset inference
* [ENHANCEMENT] Made stylistic improvements to the `checkpoint new` notebook
* [ENHANCEMENT] Add mode prompt to suite new and suite edit #2706
* [ENHANCEMENT] Update build_gallery.py script to better-handle user-submitted Expectations failing #2705
* [ENHANCEMENT] Docs + Tests for passing in reader_options to Spark #2670
* [ENHANCEMENT] Adding progressbar to validator loop #2620 (Thanks @peterdhansen!)
* [ENHANCEMENT] Great Expectations Compatibility with SqlAlchemy 1.4 #2641
* [ENHANCEMENT] Athena expect column quantile values to be between #2544 (Thanks @RicardoPedrotti!)
* [BUGFIX] Rename assets in SqlDataConnectors to be consistent with other DataConnectors #2665
* [BUGFIX] V3 API CLI docs build now opens all built sites rather than only the last one
* [BUGFIX] Handle limit for oracle with rownum #2691 (Thanks @NathanFarmer!)
* [BUGFIX] add create table logic for athena #2668 (Thanks @kj-9!)
* [BUGFIX] Add note for user-submitted Expectation that is not compatible with SqlAlchemy 1.4 (uszipcode) #2677
* [BUGFIX] Usage stats cli payload schema #2680
* [BUGFIX] Rename assets in SqlDataConnectors #2665
* [DOCS] Update how_to_create_a_new_checkpoint.rst with description of new CLI functionality
* [DOCS] Update Configuring Datasources documentation for V3 API CLI
* [DOCS] Update Configuring Data Docs documentation for V3 API CLI
* [DOCS] Update Configuring metadata stores documentation for V3 API CLI
* [DOCS] Update How to configure a Pandas/S3 Datasource for V3 API CLI
* [DOCS] Fix typos in "How to load a database table, view, or query result as a batch" guide and update with `create_temp_table` info
* [DOCS] Update "How to add a Validation Operator" guide to make it clear it is only for V2 API
* [DOCS] Update Version Migration Guide to recommend using V3 without caveats
* [DOCS] Formatting fixes for datasource docs #2686
* [DOCS] Add note about v3 API to How to use the Great Expectations command line interface (CLI) #2675
* [DOCS] CLI SUITE Documentation for V3 #2687
* [DOCS] how to share data docs on azure #2589 (Thanks @benoitLebreton-perso!)
* [DOCS] Fix typo in Core concepts/Key Ideas section #2660 (Thanks @svenhofstede!)
* [DOCS] typo in datasource documentation #2654 (Thanks @Gfeuillen!)
* [DOCS] fix grammar #2579 (Thanks @carlsonp!)
* [DOCS] Typo fix in Core Concepts/ Key Ideas section #2644 (Thanks @TremaMiguel!)
* [DOCS] Corrects wrong pypi package in Contrib Packages README #2653 (Thanks @mielvds!)
* [DOCS] Update dividing_data_assets_into_batches.rst #2651 (Thanks @lhayhurst!)
* [MAINTENANCE] Temporarily pin sqlalchemy (1.4.9) and add new CI stage #2708
* [MAINTENANCE] Run CLI tests as a separate stage in Azure pipelines #2672
* [MAINTENANCE] Updates to usage stats messages & tests for new CLI #2689
* [MAINTENANCE] Making user configurable profile test more robust; minor cleanup #2685
* [MAINTENANCE] remove cli.project.upgrade event #2682
* [MAINTENANCE] column reflection fallback should introspect one table (not all tables) #2657 (Thank you @peterdhansen!)
* [MAINTENANCE] Refactor Tests to Use Common Libraries #2663

0.13.17
-----------------
* [BREAKING-EXPERIMENTAL] The ``batch_data`` attribute of ``BatchRequest`` has been removed. To pass in in-memory dataframes at runtime, the new ``RuntimeDataConnector`` should be used
* [BREAKING-EXPERIMENTAL] ``RuntimeDataConnector`` must now be passed Batch Requests of type ``RuntimeBatchRequest``
* [BREAKING-EXPERIMENTAL] The ``PartitionDefinitionSubset`` class has been removed - the parent class ``IDDict`` is used in its place
* [BREAKING-EXPERIMENTAL] ``partition_request`` was renamed ``data_connector_query``. The related ``PartitionRequest`` class has been removed - the parent class ``IDDict`` is used in its place
* [BREAKING-EXPERIMENTAL] ``partition_definition`` was renamed ``batch_identifiers`. The related ``PartitionDefinition`` class has been removed - the parent class ``IDDict`` is used in its place
* [BREAKING-EXPERIMENTAL] The ``PartitionQuery`` class has been renamed to ``BatchFilter``
* [BREAKING-EXPERIMENTAL] The ``batch_identifiers`` key on ``DataConnectorQuery`` (formerly ``PartitionRequest``) has been changed to ``batch_filter_parameters``
* [ENHANCEMENT] Added a new ``RuntimeBatchRequest`` class, which can be used alongside ``RuntimeDataConnector`` to specify batches at runtime with either an in-memory dataframe, path (filesystem or s3), or sql query
* [ENHANCEMENT] Added a new ``RuntimeQueryBatchSpec`` class
* [ENHANCEMENT] CLI store list now lists active stores
* [BUGFIX] Fixed issue where Sorters were not being applied correctly when ``data_connector_query`` contained limit or index  #2617
* [DOCS] Updated docs to reflect above class name changes
* [DOCS] Added the following docs: "How to configure sorting in Data Connectors", "How to configure a Runtime Data Connector", "How to create a Batch Request using an Active Data Connector", "How to load a database table, view, or query result as a Batch"
* [DOCS] Updated the V3 API section of the following docs: "How to load a Pandas DataFrame as a Batch", "How to load a Spark DataFrame as a Batch",

0.13.16
-----------------
* [ENHANCEMENT] CLI `docs list` command implemented for v3 api #2612
* [MAINTENANCE] Add testing for overwrite_existing in sanitize_yaml_and_save_datasource #2613
* [ENHANCEMENT] CLI `docs build` command implemented for v3 api #2614
* [ENHANCEMENT] CLI `docs clean` command implemented for v3 api #2615
* [ENHANCEMENT] DataContext.clean_data_docs now raises helpful errors #2621
* [ENHANCEMENT] CLI `init` command implemented for v3 api #2626
* [ENHANCEMENT] CLI `store list` command implemented for v3 api #2627

0.13.15
-----------------
* [FEATURE] Added support for references to secrets stores for AWS Secrets Manager, GCP Secret Manager and Azure Key Vault in `great_expectations.yml` project config file (Thanks @Cedric-Magnan!)
* [ENHANCEMENT] Datasource CLI functionality for v3 api and global --assume-yes flag #2590
* [ENHANCEMENT] Update UserConfigurableProfiler to increase tolerance for mostly parameter of nullity expectations
* [ENHANCEMENT] Adding tqdm to Profiler (Thanks @peterdhansen). New library in requirements.txt
* [ENHANCEMENT][MAINTENANCE] Use Metrics to Protect Against Wrong Column Names
* [BUGFIX] Remove parentheses call at os.curdir in data_context.py #2566 (thanks @henriquejsfj)
* [BUGFIX] Sorter Configuration Added to DataConnectorConfig and DataConnectorConfigSchema #2572
* [BUGFIX] Remove autosave of Checkpoints in test_yaml_config and store SimpleCheckpoint as Checkpoint #2549
* [ENHANCE] Update UserConfigurableProfiler to increase tolerance for mostly parameter of nullity expectations
* [BUGFIX] Populate (data) asset name in data docs for SimpleSqlalchemy datasource (Thanks @xaniasd)
* [BUGFIX] pandas partial read_ functions not being unwrapped (Thanks @luke321321)
* [BUGFIX] Don't stop SparkContext when running in Databricks (#2587) (Thanks @jarandaf)
* [MAINTENANCE] Oracle listed twice in list of sqlalchemy dialects #2609
* [FEATURE] Oracle support added to sqlalchemy datasource and dataset #2609

0.13.14
-----------------
* [BUGFIX] Use temporary paths in tests #2545
* [FEATURE] Allow custom data_asset_name for in-memory dataframes #2494
* [ENHANCEMENT] Restore cli functionality for legacy checkpoints #2511
* [BUGFIX] Can not create Azure Backend with TupleAzureBlobStoreBackend #2513 (thanks @benoitLebreton-perso)
* [BUGFIX] force azure to set content_type='text/html' if the file is HTML #2539 (thanks @benoitLebreton-perso)
* [BUGFIX] Temporarily pin SqlAlchemy to < 1.4.0 in requirements-dev-sqlalchemy.txt #2547
* [DOCS] Fix documentation links generated within template #2542 (thanks @thejasraju)
* [MAINTENANCE] Remove deprecated automerge config #249

0.13.13
-----------------
* [ENHANCEMENT] Improve support for median calculation in Athena (Thanks @kuhnen!) #2521
* [ENHANCEMENT] Update `suite scaffold` to work with the UserConfigurableProfiler #2519
* [MAINTENANCE] Add support for spark 3 based spark_config #2481

0.13.12
-----------------

* [FEATURE] Added EmailAction as a new Validation Action (Thanks @Cedric-Magnan!) #2479
* [ENHANCEMENT] CLI global options and checkpoint functionality for v3 api #2497
* [DOCS] Renamed the "old" and the "new" APIs to "V2 (Batch Kwargs) API" and "V3 (Batch Request) API" and added an article with recommendations for choosing between them

0.13.11
-----------------
* [FEATURE] Add "table.head" metric
* [FEATURE] Add support for BatchData as a core GE concept for all Execution Engines. #2395
 * NOTE: As part of our improvements to the underlying Batch API, we have refactored BatchSpec to be part of the "core" package in Great Expectations, consistent with its role coordinating communication about Batches between the Datasource and Execution Engine abstractions.
* [ENHANCEMENT] Explicit support for schema_name in the SqlAlchemyBatchData #2465. Issue #2340
* [ENHANCEMENT] Data docs can now be built skipping the index page using the python API #2224
* [ENHANCEMENT] Evaluation parameter runtime values rendering in data docs if arithmetic is present #2447. Issue #2215
* [ENHANCEMENT] When connecting to new Datasource, CLI prompt is consistent with rest of GE #2434
* [ENHANCEMENT] Adds basic test for bad s3 paths generated from regex #2427 (Thanks @lukedyer-peak!)
* [ENHANCEMENT] Updated UserConfigurableProfiler date parsing error handling #2459
* [ENHANCEMENT] Clarification of self_check error messages #2304
* [ENHANCEMENT] Allows gzipped files and other encodings to be read from S3 #2440 (Thanks @luke321321!)
* [BUGFIX] `expect_column_unique_value_count_to_be_between` renderer bug (duplicate "Distinct (%)") #2455. Issue #2423
* [BUGFIX] Fix S3 Test issue by pinning `moto` version < 2.0.0 #2470
* [BUGFIX] Check for datetime-parseable strings in validate_metric_value_between_configuration #2419. Issue #2340 (Thanks @victorwyee!)
* [BUGFIX] `expect_compound_columns_to_be_unique` ExpectationConfig added #2471 Issue #2464
* [BUGFIX] In basic profiler, handle date parsing and overflow exceptions separately #2431 (Thanks @peterdhansen!)
* [BUGFIX] Fix sqlalchemy column comparisons when comparison was done between different datatypes #2443 (Thanks @peterdhansen!)
* [BUGFIX] Fix divide by zero error in expect_compound_columns_to_be_unique #2454 (Thanks @jdimatteo!)
* [DOCS] added how-to guide for user configurable profiler #2452
* [DOCS] Linked videos and minor documentation addition #2388
* [DOCS] Modifying getting started tutorial content to work with 0.13.8+ #2418
* [DOCS] add case studies to header in docs #2430
* [MAINTENANCE] Updates to Azure pipeline configurations #2462
* [MAINTENANCE] Allowing the tests to run with Docker-in-Windows #2402 (Thanks @Patechoc!)
* [MAINTENANCE] Add support for automatically building expectations gallery metadata #2386


0.13.10
-----------------
* [ENHANCEMENT] Optimize tests #2421
* [ENHANCEMENT] Add docstring for _invert_regex_to_data_reference_template #2428
* [ENHANCEMENT] Added expectation to check if data is in alphabetical ordering #2407 (Thanks @sethdmay!)
* [BUGFIX] Fixed a broken docs link #2433
* [BUGFIX] Missing `markown_text.j2` jinja template #2422
* [BUGFIX] parse_strings_as_datetimes error with user_configurable_profiler #2429
* [BUGFIX] Update `suite edit` and `suite scaffold` notebook renderers to output functional validation cells #2432
* [DOCS] Update how_to_create_custom_expectations_for_pandas.rst #2426 (Thanks @henriquejsfj!)
* [DOCS] Correct regex escape for data connectors #2425 (Thanks @lukedyer-peak!)
* [CONTRIB] Expectation: Matches benfords law with 80 percent confidence interval test #2406 (Thanks @vinodkri1!)


0.13.9
-----------------
* [FEATURE] Add TupleAzureBlobStoreBackend (thanks @syahdeini) #1975
* [FEATURE] Add get_metrics interface to Modular Expectations Validator API
* [ENHANCEMENT] Add possibility to pass boto3 configuration to TupleS3StoreBackend (Thanks for #1691 to @mgorsk1!) #2371
* [ENHANCEMENT] Removed the logic that prints the "This configuration object was built using version..." warning when current version of Great Expectations is not the same as the one used to build the suite, since it was not actionable #2366
* [ENHANCEMENT] Update Validator with more informative error message
* [BUGFIX] Ensure that batch_spec_passthrough is handled correctly by properly refactoring build_batch_spec and _generate_batch_spec_parameters_from_batch_definition for all DataConnector classes
* [BUGFIX] Display correct unexpected_percent in DataDocs - corrects the result object from map expectations to return the same "unexpected_percent" as is used to evaluate success (excluding null values from the denominator). The old value is now returned in a key called "unexpected_percent_total" (thanks @mlondschien) #1875
* [BUGFIX] Add python=3.7 argument to conda env creation (thanks @scouvreur!) #2391
* [BUGFIX] Fix issue with temporary table creation in MySQL #2389
* [BUGFIX] Remove duplicate code in data_context.store.tuple_store_backend (Thanks @vanderGoes)
* [BUGFIX] Fix issue where WarningAndFailureExpectationSuitesValidationOperator failing when warning suite fails
* [DOCS] Update How to instantiate a Data Context on Databricks Spark cluster for 0.13+ #2379
* [DOCS] How to load a Pandas DataFrame as a Batch #2327
* [DOCS] Added annotations for Expectations not yet ported to the new Modular Expectations API.
* [DOCS] How to load a Spark DataFrame as a Batch #2385
* [MAINTENANCE] Add checkpoint store to store backend defaults #2378


0.13.8
-----------------
* [FEATURE] New implementation of Checkpoints that uses dedicated CheckpointStore (based on the new ConfigurationStore mechanism) #2311, #2338
* [BUGFIX] Fix issue causing incorrect identification of partially-implemented expectations as not abstract #2334
* [BUGFIX] DataContext with multiple DataSources no longer scans all configurations #2250


0.13.7
-----------------
* [BUGFIX] Fix Local variable 'temp_table_schema_name' might be referenced before assignment bug in sqlalchemy_dataset.py #2302
* [MAINTENANCE] Ensure compatibility with new pip resolver v20.3+ #2256
* [ENHANCEMENT] Improvements in the how-to guide, run_diagnostics method in Expectation base class and Expectation templates to support the new rapid "dev loop" of community-contributed Expectations. #2296
* [ENHANCEMENT] Improvements in the output of Expectations tests to make it more legible. #2296
* [DOCS] Clarification of the instructions for using conda in the "Setting Up Your Dev Environment" doc. #2306


0.13.6
-----------------
* [ENHANCEMENT] Skip checks when great_expectations package did not change #2287
* [ENHANCEMENT] A how-to guide, run_diagnostics method in Expectation base class and Expectation templates to support the new rapid "dev loop" of community-contributed Expectations. #2222
* [BUGFIX] Fix Local variable 'query_schema' might be referenced before assignment bug in sqlalchemy_dataset.py #2286 (Thanks @alessandrolacorte!)
* [BUGFIX] Use correct schema to fetch table and column metadata #2284 (Thanks @armaandhull!)
* [BUGFIX] Updated sqlalchemy_dataset to convert numeric metrics to json_serializable up front, avoiding an issue where expectations on data immediately fail due to the conversion to/from json. #2207


0.13.5
-----------------
* [FEATURE] Add MicrosoftTeamsNotificationAction (Thanks @Antoninj!)
* [FEATURE] New ``contrib`` package #2264
* [ENHANCEMENT] Data docs can now be built skipping the index page using the python API #2224
* [ENHANCEMENT] Speed up new suite creation flow when connecting to Databases. Issue #1670 (Thanks @armaandhull!)
* [ENHANCEMENT] Serialize PySpark DataFrame by converting to dictionary #2237
* [BUGFIX] Mask passwords in DataContext.list_datasources(). Issue #2184
* [BUGFIX] Skip escaping substitution variables in escape_all_config_variables #2243. Issue #2196 (Thanks @
varundunga!)
* [BUGFIX] Pandas extension guessing #2239 (Thanks @sbrugman!)
* [BUGFIX] Replace runtime batch_data DataFrame with string #2240
* [BUGFIX] Update Notebook Render Tests to Reflect Updated Python Packages #2262
* [DOCS] Updated the code of conduct to mention events #2278
* [DOCS] Update the diagram for batch metadata #2161
* [DOCS] Update metrics.rst #2257
* [MAINTENANCE] Different versions of Pandas react differently to corrupt XLS files. #2230
* [MAINTENANCE] remove the obsolete TODO comments #2229 (Thanks @beyondacm!)
* [MAINTENANCE] Update run_id to airflow_run_id for clarity. #2233


0.13.4
-----------------
* [FEATURE] Implement expect_column_values_to_not_match_regex_list in Spark (Thanks @mikaylaedwards!)
* [ENHANCEMENT] Improve support for quantile calculations in Snowflake
* [ENHANCEMENT] DataDocs show values of Evaluation Parameters #2165. Issue #2010
* [ENHANCEMENT] Work on requirements.txt #2052 (Thanks @shapiroj18!)
* [ENHANCEMENT] expect_table_row_count_to_equal_other_table #2133
* [ENHANCEMENT] Improved support for quantile calculations in Snowflake #2176
* [ENHANCEMENT] DataDocs show values of Evaluation Parameters #2165
* [BUGFIX] Add pagination to TupleS3StoreBackend.list_keys() #2169. Issue #2164
* [BUGFIX] Fixed black conflict, upgraded black, made import optional #2183
* [BUGFIX] Made improvements for the treatment of decimals for database backends for lossy conversion #2207
* [BUGFIX] Pass manually_initialize_store_backend_id to database store backends to mirror functionality of other backends. Issue #2181
* [BUGFIX] Make glob_directive more permissive in ConfiguredAssetFilesystemDataConnector #2197. Issue #2193
* [DOCS] Added link to Youtube video on in-code contexts #2177
* [DOCS] Docstrings for DataConnector and associated classes #2172
* [DOCS] Custom expectations improvement #2179
* [DOCS] Add a conda example to creating virtualenvs #2189
* [DOCS] Fix Airflow logo URL #2198 (Thanks @floscha!)
* [DOCS] Update explore_expectations_in_a_notebook.rst #2174
* [DOCS] Change to DOCS that describe Evaluation Parameters #2209
* [MAINTENANCE] Removed mentions of show_cta_footer and added deprecation notes in usage stats #2190. Issue #2120

0.13.3
-----------------
* [ENHANCEMENT] Updated the BigQuery Integration to create a view instead of a table (thanks @alessandrolacorte!) #2082.
* [ENHANCEMENT] Allow  database store backend to support specification of schema in credentials file
* [ENHANCEMENT] Add support for connection_string and url in configuring DatabaseStoreBackend, bringing parity to other SQL-based objects. In the rare case of user code that instantiates a DatabaseStoreBackend without using the Great Expectations config architecture, users should ensure they are providing kwargs to init, because the init signature order has changed.
* [ENHANCEMENT] Improved exception handling in the Slack notifications rendering logic
* [ENHANCEMENT] Uniform configuration support for both 0.13 and 0.12 versions of the Datasource class
* [ENHANCEMENT] A single `DataContext.get_batch()` method supports both 0.13 and 0.12 style call arguments
* [ENHANCEMENT] Initializing DataContext in-code is now available in both 0.13 and 0.12 versions
* [BUGFIX] Fixed a bug in the error printing logic in several exception handling blocks in the Data Docs rendering. This will make it easier for users to submit error messages in case of an error in rendering.
* [DOCS] Miscellaneous doc improvements
* [DOCS] Update cloud composer workflow to use GCSStoreBackendDefaults

0.13.2
-----------------
* [ENHANCEMENT] Support avro format in Spark datasource (thanks @ryanaustincarlson!) #2122
* [ENHANCEMENT] Made improvements to the backend for expect_column_quantile_values_to_be_between #2127
* [ENHANCEMENT] Robust Representation in Configuration of Both Legacy and New Datasource
* [ENHANCEMENT] Continuing 0.13 clean-up and improvements
* [BUGFIX] Fix spark configuration not getting passed to the SparkSession builder (thanks @EricSteg!) #2124
* [BUGFIX] Misc bugfixes and improvements to code & documentation for new in-code data context API #2118
* [BUGFIX] When Introspecting a database, sql_data_connector will ignore view_names that are also system_tables
* [BUGFIX] Made improvements for code & documentation for in-code data context
* [BUGFIX] Fixed bug where TSQL mean on `int` columns returned incorrect result
* [DOCS] Updated explanation for ConfiguredAssetDataConnector and InferredAssetDataConnector
* [DOCS] General 0.13 docs improvements

0.13.1
-----------------
* [ENHANCEMENT] Improved data docs performance by ~30x for large projects and ~4x for smaller projects by changing instantiation of Jinja environment #2100
* [ENHANCEMENT] Allow  database store backend to support specification of schema in credentials file #2058 (thanks @GTLangseth!)
* [ENHANCEMENT] More detailed information in Datasource.self_check() diagnostic (concerning ExecutionEngine objects)
* [ENHANCEMENT] Improve UI for in-code data contexts #2068
* [ENHANCEMENT] Add a store_backend_id property to StoreBackend #2030, #2075
* [ENHANCEMENT] Use an existing expectation_store.store_backend_id to initialize an in-code DataContext #2046, #2075
* [BUGFIX] Corrected handling of boto3_options by PandasExecutionEngine
* [BUGFIX] New Expectation via CLI / SQL Query no longer throws TypeError
* [BUGFIX] Implement validator.default_expectations_arguments
* [DOCS] Fix doc create and editing expectations #2105 (thanks @Lee-W!)
* [DOCS] Updated documentation on 0.13 classes
* [DOCS] Fixed a typo in the HOWTO guide for adding a self-managed Spark datasource
* [DOCS] Updated documentation for new UI for in-code data contexts

0.13.0
-----------------
* INTRODUCING THE NEW MODULAR EXPECTATIONS API (Experimental): this release introduces a new way to create expectation logic in its own class, making it much easier to author and share expectations. ``Expectation`` and ``MetricProvider`` classes now work together to validate data and consolidate logic for all backends by function. See the how-to guides in our documentation for more information on how to use the new API.
* INTRODUCING THE NEW DATASOURCE API (Experimental): this release introduces a new way to connect to datasources providing much richer guarantees for discovering ("inferring") data assets and partitions. The new API replaces "BatchKwargs" and "BatchKwargsGenerators" with BatchDefinition and BatchSpec objects built from DataConnector classes. You can read about the new API in our docs.
* The Core Concepts section of our documentation has been updated with descriptions of the classes and concepts used in the new API; we will continue to update that section and welcome questions and improvements.
* BREAKING: Data Docs rendering is now handled in the new Modular Expectations, which means that any custom expectation rendering needs to be migrated to the new API to function in version 0.13.0.
* BREAKING: **Renamed** Datasource to LegacyDatasource and introduced the new Datasource class. Because most installations rely on one PandasDatasource, SqlAlchemyDatasource, or SparkDFDatasource, most users will not be affected. However, if you have implemented highly customized Datasource class inheriting from the base class, you may need to update your inheritance.
* BREAKING: The new Modular Expectations API will begin removing the ``parse_strings_as_datetimes`` and ``allow_cross_type_comparisons`` flags in expectations. Expectation Suites that use the flags will need to be updated to use the new Modular Expectations. In general, simply removing the flag will produce correct behavior; if you still want the exact same semantics, you should ensure your raw data already has typed datetime objects.
* **NOTE:** Both the new Datasource API and the new Modular Expectations API are *experimental* and will change somewhat during the next several point releases. We are extremely excited for your feedback while we iterate rapidly, and continue to welcome new community contributions.

0.12.10
-----------------
* [BUGFIX] Update requirements.txt for ruamel.yaml to >=0.16 - #2048 (thanks @mmetzger!)
* [BUGFIX] Added option to return scalar instead of list from query store #2060
* [BUGFIX] Add missing markdown_content_block_container #2063
* [BUGFIX] Fixed a divided by zero error for checkpoints on empty expectation suites #2064
* [BUGFIX] Updated sort to correctly return partial unexpected results when expect_column_values_to_be_of_type has more than one unexpected type #2074
* [BUGFIX] Resolve Data Docs resource identifier issues to speed up UpdateDataDocs action #2078
* [DOCS] Updated contribution changelog location #2051 (thanks @shapiroj18!)
* [DOCS] Adding Airflow operator and Astrononomer deploy guides #2070
* [DOCS] Missing image link to bigquery logo #2071 (thanks @nelsonauner!)

0.12.9
-----------------
* [BUGFIX] Fixed the import of s3fs to use the optional import pattern - issue #2053
* [DOCS] Updated the title styling and added a Discuss comment article for the OpsgenieAlertAction how-to guide

0.12.8
-----------------
* [FEATURE] Add OpsgenieAlertAction #2012 (thanks @miike!)
* [FEATURE] Add S3SubdirReaderBatchKwargsGenerator #2001 (thanks @noklam)
* [ENHANCEMENT] Snowflake uses temp tables by default while still allowing transient tables
* [ENHANCEMENT] Enabled use of lowercase table and column names in GE with the `use_quoted_name` key in batch_kwargs #2023
* [BUGFIX] Basic suite builder profiler (suite scaffold) now skips excluded expectations #2037
* [BUGFIX] Off-by-one error in linking to static images #2036 (thanks @NimaVaziri!)
* [BUGFIX] Improve handling of pandas NA type issue #2029 PR #2039 (thanks @isichei!)
* [DOCS] Update Virtual Environment Example #2027 (thanks @shapiroj18!)
* [DOCS] Update implemented_expectations.rst (thanks @jdimatteo!)
* [DOCS] Update how_to_configure_a_pandas_s3_datasource.rst #2042 (thanks @CarstenFrommhold!)

0.12.7
-----------------
* [ENHANCEMENT] CLI supports s3a:// or gs:// paths for Pandas Datasources (issue #2006)
* [ENHANCEMENT] Escape $ characters in configuration, support multiple substitutions (#2005 & #2015)
* [ENHANCEMENT] Implement Skip prompt flag on datasource profile cli (#1881 Thanks @thcidale0808!)
* [BUGFIX] Fixed bug where slack messages cause stacktrace when data docs pages have issue
* [DOCS] How to use docker images (#1797)
* [DOCS] Remove incorrect doc line from PagerdutyAlertAction (Thanks @niallrees!)
* [MAINTENANCE] Update broken link (Thanks @noklam!)
* [MAINTENANCE] Fix path for how-to guide (Thanks @gauthamzz!)

0.12.6
-----------------
* [BUGFIX] replace black in requirements.txt

0.12.5
-----------------
* [ENHANCEMENT] Implement expect_column_values_to_be_json_parseable in spark (Thanks @mikaylaedwards!)
* [ENHANCEMENT] Fix boto3 options passing into datasource correctly (Thanks @noklam!)
* [ENHANCEMENT] Add .pkl to list of recognized extensions (Thanks @KPLauritzen!)
* [BUGFIX] Query batch kwargs support for Athena backend (issue 1964)
* [BUGFIX] Skip config substitution if key is "password" (issue 1927)
* [BUGFIX] fix site_names functionality and add site_names param to get_docs_sites_urls (issue 1991)
* [BUGFIX] Always render expectation suites in data docs unless passing a specific ExpectationSuiteIdentifier in resource_identifiers (issue 1944)
* [BUGFIX] remove black from requirements.txt
* [BUGFIX] docs build cli: fix --yes argument (Thanks @varunbpatil!)
* [DOCS] Update docstring for SubdirReaderBatchKwargsGenerator (Thanks @KPLauritzen!)
* [DOCS] Fix broken link in README.md (Thanks @eyaltrabelsi!)
* [DOCS] Clarifications on several docs (Thanks all!!)

0.12.4
-----------------
* [FEATURE] Add PagerdutyAlertAction (Thanks @NiallRees!)
* [FEATURE] enable using Minio for S3 backend (Thanks @noklam!)
* [ENHANCEMENT] Add SqlAlchemy support for expect_compound_columns_to_be_unique (Thanks @jhweaver!)
* [ENHANCEMENT] Add Spark support for expect_compound_columns_to_be_unique (Thanks @tscottcoombes1!)
* [ENHANCEMENT] Save expectation suites with datetimes in evaluation parameters (Thanks @mbakunze!)
* [ENHANCEMENT] Show data asset name in Slack message (Thanks @haydarai!)
* [ENHANCEMENT] Enhance data doc to show data asset name in overview block (Thanks @noklam!)
* [ENHANCEMENT] Clean up checkpoint output
* [BUGFIX] Change default prefix for TupleStoreBackend (issue 1907)
* [BUGFIX] Duplicate s3 approach for GCS for building object keys
* [BUGFIX] import NotebookConfig (Thanks @cclauss!)
* [BUGFIX] Improve links (Thanks @sbrugman!)
* [MAINTENANCE] Unpin black in requirements (Thanks @jtilly!)
* [MAINTENANCE] remove test case name special characters

0.12.3
-----------------
* [ENHANCEMENT] Add expect_compound_columns_to_be_unique and clarify multicolumn uniqueness
* [ENHANCEMENT] Add expectation expect_table_columns_to_match_set
* [ENHANCEMENT] Checkpoint run command now prints out details on each validation #1437
* [ENHANCEMENT] Slack notifications can now display links to GCS-hosted DataDocs sites
* [ENHANCEMENT] Public base URL can be configured for Data Docs sites
* [ENHANCEMENT] SuiteEditNotebookRenderer.add_header class now allows usage of env variables in jinja templates (thanks @mbakunze)!
* [ENHANCEMENT] Display table for Cramer's Phi expectation in Data Docs (thanks @mlondschien)!
* [BUGFIX] Explicitly convert keys to tuples when removing from TupleS3StoreBackend (thanks @balexander)!
* [BUGFIX] Use more-specific s3.meta.client.exceptions with dealing with boto resource api (thanks @lcorneliussen)!
* [BUGFIX] Links to Amazon S3 are compatible with virtual host-style access and path-style access
* [DOCS] How to Instantiate a Data Context on a Databricks Spark Cluster
* [DOCS] Update to Deploying Great Expectations with Google Cloud Composer
* [MAINTENANCE] Update moto dependency to include cryptography (see #spulec/moto/3290)

0.12.2
-----------------
* [ENHANCEMENT] Update schema for anonymized expectation types to avoid large key domain
* [ENHANCEMENT] BaseProfiler type mapping expanded to include more pandas and numpy dtypes
* [BUGFIX] Allow for pandas reader option inference with parquet and Excel (thanks @dlachasse)!
* [BUGFIX] Fix bug where running checkpoint fails if GCS data docs site has a prefix (thanks @sergii-tsymbal-exa)!
* [BUGFIX] Fix bug in deleting datasource config from config file (thanks @rxmeez)!
* [BUGFIX] clarify inclusiveness of min/max values in string rendering
* [BUGFIX] Building data docs no longer crashes when a data asset name is an integer #1913
* [DOCS] Add notes on transient table creation to Snowflake guide (thanks @verhey)!
* [DOCS] Fixed several broken links and glossary organization (thanks @JavierMonton and @sbrugman)!
* [DOCS] Deploying Great Expectations with Google Cloud Composer (Hosted Airflow)

0.12.1
-----------------
* [FEATURE] Add ``expect_column_pair_cramers_phi_value_to_be_less_than`` expectation to ``PandasDatasource`` to check for the independence of two columns by computing their Cramers Phi (thanks @mlondschien)!
* [FEATURE] add support for ``expect_column_pair_values_to_be_in_set`` to ``Spark`` (thanks @mikaylaedwards)!
* [FEATURE] Add new expectation:`` expect_multicolumn_sum_to_equal`` for ``pandas` and ``Spark`` (thanks @chipmyersjr)!
* [ENHANCEMENT] Update isort, pre-commit & pre-commit hooks, start more linting (thanks @dandandan)!
* [ENHANCEMENT] Bundle shaded marshmallow==3.7.1 to avoid dependency conflicts on GCP Composer
* [ENHANCEMENT] Improve row_condition support in aggregate expectations
* [BUGFIX] SuiteEditNotebookRenderer no longer break GCS and S3 data paths
* [BUGFIX] Fix bug preventing the use of get_available_partition_ids in s3 generator
* [BUGFIX] SuiteEditNotebookRenderer no longer break GCS and S3 data paths
* [BUGFIX] TupleGCSStoreBackend: remove duplicate prefix for urls (thanks @azban)!
* [BUGFIX] Fix `TypeError: unhashable type` error in Data Docs rendering

0.12.0
-----------------
* [BREAKING] This release includes a breaking change that *only* affects users who directly call `add_expectation`, `remove_expectation`, or `find_expectations`. (Most users do not use these APIs but add Expectations by stating them directly on Datasets). Those methods have been updated to take an ExpectationConfiguration object and `match_type` object. The change provides more flexibility in determining which expectations should be modified and allows us provide substantially improved support for two major features that we have frequently heard requested: conditional Expectations and more flexible multi-column custom expectations. See :ref:`expectation_suite_operations` and :ref:`migrating_versions` for more information.
* [FEATURE] Add support for conditional expectations using pandas execution engine (#1217 HUGE thanks @arsenii!)
* [FEATURE] ValidationActions can now consume and return "payload", which can be used to share information across ValidationActions
* [FEATURE] Add support for nested columns in the PySpark expectations (thanks @bramelfrink)!
* [FEATURE] add support for `expect_column_values_to_be_increasing` to `Spark` (thanks @mikaylaedwards)!
* [FEATURE] add support for `expect_column_values_to_be_decreasing` to `Spark` (thanks @mikaylaedwards)!
* [FEATURE] Slack Messages sent as ValidationActions now have link to DataDocs, if available.
* [FEATURE] Expectations now define “domain,” “success,” and “runtime” kwargs to allow them to determine expectation equivalence for updating expectations. Fixes column pair expectation update logic.
* [ENHANCEMENT] Add a `skip_and_clean_missing` flag to `DefaultSiteIndexBuilder.build` (default True). If True, when an index page is being built and an existing HTML page does not have corresponding source data (i.e. an expectation suite or validation result was removed from source store), the HTML page is automatically deleted and will not appear in the index. This ensures that the expectations store and validations store are the source of truth for Data Docs.
* [ENHANCEMENT] Include datetime and bool column types in descriptive documentation results
* [ENHANCEMENT] Improve data docs page breadcrumbs to have clearer run information
* [ENHANCEMENT] Data Docs Validation Results only shows unexpected value counts if all unexpected values are available
* [ENHANCEMENT] Convert GE version key from great_expectations.__version__ to great_expectations_version (thanks, @cwerner!) (#1606)
* [ENHANCEMENT] Add support in JSON Schema profiler for combining schema with anyOf key and creating nullability expectations
* [BUGFIX] Add guard for checking Redshift Dialect in match_like_pattern expectation
* [BUGFIX] Fix content_block build failure for dictionary content - (thanks @jliew!) #1722
* [BUGFIX] Fix bug that was preventing env var substitution in `config_variables.yml` when not at the top level
* [BUGFIX] Fix issue where expect_column_values_to_be_in_type_list did not work with positional type_list argument in SqlAlchemyDataset or SparkDFDataset
* [BUGFIX] Fixes a bug that was causing exceptions to occur if user had a Data Docs config excluding a particular site section
* [DOCS] Add how-to guides for configuring MySQL and MSSQL Datasources
* [DOCS] Add information about issue tags to contributing docs
* [DEPRECATION] Deprecate demo suite behavior in `suite new`

0.11.9
-----------------
* [FEATURE] New Dataset Support: Microsoft SQL Server
* [FEATURE] Render expectation validation results to markdown
* [FEATURE] Add --assume-yes/--yes/-y option to cli docs build command (thanks @feluelle)
* [FEATURE] Add SSO and SSH key pair authentication for Snowflake (thanks @dmateusp)
* [FEATURE] Add pattern-matching expectations that use the Standard SQL "LIKE" operator: "expect_column_values_to_match_like_pattern", "expect_column_values_to_not_match_like_pattern", "expect_column_values_to_match_like_pattern_list", and "expect_column_values_to_not_match_like_pattern_list"
* [ENHANCEMENT] Make Data Docs rendering of profiling results more flexible by deprecating the reliance on validation results having the specific run_name of "profiling"
* [ENHANCEMENT] Use green checkmark in Slack msgs instead of tada
* [ENHANCEMENT] log class instantiation errors for better debugging
* [BUGFIX] usage_statistics decorator now handles 'dry_run' flag
* [BUGFIX] Add spark_context to DatasourceConfigSchema (#1713) (thanks @Dandandan)
* [BUGFIX] Handle case when unexpected_count list element is str
* [DOCS] Deploying Data Docs
* [DOCS] New how-to guide: How to instantiate a Data Context on an EMR Spark cluster
* [DOCS] Managed Spark DF Documentation #1729 (thanks @mgorsk1)
* [DOCS] Typos and clarifications (thanks @dechoma @sbrugman @rexboyce)

0.11.8
-----------------
* [FEATURE] Customizable "Suite Edit" generated notebooks
* [ENHANCEMENT] Add support and docs for loading evaluation parameter from SQL database
* [ENHANCEMENT] Fixed some typos/grammar and a broken link in the suite_scaffold_notebook_renderer
* [ENHANCEMENT] allow updates to DatabaseStoreBackend keys by default, requiring `allow_update=False` to disallow
* [ENHANCEMENT] Improve support for prefixes declared in TupleS3StoreBackend that include reserved characters
* [BUGFIX] Fix issue where allow_updates was set for StoreBackend that did not support it
* [BUGFIX] Fix issue where GlobReaderBatchKwargsGenerator failed with relative base_directory
* [BUGFIX] Adding explicit requirement for "importlib-metadata" (needed for Python versions prior to Python 3.8).
* [MAINTENANCE] Install GitHub Dependabot
* [BUGFIX] Fix missing importlib for python 3.8 #1651

0.11.7
-----------------
* [ENHANCEMENT] Improve CLI error handling.
* [ENHANCEMENT] Do not register signal handlers if not running in main thread
* [ENHANCEMENT] store_backend (S3 and GCS) now throws InvalidKeyError if file does not exist at expected location
* [BUGFIX] ProfilerTypeMapping uses lists instead of sets to prevent serialization errors when saving suites created by JsonSchemaProfiler
* [DOCS] Update suite scaffold how-to
* [DOCS] Docs/how to define expectations that span multiple tables
* [DOCS] how to metadata stores validation on s3

0.11.6
-----------------
* [FEATURE] Auto-install Python DB packages.  If the required packages for a DB library are not installed, GE will offer the user to install them, without exiting CLI
* [FEATURE] Add new expectation expect_table_row_count_to_equal_other_table for SqlAlchemyDataset
* [FEATURE] A profiler that builds suites from JSONSchema files
* [ENHANCEMENT] Add ``.feather`` file support to PandasDatasource
* [ENHANCEMENT] Use ``colorama init`` to support terminal color on Windows
* [ENHANCEMENT] Update how_to_trigger_slack_notifications_as_a_validation_action.rst
* [ENHANCEMENT] Added note for config_version in great_expectations.yml
* [ENHANCEMENT] Implement "column_quantiles" for MySQL (via a compound SQLAlchemy query, since MySQL does not support "percentile_disc")
* [BUGFIX] "data_asset.validate" events with "data_asset_name" key in the batch kwargs were failing schema validation
* [BUGFIX] database_store_backend does not support storing Expectations in DB
* [BUGFIX] instantiation of ExpectationSuite always adds GE version metadata to prevent datadocs from crashing
* [BUGFIX] Fix all tests having to do with missing data source libraries
* [DOCS] will/docs/how_to/Store Expectations on Google Cloud Store

0.11.5
-----------------
* [FEATURE] Add support for expect_column_values_to_match_regex_list exception for Spark backend
* [ENHANCEMENT] Added 3 new usage stats events: "cli.new_ds_choice", "data_context.add_datasource", and "datasource.sqlalchemy.connect"
* [ENHANCEMENT] Support platform_specific_separator flag for TupleS3StoreBackend prefix
* [ENHANCEMENT] Allow environment substitution in config_variables.yml
* [BUGFIX] fixed issue where calling head() on a SqlAlchemyDataset would fail if the underlying table is empty
* [BUGFIX] fixed bug in rounding of mostly argument to nullity expectations produced by the BasicSuiteBuilderProfiler
* [DOCS] New How-to guide: How to add a Validation Operator (+ updated in Validation Operator doc strings)

0.11.4
-----------------
* [BUGIFX] Fixed an error that crashed the CLI when called in an environment with neither SQLAlchemy nor google.auth installed

0.11.3
-----------------
* [ENHANCEMENT] Removed the misleading scary "Site doesn't exist or is inaccessible" message that the CLI displayed before building Data Docs for the first time.
* [ENHANCEMENT] Catch sqlalchemy.exc.ArgumentError and google.auth.exceptions.GoogleAuthError in SqlAlchemyDatasource __init__ and re-raise them as DatasourceInitializationError - this allows the CLI to execute its retry logic when users provide a malformed SQLAlchemy URL or attempt to connect to a BigQuery project without having proper authentication.
* [BUGFIX] Fixed issue where the URL of the Glossary of Expectations article in the auto-generated suite edit notebook was wrong (out of date) (#1557).
* [BUGFIX] Use renderer_type to set paths in jinja templates instead of utm_medium since utm_medium is optional
* [ENHANCEMENT] Bring in custom_views_directory in DefaultJinjaView to enable custom jinja templates stored in plugins dir
* [BUGFIX] fixed glossary links in walkthrough modal, README, CTA button, scaffold notebook
* [BUGFIX] Improved TupleGCSStoreBackend configurability (#1398 #1399)
* [BUGFIX] Data Docs: switch bootstrap-table-filter-control.min.js to CDN
* [ENHANCEMENT] BasicSuiteBuilderProfiler now rounds mostly values for readability
* [DOCS] Add AutoAPI as the primary source for API Reference docs.

0.11.2
-----------------
* [FEATURE] Add support for expect_volumn_values_to_match_json_schema exception for Spark backend (thanks @chipmyersjr!)
* [ENHANCEMENT] Add formatted __repr__ for ValidationOperatorResult
* [ENHANCEMENT] add option to suppress logging when getting expectation suite
* [BUGFIX] Fix object name construction when calling SqlAlchemyDataset.head (thanks @mascah!)
* [BUGFIX] Fixed bug where evaluation parameters used in arithmetic expressions would not be identified as upstream dependencies.
* [BUGFIX] Fix issue where DatabaseStoreBackend threw IntegrityError when storing same metric twice
* [FEATURE] Added new cli upgrade helper to help facilitate upgrading projects to be compatible with GE 0.11.
  See :ref:`upgrading_to_0.11` for more info.
* [BUGFIX] Fixed bug preventing GCS Data Docs sites to cleaned
* [BUGFIX] Correct doc link in checkpoint yml
* [BUGFIX] Fixed issue where CLI checkpoint list truncated names (#1518)
* [BUGFIX] Fix S3 Batch Kwargs Generator incorrect migration to new build_batch_kwargs API
* [BUGFIX] Fix missing images in data docs walkthrough modal
* [BUGFIX] Fix bug in checkpoints that was causing incorrect run_time to be set
* [BUGFIX] Fix issue where data docs could remove trailing zeros from values when low precision was requested

0.11.1
-----------------
* [BUGFIX] Fixed bug that was caused by comparison between timezone aware and non-aware datetimes
* [DOCS] Updated docs with info on typed run ids and validation operator results
* [BUGFIX] Update call-to-action buttons on index page with correct URLs

0.11.0
-----------------
* [BREAKING] ``run_id`` is now typed using the new ``RunIdentifier`` class, which consists of a ``run_time`` and
  ``run_name``. Existing projects that have Expectation Suite Validation Results must be migrated.
  See :ref:`upgrading_to_0.11` for instructions.
* [BREAKING] ``ValidationMetric`` and ``ValidationMetricIdentifier`` objects now have a ``data_asset_name`` attribute.
  Existing projects with evaluation parameter stores that have database backends must be migrated.
  See :ref:`upgrading_to_0.11` for instructions.
* [BREAKING] ``ValidationOperator.run`` now returns an instance of new type, ``ValidationOperatorResult`` (instead of a
  dictionary). If your code uses output from Validation Operators, it must be updated.
* Major update to the styling and organization of documentation! Watch for more content and reorganization as we continue to improve the documentation experience with Great Expectations.
* [FEATURE] Data Docs: redesigned index page with paginated/sortable/searchable/filterable tables
* [FEATURE] Data Docs: searchable tables on Expectation Suite Validation Result pages
* ``data_asset_name`` is now added to batch_kwargs by batch_kwargs_generators (if available) and surfaced in Data Docs
* Renamed all ``generator_asset`` parameters to ``data_asset_name``
* Updated the dateutil dependency
* Added experimental QueryStore
* Removed deprecated cli tap command
* Added of 0.11 upgrade helper
* Corrected Scaffold maturity language in notebook to Experimental
* Updated the installation/configuration documentation for Snowflake users
* [ENHANCEMENT] Improved error messages for misconfigured checkpoints.
* [BUGFIX] Fixed bug that could cause some substituted variables in DataContext config to be saved to `great_expectations.yml`

0.10.12
-----------------
* [DOCS] Improved help for CLI `checkpoint` command
* [BUGFIX] BasicSuiteBuilderProfiler could include extra expectations when only some expectations were selected (#1422)
* [FEATURE] add support for `expect_multicolumn_values_to_be_unique` and `expect_column_pair_values_A_to_be_greater_than_B`
  to `Spark`. Thanks @WilliamWsyHK!
* [ENHANCEMENT] Allow a dictionary of variables can be passed to the DataContext constructor to allow override
  config variables at runtime. Thanks @balexander!
* [FEATURE] add support for `expect_column_pair_values_A_to_be_greater_than_B` to `Spark`.
* [BUGFIX] Remove SQLAlchemy typehints to avoid requiring library (thanks @mzjp2)!
* [BUGFIX] Fix issue where quantile boundaries could not be set to zero. Thanks @kokes!

0.10.11
-----------------
* Bugfix: build_data_docs list_keys for GCS returns keys and when empty a more user friendly message
* ENHANCEMENT: Enable Redshift Quantile Profiling


0.10.10
-----------------
* Removed out-of-date Airflow integration examples. This repo provides a comprehensive example of Airflow integration: `#GE Airflow Example <https://github.com/superconductive/ge_tutorials>`_
* Bugfix suite scaffold notebook now has correct suite name in first markdown cell.
* Bugfix: fixed an example in the custom expectations documentation article - "result" key was missing in the returned dictionary
* Data Docs Bugfix: template string substitution is now done using .safe_substitute(), to handle cases where string templates
  or substitution params have extraneous $ signs. Also added logic to handle templates where intended output has groupings of 2 or more $ signs
* Docs fix: fix in yml for example action_list_operator for metrics
* GE is now auto-linted using Black

-----------------

* DataContext.get_docs_sites_urls now raises error if non-existent site_name is specified
* Bugfix for the CLI command `docs build` ignoring the --site_name argument (#1378)
* Bugfix and refactor for `datasource delete` CLI command (#1386) @mzjp2
* Instantiate datasources and validate config only when datasource is used (#1374) @mzjp2
* suite delete changed from an optional argument to a required one
* bugfix for uploading objects to GCP #1393
* added a new usage stats event for the case when a data context is created through CLI
* tuplefilestore backend, expectationstore backend remove_key bugs fixed
* no url is returned on empty data_docs site
* return url for resource only if key exists
* Test added for the period special char case
* updated checkpoint module to not require sqlalchemy
* added BigQuery as an option in the list of databases in the CLI
* added special cases for handling BigQuery - table names are already qualified with schema name, so we must make sure that we do not prepend the schema name twice
* changed the prompt for the name of the temp table in BigQuery in the CLI to hint that a fully qualified name (project.dataset.table) should be provided
* Bugfix for: expect_column_quantile_values_to_be_between expectation throws an "unexpected keyword WITHIN" on BigQuery (#1391)

0.10.8
-----------------
* added support for overriding the default jupyter command via a GE_JUPYTER_COMMAND environment variable (#1347) @nehiljain
* Bugfix for checkpoint missing template (#1379)

0.10.7
-----------------
* crud delete suite bug fix

0.10.6
-----------------

* Checkpoints: a new feature to ease deployment of suites into your pipelines
  - DataContext.list_checkpoints() returns a list of checkpoint names found in the project
  - DataContext.get_checkpoint() returns a validated dictionary loaded from yml
  - new cli commands

    - `checkpoint new`
    - `checkpoint list`
    - `checkpoint run`
    - `checkpoint script`

* marked cli `tap` commands as deprecating on next release
* marked cli `validation-operator run` command as deprecating
* internal improvements in the cli code
* Improve UpdateDataDocsAction docs

0.10.5
-----------------

* improvements to ge.read_json tests
* tidy up the changelog

  - Fix bullet list spacing issues
  - Fix 0.10. formatting
  - Drop roadmap_and_changelog.rst and move changelog.rst to the top level of the table of contents
* DataContext.run_validation_operator() now raises a DataContextError if:
  - no batches are passed
  - batches are of the the wrong type
  - no matching validation operator is found in the project
* Clarified scaffolding language in scaffold notebook
* DataContext.create() adds an additional directory: `checkpoints`
* Marked tap command for deprecation in next major release

0.10.4
-----------------
* consolidated error handling in CLI DataContext loading
* new cli command `suite scaffold` to speed up creation of suites
* new cli command `suite demo` that creates an example suite
* Update bigquery.rst `#1330 <https://github.com/great-expectations/great_expectations/issues/1330>`_
* Fix datetime reference in create_expectations.rst `#1321 <https://github.com/great-expectations/great_expectations/issues/1321>`_ Thanks @jschendel !
* Update issue templates
* CLI command experimental decorator
* Update style_guide.rst
* Add pull request template
* Use pickle to generate hash for dataframes with unhashable objects. `#1315 <https://github.com/great-expectations/great_expectations/issues/1315>`_ Thanks @shahinism !
* Unpin pytest

0.10.3
-----------------
* Use pickle to generate hash for dataframes with unhashable objects.

0.10.2
-----------------
* renamed NotebookRenderer to SuiteEditNotebookRenderer
* SuiteEditNotebookRenderer now lints using black
* New SuiteScaffoldNotebookRenderer renderer to expedite suite creation
* removed autopep8 dependency
* bugfix: extra backslash in S3 urls if store was configured without a prefix `#1314 <https://github.com/great-expectations/great_expectations/issues/1314>`_

0.10.1
-----------------
* removing bootstrap scrollspy on table of contents `#1282 <https://github.com/great-expectations/great_expectations/issues/1282>`_
* Silently tolerate connection timeout during usage stats reporting

0.10.0
-----------------
* (BREAKING) Clarified API language: renamed all ``generator`` parameters and methods to the more correct ``batch_kwargs_generator`` language. Existing projects may require simple migration steps. See :ref:`Upgrading to 0.10.x <upgrading_to_0.10.x>` for instructions.
* Adds anonymized usage statistics to Great Expectations. See this article for details: :ref:`Usage Statistics`.
* CLI: improve look/consistency of ``docs list``, ``suite list``, and ``datasource list`` output; add ``store list`` and ``validation-operator list`` commands.
* New SuiteBuilderProfiler that facilitates faster suite generation by allowing columns to be profiled
* Added two convenience methods to ExpectationSuite: get_table_expectations & get_column_expectations
* Added optional profiler_configuration to DataContext.profile() and DataAsset.profile()
* Added list_available_expectation_types() to DataAsset

0.9.11
-----------------
* Add evaluation parameters support in WarningAndFailureExpectationSuitesValidationOperator `#1284 <https://github.com/great-expectations/great_expectations/issues/1284>`_ thanks `@balexander <https://github.com/balexander>`_
* Fix compatibility with MS SQL Server. `#1269 <https://github.com/great-expectations/great_expectations/issues/1269>`_ thanks `@kepiej <https://github.com/kepiej>`_
* Bug fixes for query_generator `#1292 <https://github.com/great-expectations/great_expectations/issues/1292>`_ thanks `@ian-whitestone <https://github.com/ian-whitestone>`_

0.9.10
-----------------
* Data Docs: improve configurability of site_section_builders
* TupleFilesystemStoreBackend now ignore `.ipynb_checkpoints` directories `#1203 <https://github.com/great-expectations/great_expectations/issues/1203>`_
* bugfix for Data Docs links encoding on S3 `#1235 <https://github.com/great-expectations/great_expectations/issues/1235>`_

0.9.9
-----------------
* Allow evaluation parameters support in run_validation_operator
* Add log_level parameter to jupyter_ux.setup_notebook_logging.
* Add experimental display_profiled_column_evrs_as_section and display_column_evrs_as_section methods, with a minor (nonbreaking) refactor to create a new _render_for_jupyter method.
* Allow selection of site in UpdateDataDocsAction with new arg target_site_names in great_expectations.yml
* Fix issue with regular expression support in BigQuery (#1244)

0.9.8
-----------------
* Allow basic operations in evaluation parameters, with or without evaluation parameters.
* When unexpected exceptions occur (e.g., during data docs rendering), the user will see detailed error messages, providing information about the specific issue as well as the stack trace.
* Remove the "project new" option from the command line (since it is not implemented; users can only run "init" to create a new project).
* Update type detection for bigquery based on driver changes in pybigquery driver 0.4.14. Added a warning for users who are running an older pybigquery driver
* added execution tests to the NotebookRenderer to mitigate codegen risks
* Add option "persist", true by default, for SparkDFDataset to persist the DataFrame it is passed. This addresses #1133 in a deeper way (thanks @tejsvirai for the robust debugging support and reproduction on spark).

  * Disabling this option should *only* be done if the user has *already* externally persisted the DataFrame, or if the dataset is too large to persist but *computations are guaranteed to be stable across jobs*.

* Enable passing dataset kwargs through datasource via dataset_options batch_kwarg.
* Fix AttributeError when validating expectations from a JSON file
* Data Docs: fix bug that was causing erratic scrolling behavior when table of contents contains many columns
* Data Docs: add ability to hide how-to buttons and related content in Data Docs

0.9.7
-----------------
* Update marshmallow dependency to >3. NOTE: as of this release, you MUST use marshamllow >3.0, which REQUIRES python 3. (`#1187 <https://github.com/great-expectations/great_expectations/issues/1187>`_) @jcampbell

  * Schema checking is now stricter for expectation suites, and data_asset_name must not be present as a top-level key in expectation suite json. It is safe to remove.
  * Similarly, datasource configuration must now adhere strictly to the required schema, including having any required credentials stored in the "credentials" dictionary.

* New beta CLI command: `tap new` that generates an executable python file to expedite deployments. (`#1193 <https://github.com/great-expectations/great_expectations/issues/1193>`_) @Aylr
* bugfix in TableBatchKwargsGenerator docs
* Added feature maturity in README (`#1203 <https://github.com/great-expectations/great_expectations/issues/1203>`_) @kyleaton
* Fix failing test that should skip if postgresql not running (`#1199 <https://github.com/great-expectations/great_expectations/issues/1199>`_) @cicdw


0.9.6
-----------------
* validate result dict when instantiating an ExpectationValidationResult (`#1133 <https://github.com/great-expectations/great_expectations/issues/1133>`_)
* DataDocs: Expectation Suite name on Validation Result pages now link to Expectation Suite page
* `great_expectations init`: cli now asks user if csv has header when adding a Spark Datasource with csv file
* Improve support for using GCP Storage Bucket as a Data Docs Site backend (thanks @hammadzz)
* fix notebook renderer handling for expectations with no column kwarg and table not in their name (`#1194 <https://github.com/great-expectations/great_expectations/issues/1194>`_)


0.9.5
-----------------
* Fixed unexpected behavior with suite edit, data docs and jupyter
* pytest pinned to 5.3.5


0.9.4
-----------------
* Update CLI `init` flow to support snowflake transient tables
* Use filename for default expectation suite name in CLI `init`
* Tables created by SqlAlchemyDataset use a shorter name with 8 hex characters of randomness instead of a full uuid
* Better error message when config substitution variable is missing
* removed an unused directory in the GE folder
* removed obsolete config error handling
* Docs typo fixes
* Jupyter notebook improvements
* `great_expectations init` improvements
* Simpler messaging in validation notebooks
* replaced hacky loop with suite list call in notebooks
* CLI suite new now supports `--empty` flag that generates an empty suite and opens a notebook
* add error handling to `init` flow for cases where user tries using a broken file


0.9.3
-----------------
* Add support for transient table creation in snowflake (#1012)
* Improve path support in TupleStoreBackend for better cross-platform compatibility
* New features on `ExpectationSuite`

  - ``add_citation()``
  - ``get_citations()``

* `SampleExpectationsDatasetProfiler` now leaves a citation containing the original batch kwargs
* `great_expectations suite edit` now uses batch_kwargs from citations if they exist
* Bugfix :: suite edit notebooks no longer blow away the existing suite while loading a batch of data
* More robust and tested logic in `suite edit`
* DataDocs: bugfixes and improvements for smaller viewports
* Bugfix :: fix for bug that crashes SampleExpectationsDatasetProfiler if unexpected_percent is of type decimal.Decimal (`#1109 <https://github.com/great-expectations/great_expectations/issues/1109>`_)


0.9.2
-----------------
* Fixes #1095
* Added a `list_expectation_suites` function to `data_context`, and a corresponding CLI function - `suite list`.
* CI no longer enforces legacy python tests.

0.9.1
------
* Bugfix for dynamic "How to Edit This Expectation Suite" command in DataDocs

0.9.0
-----------------

Version 0.9.0 is a major update to Great Expectations! The DataContext has continued to evolve into a powerful tool
for ensuring that Expectation Suites can properly represent the way users think about their data, and upgrading will
make it much easier to store and share expectation suites, and to build data docs that support your whole team.
You’ll get awesome new features including improvements to data docs look and the ability to choose and store metrics
for building flexible data quality dashboards.

The changes for version 0.9.0 fall into several broad areas:

1. Onboarding

Release 0.9.0 of Great Expectations makes it much easier to get started with the project. The `init` flow has grown
to support a much wider array of use cases and to use more natural language rather than introducing
GreatExpectations concepts earlier. You can more easily configure different backends and datasources, take advantage
of guided walkthroughs to find and profile data, and share project configurations with colleagues.

If you have already completed the `init` flow using a previous version of Great Expectations, you do not need to
rerun the command. However, **there are some small changes to your configuration that will be required**. See
:ref:`migrating_versions` for details.

2. CLI Command Improvements

With this release we have introduced a consistent naming pattern for accessing subcommands based on the noun (a
Great Expectations object like `suite` or `docs`) and verb (an action like `edit` or `new`). The new user experience
will allow us to more naturally organize access to CLI tools as new functionality is added.

3. Expectation Suite Naming and Namespace Changes

Defining shared expectation suites and validating data from different sources is much easier in this release. The
DataContext, which manages storage and configuration of expectations, validations, profiling, and data docs, no
longer requires that expectation suites live in a datasource-specific “namespace.” Instead, you should name suites
with the logical name corresponding to your data, making it easy to share them or validate against different data
sources. For example, the expectation suite "npi" for National Provider Identifier data can now be shared across
teams who access the same logical data in local systems using Pandas, on a distributed Spark cluster, or via a
relational database.

Batch Kwargs, or instructions for a datasource to build a batch of data, are similarly freed from a required
namespace, and you can more easily integrate Great Expectations into workflows where you do not need to use a
BatchKwargsGenerator (usually because you have a batch of data ready to validate, such as in a table or a known
directory).

The most noticeable impact of this API change is in the complete removal of the DataAssetIdentifier class. For
example, the `create_expectation_suite` and `get_batch` methods now no longer require a data_asset_name parameter,
relying only on the expectation_suite_name and batch_kwargs to do their job. Similarly, there is no more asset name
normalization required. See the upgrade guide for more information.

4. Metrics and Evaluation Parameter Stores

Metrics have received much more love in this release of Great Expectations! We've improved the system for declaring
evaluation parameters that support dependencies between different expectation suites, so you can easily identify a
particular field in the result of one expectation to use as the input into another. And the MetricsStore is now much
more flexible, supporting a new ValidationAction that makes it possible to select metrics from a validation result
to be saved in a database where they can power a dashboard.

5. Internal Type Changes and Improvements

Finally, in this release, we have done a lot of work under the hood to make things more robust, including updating
all of the internal objects to be more strongly typed. That change, while largely invisible to end users, paves the
way for some really exciting opportunities for extending Great Expectations as we build a bigger community around
the project.


We are really excited about this release, and encourage you to upgrade right away to take advantage of the more
flexible naming and simpler API for creating, accessing, and sharing your expectations. As always feel free to join
us on Slack for questions you don't see addressed!


0.8.9__develop
-----------------


0.8.8
-----------------
* Add support for allow_relative_error to expect_column_quantile_values_to_be_between, allowing Redshift users access
  to this expectation
* Add support for checking backend type information for datetime columns using expect_column_min_to_be_between and
  expect_column_max_to_be_between

0.8.7
-----------------
* Add support for expect_column_values_to_be_of_type for BigQuery backend (#940)
* Add image CDN for community usage stats
* Documentation improvements and fixes

0.8.6
-----------------
* Raise informative error if config variables are declared but unavailable
* Update ExpectationsStore defaults to be consistent across all FixedLengthTupleStoreBackend objects
* Add support for setting spark_options via SparkDFDatasource
* Include tail_weights by default when using build_continuous_partition_object
* Fix Redshift quantiles computation and type detection
* Allow boto3 options to be configured (#887)

0.8.5
-----------------
* BREAKING CHANGE: move all reader options from the top-level batch_kwargs object to a sub-dictionary called
  "reader_options" for SparkDFDatasource and PandasDatasource. This means it is no longer possible to specify
  supplemental reader-specific options at the top-level of `get_batch`,  `yield_batch_kwargs` or `build_batch_kwargs`
  calls, and instead, you must explicitly specify that they are reader_options, e.g. by a call such as:
  `context.yield_batch_kwargs(data_asset_name, reader_options={'encoding': 'utf-8'})`.
* BREAKING CHANGE: move all query_params from the top-level batch_kwargs object to a sub-dictionary called
  "query_params" for SqlAlchemyDatasource. This means it is no longer possible to specify supplemental query_params at
  the top-level of `get_batch`,  `yield_batch_kwargs` or `build_batch_kwargs`
  calls, and instead, you must explicitly specify that they are query_params, e.g. by a call such as:
  `context.yield_batch_kwargs(data_asset_name, query_params={'schema': 'foo'})`.
* Add support for filtering validation result suites and validation result pages to show only failed expectations in
  generated documentation
* Add support for limit parameter to batch_kwargs for all datasources: Pandas, SqlAlchemy, and SparkDF; add support
  to generators to support building batch_kwargs with limits specified.
* Include raw_query and query_params in query_generator batch_kwargs
* Rename generator keyword arguments from data_asset_name to generator_asset to avoid ambiguity with normalized names
* Consistently migrate timestamp from batch_kwargs to batch_id
* Include batch_id in validation results
* Fix issue where batch_id was not included in some generated datasets
* Fix rendering issue with expect_table_columns_to_match_ordered_list expectation
* Add support for GCP, including BigQuery and GCS
* Add support to S3 generator for retrieving directories by specifying the `directory_assets` configuration
* Fix warning regarding implicit class_name during init flow
* Expose build_generator API publicly on datasources
* Allow configuration of known extensions and return more informative message when SubdirReaderBatchKwargsGenerator cannot find
  relevant files.
* Add support for allow_relative_error on internal dataset quantile functions, and add support for
  build_continuous_partition_object in Redshift
* Fix truncated scroll bars in value_counts graphs


0.8.4.post0
----------------
* Correct a packaging issue resulting in missing notebooks in tarball release; update docs to reflect new notebook
  locations.


0.8.4
-----------------
* Improved the tutorials that walk new users through the process of creating expectations and validating data
* Changed the flow of the init command - now it creates the scaffolding of the project and adds a datasource. After
  that users can choose their path.
* Added a component with links to useful tutorials to the index page of the Data Docs website
* Improved the UX of adding a SQL datasource in the CLI - now the CLI asks for specific credentials for Postgres,
  MySQL, Redshift and Snowflake, allows continuing debugging in the config file and has better error messages
* Added batch_kwargs information to DataDocs validation results
* Fix an issue affecting file stores on Windows


0.8.3
-----------------
* Fix a bug in data-docs' rendering of mostly parameter
* Correct wording for expect_column_proportion_of_unique_values_to_be_between
* Set charset and meta tags to avoid unicode decode error in some browser/backend configurations
* Improve formatting of empirical histograms in validation result data docs
* Add support for using environment variables in `config_variables_file_path`
* Documentation improvements and corrections


0.8.2.post0
------------
* Correct a packaging issue resulting in missing css files in tarball release


0.8.2
-----------------
* Add easier support for customizing data-docs css
* Use higher precision for rendering 'mostly' parameter in data-docs; add more consistent locale-based
  formatting in data-docs
* Fix an issue causing visual overlap of large numbers of validation results in build-docs index
* Documentation fixes (thanks @DanielOliver!) and improvements
* Minor CLI wording fixes
* Improved handling of MySql temporary tables
* Improved detection of older config versions


0.8.1
-----------------
* Fix an issue where version was reported as '0+unknown'


0.8.0
-----------------

Version 0.8.0 is a significant update to Great Expectations, with many improvements focused on configurability
and usability.  See the :ref:`migrating_versions` guide for more details on specific changes, which include
several breaking changes to configs and APIs.

Highlights include:

1. Validation Operators and Actions. Validation operators make it easy to integrate GE into a variety of pipeline runners. They
   offer one-line integration that emphasizes configurability. See the :ref:`validation_operators_and_actions`
   feature guide for more information.

   - The DataContext `get_batch` method no longer treats `expectation_suite_name` or `batch_kwargs` as optional; they
     must be explicitly specified.
   - The top-level GE validate method allows more options for specifying the specific data_asset class to use.

2. First-class support for plugins in a DataContext, with several features that make it easier to configure and
   maintain DataContexts across common deployment patterns.

   - **Environments**: A DataContext can now manage :ref:`environment_and_secrets` more easily thanks to more dynamic and
     flexible variable substitution.
   - **Stores**: A new internal abstraction for DataContexts, :ref:`Stores <reference__core_concepts__data_context__stores>`, make extending GE easier by
     consolidating logic for reading and writing resources from a database, local, or cloud storage.
   - **Types**: Utilities configured in a DataContext are now referenced using `class_name` and `module_name` throughout
     the DataContext configuration, making it easier to extend or supplement pre-built resources. For now, the "type"
     parameter is still supported but expect it to be removed in a future release.

3. Partitioners: Batch Kwargs are clarified and enhanced to help easily reference well-known chunks of data using a
   partition_id. Batch ID and Batch Fingerprint help round out support for enhanced metadata around data
   assets that GE validates. See :ref:`Batch Identifiers <reference__core_concepts__batch_parameters>` for more information. The `GlobReaderBatchKwargsGenerator`,
   `QueryBatchKwargsGenerator`, `S3GlobReaderBatchKwargsGenerator`, `SubdirReaderBatchKwargsGenerator`, and `TableBatchKwargsGenerator` all support partition_id for
   easily accessing data assets.

4. Other Improvements:

   - We're beginning a long process of some under-the-covers refactors designed to make GE more maintainable as we
     begin adding additional features.
   - Restructured documentation: our docs have a new structure and have been reorganized to provide space for more
     easily adding and accessing reference material. Stay tuned for additional detail.
   - The command build-documentation has been renamed build-docs and now by
     default opens the Data Docs in the users' browser.

v0.7.11
-----------------
* Fix an issue where head() lost the column name for SqlAlchemyDataset objects with a single column
* Fix logic for the 'auto' bin selection of `build_continuous_partition_object`
* Add missing jinja2 dependency
* Fix an issue with inconsistent availability of strict_min and strict_max options on expect_column_values_to_be_between
* Fix an issue where expectation suite evaluation_parameters could be overriden by values during validate operation


v0.7.10
-----------------
* Fix an issue in generated documentation where the Home button failed to return to the index
* Add S3 Generator to module docs and improve module docs formatting
* Add support for views to QueryBatchKwargsGenerator
* Add success/failure icons to index page
* Return to uniform histogram creation during profiling to avoid large partitions for internal performance reasons


v0.7.9
-----------------
* Add an S3 generator, which will introspect a configured bucket and generate batch_kwargs from identified objects
* Add support to PandasDatasource and SparkDFDatasource for reading directly from S3
* Enhance the Site Index page in documentation so that validation results are sorted and display the newest items first
  when using the default run-id scheme
* Add a new utility method, `build_continuous_partition_object` which will build partition objects using the dataset
  API and so supports any GE backend.
* Fix an issue where columns with spaces in their names caused failures in some SqlAlchemyDataset and SparkDFDataset
  expectations
* Fix an issue where generated queries including null checks failed on MSSQL (#695)
* Fix an issue where evaluation parameters passed in as a set instead of a list could cause JSON serialization problems
  for the result object (#699)


v0.7.8
-----------------
* BREAKING: slack webhook URL now must be in the profiles.yml file (treat as a secret)
* Profiler improvements:

  - Display candidate profiling data assets in alphabetical order
  - Add columns to the expectation_suite meta during profiling to support human-readable description information

* Improve handling of optional dependencies during CLI init
* Improve documentation for create_expectations notebook
* Fix several anachronistic documentation and docstring phrases (#659, #660, #668, #681; #thanks @StevenMMortimer)
* Fix data docs rendering issues:

  - documentation rendering failure from unrecognized profiled column type (#679; thanks @dinedal))
  - PY2 failure on encountering unicode (#676)


0.7.7
-----------------
* Standardize the way that plugin module loading works. DataContext will begin to use the new-style class and plugin
  identification moving forward; yml configs should specify class_name and module_name (with module_name optional for
  GE types). For now, it is possible to use the "type" parameter in configuration (as before).
* Add support for custom data_asset_type to all datasources
* Add support for strict_min and strict_max to inequality-based expectations to allow strict inequality checks
  (thanks @RoyalTS!)
* Add support for reader_method = "delta" to SparkDFDatasource
* Fix databricks generator (thanks @sspitz3!)
* Improve performance of DataContext loading by moving optional import
* Fix several memory and performance issues in SparkDFDataset.

  - Use only distinct value count instead of bringing values to driver
  - Migrate away from UDF for set membership, nullity, and regex expectations

* Fix several UI issues in the data_documentation

  - Move prescriptive dataset expectations to Overview section
  - Fix broken link on Home breadcrumb
  - Scroll follows navigation properly
  - Improved flow for long items in value_set
  - Improved testing for ValidationRenderer
  - Clarify dependencies introduced in documentation sites
  - Improve testing and documentation for site_builder, including run_id filter
  - Fix missing header in Index page and cut-off tooltip
  - Add run_id to path for validation files


0.7.6
-----------------
* New Validation Renderer! Supports turning validation results into HTML and displays differences between the expected
  and the observed attributes of a dataset.
* Data Documentation sites are now fully configurable; a data context can be configured to generate multiple
  sites built with different GE objects to support a variety of data documentation use cases. See data documentation
  guide for more detail.
* CLI now has a new top-level command, `build-documentation` that can support rendering documentation for specified
  sites and even named data assets in a specific site.
* Introduced DotDict and LooselyTypedDotDict classes that allow to enforce typing of dictionaries.
* Bug fixes: improved internal logic of rendering data documentation, slack notification, and CLI profile command when
  datasource argument was not provided.

0.7.5
-----------------
* Fix missing requirement for pypandoc brought in from markdown support for notes rendering.

0.7.4
-----------------
* Fix numerous rendering bugs and formatting issues for rendering documentation.
* Add support for pandas extension dtypes in pandas backend of expect_column_values_to_be_of_type and
  expect_column_values_to_be_in_type_list and fix bug affecting some dtype-based checks.
* Add datetime and boolean column-type detection in BasicDatasetProfiler.
* Improve BasicDatasetProfiler performance by disabling interactive evaluation when output of expectation is not
  immediately used for determining next expectations in profile.
* Add support for rendering expectation_suite and expectation_level notes from meta in docs.
* Fix minor formatting issue in readthedocs documentation.

0.7.3
-----------------
* BREAKING: Harmonize expect_column_values_to_be_of_type and expect_column_values_to_be_in_type_list semantics in
  Pandas with other backends, including support for None type and type_list parameters to support profiling.
  *These type expectations now rely exclusively on native python or numpy type names.*
* Add configurable support for Custom DataAsset modules to DataContext
* Improve support for setting and inheriting custom data_asset_type names
* Add tooltips with expectations backing data elements to rendered documentation
* Allow better selective disabling of tests (thanks @RoyalITS)
* Fix documentation build errors causing missing code blocks on readthedocs
* Update the parameter naming system in DataContext to reflect data_asset_name *and* expectation_suite_name
* Change scary warning about discarding expectations to be clearer, less scary, and only in log
* Improve profiler support for boolean types, value_counts, and type detection
* Allow user to specify data_assets to profile via CLI
* Support CLI rendering of expectation_suite and EVR-based documentation

0.7.2
-----------------
* Improved error detection and handling in CLI "add datasource" feature
* Fixes in rendering of profiling results (descriptive renderer of validation results)
* Query Generator of SQLAlchemy datasource adds tables in non-default schemas to the data asset namespace
* Added convenience methods to display HTML renderers of sections in Jupyter notebooks
* Implemented prescriptive rendering of expectations for most expectation types

0.7.1
------------

* Added documentation/tutorials/videos for onboarding and new profiling and documentation features
* Added prescriptive documentation built from expectation suites
* Improved index, layout, and navigation of data context HTML documentation site
* Bug fix: non-Python files were not included in the package
* Improved the rendering logic to gracefully deal with failed expectations
* Improved the basic dataset profiler to be more resilient
* Implement expect_column_values_to_be_of_type, expect_column_values_to_be_in_type_list for SparkDFDataset
* Updated CLI with a new documentation command and improved profile and render commands
* Expectation suites and validation results within a data context are saved in a more readable form (with indentation)
* Improved compatibility between SparkDatasource and InMemoryGenerator
* Optimization for Pandas column type checking
* Optimization for Spark duplicate value expectation (thanks @orenovadia!)
* Default run_id format no longer includes ":" and specifies UTC time
* Other internal improvements and bug fixes


0.7.0
------------

Version 0.7 of Great Expectations is HUGE. It introduces several major new features
and a large number of improvements, including breaking API changes.

The core vocabulary of expectations remains consistent. Upgrading to
the new version of GE will primarily require changes to code that
uses data contexts; existing expectation suites will require only changes
to top-level names.

 * Major update of Data Contexts. Data Contexts now offer significantly \
   more support for building and maintaining expectation suites and \
   interacting with existing pipeline systems, including providing a namespace for objects.\
   They can handle integrating, registering, and storing validation results, and
   provide a namespace for data assets, making **batches** first-class citizens in GE.
   Read more: :ref:`data_context` or :py:mod:`great_expectations.data_context`

 * Major refactor of autoinspect. Autoinspect is now built around a module
   called "profile" which provides a class-based structure for building
   expectation suites. There is no longer a default  "autoinspect_func" --
   calling autoinspect requires explicitly passing the desired profiler. See :ref:`profiling`

 * New "Compile to Docs" feature produces beautiful documentation from expectations and expectation
   validation reports, helping keep teams on the same page.

 * Name clarifications: we've stopped using the overloaded terms "expectations
   config" and "config" and instead use "expectation suite" to refer to a
   collection (or suite!) of expectations that can be used for validating a
   data asset.

   - Expectation Suites include several top level keys that are useful \
     for organizing content in a data context: data_asset_name, \
     expectation_suite_name, and data_asset_type. When a data_asset is \
     validated, those keys will be placed in the `meta` key of the \
     validation result.

 * Major enhancement to the CLI tool including `init`, `render` and more flexibility with `validate`

 * Added helper notebooks to make it easy to get started. Each notebook acts as a combination of \
   tutorial and code scaffolding, to help you quickly learn best practices by applying them to \
   your own data.

 * Relaxed constraints on expectation parameter values, making it possible to declare many column
   aggregate expectations in a way that is always "vacuously" true, such as
   ``expect_column_values_to_be_between`` ``None`` and ``None``. This makes it possible to progressively
   tighten expectations while using them as the basis for profiling results and documentation.

  * Enabled caching on dataset objects by default.

 * Bugfixes and improvements:

   * New expectations:

     * expect_column_quantile_values_to_be_between
     * expect_column_distinct_values_to_be_in_set

   * Added support for ``head`` method on all current backends, returning a PandasDataset
   * More implemented expectations for SparkDF Dataset with optimizations

     * expect_column_values_to_be_between
     * expect_column_median_to_be_between
     * expect_column_value_lengths_to_be_between

   * Optimized histogram fetching for SqlalchemyDataset and SparkDFDataset
   * Added cross-platform internal partition method, paving path for improved profiling
   * Fixed bug with outputstrftime not being honored in PandasDataset
   * Fixed series naming for column value counts
   * Standardized naming for expect_column_values_to_be_of_type
   * Standardized and made explicit use of sample normalization in stdev calculation
   * Added from_dataset helper
   * Internal testing improvements
   * Documentation reorganization and improvements
   * Introduce custom exceptions for more detailed error logs

0.6.1
------------
* Re-add testing (and support) for py2
* NOTE: Support for SqlAlchemyDataset and SparkDFDataset is enabled via optional install \
  (e.g. ``pip install great_expectations[sqlalchemy]`` or ``pip install great_expectations[spark]``)

0.6.0
------------
* Add support for SparkDFDataset and caching (HUGE work from @cselig)
* Migrate distributional expectations to new testing framework
* Add support for two new expectations: expect_column_distinct_values_to_contain_set
  and expect_column_distinct_values_to_equal_set (thanks @RoyalTS)
* FUTURE BREAKING CHANGE: The new cache mechanism for Datasets, \
  when enabled, causes GE to assume that dataset does not change between evaluation of individual expectations. \
  We anticipate this will become the future default behavior.
* BREAKING CHANGE: Drop official support pandas < 0.22

0.5.1
---------------
* **Fix** issue where no result_format available for expect_column_values_to_be_null caused error
* Use vectorized computation in pandas (#443, #445; thanks @RoyalTS)


0.5.0
----------------
* Restructured class hierarchy to have a more generic DataAsset parent that maintains expectation logic separate \
  from the tabular organization of Dataset expectations
* Added new FileDataAsset and associated expectations (#416 thanks @anhollis)
* Added support for date/datetime type columns in some SQLAlchemy expectations (#413)
* Added support for a multicolumn expectation, expect multicolumn values to be unique (#408)
* **Optimization**: You can now disable `partial_unexpected_counts` by setting the `partial_unexpected_count` value to \
  0 in the result_format argument, and we do not compute it when it would not be returned. (#431, thanks @eugmandel)
* **Fix**: Correct error in unexpected_percent computations for sqlalchemy when unexpected values exceed limit (#424)
* **Fix**: Pass meta object to expectation result (#415, thanks @jseeman)
* Add support for multicolumn expectations, with `expect_multicolumn_values_to_be_unique` as an example (#406)
* Add dataset class to from_pandas to simplify using custom datasets (#404, thanks @jtilly)
* Add schema support for sqlalchemy data context (#410, thanks @rahulj51)
* Minor documentation, warning, and testing improvements (thanks @zdog).


0.4.5
----------------
* Add a new autoinspect API and remove default expectations.
* Improve details for expect_table_columns_to_match_ordered_list (#379, thanks @rlshuhart)
* Linting fixes (thanks @elsander)
* Add support for dataset_class in from_pandas (thanks @jtilly)
* Improve redshift compatibility by correcting faulty isnull operator (thanks @avanderm)
* Adjust partitions to use tail_weight to improve JSON compatibility and
  support special cases of KL Divergence (thanks @anhollis)
* Enable custom_sql datasets for databases with multiple schemas, by
  adding a fallback for column reflection (#387, thanks @elsander)
* Remove `IF NOT EXISTS` check for custom sql temporary tables, for
  Redshift compatibility (#372, thanks @elsander)
* Allow users to pass args/kwargs for engine creation in
  SqlAlchemyDataContext (#369, thanks @elsander)
* Add support for custom schema in SqlAlchemyDataset (#370, thanks @elsander)
* Use getfullargspec to avoid deprecation warnings.
* Add expect_column_values_to_be_unique to SqlAlchemyDataset
* **Fix** map expectations for categorical columns (thanks @eugmandel)
* Improve internal testing suite (thanks @anhollis and @ccnobbli)
* Consistently use value_set instead of mixing value_set and values_set (thanks @njsmith8)

0.4.4
----------------
* Improve CLI help and set CLI return value to the number of unmet expectations
* Add error handling for empty columns to SqlAlchemyDataset, and associated tests
* **Fix** broken support for older pandas versions (#346)
* **Fix** pandas deepcopy issue (#342)

0.4.3
-------
* Improve type lists in expect_column_type_to_be[_in_list] (thanks @smontanaro and @ccnobbli)
* Update cli to use entry_points for conda compatibility, and add version option to cli
* Remove extraneous development dependency to airflow
* Address SQlAlchemy warnings in median computation
* Improve glossary in documentation
* Add 'statistics' section to validation report with overall validation results (thanks @sotte)
* Add support for parameterized expectations
* Improve support for custom expectations with better error messages (thanks @syk0saje)
* Implement expect_column_value_lenghts_to_[be_between|equal] for SQAlchemy (thanks @ccnobbli)
* **Fix** PandasDataset subclasses to inherit child class

0.4.2
-------
* **Fix** bugs in expect_column_values_to_[not]_be_null: computing unexpected value percentages and handling all-null (thanks @ccnobbli)
* Support mysql use of Decimal type (thanks @bouke-nederstigt)
* Add new expectation expect_column_values_to_not_match_regex_list.

  * Change behavior of expect_column_values_to_match_regex_list to use python re.findall in PandasDataset, relaxing \
    matching of individuals expressions to allow matches anywhere in the string.

* **Fix** documentation errors and other small errors (thanks @roblim, @ccnobbli)

0.4.1
-------
* Correct inclusion of new data_context module in source distribution

0.4.0
-------
* Initial implementation of data context API and SqlAlchemyDataset including implementations of the following \
  expectations:

  * expect_column_to_exist
  * expect_table_row_count_to_be
  * expect_table_row_count_to_be_between
  * expect_column_values_to_not_be_null
  * expect_column_values_to_be_null
  * expect_column_values_to_be_in_set
  * expect_column_values_to_be_between
  * expect_column_mean_to_be
  * expect_column_min_to_be
  * expect_column_max_to_be
  * expect_column_sum_to_be
  * expect_column_unique_value_count_to_be_between
  * expect_column_proportion_of_unique_values_to_be_between

* Major refactor of output_format to new result_format parameter. See docs for full details:

  * exception_list and related uses of the term exception have been renamed to unexpected
  * Output formats are explicitly hierarchical now, with BOOLEAN_ONLY < BASIC < SUMMARY < COMPLETE. \
    All *column_aggregate_expectation* expectations now return element count and related information included at the \
    BASIC level or higher.

* New expectation available for parameterized distributions--\
  expect_column_parameterized_distribution_ks_test_p_value_to_be_greater_than (what a name! :) -- (thanks @ccnobbli)
* ge.from_pandas() utility (thanks @schrockn)
* Pandas operations on a PandasDataset now return another PandasDataset (thanks @dlwhite5)
* expect_column_to_exist now takes a column_index parameter to specify column order (thanks @louispotok)
* Top-level validate option (ge.validate())
* ge.read_json() helper (thanks @rjurney)
* Behind-the-scenes improvements to testing framework to ensure parity across data contexts.
* Documentation improvements, bug-fixes, and internal api improvements

0.3.2
-------
* Include requirements file in source dist to support conda

0.3.1
--------
* **Fix** infinite recursion error when building custom expectations
* Catch dateutil parsing overflow errors

0.2
-----
* Distributional expectations and associated helpers are improved and renamed to be more clear regarding the tests they apply
* Expectation decorators have been refactored significantly to streamline implementing expectations and support custom expectations
* API and examples for custom expectations are available
* New output formats are available for all expectations
* Significant improvements to test suite and compatibility<|MERGE_RESOLUTION|>--- conflicted
+++ resolved
@@ -23,11 +23,8 @@
 * [ENHANCEMENT] InMemoryStoreBackendDefaults which is useful for testing
 * [FEATURE] Add GeCloudStoreBackend with support for Checkpoints
 * [MAINTENANCE] DOCS integration tests have moved to a new pipeline
-<<<<<<< HEAD
-* [MAINTENANCE] Allow tests to properly connect to local sqlite db on Windows
-=======
-* [BUGFIX] Fix serialization error in DataDocs rendering
->>>>>>> b99b9529
+* [MAINTENANCE] Allow tests to properly connect to local sqlite db on Windows (thanks #shpolina)
+* [BUGFIX] Fix serialization error in DataDocs rendering #2908 (thanks #shpolina)
 
 0.13.19
 -----------------
