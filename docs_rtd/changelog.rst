.. _changelog:

#########
Changelog
#########


develop
-----------------
<<<<<<< HEAD
* [FEATURE] Enable BigQuery tests for Azure CI/CD #3155
* [BUGFIX] Snowflake connections are closed correctly by DOCS tests (#3104)
* [BUGFIX] Restore support for V2 API style custom expectation rendering (#3179)
* [BUGFIX] V2 API CLI now allows files to be read that require extra `reader_options` passed.  For instance `.csv.gz` files from S3. (#2695)
* [DOCS] Improve Core Concepts - Expectation Concepts #2831
=======
* [BUGFIX] Remove fixture parameterization for Cloud DBs (Snowflake and BigQuery) #3182

0.13.26
-----------------
* [FEATURE] Enable BigQuery tests for Azure CI/CD (#3155)
* [FEATURE] Implement MulticolumnMapExpectation class (#3134)
* [FEATURE] Implement the MulticolumnSumEqual Metric for PandasExecutionEngine (#3130)
* [FEATURE] Support row_condition and ignore_row_if Directives Combined for PandasExecutionEngine (#3150)
* [FEATURE] Update ExpectMulticolumnSumToEqual for V3 API (#3136)
* [FEATURE] add python3.9 to python versions (#3143) (Thanks @dswalter)
* [FEATURE]/MER-16/MER-75/ADD_ROUTE_FOR_VALIDATION_RESULT (#3090) (Thanks @rreinoldsc)
* [BUGFIX] Enable `--v3-api suite edit` to proceed without selecting DataConnectors (#3165)
* [BUGFIX] Fix error when `RuntimeBatchRequest` is passed to `SimpleCheckpoint` with `RuntimeDataConnector` (#3152)
* [BUGFIX] allow reader_options in the CLI so can read `.csv.gz` files (#2695) (Thanks @luke321321)
* [DOCS] Apply Docusaurus tabs to relevant pages in new docs
* [DOCS] Capitalize python to Python in docs (#3176)
* [DOCS] Improve Core Concepts - Expectation Concepts (#2831)
* [MAINTENANCE] Error messages must be friendly. (#3171)
* [MAINTENANCE] Implement the "compound_columns_unique" metric for PandasExecutionEngine (with a unit test). (#3159)
* [MAINTENANCE] Improve Coding Practices in "great_expectations/expectations/expectation.py" (#3151)
* [MAINTENANCE] Update test_script_runner.py (#3177)
>>>>>>> 4e8ebc91

0.13.25
-----------------
* [FEATURE] Pass on meta-data from expectation json to validation result json (#2881) (Thanks @sushrut9898)
* [FEATURE] Add sqlalchemy engine support for `column.most_common_value` metric (#3020) (Thanks @shpolina)
* [BUGFIX] Added newline to CLI message for consistent formatting (#3127) (Thanks @ismaildawoodjee)
* [BUGFIX] fix pip install snowflake build error with python 3.9 (#3119) (Thanks @jdimatteo)
* [BUGFIX] Populate (data) asset name in data docs for RuntimeDataConnector (#3105) (Thanks @ceshine)
* [DOCS] Correct path to docs_rtd/changelog.rst (#3120) (Thanks @jdimatteo)
* [DOCS] Fix broken links in "How to write a 'How to Guide'" (#3112)
* [DOCS] Port over "How to add comments to Expectations and display them in DataDocs" from RTD to Docusaurus (#3078)
* [DOCS] Port over "How to create a Batch of data from an in memory Spark or Pandas DF" from RTD to Docusaurus (#3099)
* [DOCS] Update CLI codeblocks in create_your_first_expectations.md (#3106) (Thanks @ories)
* [MAINTENANCE] correct typo in docstring (#3117)
* [MAINTENANCE] DOCS/GDOC-130/Add Changelog (#3121)
* [MAINTENANCE] fix docstring for expectation "expect_multicolumn_sum_to_equal" (previous version was not precise) (#3110)
* [MAINTENANCE] Fix typos in docstrings in map_metric_provider partials (#3111)
* [MAINTENANCE] Make sure that all imports use column_aggregate_metric_provider (not column_aggregate_metric). (#3128)
* [MAINTENANCE] Rename column_aggregate_metric.py into column_aggregate_metric_provider.py for better code readability. (#3123)
* [MAINTENANCE] rename ColumnMetricProvider to ColumnAggregateMetricProvider (with DeprecationWarning) (#3100)
* [MAINTENANCE] rename map_metric.py to map_metric_provider.py (with DeprecationWarning) for a better code readability/interpretability (#3103)
* [MAINTENANCE] rename table_metric.py to table_metric_provider.py with a deprecation notice (#3118)
* [MAINTENANCE] Update CODE_OF_CONDUCT.md (#3066)
* [MAINTENANCE] Upgrade to modern Python syntax (#3068) (Thanks @cclauss)

0.13.24
-----------------
* [FEATURE] Script to automate proper triggering of Docs Azure pipeline (#3003)
* [BUGFIX] Fix an undefined name that could lead to a NameError (#3063) (Thanks @cclauss)
* [BUGFIX] fix incorrect pandas top rows usage (#3091)
* [BUGFIX] Fix parens in Expectation metric validation method that always returned True assertation (#3086) (Thanks @morland96)
* [BUGFIX] Fix run_diagnostics for contrib expectations (#3096)
* [BUGFIX] Fix typos discovered by codespell (#3064) (Thanks cclauss)
* [BUGFIX] Wrap get_view_names in try clause for passing the NotImplemented error (#2976) (Thanks @kj-9)
* [DOCS] Ensuring consistent style of directories, files, and related references in docs (#3053)
* [DOCS] Fix broken link to example DAG (#3061) (Thanks fritz-astronomer)
* [DOCS] GDOC-198 cleanup TOC (#3088)
* [DOCS] Migrating pages under guides/miscellaneous (#3094) (Thanks @spbail)
* [DOCS] Port over “How to configure a new Checkpoint using test_yaml_config” from RTD to Docusaurus
* [DOCS] Port over “How to configure an Expectation store in GCS” from RTD to Docusaurus (#3071)
* [DOCS] Port over “How to create renderers for custom Expectations” from RTD to Docusaurus
* [DOCS] Port over “How to run a Checkpoint in Airflow” from RTD to Docusaurus (#3074)
* [DOCS] Update how-to-create-and-edit-expectations-in-bulk.md (#3073)
* [MAINTENANCE] Adding a comment explaining the IDENTITY metric domain type. (#3057)
* [MAINTENANCE] Change domain key value from “column” to “column_list” in ExecutionEngine implementations (#3059)
* [MAINTENANCE] clean up metric errors (#3085)
* [MAINTENANCE] Correct the typo in the naming of the IDENTIFICATION semantic domain type name. (#3058)
* [MAINTENANCE] disable snowflake tests temporarily (#3093)
* [MAINTENANCE] [DOCS] Port over “How to host and share Data Docs on GCS” from RTD to Docusaurus (#3070)
* [MAINTENANCE] Enable repr for MetricConfiguration to assist with troubleshooting. (#3075)
* [MAINTENANCE] Expand test of a column map metric to underscore functionality. (#3072)
* [MAINTENANCE] Expectation anonymizer supports v3 expectation registry (#3092)
* [MAINTENANCE] Fix -- check for column key existence in accessor_domain_kwargsn for condition map partials. (#3082)
* [MAINTENANCE] Missing import of SparkDFExecutionEngine was added. (#3062)

0.13.23
-----------------
* [BUGFIX] added expectation_config to ExpectationValidationResult when exception is raised (#2659) (thanks @peterdhansen))
* [BUGFIX] fix update data docs as validation action (#3031)
* [DOCS] Port over "How to configure an Expectation Store in Azure" from RTD to Docusaurus
* [DOCS] Port over "How to host and share DataDocs on a filesystem" from RTD to Docusaurus (#3018)
* [DOCS] Port over "How to instantiate a Data Context w/o YML" from RTD to Docusaurus (#3011)
* [DOCS] Port "How to configure a Validation Result store on a filesystem" from RTD to Docusaurus (#3025)
* [DOCS] how to create multibatch expectations using evaluation parameters (#3039)
* [DOCS] Port "How to create and edit Expectations with a Profiler" from RTD to Docussaurus. (#3048)
* [DOCS] Port RTD adding validations data or suites to checkpoint (#3030)
* [DOCS] Porting "How to create and edit Expectations with instant feedback from a sample Batch of data" from RTD to Docusaurus. (#3046)
* [DOCS] GDOC-172/Add missing pages (#3007)
* [DOCS] Port over "How to configure DataContext components using test_yaml_config" from RTD to Docusaurus
* [DOCS] Port over "How to configure a Validation Result store to Postgres" from RTD to Docusaurus
* [DOCS] Port over "How to configure an Expectation Store in S3" from RTD to Docusaurus
* [DOCS] Port over "How to configure an Expectation Store on a filesystem" from RTD to Docusaurus
* [DOCS] Port over "How to configure credentials using YAML or env vars" from RTD to Docusaurus
* [DOCS] Port over "How to configure credentials using a secrets store" from RTD to Docusaurus
* [DOCS] Port over "How to configure validation result store in GCS" from RTD to Docusaurus (#3019)
* [DOCS] Port over "How to connect to an Athena DB" from RTD to Docusaurus
* [DOCS] Port over "How to create a new ExpectationSuite from jsonschema" from RTD to Docusaurus (#3017)
* [DOCS] Port over "How to deploy a scheduled checkpoint with cron" from RTD to Docusaurus
* [DOCS] Port over "How to dynamically load evaluation parameters from DB" from RTD to Docusaurus (#3052)
* [DOCS] Port over "How to host and share DataDocs on Amazon S3" from RTD to Docusaurus
* [DOCS] Port over "How to implement custom notifications" from RTD to Docusaurus  (#3050)
* [DOCS] Port over "How to instantiate a DataContext on Databricks Spark cluster" from RTD to Docusaurus
* [DOCS] Port over "How to instantiate a DataContext on an EMR Spark Cluster" from RTD to Docusaurus (#3024)
* [DOCS] Port over "How to trigger Opsgenie notifications as a validation action" from RTD to Docusaurus
* [DOCS] Update titles of metadata store docs (#3016)
* [DOCS] Port over "How to configure Expectation store to PostgreSQL" from RTD to Docusaurus (#3010)
* [DOCS] Port over "How to configure a MetricsStore" from RTD to Docusaurus (#3009)
* [DOCS] Port over "How to configure validation result store in Azure" from RTD to Docusaurus (#3014)
* [DOCS] Port over "How to host and share DataDocs on Azure" from RTD to Docusaurus  (#3012)
* [DOCS]Port "How to create and edit Expectations based on domain knowledge, without inspecting data directly" from RTD to Datasaurus. (#3047)
* [DOCS] Ported "How to configure a Validation Result store in Amazon S3" from RTD to Docusaurus. (#3026)
* [DOCS] how to validate without checkpoint (#3013)
* [DOCS] validation action data docs update (convert from RTD to DocuSaurus) (#3015)
* [DOCS] port of 'How to store Validation Results as a Validation Action' from RTD into Docusaurus. (#3023)
* [MAINTENANCE] Cleanup (#3038)
* [MAINTENANCE] Edits (Formatting) (#3022)


0.13.22
-----------------
* [FEATURE] Port over guide for Slack notifications for validation actions (#3005)
* [FEATURE] bootstrap estimator  for NumericMetricRangeMultiBatchParameterBuilder (#3001)
* [BUGFIX] Update naming of confidence_level in integration test fixture (#3002)
* [BUGFIX] [batch.py] fix check for null value (#2994) (thanks @Mohamed Abido)
* [BUGFIX] Fix issue where compression key was added to reader_method for read_parquet (#2506)
* [BUGFIX] Improve support for dates for expect_column_distinct_values_to_contain_set (#2997) (thanks @xaniasd)
* [BUGFIX] Fix bug in getting non-existent parameter (#2986)
* [BUGFIX] Modify read_excel() to handle new optional-dependency openpyxl for pandas >= 1.3.0 (#2989)
* [DOCS] Getting Started - Clean Up and Integration Tests (#2985)
* [DOCS] Adding in url links and style (#2999)
* [DOCS] Adding a missing import to a documentation page (#2983) (thanks @rishabh-bhargava)
* [DOCS]/GDOC-108/GDOC-143/Add in Contributing fields and updates (#2972)
* [DOCS] Update rule-based profiler docs (#2987)
* [DOCS] add image zoom plugin (#2979)
* [MAINTENANCE] fix lint issues for docusaurus (#3004)
* [Maintenance] update header to match GE.io (#2811)
* [MAINTENANCE] Instrument test_yaml_config() (#2981)
* [MAINTENANCE] Remove "mostly" from "bobster" test config (#2996)
* [MAINTENANCE] Update v-0.12 CLI test to reflect Pandas upgrade to version 1.3.0 (#2995)
* [MAINTENANCE] rephrase expectation suite meta profile comment (#2991)
* [MAINTENANCE] make citation cleaner in expectation suite (#2990)
* [MAINTENANCE] Attempt to fix Numpy and Scipy Version Requirements without additional requirements* files (#2982)

0.13.21
-----------------
* [DOCS] correct errors and reference complete example for custom expectations (thanks @jdimatteo)
* [DOCS] How to connect to : in-memory Pandas Dataframe
* [DOCS] How to connect to in memory dataframe with spark
* [DOCS] How to connect to : S3 data using Pandas
* [DOCS] How to connect to : Sqlite database
* [DOCS] no longer show util import to users
* [DOCS] How to connect to data on a filesystem using Spark guide
* [DOCS] GDOC-102/GDOC-127 Port in References and Tutorials
* [DOCS] How to connect to a MySQL database
* [DOCS] improved clarity in how to write guide templates and docs
* [DOCS] Add documentation for Rule Based Profilers
* [BUGFIX] Update mssql image version for Azure
* [MAINTENANCE] Update test-sqlalchemy-latest.yml
* [MAINTENANCE] Clean Up Design for Configuration and Flow of Rules, Domain Builders, and Parameter Builders
* [MAINTENANCE] Update Profiler docstring args
* [MAINTENANCE] Remove date format parameter builder
* [MAINTENANCE] Move metrics computations to top-level ParameterBuilder
* [MAINTENANCE] use tmp dot UUID for discardable expectation suite name
* [MAINTENANCE] Refactor ExpectationSuite to include profiler_config in citations
* [FEATURE] Add citations to Profiler.profile()
* [FEATURE] Bootstrapped Range Parameter Builder

0.13.20
-----------------
* [DOCS] Update pr template and remove enhancement feature type
* [DOCS] Remove broken links
* [DOCS] Fix typo in SlackNotificationAction docstring
* [BUGFIX] Update util.convert_to_json_serializable() to handle UUID type #2805 (thanks @YFGu0618)
* [BUGFIX] Allow decimals without leading zero in evaluation parameter URN
* [BUGFIX] Using cache in order not to fetch already known secrets #2882 (thanks @Cedric-Magnan)
* [BUGFIX] Fix creation of temp tables for unexpected condition
* [BUGFIX] Docs integration tests now only run when `--docs-tests` option is specified
* [BUGFIX] Fix instantiation of PandasExecutionEngine with custom parameters
* [BUGFIX] Fix rendering of observed value in datadocs when the value is 0 #2923 (thanks @shpolina)
* [BUGFIX] Fix serialization error in DataDocs rendering #2908 (thanks @shpolina)
* [ENHANCEMENT] Enable instantiation of a validator with a multiple batch BatchRequest
* [ENHANCEMENT] Adds a batch_request_list parameter to DataContext.get_validator to enable instantiation of a Validator with batches from multiple BatchRequests
* [ENHANCEMENT] Add a Validator.load_batch method to enable loading of additional Batches to an instantiated Validator
* [ENHANCEMENT] Experimental WIP Rule-Based Profiler for single batch workflows (#2788)
* [ENHANCEMENT] Datasources made via the CLI notebooks now include runtime and active data connector
* [ENHANCEMENT] InMemoryStoreBackendDefaults which is useful for testing
* [MAINTENANCE] Improve robustness of integration test_runner
* [MAINTENANCE] CLI tests now support click 8.0 and 7.x
* [MAINTENANCE] Soft launch of alpha docs site
* [MAINTENANCE] DOCS integration tests have moved to a new pipeline
* [MAINTENANCE] Pin json-schema version
* [MAINTENANCE] Allow tests to properly connect to local sqlite db on Windows (thanks @shpolina)
* [FEATURE] Add GeCloudStoreBackend with support for Checkpoints



0.13.19
-----------------
* [BUGFIX] Fix packaging error breaking V3 CLI suite commands (#2719)

0.13.18
-----------------
* [ENHANCEMENT] Improve support for quantiles calculation in Athena
* [ENHANCEMENT] V3 API CLI docs commands have better error messages and more consistent short flags
* [ENHANCEMENT] Update all Data Connectors to allow for `batch_spec_passthrough` in config
* [ENHANCEMENT] Update `DataConnector.build_batch_spec` to use `batch_spec_passthrough` in config
* [ENHANCEMENT] Update `ConfiguredAssetSqlDataConnector.build_batch_spec` and `ConfiguredAssetFilePathDataConnector.build_batch_spec` to properly process `Asset.batch_spec_passthrough`
* [ENHANCEMENT] Update `SqlAlchemyExecutionEngine.get_batch_data_and_markers` to handle `create_temp_table` in `RuntimeQueryBatchSpec`
* [ENHANCEMENT] Usage stats messages for the v3 API CLI are now sent before and after the command runs # 2661
* [ENHANCEMENT} Update the datasource new notebook for improved data asset inference
* [ENHANCEMENT] Update the `datasource new` notebook for improved data asset inference
* [ENHANCEMENT] Made stylistic improvements to the `checkpoint new` notebook
* [ENHANCEMENT] Add mode prompt to suite new and suite edit #2706
* [ENHANCEMENT] Update build_gallery.py script to better-handle user-submitted Expectations failing #2705
* [ENHANCEMENT] Docs + Tests for passing in reader_options to Spark #2670
* [ENHANCEMENT] Adding progressbar to validator loop #2620 (Thanks @peterdhansen!)
* [ENHANCEMENT] Great Expectations Compatibility with SqlAlchemy 1.4 #2641
* [ENHANCEMENT] Athena expect column quantile values to be between #2544 (Thanks @RicardoPedrotti!)
* [BUGFIX] Rename assets in SqlDataConnectors to be consistent with other DataConnectors #2665
* [BUGFIX] V3 API CLI docs build now opens all built sites rather than only the last one
* [BUGFIX] Handle limit for oracle with rownum #2691 (Thanks @NathanFarmer!)
* [BUGFIX] add create table logic for athena #2668 (Thanks @kj-9!)
* [BUGFIX] Add note for user-submitted Expectation that is not compatible with SqlAlchemy 1.4 (uszipcode) #2677
* [BUGFIX] Usage stats cli payload schema #2680
* [BUGFIX] Rename assets in SqlDataConnectors #2665
* [DOCS] Update how_to_create_a_new_checkpoint.rst with description of new CLI functionality
* [DOCS] Update Configuring Datasources documentation for V3 API CLI
* [DOCS] Update Configuring Data Docs documentation for V3 API CLI
* [DOCS] Update Configuring metadata stores documentation for V3 API CLI
* [DOCS] Update How to configure a Pandas/S3 Datasource for V3 API CLI
* [DOCS] Fix typos in "How to load a database table, view, or query result as a batch" guide and update with `create_temp_table` info
* [DOCS] Update "How to add a Validation Operator" guide to make it clear it is only for V2 API
* [DOCS] Update Version Migration Guide to recommend using V3 without caveats
* [DOCS] Formatting fixes for datasource docs #2686
* [DOCS] Add note about v3 API to How to use the Great Expectations command line interface (CLI) #2675
* [DOCS] CLI SUITE Documentation for V3 #2687
* [DOCS] how to share data docs on azure #2589 (Thanks @benoitLebreton-perso!)
* [DOCS] Fix typo in Core concepts/Key Ideas section #2660 (Thanks @svenhofstede!)
* [DOCS] typo in datasource documentation #2654 (Thanks @Gfeuillen!)
* [DOCS] fix grammar #2579 (Thanks @carlsonp!)
* [DOCS] Typo fix in Core Concepts/ Key Ideas section #2644 (Thanks @TremaMiguel!)
* [DOCS] Corrects wrong pypi package in Contrib Packages README #2653 (Thanks @mielvds!)
* [DOCS] Update dividing_data_assets_into_batches.rst #2651 (Thanks @lhayhurst!)
* [MAINTENANCE] Temporarily pin sqlalchemy (1.4.9) and add new CI stage #2708
* [MAINTENANCE] Run CLI tests as a separate stage in Azure pipelines #2672
* [MAINTENANCE] Updates to usage stats messages & tests for new CLI #2689
* [MAINTENANCE] Making user configurable profile test more robust; minor cleanup #2685
* [MAINTENANCE] remove cli.project.upgrade event #2682
* [MAINTENANCE] column reflection fallback should introspect one table (not all tables) #2657 (Thank you @peterdhansen!)
* [MAINTENANCE] Refactor Tests to Use Common Libraries #2663

0.13.17
-----------------
* [BREAKING-EXPERIMENTAL] The ``batch_data`` attribute of ``BatchRequest`` has been removed. To pass in in-memory dataframes at runtime, the new ``RuntimeDataConnector`` should be used
* [BREAKING-EXPERIMENTAL] ``RuntimeDataConnector`` must now be passed Batch Requests of type ``RuntimeBatchRequest``
* [BREAKING-EXPERIMENTAL] The ``PartitionDefinitionSubset`` class has been removed - the parent class ``IDDict`` is used in its place
* [BREAKING-EXPERIMENTAL] ``partition_request`` was renamed ``data_connector_query``. The related ``PartitionRequest`` class has been removed - the parent class ``IDDict`` is used in its place
* [BREAKING-EXPERIMENTAL] ``partition_definition`` was renamed ``batch_identifiers`. The related ``PartitionDefinition`` class has been removed - the parent class ``IDDict`` is used in its place
* [BREAKING-EXPERIMENTAL] The ``PartitionQuery`` class has been renamed to ``BatchFilter``
* [BREAKING-EXPERIMENTAL] The ``batch_identifiers`` key on ``DataConnectorQuery`` (formerly ``PartitionRequest``) has been changed to ``batch_filter_parameters``
* [ENHANCEMENT] Added a new ``RuntimeBatchRequest`` class, which can be used alongside ``RuntimeDataConnector`` to specify batches at runtime with either an in-memory dataframe, path (filesystem or s3), or sql query
* [ENHANCEMENT] Added a new ``RuntimeQueryBatchSpec`` class
* [ENHANCEMENT] CLI store list now lists active stores
* [BUGFIX] Fixed issue where Sorters were not being applied correctly when ``data_connector_query`` contained limit or index  #2617
* [DOCS] Updated docs to reflect above class name changes
* [DOCS] Added the following docs: "How to configure sorting in Data Connectors", "How to configure a Runtime Data Connector", "How to create a Batch Request using an Active Data Connector", "How to load a database table, view, or query result as a Batch"
* [DOCS] Updated the V3 API section of the following docs: "How to load a Pandas DataFrame as a Batch", "How to load a Spark DataFrame as a Batch",

0.13.16
-----------------
* [ENHANCEMENT] CLI `docs list` command implemented for v3 api #2612
* [MAINTENANCE] Add testing for overwrite_existing in sanitize_yaml_and_save_datasource #2613
* [ENHANCEMENT] CLI `docs build` command implemented for v3 api #2614
* [ENHANCEMENT] CLI `docs clean` command implemented for v3 api #2615
* [ENHANCEMENT] DataContext.clean_data_docs now raises helpful errors #2621
* [ENHANCEMENT] CLI `init` command implemented for v3 api #2626
* [ENHANCEMENT] CLI `store list` command implemented for v3 api #2627

0.13.15
-----------------
* [FEATURE] Added support for references to secrets stores for AWS Secrets Manager, GCP Secret Manager and Azure Key Vault in `great_expectations.yml` project config file (Thanks @Cedric-Magnan!)
* [ENHANCEMENT] Datasource CLI functionality for v3 api and global --assume-yes flag #2590
* [ENHANCEMENT] Update UserConfigurableProfiler to increase tolerance for mostly parameter of nullity expectations
* [ENHANCEMENT] Adding tqdm to Profiler (Thanks @peterdhansen). New library in requirements.txt
* [ENHANCEMENT][MAINTENANCE] Use Metrics to Protect Against Wrong Column Names
* [BUGFIX] Remove parentheses call at os.curdir in data_context.py #2566 (thanks @henriquejsfj)
* [BUGFIX] Sorter Configuration Added to DataConnectorConfig and DataConnectorConfigSchema #2572
* [BUGFIX] Remove autosave of Checkpoints in test_yaml_config and store SimpleCheckpoint as Checkpoint #2549
* [ENHANCE] Update UserConfigurableProfiler to increase tolerance for mostly parameter of nullity expectations
* [BUGFIX] Populate (data) asset name in data docs for SimpleSqlalchemy datasource (Thanks @xaniasd)
* [BUGFIX] pandas partial read_ functions not being unwrapped (Thanks @luke321321)
* [BUGFIX] Don't stop SparkContext when running in Databricks (#2587) (Thanks @jarandaf)
* [MAINTENANCE] Oracle listed twice in list of sqlalchemy dialects #2609
* [FEATURE] Oracle support added to sqlalchemy datasource and dataset #2609

0.13.14
-----------------
* [BUGFIX] Use temporary paths in tests #2545
* [FEATURE] Allow custom data_asset_name for in-memory dataframes #2494
* [ENHANCEMENT] Restore cli functionality for legacy checkpoints #2511
* [BUGFIX] Can not create Azure Backend with TupleAzureBlobStoreBackend #2513 (thanks @benoitLebreton-perso)
* [BUGFIX] force azure to set content_type='text/html' if the file is HTML #2539 (thanks @benoitLebreton-perso)
* [BUGFIX] Temporarily pin SqlAlchemy to < 1.4.0 in requirements-dev-sqlalchemy.txt #2547
* [DOCS] Fix documentation links generated within template #2542 (thanks @thejasraju)
* [MAINTENANCE] Remove deprecated automerge config #249

0.13.13
-----------------
* [ENHANCEMENT] Improve support for median calculation in Athena (Thanks @kuhnen!) #2521
* [ENHANCEMENT] Update `suite scaffold` to work with the UserConfigurableProfiler #2519
* [MAINTENANCE] Add support for spark 3 based spark_config #2481

0.13.12
-----------------

* [FEATURE] Added EmailAction as a new Validation Action (Thanks @Cedric-Magnan!) #2479
* [ENHANCEMENT] CLI global options and checkpoint functionality for v3 api #2497
* [DOCS] Renamed the "old" and the "new" APIs to "V2 (Batch Kwargs) API" and "V3 (Batch Request) API" and added an article with recommendations for choosing between them

0.13.11
-----------------
* [FEATURE] Add "table.head" metric
* [FEATURE] Add support for BatchData as a core GE concept for all Execution Engines. #2395
 * NOTE: As part of our improvements to the underlying Batch API, we have refactored BatchSpec to be part of the "core" package in Great Expectations, consistent with its role coordinating communication about Batches between the Datasource and Execution Engine abstractions.
* [ENHANCEMENT] Explicit support for schema_name in the SqlAlchemyBatchData #2465. Issue #2340
* [ENHANCEMENT] Data docs can now be built skipping the index page using the python API #2224
* [ENHANCEMENT] Evaluation parameter runtime values rendering in data docs if arithmetic is present #2447. Issue #2215
* [ENHANCEMENT] When connecting to new Datasource, CLI prompt is consistent with rest of GE #2434
* [ENHANCEMENT] Adds basic test for bad s3 paths generated from regex #2427 (Thanks @lukedyer-peak!)
* [ENHANCEMENT] Updated UserConfigurableProfiler date parsing error handling #2459
* [ENHANCEMENT] Clarification of self_check error messages #2304
* [ENHANCEMENT] Allows gzipped files and other encodings to be read from S3 #2440 (Thanks @luke321321!)
* [BUGFIX] `expect_column_unique_value_count_to_be_between` renderer bug (duplicate "Distinct (%)") #2455. Issue #2423
* [BUGFIX] Fix S3 Test issue by pinning `moto` version < 2.0.0 #2470
* [BUGFIX] Check for datetime-parseable strings in validate_metric_value_between_configuration #2419. Issue #2340 (Thanks @victorwyee!)
* [BUGFIX] `expect_compound_columns_to_be_unique` ExpectationConfig added #2471 Issue #2464
* [BUGFIX] In basic profiler, handle date parsing and overflow exceptions separately #2431 (Thanks @peterdhansen!)
* [BUGFIX] Fix sqlalchemy column comparisons when comparison was done between different datatypes #2443 (Thanks @peterdhansen!)
* [BUGFIX] Fix divide by zero error in expect_compound_columns_to_be_unique #2454 (Thanks @jdimatteo!)
* [DOCS] added how-to guide for user configurable profiler #2452
* [DOCS] Linked videos and minor documentation addition #2388
* [DOCS] Modifying getting started tutorial content to work with 0.13.8+ #2418
* [DOCS] add case studies to header in docs #2430
* [MAINTENANCE] Updates to Azure pipeline configurations #2462
* [MAINTENANCE] Allowing the tests to run with Docker-in-Windows #2402 (Thanks @Patechoc!)
* [MAINTENANCE] Add support for automatically building expectations gallery metadata #2386


0.13.10
-----------------
* [ENHANCEMENT] Optimize tests #2421
* [ENHANCEMENT] Add docstring for _invert_regex_to_data_reference_template #2428
* [ENHANCEMENT] Added expectation to check if data is in alphabetical ordering #2407 (Thanks @sethdmay!)
* [BUGFIX] Fixed a broken docs link #2433
* [BUGFIX] Missing `markown_text.j2` jinja template #2422
* [BUGFIX] parse_strings_as_datetimes error with user_configurable_profiler #2429
* [BUGFIX] Update `suite edit` and `suite scaffold` notebook renderers to output functional validation cells #2432
* [DOCS] Update how_to_create_custom_expectations_for_pandas.rst #2426 (Thanks @henriquejsfj!)
* [DOCS] Correct regex escape for data connectors #2425 (Thanks @lukedyer-peak!)
* [CONTRIB] Expectation: Matches benfords law with 80 percent confidence interval test #2406 (Thanks @vinodkri1!)


0.13.9
-----------------
* [FEATURE] Add TupleAzureBlobStoreBackend (thanks @syahdeini) #1975
* [FEATURE] Add get_metrics interface to Modular Expectations Validator API
* [ENHANCEMENT] Add possibility to pass boto3 configuration to TupleS3StoreBackend (Thanks for #1691 to @mgorsk1!) #2371
* [ENHANCEMENT] Removed the logic that prints the "This configuration object was built using version..." warning when current version of Great Expectations is not the same as the one used to build the suite, since it was not actionable #2366
* [ENHANCEMENT] Update Validator with more informative error message
* [BUGFIX] Ensure that batch_spec_passthrough is handled correctly by properly refactoring build_batch_spec and _generate_batch_spec_parameters_from_batch_definition for all DataConnector classes
* [BUGFIX] Display correct unexpected_percent in DataDocs - corrects the result object from map expectations to return the same "unexpected_percent" as is used to evaluate success (excluding null values from the denominator). The old value is now returned in a key called "unexpected_percent_total" (thanks @mlondschien) #1875
* [BUGFIX] Add python=3.7 argument to conda env creation (thanks @scouvreur!) #2391
* [BUGFIX] Fix issue with temporary table creation in MySQL #2389
* [BUGFIX] Remove duplicate code in data_context.store.tuple_store_backend (Thanks @vanderGoes)
* [BUGFIX] Fix issue where WarningAndFailureExpectationSuitesValidationOperator failing when warning suite fails
* [DOCS] Update How to instantiate a Data Context on Databricks Spark cluster for 0.13+ #2379
* [DOCS] How to load a Pandas DataFrame as a Batch #2327
* [DOCS] Added annotations for Expectations not yet ported to the new Modular Expectations API.
* [DOCS] How to load a Spark DataFrame as a Batch #2385
* [MAINTENANCE] Add checkpoint store to store backend defaults #2378


0.13.8
-----------------
* [FEATURE] New implementation of Checkpoints that uses dedicated CheckpointStore (based on the new ConfigurationStore mechanism) #2311, #2338
* [BUGFIX] Fix issue causing incorrect identification of partially-implemented expectations as not abstract #2334
* [BUGFIX] DataContext with multiple DataSources no longer scans all configurations #2250


0.13.7
-----------------
* [BUGFIX] Fix Local variable 'temp_table_schema_name' might be referenced before assignment bug in sqlalchemy_dataset.py #2302
* [MAINTENANCE] Ensure compatibility with new pip resolver v20.3+ #2256
* [ENHANCEMENT] Improvements in the how-to guide, run_diagnostics method in Expectation base class and Expectation templates to support the new rapid "dev loop" of community-contributed Expectations. #2296
* [ENHANCEMENT] Improvements in the output of Expectations tests to make it more legible. #2296
* [DOCS] Clarification of the instructions for using conda in the "Setting Up Your Dev Environment" doc. #2306


0.13.6
-----------------
* [ENHANCEMENT] Skip checks when great_expectations package did not change #2287
* [ENHANCEMENT] A how-to guide, run_diagnostics method in Expectation base class and Expectation templates to support the new rapid "dev loop" of community-contributed Expectations. #2222
* [BUGFIX] Fix Local variable 'query_schema' might be referenced before assignment bug in sqlalchemy_dataset.py #2286 (Thanks @alessandrolacorte!)
* [BUGFIX] Use correct schema to fetch table and column metadata #2284 (Thanks @armaandhull!)
* [BUGFIX] Updated sqlalchemy_dataset to convert numeric metrics to json_serializable up front, avoiding an issue where expectations on data immediately fail due to the conversion to/from json. #2207


0.13.5
-----------------
* [FEATURE] Add MicrosoftTeamsNotificationAction (Thanks @Antoninj!)
* [FEATURE] New ``contrib`` package #2264
* [ENHANCEMENT] Data docs can now be built skipping the index page using the python API #2224
* [ENHANCEMENT] Speed up new suite creation flow when connecting to Databases. Issue #1670 (Thanks @armaandhull!)
* [ENHANCEMENT] Serialize PySpark DataFrame by converting to dictionary #2237
* [BUGFIX] Mask passwords in DataContext.list_datasources(). Issue #2184
* [BUGFIX] Skip escaping substitution variables in escape_all_config_variables #2243. Issue #2196 (Thanks @
varundunga!)
* [BUGFIX] Pandas extension guessing #2239 (Thanks @sbrugman!)
* [BUGFIX] Replace runtime batch_data DataFrame with string #2240
* [BUGFIX] Update Notebook Render Tests to Reflect Updated Python Packages #2262
* [DOCS] Updated the code of conduct to mention events #2278
* [DOCS] Update the diagram for batch metadata #2161
* [DOCS] Update metrics.rst #2257
* [MAINTENANCE] Different versions of Pandas react differently to corrupt XLS files. #2230
* [MAINTENANCE] remove the obsolete TODO comments #2229 (Thanks @beyondacm!)
* [MAINTENANCE] Update run_id to airflow_run_id for clarity. #2233


0.13.4
-----------------
* [FEATURE] Implement expect_column_values_to_not_match_regex_list in Spark (Thanks @mikaylaedwards!)
* [ENHANCEMENT] Improve support for quantile calculations in Snowflake
* [ENHANCEMENT] DataDocs show values of Evaluation Parameters #2165. Issue #2010
* [ENHANCEMENT] Work on requirements.txt #2052 (Thanks @shapiroj18!)
* [ENHANCEMENT] expect_table_row_count_to_equal_other_table #2133
* [ENHANCEMENT] Improved support for quantile calculations in Snowflake #2176
* [ENHANCEMENT] DataDocs show values of Evaluation Parameters #2165
* [BUGFIX] Add pagination to TupleS3StoreBackend.list_keys() #2169. Issue #2164
* [BUGFIX] Fixed black conflict, upgraded black, made import optional #2183
* [BUGFIX] Made improvements for the treatment of decimals for database backends for lossy conversion #2207
* [BUGFIX] Pass manually_initialize_store_backend_id to database store backends to mirror functionality of other backends. Issue #2181
* [BUGFIX] Make glob_directive more permissive in ConfiguredAssetFilesystemDataConnector #2197. Issue #2193
* [DOCS] Added link to Youtube video on in-code contexts #2177
* [DOCS] Docstrings for DataConnector and associated classes #2172
* [DOCS] Custom expectations improvement #2179
* [DOCS] Add a conda example to creating virtualenvs #2189
* [DOCS] Fix Airflow logo URL #2198 (Thanks @floscha!)
* [DOCS] Update explore_expectations_in_a_notebook.rst #2174
* [DOCS] Change to DOCS that describe Evaluation Parameters #2209
* [MAINTENANCE] Removed mentions of show_cta_footer and added deprecation notes in usage stats #2190. Issue #2120

0.13.3
-----------------
* [ENHANCEMENT] Updated the BigQuery Integration to create a view instead of a table (thanks @alessandrolacorte!) #2082.
* [ENHANCEMENT] Allow  database store backend to support specification of schema in credentials file
* [ENHANCEMENT] Add support for connection_string and url in configuring DatabaseStoreBackend, bringing parity to other SQL-based objects. In the rare case of user code that instantiates a DatabaseStoreBackend without using the Great Expectations config architecture, users should ensure they are providing kwargs to init, because the init signature order has changed.
* [ENHANCEMENT] Improved exception handling in the Slack notifications rendering logic
* [ENHANCEMENT] Uniform configuration support for both 0.13 and 0.12 versions of the Datasource class
* [ENHANCEMENT] A single `DataContext.get_batch()` method supports both 0.13 and 0.12 style call arguments
* [ENHANCEMENT] Initializing DataContext in-code is now available in both 0.13 and 0.12 versions
* [BUGFIX] Fixed a bug in the error printing logic in several exception handling blocks in the Data Docs rendering. This will make it easier for users to submit error messages in case of an error in rendering.
* [DOCS] Miscellaneous doc improvements
* [DOCS] Update cloud composer workflow to use GCSStoreBackendDefaults

0.13.2
-----------------
* [ENHANCEMENT] Support avro format in Spark datasource (thanks @ryanaustincarlson!) #2122
* [ENHANCEMENT] Made improvements to the backend for expect_column_quantile_values_to_be_between #2127
* [ENHANCEMENT] Robust Representation in Configuration of Both Legacy and New Datasource
* [ENHANCEMENT] Continuing 0.13 clean-up and improvements
* [BUGFIX] Fix spark configuration not getting passed to the SparkSession builder (thanks @EricSteg!) #2124
* [BUGFIX] Misc bugfixes and improvements to code & documentation for new in-code data context API #2118
* [BUGFIX] When Introspecting a database, sql_data_connector will ignore view_names that are also system_tables
* [BUGFIX] Made improvements for code & documentation for in-code data context
* [BUGFIX] Fixed bug where TSQL mean on `int` columns returned incorrect result
* [DOCS] Updated explanation for ConfiguredAssetDataConnector and InferredAssetDataConnector
* [DOCS] General 0.13 docs improvements

0.13.1
-----------------
* [ENHANCEMENT] Improved data docs performance by ~30x for large projects and ~4x for smaller projects by changing instantiation of Jinja environment #2100
* [ENHANCEMENT] Allow  database store backend to support specification of schema in credentials file #2058 (thanks @GTLangseth!)
* [ENHANCEMENT] More detailed information in Datasource.self_check() diagnostic (concerning ExecutionEngine objects)
* [ENHANCEMENT] Improve UI for in-code data contexts #2068
* [ENHANCEMENT] Add a store_backend_id property to StoreBackend #2030, #2075
* [ENHANCEMENT] Use an existing expectation_store.store_backend_id to initialize an in-code DataContext #2046, #2075
* [BUGFIX] Corrected handling of boto3_options by PandasExecutionEngine
* [BUGFIX] New Expectation via CLI / SQL Query no longer throws TypeError
* [BUGFIX] Implement validator.default_expectations_arguments
* [DOCS] Fix doc create and editing expectations #2105 (thanks @Lee-W!)
* [DOCS] Updated documentation on 0.13 classes
* [DOCS] Fixed a typo in the HOWTO guide for adding a self-managed Spark datasource
* [DOCS] Updated documentation for new UI for in-code data contexts

0.13.0
-----------------
* INTRODUCING THE NEW MODULAR EXPECTATIONS API (Experimental): this release introduces a new way to create expectation logic in its own class, making it much easier to author and share expectations. ``Expectation`` and ``MetricProvider`` classes now work together to validate data and consolidate logic for all backends by function. See the how-to guides in our documentation for more information on how to use the new API.
* INTRODUCING THE NEW DATASOURCE API (Experimental): this release introduces a new way to connect to datasources providing much richer guarantees for discovering ("inferring") data assets and partitions. The new API replaces "BatchKwargs" and "BatchKwargsGenerators" with BatchDefinition and BatchSpec objects built from DataConnector classes. You can read about the new API in our docs.
* The Core Concepts section of our documentation has been updated with descriptions of the classes and concepts used in the new API; we will continue to update that section and welcome questions and improvements.
* BREAKING: Data Docs rendering is now handled in the new Modular Expectations, which means that any custom expectation rendering needs to be migrated to the new API to function in version 0.13.0.
* BREAKING: **Renamed** Datasource to LegacyDatasource and introduced the new Datasource class. Because most installations rely on one PandasDatasource, SqlAlchemyDatasource, or SparkDFDatasource, most users will not be affected. However, if you have implemented highly customized Datasource class inheriting from the base class, you may need to update your inheritance.
* BREAKING: The new Modular Expectations API will begin removing the ``parse_strings_as_datetimes`` and ``allow_cross_type_comparisons`` flags in expectations. Expectation Suites that use the flags will need to be updated to use the new Modular Expectations. In general, simply removing the flag will produce correct behavior; if you still want the exact same semantics, you should ensure your raw data already has typed datetime objects.
* **NOTE:** Both the new Datasource API and the new Modular Expectations API are *experimental* and will change somewhat during the next several point releases. We are extremely excited for your feedback while we iterate rapidly, and continue to welcome new community contributions.

0.12.10
-----------------
* [BUGFIX] Update requirements.txt for ruamel.yaml to >=0.16 - #2048 (thanks @mmetzger!)
* [BUGFIX] Added option to return scalar instead of list from query store #2060
* [BUGFIX] Add missing markdown_content_block_container #2063
* [BUGFIX] Fixed a divided by zero error for checkpoints on empty expectation suites #2064
* [BUGFIX] Updated sort to correctly return partial unexpected results when expect_column_values_to_be_of_type has more than one unexpected type #2074
* [BUGFIX] Resolve Data Docs resource identifier issues to speed up UpdateDataDocs action #2078
* [DOCS] Updated contribution changelog location #2051 (thanks @shapiroj18!)
* [DOCS] Adding Airflow operator and Astrononomer deploy guides #2070
* [DOCS] Missing image link to bigquery logo #2071 (thanks @nelsonauner!)

0.12.9
-----------------
* [BUGFIX] Fixed the import of s3fs to use the optional import pattern - issue #2053
* [DOCS] Updated the title styling and added a Discuss comment article for the OpsgenieAlertAction how-to guide

0.12.8
-----------------
* [FEATURE] Add OpsgenieAlertAction #2012 (thanks @miike!)
* [FEATURE] Add S3SubdirReaderBatchKwargsGenerator #2001 (thanks @noklam)
* [ENHANCEMENT] Snowflake uses temp tables by default while still allowing transient tables
* [ENHANCEMENT] Enabled use of lowercase table and column names in GE with the `use_quoted_name` key in batch_kwargs #2023
* [BUGFIX] Basic suite builder profiler (suite scaffold) now skips excluded expectations #2037
* [BUGFIX] Off-by-one error in linking to static images #2036 (thanks @NimaVaziri!)
* [BUGFIX] Improve handling of pandas NA type issue #2029 PR #2039 (thanks @isichei!)
* [DOCS] Update Virtual Environment Example #2027 (thanks @shapiroj18!)
* [DOCS] Update implemented_expectations.rst (thanks @jdimatteo!)
* [DOCS] Update how_to_configure_a_pandas_s3_datasource.rst #2042 (thanks @CarstenFrommhold!)

0.12.7
-----------------
* [ENHANCEMENT] CLI supports s3a:// or gs:// paths for Pandas Datasources (issue #2006)
* [ENHANCEMENT] Escape $ characters in configuration, support multiple substitutions (#2005 & #2015)
* [ENHANCEMENT] Implement Skip prompt flag on datasource profile cli (#1881 Thanks @thcidale0808!)
* [BUGFIX] Fixed bug where slack messages cause stacktrace when data docs pages have issue
* [DOCS] How to use docker images (#1797)
* [DOCS] Remove incorrect doc line from PagerdutyAlertAction (Thanks @niallrees!)
* [MAINTENANCE] Update broken link (Thanks @noklam!)
* [MAINTENANCE] Fix path for how-to guide (Thanks @gauthamzz!)

0.12.6
-----------------
* [BUGFIX] replace black in requirements.txt

0.12.5
-----------------
* [ENHANCEMENT] Implement expect_column_values_to_be_json_parseable in spark (Thanks @mikaylaedwards!)
* [ENHANCEMENT] Fix boto3 options passing into datasource correctly (Thanks @noklam!)
* [ENHANCEMENT] Add .pkl to list of recognized extensions (Thanks @KPLauritzen!)
* [BUGFIX] Query batch kwargs support for Athena backend (issue 1964)
* [BUGFIX] Skip config substitution if key is "password" (issue 1927)
* [BUGFIX] fix site_names functionality and add site_names param to get_docs_sites_urls (issue 1991)
* [BUGFIX] Always render expectation suites in data docs unless passing a specific ExpectationSuiteIdentifier in resource_identifiers (issue 1944)
* [BUGFIX] remove black from requirements.txt
* [BUGFIX] docs build cli: fix --yes argument (Thanks @varunbpatil!)
* [DOCS] Update docstring for SubdirReaderBatchKwargsGenerator (Thanks @KPLauritzen!)
* [DOCS] Fix broken link in README.md (Thanks @eyaltrabelsi!)
* [DOCS] Clarifications on several docs (Thanks all!!)

0.12.4
-----------------
* [FEATURE] Add PagerdutyAlertAction (Thanks @NiallRees!)
* [FEATURE] enable using Minio for S3 backend (Thanks @noklam!)
* [ENHANCEMENT] Add SqlAlchemy support for expect_compound_columns_to_be_unique (Thanks @jhweaver!)
* [ENHANCEMENT] Add Spark support for expect_compound_columns_to_be_unique (Thanks @tscottcoombes1!)
* [ENHANCEMENT] Save expectation suites with datetimes in evaluation parameters (Thanks @mbakunze!)
* [ENHANCEMENT] Show data asset name in Slack message (Thanks @haydarai!)
* [ENHANCEMENT] Enhance data doc to show data asset name in overview block (Thanks @noklam!)
* [ENHANCEMENT] Clean up checkpoint output
* [BUGFIX] Change default prefix for TupleStoreBackend (issue 1907)
* [BUGFIX] Duplicate s3 approach for GCS for building object keys
* [BUGFIX] import NotebookConfig (Thanks @cclauss!)
* [BUGFIX] Improve links (Thanks @sbrugman!)
* [MAINTENANCE] Unpin black in requirements (Thanks @jtilly!)
* [MAINTENANCE] remove test case name special characters

0.12.3
-----------------
* [ENHANCEMENT] Add expect_compound_columns_to_be_unique and clarify multicolumn uniqueness
* [ENHANCEMENT] Add expectation expect_table_columns_to_match_set
* [ENHANCEMENT] Checkpoint run command now prints out details on each validation #1437
* [ENHANCEMENT] Slack notifications can now display links to GCS-hosted DataDocs sites
* [ENHANCEMENT] Public base URL can be configured for Data Docs sites
* [ENHANCEMENT] SuiteEditNotebookRenderer.add_header class now allows usage of env variables in jinja templates (thanks @mbakunze)!
* [ENHANCEMENT] Display table for Cramer's Phi expectation in Data Docs (thanks @mlondschien)!
* [BUGFIX] Explicitly convert keys to tuples when removing from TupleS3StoreBackend (thanks @balexander)!
* [BUGFIX] Use more-specific s3.meta.client.exceptions with dealing with boto resource api (thanks @lcorneliussen)!
* [BUGFIX] Links to Amazon S3 are compatible with virtual host-style access and path-style access
* [DOCS] How to Instantiate a Data Context on a Databricks Spark Cluster
* [DOCS] Update to Deploying Great Expectations with Google Cloud Composer
* [MAINTENANCE] Update moto dependency to include cryptography (see #spulec/moto/3290)

0.12.2
-----------------
* [ENHANCEMENT] Update schema for anonymized expectation types to avoid large key domain
* [ENHANCEMENT] BaseProfiler type mapping expanded to include more pandas and numpy dtypes
* [BUGFIX] Allow for pandas reader option inference with parquet and Excel (thanks @dlachasse)!
* [BUGFIX] Fix bug where running checkpoint fails if GCS data docs site has a prefix (thanks @sergii-tsymbal-exa)!
* [BUGFIX] Fix bug in deleting datasource config from config file (thanks @rxmeez)!
* [BUGFIX] clarify inclusiveness of min/max values in string rendering
* [BUGFIX] Building data docs no longer crashes when a data asset name is an integer #1913
* [DOCS] Add notes on transient table creation to Snowflake guide (thanks @verhey)!
* [DOCS] Fixed several broken links and glossary organization (thanks @JavierMonton and @sbrugman)!
* [DOCS] Deploying Great Expectations with Google Cloud Composer (Hosted Airflow)

0.12.1
-----------------
* [FEATURE] Add ``expect_column_pair_cramers_phi_value_to_be_less_than`` expectation to ``PandasDatasource`` to check for the independence of two columns by computing their Cramers Phi (thanks @mlondschien)!
* [FEATURE] add support for ``expect_column_pair_values_to_be_in_set`` to ``Spark`` (thanks @mikaylaedwards)!
* [FEATURE] Add new expectation:`` expect_multicolumn_sum_to_equal`` for ``pandas` and ``Spark`` (thanks @chipmyersjr)!
* [ENHANCEMENT] Update isort, pre-commit & pre-commit hooks, start more linting (thanks @dandandan)!
* [ENHANCEMENT] Bundle shaded marshmallow==3.7.1 to avoid dependency conflicts on GCP Composer
* [ENHANCEMENT] Improve row_condition support in aggregate expectations
* [BUGFIX] SuiteEditNotebookRenderer no longer break GCS and S3 data paths
* [BUGFIX] Fix bug preventing the use of get_available_partition_ids in s3 generator
* [BUGFIX] SuiteEditNotebookRenderer no longer break GCS and S3 data paths
* [BUGFIX] TupleGCSStoreBackend: remove duplicate prefix for urls (thanks @azban)!
* [BUGFIX] Fix `TypeError: unhashable type` error in Data Docs rendering

0.12.0
-----------------
* [BREAKING] This release includes a breaking change that *only* affects users who directly call `add_expectation`, `remove_expectation`, or `find_expectations`. (Most users do not use these APIs but add Expectations by stating them directly on Datasets). Those methods have been updated to take an ExpectationConfiguration object and `match_type` object. The change provides more flexibility in determining which expectations should be modified and allows us provide substantially improved support for two major features that we have frequently heard requested: conditional Expectations and more flexible multi-column custom expectations. See :ref:`expectation_suite_operations` and :ref:`migrating_versions` for more information.
* [FEATURE] Add support for conditional expectations using pandas execution engine (#1217 HUGE thanks @arsenii!)
* [FEATURE] ValidationActions can now consume and return "payload", which can be used to share information across ValidationActions
* [FEATURE] Add support for nested columns in the PySpark expectations (thanks @bramelfrink)!
* [FEATURE] add support for `expect_column_values_to_be_increasing` to `Spark` (thanks @mikaylaedwards)!
* [FEATURE] add support for `expect_column_values_to_be_decreasing` to `Spark` (thanks @mikaylaedwards)!
* [FEATURE] Slack Messages sent as ValidationActions now have link to DataDocs, if available.
* [FEATURE] Expectations now define “domain,” “success,” and “runtime” kwargs to allow them to determine expectation equivalence for updating expectations. Fixes column pair expectation update logic.
* [ENHANCEMENT] Add a `skip_and_clean_missing` flag to `DefaultSiteIndexBuilder.build` (default True). If True, when an index page is being built and an existing HTML page does not have corresponding source data (i.e. an expectation suite or validation result was removed from source store), the HTML page is automatically deleted and will not appear in the index. This ensures that the expectations store and validations store are the source of truth for Data Docs.
* [ENHANCEMENT] Include datetime and bool column types in descriptive documentation results
* [ENHANCEMENT] Improve data docs page breadcrumbs to have clearer run information
* [ENHANCEMENT] Data Docs Validation Results only shows unexpected value counts if all unexpected values are available
* [ENHANCEMENT] Convert GE version key from great_expectations.__version__ to great_expectations_version (thanks, @cwerner!) (#1606)
* [ENHANCEMENT] Add support in JSON Schema profiler for combining schema with anyOf key and creating nullability expectations
* [BUGFIX] Add guard for checking Redshift Dialect in match_like_pattern expectation
* [BUGFIX] Fix content_block build failure for dictionary content - (thanks @jliew!) #1722
* [BUGFIX] Fix bug that was preventing env var substitution in `config_variables.yml` when not at the top level
* [BUGFIX] Fix issue where expect_column_values_to_be_in_type_list did not work with positional type_list argument in SqlAlchemyDataset or SparkDFDataset
* [BUGFIX] Fixes a bug that was causing exceptions to occur if user had a Data Docs config excluding a particular site section
* [DOCS] Add how-to guides for configuring MySQL and MSSQL Datasources
* [DOCS] Add information about issue tags to contributing docs
* [DEPRECATION] Deprecate demo suite behavior in `suite new`

0.11.9
-----------------
* [FEATURE] New Dataset Support: Microsoft SQL Server
* [FEATURE] Render expectation validation results to markdown
* [FEATURE] Add --assume-yes/--yes/-y option to cli docs build command (thanks @feluelle)
* [FEATURE] Add SSO and SSH key pair authentication for Snowflake (thanks @dmateusp)
* [FEATURE] Add pattern-matching expectations that use the Standard SQL "LIKE" operator: "expect_column_values_to_match_like_pattern", "expect_column_values_to_not_match_like_pattern", "expect_column_values_to_match_like_pattern_list", and "expect_column_values_to_not_match_like_pattern_list"
* [ENHANCEMENT] Make Data Docs rendering of profiling results more flexible by deprecating the reliance on validation results having the specific run_name of "profiling"
* [ENHANCEMENT] Use green checkmark in Slack msgs instead of tada
* [ENHANCEMENT] log class instantiation errors for better debugging
* [BUGFIX] usage_statistics decorator now handles 'dry_run' flag
* [BUGFIX] Add spark_context to DatasourceConfigSchema (#1713) (thanks @Dandandan)
* [BUGFIX] Handle case when unexpected_count list element is str
* [DOCS] Deploying Data Docs
* [DOCS] New how-to guide: How to instantiate a Data Context on an EMR Spark cluster
* [DOCS] Managed Spark DF Documentation #1729 (thanks @mgorsk1)
* [DOCS] Typos and clarifications (thanks @dechoma @sbrugman @rexboyce)

0.11.8
-----------------
* [FEATURE] Customizable "Suite Edit" generated notebooks
* [ENHANCEMENT] Add support and docs for loading evaluation parameter from SQL database
* [ENHANCEMENT] Fixed some typos/grammar and a broken link in the suite_scaffold_notebook_renderer
* [ENHANCEMENT] allow updates to DatabaseStoreBackend keys by default, requiring `allow_update=False` to disallow
* [ENHANCEMENT] Improve support for prefixes declared in TupleS3StoreBackend that include reserved characters
* [BUGFIX] Fix issue where allow_updates was set for StoreBackend that did not support it
* [BUGFIX] Fix issue where GlobReaderBatchKwargsGenerator failed with relative base_directory
* [BUGFIX] Adding explicit requirement for "importlib-metadata" (needed for Python versions prior to Python 3.8).
* [MAINTENANCE] Install GitHub Dependabot
* [BUGFIX] Fix missing importlib for python 3.8 #1651

0.11.7
-----------------
* [ENHANCEMENT] Improve CLI error handling.
* [ENHANCEMENT] Do not register signal handlers if not running in main thread
* [ENHANCEMENT] store_backend (S3 and GCS) now throws InvalidKeyError if file does not exist at expected location
* [BUGFIX] ProfilerTypeMapping uses lists instead of sets to prevent serialization errors when saving suites created by JsonSchemaProfiler
* [DOCS] Update suite scaffold how-to
* [DOCS] Docs/how to define expectations that span multiple tables
* [DOCS] how to metadata stores validation on s3

0.11.6
-----------------
* [FEATURE] Auto-install Python DB packages.  If the required packages for a DB library are not installed, GE will offer the user to install them, without exiting CLI
* [FEATURE] Add new expectation expect_table_row_count_to_equal_other_table for SqlAlchemyDataset
* [FEATURE] A profiler that builds suites from JSONSchema files
* [ENHANCEMENT] Add ``.feather`` file support to PandasDatasource
* [ENHANCEMENT] Use ``colorama init`` to support terminal color on Windows
* [ENHANCEMENT] Update how_to_trigger_slack_notifications_as_a_validation_action.rst
* [ENHANCEMENT] Added note for config_version in great_expectations.yml
* [ENHANCEMENT] Implement "column_quantiles" for MySQL (via a compound SQLAlchemy query, since MySQL does not support "percentile_disc")
* [BUGFIX] "data_asset.validate" events with "data_asset_name" key in the batch kwargs were failing schema validation
* [BUGFIX] database_store_backend does not support storing Expectations in DB
* [BUGFIX] instantiation of ExpectationSuite always adds GE version metadata to prevent datadocs from crashing
* [BUGFIX] Fix all tests having to do with missing data source libraries
* [DOCS] will/docs/how_to/Store Expectations on Google Cloud Store

0.11.5
-----------------
* [FEATURE] Add support for expect_column_values_to_match_regex_list exception for Spark backend
* [ENHANCEMENT] Added 3 new usage stats events: "cli.new_ds_choice", "data_context.add_datasource", and "datasource.sqlalchemy.connect"
* [ENHANCEMENT] Support platform_specific_separator flag for TupleS3StoreBackend prefix
* [ENHANCEMENT] Allow environment substitution in config_variables.yml
* [BUGFIX] fixed issue where calling head() on a SqlAlchemyDataset would fail if the underlying table is empty
* [BUGFIX] fixed bug in rounding of mostly argument to nullity expectations produced by the BasicSuiteBuilderProfiler
* [DOCS] New How-to guide: How to add a Validation Operator (+ updated in Validation Operator doc strings)

0.11.4
-----------------
* [BUGIFX] Fixed an error that crashed the CLI when called in an environment with neither SQLAlchemy nor google.auth installed

0.11.3
-----------------
* [ENHANCEMENT] Removed the misleading scary "Site doesn't exist or is inaccessible" message that the CLI displayed before building Data Docs for the first time.
* [ENHANCEMENT] Catch sqlalchemy.exc.ArgumentError and google.auth.exceptions.GoogleAuthError in SqlAlchemyDatasource __init__ and re-raise them as DatasourceInitializationError - this allows the CLI to execute its retry logic when users provide a malformed SQLAlchemy URL or attempt to connect to a BigQuery project without having proper authentication.
* [BUGFIX] Fixed issue where the URL of the Glossary of Expectations article in the auto-generated suite edit notebook was wrong (out of date) (#1557).
* [BUGFIX] Use renderer_type to set paths in jinja templates instead of utm_medium since utm_medium is optional
* [ENHANCEMENT] Bring in custom_views_directory in DefaultJinjaView to enable custom jinja templates stored in plugins dir
* [BUGFIX] fixed glossary links in walkthrough modal, README, CTA button, scaffold notebook
* [BUGFIX] Improved TupleGCSStoreBackend configurability (#1398 #1399)
* [BUGFIX] Data Docs: switch bootstrap-table-filter-control.min.js to CDN
* [ENHANCEMENT] BasicSuiteBuilderProfiler now rounds mostly values for readability
* [DOCS] Add AutoAPI as the primary source for API Reference docs.

0.11.2
-----------------
* [FEATURE] Add support for expect_volumn_values_to_match_json_schema exception for Spark backend (thanks @chipmyersjr!)
* [ENHANCEMENT] Add formatted __repr__ for ValidationOperatorResult
* [ENHANCEMENT] add option to suppress logging when getting expectation suite
* [BUGFIX] Fix object name construction when calling SqlAlchemyDataset.head (thanks @mascah!)
* [BUGFIX] Fixed bug where evaluation parameters used in arithmetic expressions would not be identified as upstream dependencies.
* [BUGFIX] Fix issue where DatabaseStoreBackend threw IntegrityError when storing same metric twice
* [FEATURE] Added new cli upgrade helper to help facilitate upgrading projects to be compatible with GE 0.11.
  See :ref:`upgrading_to_0.11` for more info.
* [BUGFIX] Fixed bug preventing GCS Data Docs sites to cleaned
* [BUGFIX] Correct doc link in checkpoint yml
* [BUGFIX] Fixed issue where CLI checkpoint list truncated names (#1518)
* [BUGFIX] Fix S3 Batch Kwargs Generator incorrect migration to new build_batch_kwargs API
* [BUGFIX] Fix missing images in data docs walkthrough modal
* [BUGFIX] Fix bug in checkpoints that was causing incorrect run_time to be set
* [BUGFIX] Fix issue where data docs could remove trailing zeros from values when low precision was requested

0.11.1
-----------------
* [BUGFIX] Fixed bug that was caused by comparison between timezone aware and non-aware datetimes
* [DOCS] Updated docs with info on typed run ids and validation operator results
* [BUGFIX] Update call-to-action buttons on index page with correct URLs

0.11.0
-----------------
* [BREAKING] ``run_id`` is now typed using the new ``RunIdentifier`` class, which consists of a ``run_time`` and
  ``run_name``. Existing projects that have Expectation Suite Validation Results must be migrated.
  See :ref:`upgrading_to_0.11` for instructions.
* [BREAKING] ``ValidationMetric`` and ``ValidationMetricIdentifier`` objects now have a ``data_asset_name`` attribute.
  Existing projects with evaluation parameter stores that have database backends must be migrated.
  See :ref:`upgrading_to_0.11` for instructions.
* [BREAKING] ``ValidationOperator.run`` now returns an instance of new type, ``ValidationOperatorResult`` (instead of a
  dictionary). If your code uses output from Validation Operators, it must be updated.
* Major update to the styling and organization of documentation! Watch for more content and reorganization as we continue to improve the documentation experience with Great Expectations.
* [FEATURE] Data Docs: redesigned index page with paginated/sortable/searchable/filterable tables
* [FEATURE] Data Docs: searchable tables on Expectation Suite Validation Result pages
* ``data_asset_name`` is now added to batch_kwargs by batch_kwargs_generators (if available) and surfaced in Data Docs
* Renamed all ``generator_asset`` parameters to ``data_asset_name``
* Updated the dateutil dependency
* Added experimental QueryStore
* Removed deprecated cli tap command
* Added of 0.11 upgrade helper
* Corrected Scaffold maturity language in notebook to Experimental
* Updated the installation/configuration documentation for Snowflake users
* [ENHANCEMENT] Improved error messages for misconfigured checkpoints.
* [BUGFIX] Fixed bug that could cause some substituted variables in DataContext config to be saved to `great_expectations.yml`

0.10.12
-----------------
* [DOCS] Improved help for CLI `checkpoint` command
* [BUGFIX] BasicSuiteBuilderProfiler could include extra expectations when only some expectations were selected (#1422)
* [FEATURE] add support for `expect_multicolumn_values_to_be_unique` and `expect_column_pair_values_A_to_be_greater_than_B`
  to `Spark`. Thanks @WilliamWsyHK!
* [ENHANCEMENT] Allow a dictionary of variables can be passed to the DataContext constructor to allow override
  config variables at runtime. Thanks @balexander!
* [FEATURE] add support for `expect_column_pair_values_A_to_be_greater_than_B` to `Spark`.
* [BUGFIX] Remove SQLAlchemy typehints to avoid requiring library (thanks @mzjp2)!
* [BUGFIX] Fix issue where quantile boundaries could not be set to zero. Thanks @kokes!

0.10.11
-----------------
* Bugfix: build_data_docs list_keys for GCS returns keys and when empty a more user friendly message
* ENHANCEMENT: Enable Redshift Quantile Profiling


0.10.10
-----------------
* Removed out-of-date Airflow integration examples. This repo provides a comprehensive example of Airflow integration: `#GE Airflow Example <https://github.com/superconductive/ge_tutorials>`_
* Bugfix suite scaffold notebook now has correct suite name in first markdown cell.
* Bugfix: fixed an example in the custom expectations documentation article - "result" key was missing in the returned dictionary
* Data Docs Bugfix: template string substitution is now done using .safe_substitute(), to handle cases where string templates
  or substitution params have extraneous $ signs. Also added logic to handle templates where intended output has groupings of 2 or more $ signs
* Docs fix: fix in yml for example action_list_operator for metrics
* GE is now auto-linted using Black

-----------------

* DataContext.get_docs_sites_urls now raises error if non-existent site_name is specified
* Bugfix for the CLI command `docs build` ignoring the --site_name argument (#1378)
* Bugfix and refactor for `datasource delete` CLI command (#1386) @mzjp2
* Instantiate datasources and validate config only when datasource is used (#1374) @mzjp2
* suite delete changed from an optional argument to a required one
* bugfix for uploading objects to GCP #1393
* added a new usage stats event for the case when a data context is created through CLI
* tuplefilestore backend, expectationstore backend remove_key bugs fixed
* no url is returned on empty data_docs site
* return url for resource only if key exists
* Test added for the period special char case
* updated checkpoint module to not require sqlalchemy
* added BigQuery as an option in the list of databases in the CLI
* added special cases for handling BigQuery - table names are already qualified with schema name, so we must make sure that we do not prepend the schema name twice
* changed the prompt for the name of the temp table in BigQuery in the CLI to hint that a fully qualified name (project.dataset.table) should be provided
* Bugfix for: expect_column_quantile_values_to_be_between expectation throws an "unexpected keyword WITHIN" on BigQuery (#1391)

0.10.8
-----------------
* added support for overriding the default jupyter command via a GE_JUPYTER_COMMAND environment variable (#1347) @nehiljain
* Bugfix for checkpoint missing template (#1379)

0.10.7
-----------------
* crud delete suite bug fix

0.10.6
-----------------

* Checkpoints: a new feature to ease deployment of suites into your pipelines
  - DataContext.list_checkpoints() returns a list of checkpoint names found in the project
  - DataContext.get_checkpoint() returns a validated dictionary loaded from yml
  - new cli commands

    - `checkpoint new`
    - `checkpoint list`
    - `checkpoint run`
    - `checkpoint script`

* marked cli `tap` commands as deprecating on next release
* marked cli `validation-operator run` command as deprecating
* internal improvements in the cli code
* Improve UpdateDataDocsAction docs

0.10.5
-----------------

* improvements to ge.read_json tests
* tidy up the changelog

  - Fix bullet list spacing issues
  - Fix 0.10. formatting
  - Drop roadmap_and_changelog.rst and move changelog.rst to the top level of the table of contents
* DataContext.run_validation_operator() now raises a DataContextError if:
  - no batches are passed
  - batches are of the the wrong type
  - no matching validation operator is found in the project
* Clarified scaffolding language in scaffold notebook
* DataContext.create() adds an additional directory: `checkpoints`
* Marked tap command for deprecation in next major release

0.10.4
-----------------
* consolidated error handling in CLI DataContext loading
* new cli command `suite scaffold` to speed up creation of suites
* new cli command `suite demo` that creates an example suite
* Update bigquery.rst `#1330 <https://github.com/great-expectations/great_expectations/issues/1330>`_
* Fix datetime reference in create_expectations.rst `#1321 <https://github.com/great-expectations/great_expectations/issues/1321>`_ Thanks @jschendel !
* Update issue templates
* CLI command experimental decorator
* Update style_guide.rst
* Add pull request template
* Use pickle to generate hash for dataframes with unhashable objects. `#1315 <https://github.com/great-expectations/great_expectations/issues/1315>`_ Thanks @shahinism !
* Unpin pytest

0.10.3
-----------------
* Use pickle to generate hash for dataframes with unhashable objects.

0.10.2
-----------------
* renamed NotebookRenderer to SuiteEditNotebookRenderer
* SuiteEditNotebookRenderer now lints using black
* New SuiteScaffoldNotebookRenderer renderer to expedite suite creation
* removed autopep8 dependency
* bugfix: extra backslash in S3 urls if store was configured without a prefix `#1314 <https://github.com/great-expectations/great_expectations/issues/1314>`_

0.10.1
-----------------
* removing bootstrap scrollspy on table of contents `#1282 <https://github.com/great-expectations/great_expectations/issues/1282>`_
* Silently tolerate connection timeout during usage stats reporting

0.10.0
-----------------
* (BREAKING) Clarified API language: renamed all ``generator`` parameters and methods to the more correct ``batch_kwargs_generator`` language. Existing projects may require simple migration steps. See :ref:`Upgrading to 0.10.x <upgrading_to_0.10.x>` for instructions.
* Adds anonymized usage statistics to Great Expectations. See this article for details: :ref:`Usage Statistics`.
* CLI: improve look/consistency of ``docs list``, ``suite list``, and ``datasource list`` output; add ``store list`` and ``validation-operator list`` commands.
* New SuiteBuilderProfiler that facilitates faster suite generation by allowing columns to be profiled
* Added two convenience methods to ExpectationSuite: get_table_expectations & get_column_expectations
* Added optional profiler_configuration to DataContext.profile() and DataAsset.profile()
* Added list_available_expectation_types() to DataAsset

0.9.11
-----------------
* Add evaluation parameters support in WarningAndFailureExpectationSuitesValidationOperator `#1284 <https://github.com/great-expectations/great_expectations/issues/1284>`_ thanks `@balexander <https://github.com/balexander>`_
* Fix compatibility with MS SQL Server. `#1269 <https://github.com/great-expectations/great_expectations/issues/1269>`_ thanks `@kepiej <https://github.com/kepiej>`_
* Bug fixes for query_generator `#1292 <https://github.com/great-expectations/great_expectations/issues/1292>`_ thanks `@ian-whitestone <https://github.com/ian-whitestone>`_

0.9.10
-----------------
* Data Docs: improve configurability of site_section_builders
* TupleFilesystemStoreBackend now ignore `.ipynb_checkpoints` directories `#1203 <https://github.com/great-expectations/great_expectations/issues/1203>`_
* bugfix for Data Docs links encoding on S3 `#1235 <https://github.com/great-expectations/great_expectations/issues/1235>`_

0.9.9
-----------------
* Allow evaluation parameters support in run_validation_operator
* Add log_level parameter to jupyter_ux.setup_notebook_logging.
* Add experimental display_profiled_column_evrs_as_section and display_column_evrs_as_section methods, with a minor (nonbreaking) refactor to create a new _render_for_jupyter method.
* Allow selection of site in UpdateDataDocsAction with new arg target_site_names in great_expectations.yml
* Fix issue with regular expression support in BigQuery (#1244)

0.9.8
-----------------
* Allow basic operations in evaluation parameters, with or without evaluation parameters.
* When unexpected exceptions occur (e.g., during data docs rendering), the user will see detailed error messages, providing information about the specific issue as well as the stack trace.
* Remove the "project new" option from the command line (since it is not implemented; users can only run "init" to create a new project).
* Update type detection for bigquery based on driver changes in pybigquery driver 0.4.14. Added a warning for users who are running an older pybigquery driver
* added execution tests to the NotebookRenderer to mitigate codegen risks
* Add option "persist", true by default, for SparkDFDataset to persist the DataFrame it is passed. This addresses #1133 in a deeper way (thanks @tejsvirai for the robust debugging support and reproduction on spark).

  * Disabling this option should *only* be done if the user has *already* externally persisted the DataFrame, or if the dataset is too large to persist but *computations are guaranteed to be stable across jobs*.

* Enable passing dataset kwargs through datasource via dataset_options batch_kwarg.
* Fix AttributeError when validating expectations from a JSON file
* Data Docs: fix bug that was causing erratic scrolling behavior when table of contents contains many columns
* Data Docs: add ability to hide how-to buttons and related content in Data Docs

0.9.7
-----------------
* Update marshmallow dependency to >3. NOTE: as of this release, you MUST use marshamllow >3.0, which REQUIRES python 3. (`#1187 <https://github.com/great-expectations/great_expectations/issues/1187>`_) @jcampbell

  * Schema checking is now stricter for expectation suites, and data_asset_name must not be present as a top-level key in expectation suite json. It is safe to remove.
  * Similarly, datasource configuration must now adhere strictly to the required schema, including having any required credentials stored in the "credentials" dictionary.

* New beta CLI command: `tap new` that generates an executable python file to expedite deployments. (`#1193 <https://github.com/great-expectations/great_expectations/issues/1193>`_) @Aylr
* bugfix in TableBatchKwargsGenerator docs
* Added feature maturity in README (`#1203 <https://github.com/great-expectations/great_expectations/issues/1203>`_) @kyleaton
* Fix failing test that should skip if postgresql not running (`#1199 <https://github.com/great-expectations/great_expectations/issues/1199>`_) @cicdw


0.9.6
-----------------
* validate result dict when instantiating an ExpectationValidationResult (`#1133 <https://github.com/great-expectations/great_expectations/issues/1133>`_)
* DataDocs: Expectation Suite name on Validation Result pages now link to Expectation Suite page
* `great_expectations init`: cli now asks user if csv has header when adding a Spark Datasource with csv file
* Improve support for using GCP Storage Bucket as a Data Docs Site backend (thanks @hammadzz)
* fix notebook renderer handling for expectations with no column kwarg and table not in their name (`#1194 <https://github.com/great-expectations/great_expectations/issues/1194>`_)


0.9.5
-----------------
* Fixed unexpected behavior with suite edit, data docs and jupyter
* pytest pinned to 5.3.5


0.9.4
-----------------
* Update CLI `init` flow to support snowflake transient tables
* Use filename for default expectation suite name in CLI `init`
* Tables created by SqlAlchemyDataset use a shorter name with 8 hex characters of randomness instead of a full uuid
* Better error message when config substitution variable is missing
* removed an unused directory in the GE folder
* removed obsolete config error handling
* Docs typo fixes
* Jupyter notebook improvements
* `great_expectations init` improvements
* Simpler messaging in validation notebooks
* replaced hacky loop with suite list call in notebooks
* CLI suite new now supports `--empty` flag that generates an empty suite and opens a notebook
* add error handling to `init` flow for cases where user tries using a broken file


0.9.3
-----------------
* Add support for transient table creation in snowflake (#1012)
* Improve path support in TupleStoreBackend for better cross-platform compatibility
* New features on `ExpectationSuite`

  - ``add_citation()``
  - ``get_citations()``

* `SampleExpectationsDatasetProfiler` now leaves a citation containing the original batch kwargs
* `great_expectations suite edit` now uses batch_kwargs from citations if they exist
* Bugfix :: suite edit notebooks no longer blow away the existing suite while loading a batch of data
* More robust and tested logic in `suite edit`
* DataDocs: bugfixes and improvements for smaller viewports
* Bugfix :: fix for bug that crashes SampleExpectationsDatasetProfiler if unexpected_percent is of type decimal.Decimal (`#1109 <https://github.com/great-expectations/great_expectations/issues/1109>`_)


0.9.2
-----------------
* Fixes #1095
* Added a `list_expectation_suites` function to `data_context`, and a corresponding CLI function - `suite list`.
* CI no longer enforces legacy python tests.

0.9.1
------
* Bugfix for dynamic "How to Edit This Expectation Suite" command in DataDocs

0.9.0
-----------------

Version 0.9.0 is a major update to Great Expectations! The DataContext has continued to evolve into a powerful tool
for ensuring that Expectation Suites can properly represent the way users think about their data, and upgrading will
make it much easier to store and share expectation suites, and to build data docs that support your whole team.
You’ll get awesome new features including improvements to data docs look and the ability to choose and store metrics
for building flexible data quality dashboards.

The changes for version 0.9.0 fall into several broad areas:

1. Onboarding

Release 0.9.0 of Great Expectations makes it much easier to get started with the project. The `init` flow has grown
to support a much wider array of use cases and to use more natural language rather than introducing
GreatExpectations concepts earlier. You can more easily configure different backends and datasources, take advantage
of guided walkthroughs to find and profile data, and share project configurations with colleagues.

If you have already completed the `init` flow using a previous version of Great Expectations, you do not need to
rerun the command. However, **there are some small changes to your configuration that will be required**. See
:ref:`migrating_versions` for details.

2. CLI Command Improvements

With this release we have introduced a consistent naming pattern for accessing subcommands based on the noun (a
Great Expectations object like `suite` or `docs`) and verb (an action like `edit` or `new`). The new user experience
will allow us to more naturally organize access to CLI tools as new functionality is added.

3. Expectation Suite Naming and Namespace Changes

Defining shared expectation suites and validating data from different sources is much easier in this release. The
DataContext, which manages storage and configuration of expectations, validations, profiling, and data docs, no
longer requires that expectation suites live in a datasource-specific “namespace.” Instead, you should name suites
with the logical name corresponding to your data, making it easy to share them or validate against different data
sources. For example, the expectation suite "npi" for National Provider Identifier data can now be shared across
teams who access the same logical data in local systems using Pandas, on a distributed Spark cluster, or via a
relational database.

Batch Kwargs, or instructions for a datasource to build a batch of data, are similarly freed from a required
namespace, and you can more easily integrate Great Expectations into workflows where you do not need to use a
BatchKwargsGenerator (usually because you have a batch of data ready to validate, such as in a table or a known
directory).

The most noticeable impact of this API change is in the complete removal of the DataAssetIdentifier class. For
example, the `create_expectation_suite` and `get_batch` methods now no longer require a data_asset_name parameter,
relying only on the expectation_suite_name and batch_kwargs to do their job. Similarly, there is no more asset name
normalization required. See the upgrade guide for more information.

4. Metrics and Evaluation Parameter Stores

Metrics have received much more love in this release of Great Expectations! We've improved the system for declaring
evaluation parameters that support dependencies between different expectation suites, so you can easily identify a
particular field in the result of one expectation to use as the input into another. And the MetricsStore is now much
more flexible, supporting a new ValidationAction that makes it possible to select metrics from a validation result
to be saved in a database where they can power a dashboard.

5. Internal Type Changes and Improvements

Finally, in this release, we have done a lot of work under the hood to make things more robust, including updating
all of the internal objects to be more strongly typed. That change, while largely invisible to end users, paves the
way for some really exciting opportunities for extending Great Expectations as we build a bigger community around
the project.


We are really excited about this release, and encourage you to upgrade right away to take advantage of the more
flexible naming and simpler API for creating, accessing, and sharing your expectations. As always feel free to join
us on Slack for questions you don't see addressed!


0.8.9__develop
-----------------


0.8.8
-----------------
* Add support for allow_relative_error to expect_column_quantile_values_to_be_between, allowing Redshift users access
  to this expectation
* Add support for checking backend type information for datetime columns using expect_column_min_to_be_between and
  expect_column_max_to_be_between

0.8.7
-----------------
* Add support for expect_column_values_to_be_of_type for BigQuery backend (#940)
* Add image CDN for community usage stats
* Documentation improvements and fixes

0.8.6
-----------------
* Raise informative error if config variables are declared but unavailable
* Update ExpectationsStore defaults to be consistent across all FixedLengthTupleStoreBackend objects
* Add support for setting spark_options via SparkDFDatasource
* Include tail_weights by default when using build_continuous_partition_object
* Fix Redshift quantiles computation and type detection
* Allow boto3 options to be configured (#887)

0.8.5
-----------------
* BREAKING CHANGE: move all reader options from the top-level batch_kwargs object to a sub-dictionary called
  "reader_options" for SparkDFDatasource and PandasDatasource. This means it is no longer possible to specify
  supplemental reader-specific options at the top-level of `get_batch`,  `yield_batch_kwargs` or `build_batch_kwargs`
  calls, and instead, you must explicitly specify that they are reader_options, e.g. by a call such as:
  `context.yield_batch_kwargs(data_asset_name, reader_options={'encoding': 'utf-8'})`.
* BREAKING CHANGE: move all query_params from the top-level batch_kwargs object to a sub-dictionary called
  "query_params" for SqlAlchemyDatasource. This means it is no longer possible to specify supplemental query_params at
  the top-level of `get_batch`,  `yield_batch_kwargs` or `build_batch_kwargs`
  calls, and instead, you must explicitly specify that they are query_params, e.g. by a call such as:
  `context.yield_batch_kwargs(data_asset_name, query_params={'schema': 'foo'})`.
* Add support for filtering validation result suites and validation result pages to show only failed expectations in
  generated documentation
* Add support for limit parameter to batch_kwargs for all datasources: Pandas, SqlAlchemy, and SparkDF; add support
  to generators to support building batch_kwargs with limits specified.
* Include raw_query and query_params in query_generator batch_kwargs
* Rename generator keyword arguments from data_asset_name to generator_asset to avoid ambiguity with normalized names
* Consistently migrate timestamp from batch_kwargs to batch_id
* Include batch_id in validation results
* Fix issue where batch_id was not included in some generated datasets
* Fix rendering issue with expect_table_columns_to_match_ordered_list expectation
* Add support for GCP, including BigQuery and GCS
* Add support to S3 generator for retrieving directories by specifying the `directory_assets` configuration
* Fix warning regarding implicit class_name during init flow
* Expose build_generator API publicly on datasources
* Allow configuration of known extensions and return more informative message when SubdirReaderBatchKwargsGenerator cannot find
  relevant files.
* Add support for allow_relative_error on internal dataset quantile functions, and add support for
  build_continuous_partition_object in Redshift
* Fix truncated scroll bars in value_counts graphs


0.8.4.post0
----------------
* Correct a packaging issue resulting in missing notebooks in tarball release; update docs to reflect new notebook
  locations.


0.8.4
-----------------
* Improved the tutorials that walk new users through the process of creating expectations and validating data
* Changed the flow of the init command - now it creates the scaffolding of the project and adds a datasource. After
  that users can choose their path.
* Added a component with links to useful tutorials to the index page of the Data Docs website
* Improved the UX of adding a SQL datasource in the CLI - now the CLI asks for specific credentials for Postgres,
  MySQL, Redshift and Snowflake, allows continuing debugging in the config file and has better error messages
* Added batch_kwargs information to DataDocs validation results
* Fix an issue affecting file stores on Windows


0.8.3
-----------------
* Fix a bug in data-docs' rendering of mostly parameter
* Correct wording for expect_column_proportion_of_unique_values_to_be_between
* Set charset and meta tags to avoid unicode decode error in some browser/backend configurations
* Improve formatting of empirical histograms in validation result data docs
* Add support for using environment variables in `config_variables_file_path`
* Documentation improvements and corrections


0.8.2.post0
------------
* Correct a packaging issue resulting in missing css files in tarball release


0.8.2
-----------------
* Add easier support for customizing data-docs css
* Use higher precision for rendering 'mostly' parameter in data-docs; add more consistent locale-based
  formatting in data-docs
* Fix an issue causing visual overlap of large numbers of validation results in build-docs index
* Documentation fixes (thanks @DanielOliver!) and improvements
* Minor CLI wording fixes
* Improved handling of MySql temporary tables
* Improved detection of older config versions


0.8.1
-----------------
* Fix an issue where version was reported as '0+unknown'


0.8.0
-----------------

Version 0.8.0 is a significant update to Great Expectations, with many improvements focused on configurability
and usability.  See the :ref:`migrating_versions` guide for more details on specific changes, which include
several breaking changes to configs and APIs.

Highlights include:

1. Validation Operators and Actions. Validation operators make it easy to integrate GE into a variety of pipeline runners. They
   offer one-line integration that emphasizes configurability. See the :ref:`validation_operators_and_actions`
   feature guide for more information.

   - The DataContext `get_batch` method no longer treats `expectation_suite_name` or `batch_kwargs` as optional; they
     must be explicitly specified.
   - The top-level GE validate method allows more options for specifying the specific data_asset class to use.

2. First-class support for plugins in a DataContext, with several features that make it easier to configure and
   maintain DataContexts across common deployment patterns.

   - **Environments**: A DataContext can now manage :ref:`environment_and_secrets` more easily thanks to more dynamic and
     flexible variable substitution.
   - **Stores**: A new internal abstraction for DataContexts, :ref:`Stores <reference__core_concepts__data_context__stores>`, make extending GE easier by
     consolidating logic for reading and writing resources from a database, local, or cloud storage.
   - **Types**: Utilities configured in a DataContext are now referenced using `class_name` and `module_name` throughout
     the DataContext configuration, making it easier to extend or supplement pre-built resources. For now, the "type"
     parameter is still supported but expect it to be removed in a future release.

3. Partitioners: Batch Kwargs are clarified and enhanced to help easily reference well-known chunks of data using a
   partition_id. Batch ID and Batch Fingerprint help round out support for enhanced metadata around data
   assets that GE validates. See :ref:`Batch Identifiers <reference__core_concepts__batch_parameters>` for more information. The `GlobReaderBatchKwargsGenerator`,
   `QueryBatchKwargsGenerator`, `S3GlobReaderBatchKwargsGenerator`, `SubdirReaderBatchKwargsGenerator`, and `TableBatchKwargsGenerator` all support partition_id for
   easily accessing data assets.

4. Other Improvements:

   - We're beginning a long process of some under-the-covers refactors designed to make GE more maintainable as we
     begin adding additional features.
   - Restructured documentation: our docs have a new structure and have been reorganized to provide space for more
     easily adding and accessing reference material. Stay tuned for additional detail.
   - The command build-documentation has been renamed build-docs and now by
     default opens the Data Docs in the users' browser.

v0.7.11
-----------------
* Fix an issue where head() lost the column name for SqlAlchemyDataset objects with a single column
* Fix logic for the 'auto' bin selection of `build_continuous_partition_object`
* Add missing jinja2 dependency
* Fix an issue with inconsistent availability of strict_min and strict_max options on expect_column_values_to_be_between
* Fix an issue where expectation suite evaluation_parameters could be overridden by values during validate operation


v0.7.10
-----------------
* Fix an issue in generated documentation where the Home button failed to return to the index
* Add S3 Generator to module docs and improve module docs formatting
* Add support for views to QueryBatchKwargsGenerator
* Add success/failure icons to index page
* Return to uniform histogram creation during profiling to avoid large partitions for internal performance reasons


v0.7.9
-----------------
* Add an S3 generator, which will introspect a configured bucket and generate batch_kwargs from identified objects
* Add support to PandasDatasource and SparkDFDatasource for reading directly from S3
* Enhance the Site Index page in documentation so that validation results are sorted and display the newest items first
  when using the default run-id scheme
* Add a new utility method, `build_continuous_partition_object` which will build partition objects using the dataset
  API and so supports any GE backend.
* Fix an issue where columns with spaces in their names caused failures in some SqlAlchemyDataset and SparkDFDataset
  expectations
* Fix an issue where generated queries including null checks failed on MSSQL (#695)
* Fix an issue where evaluation parameters passed in as a set instead of a list could cause JSON serialization problems
  for the result object (#699)


v0.7.8
-----------------
* BREAKING: slack webhook URL now must be in the profiles.yml file (treat as a secret)
* Profiler improvements:

  - Display candidate profiling data assets in alphabetical order
  - Add columns to the expectation_suite meta during profiling to support human-readable description information

* Improve handling of optional dependencies during CLI init
* Improve documentation for create_expectations notebook
* Fix several anachronistic documentation and docstring phrases (#659, #660, #668, #681; #thanks @StevenMMortimer)
* Fix data docs rendering issues:

  - documentation rendering failure from unrecognized profiled column type (#679; thanks @dinedal))
  - PY2 failure on encountering unicode (#676)


0.7.7
-----------------
* Standardize the way that plugin module loading works. DataContext will begin to use the new-style class and plugin
  identification moving forward; yml configs should specify class_name and module_name (with module_name optional for
  GE types). For now, it is possible to use the "type" parameter in configuration (as before).
* Add support for custom data_asset_type to all datasources
* Add support for strict_min and strict_max to inequality-based expectations to allow strict inequality checks
  (thanks @RoyalTS!)
* Add support for reader_method = "delta" to SparkDFDatasource
* Fix databricks generator (thanks @sspitz3!)
* Improve performance of DataContext loading by moving optional import
* Fix several memory and performance issues in SparkDFDataset.

  - Use only distinct value count instead of bringing values to driver
  - Migrate away from UDF for set membership, nullity, and regex expectations

* Fix several UI issues in the data_documentation

  - Move prescriptive dataset expectations to Overview section
  - Fix broken link on Home breadcrumb
  - Scroll follows navigation properly
  - Improved flow for long items in value_set
  - Improved testing for ValidationRenderer
  - Clarify dependencies introduced in documentation sites
  - Improve testing and documentation for site_builder, including run_id filter
  - Fix missing header in Index page and cut-off tooltip
  - Add run_id to path for validation files


0.7.6
-----------------
* New Validation Renderer! Supports turning validation results into HTML and displays differences between the expected
  and the observed attributes of a dataset.
* Data Documentation sites are now fully configurable; a data context can be configured to generate multiple
  sites built with different GE objects to support a variety of data documentation use cases. See data documentation
  guide for more detail.
* CLI now has a new top-level command, `build-documentation` that can support rendering documentation for specified
  sites and even named data assets in a specific site.
* Introduced DotDict and LooselyTypedDotDict classes that allow to enforce typing of dictionaries.
* Bug fixes: improved internal logic of rendering data documentation, slack notification, and CLI profile command when
  datasource argument was not provided.

0.7.5
-----------------
* Fix missing requirement for pypandoc brought in from markdown support for notes rendering.

0.7.4
-----------------
* Fix numerous rendering bugs and formatting issues for rendering documentation.
* Add support for pandas extension dtypes in pandas backend of expect_column_values_to_be_of_type and
  expect_column_values_to_be_in_type_list and fix bug affecting some dtype-based checks.
* Add datetime and boolean column-type detection in BasicDatasetProfiler.
* Improve BasicDatasetProfiler performance by disabling interactive evaluation when output of expectation is not
  immediately used for determining next expectations in profile.
* Add support for rendering expectation_suite and expectation_level notes from meta in docs.
* Fix minor formatting issue in readthedocs documentation.

0.7.3
-----------------
* BREAKING: Harmonize expect_column_values_to_be_of_type and expect_column_values_to_be_in_type_list semantics in
  Pandas with other backends, including support for None type and type_list parameters to support profiling.
  *These type expectations now rely exclusively on native python or numpy type names.*
* Add configurable support for Custom DataAsset modules to DataContext
* Improve support for setting and inheriting custom data_asset_type names
* Add tooltips with expectations backing data elements to rendered documentation
* Allow better selective disabling of tests (thanks @RoyalITS)
* Fix documentation build errors causing missing code blocks on readthedocs
* Update the parameter naming system in DataContext to reflect data_asset_name *and* expectation_suite_name
* Change scary warning about discarding expectations to be clearer, less scary, and only in log
* Improve profiler support for boolean types, value_counts, and type detection
* Allow user to specify data_assets to profile via CLI
* Support CLI rendering of expectation_suite and EVR-based documentation

0.7.2
-----------------
* Improved error detection and handling in CLI "add datasource" feature
* Fixes in rendering of profiling results (descriptive renderer of validation results)
* Query Generator of SQLAlchemy datasource adds tables in non-default schemas to the data asset namespace
* Added convenience methods to display HTML renderers of sections in Jupyter notebooks
* Implemented prescriptive rendering of expectations for most expectation types

0.7.1
------------

* Added documentation/tutorials/videos for onboarding and new profiling and documentation features
* Added prescriptive documentation built from expectation suites
* Improved index, layout, and navigation of data context HTML documentation site
* Bug fix: non-Python files were not included in the package
* Improved the rendering logic to gracefully deal with failed expectations
* Improved the basic dataset profiler to be more resilient
* Implement expect_column_values_to_be_of_type, expect_column_values_to_be_in_type_list for SparkDFDataset
* Updated CLI with a new documentation command and improved profile and render commands
* Expectation suites and validation results within a data context are saved in a more readable form (with indentation)
* Improved compatibility between SparkDatasource and InMemoryGenerator
* Optimization for Pandas column type checking
* Optimization for Spark duplicate value expectation (thanks @orenovadia!)
* Default run_id format no longer includes ":" and specifies UTC time
* Other internal improvements and bug fixes


0.7.0
------------

Version 0.7 of Great Expectations is HUGE. It introduces several major new features
and a large number of improvements, including breaking API changes.

The core vocabulary of expectations remains consistent. Upgrading to
the new version of GE will primarily require changes to code that
uses data contexts; existing expectation suites will require only changes
to top-level names.

 * Major update of Data Contexts. Data Contexts now offer significantly \
   more support for building and maintaining expectation suites and \
   interacting with existing pipeline systems, including providing a namespace for objects.\
   They can handle integrating, registering, and storing validation results, and
   provide a namespace for data assets, making **batches** first-class citizens in GE.
   Read more: :ref:`data_context` or :py:mod:`great_expectations.data_context`

 * Major refactor of autoinspect. Autoinspect is now built around a module
   called "profile" which provides a class-based structure for building
   expectation suites. There is no longer a default  "autoinspect_func" --
   calling autoinspect requires explicitly passing the desired profiler. See :ref:`profiling`

 * New "Compile to Docs" feature produces beautiful documentation from expectations and expectation
   validation reports, helping keep teams on the same page.

 * Name clarifications: we've stopped using the overloaded terms "expectations
   config" and "config" and instead use "expectation suite" to refer to a
   collection (or suite!) of expectations that can be used for validating a
   data asset.

   - Expectation Suites include several top level keys that are useful \
     for organizing content in a data context: data_asset_name, \
     expectation_suite_name, and data_asset_type. When a data_asset is \
     validated, those keys will be placed in the `meta` key of the \
     validation result.

 * Major enhancement to the CLI tool including `init`, `render` and more flexibility with `validate`

 * Added helper notebooks to make it easy to get started. Each notebook acts as a combination of \
   tutorial and code scaffolding, to help you quickly learn best practices by applying them to \
   your own data.

 * Relaxed constraints on expectation parameter values, making it possible to declare many column
   aggregate expectations in a way that is always "vacuously" true, such as
   ``expect_column_values_to_be_between`` ``None`` and ``None``. This makes it possible to progressively
   tighten expectations while using them as the basis for profiling results and documentation.

  * Enabled caching on dataset objects by default.

 * Bugfixes and improvements:

   * New expectations:

     * expect_column_quantile_values_to_be_between
     * expect_column_distinct_values_to_be_in_set

   * Added support for ``head`` method on all current backends, returning a PandasDataset
   * More implemented expectations for SparkDF Dataset with optimizations

     * expect_column_values_to_be_between
     * expect_column_median_to_be_between
     * expect_column_value_lengths_to_be_between

   * Optimized histogram fetching for SqlalchemyDataset and SparkDFDataset
   * Added cross-platform internal partition method, paving path for improved profiling
   * Fixed bug with outputstrftime not being honored in PandasDataset
   * Fixed series naming for column value counts
   * Standardized naming for expect_column_values_to_be_of_type
   * Standardized and made explicit use of sample normalization in stdev calculation
   * Added from_dataset helper
   * Internal testing improvements
   * Documentation reorganization and improvements
   * Introduce custom exceptions for more detailed error logs

0.6.1
------------
* Re-add testing (and support) for py2
* NOTE: Support for SqlAlchemyDataset and SparkDFDataset is enabled via optional install \
  (e.g. ``pip install great_expectations[sqlalchemy]`` or ``pip install great_expectations[spark]``)

0.6.0
------------
* Add support for SparkDFDataset and caching (HUGE work from @cselig)
* Migrate distributional expectations to new testing framework
* Add support for two new expectations: expect_column_distinct_values_to_contain_set
  and expect_column_distinct_values_to_equal_set (thanks @RoyalTS)
* FUTURE BREAKING CHANGE: The new cache mechanism for Datasets, \
  when enabled, causes GE to assume that dataset does not change between evaluation of individual expectations. \
  We anticipate this will become the future default behavior.
* BREAKING CHANGE: Drop official support pandas < 0.22

0.5.1
---------------
* **Fix** issue where no result_format available for expect_column_values_to_be_null caused error
* Use vectorized computation in pandas (#443, #445; thanks @RoyalTS)


0.5.0
----------------
* Restructured class hierarchy to have a more generic DataAsset parent that maintains expectation logic separate \
  from the tabular organization of Dataset expectations
* Added new FileDataAsset and associated expectations (#416 thanks @anhollis)
* Added support for date/datetime type columns in some SQLAlchemy expectations (#413)
* Added support for a multicolumn expectation, expect multicolumn values to be unique (#408)
* **Optimization**: You can now disable `partial_unexpected_counts` by setting the `partial_unexpected_count` value to \
  0 in the result_format argument, and we do not compute it when it would not be returned. (#431, thanks @eugmandel)
* **Fix**: Correct error in unexpected_percent computations for sqlalchemy when unexpected values exceed limit (#424)
* **Fix**: Pass meta object to expectation result (#415, thanks @jseeman)
* Add support for multicolumn expectations, with `expect_multicolumn_values_to_be_unique` as an example (#406)
* Add dataset class to from_pandas to simplify using custom datasets (#404, thanks @jtilly)
* Add schema support for sqlalchemy data context (#410, thanks @rahulj51)
* Minor documentation, warning, and testing improvements (thanks @zdog).


0.4.5
----------------
* Add a new autoinspect API and remove default expectations.
* Improve details for expect_table_columns_to_match_ordered_list (#379, thanks @rlshuhart)
* Linting fixes (thanks @elsander)
* Add support for dataset_class in from_pandas (thanks @jtilly)
* Improve redshift compatibility by correcting faulty isnull operator (thanks @avanderm)
* Adjust partitions to use tail_weight to improve JSON compatibility and
  support special cases of KL Divergence (thanks @anhollis)
* Enable custom_sql datasets for databases with multiple schemas, by
  adding a fallback for column reflection (#387, thanks @elsander)
* Remove `IF NOT EXISTS` check for custom sql temporary tables, for
  Redshift compatibility (#372, thanks @elsander)
* Allow users to pass args/kwargs for engine creation in
  SqlAlchemyDataContext (#369, thanks @elsander)
* Add support for custom schema in SqlAlchemyDataset (#370, thanks @elsander)
* Use getfullargspec to avoid deprecation warnings.
* Add expect_column_values_to_be_unique to SqlAlchemyDataset
* **Fix** map expectations for categorical columns (thanks @eugmandel)
* Improve internal testing suite (thanks @anhollis and @ccnobbli)
* Consistently use value_set instead of mixing value_set and values_set (thanks @njsmith8)

0.4.4
----------------
* Improve CLI help and set CLI return value to the number of unmet expectations
* Add error handling for empty columns to SqlAlchemyDataset, and associated tests
* **Fix** broken support for older pandas versions (#346)
* **Fix** pandas deepcopy issue (#342)

0.4.3
-------
* Improve type lists in expect_column_type_to_be[_in_list] (thanks @smontanaro and @ccnobbli)
* Update cli to use entry_points for conda compatibility, and add version option to cli
* Remove extraneous development dependency to airflow
* Address SQlAlchemy warnings in median computation
* Improve glossary in documentation
* Add 'statistics' section to validation report with overall validation results (thanks @sotte)
* Add support for parameterized expectations
* Improve support for custom expectations with better error messages (thanks @syk0saje)
* Implement expect_column_value_lenghts_to_[be_between|equal] for SQAlchemy (thanks @ccnobbli)
* **Fix** PandasDataset subclasses to inherit child class

0.4.2
-------
* **Fix** bugs in expect_column_values_to_[not]_be_null: computing unexpected value percentages and handling all-null (thanks @ccnobbli)
* Support mysql use of Decimal type (thanks @bouke-nederstigt)
* Add new expectation expect_column_values_to_not_match_regex_list.

  * Change behavior of expect_column_values_to_match_regex_list to use python re.findall in PandasDataset, relaxing \
    matching of individuals expressions to allow matches anywhere in the string.

* **Fix** documentation errors and other small errors (thanks @roblim, @ccnobbli)

0.4.1
-------
* Correct inclusion of new data_context module in source distribution

0.4.0
-------
* Initial implementation of data context API and SqlAlchemyDataset including implementations of the following \
  expectations:

  * expect_column_to_exist
  * expect_table_row_count_to_be
  * expect_table_row_count_to_be_between
  * expect_column_values_to_not_be_null
  * expect_column_values_to_be_null
  * expect_column_values_to_be_in_set
  * expect_column_values_to_be_between
  * expect_column_mean_to_be
  * expect_column_min_to_be
  * expect_column_max_to_be
  * expect_column_sum_to_be
  * expect_column_unique_value_count_to_be_between
  * expect_column_proportion_of_unique_values_to_be_between

* Major refactor of output_format to new result_format parameter. See docs for full details:

  * exception_list and related uses of the term exception have been renamed to unexpected
  * Output formats are explicitly hierarchical now, with BOOLEAN_ONLY < BASIC < SUMMARY < COMPLETE. \
    All *column_aggregate_expectation* expectations now return element count and related information included at the \
    BASIC level or higher.

* New expectation available for parameterized distributions--\
  expect_column_parameterized_distribution_ks_test_p_value_to_be_greater_than (what a name! :) -- (thanks @ccnobbli)
* ge.from_pandas() utility (thanks @schrockn)
* Pandas operations on a PandasDataset now return another PandasDataset (thanks @dlwhite5)
* expect_column_to_exist now takes a column_index parameter to specify column order (thanks @louispotok)
* Top-level validate option (ge.validate())
* ge.read_json() helper (thanks @rjurney)
* Behind-the-scenes improvements to testing framework to ensure parity across data contexts.
* Documentation improvements, bug-fixes, and internal api improvements

0.3.2
-------
* Include requirements file in source dist to support conda

0.3.1
--------
* **Fix** infinite recursion error when building custom expectations
* Catch dateutil parsing overflow errors

0.2
-----
* Distributional expectations and associated helpers are improved and renamed to be more clear regarding the tests they apply
* Expectation decorators have been refactored significantly to streamline implementing expectations and support custom expectations
* API and examples for custom expectations are available
* New output formats are available for all expectations
* Significant improvements to test suite and compatibility<|MERGE_RESOLUTION|>--- conflicted
+++ resolved
@@ -7,13 +7,7 @@
 
 develop
 -----------------
-<<<<<<< HEAD
-* [FEATURE] Enable BigQuery tests for Azure CI/CD #3155
-* [BUGFIX] Snowflake connections are closed correctly by DOCS tests (#3104)
 * [BUGFIX] Restore support for V2 API style custom expectation rendering (#3179)
-* [BUGFIX] V2 API CLI now allows files to be read that require extra `reader_options` passed.  For instance `.csv.gz` files from S3. (#2695)
-* [DOCS] Improve Core Concepts - Expectation Concepts #2831
-=======
 * [BUGFIX] Remove fixture parameterization for Cloud DBs (Snowflake and BigQuery) #3182
 
 0.13.26
@@ -35,7 +29,6 @@
 * [MAINTENANCE] Implement the "compound_columns_unique" metric for PandasExecutionEngine (with a unit test). (#3159)
 * [MAINTENANCE] Improve Coding Practices in "great_expectations/expectations/expectation.py" (#3151)
 * [MAINTENANCE] Update test_script_runner.py (#3177)
->>>>>>> 4e8ebc91
 
 0.13.25
 -----------------
