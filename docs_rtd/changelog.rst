--- conflicted
+++ resolved
@@ -10,12 +10,9 @@
 * [FEATURE] Add sqlalchemy engine support for `column.most_common_value` metric
 * [BUGFIX] Fix pip install snowflake build error with Python 3.9 (#3119)
 * [BUGFIX] Populate (data) asset name in data docs for RuntimeDataConnector (#3105)
-<<<<<<< HEAD
 * [BUGFIX] Snowflake connections are closed correctly by DOCS tests (#3104)
 * [MAINTENANCE] Expectation anonymizer supports v3 expectation registry (#3092)
-=======
 * [DOCS] Correct path to docs_rtd/changelog.rst (#3120)
->>>>>>> 82c91f39
 
 0.13.24
 -----------------
