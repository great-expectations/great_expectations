.. _changelog:

#########
Changelog
#########

<<<<<<< HEAD
Develop
-----------------
* [FEATURE] Add sqlalchemy engine support for `column.most_common_value` metric

=======
develop
-----------------
* [MAINTENANCE] Expectation anonymizer supports v3 expectation registry (#3092)
>>>>>>> 085b1370

0.13.23
-----------------
* [BUGFIX] added expectation_config to ExpectationValidationResult when exception is raised (#2659) (thanks @peterdhansen))
* [BUGFIX] fix update data docs as validation action (#3031)
* [DOCS] Port over "How to configure an Expectation Store in Azure" from RTD to Docusaurus
* [DOCS] Port over "How to host and share DataDocs on a filesystem" from RTD to Docusaurus (#3018)
* [DOCS] Port over "How to instantiate a Data Context w/o YML" from RTD to Docusaurus (#3011)
* [DOCS] Port "How to configure a Validation Result store on a filesystem" from RTD to Docusaurus (#3025)
* [DOCS] how to create multibatch expectations using evaluation parameters (#3039)
* [DOCS] Port "How to create and edit Expectations with a Profiler" from RTD to Docussaurus. (#3048)
* [DOCS] Port RTD adding validations data or suites to checkpoint (#3030)
* [DOCS] Porting "How to create and edit Expectations with instant feedback from a sample Batch of data" from RTD to Docusaurus. (#3046)
* [DOCS] GDOC-172/Add missing pages (#3007)
* [DOCS] Port over "How to configure DataContext components using test_yaml_config" from RTD to Docusaurus
* [DOCS] Port over "How to configure a Validation Result store to Postgres" from RTD to Docusaurus
* [DOCS] Port over "How to configure an Expectation Store in S3" from RTD to Docusaurus
* [DOCS] Port over "How to configure an Expectation Store on a filesystem" from RTD to Docusaurus
* [DOCS] Port over "How to configure credentials using YAML or env vars" from RTD to Docusaurus
* [DOCS] Port over "How to configure credentials using a secrets store" from RTD to Docusaurus
* [DOCS] Port over "How to configure validation result store in GCS" from RTD to Docusaurus (#3019)
* [DOCS] Port over "How to connect to an Athena DB" from RTD to Docusaurus
* [DOCS] Port over "How to create a new ExpectationSuite from jsonschema" from RTD to Docusaurus (#3017)
* [DOCS] Port over "How to deploy a scheduled checkpoint with cron" from RTD to Docusaurus
* [DOCS] Port over "How to dynamically load evaluation parameters from DB" from RTD to Docusaurus (#3052)
* [DOCS] Port over "How to host and share DataDocs on Amazon S3" from RTD to Docusaurus
* [DOCS] Port over "How to implement custom notifications" from RTD to Docusaurus  (#3050)
* [DOCS] Port over "How to instantiate a DataContext on Databricks Spark cluster" from RTD to Docusaurus
* [DOCS] Port over "How to instantiate a DataContext on an EMR Spark Cluster" from RTD to Docusaurus (#3024)
* [DOCS] Port over "How to trigger Opsgenie notifications as a validation action" from RTD to Docusaurus
* [DOCS] Update titles of metadata store docs (#3016)
* [DOCS] Port over "How to configure Expectation store to PostgreSQL" from RTD to Docusaurus (#3010)
* [DOCS] Port over "How to configure a MetricsStore" from RTD to Docusaurus (#3009)
* [DOCS] Port over "How to configure validation result store in Azure" from RTD to Docusaurus (#3014)
* [DOCS] Port over "How to host and share DataDocs on Azure" from RTD to Docusaurus  (#3012)
* [DOCS]Port "How to create and edit Expectations based on domain knowledge, without inspecting data directly" from RTD to Datasaurus. (#3047)
* [DOCS] Ported "How to configure a Validation Result store in Amazon S3" from RTD to Docusaurus. (#3026)
* [DOCS] how to validate without checkpoint (#3013)
* [DOCS] validation action data docs update (convert from RTD to DocuSaurus) (#3015)
* [DOCS] port of 'How to store Validation Results as a Validation Action' from RTD into Docusaurus. (#3023)
* [MAINTENANCE] Cleanup (#3038)
* [MAINTENANCE] Edits (Formatting) (#3022)


0.13.22
-----------------
* [FEATURE] Port over guide for Slack notifications for validation actions (#3005)
* [FEATURE] bootstrap estimator  for NumericMetricRangeMultiBatchParameterBuilder (#3001)
* [BUGFIX] Update naming of confidence_level in integration test fixture (#3002)
* [BUGFIX] [batch.py] fix check for null value (#2994) (thanks @Mohamed Abido)
* [BUGFIX] Fix issue where compression key was added to reader_method for read_parquet (#2506)
* [BUGFIX] Improve support for dates for expect_column_distinct_values_to_contain_set (#2997) (thanks @xaniasd)
* [BUGFIX] Fix bug in getting non-existent parameter (#2986)
* [BUGFIX] Modify read_excel() to handle new optional-dependency openpyxl for pandas >= 1.3.0 (#2989)
* [DOCS] Getting Started - Clean Up and Integration Tests (#2985)
* [DOCS] Adding in url links and style (#2999)
* [DOCS] Adding a missing import to a documentation page (#2983) (thanks @rishabh-bhargava)
* [DOCS]/GDOC-108/GDOC-143/Add in Contributing fields and updates (#2972)
* [DOCS] Update rule-based profiler docs (#2987)
* [DOCS] add image zoom plugin (#2979)
* [MAINTENANCE] fix lint issues for docusaurus (#3004)
* [Maintenance] update header to match GE.io (#2811)
* [MAINTENANCE] Instrument test_yaml_config() (#2981)
* [MAINTENANCE] Remove "mostly" from "bobster" test config (#2996)
* [MAINTENANCE] Update v-0.12 CLI test to reflect Pandas upgrade to version 1.3.0 (#2995)
* [MAINTENANCE] rephrase expectation suite meta profile comment (#2991)
* [MAINTENANCE] make citation cleaner in expectation suite (#2990)
* [MAINTENANCE] Attempt to fix Numpy and Scipy Version Requirements without additional requirements* files (#2982)

0.13.21
-----------------
* [DOCS] correct errors and reference complete example for custom expectations (thanks @jdimatteo)
* [DOCS] How to connect to : in-memory Pandas Dataframe
* [DOCS] How to connect to in memory dataframe with spark
* [DOCS] How to connect to : S3 data using Pandas
* [DOCS] How to connect to : Sqlite database
* [DOCS] no longer show util import to users
* [DOCS] How to connect to data on a filesystem using Spark guide
* [DOCS] GDOC-102/GDOC-127 Port in References and Tutorials
* [DOCS] How to connect to a MySQL database
* [DOCS] improved clarity in how to write guide templates and docs
* [DOCS] Add documentation for Rule Based Profilers
* [BUGFIX] Update mssql image version for Azure
* [MAINTENANCE] Update test-sqlalchemy-latest.yml
* [MAINTENANCE] Clean Up Design for Configuration and Flow of Rules, Domain Builders, and Parameter Builders
* [MAINTENANCE] Update Profiler docstring args
* [MAINTENANCE] Remove date format parameter builder
* [MAINTENANCE] Move metrics computations to top-level ParameterBuilder
* [MAINTENANCE] use tmp dot UUID for discardable expectation suite name
* [MAINTENANCE] Refactor ExpectationSuite to include profiler_config in citations
* [FEATURE] Add citations to Profiler.profile()
* [FEATURE] Bootstrapped Range Parameter Builder

0.13.20
-----------------
* [DOCS] Update pr template and remove enhancement feature type
* [DOCS] Remove broken links
* [DOCS] Fix typo in SlackNotificationAction docstring
* [BUGFIX] Update util.convert_to_json_serializable() to handle UUID type #2805 (thanks @YFGu0618)
* [BUGFIX] Allow decimals without leading zero in evaluation parameter URN
* [BUGFIX] Using cache in order not to fetch already known secrets #2882 (thanks @Cedric-Magnan)
* [BUGFIX] Fix creation of temp tables for unexpected condition
* [BUGFIX] Docs integration tests now only run when `--docs-tests` option is specified
* [BUGFIX] Fix instantiation of PandasExecutionEngine with custom parameters
* [BUGFIX] Fix rendering of observed value in datadocs when the value is 0 #2923 (thanks @shpolina)
* [BUGFIX] Fix serialization error in DataDocs rendering #2908 (thanks @shpolina)
* [ENHANCEMENT] Enable instantiation of a validator with a multiple batch BatchRequest
* [ENHANCEMENT] Adds a batch_request_list parameter to DataContext.get_validator to enable instantiation of a Validator with batches from multiple BatchRequests
* [ENHANCEMENT] Add a Validator.load_batch method to enable loading of additional Batches to an instantiated Validator
* [ENHANCEMENT] Experimental WIP Rule-Based Profiler for single batch workflows (#2788)
* [ENHANCEMENT] Datasources made via the CLI notebooks now include runtime and active data connector
* [ENHANCEMENT] InMemoryStoreBackendDefaults which is useful for testing
* [MAINTENANCE] Improve robustness of integration test_runner
* [MAINTENANCE] CLI tests now support click 8.0 and 7.x
* [MAINTENANCE] Soft launch of alpha docs site
* [MAINTENANCE] DOCS integration tests have moved to a new pipeline
* [MAINTENANCE] Pin json-schema version
* [MAINTENANCE] Allow tests to properly connect to local sqlite db on Windows (thanks @shpolina)
* [FEATURE] Add GeCloudStoreBackend with support for Checkpoints



0.13.19
-----------------
* [BUGFIX] Fix packaging error breaking V3 CLI suite commands (#2719)

0.13.18
-----------------
* [ENHANCEMENT] Improve support for quantiles calculation in Athena
* [ENHANCEMENT] V3 API CLI docs commands have better error messages and more consistent short flags
* [ENHANCEMENT] Update all Data Connectors to allow for `batch_spec_passthrough` in config
* [ENHANCEMENT] Update `DataConnector.build_batch_spec` to use `batch_spec_passthrough` in config
* [ENHANCEMENT] Update `ConfiguredAssetSqlDataConnector.build_batch_spec` and `ConfiguredAssetFilePathDataConnector.build_batch_spec` to properly process `Asset.batch_spec_passthrough`
* [ENHANCEMENT] Update `SqlAlchemyExecutionEngine.get_batch_data_and_markers` to handle `create_temp_table` in `RuntimeQueryBatchSpec`
* [ENHANCEMENT] Usage stats messages for the v3 API CLI are now sent before and after the command runs # 2661
* [ENHANCEMENT} Update the datasource new notebook for improved data asset inference
* [ENHANCEMENT] Update the `datasource new` notebook for improved data asset inference
* [ENHANCEMENT] Made stylistic improvements to the `checkpoint new` notebook
* [ENHANCEMENT] Add mode prompt to suite new and suite edit #2706
* [ENHANCEMENT] Update build_gallery.py script to better-handle user-submitted Expectations failing #2705
* [ENHANCEMENT] Docs + Tests for passing in reader_options to Spark #2670
* [ENHANCEMENT] Adding progressbar to validator loop #2620 (Thanks @peterdhansen!)
* [ENHANCEMENT] Great Expectations Compatibility with SqlAlchemy 1.4 #2641
* [ENHANCEMENT] Athena expect column quantile values to be between #2544 (Thanks @RicardoPedrotti!)
* [BUGFIX] Rename assets in SqlDataConnectors to be consistent with other DataConnectors #2665
* [BUGFIX] V3 API CLI docs build now opens all built sites rather than only the last one
* [BUGFIX] Handle limit for oracle with rownum #2691 (Thanks @NathanFarmer!)
* [BUGFIX] add create table logic for athena #2668 (Thanks @kj-9!)
* [BUGFIX] Add note for user-submitted Expectation that is not compatible with SqlAlchemy 1.4 (uszipcode) #2677
* [BUGFIX] Usage stats cli payload schema #2680
* [BUGFIX] Rename assets in SqlDataConnectors #2665
* [DOCS] Update how_to_create_a_new_checkpoint.rst with description of new CLI functionality
* [DOCS] Update Configuring Datasources documentation for V3 API CLI
* [DOCS] Update Configuring Data Docs documentation for V3 API CLI
* [DOCS] Update Configuring metadata stores documentation for V3 API CLI
* [DOCS] Update How to configure a Pandas/S3 Datasource for V3 API CLI
* [DOCS] Fix typos in "How to load a database table, view, or query result as a batch" guide and update with `create_temp_table` info
* [DOCS] Update "How to add a Validation Operator" guide to make it clear it is only for V2 API
* [DOCS] Update Version Migration Guide to recommend using V3 without caveats
* [DOCS] Formatting fixes for datasource docs #2686
* [DOCS] Add note about v3 API to How to use the Great Expectations command line interface (CLI) #2675
* [DOCS] CLI SUITE Documentation for V3 #2687
* [DOCS] how to share data docs on azure #2589 (Thanks @benoitLebreton-perso!)
* [DOCS] Fix typo in Core concepts/Key Ideas section #2660 (Thanks @svenhofstede!)
* [DOCS] typo in datasource documentation #2654 (Thanks @Gfeuillen!)
* [DOCS] fix grammar #2579 (Thanks @carlsonp!)
* [DOCS] Typo fix in Core Concepts/ Key Ideas section #2644 (Thanks @TremaMiguel!)
* [DOCS] Corrects wrong pypi package in Contrib Packages README #2653 (Thanks @mielvds!)
* [DOCS] Update dividing_data_assets_into_batches.rst #2651 (Thanks @lhayhurst!)
* [MAINTENANCE] Temporarily pin sqlalchemy (1.4.9) and add new CI stage #2708
* [MAINTENANCE] Run CLI tests as a separate stage in Azure pipelines #2672
* [MAINTENANCE] Updates to usage stats messages & tests for new CLI #2689
* [MAINTENANCE] Making user configurable profile test more robust; minor cleanup #2685
* [MAINTENANCE] remove cli.project.upgrade event #2682
* [MAINTENANCE] column reflection fallback should introspect one table (not all tables) #2657 (Thank you @peterdhansen!)
* [MAINTENANCE] Refactor Tests to Use Common Libraries #2663

0.13.17
-----------------
* [BREAKING-EXPERIMENTAL] The ``batch_data`` attribute of ``BatchRequest`` has been removed. To pass in in-memory dataframes at runtime, the new ``RuntimeDataConnector`` should be used
* [BREAKING-EXPERIMENTAL] ``RuntimeDataConnector`` must now be passed Batch Requests of type ``RuntimeBatchRequest``
* [BREAKING-EXPERIMENTAL] The ``PartitionDefinitionSubset`` class has been removed - the parent class ``IDDict`` is used in its place
* [BREAKING-EXPERIMENTAL] ``partition_request`` was renamed ``data_connector_query``. The related ``PartitionRequest`` class has been removed - the parent class ``IDDict`` is used in its place
* [BREAKING-EXPERIMENTAL] ``partition_definition`` was renamed ``batch_identifiers`. The related ``PartitionDefinition`` class has been removed - the parent class ``IDDict`` is used in its place
* [BREAKING-EXPERIMENTAL] The ``PartitionQuery`` class has been renamed to ``BatchFilter``
* [BREAKING-EXPERIMENTAL] The ``batch_identifiers`` key on ``DataConnectorQuery`` (formerly ``PartitionRequest``) has been changed to ``batch_filter_parameters``
* [ENHANCEMENT] Added a new ``RuntimeBatchRequest`` class, which can be used alongside ``RuntimeDataConnector`` to specify batches at runtime with either an in-memory dataframe, path (filesystem or s3), or sql query
* [ENHANCEMENT] Added a new ``RuntimeQueryBatchSpec`` class
* [ENHANCEMENT] CLI store list now lists active stores
* [BUGFIX] Fixed issue where Sorters were not being applied correctly when ``data_connector_query`` contained limit or index  #2617
* [DOCS] Updated docs to reflect above class name changes
* [DOCS] Added the following docs: "How to configure sorting in Data Connectors", "How to configure a Runtime Data Connector", "How to create a Batch Request using an Active Data Connector", "How to load a database table, view, or query result as a Batch"
* [DOCS] Updated the V3 API section of the following docs: "How to load a Pandas DataFrame as a Batch", "How to load a Spark DataFrame as a Batch",

0.13.16
-----------------
* [ENHANCEMENT] CLI `docs list` command implemented for v3 api #2612
* [MAINTENANCE] Add testing for overwrite_existing in sanitize_yaml_and_save_datasource #2613
* [ENHANCEMENT] CLI `docs build` command implemented for v3 api #2614
* [ENHANCEMENT] CLI `docs clean` command implemented for v3 api #2615
* [ENHANCEMENT] DataContext.clean_data_docs now raises helpful errors #2621
* [ENHANCEMENT] CLI `init` command implemented for v3 api #2626
* [ENHANCEMENT] CLI `store list` command implemented for v3 api #2627

0.13.15
-----------------
* [FEATURE] Added support for references to secrets stores for AWS Secrets Manager, GCP Secret Manager and Azure Key Vault in `great_expectations.yml` project config file (Thanks @Cedric-Magnan!)
* [ENHANCEMENT] Datasource CLI functionality for v3 api and global --assume-yes flag #2590
* [ENHANCEMENT] Update UserConfigurableProfiler to increase tolerance for mostly parameter of nullity expectations
* [ENHANCEMENT] Adding tqdm to Profiler (Thanks @peterdhansen). New library in requirements.txt
* [ENHANCEMENT][MAINTENANCE] Use Metrics to Protect Against Wrong Column Names
* [BUGFIX] Remove parentheses call at os.curdir in data_context.py #2566 (thanks @henriquejsfj)
* [BUGFIX] Sorter Configuration Added to DataConnectorConfig and DataConnectorConfigSchema #2572
* [BUGFIX] Remove autosave of Checkpoints in test_yaml_config and store SimpleCheckpoint as Checkpoint #2549
* [ENHANCE] Update UserConfigurableProfiler to increase tolerance for mostly parameter of nullity expectations
* [BUGFIX] Populate (data) asset name in data docs for SimpleSqlalchemy datasource (Thanks @xaniasd)
* [BUGFIX] pandas partial read_ functions not being unwrapped (Thanks @luke321321)
* [BUGFIX] Don't stop SparkContext when running in Databricks (#2587) (Thanks @jarandaf)
* [MAINTENANCE] Oracle listed twice in list of sqlalchemy dialects #2609
* [FEATURE] Oracle support added to sqlalchemy datasource and dataset #2609

0.13.14
-----------------
* [BUGFIX] Use temporary paths in tests #2545
* [FEATURE] Allow custom data_asset_name for in-memory dataframes #2494
* [ENHANCEMENT] Restore cli functionality for legacy checkpoints #2511
* [BUGFIX] Can not create Azure Backend with TupleAzureBlobStoreBackend #2513 (thanks @benoitLebreton-perso)
* [BUGFIX] force azure to set content_type='text/html' if the file is HTML #2539 (thanks @benoitLebreton-perso)
* [BUGFIX] Temporarily pin SqlAlchemy to < 1.4.0 in requirements-dev-sqlalchemy.txt #2547
* [DOCS] Fix documentation links generated within template #2542 (thanks @thejasraju)
* [MAINTENANCE] Remove deprecated automerge config #249

0.13.13
-----------------
* [ENHANCEMENT] Improve support for median calculation in Athena (Thanks @kuhnen!) #2521
* [ENHANCEMENT] Update `suite scaffold` to work with the UserConfigurableProfiler #2519
* [MAINTENANCE] Add support for spark 3 based spark_config #2481

0.13.12
-----------------

* [FEATURE] Added EmailAction as a new Validation Action (Thanks @Cedric-Magnan!) #2479
* [ENHANCEMENT] CLI global options and checkpoint functionality for v3 api #2497
* [DOCS] Renamed the "old" and the "new" APIs to "V2 (Batch Kwargs) API" and "V3 (Batch Request) API" and added an article with recommendations for choosing between them

0.13.11
-----------------
* [FEATURE] Add "table.head" metric
* [FEATURE] Add support for BatchData as a core GE concept for all Execution Engines. #2395
 * NOTE: As part of our improvements to the underlying Batch API, we have refactored BatchSpec to be part of the "core" package in Great Expectations, consistent with its role coordinating communication about Batches between the Datasource and Execution Engine abstractions.
* [ENHANCEMENT] Explicit support for schema_name in the SqlAlchemyBatchData #2465. Issue #2340
* [ENHANCEMENT] Data docs can now be built skipping the index page using the python API #2224
* [ENHANCEMENT] Evaluation parameter runtime values rendering in data docs if arithmetic is present #2447. Issue #2215
* [ENHANCEMENT] When connecting to new Datasource, CLI prompt is consistent with rest of GE #2434
* [ENHANCEMENT] Adds basic test for bad s3 paths generated from regex #2427 (Thanks @lukedyer-peak!)
* [ENHANCEMENT] Updated UserConfigurableProfiler date parsing error handling #2459
* [ENHANCEMENT] Clarification of self_check error messages #2304
* [ENHANCEMENT] Allows gzipped files and other encodings to be read from S3 #2440 (Thanks @luke321321!)
* [BUGFIX] `expect_column_unique_value_count_to_be_between` renderer bug (duplicate "Distinct (%)") #2455. Issue #2423
* [BUGFIX] Fix S3 Test issue by pinning `moto` version < 2.0.0 #2470
* [BUGFIX] Check for datetime-parseable strings in validate_metric_value_between_configuration #2419. Issue #2340 (Thanks @victorwyee!)
* [BUGFIX] `expect_compound_columns_to_be_unique` ExpectationConfig added #2471 Issue #2464
* [BUGFIX] In basic profiler, handle date parsing and overflow exceptions separately #2431 (Thanks @peterdhansen!)
* [BUGFIX] Fix sqlalchemy column comparisons when comparison was done between different datatypes #2443 (Thanks @peterdhansen!)
* [BUGFIX] Fix divide by zero error in expect_compound_columns_to_be_unique #2454 (Thanks @jdimatteo!)
* [DOCS] added how-to guide for user configurable profiler #2452
* [DOCS] Linked videos and minor documentation addition #2388
* [DOCS] Modifying getting started tutorial content to work with 0.13.8+ #2418
* [DOCS] add case studies to header in docs #2430
* [MAINTENANCE] Updates to Azure pipeline configurations #2462
* [MAINTENANCE] Allowing the tests to run with Docker-in-Windows #2402 (Thanks @Patechoc!)
* [MAINTENANCE] Add support for automatically building expectations gallery metadata #2386


0.13.10
-----------------
* [ENHANCEMENT] Optimize tests #2421
* [ENHANCEMENT] Add docstring for _invert_regex_to_data_reference_template #2428
* [ENHANCEMENT] Added expectation to check if data is in alphabetical ordering #2407 (Thanks @sethdmay!)
* [BUGFIX] Fixed a broken docs link #2433
* [BUGFIX] Missing `markown_text.j2` jinja template #2422
* [BUGFIX] parse_strings_as_datetimes error with user_configurable_profiler #2429
* [BUGFIX] Update `suite edit` and `suite scaffold` notebook renderers to output functional validation cells #2432
* [DOCS] Update how_to_create_custom_expectations_for_pandas.rst #2426 (Thanks @henriquejsfj!)
* [DOCS] Correct regex escape for data connectors #2425 (Thanks @lukedyer-peak!)
* [CONTRIB] Expectation: Matches benfords law with 80 percent confidence interval test #2406 (Thanks @vinodkri1!)


0.13.9
-----------------
* [FEATURE] Add TupleAzureBlobStoreBackend (thanks @syahdeini) #1975
* [FEATURE] Add get_metrics interface to Modular Expectations Validator API
* [ENHANCEMENT] Add possibility to pass boto3 configuration to TupleS3StoreBackend (Thanks for #1691 to @mgorsk1!) #2371
* [ENHANCEMENT] Removed the logic that prints the "This configuration object was built using version..." warning when current version of Great Expectations is not the same as the one used to build the suite, since it was not actionable #2366
* [ENHANCEMENT] Update Validator with more informative error message
* [BUGFIX] Ensure that batch_spec_passthrough is handled correctly by properly refactoring build_batch_spec and _generate_batch_spec_parameters_from_batch_definition for all DataConnector classes
* [BUGFIX] Display correct unexpected_percent in DataDocs - corrects the result object from map expectations to return the same "unexpected_percent" as is used to evaluate success (excluding null values from the denominator). The old value is now returned in a key called "unexpected_percent_total" (thanks @mlondschien) #1875
* [BUGFIX] Add python=3.7 argument to conda env creation (thanks @scouvreur!) #2391
* [BUGFIX] Fix issue with temporary table creation in MySQL #2389
* [BUGFIX] Remove duplicate code in data_context.store.tuple_store_backend (Thanks @vanderGoes)
* [BUGFIX] Fix issue where WarningAndFailureExpectationSuitesValidationOperator failing when warning suite fails
* [DOCS] Update How to instantiate a Data Context on Databricks Spark cluster for 0.13+ #2379
* [DOCS] How to load a Pandas DataFrame as a Batch #2327
* [DOCS] Added annotations for Expectations not yet ported to the new Modular Expectations API.
* [DOCS] How to load a Spark DataFrame as a Batch #2385
* [MAINTENANCE] Add checkpoint store to store backend defaults #2378


0.13.8
-----------------
* [FEATURE] New implementation of Checkpoints that uses dedicated CheckpointStore (based on the new ConfigurationStore mechanism) #2311, #2338
* [BUGFIX] Fix issue causing incorrect identification of partially-implemented expectations as not abstract #2334
* [BUGFIX] DataContext with multiple DataSources no longer scans all configurations #2250


0.13.7
-----------------
* [BUGFIX] Fix Local variable 'temp_table_schema_name' might be referenced before assignment bug in sqlalchemy_dataset.py #2302
* [MAINTENANCE] Ensure compatibility with new pip resolver v20.3+ #2256
* [ENHANCEMENT] Improvements in the how-to guide, run_diagnostics method in Expectation base class and Expectation templates to support the new rapid "dev loop" of community-contributed Expectations. #2296
* [ENHANCEMENT] Improvements in the output of Expectations tests to make it more legible. #2296
* [DOCS] Clarification of the instructions for using conda in the "Setting Up Your Dev Environment" doc. #2306


0.13.6
-----------------
* [ENHANCEMENT] Skip checks when great_expectations package did not change #2287
* [ENHANCEMENT] A how-to guide, run_diagnostics method in Expectation base class and Expectation templates to support the new rapid "dev loop" of community-contributed Expectations. #2222
* [BUGFIX] Fix Local variable 'query_schema' might be referenced before assignment bug in sqlalchemy_dataset.py #2286 (Thanks @alessandrolacorte!)
* [BUGFIX] Use correct schema to fetch table and column metadata #2284 (Thanks @armaandhull!)
* [BUGFIX] Updated sqlalchemy_dataset to convert numeric metrics to json_serializable up front, avoiding an issue where expectations on data immediately fail due to the conversion to/from json. #2207


0.13.5
-----------------
* [FEATURE] Add MicrosoftTeamsNotificationAction (Thanks @Antoninj!)
* [FEATURE] New ``contrib`` package #2264
* [ENHANCEMENT] Data docs can now be built skipping the index page using the python API #2224
* [ENHANCEMENT] Speed up new suite creation flow when connecting to Databases. Issue #1670 (Thanks @armaandhull!)
* [ENHANCEMENT] Serialize PySpark DataFrame by converting to dictionary #2237
* [BUGFIX] Mask passwords in DataContext.list_datasources(). Issue #2184
* [BUGFIX] Skip escaping substitution variables in escape_all_config_variables #2243. Issue #2196 (Thanks @
varundunga!)
* [BUGFIX] Pandas extension guessing #2239 (Thanks @sbrugman!)
* [BUGFIX] Replace runtime batch_data DataFrame with string #2240
* [BUGFIX] Update Notebook Render Tests to Reflect Updated Python Packages #2262
* [DOCS] Updated the code of conduct to mention events #2278
* [DOCS] Update the diagram for batch metadata #2161
* [DOCS] Update metrics.rst #2257
* [MAINTENANCE] Different versions of Pandas react differently to corrupt XLS files. #2230
* [MAINTENANCE] remove the obsolete TODO comments #2229 (Thanks @beyondacm!)
* [MAINTENANCE] Update run_id to airflow_run_id for clarity. #2233


0.13.4
-----------------
* [FEATURE] Implement expect_column_values_to_not_match_regex_list in Spark (Thanks @mikaylaedwards!)
* [ENHANCEMENT] Improve support for quantile calculations in Snowflake
* [ENHANCEMENT] DataDocs show values of Evaluation Parameters #2165. Issue #2010
* [ENHANCEMENT] Work on requirements.txt #2052 (Thanks @shapiroj18!)
* [ENHANCEMENT] expect_table_row_count_to_equal_other_table #2133
* [ENHANCEMENT] Improved support for quantile calculations in Snowflake #2176
* [ENHANCEMENT] DataDocs show values of Evaluation Parameters #2165
* [BUGFIX] Add pagination to TupleS3StoreBackend.list_keys() #2169. Issue #2164
* [BUGFIX] Fixed black conflict, upgraded black, made import optional #2183
* [BUGFIX] Made improvements for the treatment of decimals for database backends for lossy conversion #2207
* [BUGFIX] Pass manually_initialize_store_backend_id to database store backends to mirror functionality of other backends. Issue #2181
* [BUGFIX] Make glob_directive more permissive in ConfiguredAssetFilesystemDataConnector #2197. Issue #2193
* [DOCS] Added link to Youtube video on in-code contexts #2177
* [DOCS] Docstrings for DataConnector and associated classes #2172
* [DOCS] Custom expectations improvement #2179
* [DOCS] Add a conda example to creating virtualenvs #2189
* [DOCS] Fix Airflow logo URL #2198 (Thanks @floscha!)
* [DOCS] Update explore_expectations_in_a_notebook.rst #2174
* [DOCS] Change to DOCS that describe Evaluation Parameters #2209
* [MAINTENANCE] Removed mentions of show_cta_footer and added deprecation notes in usage stats #2190. Issue #2120

0.13.3
-----------------
* [ENHANCEMENT] Updated the BigQuery Integration to create a view instead of a table (thanks @alessandrolacorte!) #2082.
* [ENHANCEMENT] Allow  database store backend to support specification of schema in credentials file
* [ENHANCEMENT] Add support for connection_string and url in configuring DatabaseStoreBackend, bringing parity to other SQL-based objects. In the rare case of user code that instantiates a DatabaseStoreBackend without using the Great Expectations config architecture, users should ensure they are providing kwargs to init, because the init signature order has changed.
* [ENHANCEMENT] Improved exception handling in the Slack notifications rendering logic
* [ENHANCEMENT] Uniform configuration support for both 0.13 and 0.12 versions of the Datasource class
* [ENHANCEMENT] A single `DataContext.get_batch()` method supports both 0.13 and 0.12 style call arguments
* [ENHANCEMENT] Initializing DataContext in-code is now available in both 0.13 and 0.12 versions
* [BUGFIX] Fixed a bug in the error printing logic in several exception handling blocks in the Data Docs rendering. This will make it easier for users to submit error messages in case of an error in rendering.
* [DOCS] Miscellaneous doc improvements
* [DOCS] Update cloud composer workflow to use GCSStoreBackendDefaults

0.13.2
-----------------
* [ENHANCEMENT] Support avro format in Spark datasource (thanks @ryanaustincarlson!) #2122
* [ENHANCEMENT] Made improvements to the backend for expect_column_quantile_values_to_be_between #2127
* [ENHANCEMENT] Robust Representation in Configuration of Both Legacy and New Datasource
* [ENHANCEMENT] Continuing 0.13 clean-up and improvements
* [BUGFIX] Fix spark configuration not getting passed to the SparkSession builder (thanks @EricSteg!) #2124
* [BUGFIX] Misc bugfixes and improvements to code & documentation for new in-code data context API #2118
* [BUGFIX] When Introspecting a database, sql_data_connector will ignore view_names that are also system_tables
* [BUGFIX] Made improvements for code & documentation for in-code data context
* [BUGFIX] Fixed bug where TSQL mean on `int` columns returned incorrect result
* [DOCS] Updated explanation for ConfiguredAssetDataConnector and InferredAssetDataConnector
* [DOCS] General 0.13 docs improvements

0.13.1
-----------------
* [ENHANCEMENT] Improved data docs performance by ~30x for large projects and ~4x for smaller projects by changing instantiation of Jinja environment #2100
* [ENHANCEMENT] Allow  database store backend to support specification of schema in credentials file #2058 (thanks @GTLangseth!)
* [ENHANCEMENT] More detailed information in Datasource.self_check() diagnostic (concerning ExecutionEngine objects)
* [ENHANCEMENT] Improve UI for in-code data contexts #2068
* [ENHANCEMENT] Add a store_backend_id property to StoreBackend #2030, #2075
* [ENHANCEMENT] Use an existing expectation_store.store_backend_id to initialize an in-code DataContext #2046, #2075
* [BUGFIX] Corrected handling of boto3_options by PandasExecutionEngine
* [BUGFIX] New Expectation via CLI / SQL Query no longer throws TypeError
* [BUGFIX] Implement validator.default_expectations_arguments
* [DOCS] Fix doc create and editing expectations #2105 (thanks @Lee-W!)
* [DOCS] Updated documentation on 0.13 classes
* [DOCS] Fixed a typo in the HOWTO guide for adding a self-managed Spark datasource
* [DOCS] Updated documentation for new UI for in-code data contexts

0.13.0
-----------------
* INTRODUCING THE NEW MODULAR EXPECTATIONS API (Experimental): this release introduces a new way to create expectation logic in its own class, making it much easier to author and share expectations. ``Expectation`` and ``MetricProvider`` classes now work together to validate data and consolidate logic for all backends by function. See the how-to guides in our documentation for more information on how to use the new API.
* INTRODUCING THE NEW DATASOURCE API (Experimental): this release introduces a new way to connect to datasources providing much richer guarantees for discovering ("inferring") data assets and partitions. The new API replaces "BatchKwargs" and "BatchKwargsGenerators" with BatchDefinition and BatchSpec objects built from DataConnector classes. You can read about the new API in our docs.
* The Core Concepts section of our documentation has been updated with descriptions of the classes and concepts used in the new API; we will continue to update that section and welcome questions and improvements.
* BREAKING: Data Docs rendering is now handled in the new Modular Expectations, which means that any custom expectation rendering needs to be migrated to the new API to function in version 0.13.0.
* BREAKING: **Renamed** Datasource to LegacyDatasource and introduced the new Datasource class. Because most installations rely on one PandasDatasource, SqlAlchemyDatasource, or SparkDFDatasource, most users will not be affected. However, if you have implemented highly customized Datasource class inheriting from the base class, you may need to update your inheritance.
* BREAKING: The new Modular Expectations API will begin removing the ``parse_strings_as_datetimes`` and ``allow_cross_type_comparisons`` flags in expectations. Expectation Suites that use the flags will need to be updated to use the new Modular Expectations. In general, simply removing the flag will produce correct behavior; if you still want the exact same semantics, you should ensure your raw data already has typed datetime objects.
* **NOTE:** Both the new Datasource API and the new Modular Expectations API are *experimental* and will change somewhat during the next several point releases. We are extremely excited for your feedback while we iterate rapidly, and continue to welcome new community contributions.

0.12.10
-----------------
* [BUGFIX] Update requirements.txt for ruamel.yaml to >=0.16 - #2048 (thanks @mmetzger!)
* [BUGFIX] Added option to return scalar instead of list from query store #2060
* [BUGFIX] Add missing markdown_content_block_container #2063
* [BUGFIX] Fixed a divided by zero error for checkpoints on empty expectation suites #2064
* [BUGFIX] Updated sort to correctly return partial unexpected results when expect_column_values_to_be_of_type has more than one unexpected type #2074
* [BUGFIX] Resolve Data Docs resource identifier issues to speed up UpdateDataDocs action #2078
* [DOCS] Updated contribution changelog location #2051 (thanks @shapiroj18!)
* [DOCS] Adding Airflow operator and Astrononomer deploy guides #2070
* [DOCS] Missing image link to bigquery logo #2071 (thanks @nelsonauner!)

0.12.9
-----------------
* [BUGFIX] Fixed the import of s3fs to use the optional import pattern - issue #2053
* [DOCS] Updated the title styling and added a Discuss comment article for the OpsgenieAlertAction how-to guide

0.12.8
-----------------
* [FEATURE] Add OpsgenieAlertAction #2012 (thanks @miike!)
* [FEATURE] Add S3SubdirReaderBatchKwargsGenerator #2001 (thanks @noklam)
* [ENHANCEMENT] Snowflake uses temp tables by default while still allowing transient tables
* [ENHANCEMENT] Enabled use of lowercase table and column names in GE with the `use_quoted_name` key in batch_kwargs #2023
* [BUGFIX] Basic suite builder profiler (suite scaffold) now skips excluded expectations #2037
* [BUGFIX] Off-by-one error in linking to static images #2036 (thanks @NimaVaziri!)
* [BUGFIX] Improve handling of pandas NA type issue #2029 PR #2039 (thanks @isichei!)
* [DOCS] Update Virtual Environment Example #2027 (thanks @shapiroj18!)
* [DOCS] Update implemented_expectations.rst (thanks @jdimatteo!)
* [DOCS] Update how_to_configure_a_pandas_s3_datasource.rst #2042 (thanks @CarstenFrommhold!)

0.12.7
-----------------
* [ENHANCEMENT] CLI supports s3a:// or gs:// paths for Pandas Datasources (issue #2006)
* [ENHANCEMENT] Escape $ characters in configuration, support multiple substitutions (#2005 & #2015)
* [ENHANCEMENT] Implement Skip prompt flag on datasource profile cli (#1881 Thanks @thcidale0808!)
* [BUGFIX] Fixed bug where slack messages cause stacktrace when data docs pages have issue
* [DOCS] How to use docker images (#1797)
* [DOCS] Remove incorrect doc line from PagerdutyAlertAction (Thanks @niallrees!)
* [MAINTENANCE] Update broken link (Thanks @noklam!)
* [MAINTENANCE] Fix path for how-to guide (Thanks @gauthamzz!)

0.12.6
-----------------
* [BUGFIX] replace black in requirements.txt

0.12.5
-----------------
* [ENHANCEMENT] Implement expect_column_values_to_be_json_parseable in spark (Thanks @mikaylaedwards!)
* [ENHANCEMENT] Fix boto3 options passing into datasource correctly (Thanks @noklam!)
* [ENHANCEMENT] Add .pkl to list of recognized extensions (Thanks @KPLauritzen!)
* [BUGFIX] Query batch kwargs support for Athena backend (issue 1964)
* [BUGFIX] Skip config substitution if key is "password" (issue 1927)
* [BUGFIX] fix site_names functionality and add site_names param to get_docs_sites_urls (issue 1991)
* [BUGFIX] Always render expectation suites in data docs unless passing a specific ExpectationSuiteIdentifier in resource_identifiers (issue 1944)
* [BUGFIX] remove black from requirements.txt
* [BUGFIX] docs build cli: fix --yes argument (Thanks @varunbpatil!)
* [DOCS] Update docstring for SubdirReaderBatchKwargsGenerator (Thanks @KPLauritzen!)
* [DOCS] Fix broken link in README.md (Thanks @eyaltrabelsi!)
* [DOCS] Clarifications on several docs (Thanks all!!)

0.12.4
-----------------
* [FEATURE] Add PagerdutyAlertAction (Thanks @NiallRees!)
* [FEATURE] enable using Minio for S3 backend (Thanks @noklam!)
* [ENHANCEMENT] Add SqlAlchemy support for expect_compound_columns_to_be_unique (Thanks @jhweaver!)
* [ENHANCEMENT] Add Spark support for expect_compound_columns_to_be_unique (Thanks @tscottcoombes1!)
* [ENHANCEMENT] Save expectation suites with datetimes in evaluation parameters (Thanks @mbakunze!)
* [ENHANCEMENT] Show data asset name in Slack message (Thanks @haydarai!)
* [ENHANCEMENT] Enhance data doc to show data asset name in overview block (Thanks @noklam!)
* [ENHANCEMENT] Clean up checkpoint output
* [BUGFIX] Change default prefix for TupleStoreBackend (issue 1907)
* [BUGFIX] Duplicate s3 approach for GCS for building object keys
* [BUGFIX] import NotebookConfig (Thanks @cclauss!)
* [BUGFIX] Improve links (Thanks @sbrugman!)
* [MAINTENANCE] Unpin black in requirements (Thanks @jtilly!)
* [MAINTENANCE] remove test case name special characters

0.12.3
-----------------
* [ENHANCEMENT] Add expect_compound_columns_to_be_unique and clarify multicolumn uniqueness
* [ENHANCEMENT] Add expectation expect_table_columns_to_match_set
* [ENHANCEMENT] Checkpoint run command now prints out details on each validation #1437
* [ENHANCEMENT] Slack notifications can now display links to GCS-hosted DataDocs sites
* [ENHANCEMENT] Public base URL can be configured for Data Docs sites
* [ENHANCEMENT] SuiteEditNotebookRenderer.add_header class now allows usage of env variables in jinja templates (thanks @mbakunze)!
* [ENHANCEMENT] Display table for Cramer's Phi expectation in Data Docs (thanks @mlondschien)!
* [BUGFIX] Explicitly convert keys to tuples when removing from TupleS3StoreBackend (thanks @balexander)!
* [BUGFIX] Use more-specific s3.meta.client.exceptions with dealing with boto resource api (thanks @lcorneliussen)!
* [BUGFIX] Links to Amazon S3 are compatible with virtual host-style access and path-style access
* [DOCS] How to Instantiate a Data Context on a Databricks Spark Cluster
* [DOCS] Update to Deploying Great Expectations with Google Cloud Composer
* [MAINTENANCE] Update moto dependency to include cryptography (see #spulec/moto/3290)

0.12.2
-----------------
* [ENHANCEMENT] Update schema for anonymized expectation types to avoid large key domain
* [ENHANCEMENT] BaseProfiler type mapping expanded to include more pandas and numpy dtypes
* [BUGFIX] Allow for pandas reader option inference with parquet and Excel (thanks @dlachasse)!
* [BUGFIX] Fix bug where running checkpoint fails if GCS data docs site has a prefix (thanks @sergii-tsymbal-exa)!
* [BUGFIX] Fix bug in deleting datasource config from config file (thanks @rxmeez)!
* [BUGFIX] clarify inclusiveness of min/max values in string rendering
* [BUGFIX] Building data docs no longer crashes when a data asset name is an integer #1913
* [DOCS] Add notes on transient table creation to Snowflake guide (thanks @verhey)!
* [DOCS] Fixed several broken links and glossary organization (thanks @JavierMonton and @sbrugman)!
* [DOCS] Deploying Great Expectations with Google Cloud Composer (Hosted Airflow)

0.12.1
-----------------
* [FEATURE] Add ``expect_column_pair_cramers_phi_value_to_be_less_than`` expectation to ``PandasDatasource`` to check for the independence of two columns by computing their Cramers Phi (thanks @mlondschien)!
* [FEATURE] add support for ``expect_column_pair_values_to_be_in_set`` to ``Spark`` (thanks @mikaylaedwards)!
* [FEATURE] Add new expectation:`` expect_multicolumn_sum_to_equal`` for ``pandas` and ``Spark`` (thanks @chipmyersjr)!
* [ENHANCEMENT] Update isort, pre-commit & pre-commit hooks, start more linting (thanks @dandandan)!
* [ENHANCEMENT] Bundle shaded marshmallow==3.7.1 to avoid dependency conflicts on GCP Composer
* [ENHANCEMENT] Improve row_condition support in aggregate expectations
* [BUGFIX] SuiteEditNotebookRenderer no longer break GCS and S3 data paths
* [BUGFIX] Fix bug preventing the use of get_available_partition_ids in s3 generator
* [BUGFIX] SuiteEditNotebookRenderer no longer break GCS and S3 data paths
* [BUGFIX] TupleGCSStoreBackend: remove duplicate prefix for urls (thanks @azban)!
* [BUGFIX] Fix `TypeError: unhashable type` error in Data Docs rendering

0.12.0
-----------------
* [BREAKING] This release includes a breaking change that *only* affects users who directly call `add_expectation`, `remove_expectation`, or `find_expectations`. (Most users do not use these APIs but add Expectations by stating them directly on Datasets). Those methods have been updated to take an ExpectationConfiguration object and `match_type` object. The change provides more flexibility in determining which expectations should be modified and allows us provide substantially improved support for two major features that we have frequently heard requested: conditional Expectations and more flexible multi-column custom expectations. See :ref:`expectation_suite_operations` and :ref:`migrating_versions` for more information.
* [FEATURE] Add support for conditional expectations using pandas execution engine (#1217 HUGE thanks @arsenii!)
* [FEATURE] ValidationActions can now consume and return "payload", which can be used to share information across ValidationActions
* [FEATURE] Add support for nested columns in the PySpark expectations (thanks @bramelfrink)!
* [FEATURE] add support for `expect_column_values_to_be_increasing` to `Spark` (thanks @mikaylaedwards)!
* [FEATURE] add support for `expect_column_values_to_be_decreasing` to `Spark` (thanks @mikaylaedwards)!
* [FEATURE] Slack Messages sent as ValidationActions now have link to DataDocs, if available.
* [FEATURE] Expectations now define “domain,” “success,” and “runtime” kwargs to allow them to determine expectation equivalence for updating expectations. Fixes column pair expectation update logic.
* [ENHANCEMENT] Add a `skip_and_clean_missing` flag to `DefaultSiteIndexBuilder.build` (default True). If True, when an index page is being built and an existing HTML page does not have corresponding source data (i.e. an expectation suite or validation result was removed from source store), the HTML page is automatically deleted and will not appear in the index. This ensures that the expectations store and validations store are the source of truth for Data Docs.
* [ENHANCEMENT] Include datetime and bool column types in descriptive documentation results
* [ENHANCEMENT] Improve data docs page breadcrumbs to have clearer run information
* [ENHANCEMENT] Data Docs Validation Results only shows unexpected value counts if all unexpected values are available
* [ENHANCEMENT] Convert GE version key from great_expectations.__version__ to great_expectations_version (thanks, @cwerner!) (#1606)
* [ENHANCEMENT] Add support in JSON Schema profiler for combining schema with anyOf key and creating nullability expectations
* [BUGFIX] Add guard for checking Redshift Dialect in match_like_pattern expectation
* [BUGFIX] Fix content_block build failure for dictionary content - (thanks @jliew!) #1722
* [BUGFIX] Fix bug that was preventing env var substitution in `config_variables.yml` when not at the top level
* [BUGFIX] Fix issue where expect_column_values_to_be_in_type_list did not work with positional type_list argument in SqlAlchemyDataset or SparkDFDataset
* [BUGFIX] Fixes a bug that was causing exceptions to occur if user had a Data Docs config excluding a particular site section
* [DOCS] Add how-to guides for configuring MySQL and MSSQL Datasources
* [DOCS] Add information about issue tags to contributing docs
* [DEPRECATION] Deprecate demo suite behavior in `suite new`

0.11.9
-----------------
* [FEATURE] New Dataset Support: Microsoft SQL Server
* [FEATURE] Render expectation validation results to markdown
* [FEATURE] Add --assume-yes/--yes/-y option to cli docs build command (thanks @feluelle)
* [FEATURE] Add SSO and SSH key pair authentication for Snowflake (thanks @dmateusp)
* [FEATURE] Add pattern-matching expectations that use the Standard SQL "LIKE" operator: "expect_column_values_to_match_like_pattern", "expect_column_values_to_not_match_like_pattern", "expect_column_values_to_match_like_pattern_list", and "expect_column_values_to_not_match_like_pattern_list"
* [ENHANCEMENT] Make Data Docs rendering of profiling results more flexible by deprecating the reliance on validation results having the specific run_name of "profiling"
* [ENHANCEMENT] Use green checkmark in Slack msgs instead of tada
* [ENHANCEMENT] log class instantiation errors for better debugging
* [BUGFIX] usage_statistics decorator now handles 'dry_run' flag
* [BUGFIX] Add spark_context to DatasourceConfigSchema (#1713) (thanks @Dandandan)
* [BUGFIX] Handle case when unexpected_count list element is str
* [DOCS] Deploying Data Docs
* [DOCS] New how-to guide: How to instantiate a Data Context on an EMR Spark cluster
* [DOCS] Managed Spark DF Documentation #1729 (thanks @mgorsk1)
* [DOCS] Typos and clarifications (thanks @dechoma @sbrugman @rexboyce)

0.11.8
-----------------
* [FEATURE] Customizable "Suite Edit" generated notebooks
* [ENHANCEMENT] Add support and docs for loading evaluation parameter from SQL database
* [ENHANCEMENT] Fixed some typos/grammar and a broken link in the suite_scaffold_notebook_renderer
* [ENHANCEMENT] allow updates to DatabaseStoreBackend keys by default, requiring `allow_update=False` to disallow
* [ENHANCEMENT] Improve support for prefixes declared in TupleS3StoreBackend that include reserved characters
* [BUGFIX] Fix issue where allow_updates was set for StoreBackend that did not support it
* [BUGFIX] Fix issue where GlobReaderBatchKwargsGenerator failed with relative base_directory
* [BUGFIX] Adding explicit requirement for "importlib-metadata" (needed for Python versions prior to Python 3.8).
* [MAINTENANCE] Install GitHub Dependabot
* [BUGFIX] Fix missing importlib for python 3.8 #1651

0.11.7
-----------------
* [ENHANCEMENT] Improve CLI error handling.
* [ENHANCEMENT] Do not register signal handlers if not running in main thread
* [ENHANCEMENT] store_backend (S3 and GCS) now throws InvalidKeyError if file does not exist at expected location
* [BUGFIX] ProfilerTypeMapping uses lists instead of sets to prevent serialization errors when saving suites created by JsonSchemaProfiler
* [DOCS] Update suite scaffold how-to
* [DOCS] Docs/how to define expectations that span multiple tables
* [DOCS] how to metadata stores validation on s3

0.11.6
-----------------
* [FEATURE] Auto-install Python DB packages.  If the required packages for a DB library are not installed, GE will offer the user to install them, without exiting CLI
* [FEATURE] Add new expectation expect_table_row_count_to_equal_other_table for SqlAlchemyDataset
* [FEATURE] A profiler that builds suites from JSONSchema files
* [ENHANCEMENT] Add ``.feather`` file support to PandasDatasource
* [ENHANCEMENT] Use ``colorama init`` to support terminal color on Windows
* [ENHANCEMENT] Update how_to_trigger_slack_notifications_as_a_validation_action.rst
* [ENHANCEMENT] Added note for config_version in great_expectations.yml
* [ENHANCEMENT] Implement "column_quantiles" for MySQL (via a compound SQLAlchemy query, since MySQL does not support "percentile_disc")
* [BUGFIX] "data_asset.validate" events with "data_asset_name" key in the batch kwargs were failing schema validation
* [BUGFIX] database_store_backend does not support storing Expectations in DB
* [BUGFIX] instantiation of ExpectationSuite always adds GE version metadata to prevent datadocs from crashing
* [BUGFIX] Fix all tests having to do with missing data source libraries
* [DOCS] will/docs/how_to/Store Expectations on Google Cloud Store

0.11.5
-----------------
* [FEATURE] Add support for expect_column_values_to_match_regex_list exception for Spark backend
* [ENHANCEMENT] Added 3 new usage stats events: "cli.new_ds_choice", "data_context.add_datasource", and "datasource.sqlalchemy.connect"
* [ENHANCEMENT] Support platform_specific_separator flag for TupleS3StoreBackend prefix
* [ENHANCEMENT] Allow environment substitution in config_variables.yml
* [BUGFIX] fixed issue where calling head() on a SqlAlchemyDataset would fail if the underlying table is empty
* [BUGFIX] fixed bug in rounding of mostly argument to nullity expectations produced by the BasicSuiteBuilderProfiler
* [DOCS] New How-to guide: How to add a Validation Operator (+ updated in Validation Operator doc strings)

0.11.4
-----------------
* [BUGIFX] Fixed an error that crashed the CLI when called in an environment with neither SQLAlchemy nor google.auth installed

0.11.3
-----------------
* [ENHANCEMENT] Removed the misleading scary "Site doesn't exist or is inaccessible" message that the CLI displayed before building Data Docs for the first time.
* [ENHANCEMENT] Catch sqlalchemy.exc.ArgumentError and google.auth.exceptions.GoogleAuthError in SqlAlchemyDatasource __init__ and re-raise them as DatasourceInitializationError - this allows the CLI to execute its retry logic when users provide a malformed SQLAlchemy URL or attempt to connect to a BigQuery project without having proper authentication.
* [BUGFIX] Fixed issue where the URL of the Glossary of Expectations article in the auto-generated suite edit notebook was wrong (out of date) (#1557).
* [BUGFIX] Use renderer_type to set paths in jinja templates instead of utm_medium since utm_medium is optional
* [ENHANCEMENT] Bring in custom_views_directory in DefaultJinjaView to enable custom jinja templates stored in plugins dir
* [BUGFIX] fixed glossary links in walkthrough modal, README, CTA button, scaffold notebook
* [BUGFIX] Improved TupleGCSStoreBackend configurability (#1398 #1399)
* [BUGFIX] Data Docs: switch bootstrap-table-filter-control.min.js to CDN
* [ENHANCEMENT] BasicSuiteBuilderProfiler now rounds mostly values for readability
* [DOCS] Add AutoAPI as the primary source for API Reference docs.

0.11.2
-----------------
* [FEATURE] Add support for expect_volumn_values_to_match_json_schema exception for Spark backend (thanks @chipmyersjr!)
* [ENHANCEMENT] Add formatted __repr__ for ValidationOperatorResult
* [ENHANCEMENT] add option to suppress logging when getting expectation suite
* [BUGFIX] Fix object name construction when calling SqlAlchemyDataset.head (thanks @mascah!)
* [BUGFIX] Fixed bug where evaluation parameters used in arithmetic expressions would not be identified as upstream dependencies.
* [BUGFIX] Fix issue where DatabaseStoreBackend threw IntegrityError when storing same metric twice
* [FEATURE] Added new cli upgrade helper to help facilitate upgrading projects to be compatible with GE 0.11.
  See :ref:`upgrading_to_0.11` for more info.
* [BUGFIX] Fixed bug preventing GCS Data Docs sites to cleaned
* [BUGFIX] Correct doc link in checkpoint yml
* [BUGFIX] Fixed issue where CLI checkpoint list truncated names (#1518)
* [BUGFIX] Fix S3 Batch Kwargs Generator incorrect migration to new build_batch_kwargs API
* [BUGFIX] Fix missing images in data docs walkthrough modal
* [BUGFIX] Fix bug in checkpoints that was causing incorrect run_time to be set
* [BUGFIX] Fix issue where data docs could remove trailing zeros from values when low precision was requested

0.11.1
-----------------
* [BUGFIX] Fixed bug that was caused by comparison between timezone aware and non-aware datetimes
* [DOCS] Updated docs with info on typed run ids and validation operator results
* [BUGFIX] Update call-to-action buttons on index page with correct URLs

0.11.0
-----------------
* [BREAKING] ``run_id`` is now typed using the new ``RunIdentifier`` class, which consists of a ``run_time`` and
  ``run_name``. Existing projects that have Expectation Suite Validation Results must be migrated.
  See :ref:`upgrading_to_0.11` for instructions.
* [BREAKING] ``ValidationMetric`` and ``ValidationMetricIdentifier`` objects now have a ``data_asset_name`` attribute.
  Existing projects with evaluation parameter stores that have database backends must be migrated.
  See :ref:`upgrading_to_0.11` for instructions.
* [BREAKING] ``ValidationOperator.run`` now returns an instance of new type, ``ValidationOperatorResult`` (instead of a
  dictionary). If your code uses output from Validation Operators, it must be updated.
* Major update to the styling and organization of documentation! Watch for more content and reorganization as we continue to improve the documentation experience with Great Expectations.
* [FEATURE] Data Docs: redesigned index page with paginated/sortable/searchable/filterable tables
* [FEATURE] Data Docs: searchable tables on Expectation Suite Validation Result pages
* ``data_asset_name`` is now added to batch_kwargs by batch_kwargs_generators (if available) and surfaced in Data Docs
* Renamed all ``generator_asset`` parameters to ``data_asset_name``
* Updated the dateutil dependency
* Added experimental QueryStore
* Removed deprecated cli tap command
* Added of 0.11 upgrade helper
* Corrected Scaffold maturity language in notebook to Experimental
* Updated the installation/configuration documentation for Snowflake users
* [ENHANCEMENT] Improved error messages for misconfigured checkpoints.
* [BUGFIX] Fixed bug that could cause some substituted variables in DataContext config to be saved to `great_expectations.yml`

0.10.12
-----------------
* [DOCS] Improved help for CLI `checkpoint` command
* [BUGFIX] BasicSuiteBuilderProfiler could include extra expectations when only some expectations were selected (#1422)
* [FEATURE] add support for `expect_multicolumn_values_to_be_unique` and `expect_column_pair_values_A_to_be_greater_than_B`
  to `Spark`. Thanks @WilliamWsyHK!
* [ENHANCEMENT] Allow a dictionary of variables can be passed to the DataContext constructor to allow override
  config variables at runtime. Thanks @balexander!
* [FEATURE] add support for `expect_column_pair_values_A_to_be_greater_than_B` to `Spark`.
* [BUGFIX] Remove SQLAlchemy typehints to avoid requiring library (thanks @mzjp2)!
* [BUGFIX] Fix issue where quantile boundaries could not be set to zero. Thanks @kokes!

0.10.11
-----------------
* Bugfix: build_data_docs list_keys for GCS returns keys and when empty a more user friendly message
* ENHANCEMENT: Enable Redshift Quantile Profiling


0.10.10
-----------------
* Removed out-of-date Airflow integration examples. This repo provides a comprehensive example of Airflow integration: `#GE Airflow Example <https://github.com/superconductive/ge_tutorials>`_
* Bugfix suite scaffold notebook now has correct suite name in first markdown cell.
* Bugfix: fixed an example in the custom expectations documentation article - "result" key was missing in the returned dictionary
* Data Docs Bugfix: template string substitution is now done using .safe_substitute(), to handle cases where string templates
  or substitution params have extraneous $ signs. Also added logic to handle templates where intended output has groupings of 2 or more $ signs
* Docs fix: fix in yml for example action_list_operator for metrics
* GE is now auto-linted using Black

-----------------

* DataContext.get_docs_sites_urls now raises error if non-existent site_name is specified
* Bugfix for the CLI command `docs build` ignoring the --site_name argument (#1378)
* Bugfix and refactor for `datasource delete` CLI command (#1386) @mzjp2
* Instantiate datasources and validate config only when datasource is used (#1374) @mzjp2
* suite delete changed from an optional argument to a required one
* bugfix for uploading objects to GCP #1393
* added a new usage stats event for the case when a data context is created through CLI
* tuplefilestore backend, expectationstore backend remove_key bugs fixed
* no url is returned on empty data_docs site
* return url for resource only if key exists
* Test added for the period special char case
* updated checkpoint module to not require sqlalchemy
* added BigQuery as an option in the list of databases in the CLI
* added special cases for handling BigQuery - table names are already qualified with schema name, so we must make sure that we do not prepend the schema name twice
* changed the prompt for the name of the temp table in BigQuery in the CLI to hint that a fully qualified name (project.dataset.table) should be provided
* Bugfix for: expect_column_quantile_values_to_be_between expectation throws an "unexpected keyword WITHIN" on BigQuery (#1391)

0.10.8
-----------------
* added support for overriding the default jupyter command via a GE_JUPYTER_COMMAND environment variable (#1347) @nehiljain
* Bugfix for checkpoint missing template (#1379)

0.10.7
-----------------
* crud delete suite bug fix

0.10.6
-----------------

* Checkpoints: a new feature to ease deployment of suites into your pipelines
  - DataContext.list_checkpoints() returns a list of checkpoint names found in the project
  - DataContext.get_checkpoint() returns a validated dictionary loaded from yml
  - new cli commands

    - `checkpoint new`
    - `checkpoint list`
    - `checkpoint run`
    - `checkpoint script`

* marked cli `tap` commands as deprecating on next release
* marked cli `validation-operator run` command as deprecating
* internal improvements in the cli code
* Improve UpdateDataDocsAction docs

0.10.5
-----------------

* improvements to ge.read_json tests
* tidy up the changelog

  - Fix bullet list spacing issues
  - Fix 0.10. formatting
  - Drop roadmap_and_changelog.rst and move changelog.rst to the top level of the table of contents
* DataContext.run_validation_operator() now raises a DataContextError if:
  - no batches are passed
  - batches are of the the wrong type
  - no matching validation operator is found in the project
* Clarified scaffolding language in scaffold notebook
* DataContext.create() adds an additional directory: `checkpoints`
* Marked tap command for deprecation in next major release

0.10.4
-----------------
* consolidated error handling in CLI DataContext loading
* new cli command `suite scaffold` to speed up creation of suites
* new cli command `suite demo` that creates an example suite
* Update bigquery.rst `#1330 <https://github.com/great-expectations/great_expectations/issues/1330>`_
* Fix datetime reference in create_expectations.rst `#1321 <https://github.com/great-expectations/great_expectations/issues/1321>`_ Thanks @jschendel !
* Update issue templates
* CLI command experimental decorator
* Update style_guide.rst
* Add pull request template
* Use pickle to generate hash for dataframes with unhashable objects. `#1315 <https://github.com/great-expectations/great_expectations/issues/1315>`_ Thanks @shahinism !
* Unpin pytest

0.10.3
-----------------
* Use pickle to generate hash for dataframes with unhashable objects.

0.10.2
-----------------
* renamed NotebookRenderer to SuiteEditNotebookRenderer
* SuiteEditNotebookRenderer now lints using black
* New SuiteScaffoldNotebookRenderer renderer to expedite suite creation
* removed autopep8 dependency
* bugfix: extra backslash in S3 urls if store was configured without a prefix `#1314 <https://github.com/great-expectations/great_expectations/issues/1314>`_

0.10.1
-----------------
* removing bootstrap scrollspy on table of contents `#1282 <https://github.com/great-expectations/great_expectations/issues/1282>`_
* Silently tolerate connection timeout during usage stats reporting

0.10.0
-----------------
* (BREAKING) Clarified API language: renamed all ``generator`` parameters and methods to the more correct ``batch_kwargs_generator`` language. Existing projects may require simple migration steps. See :ref:`Upgrading to 0.10.x <upgrading_to_0.10.x>` for instructions.
* Adds anonymized usage statistics to Great Expectations. See this article for details: :ref:`Usage Statistics`.
* CLI: improve look/consistency of ``docs list``, ``suite list``, and ``datasource list`` output; add ``store list`` and ``validation-operator list`` commands.
* New SuiteBuilderProfiler that facilitates faster suite generation by allowing columns to be profiled
* Added two convenience methods to ExpectationSuite: get_table_expectations & get_column_expectations
* Added optional profiler_configuration to DataContext.profile() and DataAsset.profile()
* Added list_available_expectation_types() to DataAsset

0.9.11
-----------------
* Add evaluation parameters support in WarningAndFailureExpectationSuitesValidationOperator `#1284 <https://github.com/great-expectations/great_expectations/issues/1284>`_ thanks `@balexander <https://github.com/balexander>`_
* Fix compatibility with MS SQL Server. `#1269 <https://github.com/great-expectations/great_expectations/issues/1269>`_ thanks `@kepiej <https://github.com/kepiej>`_
* Bug fixes for query_generator `#1292 <https://github.com/great-expectations/great_expectations/issues/1292>`_ thanks `@ian-whitestone <https://github.com/ian-whitestone>`_

0.9.10
-----------------
* Data Docs: improve configurability of site_section_builders
* TupleFilesystemStoreBackend now ignore `.ipynb_checkpoints` directories `#1203 <https://github.com/great-expectations/great_expectations/issues/1203>`_
* bugfix for Data Docs links encoding on S3 `#1235 <https://github.com/great-expectations/great_expectations/issues/1235>`_

0.9.9
-----------------
* Allow evaluation parameters support in run_validation_operator
* Add log_level parameter to jupyter_ux.setup_notebook_logging.
* Add experimental display_profiled_column_evrs_as_section and display_column_evrs_as_section methods, with a minor (nonbreaking) refactor to create a new _render_for_jupyter method.
* Allow selection of site in UpdateDataDocsAction with new arg target_site_names in great_expectations.yml
* Fix issue with regular expression support in BigQuery (#1244)

0.9.8
-----------------
* Allow basic operations in evaluation parameters, with or without evaluation parameters.
* When unexpected exceptions occur (e.g., during data docs rendering), the user will see detailed error messages, providing information about the specific issue as well as the stack trace.
* Remove the "project new" option from the command line (since it is not implemented; users can only run "init" to create a new project).
* Update type detection for bigquery based on driver changes in pybigquery driver 0.4.14. Added a warning for users who are running an older pybigquery driver
* added execution tests to the NotebookRenderer to mitigate codegen risks
* Add option "persist", true by default, for SparkDFDataset to persist the DataFrame it is passed. This addresses #1133 in a deeper way (thanks @tejsvirai for the robust debugging support and reproduction on spark).

  * Disabling this option should *only* be done if the user has *already* externally persisted the DataFrame, or if the dataset is too large to persist but *computations are guaranteed to be stable across jobs*.

* Enable passing dataset kwargs through datasource via dataset_options batch_kwarg.
* Fix AttributeError when validating expectations from a JSON file
* Data Docs: fix bug that was causing erratic scrolling behavior when table of contents contains many columns
* Data Docs: add ability to hide how-to buttons and related content in Data Docs

0.9.7
-----------------
* Update marshmallow dependency to >3. NOTE: as of this release, you MUST use marshamllow >3.0, which REQUIRES python 3. (`#1187 <https://github.com/great-expectations/great_expectations/issues/1187>`_) @jcampbell

  * Schema checking is now stricter for expectation suites, and data_asset_name must not be present as a top-level key in expectation suite json. It is safe to remove.
  * Similarly, datasource configuration must now adhere strictly to the required schema, including having any required credentials stored in the "credentials" dictionary.

* New beta CLI command: `tap new` that generates an executable python file to expedite deployments. (`#1193 <https://github.com/great-expectations/great_expectations/issues/1193>`_) @Aylr
* bugfix in TableBatchKwargsGenerator docs
* Added feature maturity in README (`#1203 <https://github.com/great-expectations/great_expectations/issues/1203>`_) @kyleaton
* Fix failing test that should skip if postgresql not running (`#1199 <https://github.com/great-expectations/great_expectations/issues/1199>`_) @cicdw


0.9.6
-----------------
* validate result dict when instantiating an ExpectationValidationResult (`#1133 <https://github.com/great-expectations/great_expectations/issues/1133>`_)
* DataDocs: Expectation Suite name on Validation Result pages now link to Expectation Suite page
* `great_expectations init`: cli now asks user if csv has header when adding a Spark Datasource with csv file
* Improve support for using GCP Storage Bucket as a Data Docs Site backend (thanks @hammadzz)
* fix notebook renderer handling for expectations with no column kwarg and table not in their name (`#1194 <https://github.com/great-expectations/great_expectations/issues/1194>`_)


0.9.5
-----------------
* Fixed unexpected behavior with suite edit, data docs and jupyter
* pytest pinned to 5.3.5


0.9.4
-----------------
* Update CLI `init` flow to support snowflake transient tables
* Use filename for default expectation suite name in CLI `init`
* Tables created by SqlAlchemyDataset use a shorter name with 8 hex characters of randomness instead of a full uuid
* Better error message when config substitution variable is missing
* removed an unused directory in the GE folder
* removed obsolete config error handling
* Docs typo fixes
* Jupyter notebook improvements
* `great_expectations init` improvements
* Simpler messaging in validation notebooks
* replaced hacky loop with suite list call in notebooks
* CLI suite new now supports `--empty` flag that generates an empty suite and opens a notebook
* add error handling to `init` flow for cases where user tries using a broken file


0.9.3
-----------------
* Add support for transient table creation in snowflake (#1012)
* Improve path support in TupleStoreBackend for better cross-platform compatibility
* New features on `ExpectationSuite`

  - ``add_citation()``
  - ``get_citations()``

* `SampleExpectationsDatasetProfiler` now leaves a citation containing the original batch kwargs
* `great_expectations suite edit` now uses batch_kwargs from citations if they exist
* Bugfix :: suite edit notebooks no longer blow away the existing suite while loading a batch of data
* More robust and tested logic in `suite edit`
* DataDocs: bugfixes and improvements for smaller viewports
* Bugfix :: fix for bug that crashes SampleExpectationsDatasetProfiler if unexpected_percent is of type decimal.Decimal (`#1109 <https://github.com/great-expectations/great_expectations/issues/1109>`_)


0.9.2
-----------------
* Fixes #1095
* Added a `list_expectation_suites` function to `data_context`, and a corresponding CLI function - `suite list`.
* CI no longer enforces legacy python tests.

0.9.1
------
* Bugfix for dynamic "How to Edit This Expectation Suite" command in DataDocs

0.9.0
-----------------

Version 0.9.0 is a major update to Great Expectations! The DataContext has continued to evolve into a powerful tool
for ensuring that Expectation Suites can properly represent the way users think about their data, and upgrading will
make it much easier to store and share expectation suites, and to build data docs that support your whole team.
You’ll get awesome new features including improvements to data docs look and the ability to choose and store metrics
for building flexible data quality dashboards.

The changes for version 0.9.0 fall into several broad areas:

1. Onboarding

Release 0.9.0 of Great Expectations makes it much easier to get started with the project. The `init` flow has grown
to support a much wider array of use cases and to use more natural language rather than introducing
GreatExpectations concepts earlier. You can more easily configure different backends and datasources, take advantage
of guided walkthroughs to find and profile data, and share project configurations with colleagues.

If you have already completed the `init` flow using a previous version of Great Expectations, you do not need to
rerun the command. However, **there are some small changes to your configuration that will be required**. See
:ref:`migrating_versions` for details.

2. CLI Command Improvements

With this release we have introduced a consistent naming pattern for accessing subcommands based on the noun (a
Great Expectations object like `suite` or `docs`) and verb (an action like `edit` or `new`). The new user experience
will allow us to more naturally organize access to CLI tools as new functionality is added.

3. Expectation Suite Naming and Namespace Changes

Defining shared expectation suites and validating data from different sources is much easier in this release. The
DataContext, which manages storage and configuration of expectations, validations, profiling, and data docs, no
longer requires that expectation suites live in a datasource-specific “namespace.” Instead, you should name suites
with the logical name corresponding to your data, making it easy to share them or validate against different data
sources. For example, the expectation suite "npi" for National Provider Identifier data can now be shared across
teams who access the same logical data in local systems using Pandas, on a distributed Spark cluster, or via a
relational database.

Batch Kwargs, or instructions for a datasource to build a batch of data, are similarly freed from a required
namespace, and you can more easily integrate Great Expectations into workflows where you do not need to use a
BatchKwargsGenerator (usually because you have a batch of data ready to validate, such as in a table or a known
directory).

The most noticeable impact of this API change is in the complete removal of the DataAssetIdentifier class. For
example, the `create_expectation_suite` and `get_batch` methods now no longer require a data_asset_name parameter,
relying only on the expectation_suite_name and batch_kwargs to do their job. Similarly, there is no more asset name
normalization required. See the upgrade guide for more information.

4. Metrics and Evaluation Parameter Stores

Metrics have received much more love in this release of Great Expectations! We've improved the system for declaring
evaluation parameters that support dependencies between different expectation suites, so you can easily identify a
particular field in the result of one expectation to use as the input into another. And the MetricsStore is now much
more flexible, supporting a new ValidationAction that makes it possible to select metrics from a validation result
to be saved in a database where they can power a dashboard.

5. Internal Type Changes and Improvements

Finally, in this release, we have done a lot of work under the hood to make things more robust, including updating
all of the internal objects to be more strongly typed. That change, while largely invisible to end users, paves the
way for some really exciting opportunities for extending Great Expectations as we build a bigger community around
the project.


We are really excited about this release, and encourage you to upgrade right away to take advantage of the more
flexible naming and simpler API for creating, accessing, and sharing your expectations. As always feel free to join
us on Slack for questions you don't see addressed!


0.8.9__develop
-----------------


0.8.8
-----------------
* Add support for allow_relative_error to expect_column_quantile_values_to_be_between, allowing Redshift users access
  to this expectation
* Add support for checking backend type information for datetime columns using expect_column_min_to_be_between and
  expect_column_max_to_be_between

0.8.7
-----------------
* Add support for expect_column_values_to_be_of_type for BigQuery backend (#940)
* Add image CDN for community usage stats
* Documentation improvements and fixes

0.8.6
-----------------
* Raise informative error if config variables are declared but unavailable
* Update ExpectationsStore defaults to be consistent across all FixedLengthTupleStoreBackend objects
* Add support for setting spark_options via SparkDFDatasource
* Include tail_weights by default when using build_continuous_partition_object
* Fix Redshift quantiles computation and type detection
* Allow boto3 options to be configured (#887)

0.8.5
-----------------
* BREAKING CHANGE: move all reader options from the top-level batch_kwargs object to a sub-dictionary called
  "reader_options" for SparkDFDatasource and PandasDatasource. This means it is no longer possible to specify
  supplemental reader-specific options at the top-level of `get_batch`,  `yield_batch_kwargs` or `build_batch_kwargs`
  calls, and instead, you must explicitly specify that they are reader_options, e.g. by a call such as:
  `context.yield_batch_kwargs(data_asset_name, reader_options={'encoding': 'utf-8'})`.
* BREAKING CHANGE: move all query_params from the top-level batch_kwargs object to a sub-dictionary called
  "query_params" for SqlAlchemyDatasource. This means it is no longer possible to specify supplemental query_params at
  the top-level of `get_batch`,  `yield_batch_kwargs` or `build_batch_kwargs`
  calls, and instead, you must explicitly specify that they are query_params, e.g. by a call such as:
  `context.yield_batch_kwargs(data_asset_name, query_params={'schema': 'foo'})`.
* Add support for filtering validation result suites and validation result pages to show only failed expectations in
  generated documentation
* Add support for limit parameter to batch_kwargs for all datasources: Pandas, SqlAlchemy, and SparkDF; add support
  to generators to support building batch_kwargs with limits specified.
* Include raw_query and query_params in query_generator batch_kwargs
* Rename generator keyword arguments from data_asset_name to generator_asset to avoid ambiguity with normalized names
* Consistently migrate timestamp from batch_kwargs to batch_id
* Include batch_id in validation results
* Fix issue where batch_id was not included in some generated datasets
* Fix rendering issue with expect_table_columns_to_match_ordered_list expectation
* Add support for GCP, including BigQuery and GCS
* Add support to S3 generator for retrieving directories by specifying the `directory_assets` configuration
* Fix warning regarding implicit class_name during init flow
* Expose build_generator API publicly on datasources
* Allow configuration of known extensions and return more informative message when SubdirReaderBatchKwargsGenerator cannot find
  relevant files.
* Add support for allow_relative_error on internal dataset quantile functions, and add support for
  build_continuous_partition_object in Redshift
* Fix truncated scroll bars in value_counts graphs


0.8.4.post0
----------------
* Correct a packaging issue resulting in missing notebooks in tarball release; update docs to reflect new notebook
  locations.


0.8.4
-----------------
* Improved the tutorials that walk new users through the process of creating expectations and validating data
* Changed the flow of the init command - now it creates the scaffolding of the project and adds a datasource. After
  that users can choose their path.
* Added a component with links to useful tutorials to the index page of the Data Docs website
* Improved the UX of adding a SQL datasource in the CLI - now the CLI asks for specific credentials for Postgres,
  MySQL, Redshift and Snowflake, allows continuing debugging in the config file and has better error messages
* Added batch_kwargs information to DataDocs validation results
* Fix an issue affecting file stores on Windows


0.8.3
-----------------
* Fix a bug in data-docs' rendering of mostly parameter
* Correct wording for expect_column_proportion_of_unique_values_to_be_between
* Set charset and meta tags to avoid unicode decode error in some browser/backend configurations
* Improve formatting of empirical histograms in validation result data docs
* Add support for using environment variables in `config_variables_file_path`
* Documentation improvements and corrections


0.8.2.post0
------------
* Correct a packaging issue resulting in missing css files in tarball release


0.8.2
-----------------
* Add easier support for customizing data-docs css
* Use higher precision for rendering 'mostly' parameter in data-docs; add more consistent locale-based
  formatting in data-docs
* Fix an issue causing visual overlap of large numbers of validation results in build-docs index
* Documentation fixes (thanks @DanielOliver!) and improvements
* Minor CLI wording fixes
* Improved handling of MySql temporary tables
* Improved detection of older config versions


0.8.1
-----------------
* Fix an issue where version was reported as '0+unknown'


0.8.0
-----------------

Version 0.8.0 is a significant update to Great Expectations, with many improvements focused on configurability
and usability.  See the :ref:`migrating_versions` guide for more details on specific changes, which include
several breaking changes to configs and APIs.

Highlights include:

1. Validation Operators and Actions. Validation operators make it easy to integrate GE into a variety of pipeline runners. They
   offer one-line integration that emphasizes configurability. See the :ref:`validation_operators_and_actions`
   feature guide for more information.

   - The DataContext `get_batch` method no longer treats `expectation_suite_name` or `batch_kwargs` as optional; they
     must be explicitly specified.
   - The top-level GE validate method allows more options for specifying the specific data_asset class to use.

2. First-class support for plugins in a DataContext, with several features that make it easier to configure and
   maintain DataContexts across common deployment patterns.

   - **Environments**: A DataContext can now manage :ref:`environment_and_secrets` more easily thanks to more dynamic and
     flexible variable substitution.
   - **Stores**: A new internal abstraction for DataContexts, :ref:`Stores <reference__core_concepts__data_context__stores>`, make extending GE easier by
     consolidating logic for reading and writing resources from a database, local, or cloud storage.
   - **Types**: Utilities configured in a DataContext are now referenced using `class_name` and `module_name` throughout
     the DataContext configuration, making it easier to extend or supplement pre-built resources. For now, the "type"
     parameter is still supported but expect it to be removed in a future release.

3. Partitioners: Batch Kwargs are clarified and enhanced to help easily reference well-known chunks of data using a
   partition_id. Batch ID and Batch Fingerprint help round out support for enhanced metadata around data
   assets that GE validates. See :ref:`Batch Identifiers <reference__core_concepts__batch_parameters>` for more information. The `GlobReaderBatchKwargsGenerator`,
   `QueryBatchKwargsGenerator`, `S3GlobReaderBatchKwargsGenerator`, `SubdirReaderBatchKwargsGenerator`, and `TableBatchKwargsGenerator` all support partition_id for
   easily accessing data assets.

4. Other Improvements:

   - We're beginning a long process of some under-the-covers refactors designed to make GE more maintainable as we
     begin adding additional features.
   - Restructured documentation: our docs have a new structure and have been reorganized to provide space for more
     easily adding and accessing reference material. Stay tuned for additional detail.
   - The command build-documentation has been renamed build-docs and now by
     default opens the Data Docs in the users' browser.

v0.7.11
-----------------
* Fix an issue where head() lost the column name for SqlAlchemyDataset objects with a single column
* Fix logic for the 'auto' bin selection of `build_continuous_partition_object`
* Add missing jinja2 dependency
* Fix an issue with inconsistent availability of strict_min and strict_max options on expect_column_values_to_be_between
* Fix an issue where expectation suite evaluation_parameters could be overriden by values during validate operation


v0.7.10
-----------------
* Fix an issue in generated documentation where the Home button failed to return to the index
* Add S3 Generator to module docs and improve module docs formatting
* Add support for views to QueryBatchKwargsGenerator
* Add success/failure icons to index page
* Return to uniform histogram creation during profiling to avoid large partitions for internal performance reasons


v0.7.9
-----------------
* Add an S3 generator, which will introspect a configured bucket and generate batch_kwargs from identified objects
* Add support to PandasDatasource and SparkDFDatasource for reading directly from S3
* Enhance the Site Index page in documentation so that validation results are sorted and display the newest items first
  when using the default run-id scheme
* Add a new utility method, `build_continuous_partition_object` which will build partition objects using the dataset
  API and so supports any GE backend.
* Fix an issue where columns with spaces in their names caused failures in some SqlAlchemyDataset and SparkDFDataset
  expectations
* Fix an issue where generated queries including null checks failed on MSSQL (#695)
* Fix an issue where evaluation parameters passed in as a set instead of a list could cause JSON serialization problems
  for the result object (#699)


v0.7.8
-----------------
* BREAKING: slack webhook URL now must be in the profiles.yml file (treat as a secret)
* Profiler improvements:

  - Display candidate profiling data assets in alphabetical order
  - Add columns to the expectation_suite meta during profiling to support human-readable description information

* Improve handling of optional dependencies during CLI init
* Improve documentation for create_expectations notebook
* Fix several anachronistic documentation and docstring phrases (#659, #660, #668, #681; #thanks @StevenMMortimer)
* Fix data docs rendering issues:

  - documentation rendering failure from unrecognized profiled column type (#679; thanks @dinedal))
  - PY2 failure on encountering unicode (#676)


0.7.7
-----------------
* Standardize the way that plugin module loading works. DataContext will begin to use the new-style class and plugin
  identification moving forward; yml configs should specify class_name and module_name (with module_name optional for
  GE types). For now, it is possible to use the "type" parameter in configuration (as before).
* Add support for custom data_asset_type to all datasources
* Add support for strict_min and strict_max to inequality-based expectations to allow strict inequality checks
  (thanks @RoyalTS!)
* Add support for reader_method = "delta" to SparkDFDatasource
* Fix databricks generator (thanks @sspitz3!)
* Improve performance of DataContext loading by moving optional import
* Fix several memory and performance issues in SparkDFDataset.

  - Use only distinct value count instead of bringing values to driver
  - Migrate away from UDF for set membership, nullity, and regex expectations

* Fix several UI issues in the data_documentation

  - Move prescriptive dataset expectations to Overview section
  - Fix broken link on Home breadcrumb
  - Scroll follows navigation properly
  - Improved flow for long items in value_set
  - Improved testing for ValidationRenderer
  - Clarify dependencies introduced in documentation sites
  - Improve testing and documentation for site_builder, including run_id filter
  - Fix missing header in Index page and cut-off tooltip
  - Add run_id to path for validation files


0.7.6
-----------------
* New Validation Renderer! Supports turning validation results into HTML and displays differences between the expected
  and the observed attributes of a dataset.
* Data Documentation sites are now fully configurable; a data context can be configured to generate multiple
  sites built with different GE objects to support a variety of data documentation use cases. See data documentation
  guide for more detail.
* CLI now has a new top-level command, `build-documentation` that can support rendering documentation for specified
  sites and even named data assets in a specific site.
* Introduced DotDict and LooselyTypedDotDict classes that allow to enforce typing of dictionaries.
* Bug fixes: improved internal logic of rendering data documentation, slack notification, and CLI profile command when
  datasource argument was not provided.

0.7.5
-----------------
* Fix missing requirement for pypandoc brought in from markdown support for notes rendering.

0.7.4
-----------------
* Fix numerous rendering bugs and formatting issues for rendering documentation.
* Add support for pandas extension dtypes in pandas backend of expect_column_values_to_be_of_type and
  expect_column_values_to_be_in_type_list and fix bug affecting some dtype-based checks.
* Add datetime and boolean column-type detection in BasicDatasetProfiler.
* Improve BasicDatasetProfiler performance by disabling interactive evaluation when output of expectation is not
  immediately used for determining next expectations in profile.
* Add support for rendering expectation_suite and expectation_level notes from meta in docs.
* Fix minor formatting issue in readthedocs documentation.

0.7.3
-----------------
* BREAKING: Harmonize expect_column_values_to_be_of_type and expect_column_values_to_be_in_type_list semantics in
  Pandas with other backends, including support for None type and type_list parameters to support profiling.
  *These type expectations now rely exclusively on native python or numpy type names.*
* Add configurable support for Custom DataAsset modules to DataContext
* Improve support for setting and inheriting custom data_asset_type names
* Add tooltips with expectations backing data elements to rendered documentation
* Allow better selective disabling of tests (thanks @RoyalITS)
* Fix documentation build errors causing missing code blocks on readthedocs
* Update the parameter naming system in DataContext to reflect data_asset_name *and* expectation_suite_name
* Change scary warning about discarding expectations to be clearer, less scary, and only in log
* Improve profiler support for boolean types, value_counts, and type detection
* Allow user to specify data_assets to profile via CLI
* Support CLI rendering of expectation_suite and EVR-based documentation

0.7.2
-----------------
* Improved error detection and handling in CLI "add datasource" feature
* Fixes in rendering of profiling results (descriptive renderer of validation results)
* Query Generator of SQLAlchemy datasource adds tables in non-default schemas to the data asset namespace
* Added convenience methods to display HTML renderers of sections in Jupyter notebooks
* Implemented prescriptive rendering of expectations for most expectation types

0.7.1
------------

* Added documentation/tutorials/videos for onboarding and new profiling and documentation features
* Added prescriptive documentation built from expectation suites
* Improved index, layout, and navigation of data context HTML documentation site
* Bug fix: non-Python files were not included in the package
* Improved the rendering logic to gracefully deal with failed expectations
* Improved the basic dataset profiler to be more resilient
* Implement expect_column_values_to_be_of_type, expect_column_values_to_be_in_type_list for SparkDFDataset
* Updated CLI with a new documentation command and improved profile and render commands
* Expectation suites and validation results within a data context are saved in a more readable form (with indentation)
* Improved compatibility between SparkDatasource and InMemoryGenerator
* Optimization for Pandas column type checking
* Optimization for Spark duplicate value expectation (thanks @orenovadia!)
* Default run_id format no longer includes ":" and specifies UTC time
* Other internal improvements and bug fixes


0.7.0
------------

Version 0.7 of Great Expectations is HUGE. It introduces several major new features
and a large number of improvements, including breaking API changes.

The core vocabulary of expectations remains consistent. Upgrading to
the new version of GE will primarily require changes to code that
uses data contexts; existing expectation suites will require only changes
to top-level names.

 * Major update of Data Contexts. Data Contexts now offer significantly \
   more support for building and maintaining expectation suites and \
   interacting with existing pipeline systems, including providing a namespace for objects.\
   They can handle integrating, registering, and storing validation results, and
   provide a namespace for data assets, making **batches** first-class citizens in GE.
   Read more: :ref:`data_context` or :py:mod:`great_expectations.data_context`

 * Major refactor of autoinspect. Autoinspect is now built around a module
   called "profile" which provides a class-based structure for building
   expectation suites. There is no longer a default  "autoinspect_func" --
   calling autoinspect requires explicitly passing the desired profiler. See :ref:`profiling`

 * New "Compile to Docs" feature produces beautiful documentation from expectations and expectation
   validation reports, helping keep teams on the same page.

 * Name clarifications: we've stopped using the overloaded terms "expectations
   config" and "config" and instead use "expectation suite" to refer to a
   collection (or suite!) of expectations that can be used for validating a
   data asset.

   - Expectation Suites include several top level keys that are useful \
     for organizing content in a data context: data_asset_name, \
     expectation_suite_name, and data_asset_type. When a data_asset is \
     validated, those keys will be placed in the `meta` key of the \
     validation result.

 * Major enhancement to the CLI tool including `init`, `render` and more flexibility with `validate`

 * Added helper notebooks to make it easy to get started. Each notebook acts as a combination of \
   tutorial and code scaffolding, to help you quickly learn best practices by applying them to \
   your own data.

 * Relaxed constraints on expectation parameter values, making it possible to declare many column
   aggregate expectations in a way that is always "vacuously" true, such as
   ``expect_column_values_to_be_between`` ``None`` and ``None``. This makes it possible to progressively
   tighten expectations while using them as the basis for profiling results and documentation.

  * Enabled caching on dataset objects by default.

 * Bugfixes and improvements:

   * New expectations:

     * expect_column_quantile_values_to_be_between
     * expect_column_distinct_values_to_be_in_set

   * Added support for ``head`` method on all current backends, returning a PandasDataset
   * More implemented expectations for SparkDF Dataset with optimizations

     * expect_column_values_to_be_between
     * expect_column_median_to_be_between
     * expect_column_value_lengths_to_be_between

   * Optimized histogram fetching for SqlalchemyDataset and SparkDFDataset
   * Added cross-platform internal partition method, paving path for improved profiling
   * Fixed bug with outputstrftime not being honored in PandasDataset
   * Fixed series naming for column value counts
   * Standardized naming for expect_column_values_to_be_of_type
   * Standardized and made explicit use of sample normalization in stdev calculation
   * Added from_dataset helper
   * Internal testing improvements
   * Documentation reorganization and improvements
   * Introduce custom exceptions for more detailed error logs

0.6.1
------------
* Re-add testing (and support) for py2
* NOTE: Support for SqlAlchemyDataset and SparkDFDataset is enabled via optional install \
  (e.g. ``pip install great_expectations[sqlalchemy]`` or ``pip install great_expectations[spark]``)

0.6.0
------------
* Add support for SparkDFDataset and caching (HUGE work from @cselig)
* Migrate distributional expectations to new testing framework
* Add support for two new expectations: expect_column_distinct_values_to_contain_set
  and expect_column_distinct_values_to_equal_set (thanks @RoyalTS)
* FUTURE BREAKING CHANGE: The new cache mechanism for Datasets, \
  when enabled, causes GE to assume that dataset does not change between evaluation of individual expectations. \
  We anticipate this will become the future default behavior.
* BREAKING CHANGE: Drop official support pandas < 0.22

0.5.1
---------------
* **Fix** issue where no result_format available for expect_column_values_to_be_null caused error
* Use vectorized computation in pandas (#443, #445; thanks @RoyalTS)


0.5.0
----------------
* Restructured class hierarchy to have a more generic DataAsset parent that maintains expectation logic separate \
  from the tabular organization of Dataset expectations
* Added new FileDataAsset and associated expectations (#416 thanks @anhollis)
* Added support for date/datetime type columns in some SQLAlchemy expectations (#413)
* Added support for a multicolumn expectation, expect multicolumn values to be unique (#408)
* **Optimization**: You can now disable `partial_unexpected_counts` by setting the `partial_unexpected_count` value to \
  0 in the result_format argument, and we do not compute it when it would not be returned. (#431, thanks @eugmandel)
* **Fix**: Correct error in unexpected_percent computations for sqlalchemy when unexpected values exceed limit (#424)
* **Fix**: Pass meta object to expectation result (#415, thanks @jseeman)
* Add support for multicolumn expectations, with `expect_multicolumn_values_to_be_unique` as an example (#406)
* Add dataset class to from_pandas to simplify using custom datasets (#404, thanks @jtilly)
* Add schema support for sqlalchemy data context (#410, thanks @rahulj51)
* Minor documentation, warning, and testing improvements (thanks @zdog).


0.4.5
----------------
* Add a new autoinspect API and remove default expectations.
* Improve details for expect_table_columns_to_match_ordered_list (#379, thanks @rlshuhart)
* Linting fixes (thanks @elsander)
* Add support for dataset_class in from_pandas (thanks @jtilly)
* Improve redshift compatibility by correcting faulty isnull operator (thanks @avanderm)
* Adjust partitions to use tail_weight to improve JSON compatibility and
  support special cases of KL Divergence (thanks @anhollis)
* Enable custom_sql datasets for databases with multiple schemas, by
  adding a fallback for column reflection (#387, thanks @elsander)
* Remove `IF NOT EXISTS` check for custom sql temporary tables, for
  Redshift compatibility (#372, thanks @elsander)
* Allow users to pass args/kwargs for engine creation in
  SqlAlchemyDataContext (#369, thanks @elsander)
* Add support for custom schema in SqlAlchemyDataset (#370, thanks @elsander)
* Use getfullargspec to avoid deprecation warnings.
* Add expect_column_values_to_be_unique to SqlAlchemyDataset
* **Fix** map expectations for categorical columns (thanks @eugmandel)
* Improve internal testing suite (thanks @anhollis and @ccnobbli)
* Consistently use value_set instead of mixing value_set and values_set (thanks @njsmith8)

0.4.4
----------------
* Improve CLI help and set CLI return value to the number of unmet expectations
* Add error handling for empty columns to SqlAlchemyDataset, and associated tests
* **Fix** broken support for older pandas versions (#346)
* **Fix** pandas deepcopy issue (#342)

0.4.3
-------
* Improve type lists in expect_column_type_to_be[_in_list] (thanks @smontanaro and @ccnobbli)
* Update cli to use entry_points for conda compatibility, and add version option to cli
* Remove extraneous development dependency to airflow
* Address SQlAlchemy warnings in median computation
* Improve glossary in documentation
* Add 'statistics' section to validation report with overall validation results (thanks @sotte)
* Add support for parameterized expectations
* Improve support for custom expectations with better error messages (thanks @syk0saje)
* Implement expect_column_value_lenghts_to_[be_between|equal] for SQAlchemy (thanks @ccnobbli)
* **Fix** PandasDataset subclasses to inherit child class

0.4.2
-------
* **Fix** bugs in expect_column_values_to_[not]_be_null: computing unexpected value percentages and handling all-null (thanks @ccnobbli)
* Support mysql use of Decimal type (thanks @bouke-nederstigt)
* Add new expectation expect_column_values_to_not_match_regex_list.

  * Change behavior of expect_column_values_to_match_regex_list to use python re.findall in PandasDataset, relaxing \
    matching of individuals expressions to allow matches anywhere in the string.

* **Fix** documentation errors and other small errors (thanks @roblim, @ccnobbli)

0.4.1
-------
* Correct inclusion of new data_context module in source distribution

0.4.0
-------
* Initial implementation of data context API and SqlAlchemyDataset including implementations of the following \
  expectations:

  * expect_column_to_exist
  * expect_table_row_count_to_be
  * expect_table_row_count_to_be_between
  * expect_column_values_to_not_be_null
  * expect_column_values_to_be_null
  * expect_column_values_to_be_in_set
  * expect_column_values_to_be_between
  * expect_column_mean_to_be
  * expect_column_min_to_be
  * expect_column_max_to_be
  * expect_column_sum_to_be
  * expect_column_unique_value_count_to_be_between
  * expect_column_proportion_of_unique_values_to_be_between

* Major refactor of output_format to new result_format parameter. See docs for full details:

  * exception_list and related uses of the term exception have been renamed to unexpected
  * Output formats are explicitly hierarchical now, with BOOLEAN_ONLY < BASIC < SUMMARY < COMPLETE. \
    All *column_aggregate_expectation* expectations now return element count and related information included at the \
    BASIC level or higher.

* New expectation available for parameterized distributions--\
  expect_column_parameterized_distribution_ks_test_p_value_to_be_greater_than (what a name! :) -- (thanks @ccnobbli)
* ge.from_pandas() utility (thanks @schrockn)
* Pandas operations on a PandasDataset now return another PandasDataset (thanks @dlwhite5)
* expect_column_to_exist now takes a column_index parameter to specify column order (thanks @louispotok)
* Top-level validate option (ge.validate())
* ge.read_json() helper (thanks @rjurney)
* Behind-the-scenes improvements to testing framework to ensure parity across data contexts.
* Documentation improvements, bug-fixes, and internal api improvements

0.3.2
-------
* Include requirements file in source dist to support conda

0.3.1
--------
* **Fix** infinite recursion error when building custom expectations
* Catch dateutil parsing overflow errors

0.2
-----
* Distributional expectations and associated helpers are improved and renamed to be more clear regarding the tests they apply
* Expectation decorators have been refactored significantly to streamline implementing expectations and support custom expectations
* API and examples for custom expectations are available
* New output formats are available for all expectations
* Significant improvements to test suite and compatibility<|MERGE_RESOLUTION|>--- conflicted
+++ resolved
@@ -4,16 +4,12 @@
 Changelog
 #########
 
-<<<<<<< HEAD
-Develop
------------------
+
+develop
+-----------------
+* [MAINTENANCE] Expectation anonymizer supports v3 expectation registry (#3092)
 * [FEATURE] Add sqlalchemy engine support for `column.most_common_value` metric
 
-=======
-develop
------------------
-* [MAINTENANCE] Expectation anonymizer supports v3 expectation registry (#3092)
->>>>>>> 085b1370
 
 0.13.23
 -----------------
