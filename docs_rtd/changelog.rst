.. _changelog:

#########
Changelog
#########


develop
-----------------
<<<<<<< HEAD
* [FEATURE] Configurable multi-threaded checkpoint speedup (#3362)
* [DOCS] "Deploying Great Expectations in a hosted environment without file system or CLI" (#3361)
* [MAINTENANCE] Spark performance improvement for metrics that return unexpected values (#3368)
=======

0.13.34
-----------------
* [FEATURE] Configurable multi-threaded checkpoint speedup (#3362) (Thanks @jdimatteo)
* [BUGFIX] Insure that the "result_format" Expectation Argument is Processed Properly (#3364)
* [BUGFIX] fix error getting validation result from DataContext (#3359) (Thanks @zachzIAM)
* [BUGFIX] fixed typo and added CLA links (#3347)
* [DOCS] Azure Data Connector Documentation for Pandas and Spark. (#3378)
* [DOCS] Connecting to GCS using Spark (#3375)
* [DOCS] Docusaurus - Deploying Great Expectations in a hosted environment without file system or CLI (#3361)
* [DOCS] How to get a batch from configured datasource (#3382)
* [MAINTENANCE] Add Flyte to README (#3387) (Thanks @samhita-alla)
* [MAINTENANCE] Adds expect_table_columns_to_match_set (#3329) (Thanks @viniciusdsmello)
* [MAINTENANCE] Bugfix/skip substitute config variables in ge cloud mode (#3393)
* [MAINTENANCE] Clean Up ValidationGraph API Usage, Improve Exception Handling for Metrics, Clean Up Type Hints (#3399)
* [MAINTENANCE] Clean up ValidationGraph API and add Type Hints (#3392)
* [MAINTENANCE] Enhancement/update _set methods with kwargs (#3391) (Thanks @roblim)
* [MAINTENANCE] Fix incorrect ToC section name (#3395)
* [MAINTENANCE] Insure Correct Processing of the catch_exception Flag in Metrics Resolution (#3360)
* [MAINTENANCE] exempt batch_data from a deep_copy operation on RuntimeBatchRequest (#3388)
* [MAINTENANCE] [WIP] Enhancement/cloud 169/update checkpoint.run for ge cloud (#3381)
>>>>>>> 82b3e29c

0.13.33
-----------------
* [FEATURE] Implement InferredAssetAzureDataConnector with Support for Pandas and Spark Execution Engines (#3372)
* [FEATURE] Spark connecting to Google Cloud Storage (#3365)
* [FEATURE] SparkDFExecutionEngine can load data accessed by ConfiguredAssetAzureDataConnector (integration tests are included). (#3345)
* [FEATURE] [MER-293] GE Cloud Mode for DataContext (#3262) (Thanks @roblim)
* [BUGFIX] Allow for RuntimeDataConnector to accept custom query while suppressing temp table creation (#3335) (Thanks @NathanFarmer)
* [BUGFIX] Fix issue where multiple validators reused the same execution engine, causing a conflict in active batch (GE-3168) (#3222) (Thanks @jcampbell)
* [BUGFIX] Run batch_request dictionary through util function convert_to_json_serializable (#3349) (Thanks @NathanFarmer)
* [BUGFIX] added casting of numeric value to fix redshift issue #3293 (#3338) (Thanks @sariabod)
* [DOCS] Docusaurus - How to connect to an MSSQL database (#3353) (Thanks @NathanFarmer)
* [DOCS] GREAT-195 Docs remove all stubs and links to them (#3363)
* [MAINTENANCE] Update azure-pipelines-docs-integration.yml for Azure Pipelines
* [MAINTENANCE] Update implemented_expectations.md (#3351) (Thanks @spencerhardwick)
* [MAINTENANCE] Updating to reflect current Expectation dev state (#3348) (Thanks @spencerhardwick)
* [MAINTENANCE] docs: Clean up Docusaurus refs (#3371)

0.13.32
-----------------
* [FEATURE] Add Performance Benchmarks Using BigQuery. (Thanks @jdimatteo)
* [WIP] [FEATURE] add backend args to run_diagnostics (#3257) (Thanks @edjoesu)
* [BUGFIX] Addresses Issue 2937. (#3236) (Thanks @BenGale93)
* [BUGFIX] SQL dialect doesn't register for BigQuery for V2 (#3324)
* [DOCS] "How to connect to data on GCS using Pandas" (#3311)
* [MAINTENANCE] Add CODEOWNERS with a single check for sidebars.js (#3332)
* [MAINTENANCE] Fix incorrect DataConnector usage of _get_full_file_path() API method. (#3336)
* [MAINTENANCE] Make Pandas against S3 and GCS integration tests more robust by asserting on number of batches returned and row counts (#3341)
* [MAINTENANCE] Make integration tests of Pandas against Azure more robust. (#3339)
* [MAINTENANCE] Prepare AzureUrl to handle WASBS format (for Spark) (#3340)
* [MAINTENANCE] Renaming default_batch_identifier in examples #3334
* [MAINTENANCE] Tests for RuntimeDataConnector at DataContext-level (#3304)
* [MAINTENANCE] Tests for RuntimeDataConnector at DataContext-level (Spark and Pandas) (#3325)
* [MAINTENANCE] Tests for RuntimeDataConnector at Datasource-level (Spark and Pandas) (#3318)
* [MAINTENANCE] Various doc patches (#3326)
* [MAINTENANCE] clean up imports and method signatures (#3337)
>>>>>>> 9208de453238af6d673aa9184c865b8422165172

0.13.31
-----------------
* [FEATURE] Enable `GCS DataConnector` integration with `PandasExecutionEngine` (#3264)
* [FEATURE] Enable column_pair expectations and tests for Spark (#3294)
* [FEATURE] Implement `InferredAssetGCSDataConnector` (#3284)
* [FEATURE]/CHANGE run time format (#3272) (Thanks @serialbandicoot)
* [DOCS] Fix misc errors in "How to create renderers for Custom Expectations" (#3315)
* [DOCS] GDOC-217 remove stub links (#3314)
* [DOCS] Remove misc TODOs to tidy up docs (#3313)
* [DOCS] Standardize capitalization of various technologies in `docs` (#3312)
* [DOCS] Fix broken link to Contributor docs (#3295) (Thanks @discdiver)
* [MAINTENANCE] Additional tests for RuntimeDataConnector at Datasource-level (query) (#3288)
* [MAINTENANCE] Update GCSStoreBackend + tests (#2630) (Thanks @hmandsager)
* [MAINTENANCE] Write integration/E2E tests for `ConfiguredAssetAzureDataConnector` (#3204)
* [MAINTENANCE] Write integration/E2E tests for both `GCSDataConnectors` (#3301)

0.13.30
-----------------
* [FEATURE] Implement Spark Decorators and Helpers; Demonstrate on MulticolumnSumEqual Metric (#3289)
* [FEATURE] V3 implement expect_column_pair_values_to_be_in_set for SQL Alchemy execution engine (#3281)
* [FEATURE] Implement `ConfiguredAssetGCSDataConnector` (#3247)
* [BUGFIX] Fix import issues around cloud providers (GCS/Azure/S3) (#3292)
* [MAINTENANCE] Add force_reuse_spark_context to DatasourceConfigSchema (#3126) (thanks @gipaetusb and @mbakunze)

0.13.29
-----------------
* [FEATURE] Implementation of the Metric "select_column_values.unique.within_record" for SQLAlchemyExecutionEngine (#3279)
* [FEATURE] V3 implement ColumnPairValuesInSet for SQL Alchemy execution engine (#3278)
* [FEATURE] Edtf with support levels (#2594) (thanks @mielvds)
* [FEATURE] V3 implement expect_column_pair_values_to_be_equal for SqlAlchemyExecutionEngine (#3267)
* [FEATURE] add expectation for discrete column entropy  (#3049) (thanks @edjoesu)
* [FEATURE] Add SQLAlchemy Provider for the the column_pair_values.a_greater_than_b (#3268)
* [FEATURE] Expectations tests for BigQuery backend (#3219) (Thanks @jdimatteo)
* [FEATURE] Add schema validation for different GCS auth methods (#3258)
* [FEATURE] V3 - Implement column_pair helpers/providers for SqlAlchemyExecutionEngine (#3256)
* [FEATURE] V3 implement expect_column_pair_values_to_be_equal expectation for PandasExecutionEngine (#3252)
* [FEATURE] GCS DataConnector schema validation (#3253)
* [FEATURE] Implementation of the "expect_select_column_values_to_be_unique_within_record" Expectation (#3251)
* [FEATURE] Implement the SelectColumnValuesUniqueWithinRecord metric (for PandasExecutionEngine) (#3250)
* [FEATURE] V3 - Implement ColumnPairValuesEqual for PandasExecutionEngine (#3243)
* [FEATURE] Set foundation for GCS DataConnectors (#3220)
* [FEATURE] Implement "expect_column_pair_values_to_be_in_set" expectation (support for PandasExecutionEngine) (#3242)
* [BUGFIX] Fix deprecation warning for importing from collections (#3228) (thanks @ismaildawoodjee)
* [DOCS] Document BigQuery test dataset configuration (#3273) (Thanks @jdimatteo)
* [DOCS] Syntax and Link (#3266)
* [DOCS] API Links and Supporting Docs (#3265)
* [DOCS] redir and search (#3249)
* [MAINTENANCE] Update azure-pipelines-docs-integration.yml to include env vars for Azure docs integration tests
* [MAINTENANCE] Allow Wrong ignore_row_if Directive from V2 with Deprecation Warning (#3274)
* [MAINTENANCE] Refactor test structure for "Connecting to your data" cloud provider integration tests (#3277)
* [MAINTENANCE] Make test method names consistent for Metrics tests (#3254)
* [MAINTENANCE] Allow `PandasExecutionEngine` to accept `Azure DataConnectors` (#3214)
* [MAINTENANCE] Standardize Arguments to MetricConfiguration Constructor; Use {} instead of dict(). (#3246)

0.13.28
-----------------
* [FEATURE] Implement ColumnPairValuesInSet metric for PandasExecutionEngine
* [BUGFIX] Wrap optional azure imports in data_connector setup

0.13.27
-----------------
* [FEATURE] Accept row_condition (with condition_parser) and ignore_row_if parameters for expect_multicolumn_sum_to_equal (#3193)
* [FEATURE] ConfiguredAssetDataConnector for Azure Blob Storage (#3141)
* [FEATURE] Replace MetricFunctionTypes.IDENTITY domain type with convenience method get_domain_records() for SparkDFExecutionEngine (#3226)
* [FEATURE] Replace MetricFunctionTypes.IDENTITY domain type with convenience method get_domain_records() for SqlAlchemyExecutionEngine (#3215)
* [FEATURE] Replace MetricFunctionTypes.IDENTITY domain type with convenience method get_full_access_compute_domain() for PandasExecutionEngine (#3210)
* [FEATURE] Set foundation for Azure-related DataConnectors (#3188)
* [FEATURE] Update ExpectCompoundColumnsToBeUnique for V3 API (#3161)
* [BUGFIX] Fix incorrect schema validation for Azure data connectors (#3200)
* [BUGFIX] Fix incorrect usage of "all()" in the comparison of validation results when executing an Expectation (#3178)
* [BUGFIX] Fixes an error with expect_column_values_to_be_dateutil_parseable (#3190)
* [BUGFIX] Improve parsing of .ge_store_backend_id (#2952)
* [BUGFIX] Remove fixture parameterization for Cloud DBs (Snowflake and BigQuery) (#3182)
* [BUGFIX] Restore support for V2 API style custom expectation rendering (#3179) (Thanks @jdimatteo)
* [DOCS] Add `conda` as installation option in README (#3196) (Thanks @rpanai)
* [DOCS] Standardize capitalization of "Python" in "Connecting to your data" section of new docs (#3209)
* [DOCS] Standardize capitalization of Spark in docs (#3198)
* [DOCS] Update BigQuery docs to clarify the use of temp tables (#3184)
* [DOCS] Create _redirects (#3192)
* [ENHANCEMENT] RuntimeDataConnector messaging is made more clear for `test_yaml_config()` (#3206)
* [MAINTENANCE] Add `credentials` YAML key support for `DataConnectors` (#3173)
* [MAINTENANCE] Fix minor typo in S3 DataConnectors (#3194)
* [MAINTENANCE] Fix typos in argument names and types (#3207)
* [MAINTENANCE] Update changelog. (#3189)
* [MAINTENANCE] Update documentation. (#3203)
* [MAINTENANCE] Update validate_your_data.md (#3185)
* [MAINTENANCE] update tests across execution engines and clean up coding patterns (#3223)

0.13.26
-----------------
* [FEATURE] Enable BigQuery tests for Azure CI/CD (#3155)
* [FEATURE] Implement MulticolumnMapExpectation class (#3134)
* [FEATURE] Implement the MulticolumnSumEqual Metric for PandasExecutionEngine (#3130)
* [FEATURE] Support row_condition and ignore_row_if Directives Combined for PandasExecutionEngine (#3150)
* [FEATURE] Update ExpectMulticolumnSumToEqual for V3 API (#3136)
* [FEATURE] add python3.9 to python versions (#3143) (Thanks @dswalter)
* [FEATURE]/MER-16/MER-75/ADD_ROUTE_FOR_VALIDATION_RESULT (#3090) (Thanks @rreinoldsc)
* [BUGFIX] Enable `--v3-api suite edit` to proceed without selecting DataConnectors (#3165)
* [BUGFIX] Fix error when `RuntimeBatchRequest` is passed to `SimpleCheckpoint` with `RuntimeDataConnector` (#3152)
* [BUGFIX] allow reader_options in the CLI so can read `.csv.gz` files (#2695) (Thanks @luke321321)
* [DOCS] Apply Docusaurus tabs to relevant pages in new docs
* [DOCS] Capitalize python to Python in docs (#3176)
* [DOCS] Improve Core Concepts - Expectation Concepts (#2831)
* [MAINTENANCE] Error messages must be friendly. (#3171)
* [MAINTENANCE] Implement the "compound_columns_unique" metric for PandasExecutionEngine (with a unit test). (#3159)
* [MAINTENANCE] Improve Coding Practices in "great_expectations/expectations/expectation.py" (#3151)
* [MAINTENANCE] Update test_script_runner.py (#3177)

0.13.25
-----------------
* [FEATURE] Pass on meta-data from expectation json to validation result json (#2881) (Thanks @sushrut9898)
* [FEATURE] Add sqlalchemy engine support for `column.most_common_value` metric (#3020) (Thanks @shpolina)
* [BUGFIX] Added newline to CLI message for consistent formatting (#3127) (Thanks @ismaildawoodjee)
* [BUGFIX] fix pip install snowflake build error with python 3.9 (#3119) (Thanks @jdimatteo)
* [BUGFIX] Populate (data) asset name in data docs for RuntimeDataConnector (#3105) (Thanks @ceshine)
* [DOCS] Correct path to docs_rtd/changelog.rst (#3120) (Thanks @jdimatteo)
* [DOCS] Fix broken links in "How to write a 'How to Guide'" (#3112)
* [DOCS] Port over "How to add comments to Expectations and display them in DataDocs" from RTD to Docusaurus (#3078)
* [DOCS] Port over "How to create a Batch of data from an in memory Spark or Pandas DF" from RTD to Docusaurus (#3099)
* [DOCS] Update CLI codeblocks in create_your_first_expectations.md (#3106) (Thanks @ories)
* [MAINTENANCE] correct typo in docstring (#3117)
* [MAINTENANCE] DOCS/GDOC-130/Add Changelog (#3121)
* [MAINTENANCE] fix docstring for expectation "expect_multicolumn_sum_to_equal" (previous version was not precise) (#3110)
* [MAINTENANCE] Fix typos in docstrings in map_metric_provider partials (#3111)
* [MAINTENANCE] Make sure that all imports use column_aggregate_metric_provider (not column_aggregate_metric). (#3128)
* [MAINTENANCE] Rename column_aggregate_metric.py into column_aggregate_metric_provider.py for better code readability. (#3123)
* [MAINTENANCE] rename ColumnMetricProvider to ColumnAggregateMetricProvider (with DeprecationWarning) (#3100)
* [MAINTENANCE] rename map_metric.py to map_metric_provider.py (with DeprecationWarning) for a better code readability/interpretability (#3103)
* [MAINTENANCE] rename table_metric.py to table_metric_provider.py with a deprecation notice (#3118)
* [MAINTENANCE] Update CODE_OF_CONDUCT.md (#3066)
* [MAINTENANCE] Upgrade to modern Python syntax (#3068) (Thanks @cclauss)

0.13.24
-----------------
* [FEATURE] Script to automate proper triggering of Docs Azure pipeline (#3003)
* [BUGFIX] Fix an undefined name that could lead to a NameError (#3063) (Thanks @cclauss)
* [BUGFIX] fix incorrect pandas top rows usage (#3091)
* [BUGFIX] Fix parens in Expectation metric validation method that always returned True assertation (#3086) (Thanks @morland96)
* [BUGFIX] Fix run_diagnostics for contrib expectations (#3096)
* [BUGFIX] Fix typos discovered by codespell (#3064) (Thanks cclauss)
* [BUGFIX] Wrap get_view_names in try clause for passing the NotImplemented error (#2976) (Thanks @kj-9)
* [DOCS] Ensuring consistent style of directories, files, and related references in docs (#3053)
* [DOCS] Fix broken link to example DAG (#3061) (Thanks fritz-astronomer)
* [DOCS] GDOC-198 cleanup TOC (#3088)
* [DOCS] Migrating pages under guides/miscellaneous (#3094) (Thanks @spbail)
* [DOCS] Port over “How to configure a new Checkpoint using test_yaml_config” from RTD to Docusaurus
* [DOCS] Port over “How to configure an Expectation store in GCS” from RTD to Docusaurus (#3071)
* [DOCS] Port over “How to create renderers for custom Expectations” from RTD to Docusaurus
* [DOCS] Port over “How to run a Checkpoint in Airflow” from RTD to Docusaurus (#3074)
* [DOCS] Update how-to-create-and-edit-expectations-in-bulk.md (#3073)
* [MAINTENANCE] Adding a comment explaining the IDENTITY metric domain type. (#3057)
* [MAINTENANCE] Change domain key value from “column” to “column_list” in ExecutionEngine implementations (#3059)
* [MAINTENANCE] clean up metric errors (#3085)
* [MAINTENANCE] Correct the typo in the naming of the IDENTIFICATION semantic domain type name. (#3058)
* [MAINTENANCE] disable snowflake tests temporarily (#3093)
* [MAINTENANCE] [DOCS] Port over “How to host and share Data Docs on GCS” from RTD to Docusaurus (#3070)
* [MAINTENANCE] Enable repr for MetricConfiguration to assist with troubleshooting. (#3075)
* [MAINTENANCE] Expand test of a column map metric to underscore functionality. (#3072)
* [MAINTENANCE] Expectation anonymizer supports v3 expectation registry (#3092)
* [MAINTENANCE] Fix -- check for column key existence in accessor_domain_kwargsn for condition map partials. (#3082)
* [MAINTENANCE] Missing import of SparkDFExecutionEngine was added. (#3062)

0.13.23
-----------------
* [BUGFIX] added expectation_config to ExpectationValidationResult when exception is raised (#2659) (thanks @peterdhansen))
* [BUGFIX] fix update data docs as validation action (#3031)
* [DOCS] Port over "How to configure an Expectation Store in Azure" from RTD to Docusaurus
* [DOCS] Port over "How to host and share DataDocs on a filesystem" from RTD to Docusaurus (#3018)
* [DOCS] Port over "How to instantiate a Data Context w/o YML" from RTD to Docusaurus (#3011)
* [DOCS] Port "How to configure a Validation Result store on a filesystem" from RTD to Docusaurus (#3025)
* [DOCS] how to create multibatch expectations using evaluation parameters (#3039)
* [DOCS] Port "How to create and edit Expectations with a Profiler" from RTD to Docussaurus. (#3048)
* [DOCS] Port RTD adding validations data or suites to checkpoint (#3030)
* [DOCS] Porting "How to create and edit Expectations with instant feedback from a sample Batch of data" from RTD to Docusaurus. (#3046)
* [DOCS] GDOC-172/Add missing pages (#3007)
* [DOCS] Port over "How to configure DataContext components using test_yaml_config" from RTD to Docusaurus
* [DOCS] Port over "How to configure a Validation Result store to Postgres" from RTD to Docusaurus
* [DOCS] Port over "How to configure an Expectation Store in S3" from RTD to Docusaurus
* [DOCS] Port over "How to configure an Expectation Store on a filesystem" from RTD to Docusaurus
* [DOCS] Port over "How to configure credentials using YAML or env vars" from RTD to Docusaurus
* [DOCS] Port over "How to configure credentials using a secrets store" from RTD to Docusaurus
* [DOCS] Port over "How to configure validation result store in GCS" from RTD to Docusaurus (#3019)
* [DOCS] Port over "How to connect to an Athena DB" from RTD to Docusaurus
* [DOCS] Port over "How to create a new ExpectationSuite from jsonschema" from RTD to Docusaurus (#3017)
* [DOCS] Port over "How to deploy a scheduled checkpoint with cron" from RTD to Docusaurus
* [DOCS] Port over "How to dynamically load evaluation parameters from DB" from RTD to Docusaurus (#3052)
* [DOCS] Port over "How to host and share DataDocs on Amazon S3" from RTD to Docusaurus
* [DOCS] Port over "How to implement custom notifications" from RTD to Docusaurus  (#3050)
* [DOCS] Port over "How to instantiate a DataContext on Databricks Spark cluster" from RTD to Docusaurus
* [DOCS] Port over "How to instantiate a DataContext on an EMR Spark Cluster" from RTD to Docusaurus (#3024)
* [DOCS] Port over "How to trigger Opsgenie notifications as a validation action" from RTD to Docusaurus
* [DOCS] Update titles of metadata store docs (#3016)
* [DOCS] Port over "How to configure Expectation store to PostgreSQL" from RTD to Docusaurus (#3010)
* [DOCS] Port over "How to configure a MetricsStore" from RTD to Docusaurus (#3009)
* [DOCS] Port over "How to configure validation result store in Azure" from RTD to Docusaurus (#3014)
* [DOCS] Port over "How to host and share DataDocs on Azure" from RTD to Docusaurus  (#3012)
* [DOCS]Port "How to create and edit Expectations based on domain knowledge, without inspecting data directly" from RTD to Datasaurus. (#3047)
* [DOCS] Ported "How to configure a Validation Result store in Amazon S3" from RTD to Docusaurus. (#3026)
* [DOCS] how to validate without checkpoint (#3013)
* [DOCS] validation action data docs update (convert from RTD to DocuSaurus) (#3015)
* [DOCS] port of 'How to store Validation Results as a Validation Action' from RTD into Docusaurus. (#3023)
* [MAINTENANCE] Cleanup (#3038)
* [MAINTENANCE] Edits (Formatting) (#3022)


0.13.22
-----------------
* [FEATURE] Port over guide for Slack notifications for validation actions (#3005)
* [FEATURE] bootstrap estimator  for NumericMetricRangeMultiBatchParameterBuilder (#3001)
* [BUGFIX] Update naming of confidence_level in integration test fixture (#3002)
* [BUGFIX] [batch.py] fix check for null value (#2994) (thanks @Mohamed Abido)
* [BUGFIX] Fix issue where compression key was added to reader_method for read_parquet (#2506)
* [BUGFIX] Improve support for dates for expect_column_distinct_values_to_contain_set (#2997) (thanks @xaniasd)
* [BUGFIX] Fix bug in getting non-existent parameter (#2986)
* [BUGFIX] Modify read_excel() to handle new optional-dependency openpyxl for pandas >= 1.3.0 (#2989)
* [DOCS] Getting Started - Clean Up and Integration Tests (#2985)
* [DOCS] Adding in url links and style (#2999)
* [DOCS] Adding a missing import to a documentation page (#2983) (thanks @rishabh-bhargava)
* [DOCS]/GDOC-108/GDOC-143/Add in Contributing fields and updates (#2972)
* [DOCS] Update rule-based profiler docs (#2987)
* [DOCS] add image zoom plugin (#2979)
* [MAINTENANCE] fix lint issues for docusaurus (#3004)
* [Maintenance] update header to match GE.io (#2811)
* [MAINTENANCE] Instrument test_yaml_config() (#2981)
* [MAINTENANCE] Remove "mostly" from "bobster" test config (#2996)
* [MAINTENANCE] Update v-0.12 CLI test to reflect Pandas upgrade to version 1.3.0 (#2995)
* [MAINTENANCE] rephrase expectation suite meta profile comment (#2991)
* [MAINTENANCE] make citation cleaner in expectation suite (#2990)
* [MAINTENANCE] Attempt to fix Numpy and Scipy Version Requirements without additional requirements* files (#2982)

0.13.21
-----------------
* [DOCS] correct errors and reference complete example for custom expectations (thanks @jdimatteo)
* [DOCS] How to connect to : in-memory Pandas Dataframe
* [DOCS] How to connect to in memory dataframe with spark
* [DOCS] How to connect to : S3 data using Pandas
* [DOCS] How to connect to : Sqlite database
* [DOCS] no longer show util import to users
* [DOCS] How to connect to data on a filesystem using Spark guide
* [DOCS] GDOC-102/GDOC-127 Port in References and Tutorials
* [DOCS] How to connect to a MySQL database
* [DOCS] improved clarity in how to write guide templates and docs
* [DOCS] Add documentation for Rule Based Profilers
* [BUGFIX] Update mssql image version for Azure
* [MAINTENANCE] Update test-sqlalchemy-latest.yml
* [MAINTENANCE] Clean Up Design for Configuration and Flow of Rules, Domain Builders, and Parameter Builders
* [MAINTENANCE] Update Profiler docstring args
* [MAINTENANCE] Remove date format parameter builder
* [MAINTENANCE] Move metrics computations to top-level ParameterBuilder
* [MAINTENANCE] use tmp dot UUID for discardable expectation suite name
* [MAINTENANCE] Refactor ExpectationSuite to include profiler_config in citations
* [FEATURE] Add citations to Profiler.profile()
* [FEATURE] Bootstrapped Range Parameter Builder

0.13.20
-----------------
* [DOCS] Update pr template and remove enhancement feature type
* [DOCS] Remove broken links
* [DOCS] Fix typo in SlackNotificationAction docstring
* [BUGFIX] Update util.convert_to_json_serializable() to handle UUID type #2805 (thanks @YFGu0618)
* [BUGFIX] Allow decimals without leading zero in evaluation parameter URN
* [BUGFIX] Using cache in order not to fetch already known secrets #2882 (thanks @Cedric-Magnan)
* [BUGFIX] Fix creation of temp tables for unexpected condition
* [BUGFIX] Docs integration tests now only run when `--docs-tests` option is specified
* [BUGFIX] Fix instantiation of PandasExecutionEngine with custom parameters
* [BUGFIX] Fix rendering of observed value in datadocs when the value is 0 #2923 (thanks @shpolina)
* [BUGFIX] Fix serialization error in DataDocs rendering #2908 (thanks @shpolina)
* [ENHANCEMENT] Enable instantiation of a validator with a multiple batch BatchRequest
* [ENHANCEMENT] Adds a batch_request_list parameter to DataContext.get_validator to enable instantiation of a Validator with batches from multiple BatchRequests
* [ENHANCEMENT] Add a Validator.load_batch method to enable loading of additional Batches to an instantiated Validator
* [ENHANCEMENT] Experimental WIP Rule-Based Profiler for single batch workflows (#2788)
* [ENHANCEMENT] Datasources made via the CLI notebooks now include runtime and active data connector
* [ENHANCEMENT] InMemoryStoreBackendDefaults which is useful for testing
* [MAINTENANCE] Improve robustness of integration test_runner
* [MAINTENANCE] CLI tests now support click 8.0 and 7.x
* [MAINTENANCE] Soft launch of alpha docs site
* [MAINTENANCE] DOCS integration tests have moved to a new pipeline
* [MAINTENANCE] Pin json-schema version
* [MAINTENANCE] Allow tests to properly connect to local sqlite db on Windows (thanks @shpolina)
* [FEATURE] Add GeCloudStoreBackend with support for Checkpoints



0.13.19
-----------------
* [BUGFIX] Fix packaging error breaking V3 CLI suite commands (#2719)

0.13.18
-----------------
* [ENHANCEMENT] Improve support for quantiles calculation in Athena
* [ENHANCEMENT] V3 API CLI docs commands have better error messages and more consistent short flags
* [ENHANCEMENT] Update all Data Connectors to allow for `batch_spec_passthrough` in config
* [ENHANCEMENT] Update `DataConnector.build_batch_spec` to use `batch_spec_passthrough` in config
* [ENHANCEMENT] Update `ConfiguredAssetSqlDataConnector.build_batch_spec` and `ConfiguredAssetFilePathDataConnector.build_batch_spec` to properly process `Asset.batch_spec_passthrough`
* [ENHANCEMENT] Update `SqlAlchemyExecutionEngine.get_batch_data_and_markers` to handle `create_temp_table` in `RuntimeQueryBatchSpec`
* [ENHANCEMENT] Usage stats messages for the v3 API CLI are now sent before and after the command runs # 2661
* [ENHANCEMENT} Update the datasource new notebook for improved data asset inference
* [ENHANCEMENT] Update the `datasource new` notebook for improved data asset inference
* [ENHANCEMENT] Made stylistic improvements to the `checkpoint new` notebook
* [ENHANCEMENT] Add mode prompt to suite new and suite edit #2706
* [ENHANCEMENT] Update build_gallery.py script to better-handle user-submitted Expectations failing #2705
* [ENHANCEMENT] Docs + Tests for passing in reader_options to Spark #2670
* [ENHANCEMENT] Adding progressbar to validator loop #2620 (Thanks @peterdhansen!)
* [ENHANCEMENT] Great Expectations Compatibility with SqlAlchemy 1.4 #2641
* [ENHANCEMENT] Athena expect column quantile values to be between #2544 (Thanks @RicardoPedrotti!)
* [BUGFIX] Rename assets in SqlDataConnectors to be consistent with other DataConnectors #2665
* [BUGFIX] V3 API CLI docs build now opens all built sites rather than only the last one
* [BUGFIX] Handle limit for oracle with rownum #2691 (Thanks @NathanFarmer!)
* [BUGFIX] add create table logic for athena #2668 (Thanks @kj-9!)
* [BUGFIX] Add note for user-submitted Expectation that is not compatible with SqlAlchemy 1.4 (uszipcode) #2677
* [BUGFIX] Usage stats cli payload schema #2680
* [BUGFIX] Rename assets in SqlDataConnectors #2665
* [DOCS] Update how_to_create_a_new_checkpoint.rst with description of new CLI functionality
* [DOCS] Update Configuring Datasources documentation for V3 API CLI
* [DOCS] Update Configuring Data Docs documentation for V3 API CLI
* [DOCS] Update Configuring metadata stores documentation for V3 API CLI
* [DOCS] Update How to configure a Pandas/S3 Datasource for V3 API CLI
* [DOCS] Fix typos in "How to load a database table, view, or query result as a batch" guide and update with `create_temp_table` info
* [DOCS] Update "How to add a Validation Operator" guide to make it clear it is only for V2 API
* [DOCS] Update Version Migration Guide to recommend using V3 without caveats
* [DOCS] Formatting fixes for datasource docs #2686
* [DOCS] Add note about v3 API to How to use the Great Expectations command line interface (CLI) #2675
* [DOCS] CLI SUITE Documentation for V3 #2687
* [DOCS] how to share data docs on azure #2589 (Thanks @benoitLebreton-perso!)
* [DOCS] Fix typo in Core concepts/Key Ideas section #2660 (Thanks @svenhofstede!)
* [DOCS] typo in datasource documentation #2654 (Thanks @Gfeuillen!)
* [DOCS] fix grammar #2579 (Thanks @carlsonp!)
* [DOCS] Typo fix in Core Concepts/ Key Ideas section #2644 (Thanks @TremaMiguel!)
* [DOCS] Corrects wrong pypi package in Contrib Packages README #2653 (Thanks @mielvds!)
* [DOCS] Update dividing_data_assets_into_batches.rst #2651 (Thanks @lhayhurst!)
* [MAINTENANCE] Temporarily pin sqlalchemy (1.4.9) and add new CI stage #2708
* [MAINTENANCE] Run CLI tests as a separate stage in Azure pipelines #2672
* [MAINTENANCE] Updates to usage stats messages & tests for new CLI #2689
* [MAINTENANCE] Making user configurable profile test more robust; minor cleanup #2685
* [MAINTENANCE] remove cli.project.upgrade event #2682
* [MAINTENANCE] column reflection fallback should introspect one table (not all tables) #2657 (Thank you @peterdhansen!)
* [MAINTENANCE] Refactor Tests to Use Common Libraries #2663

0.13.17
-----------------
* [BREAKING-EXPERIMENTAL] The ``batch_data`` attribute of ``BatchRequest`` has been removed. To pass in in-memory dataframes at runtime, the new ``RuntimeDataConnector`` should be used
* [BREAKING-EXPERIMENTAL] ``RuntimeDataConnector`` must now be passed Batch Requests of type ``RuntimeBatchRequest``
* [BREAKING-EXPERIMENTAL] The ``PartitionDefinitionSubset`` class has been removed - the parent class ``IDDict`` is used in its place
* [BREAKING-EXPERIMENTAL] ``partition_request`` was renamed ``data_connector_query``. The related ``PartitionRequest`` class has been removed - the parent class ``IDDict`` is used in its place
* [BREAKING-EXPERIMENTAL] ``partition_definition`` was renamed ``batch_identifiers`. The related ``PartitionDefinition`` class has been removed - the parent class ``IDDict`` is used in its place
* [BREAKING-EXPERIMENTAL] The ``PartitionQuery`` class has been renamed to ``BatchFilter``
* [BREAKING-EXPERIMENTAL] The ``batch_identifiers`` key on ``DataConnectorQuery`` (formerly ``PartitionRequest``) has been changed to ``batch_filter_parameters``
* [ENHANCEMENT] Added a new ``RuntimeBatchRequest`` class, which can be used alongside ``RuntimeDataConnector`` to specify batches at runtime with either an in-memory dataframe, path (filesystem or s3), or sql query
* [ENHANCEMENT] Added a new ``RuntimeQueryBatchSpec`` class
* [ENHANCEMENT] CLI store list now lists active stores
* [BUGFIX] Fixed issue where Sorters were not being applied correctly when ``data_connector_query`` contained limit or index  #2617
* [DOCS] Updated docs to reflect above class name changes
* [DOCS] Added the following docs: "How to configure sorting in Data Connectors", "How to configure a Runtime Data Connector", "How to create a Batch Request using an Active Data Connector", "How to load a database table, view, or query result as a Batch"
* [DOCS] Updated the V3 API section of the following docs: "How to load a Pandas DataFrame as a Batch", "How to load a Spark DataFrame as a Batch",

0.13.16
-----------------
* [ENHANCEMENT] CLI `docs list` command implemented for v3 api #2612
* [MAINTENANCE] Add testing for overwrite_existing in sanitize_yaml_and_save_datasource #2613
* [ENHANCEMENT] CLI `docs build` command implemented for v3 api #2614
* [ENHANCEMENT] CLI `docs clean` command implemented for v3 api #2615
* [ENHANCEMENT] DataContext.clean_data_docs now raises helpful errors #2621
* [ENHANCEMENT] CLI `init` command implemented for v3 api #2626
* [ENHANCEMENT] CLI `store list` command implemented for v3 api #2627

0.13.15
-----------------
* [FEATURE] Added support for references to secrets stores for AWS Secrets Manager, GCP Secret Manager and Azure Key Vault in `great_expectations.yml` project config file (Thanks @Cedric-Magnan!)
* [ENHANCEMENT] Datasource CLI functionality for v3 api and global --assume-yes flag #2590
* [ENHANCEMENT] Update UserConfigurableProfiler to increase tolerance for mostly parameter of nullity expectations
* [ENHANCEMENT] Adding tqdm to Profiler (Thanks @peterdhansen). New library in requirements.txt
* [ENHANCEMENT][MAINTENANCE] Use Metrics to Protect Against Wrong Column Names
* [BUGFIX] Remove parentheses call at os.curdir in data_context.py #2566 (thanks @henriquejsfj)
* [BUGFIX] Sorter Configuration Added to DataConnectorConfig and DataConnectorConfigSchema #2572
* [BUGFIX] Remove autosave of Checkpoints in test_yaml_config and store SimpleCheckpoint as Checkpoint #2549
* [ENHANCE] Update UserConfigurableProfiler to increase tolerance for mostly parameter of nullity expectations
* [BUGFIX] Populate (data) asset name in data docs for SimpleSqlalchemy datasource (Thanks @xaniasd)
* [BUGFIX] pandas partial read_ functions not being unwrapped (Thanks @luke321321)
* [BUGFIX] Don't stop SparkContext when running in Databricks (#2587) (Thanks @jarandaf)
* [MAINTENANCE] Oracle listed twice in list of sqlalchemy dialects #2609
* [FEATURE] Oracle support added to sqlalchemy datasource and dataset #2609

0.13.14
-----------------
* [BUGFIX] Use temporary paths in tests #2545
* [FEATURE] Allow custom data_asset_name for in-memory dataframes #2494
* [ENHANCEMENT] Restore cli functionality for legacy checkpoints #2511
* [BUGFIX] Can not create Azure Backend with TupleAzureBlobStoreBackend #2513 (thanks @benoitLebreton-perso)
* [BUGFIX] force azure to set content_type='text/html' if the file is HTML #2539 (thanks @benoitLebreton-perso)
* [BUGFIX] Temporarily pin SqlAlchemy to < 1.4.0 in requirements-dev-sqlalchemy.txt #2547
* [DOCS] Fix documentation links generated within template #2542 (thanks @thejasraju)
* [MAINTENANCE] Remove deprecated automerge config #249

0.13.13
-----------------
* [ENHANCEMENT] Improve support for median calculation in Athena (Thanks @kuhnen!) #2521
* [ENHANCEMENT] Update `suite scaffold` to work with the UserConfigurableProfiler #2519
* [MAINTENANCE] Add support for spark 3 based spark_config #2481

0.13.12
-----------------

* [FEATURE] Added EmailAction as a new Validation Action (Thanks @Cedric-Magnan!) #2479
* [ENHANCEMENT] CLI global options and checkpoint functionality for v3 api #2497
* [DOCS] Renamed the "old" and the "new" APIs to "V2 (Batch Kwargs) API" and "V3 (Batch Request) API" and added an article with recommendations for choosing between them

0.13.11
-----------------
* [FEATURE] Add "table.head" metric
* [FEATURE] Add support for BatchData as a core GE concept for all Execution Engines. #2395
 * NOTE: As part of our improvements to the underlying Batch API, we have refactored BatchSpec to be part of the "core" package in Great Expectations, consistent with its role coordinating communication about Batches between the Datasource and Execution Engine abstractions.
* [ENHANCEMENT] Explicit support for schema_name in the SqlAlchemyBatchData #2465. Issue #2340
* [ENHANCEMENT] Data docs can now be built skipping the index page using the python API #2224
* [ENHANCEMENT] Evaluation parameter runtime values rendering in data docs if arithmetic is present #2447. Issue #2215
* [ENHANCEMENT] When connecting to new Datasource, CLI prompt is consistent with rest of GE #2434
* [ENHANCEMENT] Adds basic test for bad s3 paths generated from regex #2427 (Thanks @lukedyer-peak!)
* [ENHANCEMENT] Updated UserConfigurableProfiler date parsing error handling #2459
* [ENHANCEMENT] Clarification of self_check error messages #2304
* [ENHANCEMENT] Allows gzipped files and other encodings to be read from S3 #2440 (Thanks @luke321321!)
* [BUGFIX] `expect_column_unique_value_count_to_be_between` renderer bug (duplicate "Distinct (%)") #2455. Issue #2423
* [BUGFIX] Fix S3 Test issue by pinning `moto` version < 2.0.0 #2470
* [BUGFIX] Check for datetime-parseable strings in validate_metric_value_between_configuration #2419. Issue #2340 (Thanks @victorwyee!)
* [BUGFIX] `expect_compound_columns_to_be_unique` ExpectationConfig added #2471 Issue #2464
* [BUGFIX] In basic profiler, handle date parsing and overflow exceptions separately #2431 (Thanks @peterdhansen!)
* [BUGFIX] Fix sqlalchemy column comparisons when comparison was done between different datatypes #2443 (Thanks @peterdhansen!)
* [BUGFIX] Fix divide by zero error in expect_compound_columns_to_be_unique #2454 (Thanks @jdimatteo!)
* [DOCS] added how-to guide for user configurable profiler #2452
* [DOCS] Linked videos and minor documentation addition #2388
* [DOCS] Modifying getting started tutorial content to work with 0.13.8+ #2418
* [DOCS] add case studies to header in docs #2430
* [MAINTENANCE] Updates to Azure pipeline configurations #2462
* [MAINTENANCE] Allowing the tests to run with Docker-in-Windows #2402 (Thanks @Patechoc!)
* [MAINTENANCE] Add support for automatically building expectations gallery metadata #2386


0.13.10
-----------------
* [ENHANCEMENT] Optimize tests #2421
* [ENHANCEMENT] Add docstring for _invert_regex_to_data_reference_template #2428
* [ENHANCEMENT] Added expectation to check if data is in alphabetical ordering #2407 (Thanks @sethdmay!)
* [BUGFIX] Fixed a broken docs link #2433
* [BUGFIX] Missing `markown_text.j2` jinja template #2422
* [BUGFIX] parse_strings_as_datetimes error with user_configurable_profiler #2429
* [BUGFIX] Update `suite edit` and `suite scaffold` notebook renderers to output functional validation cells #2432
* [DOCS] Update how_to_create_custom_expectations_for_pandas.rst #2426 (Thanks @henriquejsfj!)
* [DOCS] Correct regex escape for data connectors #2425 (Thanks @lukedyer-peak!)
* [CONTRIB] Expectation: Matches benfords law with 80 percent confidence interval test #2406 (Thanks @vinodkri1!)


0.13.9
-----------------
* [FEATURE] Add TupleAzureBlobStoreBackend (thanks @syahdeini) #1975
* [FEATURE] Add get_metrics interface to Modular Expectations Validator API
* [ENHANCEMENT] Add possibility to pass boto3 configuration to TupleS3StoreBackend (Thanks for #1691 to @mgorsk1!) #2371
* [ENHANCEMENT] Removed the logic that prints the "This configuration object was built using version..." warning when current version of Great Expectations is not the same as the one used to build the suite, since it was not actionable #2366
* [ENHANCEMENT] Update Validator with more informative error message
* [BUGFIX] Ensure that batch_spec_passthrough is handled correctly by properly refactoring build_batch_spec and _generate_batch_spec_parameters_from_batch_definition for all DataConnector classes
* [BUGFIX] Display correct unexpected_percent in DataDocs - corrects the result object from map expectations to return the same "unexpected_percent" as is used to evaluate success (excluding null values from the denominator). The old value is now returned in a key called "unexpected_percent_total" (thanks @mlondschien) #1875
* [BUGFIX] Add python=3.7 argument to conda env creation (thanks @scouvreur!) #2391
* [BUGFIX] Fix issue with temporary table creation in MySQL #2389
* [BUGFIX] Remove duplicate code in data_context.store.tuple_store_backend (Thanks @vanderGoes)
* [BUGFIX] Fix issue where WarningAndFailureExpectationSuitesValidationOperator failing when warning suite fails
* [DOCS] Update How to instantiate a Data Context on Databricks Spark cluster for 0.13+ #2379
* [DOCS] How to load a Pandas DataFrame as a Batch #2327
* [DOCS] Added annotations for Expectations not yet ported to the new Modular Expectations API.
* [DOCS] How to load a Spark DataFrame as a Batch #2385
* [MAINTENANCE] Add checkpoint store to store backend defaults #2378


0.13.8
-----------------
* [FEATURE] New implementation of Checkpoints that uses dedicated CheckpointStore (based on the new ConfigurationStore mechanism) #2311, #2338
* [BUGFIX] Fix issue causing incorrect identification of partially-implemented expectations as not abstract #2334
* [BUGFIX] DataContext with multiple DataSources no longer scans all configurations #2250


0.13.7
-----------------
* [BUGFIX] Fix Local variable 'temp_table_schema_name' might be referenced before assignment bug in sqlalchemy_dataset.py #2302
* [MAINTENANCE] Ensure compatibility with new pip resolver v20.3+ #2256
* [ENHANCEMENT] Improvements in the how-to guide, run_diagnostics method in Expectation base class and Expectation templates to support the new rapid "dev loop" of community-contributed Expectations. #2296
* [ENHANCEMENT] Improvements in the output of Expectations tests to make it more legible. #2296
* [DOCS] Clarification of the instructions for using conda in the "Setting Up Your Dev Environment" doc. #2306


0.13.6
-----------------
* [ENHANCEMENT] Skip checks when great_expectations package did not change #2287
* [ENHANCEMENT] A how-to guide, run_diagnostics method in Expectation base class and Expectation templates to support the new rapid "dev loop" of community-contributed Expectations. #2222
* [BUGFIX] Fix Local variable 'query_schema' might be referenced before assignment bug in sqlalchemy_dataset.py #2286 (Thanks @alessandrolacorte!)
* [BUGFIX] Use correct schema to fetch table and column metadata #2284 (Thanks @armaandhull!)
* [BUGFIX] Updated sqlalchemy_dataset to convert numeric metrics to json_serializable up front, avoiding an issue where expectations on data immediately fail due to the conversion to/from json. #2207


0.13.5
-----------------
* [FEATURE] Add MicrosoftTeamsNotificationAction (Thanks @Antoninj!)
* [FEATURE] New ``contrib`` package #2264
* [ENHANCEMENT] Data docs can now be built skipping the index page using the python API #2224
* [ENHANCEMENT] Speed up new suite creation flow when connecting to Databases. Issue #1670 (Thanks @armaandhull!)
* [ENHANCEMENT] Serialize PySpark DataFrame by converting to dictionary #2237
* [BUGFIX] Mask passwords in DataContext.list_datasources(). Issue #2184
* [BUGFIX] Skip escaping substitution variables in escape_all_config_variables #2243. Issue #2196 (Thanks @
varundunga!)
* [BUGFIX] Pandas extension guessing #2239 (Thanks @sbrugman!)
* [BUGFIX] Replace runtime batch_data DataFrame with string #2240
* [BUGFIX] Update Notebook Render Tests to Reflect Updated Python Packages #2262
* [DOCS] Updated the code of conduct to mention events #2278
* [DOCS] Update the diagram for batch metadata #2161
* [DOCS] Update metrics.rst #2257
* [MAINTENANCE] Different versions of Pandas react differently to corrupt XLS files. #2230
* [MAINTENANCE] remove the obsolete TODO comments #2229 (Thanks @beyondacm!)
* [MAINTENANCE] Update run_id to airflow_run_id for clarity. #2233


0.13.4
-----------------
* [FEATURE] Implement expect_column_values_to_not_match_regex_list in Spark (Thanks @mikaylaedwards!)
* [ENHANCEMENT] Improve support for quantile calculations in Snowflake
* [ENHANCEMENT] DataDocs show values of Evaluation Parameters #2165. Issue #2010
* [ENHANCEMENT] Work on requirements.txt #2052 (Thanks @shapiroj18!)
* [ENHANCEMENT] expect_table_row_count_to_equal_other_table #2133
* [ENHANCEMENT] Improved support for quantile calculations in Snowflake #2176
* [ENHANCEMENT] DataDocs show values of Evaluation Parameters #2165
* [BUGFIX] Add pagination to TupleS3StoreBackend.list_keys() #2169. Issue #2164
* [BUGFIX] Fixed black conflict, upgraded black, made import optional #2183
* [BUGFIX] Made improvements for the treatment of decimals for database backends for lossy conversion #2207
* [BUGFIX] Pass manually_initialize_store_backend_id to database store backends to mirror functionality of other backends. Issue #2181
* [BUGFIX] Make glob_directive more permissive in ConfiguredAssetFilesystemDataConnector #2197. Issue #2193
* [DOCS] Added link to Youtube video on in-code contexts #2177
* [DOCS] Docstrings for DataConnector and associated classes #2172
* [DOCS] Custom expectations improvement #2179
* [DOCS] Add a conda example to creating virtualenvs #2189
* [DOCS] Fix Airflow logo URL #2198 (Thanks @floscha!)
* [DOCS] Update explore_expectations_in_a_notebook.rst #2174
* [DOCS] Change to DOCS that describe Evaluation Parameters #2209
* [MAINTENANCE] Removed mentions of show_cta_footer and added deprecation notes in usage stats #2190. Issue #2120

0.13.3
-----------------
* [ENHANCEMENT] Updated the BigQuery Integration to create a view instead of a table (thanks @alessandrolacorte!) #2082.
* [ENHANCEMENT] Allow  database store backend to support specification of schema in credentials file
* [ENHANCEMENT] Add support for connection_string and url in configuring DatabaseStoreBackend, bringing parity to other SQL-based objects. In the rare case of user code that instantiates a DatabaseStoreBackend without using the Great Expectations config architecture, users should ensure they are providing kwargs to init, because the init signature order has changed.
* [ENHANCEMENT] Improved exception handling in the Slack notifications rendering logic
* [ENHANCEMENT] Uniform configuration support for both 0.13 and 0.12 versions of the Datasource class
* [ENHANCEMENT] A single `DataContext.get_batch()` method supports both 0.13 and 0.12 style call arguments
* [ENHANCEMENT] Initializing DataContext in-code is now available in both 0.13 and 0.12 versions
* [BUGFIX] Fixed a bug in the error printing logic in several exception handling blocks in the Data Docs rendering. This will make it easier for users to submit error messages in case of an error in rendering.
* [DOCS] Miscellaneous doc improvements
* [DOCS] Update cloud composer workflow to use GCSStoreBackendDefaults

0.13.2
-----------------
* [ENHANCEMENT] Support avro format in Spark datasource (thanks @ryanaustincarlson!) #2122
* [ENHANCEMENT] Made improvements to the backend for expect_column_quantile_values_to_be_between #2127
* [ENHANCEMENT] Robust Representation in Configuration of Both Legacy and New Datasource
* [ENHANCEMENT] Continuing 0.13 clean-up and improvements
* [BUGFIX] Fix spark configuration not getting passed to the SparkSession builder (thanks @EricSteg!) #2124
* [BUGFIX] Misc bugfixes and improvements to code & documentation for new in-code data context API #2118
* [BUGFIX] When Introspecting a database, sql_data_connector will ignore view_names that are also system_tables
* [BUGFIX] Made improvements for code & documentation for in-code data context
* [BUGFIX] Fixed bug where TSQL mean on `int` columns returned incorrect result
* [DOCS] Updated explanation for ConfiguredAssetDataConnector and InferredAssetDataConnector
* [DOCS] General 0.13 docs improvements

0.13.1
-----------------
* [ENHANCEMENT] Improved data docs performance by ~30x for large projects and ~4x for smaller projects by changing instantiation of Jinja environment #2100
* [ENHANCEMENT] Allow  database store backend to support specification of schema in credentials file #2058 (thanks @GTLangseth!)
* [ENHANCEMENT] More detailed information in Datasource.self_check() diagnostic (concerning ExecutionEngine objects)
* [ENHANCEMENT] Improve UI for in-code data contexts #2068
* [ENHANCEMENT] Add a store_backend_id property to StoreBackend #2030, #2075
* [ENHANCEMENT] Use an existing expectation_store.store_backend_id to initialize an in-code DataContext #2046, #2075
* [BUGFIX] Corrected handling of boto3_options by PandasExecutionEngine
* [BUGFIX] New Expectation via CLI / SQL Query no longer throws TypeError
* [BUGFIX] Implement validator.default_expectations_arguments
* [DOCS] Fix doc create and editing expectations #2105 (thanks @Lee-W!)
* [DOCS] Updated documentation on 0.13 classes
* [DOCS] Fixed a typo in the HOWTO guide for adding a self-managed Spark datasource
* [DOCS] Updated documentation for new UI for in-code data contexts

0.13.0
-----------------
* INTRODUCING THE NEW MODULAR EXPECTATIONS API (Experimental): this release introduces a new way to create expectation logic in its own class, making it much easier to author and share expectations. ``Expectation`` and ``MetricProvider`` classes now work together to validate data and consolidate logic for all backends by function. See the how-to guides in our documentation for more information on how to use the new API.
* INTRODUCING THE NEW DATASOURCE API (Experimental): this release introduces a new way to connect to datasources providing much richer guarantees for discovering ("inferring") data assets and partitions. The new API replaces "BatchKwargs" and "BatchKwargsGenerators" with BatchDefinition and BatchSpec objects built from DataConnector classes. You can read about the new API in our docs.
* The Core Concepts section of our documentation has been updated with descriptions of the classes and concepts used in the new API; we will continue to update that section and welcome questions and improvements.
* BREAKING: Data Docs rendering is now handled in the new Modular Expectations, which means that any custom expectation rendering needs to be migrated to the new API to function in version 0.13.0.
* BREAKING: **Renamed** Datasource to LegacyDatasource and introduced the new Datasource class. Because most installations rely on one PandasDatasource, SqlAlchemyDatasource, or SparkDFDatasource, most users will not be affected. However, if you have implemented highly customized Datasource class inheriting from the base class, you may need to update your inheritance.
* BREAKING: The new Modular Expectations API will begin removing the ``parse_strings_as_datetimes`` and ``allow_cross_type_comparisons`` flags in expectations. Expectation Suites that use the flags will need to be updated to use the new Modular Expectations. In general, simply removing the flag will produce correct behavior; if you still want the exact same semantics, you should ensure your raw data already has typed datetime objects.
* **NOTE:** Both the new Datasource API and the new Modular Expectations API are *experimental* and will change somewhat during the next several point releases. We are extremely excited for your feedback while we iterate rapidly, and continue to welcome new community contributions.

0.12.10
-----------------
* [BUGFIX] Update requirements.txt for ruamel.yaml to >=0.16 - #2048 (thanks @mmetzger!)
* [BUGFIX] Added option to return scalar instead of list from query store #2060
* [BUGFIX] Add missing markdown_content_block_container #2063
* [BUGFIX] Fixed a divided by zero error for checkpoints on empty expectation suites #2064
* [BUGFIX] Updated sort to correctly return partial unexpected results when expect_column_values_to_be_of_type has more than one unexpected type #2074
* [BUGFIX] Resolve Data Docs resource identifier issues to speed up UpdateDataDocs action #2078
* [DOCS] Updated contribution changelog location #2051 (thanks @shapiroj18!)
* [DOCS] Adding Airflow operator and Astrononomer deploy guides #2070
* [DOCS] Missing image link to bigquery logo #2071 (thanks @nelsonauner!)

0.12.9
-----------------
* [BUGFIX] Fixed the import of s3fs to use the optional import pattern - issue #2053
* [DOCS] Updated the title styling and added a Discuss comment article for the OpsgenieAlertAction how-to guide

0.12.8
-----------------
* [FEATURE] Add OpsgenieAlertAction #2012 (thanks @miike!)
* [FEATURE] Add S3SubdirReaderBatchKwargsGenerator #2001 (thanks @noklam)
* [ENHANCEMENT] Snowflake uses temp tables by default while still allowing transient tables
* [ENHANCEMENT] Enabled use of lowercase table and column names in GE with the `use_quoted_name` key in batch_kwargs #2023
* [BUGFIX] Basic suite builder profiler (suite scaffold) now skips excluded expectations #2037
* [BUGFIX] Off-by-one error in linking to static images #2036 (thanks @NimaVaziri!)
* [BUGFIX] Improve handling of pandas NA type issue #2029 PR #2039 (thanks @isichei!)
* [DOCS] Update Virtual Environment Example #2027 (thanks @shapiroj18!)
* [DOCS] Update implemented_expectations.rst (thanks @jdimatteo!)
* [DOCS] Update how_to_configure_a_pandas_s3_datasource.rst #2042 (thanks @CarstenFrommhold!)

0.12.7
-----------------
* [ENHANCEMENT] CLI supports s3a:// or gs:// paths for Pandas Datasources (issue #2006)
* [ENHANCEMENT] Escape $ characters in configuration, support multiple substitutions (#2005 & #2015)
* [ENHANCEMENT] Implement Skip prompt flag on datasource profile cli (#1881 Thanks @thcidale0808!)
* [BUGFIX] Fixed bug where slack messages cause stacktrace when data docs pages have issue
* [DOCS] How to use docker images (#1797)
* [DOCS] Remove incorrect doc line from PagerdutyAlertAction (Thanks @niallrees!)
* [MAINTENANCE] Update broken link (Thanks @noklam!)
* [MAINTENANCE] Fix path for how-to guide (Thanks @gauthamzz!)

0.12.6
-----------------
* [BUGFIX] replace black in requirements.txt

0.12.5
-----------------
* [ENHANCEMENT] Implement expect_column_values_to_be_json_parseable in spark (Thanks @mikaylaedwards!)
* [ENHANCEMENT] Fix boto3 options passing into datasource correctly (Thanks @noklam!)
* [ENHANCEMENT] Add .pkl to list of recognized extensions (Thanks @KPLauritzen!)
* [BUGFIX] Query batch kwargs support for Athena backend (issue 1964)
* [BUGFIX] Skip config substitution if key is "password" (issue 1927)
* [BUGFIX] fix site_names functionality and add site_names param to get_docs_sites_urls (issue 1991)
* [BUGFIX] Always render expectation suites in data docs unless passing a specific ExpectationSuiteIdentifier in resource_identifiers (issue 1944)
* [BUGFIX] remove black from requirements.txt
* [BUGFIX] docs build cli: fix --yes argument (Thanks @varunbpatil!)
* [DOCS] Update docstring for SubdirReaderBatchKwargsGenerator (Thanks @KPLauritzen!)
* [DOCS] Fix broken link in README.md (Thanks @eyaltrabelsi!)
* [DOCS] Clarifications on several docs (Thanks all!!)

0.12.4
-----------------
* [FEATURE] Add PagerdutyAlertAction (Thanks @NiallRees!)
* [FEATURE] enable using Minio for S3 backend (Thanks @noklam!)
* [ENHANCEMENT] Add SqlAlchemy support for expect_compound_columns_to_be_unique (Thanks @jhweaver!)
* [ENHANCEMENT] Add Spark support for expect_compound_columns_to_be_unique (Thanks @tscottcoombes1!)
* [ENHANCEMENT] Save expectation suites with datetimes in evaluation parameters (Thanks @mbakunze!)
* [ENHANCEMENT] Show data asset name in Slack message (Thanks @haydarai!)
* [ENHANCEMENT] Enhance data doc to show data asset name in overview block (Thanks @noklam!)
* [ENHANCEMENT] Clean up checkpoint output
* [BUGFIX] Change default prefix for TupleStoreBackend (issue 1907)
* [BUGFIX] Duplicate s3 approach for GCS for building object keys
* [BUGFIX] import NotebookConfig (Thanks @cclauss!)
* [BUGFIX] Improve links (Thanks @sbrugman!)
* [MAINTENANCE] Unpin black in requirements (Thanks @jtilly!)
* [MAINTENANCE] remove test case name special characters

0.12.3
-----------------
* [ENHANCEMENT] Add expect_compound_columns_to_be_unique and clarify multicolumn uniqueness
* [ENHANCEMENT] Add expectation expect_table_columns_to_match_set
* [ENHANCEMENT] Checkpoint run command now prints out details on each validation #1437
* [ENHANCEMENT] Slack notifications can now display links to GCS-hosted DataDocs sites
* [ENHANCEMENT] Public base URL can be configured for Data Docs sites
* [ENHANCEMENT] SuiteEditNotebookRenderer.add_header class now allows usage of env variables in jinja templates (thanks @mbakunze)!
* [ENHANCEMENT] Display table for Cramer's Phi expectation in Data Docs (thanks @mlondschien)!
* [BUGFIX] Explicitly convert keys to tuples when removing from TupleS3StoreBackend (thanks @balexander)!
* [BUGFIX] Use more-specific s3.meta.client.exceptions with dealing with boto resource api (thanks @lcorneliussen)!
* [BUGFIX] Links to Amazon S3 are compatible with virtual host-style access and path-style access
* [DOCS] How to Instantiate a Data Context on a Databricks Spark Cluster
* [DOCS] Update to Deploying Great Expectations with Google Cloud Composer
* [MAINTENANCE] Update moto dependency to include cryptography (see #spulec/moto/3290)

0.12.2
-----------------
* [ENHANCEMENT] Update schema for anonymized expectation types to avoid large key domain
* [ENHANCEMENT] BaseProfiler type mapping expanded to include more pandas and numpy dtypes
* [BUGFIX] Allow for pandas reader option inference with parquet and Excel (thanks @dlachasse)!
* [BUGFIX] Fix bug where running checkpoint fails if GCS data docs site has a prefix (thanks @sergii-tsymbal-exa)!
* [BUGFIX] Fix bug in deleting datasource config from config file (thanks @rxmeez)!
* [BUGFIX] clarify inclusiveness of min/max values in string rendering
* [BUGFIX] Building data docs no longer crashes when a data asset name is an integer #1913
* [DOCS] Add notes on transient table creation to Snowflake guide (thanks @verhey)!
* [DOCS] Fixed several broken links and glossary organization (thanks @JavierMonton and @sbrugman)!
* [DOCS] Deploying Great Expectations with Google Cloud Composer (Hosted Airflow)

0.12.1
-----------------
* [FEATURE] Add ``expect_column_pair_cramers_phi_value_to_be_less_than`` expectation to ``PandasDatasource`` to check for the independence of two columns by computing their Cramers Phi (thanks @mlondschien)!
* [FEATURE] add support for ``expect_column_pair_values_to_be_in_set`` to ``Spark`` (thanks @mikaylaedwards)!
* [FEATURE] Add new expectation:`` expect_multicolumn_sum_to_equal`` for ``pandas` and ``Spark`` (thanks @chipmyersjr)!
* [ENHANCEMENT] Update isort, pre-commit & pre-commit hooks, start more linting (thanks @dandandan)!
* [ENHANCEMENT] Bundle shaded marshmallow==3.7.1 to avoid dependency conflicts on GCP Composer
* [ENHANCEMENT] Improve row_condition support in aggregate expectations
* [BUGFIX] SuiteEditNotebookRenderer no longer break GCS and S3 data paths
* [BUGFIX] Fix bug preventing the use of get_available_partition_ids in s3 generator
* [BUGFIX] SuiteEditNotebookRenderer no longer break GCS and S3 data paths
* [BUGFIX] TupleGCSStoreBackend: remove duplicate prefix for urls (thanks @azban)!
* [BUGFIX] Fix `TypeError: unhashable type` error in Data Docs rendering

0.12.0
-----------------
* [BREAKING] This release includes a breaking change that *only* affects users who directly call `add_expectation`, `remove_expectation`, or `find_expectations`. (Most users do not use these APIs but add Expectations by stating them directly on Datasets). Those methods have been updated to take an ExpectationConfiguration object and `match_type` object. The change provides more flexibility in determining which expectations should be modified and allows us provide substantially improved support for two major features that we have frequently heard requested: conditional Expectations and more flexible multi-column custom expectations. See :ref:`expectation_suite_operations` and :ref:`migrating_versions` for more information.
* [FEATURE] Add support for conditional expectations using pandas execution engine (#1217 HUGE thanks @arsenii!)
* [FEATURE] ValidationActions can now consume and return "payload", which can be used to share information across ValidationActions
* [FEATURE] Add support for nested columns in the PySpark expectations (thanks @bramelfrink)!
* [FEATURE] add support for `expect_column_values_to_be_increasing` to `Spark` (thanks @mikaylaedwards)!
* [FEATURE] add support for `expect_column_values_to_be_decreasing` to `Spark` (thanks @mikaylaedwards)!
* [FEATURE] Slack Messages sent as ValidationActions now have link to DataDocs, if available.
* [FEATURE] Expectations now define “domain,” “success,” and “runtime” kwargs to allow them to determine expectation equivalence for updating expectations. Fixes column pair expectation update logic.
* [ENHANCEMENT] Add a `skip_and_clean_missing` flag to `DefaultSiteIndexBuilder.build` (default True). If True, when an index page is being built and an existing HTML page does not have corresponding source data (i.e. an expectation suite or validation result was removed from source store), the HTML page is automatically deleted and will not appear in the index. This ensures that the expectations store and validations store are the source of truth for Data Docs.
* [ENHANCEMENT] Include datetime and bool column types in descriptive documentation results
* [ENHANCEMENT] Improve data docs page breadcrumbs to have clearer run information
* [ENHANCEMENT] Data Docs Validation Results only shows unexpected value counts if all unexpected values are available
* [ENHANCEMENT] Convert GE version key from great_expectations.__version__ to great_expectations_version (thanks, @cwerner!) (#1606)
* [ENHANCEMENT] Add support in JSON Schema profiler for combining schema with anyOf key and creating nullability expectations
* [BUGFIX] Add guard for checking Redshift Dialect in match_like_pattern expectation
* [BUGFIX] Fix content_block build failure for dictionary content - (thanks @jliew!) #1722
* [BUGFIX] Fix bug that was preventing env var substitution in `config_variables.yml` when not at the top level
* [BUGFIX] Fix issue where expect_column_values_to_be_in_type_list did not work with positional type_list argument in SqlAlchemyDataset or SparkDFDataset
* [BUGFIX] Fixes a bug that was causing exceptions to occur if user had a Data Docs config excluding a particular site section
* [DOCS] Add how-to guides for configuring MySQL and MSSQL Datasources
* [DOCS] Add information about issue tags to contributing docs
* [DEPRECATION] Deprecate demo suite behavior in `suite new`

0.11.9
-----------------
* [FEATURE] New Dataset Support: Microsoft SQL Server
* [FEATURE] Render expectation validation results to markdown
* [FEATURE] Add --assume-yes/--yes/-y option to cli docs build command (thanks @feluelle)
* [FEATURE] Add SSO and SSH key pair authentication for Snowflake (thanks @dmateusp)
* [FEATURE] Add pattern-matching expectations that use the Standard SQL "LIKE" operator: "expect_column_values_to_match_like_pattern", "expect_column_values_to_not_match_like_pattern", "expect_column_values_to_match_like_pattern_list", and "expect_column_values_to_not_match_like_pattern_list"
* [ENHANCEMENT] Make Data Docs rendering of profiling results more flexible by deprecating the reliance on validation results having the specific run_name of "profiling"
* [ENHANCEMENT] Use green checkmark in Slack msgs instead of tada
* [ENHANCEMENT] log class instantiation errors for better debugging
* [BUGFIX] usage_statistics decorator now handles 'dry_run' flag
* [BUGFIX] Add spark_context to DatasourceConfigSchema (#1713) (thanks @Dandandan)
* [BUGFIX] Handle case when unexpected_count list element is str
* [DOCS] Deploying Data Docs
* [DOCS] New how-to guide: How to instantiate a Data Context on an EMR Spark cluster
* [DOCS] Managed Spark DF Documentation #1729 (thanks @mgorsk1)
* [DOCS] Typos and clarifications (thanks @dechoma @sbrugman @rexboyce)

0.11.8
-----------------
* [FEATURE] Customizable "Suite Edit" generated notebooks
* [ENHANCEMENT] Add support and docs for loading evaluation parameter from SQL database
* [ENHANCEMENT] Fixed some typos/grammar and a broken link in the suite_scaffold_notebook_renderer
* [ENHANCEMENT] allow updates to DatabaseStoreBackend keys by default, requiring `allow_update=False` to disallow
* [ENHANCEMENT] Improve support for prefixes declared in TupleS3StoreBackend that include reserved characters
* [BUGFIX] Fix issue where allow_updates was set for StoreBackend that did not support it
* [BUGFIX] Fix issue where GlobReaderBatchKwargsGenerator failed with relative base_directory
* [BUGFIX] Adding explicit requirement for "importlib-metadata" (needed for Python versions prior to Python 3.8).
* [MAINTENANCE] Install GitHub Dependabot
* [BUGFIX] Fix missing importlib for python 3.8 #1651

0.11.7
-----------------
* [ENHANCEMENT] Improve CLI error handling.
* [ENHANCEMENT] Do not register signal handlers if not running in main thread
* [ENHANCEMENT] store_backend (S3 and GCS) now throws InvalidKeyError if file does not exist at expected location
* [BUGFIX] ProfilerTypeMapping uses lists instead of sets to prevent serialization errors when saving suites created by JsonSchemaProfiler
* [DOCS] Update suite scaffold how-to
* [DOCS] Docs/how to define expectations that span multiple tables
* [DOCS] how to metadata stores validation on s3

0.11.6
-----------------
* [FEATURE] Auto-install Python DB packages.  If the required packages for a DB library are not installed, GE will offer the user to install them, without exiting CLI
* [FEATURE] Add new expectation expect_table_row_count_to_equal_other_table for SqlAlchemyDataset
* [FEATURE] A profiler that builds suites from JSONSchema files
* [ENHANCEMENT] Add ``.feather`` file support to PandasDatasource
* [ENHANCEMENT] Use ``colorama init`` to support terminal color on Windows
* [ENHANCEMENT] Update how_to_trigger_slack_notifications_as_a_validation_action.rst
* [ENHANCEMENT] Added note for config_version in great_expectations.yml
* [ENHANCEMENT] Implement "column_quantiles" for MySQL (via a compound SQLAlchemy query, since MySQL does not support "percentile_disc")
* [BUGFIX] "data_asset.validate" events with "data_asset_name" key in the batch kwargs were failing schema validation
* [BUGFIX] database_store_backend does not support storing Expectations in DB
* [BUGFIX] instantiation of ExpectationSuite always adds GE version metadata to prevent datadocs from crashing
* [BUGFIX] Fix all tests having to do with missing data source libraries
* [DOCS] will/docs/how_to/Store Expectations on Google Cloud Store

0.11.5
-----------------
* [FEATURE] Add support for expect_column_values_to_match_regex_list exception for Spark backend
* [ENHANCEMENT] Added 3 new usage stats events: "cli.new_ds_choice", "data_context.add_datasource", and "datasource.sqlalchemy.connect"
* [ENHANCEMENT] Support platform_specific_separator flag for TupleS3StoreBackend prefix
* [ENHANCEMENT] Allow environment substitution in config_variables.yml
* [BUGFIX] fixed issue where calling head() on a SqlAlchemyDataset would fail if the underlying table is empty
* [BUGFIX] fixed bug in rounding of mostly argument to nullity expectations produced by the BasicSuiteBuilderProfiler
* [DOCS] New How-to guide: How to add a Validation Operator (+ updated in Validation Operator doc strings)

0.11.4
-----------------
* [BUGIFX] Fixed an error that crashed the CLI when called in an environment with neither SQLAlchemy nor google.auth installed

0.11.3
-----------------
* [ENHANCEMENT] Removed the misleading scary "Site doesn't exist or is inaccessible" message that the CLI displayed before building Data Docs for the first time.
* [ENHANCEMENT] Catch sqlalchemy.exc.ArgumentError and google.auth.exceptions.GoogleAuthError in SqlAlchemyDatasource __init__ and re-raise them as DatasourceInitializationError - this allows the CLI to execute its retry logic when users provide a malformed SQLAlchemy URL or attempt to connect to a BigQuery project without having proper authentication.
* [BUGFIX] Fixed issue where the URL of the Glossary of Expectations article in the auto-generated suite edit notebook was wrong (out of date) (#1557).
* [BUGFIX] Use renderer_type to set paths in jinja templates instead of utm_medium since utm_medium is optional
* [ENHANCEMENT] Bring in custom_views_directory in DefaultJinjaView to enable custom jinja templates stored in plugins dir
* [BUGFIX] fixed glossary links in walkthrough modal, README, CTA button, scaffold notebook
* [BUGFIX] Improved TupleGCSStoreBackend configurability (#1398 #1399)
* [BUGFIX] Data Docs: switch bootstrap-table-filter-control.min.js to CDN
* [ENHANCEMENT] BasicSuiteBuilderProfiler now rounds mostly values for readability
* [DOCS] Add AutoAPI as the primary source for API Reference docs.

0.11.2
-----------------
* [FEATURE] Add support for expect_volumn_values_to_match_json_schema exception for Spark backend (thanks @chipmyersjr!)
* [ENHANCEMENT] Add formatted __repr__ for ValidationOperatorResult
* [ENHANCEMENT] add option to suppress logging when getting expectation suite
* [BUGFIX] Fix object name construction when calling SqlAlchemyDataset.head (thanks @mascah!)
* [BUGFIX] Fixed bug where evaluation parameters used in arithmetic expressions would not be identified as upstream dependencies.
* [BUGFIX] Fix issue where DatabaseStoreBackend threw IntegrityError when storing same metric twice
* [FEATURE] Added new cli upgrade helper to help facilitate upgrading projects to be compatible with GE 0.11.
  See :ref:`upgrading_to_0.11` for more info.
* [BUGFIX] Fixed bug preventing GCS Data Docs sites to cleaned
* [BUGFIX] Correct doc link in checkpoint yml
* [BUGFIX] Fixed issue where CLI checkpoint list truncated names (#1518)
* [BUGFIX] Fix S3 Batch Kwargs Generator incorrect migration to new build_batch_kwargs API
* [BUGFIX] Fix missing images in data docs walkthrough modal
* [BUGFIX] Fix bug in checkpoints that was causing incorrect run_time to be set
* [BUGFIX] Fix issue where data docs could remove trailing zeros from values when low precision was requested

0.11.1
-----------------
* [BUGFIX] Fixed bug that was caused by comparison between timezone aware and non-aware datetimes
* [DOCS] Updated docs with info on typed run ids and validation operator results
* [BUGFIX] Update call-to-action buttons on index page with correct URLs

0.11.0
-----------------
* [BREAKING] ``run_id`` is now typed using the new ``RunIdentifier`` class, which consists of a ``run_time`` and
  ``run_name``. Existing projects that have Expectation Suite Validation Results must be migrated.
  See :ref:`upgrading_to_0.11` for instructions.
* [BREAKING] ``ValidationMetric`` and ``ValidationMetricIdentifier`` objects now have a ``data_asset_name`` attribute.
  Existing projects with evaluation parameter stores that have database backends must be migrated.
  See :ref:`upgrading_to_0.11` for instructions.
* [BREAKING] ``ValidationOperator.run`` now returns an instance of new type, ``ValidationOperatorResult`` (instead of a
  dictionary). If your code uses output from Validation Operators, it must be updated.
* Major update to the styling and organization of documentation! Watch for more content and reorganization as we continue to improve the documentation experience with Great Expectations.
* [FEATURE] Data Docs: redesigned index page with paginated/sortable/searchable/filterable tables
* [FEATURE] Data Docs: searchable tables on Expectation Suite Validation Result pages
* ``data_asset_name`` is now added to batch_kwargs by batch_kwargs_generators (if available) and surfaced in Data Docs
* Renamed all ``generator_asset`` parameters to ``data_asset_name``
* Updated the dateutil dependency
* Added experimental QueryStore
* Removed deprecated cli tap command
* Added of 0.11 upgrade helper
* Corrected Scaffold maturity language in notebook to Experimental
* Updated the installation/configuration documentation for Snowflake users
* [ENHANCEMENT] Improved error messages for misconfigured checkpoints.
* [BUGFIX] Fixed bug that could cause some substituted variables in DataContext config to be saved to `great_expectations.yml`

0.10.12
-----------------
* [DOCS] Improved help for CLI `checkpoint` command
* [BUGFIX] BasicSuiteBuilderProfiler could include extra expectations when only some expectations were selected (#1422)
* [FEATURE] add support for `expect_multicolumn_values_to_be_unique` and `expect_column_pair_values_A_to_be_greater_than_B`
  to `Spark`. Thanks @WilliamWsyHK!
* [ENHANCEMENT] Allow a dictionary of variables can be passed to the DataContext constructor to allow override
  config variables at runtime. Thanks @balexander!
* [FEATURE] add support for `expect_column_pair_values_A_to_be_greater_than_B` to `Spark`.
* [BUGFIX] Remove SQLAlchemy typehints to avoid requiring library (thanks @mzjp2)!
* [BUGFIX] Fix issue where quantile boundaries could not be set to zero. Thanks @kokes!

0.10.11
-----------------
* Bugfix: build_data_docs list_keys for GCS returns keys and when empty a more user friendly message
* ENHANCEMENT: Enable Redshift Quantile Profiling


0.10.10
-----------------
* Removed out-of-date Airflow integration examples. This repo provides a comprehensive example of Airflow integration: `#GE Airflow Example <https://github.com/superconductive/ge_tutorials>`_
* Bugfix suite scaffold notebook now has correct suite name in first markdown cell.
* Bugfix: fixed an example in the custom expectations documentation article - "result" key was missing in the returned dictionary
* Data Docs Bugfix: template string substitution is now done using .safe_substitute(), to handle cases where string templates
  or substitution params have extraneous $ signs. Also added logic to handle templates where intended output has groupings of 2 or more $ signs
* Docs fix: fix in yml for example action_list_operator for metrics
* GE is now auto-linted using Black

-----------------

* DataContext.get_docs_sites_urls now raises error if non-existent site_name is specified
* Bugfix for the CLI command `docs build` ignoring the --site_name argument (#1378)
* Bugfix and refactor for `datasource delete` CLI command (#1386) @mzjp2
* Instantiate datasources and validate config only when datasource is used (#1374) @mzjp2
* suite delete changed from an optional argument to a required one
* bugfix for uploading objects to GCP #1393
* added a new usage stats event for the case when a data context is created through CLI
* tuplefilestore backend, expectationstore backend remove_key bugs fixed
* no url is returned on empty data_docs site
* return url for resource only if key exists
* Test added for the period special char case
* updated checkpoint module to not require sqlalchemy
* added BigQuery as an option in the list of databases in the CLI
* added special cases for handling BigQuery - table names are already qualified with schema name, so we must make sure that we do not prepend the schema name twice
* changed the prompt for the name of the temp table in BigQuery in the CLI to hint that a fully qualified name (project.dataset.table) should be provided
* Bugfix for: expect_column_quantile_values_to_be_between expectation throws an "unexpected keyword WITHIN" on BigQuery (#1391)

0.10.8
-----------------
* added support for overriding the default jupyter command via a GE_JUPYTER_COMMAND environment variable (#1347) @nehiljain
* Bugfix for checkpoint missing template (#1379)

0.10.7
-----------------
* crud delete suite bug fix

0.10.6
-----------------

* Checkpoints: a new feature to ease deployment of suites into your pipelines
  - DataContext.list_checkpoints() returns a list of checkpoint names found in the project
  - DataContext.get_checkpoint() returns a validated dictionary loaded from yml
  - new cli commands

    - `checkpoint new`
    - `checkpoint list`
    - `checkpoint run`
    - `checkpoint script`

* marked cli `tap` commands as deprecating on next release
* marked cli `validation-operator run` command as deprecating
* internal improvements in the cli code
* Improve UpdateDataDocsAction docs

0.10.5
-----------------

* improvements to ge.read_json tests
* tidy up the changelog

  - Fix bullet list spacing issues
  - Fix 0.10. formatting
  - Drop roadmap_and_changelog.rst and move changelog.rst to the top level of the table of contents
* DataContext.run_validation_operator() now raises a DataContextError if:
  - no batches are passed
  - batches are of the the wrong type
  - no matching validation operator is found in the project
* Clarified scaffolding language in scaffold notebook
* DataContext.create() adds an additional directory: `checkpoints`
* Marked tap command for deprecation in next major release

0.10.4
-----------------
* consolidated error handling in CLI DataContext loading
* new cli command `suite scaffold` to speed up creation of suites
* new cli command `suite demo` that creates an example suite
* Update bigquery.rst `#1330 <https://github.com/great-expectations/great_expectations/issues/1330>`_
* Fix datetime reference in create_expectations.rst `#1321 <https://github.com/great-expectations/great_expectations/issues/1321>`_ Thanks @jschendel !
* Update issue templates
* CLI command experimental decorator
* Update style_guide.rst
* Add pull request template
* Use pickle to generate hash for dataframes with unhashable objects. `#1315 <https://github.com/great-expectations/great_expectations/issues/1315>`_ Thanks @shahinism !
* Unpin pytest

0.10.3
-----------------
* Use pickle to generate hash for dataframes with unhashable objects.

0.10.2
-----------------
* renamed NotebookRenderer to SuiteEditNotebookRenderer
* SuiteEditNotebookRenderer now lints using black
* New SuiteScaffoldNotebookRenderer renderer to expedite suite creation
* removed autopep8 dependency
* bugfix: extra backslash in S3 urls if store was configured without a prefix `#1314 <https://github.com/great-expectations/great_expectations/issues/1314>`_

0.10.1
-----------------
* removing bootstrap scrollspy on table of contents `#1282 <https://github.com/great-expectations/great_expectations/issues/1282>`_
* Silently tolerate connection timeout during usage stats reporting

0.10.0
-----------------
* (BREAKING) Clarified API language: renamed all ``generator`` parameters and methods to the more correct ``batch_kwargs_generator`` language. Existing projects may require simple migration steps. See :ref:`Upgrading to 0.10.x <upgrading_to_0.10.x>` for instructions.
* Adds anonymized usage statistics to Great Expectations. See this article for details: :ref:`Usage Statistics`.
* CLI: improve look/consistency of ``docs list``, ``suite list``, and ``datasource list`` output; add ``store list`` and ``validation-operator list`` commands.
* New SuiteBuilderProfiler that facilitates faster suite generation by allowing columns to be profiled
* Added two convenience methods to ExpectationSuite: get_table_expectations & get_column_expectations
* Added optional profiler_configuration to DataContext.profile() and DataAsset.profile()
* Added list_available_expectation_types() to DataAsset

0.9.11
-----------------
* Add evaluation parameters support in WarningAndFailureExpectationSuitesValidationOperator `#1284 <https://github.com/great-expectations/great_expectations/issues/1284>`_ thanks `@balexander <https://github.com/balexander>`_
* Fix compatibility with MS SQL Server. `#1269 <https://github.com/great-expectations/great_expectations/issues/1269>`_ thanks `@kepiej <https://github.com/kepiej>`_
* Bug fixes for query_generator `#1292 <https://github.com/great-expectations/great_expectations/issues/1292>`_ thanks `@ian-whitestone <https://github.com/ian-whitestone>`_

0.9.10
-----------------
* Data Docs: improve configurability of site_section_builders
* TupleFilesystemStoreBackend now ignore `.ipynb_checkpoints` directories `#1203 <https://github.com/great-expectations/great_expectations/issues/1203>`_
* bugfix for Data Docs links encoding on S3 `#1235 <https://github.com/great-expectations/great_expectations/issues/1235>`_

0.9.9
-----------------
* Allow evaluation parameters support in run_validation_operator
* Add log_level parameter to jupyter_ux.setup_notebook_logging.
* Add experimental display_profiled_column_evrs_as_section and display_column_evrs_as_section methods, with a minor (nonbreaking) refactor to create a new _render_for_jupyter method.
* Allow selection of site in UpdateDataDocsAction with new arg target_site_names in great_expectations.yml
* Fix issue with regular expression support in BigQuery (#1244)

0.9.8
-----------------
* Allow basic operations in evaluation parameters, with or without evaluation parameters.
* When unexpected exceptions occur (e.g., during data docs rendering), the user will see detailed error messages, providing information about the specific issue as well as the stack trace.
* Remove the "project new" option from the command line (since it is not implemented; users can only run "init" to create a new project).
* Update type detection for bigquery based on driver changes in pybigquery driver 0.4.14. Added a warning for users who are running an older pybigquery driver
* added execution tests to the NotebookRenderer to mitigate codegen risks
* Add option "persist", true by default, for SparkDFDataset to persist the DataFrame it is passed. This addresses #1133 in a deeper way (thanks @tejsvirai for the robust debugging support and reproduction on spark).

  * Disabling this option should *only* be done if the user has *already* externally persisted the DataFrame, or if the dataset is too large to persist but *computations are guaranteed to be stable across jobs*.

* Enable passing dataset kwargs through datasource via dataset_options batch_kwarg.
* Fix AttributeError when validating expectations from a JSON file
* Data Docs: fix bug that was causing erratic scrolling behavior when table of contents contains many columns
* Data Docs: add ability to hide how-to buttons and related content in Data Docs

0.9.7
-----------------
* Update marshmallow dependency to >3. NOTE: as of this release, you MUST use marshamllow >3.0, which REQUIRES python 3. (`#1187 <https://github.com/great-expectations/great_expectations/issues/1187>`_) @jcampbell

  * Schema checking is now stricter for expectation suites, and data_asset_name must not be present as a top-level key in expectation suite json. It is safe to remove.
  * Similarly, datasource configuration must now adhere strictly to the required schema, including having any required credentials stored in the "credentials" dictionary.

* New beta CLI command: `tap new` that generates an executable python file to expedite deployments. (`#1193 <https://github.com/great-expectations/great_expectations/issues/1193>`_) @Aylr
* bugfix in TableBatchKwargsGenerator docs
* Added feature maturity in README (`#1203 <https://github.com/great-expectations/great_expectations/issues/1203>`_) @kyleaton
* Fix failing test that should skip if postgresql not running (`#1199 <https://github.com/great-expectations/great_expectations/issues/1199>`_) @cicdw


0.9.6
-----------------
* validate result dict when instantiating an ExpectationValidationResult (`#1133 <https://github.com/great-expectations/great_expectations/issues/1133>`_)
* DataDocs: Expectation Suite name on Validation Result pages now link to Expectation Suite page
* `great_expectations init`: cli now asks user if csv has header when adding a Spark Datasource with csv file
* Improve support for using GCP Storage Bucket as a Data Docs Site backend (thanks @hammadzz)
* fix notebook renderer handling for expectations with no column kwarg and table not in their name (`#1194 <https://github.com/great-expectations/great_expectations/issues/1194>`_)


0.9.5
-----------------
* Fixed unexpected behavior with suite edit, data docs and jupyter
* pytest pinned to 5.3.5


0.9.4
-----------------
* Update CLI `init` flow to support snowflake transient tables
* Use filename for default expectation suite name in CLI `init`
* Tables created by SqlAlchemyDataset use a shorter name with 8 hex characters of randomness instead of a full uuid
* Better error message when config substitution variable is missing
* removed an unused directory in the GE folder
* removed obsolete config error handling
* Docs typo fixes
* Jupyter notebook improvements
* `great_expectations init` improvements
* Simpler messaging in validation notebooks
* replaced hacky loop with suite list call in notebooks
* CLI suite new now supports `--empty` flag that generates an empty suite and opens a notebook
* add error handling to `init` flow for cases where user tries using a broken file


0.9.3
-----------------
* Add support for transient table creation in snowflake (#1012)
* Improve path support in TupleStoreBackend for better cross-platform compatibility
* New features on `ExpectationSuite`

  - ``add_citation()``
  - ``get_citations()``

* `SampleExpectationsDatasetProfiler` now leaves a citation containing the original batch kwargs
* `great_expectations suite edit` now uses batch_kwargs from citations if they exist
* Bugfix :: suite edit notebooks no longer blow away the existing suite while loading a batch of data
* More robust and tested logic in `suite edit`
* DataDocs: bugfixes and improvements for smaller viewports
* Bugfix :: fix for bug that crashes SampleExpectationsDatasetProfiler if unexpected_percent is of type decimal.Decimal (`#1109 <https://github.com/great-expectations/great_expectations/issues/1109>`_)


0.9.2
-----------------
* Fixes #1095
* Added a `list_expectation_suites` function to `data_context`, and a corresponding CLI function - `suite list`.
* CI no longer enforces legacy python tests.

0.9.1
------
* Bugfix for dynamic "How to Edit This Expectation Suite" command in DataDocs

0.9.0
-----------------

Version 0.9.0 is a major update to Great Expectations! The DataContext has continued to evolve into a powerful tool
for ensuring that Expectation Suites can properly represent the way users think about their data, and upgrading will
make it much easier to store and share expectation suites, and to build data docs that support your whole team.
You’ll get awesome new features including improvements to data docs look and the ability to choose and store metrics
for building flexible data quality dashboards.

The changes for version 0.9.0 fall into several broad areas:

1. Onboarding

Release 0.9.0 of Great Expectations makes it much easier to get started with the project. The `init` flow has grown
to support a much wider array of use cases and to use more natural language rather than introducing
GreatExpectations concepts earlier. You can more easily configure different backends and datasources, take advantage
of guided walkthroughs to find and profile data, and share project configurations with colleagues.

If you have already completed the `init` flow using a previous version of Great Expectations, you do not need to
rerun the command. However, **there are some small changes to your configuration that will be required**. See
:ref:`migrating_versions` for details.

2. CLI Command Improvements

With this release we have introduced a consistent naming pattern for accessing subcommands based on the noun (a
Great Expectations object like `suite` or `docs`) and verb (an action like `edit` or `new`). The new user experience
will allow us to more naturally organize access to CLI tools as new functionality is added.

3. Expectation Suite Naming and Namespace Changes

Defining shared expectation suites and validating data from different sources is much easier in this release. The
DataContext, which manages storage and configuration of expectations, validations, profiling, and data docs, no
longer requires that expectation suites live in a datasource-specific “namespace.” Instead, you should name suites
with the logical name corresponding to your data, making it easy to share them or validate against different data
sources. For example, the expectation suite "npi" for National Provider Identifier data can now be shared across
teams who access the same logical data in local systems using Pandas, on a distributed Spark cluster, or via a
relational database.

Batch Kwargs, or instructions for a datasource to build a batch of data, are similarly freed from a required
namespace, and you can more easily integrate Great Expectations into workflows where you do not need to use a
BatchKwargsGenerator (usually because you have a batch of data ready to validate, such as in a table or a known
directory).

The most noticeable impact of this API change is in the complete removal of the DataAssetIdentifier class. For
example, the `create_expectation_suite` and `get_batch` methods now no longer require a data_asset_name parameter,
relying only on the expectation_suite_name and batch_kwargs to do their job. Similarly, there is no more asset name
normalization required. See the upgrade guide for more information.

4. Metrics and Evaluation Parameter Stores

Metrics have received much more love in this release of Great Expectations! We've improved the system for declaring
evaluation parameters that support dependencies between different expectation suites, so you can easily identify a
particular field in the result of one expectation to use as the input into another. And the MetricsStore is now much
more flexible, supporting a new ValidationAction that makes it possible to select metrics from a validation result
to be saved in a database where they can power a dashboard.

5. Internal Type Changes and Improvements

Finally, in this release, we have done a lot of work under the hood to make things more robust, including updating
all of the internal objects to be more strongly typed. That change, while largely invisible to end users, paves the
way for some really exciting opportunities for extending Great Expectations as we build a bigger community around
the project.


We are really excited about this release, and encourage you to upgrade right away to take advantage of the more
flexible naming and simpler API for creating, accessing, and sharing your expectations. As always feel free to join
us on Slack for questions you don't see addressed!


0.8.9__develop
-----------------


0.8.8
-----------------
* Add support for allow_relative_error to expect_column_quantile_values_to_be_between, allowing Redshift users access
  to this expectation
* Add support for checking backend type information for datetime columns using expect_column_min_to_be_between and
  expect_column_max_to_be_between

0.8.7
-----------------
* Add support for expect_column_values_to_be_of_type for BigQuery backend (#940)
* Add image CDN for community usage stats
* Documentation improvements and fixes

0.8.6
-----------------
* Raise informative error if config variables are declared but unavailable
* Update ExpectationsStore defaults to be consistent across all FixedLengthTupleStoreBackend objects
* Add support for setting spark_options via SparkDFDatasource
* Include tail_weights by default when using build_continuous_partition_object
* Fix Redshift quantiles computation and type detection
* Allow boto3 options to be configured (#887)

0.8.5
-----------------
* BREAKING CHANGE: move all reader options from the top-level batch_kwargs object to a sub-dictionary called
  "reader_options" for SparkDFDatasource and PandasDatasource. This means it is no longer possible to specify
  supplemental reader-specific options at the top-level of `get_batch`,  `yield_batch_kwargs` or `build_batch_kwargs`
  calls, and instead, you must explicitly specify that they are reader_options, e.g. by a call such as:
  `context.yield_batch_kwargs(data_asset_name, reader_options={'encoding': 'utf-8'})`.
* BREAKING CHANGE: move all query_params from the top-level batch_kwargs object to a sub-dictionary called
  "query_params" for SqlAlchemyDatasource. This means it is no longer possible to specify supplemental query_params at
  the top-level of `get_batch`,  `yield_batch_kwargs` or `build_batch_kwargs`
  calls, and instead, you must explicitly specify that they are query_params, e.g. by a call such as:
  `context.yield_batch_kwargs(data_asset_name, query_params={'schema': 'foo'})`.
* Add support for filtering validation result suites and validation result pages to show only failed expectations in
  generated documentation
* Add support for limit parameter to batch_kwargs for all datasources: Pandas, SqlAlchemy, and SparkDF; add support
  to generators to support building batch_kwargs with limits specified.
* Include raw_query and query_params in query_generator batch_kwargs
* Rename generator keyword arguments from data_asset_name to generator_asset to avoid ambiguity with normalized names
* Consistently migrate timestamp from batch_kwargs to batch_id
* Include batch_id in validation results
* Fix issue where batch_id was not included in some generated datasets
* Fix rendering issue with expect_table_columns_to_match_ordered_list expectation
* Add support for GCP, including BigQuery and GCS
* Add support to S3 generator for retrieving directories by specifying the `directory_assets` configuration
* Fix warning regarding implicit class_name during init flow
* Expose build_generator API publicly on datasources
* Allow configuration of known extensions and return more informative message when SubdirReaderBatchKwargsGenerator cannot find
  relevant files.
* Add support for allow_relative_error on internal dataset quantile functions, and add support for
  build_continuous_partition_object in Redshift
* Fix truncated scroll bars in value_counts graphs


0.8.4.post0
----------------
* Correct a packaging issue resulting in missing notebooks in tarball release; update docs to reflect new notebook
  locations.


0.8.4
-----------------
* Improved the tutorials that walk new users through the process of creating expectations and validating data
* Changed the flow of the init command - now it creates the scaffolding of the project and adds a datasource. After
  that users can choose their path.
* Added a component with links to useful tutorials to the index page of the Data Docs website
* Improved the UX of adding a SQL datasource in the CLI - now the CLI asks for specific credentials for Postgres,
  MySQL, Redshift and Snowflake, allows continuing debugging in the config file and has better error messages
* Added batch_kwargs information to DataDocs validation results
* Fix an issue affecting file stores on Windows


0.8.3
-----------------
* Fix a bug in data-docs' rendering of mostly parameter
* Correct wording for expect_column_proportion_of_unique_values_to_be_between
* Set charset and meta tags to avoid unicode decode error in some browser/backend configurations
* Improve formatting of empirical histograms in validation result data docs
* Add support for using environment variables in `config_variables_file_path`
* Documentation improvements and corrections


0.8.2.post0
------------
* Correct a packaging issue resulting in missing css files in tarball release


0.8.2
-----------------
* Add easier support for customizing data-docs css
* Use higher precision for rendering 'mostly' parameter in data-docs; add more consistent locale-based
  formatting in data-docs
* Fix an issue causing visual overlap of large numbers of validation results in build-docs index
* Documentation fixes (thanks @DanielOliver!) and improvements
* Minor CLI wording fixes
* Improved handling of MySql temporary tables
* Improved detection of older config versions


0.8.1
-----------------
* Fix an issue where version was reported as '0+unknown'


0.8.0
-----------------

Version 0.8.0 is a significant update to Great Expectations, with many improvements focused on configurability
and usability.  See the :ref:`migrating_versions` guide for more details on specific changes, which include
several breaking changes to configs and APIs.

Highlights include:

1. Validation Operators and Actions. Validation operators make it easy to integrate GE into a variety of pipeline runners. They
   offer one-line integration that emphasizes configurability. See the :ref:`validation_operators_and_actions`
   feature guide for more information.

   - The DataContext `get_batch` method no longer treats `expectation_suite_name` or `batch_kwargs` as optional; they
     must be explicitly specified.
   - The top-level GE validate method allows more options for specifying the specific data_asset class to use.

2. First-class support for plugins in a DataContext, with several features that make it easier to configure and
   maintain DataContexts across common deployment patterns.

   - **Environments**: A DataContext can now manage :ref:`environment_and_secrets` more easily thanks to more dynamic and
     flexible variable substitution.
   - **Stores**: A new internal abstraction for DataContexts, :ref:`Stores <reference__core_concepts__data_context__stores>`, make extending GE easier by
     consolidating logic for reading and writing resources from a database, local, or cloud storage.
   - **Types**: Utilities configured in a DataContext are now referenced using `class_name` and `module_name` throughout
     the DataContext configuration, making it easier to extend or supplement pre-built resources. For now, the "type"
     parameter is still supported but expect it to be removed in a future release.

3. Partitioners: Batch Kwargs are clarified and enhanced to help easily reference well-known chunks of data using a
   partition_id. Batch ID and Batch Fingerprint help round out support for enhanced metadata around data
   assets that GE validates. See :ref:`Batch Identifiers <reference__core_concepts__batch_parameters>` for more information. The `GlobReaderBatchKwargsGenerator`,
   `QueryBatchKwargsGenerator`, `S3GlobReaderBatchKwargsGenerator`, `SubdirReaderBatchKwargsGenerator`, and `TableBatchKwargsGenerator` all support partition_id for
   easily accessing data assets.

4. Other Improvements:

   - We're beginning a long process of some under-the-covers refactors designed to make GE more maintainable as we
     begin adding additional features.
   - Restructured documentation: our docs have a new structure and have been reorganized to provide space for more
     easily adding and accessing reference material. Stay tuned for additional detail.
   - The command build-documentation has been renamed build-docs and now by
     default opens the Data Docs in the users' browser.

v0.7.11
-----------------
* Fix an issue where head() lost the column name for SqlAlchemyDataset objects with a single column
* Fix logic for the 'auto' bin selection of `build_continuous_partition_object`
* Add missing jinja2 dependency
* Fix an issue with inconsistent availability of strict_min and strict_max options on expect_column_values_to_be_between
* Fix an issue where expectation suite evaluation_parameters could be overridden by values during validate operation


v0.7.10
-----------------
* Fix an issue in generated documentation where the Home button failed to return to the index
* Add S3 Generator to module docs and improve module docs formatting
* Add support for views to QueryBatchKwargsGenerator
* Add success/failure icons to index page
* Return to uniform histogram creation during profiling to avoid large partitions for internal performance reasons


v0.7.9
-----------------
* Add an S3 generator, which will introspect a configured bucket and generate batch_kwargs from identified objects
* Add support to PandasDatasource and SparkDFDatasource for reading directly from S3
* Enhance the Site Index page in documentation so that validation results are sorted and display the newest items first
  when using the default run-id scheme
* Add a new utility method, `build_continuous_partition_object` which will build partition objects using the dataset
  API and so supports any GE backend.
* Fix an issue where columns with spaces in their names caused failures in some SqlAlchemyDataset and SparkDFDataset
  expectations
* Fix an issue where generated queries including null checks failed on MSSQL (#695)
* Fix an issue where evaluation parameters passed in as a set instead of a list could cause JSON serialization problems
  for the result object (#699)


v0.7.8
-----------------
* BREAKING: slack webhook URL now must be in the profiles.yml file (treat as a secret)
* Profiler improvements:

  - Display candidate profiling data assets in alphabetical order
  - Add columns to the expectation_suite meta during profiling to support human-readable description information

* Improve handling of optional dependencies during CLI init
* Improve documentation for create_expectations notebook
* Fix several anachronistic documentation and docstring phrases (#659, #660, #668, #681; #thanks @StevenMMortimer)
* Fix data docs rendering issues:

  - documentation rendering failure from unrecognized profiled column type (#679; thanks @dinedal))
  - PY2 failure on encountering unicode (#676)


0.7.7
-----------------
* Standardize the way that plugin module loading works. DataContext will begin to use the new-style class and plugin
  identification moving forward; yml configs should specify class_name and module_name (with module_name optional for
  GE types). For now, it is possible to use the "type" parameter in configuration (as before).
* Add support for custom data_asset_type to all datasources
* Add support for strict_min and strict_max to inequality-based expectations to allow strict inequality checks
  (thanks @RoyalTS!)
* Add support for reader_method = "delta" to SparkDFDatasource
* Fix databricks generator (thanks @sspitz3!)
* Improve performance of DataContext loading by moving optional import
* Fix several memory and performance issues in SparkDFDataset.

  - Use only distinct value count instead of bringing values to driver
  - Migrate away from UDF for set membership, nullity, and regex expectations

* Fix several UI issues in the data_documentation

  - Move prescriptive dataset expectations to Overview section
  - Fix broken link on Home breadcrumb
  - Scroll follows navigation properly
  - Improved flow for long items in value_set
  - Improved testing for ValidationRenderer
  - Clarify dependencies introduced in documentation sites
  - Improve testing and documentation for site_builder, including run_id filter
  - Fix missing header in Index page and cut-off tooltip
  - Add run_id to path for validation files


0.7.6
-----------------
* New Validation Renderer! Supports turning validation results into HTML and displays differences between the expected
  and the observed attributes of a dataset.
* Data Documentation sites are now fully configurable; a data context can be configured to generate multiple
  sites built with different GE objects to support a variety of data documentation use cases. See data documentation
  guide for more detail.
* CLI now has a new top-level command, `build-documentation` that can support rendering documentation for specified
  sites and even named data assets in a specific site.
* Introduced DotDict and LooselyTypedDotDict classes that allow to enforce typing of dictionaries.
* Bug fixes: improved internal logic of rendering data documentation, slack notification, and CLI profile command when
  datasource argument was not provided.

0.7.5
-----------------
* Fix missing requirement for pypandoc brought in from markdown support for notes rendering.

0.7.4
-----------------
* Fix numerous rendering bugs and formatting issues for rendering documentation.
* Add support for pandas extension dtypes in pandas backend of expect_column_values_to_be_of_type and
  expect_column_values_to_be_in_type_list and fix bug affecting some dtype-based checks.
* Add datetime and boolean column-type detection in BasicDatasetProfiler.
* Improve BasicDatasetProfiler performance by disabling interactive evaluation when output of expectation is not
  immediately used for determining next expectations in profile.
* Add support for rendering expectation_suite and expectation_level notes from meta in docs.
* Fix minor formatting issue in readthedocs documentation.

0.7.3
-----------------
* BREAKING: Harmonize expect_column_values_to_be_of_type and expect_column_values_to_be_in_type_list semantics in
  Pandas with other backends, including support for None type and type_list parameters to support profiling.
  *These type expectations now rely exclusively on native python or numpy type names.*
* Add configurable support for Custom DataAsset modules to DataContext
* Improve support for setting and inheriting custom data_asset_type names
* Add tooltips with expectations backing data elements to rendered documentation
* Allow better selective disabling of tests (thanks @RoyalITS)
* Fix documentation build errors causing missing code blocks on readthedocs
* Update the parameter naming system in DataContext to reflect data_asset_name *and* expectation_suite_name
* Change scary warning about discarding expectations to be clearer, less scary, and only in log
* Improve profiler support for boolean types, value_counts, and type detection
* Allow user to specify data_assets to profile via CLI
* Support CLI rendering of expectation_suite and EVR-based documentation

0.7.2
-----------------
* Improved error detection and handling in CLI "add datasource" feature
* Fixes in rendering of profiling results (descriptive renderer of validation results)
* Query Generator of SQLAlchemy datasource adds tables in non-default schemas to the data asset namespace
* Added convenience methods to display HTML renderers of sections in Jupyter notebooks
* Implemented prescriptive rendering of expectations for most expectation types

0.7.1
------------

* Added documentation/tutorials/videos for onboarding and new profiling and documentation features
* Added prescriptive documentation built from expectation suites
* Improved index, layout, and navigation of data context HTML documentation site
* Bug fix: non-Python files were not included in the package
* Improved the rendering logic to gracefully deal with failed expectations
* Improved the basic dataset profiler to be more resilient
* Implement expect_column_values_to_be_of_type, expect_column_values_to_be_in_type_list for SparkDFDataset
* Updated CLI with a new documentation command and improved profile and render commands
* Expectation suites and validation results within a data context are saved in a more readable form (with indentation)
* Improved compatibility between SparkDatasource and InMemoryGenerator
* Optimization for Pandas column type checking
* Optimization for Spark duplicate value expectation (thanks @orenovadia!)
* Default run_id format no longer includes ":" and specifies UTC time
* Other internal improvements and bug fixes


0.7.0
------------

Version 0.7 of Great Expectations is HUGE. It introduces several major new features
and a large number of improvements, including breaking API changes.

The core vocabulary of expectations remains consistent. Upgrading to
the new version of GE will primarily require changes to code that
uses data contexts; existing expectation suites will require only changes
to top-level names.

 * Major update of Data Contexts. Data Contexts now offer significantly \
   more support for building and maintaining expectation suites and \
   interacting with existing pipeline systems, including providing a namespace for objects.\
   They can handle integrating, registering, and storing validation results, and
   provide a namespace for data assets, making **batches** first-class citizens in GE.
   Read more: :ref:`data_context` or :py:mod:`great_expectations.data_context`

 * Major refactor of autoinspect. Autoinspect is now built around a module
   called "profile" which provides a class-based structure for building
   expectation suites. There is no longer a default  "autoinspect_func" --
   calling autoinspect requires explicitly passing the desired profiler. See :ref:`profiling`

 * New "Compile to Docs" feature produces beautiful documentation from expectations and expectation
   validation reports, helping keep teams on the same page.

 * Name clarifications: we've stopped using the overloaded terms "expectations
   config" and "config" and instead use "expectation suite" to refer to a
   collection (or suite!) of expectations that can be used for validating a
   data asset.

   - Expectation Suites include several top level keys that are useful \
     for organizing content in a data context: data_asset_name, \
     expectation_suite_name, and data_asset_type. When a data_asset is \
     validated, those keys will be placed in the `meta` key of the \
     validation result.

 * Major enhancement to the CLI tool including `init`, `render` and more flexibility with `validate`

 * Added helper notebooks to make it easy to get started. Each notebook acts as a combination of \
   tutorial and code scaffolding, to help you quickly learn best practices by applying them to \
   your own data.

 * Relaxed constraints on expectation parameter values, making it possible to declare many column
   aggregate expectations in a way that is always "vacuously" true, such as
   ``expect_column_values_to_be_between`` ``None`` and ``None``. This makes it possible to progressively
   tighten expectations while using them as the basis for profiling results and documentation.

  * Enabled caching on dataset objects by default.

 * Bugfixes and improvements:

   * New expectations:

     * expect_column_quantile_values_to_be_between
     * expect_column_distinct_values_to_be_in_set

   * Added support for ``head`` method on all current backends, returning a PandasDataset
   * More implemented expectations for SparkDF Dataset with optimizations

     * expect_column_values_to_be_between
     * expect_column_median_to_be_between
     * expect_column_value_lengths_to_be_between

   * Optimized histogram fetching for SqlalchemyDataset and SparkDFDataset
   * Added cross-platform internal partition method, paving path for improved profiling
   * Fixed bug with outputstrftime not being honored in PandasDataset
   * Fixed series naming for column value counts
   * Standardized naming for expect_column_values_to_be_of_type
   * Standardized and made explicit use of sample normalization in stdev calculation
   * Added from_dataset helper
   * Internal testing improvements
   * Documentation reorganization and improvements
   * Introduce custom exceptions for more detailed error logs

0.6.1
------------
* Re-add testing (and support) for py2
* NOTE: Support for SqlAlchemyDataset and SparkDFDataset is enabled via optional install \
  (e.g. ``pip install great_expectations[sqlalchemy]`` or ``pip install great_expectations[spark]``)

0.6.0
------------
* Add support for SparkDFDataset and caching (HUGE work from @cselig)
* Migrate distributional expectations to new testing framework
* Add support for two new expectations: expect_column_distinct_values_to_contain_set
  and expect_column_distinct_values_to_equal_set (thanks @RoyalTS)
* FUTURE BREAKING CHANGE: The new cache mechanism for Datasets, \
  when enabled, causes GE to assume that dataset does not change between evaluation of individual expectations. \
  We anticipate this will become the future default behavior.
* BREAKING CHANGE: Drop official support pandas < 0.22

0.5.1
---------------
* **Fix** issue where no result_format available for expect_column_values_to_be_null caused error
* Use vectorized computation in pandas (#443, #445; thanks @RoyalTS)


0.5.0
----------------
* Restructured class hierarchy to have a more generic DataAsset parent that maintains expectation logic separate \
  from the tabular organization of Dataset expectations
* Added new FileDataAsset and associated expectations (#416 thanks @anhollis)
* Added support for date/datetime type columns in some SQLAlchemy expectations (#413)
* Added support for a multicolumn expectation, expect multicolumn values to be unique (#408)
* **Optimization**: You can now disable `partial_unexpected_counts` by setting the `partial_unexpected_count` value to \
  0 in the result_format argument, and we do not compute it when it would not be returned. (#431, thanks @eugmandel)
* **Fix**: Correct error in unexpected_percent computations for sqlalchemy when unexpected values exceed limit (#424)
* **Fix**: Pass meta object to expectation result (#415, thanks @jseeman)
* Add support for multicolumn expectations, with `expect_multicolumn_values_to_be_unique` as an example (#406)
* Add dataset class to from_pandas to simplify using custom datasets (#404, thanks @jtilly)
* Add schema support for sqlalchemy data context (#410, thanks @rahulj51)
* Minor documentation, warning, and testing improvements (thanks @zdog).


0.4.5
----------------
* Add a new autoinspect API and remove default expectations.
* Improve details for expect_table_columns_to_match_ordered_list (#379, thanks @rlshuhart)
* Linting fixes (thanks @elsander)
* Add support for dataset_class in from_pandas (thanks @jtilly)
* Improve redshift compatibility by correcting faulty isnull operator (thanks @avanderm)
* Adjust partitions to use tail_weight to improve JSON compatibility and
  support special cases of KL Divergence (thanks @anhollis)
* Enable custom_sql datasets for databases with multiple schemas, by
  adding a fallback for column reflection (#387, thanks @elsander)
* Remove `IF NOT EXISTS` check for custom sql temporary tables, for
  Redshift compatibility (#372, thanks @elsander)
* Allow users to pass args/kwargs for engine creation in
  SqlAlchemyDataContext (#369, thanks @elsander)
* Add support for custom schema in SqlAlchemyDataset (#370, thanks @elsander)
* Use getfullargspec to avoid deprecation warnings.
* Add expect_column_values_to_be_unique to SqlAlchemyDataset
* **Fix** map expectations for categorical columns (thanks @eugmandel)
* Improve internal testing suite (thanks @anhollis and @ccnobbli)
* Consistently use value_set instead of mixing value_set and values_set (thanks @njsmith8)

0.4.4
----------------
* Improve CLI help and set CLI return value to the number of unmet expectations
* Add error handling for empty columns to SqlAlchemyDataset, and associated tests
* **Fix** broken support for older pandas versions (#346)
* **Fix** pandas deepcopy issue (#342)

0.4.3
-------
* Improve type lists in expect_column_type_to_be[_in_list] (thanks @smontanaro and @ccnobbli)
* Update cli to use entry_points for conda compatibility, and add version option to cli
* Remove extraneous development dependency to airflow
* Address SQlAlchemy warnings in median computation
* Improve glossary in documentation
* Add 'statistics' section to validation report with overall validation results (thanks @sotte)
* Add support for parameterized expectations
* Improve support for custom expectations with better error messages (thanks @syk0saje)
* Implement expect_column_value_lenghts_to_[be_between|equal] for SQAlchemy (thanks @ccnobbli)
* **Fix** PandasDataset subclasses to inherit child class

0.4.2
-------
* **Fix** bugs in expect_column_values_to_[not]_be_null: computing unexpected value percentages and handling all-null (thanks @ccnobbli)
* Support mysql use of Decimal type (thanks @bouke-nederstigt)
* Add new expectation expect_column_values_to_not_match_regex_list.

  * Change behavior of expect_column_values_to_match_regex_list to use python re.findall in PandasDataset, relaxing \
    matching of individuals expressions to allow matches anywhere in the string.

* **Fix** documentation errors and other small errors (thanks @roblim, @ccnobbli)

0.4.1
-------
* Correct inclusion of new data_context module in source distribution

0.4.0
-------
* Initial implementation of data context API and SqlAlchemyDataset including implementations of the following \
  expectations:

  * expect_column_to_exist
  * expect_table_row_count_to_be
  * expect_table_row_count_to_be_between
  * expect_column_values_to_not_be_null
  * expect_column_values_to_be_null
  * expect_column_values_to_be_in_set
  * expect_column_values_to_be_between
  * expect_column_mean_to_be
  * expect_column_min_to_be
  * expect_column_max_to_be
  * expect_column_sum_to_be
  * expect_column_unique_value_count_to_be_between
  * expect_column_proportion_of_unique_values_to_be_between

* Major refactor of output_format to new result_format parameter. See docs for full details:

  * exception_list and related uses of the term exception have been renamed to unexpected
  * Output formats are explicitly hierarchical now, with BOOLEAN_ONLY < BASIC < SUMMARY < COMPLETE. \
    All *column_aggregate_expectation* expectations now return element count and related information included at the \
    BASIC level or higher.

* New expectation available for parameterized distributions--\
  expect_column_parameterized_distribution_ks_test_p_value_to_be_greater_than (what a name! :) -- (thanks @ccnobbli)
* ge.from_pandas() utility (thanks @schrockn)
* Pandas operations on a PandasDataset now return another PandasDataset (thanks @dlwhite5)
* expect_column_to_exist now takes a column_index parameter to specify column order (thanks @louispotok)
* Top-level validate option (ge.validate())
* ge.read_json() helper (thanks @rjurney)
* Behind-the-scenes improvements to testing framework to ensure parity across data contexts.
* Documentation improvements, bug-fixes, and internal api improvements

0.3.2
-------
* Include requirements file in source dist to support conda

0.3.1
--------
* **Fix** infinite recursion error when building custom expectations
* Catch dateutil parsing overflow errors

0.2
-----
* Distributional expectations and associated helpers are improved and renamed to be more clear regarding the tests they apply
* Expectation decorators have been refactored significantly to streamline implementing expectations and support custom expectations
* API and examples for custom expectations are available
* New output formats are available for all expectations
* Significant improvements to test suite and compatibility<|MERGE_RESOLUTION|>--- conflicted
+++ resolved
@@ -7,11 +7,7 @@
 
 develop
 -----------------
-<<<<<<< HEAD
-* [FEATURE] Configurable multi-threaded checkpoint speedup (#3362)
-* [DOCS] "Deploying Great Expectations in a hosted environment without file system or CLI" (#3361)
 * [MAINTENANCE] Spark performance improvement for metrics that return unexpected values (#3368)
-=======
 
 0.13.34
 -----------------
@@ -33,7 +29,6 @@
 * [MAINTENANCE] Insure Correct Processing of the catch_exception Flag in Metrics Resolution (#3360)
 * [MAINTENANCE] exempt batch_data from a deep_copy operation on RuntimeBatchRequest (#3388)
 * [MAINTENANCE] [WIP] Enhancement/cloud 169/update checkpoint.run for ge cloud (#3381)
->>>>>>> 82b3e29c
 
 0.13.33
 -----------------
@@ -70,7 +65,6 @@
 * [MAINTENANCE] Tests for RuntimeDataConnector at Datasource-level (Spark and Pandas) (#3318)
 * [MAINTENANCE] Various doc patches (#3326)
 * [MAINTENANCE] clean up imports and method signatures (#3337)
->>>>>>> 9208de453238af6d673aa9184c865b8422165172
 
 0.13.31
 -----------------
