--- conflicted
+++ resolved
@@ -7,11 +7,7 @@
 
 develop
 -----------------
-<<<<<<< HEAD
-* [MAINTENANCE] Spark performance improvement for metrics that return unexpected values (#3368)
-* [BUGFIX] Display data asset name in notifications following checkpoint run. (#3431)
 * [DOCS] Fix checkpoint name so it matches the rest of the docs (#3434)
-=======
 
 0.13.35
 -----------------
@@ -29,7 +25,6 @@
 * [MAINTENANCE] Performance improvement refactor for Spark unexpected values (#3368)
 * [MAINTENANCE] Refactor MetricConfiguration out of validation_graph.py to Avoid Future Circular Dependencies in Python (#3425)
 * [MAINTENANCE] Use ExceptionInfo to encapsulate common expectation validation result error information. (#3427)
->>>>>>> 67e6fbf2
 
 0.13.34
 -----------------
