# Python package
# Create and test a Python package on multiple Python versions.
# Add steps that analyze code, save the dist with the build record, publish to a PyPI-compatible index, and more:
# https://docs.microsoft.com/azure/devops/pipelines/languages/python

# Deactivate os-integration to preserve scarce build resources
trigger:
  - main
#   - develop

# pr: none

resources:
  containers:
  - container: postgres
    image: postgres:11
    ports:
    - 5432:5432
    env:
      POSTGRES_DB: "test_ci"
      POSTGRES_HOST_AUTH_METHOD: "trust"
  - container: mysql
    image: mysql:8.0.20
    ports:
      - 3306:3306
    env:
      MYSQL_ALLOW_EMPTY_PASSWORD: "yes"
      MYSQL_DATABASE: test_ci
  - container: mssql
    image: mcr.microsoft.com/mssql/server:2019-latest
    env:
      ACCEPT_EULA: Y
      MSSQL_SA_PASSWORD: ReallyStrongPwd1234%^&*
      MSSQL_DB: test_ci
      MSSQL_PID: Developer
    ports:
      - 1433:1433

variables:
  GE_USAGE_STATISTICS_URL: "https://qa.stats.greatexpectations.io/great_expectations/v1/usage_statistics"

stages:
  - stage: scope_check
    pool:
      vmImage: 'ubuntu-20.04'
    jobs:
      - job: changes
        steps:
          - task: ChangedFiles@1
            name: CheckChanges
            inputs:
              verbose: true
              rules: |
                [ContribChanged]
                contrib/**

                [ExperimentalChanged]
                contrib/experimental/**

                [DocsChanged]
                docs/**

                [GEChanged]
                great_expectations/**
                tests/**
                /*.txt
                /*.yml

  - stage: os_integration
    variables:
      python.version: '3.x'
<<<<<<< HEAD
      GE_pytest_pip_opts: '--requirement requirements-dev-test.txt'
      GE_pytest_opts: '--no-sqlalchemy --no-spark'
=======
      GE_pytest_pip_opts: '--requirement requirements-dev-base.txt'
      GE_pytest_opts: '--no-sqlalchemy'
>>>>>>> c869dd44

    jobs:

      - job: Windows
        pool:
          vmImage: 'windows-latest'

        steps:
          - task: UsePythonVersion@0
            inputs:
              versionSpec: '$(python.version)'
            displayName: 'Use Python $(python.version)'

          - bash: python -m pip install --upgrade pip
            displayName: 'Update pip'

          - script: |
              pip install --requirement requirements.txt
              pip install $(GE_pytest_pip_opts)
              pip install .
            displayName: 'Install dependencies'

          - script: |
              pip install pytest pytest-cov pytest-azurepipelines
              pytest $(GE_pytest_opts)
            displayName: 'pytest'

      - job: macOS
        pool:
          vmImage: 'macOS-latest'

        steps:
          - task: UsePythonVersion@0
            inputs:
              versionSpec: '$(python.version)'
            displayName: 'Use Python $(python.version)'

          - bash: python -m pip install --upgrade pip
            displayName: 'Update pip'

          - script: |
              pip install --requirement requirements.txt
              pip install $(GE_pytest_pip_opts)
              pip install .
            displayName: 'Install dependencies'

          - script: |
              pip install pytest pytest-cov pytest-azurepipelines
              pytest $(GE_pytest_opts)
            displayName: 'pytest'

  - stage: db_integration_latest_sqlalchemy
    pool:
      vmImage: 'ubuntu-latest'

    jobs:
      - job: mysql
        condition: eq(stageDependencies.scope_check.changes.outputs['CheckChanges.GEChanged'], true)

        services:
          mysql: mysql

        variables:
          python.version: '3.8'

        steps:
          - task: UsePythonVersion@0
            inputs:
              versionSpec: '$(python.version)'
            displayName: 'Use Python $(python.version)'

          - bash: python -m pip install --upgrade pip==20.2.4
            displayName: 'Update pip'

          - script: |
              printf 'Waiting for MySQL database to accept connections'
              until mysql --host=localhost --protocol=TCP --port=3306 --user=root --password='' --execute "SHOW DATABASES"; do
                printf '.'
                sleep 1;
              done;
            displayName: Wait for database to initialise

          - script: |
              echo "SET GLOBAL sql_mode=(SELECT REPLACE(@@sql_mode,'ONLY_FULL_GROUP_BY',''));" > mysql_setup_script.sql
              mysql --host=localhost --protocol=TCP --port=3306 --user=root --password='' --reconnect < mysql_setup_script.sql
            displayName: 'Configure mysql'

          - script: |
              pip install --requirement requirements-dev-test.txt --requirement requirements-dev-sqlalchemy.txt
              # Install latest sqlalchemy version
              pip install --upgrade SQLAlchemy
              pip install --requirement requirements.txt
              pip install .
            displayName: 'Install dependencies'

          - script: |
              pip install --requirement requirements.txt
              pip install pytest pytest-cov pytest-azurepipelines
              pytest --mysql --napoleon-docstrings --junitxml=junit/test-results.xml --cov=. --cov-report=xml --cov-report=html --ignore=tests/cli --ignore=tests/integration/usage_statistics
            displayName: 'pytest'

      - job: mssql
        condition: eq(stageDependencies.scope_check.changes.outputs['CheckChanges.GEChanged'], true)

        services:
          mssql: mssql

        variables:
          python.version: '3.8'

        steps:
          - task: UsePythonVersion@0
            inputs:
              versionSpec: '$(python.version)'
            displayName: 'Use Python $(python.version)'

          - bash: python -m pip install --upgrade pip==20.2.4
            displayName: 'Update pip'

          - script: |
              sqlcmd -U sa -P "ReallyStrongPwd1234%^&*" -Q "CREATE DATABASE test_ci;" -o create_db_output.txt

          - script: |
              pip install --requirement requirements-dev-test.txt --requirement requirements-dev-sqlalchemy.txt
              # Install latest sqlalchemy version
              pip install --upgrade SQLAlchemy
              pip install --requirement requirements.txt
              pip install .
            displayName: 'Install dependencies'

          - script: |
              pip install pytest pytest-cov pytest-azurepipelines
              pytest --mssql --napoleon-docstrings --junitxml=junit/test-results.xml --cov=. --cov-report=xml --cov-report=html --ignore=tests/cli --ignore=tests/integration/usage_statistics
            displayName: 'pytest'

      - job: postgres
        condition: eq(stageDependencies.scope_check.changes.outputs['CheckChanges.GEChanged'], true)

        services:
          postgres: postgres

        variables:
          python.version: '3.8'

        steps:
          - task: UsePythonVersion@0
            inputs:
              versionSpec: '$(python.version)'
            displayName: 'Use Python $(python.version)'

          - bash: python -m pip install --upgrade pip==20.2.4
            displayName: 'Update pip'

          - script: |
              pip install --requirement requirements-dev-test.txt --requirement requirements-dev-sqlalchemy.txt
              # Install latest sqlalchemy version
              pip install --upgrade SQLAlchemy
              pip install --requirement requirements.txt
              pip install .
            displayName: 'Install dependencies'

          - script: |
              pip install pytest pytest-cov pytest-azurepipelines
              pytest --postgresql --napoleon-docstrings --junitxml=junit/test-results.xml --cov=. --cov-report=xml --cov-report=html --ignore=tests/cli --ignore=tests/integration/usage_statistics
            displayName: 'pytest'<|MERGE_RESOLUTION|>--- conflicted
+++ resolved
@@ -69,13 +69,8 @@
   - stage: os_integration
     variables:
       python.version: '3.x'
-<<<<<<< HEAD
       GE_pytest_pip_opts: '--requirement requirements-dev-test.txt'
-      GE_pytest_opts: '--no-sqlalchemy --no-spark'
-=======
-      GE_pytest_pip_opts: '--requirement requirements-dev-base.txt'
       GE_pytest_opts: '--no-sqlalchemy'
->>>>>>> c869dd44
 
     jobs:
 
