--- conflicted
+++ resolved
@@ -31,17 +31,6 @@
     """
 
     # Table metrics
-<<<<<<< HEAD
-    TABLE_COLUMNS = ("table.columns",)
-    TABLE_ROW_COUNT = ("table.row_count",)
-    TABLE_COLUMN_TYPES = ("table.column_types",)
-
-    # Column metrics
-    COLUMN_MIN = ("column.min",)
-    COLUMN_MAX = ("column.max",)
-    COLUMN_MEDIAN = ("column.median",)
-    COLUMN_MEAN = ("column.mean",)
-=======
     TABLE_COLUMNS = "table.columns"
     TABLE_ROW_COUNT = "table.row_count"
     TABLE_COLUMN_TYPES = "table.column_types"
@@ -52,7 +41,6 @@
     COLUMN_MEDIAN = "column.median"
     COLUMN_MEAN = "column.mean"
     COLUMN_NULL_COUNT = "column_values.null.count"
->>>>>>> 9cc98d7b
 
 
 class MetricRepositoryBaseModel(BaseModel):
