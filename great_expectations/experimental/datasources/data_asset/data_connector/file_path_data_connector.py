from __future__ import annotations

import copy
import logging
import re
from abc import abstractmethod
from typing import TYPE_CHECKING, Callable, Dict, List, Optional, Set

from great_expectations.core import IDDict
from great_expectations.core.batch_spec import BatchSpec, PathBatchSpec
from great_expectations.datasource.data_connector.batch_filter import (
    BatchFilter,
    build_batch_filter,
)
from great_expectations.datasource.data_connector.util import (
    map_batch_definition_to_data_reference_string_using_regex,
)
from great_expectations.experimental.datasources.data_asset.data_connector import (
    DataConnector,
)
from great_expectations.experimental.datasources.data_asset.data_connector.regex_parser import (
    RegExParser,
)

# TODO: <Alex>ALEX_INCLUDE_SORTERS_FUNCTIONALITY_UNDER_PYDANTIC-MAKE_SURE_SORTER_CONFIGURATIONS_ARE_VALIDATED</Alex>
# TODO: <Alex>ALEX</Alex>
# from great_expectations.experimental.data_asset.data_connector.sorter import Sorter
# TODO: <Alex>ALEX</Alex>

if TYPE_CHECKING:
    from great_expectations.core.batch import BatchDefinition
    from great_expectations.experimental.datasources.interfaces import BatchRequest


logger = logging.getLogger(__name__)


class FilePathDataConnector(DataConnector):
    """The base class for Data Connectors designed to access filesystem-like data.

    This can include traditional, disk-based filesystems or object stores such as S3, GCS, or Azure Blob Store.
    # TODO: <Alex>ALEX_INCLUDE_SORTERS_FUNCTIONALITY_UNDER_PYDANTIC-MAKE_SURE_SORTER_CONFIGURATIONS_ARE_VALIDATED</Alex>
    # TODO: <Alex>ALEX</Alex>
    # This class supports a regular expression and sorters for filtering and sorting data references.
    # TODO: <Alex>ALEX</Alex>

    See the `DataConnector` base class for more information on the role of Data Connectors.

    Note that `FilePathDataConnector` is not meant to be used on its own, but extended.

    Args:
        batching_regex: A regex pattern for filtering data references
        # TODO: <Alex>ALEX_INCLUDE_SORTERS_FUNCTIONALITY_UNDER_PYDANTIC-MAKE_SURE_SORTER_CONFIGURATIONS_ARE_VALIDATED</Alex>
        # TODO: <Alex>ALEX</Alex>
        # sorters: A list of sorters for sorting data references.
        file_path_template_map_fn: Format function mapping path to fully-qualified resource on network file storage
        # TODO: <Alex>ALEX</Alex>
    """

    FILE_PATH_BATCH_SPEC_KEY = "path"

    def __init__(
        self,
        datasource_name: str,
        data_asset_name: str,
        batching_regex: re.Pattern,
        unnamed_regex_group_prefix: str = "batch_request_param_",
        # TODO: <Alex>ALEX_INCLUDE_SORTERS_FUNCTIONALITY_UNDER_PYDANTIC-MAKE_SURE_SORTER_CONFIGURATIONS_ARE_VALIDATED</Alex>
        # TODO: <Alex>ALEX</Alex>
        # sorters: Optional[list] = None,
        # TODO: <Alex>ALEX</Alex>
        file_path_template_map_fn: Optional[Callable] = None,
    ) -> None:
        super().__init__(
            datasource_name=datasource_name,
            data_asset_name=data_asset_name,
        )

<<<<<<< HEAD
        self._unnamed_regex_group_prefix: str = unnamed_regex_group_prefix
        self._regex: re.Pattern = self._ensure_regex_groups_include_data_reference_key(
            regex=regex
        )
        self._regex_parser: RegExParser = RegExParser(
            regex_pattern=self._regex,
            unnamed_regex_group_prefix=self._unnamed_regex_group_prefix,
=======
        self._batching_regex: re.Pattern = batching_regex
        self._regex_parser: RegExParser = RegExParser(
            regex_pattern=batching_regex,
            unnamed_regex_group_prefix=unnamed_regex_group_prefix,
>>>>>>> 72099192
        )

        self._file_path_template_map_fn: Optional[Callable] = file_path_template_map_fn

        # This is a dictionary which maps data_references onto batch_requests.
        self._data_references_cache: Dict[str, List[BatchDefinition] | None] = {}

    # TODO: <Alex>ALEX_INCLUDE_SORTERS_FUNCTIONALITY_UNDER_PYDANTIC-MAKE_SURE_SORTER_CONFIGURATIONS_ARE_VALIDATED</Alex>
    # TODO: <Alex>ALEX</Alex>
    # @property
    # def sorters(self) -> Optional[dict]:
    #     return self._sorters
    # TODO: <Alex>ALEX</Alex>

    # Interface Method
    def get_batch_definition_list(
        self, batch_request: BatchRequest
    ) -> List[BatchDefinition]:
        """
        Retrieve batch_definitions and that match batch_request.

        First retrieves all batch_definitions that match batch_request
            - if batch_request also has a batch_filter, then select batch_definitions that match batch_filter.
            # TODO: <Alex>ALEX_INCLUDE_SORTERS_FUNCTIONALITY_UNDER_PYDANTIC-MAKE_SURE_SORTER_CONFIGURATIONS_ARE_VALIDATED</Alex>
            # TODO: <Alex>ALEX</Alex>
            # - if data_connector has sorters configured, then sort the batch_definition list before returning.
            # TODO: <Alex>ALEX</Alex>

        Args:
            batch_request (BatchRequest): BatchRequest (containing previously validated attributes) to process

        Returns:
            A list of BatchDefinition objects that match BatchRequest

        """
        # Use a combination of a list and set to preserve iteration order
        batch_definition_list: List[BatchDefinition] = list()
        batch_definition_set = set()
        for (
            batch_definition
        ) in self._get_batch_definition_list_from_data_references_cache():
            if (
                self._batch_definition_matches_batch_request(
                    batch_definition=batch_definition, batch_request=batch_request
                )
                and batch_definition not in batch_definition_set
            ):
                batch_definition_list.append(batch_definition)
                batch_definition_set.add(batch_definition)

        # TODO: <Alex>ALEX_INCLUDE_SORTERS_FUNCTIONALITY_UNDER_PYDANTIC-MAKE_SURE_SORTER_CONFIGURATIONS_ARE_VALIDATED</Alex>
        # TODO: <Alex>ALEX</Alex>
        # if self.sorters:
        #     batch_definition_list = self._sort_batch_definition_list(
        #         batch_definition_list=batch_definition_list
        #     )
        # TODO: <Alex>ALEX</Alex>

        if batch_request.options is not None:
            data_connector_query_dict = {
                "batch_filter_parameters": batch_request.options.copy()
            }
            # TODO: <Alex>ALEX-SUPPORT_LIMIT_BATCH_QUERY_OPTION_DIRECTIVE_LATER</Alex>
            # TODO: <Alex>ALEX</Alex>
            # if (
            #     batch_request.limit is not None
            #     and data_connector_query_dict.get("limit") is None
            # ):
            #     data_connector_query_dict["limit"] = batch_request.limit
            # TODO: <Alex>ALEX</Alex>

            batch_filter_obj: BatchFilter = build_batch_filter(
                data_connector_query_dict=data_connector_query_dict  # type: ignore[arg-type]
            )
            batch_definition_list = batch_filter_obj.select_from_data_connector_query(
                batch_definition_list=batch_definition_list
            )

        return batch_definition_list

    def build_batch_spec(self, batch_definition: BatchDefinition) -> PathBatchSpec:
        """
        Build BatchSpec from batch_definition by calling DataConnector's build_batch_spec function.

        Args:
            batch_definition (BatchDefinition): to be used to build batch_spec

        Returns:
            BatchSpec built from batch_definition
        """
        batch_spec: BatchSpec = super().build_batch_spec(
            batch_definition=batch_definition
        )
        return PathBatchSpec(batch_spec)

    # Interface Method
    def get_data_reference_count(self) -> int:
        """
        Returns the list of data_references known by this DataConnector from its _data_references_cache

        Returns:
            number of data_references known by this DataConnector.
        """
        total_references: int = len(self._get_data_references_cache())
        return total_references

    # Interface Method
    def get_unmatched_data_references(self) -> List[str]:
        """
        Returns the list of data_references unmatched by configuration by looping through items in
        _data_references_cache and returning data_references that do not have an associated data_asset.

        Returns:
            list of data_references that are not matched by configuration.
        """
        # noinspection PyTypeChecker
        unmatched_data_references: List[str] = list(
            dict(
                filter(
                    lambda element: element[1] is None,
                    self._get_data_references_cache().items(),
                )
            ).keys()
        )
        return unmatched_data_references

    # Interface Method
    def get_unmatched_data_reference_count(self) -> int:
        """
        Returns the list of unmached data_references known by this DataConnector from its _data_references_cache

        Returns:
            number of unmached data_references known by this DataConnector.
        """
        unmached_references: int = len(self.get_unmatched_data_references())

        return unmached_references

    # Interface Method
    def _generate_batch_spec_parameters_from_batch_definition(
        self, batch_definition: BatchDefinition
    ) -> dict:
        """
        This interface method examines "BatchDefinition" object and converts it to exactly one "data_reference" handle,
        based on partitioning behavior of given subclass (e.g., Regular Expressions for file path based DataConnector
        implementations).  Type of "data_reference" is storage dependent.  This method is then used to create storage
        system specific "BatchSpec" parameters for retrieving "Batch" of data.

        Args:
            batch_definition: input "BatchDefinition" object

        Returns:
            dict -- dictionary of "BatchSpec" properties
        """
        group_names: List[str] = self._regex_parser.get_all_group_names()
        path: str = map_batch_definition_to_data_reference_string_using_regex(
            batch_definition=batch_definition,
            regex_pattern=self._batching_regex,
            group_names=group_names,
        )
        if not path:
            raise ValueError(
                f"""No data reference for data asset name "{batch_definition.data_asset_name}" matches the given
batch identifiers {batch_definition.batch_identifiers} from batch definition {batch_definition}.
"""
            )

        path = self._get_full_file_path(path=path)

        return {FilePathDataConnector.FILE_PATH_BATCH_SPEC_KEY: path}

    def _ensure_regex_groups_include_data_reference_key(
        self, regex: re.Pattern
    ) -> re.Pattern:
        """
        Args:
            regex: regex pattern for filtering data references; if reserved group name "path" (FILE_PATH_BATCH_SPEC_KEY)
            is absent, then it is added to enclose original regex pattern, supplied on input.

        Returns:
            Potentially modified Regular Expression pattern (with enclosing FILE_PATH_BATCH_SPEC_KEY reserved group)
        """
        regex_parser = RegExParser(
            regex_pattern=regex,
            unnamed_regex_group_prefix=self._unnamed_regex_group_prefix,
        )
        group_names: List[str] = regex_parser.get_all_group_names()
        if FilePathDataConnector.FILE_PATH_BATCH_SPEC_KEY not in group_names:
            pattern: str = regex.pattern
            pattern = f"(?P<{FilePathDataConnector.FILE_PATH_BATCH_SPEC_KEY}>{pattern})"
            regex = re.compile(pattern)

        return regex

    def _get_data_references_cache(self) -> Dict[str, List[BatchDefinition] | None]:
        """
        This prototypical method populates cache, whose keys are data references and values are "BatchDefinition"
        objects.  Subsequently, "BatchDefinition" objects generated are amenable to flexible querying and sorting.

        It examines every "data_reference" handle and converts it to zero or more "BatchDefinition" objects, based on
        partitioning behavior of given subclass (e.g., Regular Expressions for file path based DataConnector
        implementations).  Type of each "data_reference" is storage dependent.
        """
        if len(self._data_references_cache) == 0:
            # Map data_references to batch_definitions.
            for data_reference in self.get_data_references():
                mapped_batch_definition_list: List[
                    BatchDefinition
                ] | None = self._map_data_reference_string_to_batch_definition_list_using_regex(
                    data_reference=data_reference
                )
                self._data_references_cache[
                    data_reference
                ] = mapped_batch_definition_list

        return self._data_references_cache

    # TODO: <Alex>ALEX_INCLUDE_SORTERS_FUNCTIONALITY_UNDER_PYDANTIC-MAKE_SURE_SORTER_CONFIGURATIONS_ARE_VALIDATED</Alex>
    # TODO: <Alex>ALEX</Alex>
    # def _sort_batch_definition_list(
    #     self, batch_definition_list: List[BatchDefinition]
    # ) -> List[BatchDefinition]:
    #     """
    #     Use configured sorters to sort batch_definition
    #
    #     Args:
    #         batch_definition_list (list): list of batch_definitions to sort
    #
    #     Returns:
    #         sorted list of batch_definitions
    #
    #     """
    #     sorters: Iterator[Sorter] = reversed(list(self.sorters.values()))
    #     for sorter in sorters:
    #         batch_definition_list = sorter.get_sorted_batch_definitions(
    #             batch_definitions=batch_definition_list
    #         )
    #
    #     return batch_definition_list
    # TODO: <Alex>ALEX</Alex>

    def _get_batch_definition_list_from_data_references_cache(
        self,
    ) -> List[BatchDefinition]:
        batch_definition_list: List[BatchDefinition] = [
            batch_definitions[0]
            for batch_definitions in self._get_data_references_cache().values()
            if batch_definitions is not None
        ]
        return batch_definition_list

    def _map_data_reference_string_to_batch_definition_list_using_regex(
        self, data_reference: str
    ) -> List[BatchDefinition] | None:
        batch_identifiers: Optional[
            IDDict
        ] = self._convert_data_reference_string_to_batch_identifiers_using_regex(
            data_reference=data_reference
        )
        if batch_identifiers is None:
            return None

        # Importing at module level causes circular dependencies.
        from great_expectations.core.batch import BatchDefinition

        return [
            BatchDefinition(
                datasource_name=self._datasource_name,
                data_connector_name="experimental",
                data_asset_name=self._data_asset_name,
                batch_identifiers=IDDict(batch_identifiers),
            )
        ]

    def _convert_data_reference_string_to_batch_identifiers_using_regex(
        self, data_reference: str
    ) -> Optional[IDDict]:
        # noinspection PyUnresolvedReferences
<<<<<<< HEAD
        matches: Optional[re.Match] = self._regex_parser.get_matches(
            target=data_reference
        )
        if matches is None:
            return None

        num_all_matched_group_values: int = (
            self._regex_parser.get_num_all_matched_group_values()
        )

        # Check for `(?P<name>)` named group syntax
        defined_group_name_to_group_index_mapping: Dict[
            str, int
        ] = self._regex_parser.get_named_group_name_to_group_index_mapping()
=======
        matches: Optional[re.Match] = self._batching_regex.match(data_reference)
        if matches is None:
            return None

        num_all_matched_group_values: int = self._batching_regex.groups

        # Check for `(?P<name>)` named group syntax
        defined_group_name_to_group_index_mapping: Dict[str, int] = dict(
            self._batching_regex.groupindex
        )
>>>>>>> 72099192
        defined_group_name_indexes: Set[int] = set(
            defined_group_name_to_group_index_mapping.values()
        )
        defined_group_name_to_group_value_mapping: Dict[str, str] = matches.groupdict()

        all_matched_group_values: List[str] = list(matches.groups())

        assert len(all_matched_group_values) == num_all_matched_group_values

        group_name_to_group_value_mapping: Dict[str, str] = copy.deepcopy(
            defined_group_name_to_group_value_mapping
        )

        idx: int
        group_idx: int
        matched_group_value: str
        for idx, matched_group_value in enumerate(all_matched_group_values):
            group_idx = idx + 1
            if group_idx not in defined_group_name_indexes:
                group_name: str = f"{self._unnamed_regex_group_prefix}{group_idx}"
                group_name_to_group_value_mapping[group_name] = matched_group_value

        batch_identifiers = IDDict(group_name_to_group_value_mapping)

        return batch_identifiers

    @abstractmethod
    def _get_full_file_path(self, path: str) -> str:
        pass<|MERGE_RESOLUTION|>--- conflicted
+++ resolved
@@ -49,7 +49,7 @@
     Note that `FilePathDataConnector` is not meant to be used on its own, but extended.
 
     Args:
-        batching_regex: A regex pattern for filtering data references
+        batching_regex: A regex pattern for partitioning data references
         # TODO: <Alex>ALEX_INCLUDE_SORTERS_FUNCTIONALITY_UNDER_PYDANTIC-MAKE_SURE_SORTER_CONFIGURATIONS_ARE_VALIDATED</Alex>
         # TODO: <Alex>ALEX</Alex>
         # sorters: A list of sorters for sorting data references.
@@ -76,20 +76,13 @@
             data_asset_name=data_asset_name,
         )
 
-<<<<<<< HEAD
         self._unnamed_regex_group_prefix: str = unnamed_regex_group_prefix
-        self._regex: re.Pattern = self._ensure_regex_groups_include_data_reference_key(
-            regex=regex
+        self._batching_regex: re.Pattern = (
+            self._ensure_regex_groups_include_data_reference_key(regex=batching_regex)
         )
         self._regex_parser: RegExParser = RegExParser(
-            regex_pattern=self._regex,
+            regex_pattern=self._batching_regex,
             unnamed_regex_group_prefix=self._unnamed_regex_group_prefix,
-=======
-        self._batching_regex: re.Pattern = batching_regex
-        self._regex_parser: RegExParser = RegExParser(
-            regex_pattern=batching_regex,
-            unnamed_regex_group_prefix=unnamed_regex_group_prefix,
->>>>>>> 72099192
         )
 
         self._file_path_template_map_fn: Optional[Callable] = file_path_template_map_fn
@@ -368,7 +361,6 @@
         self, data_reference: str
     ) -> Optional[IDDict]:
         # noinspection PyUnresolvedReferences
-<<<<<<< HEAD
         matches: Optional[re.Match] = self._regex_parser.get_matches(
             target=data_reference
         )
@@ -383,18 +375,6 @@
         defined_group_name_to_group_index_mapping: Dict[
             str, int
         ] = self._regex_parser.get_named_group_name_to_group_index_mapping()
-=======
-        matches: Optional[re.Match] = self._batching_regex.match(data_reference)
-        if matches is None:
-            return None
-
-        num_all_matched_group_values: int = self._batching_regex.groups
-
-        # Check for `(?P<name>)` named group syntax
-        defined_group_name_to_group_index_mapping: Dict[str, int] = dict(
-            self._batching_regex.groupindex
-        )
->>>>>>> 72099192
         defined_group_name_indexes: Set[int] = set(
             defined_group_name_to_group_index_mapping.values()
         )
