from __future__ import annotations

import copy
import itertools
from datetime import datetime
from typing import (
    TYPE_CHECKING,
    Any,
    Callable,
    Dict,
    List,
    NamedTuple,
    Optional,
    Sequence,
    Type,
    Union,
    cast,
)

import pydantic
from pydantic import dataclasses as pydantic_dc
from typing_extensions import ClassVar, Literal

from great_expectations.core.batch_spec import SqlAlchemyDatasourceBatchSpec
from great_expectations.experimental.datasources.interfaces import (
    Batch,
    BatchRequest,
    BatchRequestOptions,
    BatchSortersDefinition,
    DataAsset,
    Datasource,
    TestConnectionError,
)

SQLALCHEMY_IMPORTED = False
try:
    import sqlalchemy

    SQLALCHEMY_IMPORTED = True
except ImportError:
    pass

if TYPE_CHECKING:
    from great_expectations.execution_engine import ExecutionEngine


class SQLDatasourceError(Exception):
    pass


class SQLDatasourceWarning(UserWarning):
    pass


@pydantic_dc.dataclass(frozen=True)
class ColumnSplitter:
    column_name: str
    method_name: str
    param_names: Sequence[str]

    def param_defaults(self, sql_asset: _SQLAsset) -> Dict[str, List]:
        raise NotImplementedError

    @pydantic.validator("method_name")
    def _splitter_method_exists(cls, v: str):
        """Fail early if the `method_name` does not exist and would fail at runtime."""
        # NOTE (kilo59): this could be achieved by simply annotating the method_name field
        # as a `SplitterMethod` enum but we get cyclic imports.
        # This also adds the enums to the generated json schema.
        # https://docs.pydantic.dev/usage/types/#enums-and-choices
        # We could use `update_forward_refs()` but would have to change this to a BaseModel
        # https://docs.pydantic.dev/usage/postponed_annotations/
        from great_expectations.execution_engine.split_and_sample.data_splitter import (
            SplitterMethod,
        )

        method_members = set(SplitterMethod)
        if v not in method_members:
            permitted_values_str = "', '".join([m.value for m in method_members])
            raise ValueError(f"unexpected value; permitted: '{permitted_values_str}'")
        return v

    def test_connection(self, table_asset: TableAsset) -> None:
        """Test the connection for the ColumnSplitter.

        Args:
            table_asset: The TableAsset to which the ColumnSplitter will be applied.

        Raises:
            TestConnectionError: If the connection test fails.
        """
        engine: sqlalchemy.engine.Engine = table_asset.datasource.get_engine()
        inspector: sqlalchemy.engine.Inspector = sqlalchemy.inspect(engine)
        if self.column_name not in inspector.get_columns(
            table_name=table_asset.table_name, schema=table_asset.schema
        ):
            raise TestConnectionError(
                f'The column "{self.column_name}" was not found in table "{table_asset.qualified_name}"'
            )


class DatetimeRange(NamedTuple):
    min: datetime
    max: datetime


@pydantic_dc.dataclass(frozen=True)
class SqlYearMonthSplitter(ColumnSplitter):
    method_name: Literal["split_on_year_and_month"] = "split_on_year_and_month"
    param_names: List[Literal["year", "month"]] = pydantic.Field(
        default_factory=lambda: ["year", "month"]
    )

    def param_defaults(self, sql_asset: _SQLAsset) -> Dict[str, List]:
        """Query sql database to get the years and months to split over.

        Args:
            sql_asset: A SQL DataAsset over which we want to split the data.
        """
        return _query_for_year_and_month(
            sql_asset, self.column_name, _get_sql_datetime_range
        )


def _query_for_year_and_month(
    sql_asset: _SQLAsset,
    column_name: str,
    query_datetime_range: Callable[
        [sqlalchemy.engine.base.Connection, sqlalchemy.sql.Selectable, str],
        DatetimeRange,
    ],
) -> Dict[str, List]:
    from great_expectations.execution_engine import SqlAlchemyExecutionEngine

    execution_engine = sql_asset.datasource.get_execution_engine()
    assert isinstance(execution_engine, SqlAlchemyExecutionEngine)

    with execution_engine.engine.connect() as conn:
        datetimes: DatetimeRange = query_datetime_range(
            conn,
            sql_asset.as_selectable(),
            column_name,
        )
    year: List[int] = list(range(datetimes.min.year, datetimes.max.year + 1))
    month: List[int]
    if datetimes.min.year == datetimes.max.year:
        month = list(range(datetimes.min.month, datetimes.max.month + 1))
    else:
        month = list(range(1, 13))
    return {"year": year, "month": month}


def _get_sql_datetime_range(
    conn: sqlalchemy.engine.base.Connection,
    selectable: sqlalchemy.sql.Selectable,
    col_name: str,
) -> DatetimeRange:
    import sqlalchemy as sa

    column = sa.column(col_name)
    query = sa.select([sa.func.min(column), sa.func.max(column)]).select_from(
        selectable
    )
    min_max_dt = list(
        conn.execute(query.compile(compile_kwargs={"literal_binds": True}))
    )[0]
    if min_max_dt[0] is None or min_max_dt[1] is None:
        raise SQLDatasourceError(
            f"Data date range can not be determined for the query: {query}. The returned range was {min_max_dt}."
        )
    return DatetimeRange(min=min_max_dt[0], max=min_max_dt[1])


class _SQLAsset(DataAsset):
    # Instance fields
<<<<<<< HEAD
    type: Literal["table"] = "table"
    table_name: str | sqlalchemy.sql.quoted_name
    column_splitter: Optional[SqlYearMonthSplitter] = None
    name: str

    @property
    def qualified_name(self) -> str:
        return (
            f"{self.schema_name}.{self.table_name}"
            if self.schema_name
            else self.table_name
        )

    def test_connection(self) -> None:
        """Test the connection for the TableAsset.

        Raises:
            TestConnectionError
        """
        assert isinstance(self.datasource, SQLDatasource)
        schema: Optional[str] = None
        table_name: str
        if "." in self.table_name:
            schema, table_name = self.table_name.split(".")
        else:
            table_name = self.table_name
        engine: sqlalchemy.engine.Engine = self.datasource.get_engine()
        exists = sqlalchemy.inspect(engine).has_table(
            table_name=table_name,
            schema=schema,
        )
        if not exists:
            raise TestConnectionError(
                f"Attempt to connect to table: {self.table_name} failed because the table "
                "does not exist."
            )

=======
    type: Literal["_sqlasset"] = "_sqlasset"
    column_splitter: Optional[SqlYearMonthSplitter] = None
    name: str

>>>>>>> 291d62cf
    def batch_request_options_template(
        self,
    ) -> BatchRequestOptions:
        """A BatchRequestOptions template for get_batch_request.

        Returns:
            A BatchRequestOptions dictionary with the correct shape that get_batch_request
            will understand. All the option values are defaulted to None.
        """
        template: BatchRequestOptions = {}
        if not self.column_splitter:
            return template
        return {p: None for p in self.column_splitter.param_names}

    # This asset type will support a variety of splitters
    def add_year_and_month_splitter(
        self,
        column_name: str,
    ) -> _SQLAsset:
        """Associates a year month splitter with this DataAsset

        Args:
            column_name: A column name of the date column where year and month will be parsed out.

        Returns:
            This DataAsset so we can use this method fluently.
        """
        year_and_month_splitter = SqlYearMonthSplitter(
            column_name=column_name,
        )
        year_and_month_splitter.test_connection(table_asset=self)
        self.column_splitter = year_and_month_splitter
        return self

    def _fully_specified_batch_requests(self, batch_request) -> List[BatchRequest]:
        """Populates a batch requests unspecified params producing a list of batch requests."""
        if self.column_splitter is None:
            # Currently batch_request.options is complete determined by the presence of a
            # column splitter. If column_splitter is None, then there are no specifiable options
            # so we return early.
            # In the future, if there are options that are not determined by the column splitter
            # this check will have to be generalized.
            return [batch_request]

        # Make a list of the specified and unspecified params in batch_request
        specified_options = []
        unspecified_options = []
        options_template = self.batch_request_options_template()
        for option_name in options_template.keys():
            if (
                option_name in batch_request.options
                and batch_request.options[option_name] is not None
            ):
                specified_options.append(option_name)
            else:
                unspecified_options.append(option_name)

        # Make a list of the all possible batch_request.options by expanding out the unspecified
        # options
        batch_requests: List[BatchRequest] = []

        if not unspecified_options:
            batch_requests.append(batch_request)
        else:
            # All options are defined by the splitter, so we look at its default values to fill
            # in the option values.
            default_option_values = []
            for option in unspecified_options:
                default_option_values.append(
                    self.column_splitter.param_defaults(self)[option]
                )
            for option_values in itertools.product(*default_option_values):
                # Add options from specified options
                options = {
                    name: batch_request.options[name] for name in specified_options
                }
                # Add options from unspecified options
                for i, option_value in enumerate(option_values):
                    options[unspecified_options[i]] = option_value
                batch_requests.append(
                    BatchRequest(
                        datasource_name=batch_request.datasource_name,
                        data_asset_name=batch_request.data_asset_name,
                        options=options,
                    )
                )
        return batch_requests

    def get_batch_list_from_batch_request(
        self, batch_request: BatchRequest
    ) -> List[Batch]:
        """A list of batches that match the BatchRequest.

        Args:
            batch_request: A batch request for this asset. Usually obtained by calling
                get_batch_request on the asset.

        Returns:
            A list of batches that match the options specified in the batch request.
        """
        self._validate_batch_request(batch_request)

        batch_list: List[Batch] = []
        column_splitter = self.column_splitter
        batch_spec_kwargs: dict[str, str | dict | None]
        for request in self._fully_specified_batch_requests(batch_request):
            batch_metadata = copy.deepcopy(request.options)
            batch_spec_kwargs = self._create_batch_spec_kwargs()
            if column_splitter:
                batch_spec_kwargs["splitter_method"] = column_splitter.method_name
                batch_spec_kwargs["splitter_kwargs"] = {
                    "column_name": column_splitter.column_name
                }
                # mypy infers that batch_spec_kwargs["batch_identifiers"] is a collection, but
                # it is hardcoded to a dict above, so we cast it here.
                cast(Dict, batch_spec_kwargs["batch_identifiers"]).update(
                    {column_splitter.column_name: request.options}
                )
            # Creating the batch_spec is our hook into the execution engine.
            batch_spec = SqlAlchemyDatasourceBatchSpec(**batch_spec_kwargs)
            execution_engine: ExecutionEngine = self.datasource.get_execution_engine()
            data, markers = execution_engine.get_batch_data_and_markers(
                batch_spec=batch_spec
            )

            # batch_definition (along with batch_spec and markers) is only here to satisfy a
            # legacy constraint when computing usage statistics in a validator. We hope to remove
            # it in the future.
            # imports are done inline to prevent a circular dependency with core/batch.py
            from great_expectations.core import IDDict
            from great_expectations.core.batch import BatchDefinition

            batch_definition = BatchDefinition(
                datasource_name=self.datasource.name,
                data_connector_name="experimental",
                data_asset_name=self.name,
                batch_identifiers=IDDict(batch_spec["batch_identifiers"]),
                batch_spec_passthrough=None,
            )

            # Some pydantic annotations are postponed due to circular imports.
            # Batch.update_forward_refs() will set the annotations before we
            # instantiate the Batch class since we can import them in this scope.
            Batch.update_forward_refs()
            batch_list.append(
                Batch(
                    datasource=self.datasource,
                    data_asset=self,
                    batch_request=request,
                    data=data,
                    metadata=batch_metadata,
                    legacy_batch_markers=markers,
                    legacy_batch_spec=batch_spec,
                    legacy_batch_definition=batch_definition,
                )
            )
        self.sort_batches(batch_list)
        return batch_list

    def _create_batch_spec_kwargs(self) -> dict[str, Any]:
        """Creates batch_spec_kwargs used to instantiate a SqlAlchemyDatasourceBatchSpec

        This is called by get_batch_list_from_batch_request to generate the batches.

        Returns:
            A dictionary that will be passed to SqlAlchemyDatasourceBatchSpec(**returned_dict)
        """
        raise NotImplementedError

    def as_selectable(self) -> sqlalchemy.sql.Selectable:
        """Returns a Selectable that can be used to query this data

        Returns:
            A Selectable that can be used in a from clause to query this data
        """
        raise NotImplementedError


class QueryAsset(_SQLAsset):
    # Instance fields
    type: Literal["query"] = "query"  # type: ignore[assignment]
    query: str

    def test_connection(self) -> None:
        pass

    @pydantic.validator("query")
    def query_must_start_with_select(cls, v: str):
        query = v.lstrip()
        if not (query.upper().startswith("SELECT") and query[6].isspace()):
            raise ValueError("query must start with 'SELECT' followed by a whitespace.")
        return v

    def as_selectable(self) -> sqlalchemy.sql.Selectable:
        """Returns the Selectable that is used to retrieve the data.

        This can be used in a subselect FROM clause for queries against this data.
        """
        import sqlalchemy as sa

        return sa.select(sa.text(self.query.lstrip()[6:])).subquery()

    def _create_batch_spec_kwargs(self) -> dict[str, Any]:
        return {
            "data_asset_name": self.name,
            "query": self.query,
            "temp_table_schema_name": None,
            "batch_identifiers": {},
        }


class TableAsset(_SQLAsset):
    # Instance fields
    type: Literal["table"] = "table"  # type: ignore[assignment]
    table_name: str
    schema_name: Optional[str] = None

    def test_connection(self) -> None:
        """Test the connection for the TableAsset.

        Raises:
            TestConnectionError: If the connection test fails.
        """
        assert isinstance(self.datasource, SQLDatasource)
        engine: sqlalchemy.engine.Engine = self.datasource.get_engine()
        inspector: sqlalchemy.engine.Inspector = sqlalchemy.inspect(engine)

        table_str = (
            f"{self.schema_name}.{self.table_name}"
            if self.schema_name
            else self.table_name
        )

        if self.schema_name and self.schema_name not in inspector.get_schema_names():
            raise TestConnectionError(
                f'Attempt to connect to table: "{table_str}" failed because the schema '
                f'"{self.schema_name}" does not exist.'
            )

        table_exists = sqlalchemy.inspect(engine).has_table(
            table_name=self.table_name,
            schema=self.schema_name,
        )
        if not table_exists:
            raise TestConnectionError(
                f'Attempt to connect to table: "{table_str}" failed because the table '
                f'"{self.table_name}" does not exist.'
            )

    def as_selectable(self) -> sqlalchemy.sql.Selectable:
        """Returns the table as a sqlalchemy Selectable.

        This can be used in a from clause for a query against this data.
        """
        import sqlalchemy as sa

        return sa.text(self.table_name)

    def _create_batch_spec_kwargs(self) -> dict[str, Any]:
        return {
            "type": "table",
            "data_asset_name": self.name,
            "table_name": self.table_name,
            "schema_name": self.schema_name,
            "batch_identifiers": {},
        }


class SQLDatasource(Datasource):
    """Adds a generic SQL datasource to the data context.

    Args:
        name: The name of this datasource.
        connection_string: The SQLAlchemy connection string used to connect to the database.
            For example: "postgresql+psycopg2://postgres:@localhost/test_database"
        assets: An optional dictionary whose keys are SQL DataAsset names and whose values
            are SQL DataAsset objects.
    """

    # class var definitions
    asset_types: ClassVar[List[Type[DataAsset]]] = [TableAsset, QueryAsset]

    # right side of the operator determines the type name
    # left side enforces the names on instance creation
    type: Literal["sql"] = "sql"
    connection_string: str
    # We need to explicitly add each asset type to the Union due to how
    # deserialization is implemented in our pydantic base model.
    assets: Dict[str, Union[TableAsset, QueryAsset]] = {}

    # private attrs
    _cached_connection_string: str = pydantic.PrivateAttr("")
    _engine: Union[sqlalchemy.engine.Engine, None] = pydantic.PrivateAttr(None)

    @property
    def execution_engine_type(self) -> Type[ExecutionEngine]:
        """Returns the default execution engine type."""
        from great_expectations.execution_engine import SqlAlchemyExecutionEngine

        return SqlAlchemyExecutionEngine

    def get_engine(self) -> sqlalchemy.engine.Engine:
        if self.connection_string != self._cached_connection_string or not self._engine:
            # validate that SQL Alchemy was successfully imported and attempt to create an engine
            if SQLALCHEMY_IMPORTED:
                try:
                    self._engine = sqlalchemy.create_engine(self.connection_string)
                except Exception as e:
                    # connection_string has passed pydantic validation, but still fails to create a sqlalchemy engine
                    # one possible case is a missing plugin (e.g. psycopg2)
                    raise SQLDatasourceError(
                        "Unable to create a SQLAlchemy engine from "
                        f"connection_string: {self.connection_string} due to the "
                        f"following exception: {str(e)}"
                    ) from e
                self._cached_connection_string = self.connection_string
            else:
                raise SQLDatasourceError(
                    "Unable to create SQLDatasource due to missing sqlalchemy dependency."
                )
        return self._engine

    def test_connection(self, test_assets: bool = True) -> None:
        """Test the connection for the SQLDatasource.

        Args:
            test_assets: If assets have been passed to the SQLDatasource, whether to test them as well.

        Raises:
            TestConnectionError: If the connection test fails.
        """
        try:
            engine: sqlalchemy.engine.Engine = self.get_engine()
            engine.connect()
        except Exception as e:
            raise TestConnectionError(
                "Attempt to connect to datasource failed with the following error message: "
                f"{str(e)}"
            ) from e
        if self.assets and test_assets:
            for asset in self.assets.values():
                asset._datasource = self
                asset.test_connection()

    def add_table_asset(
        self,
        name: str,
        table_name: str,
        schema_name: Optional[str] = None,
        order_by: Optional[BatchSortersDefinition] = None,
    ) -> TableAsset:
        """Adds a table asset to this datasource.

        Args:
            name: The name of this table asset.
            table_name: The table where the data resides.
            schema_name: The schema that holds the table.
            order_by: A list of BatchSorters or BatchSorter strings.

        Returns:
            The TableAsset that is added to the datasource.
        """
        asset = TableAsset(
            name=name,
            table_name=table_name,
            schema_name=schema_name,
            order_by=order_by or [],  # type: ignore[arg-type]  # coerce list[str]
            # see DataAsset._parse_order_by_sorter()
        )
        return self.add_asset(asset)

    def add_query_asset(
        self,
        name: str,
        query: str,
        order_by: Optional[BatchSortersDefinition] = None,
    ) -> QueryAsset:
        """Adds a query asset to this datasource.

        Args:
            name: The name of this table asset.
            query: The SELECT query to selects the data to validate. It must begin with the "SELECT".
            order_by: A list of BatchSorters or BatchSorter strings.

        Returns:
            The QueryAsset that is added to the datasource.
        """
        asset = QueryAsset(
            name=name,
            query=query,
            order_by=order_by or [],  # type: ignore[arg-type]  # coerce list[str]
        )
        return self.add_asset(asset)<|MERGE_RESOLUTION|>--- conflicted
+++ resolved
@@ -173,50 +173,10 @@
 
 class _SQLAsset(DataAsset):
     # Instance fields
-<<<<<<< HEAD
-    type: Literal["table"] = "table"
-    table_name: str | sqlalchemy.sql.quoted_name
-    column_splitter: Optional[SqlYearMonthSplitter] = None
-    name: str
-
-    @property
-    def qualified_name(self) -> str:
-        return (
-            f"{self.schema_name}.{self.table_name}"
-            if self.schema_name
-            else self.table_name
-        )
-
-    def test_connection(self) -> None:
-        """Test the connection for the TableAsset.
-
-        Raises:
-            TestConnectionError
-        """
-        assert isinstance(self.datasource, SQLDatasource)
-        schema: Optional[str] = None
-        table_name: str
-        if "." in self.table_name:
-            schema, table_name = self.table_name.split(".")
-        else:
-            table_name = self.table_name
-        engine: sqlalchemy.engine.Engine = self.datasource.get_engine()
-        exists = sqlalchemy.inspect(engine).has_table(
-            table_name=table_name,
-            schema=schema,
-        )
-        if not exists:
-            raise TestConnectionError(
-                f"Attempt to connect to table: {self.table_name} failed because the table "
-                "does not exist."
-            )
-
-=======
     type: Literal["_sqlasset"] = "_sqlasset"
     column_splitter: Optional[SqlYearMonthSplitter] = None
     name: str
 
->>>>>>> 291d62cf
     def batch_request_options_template(
         self,
     ) -> BatchRequestOptions:
