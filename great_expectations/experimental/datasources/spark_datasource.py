--- conflicted
+++ resolved
@@ -109,12 +109,8 @@
     def add_csv_asset(
         self,
         name: str,
-<<<<<<< HEAD
         regex: Optional[Union[re.Pattern, str]] = None,
-=======
-        regex: Union[str, re.Pattern],
         glob_directive: str = "**/*",
->>>>>>> 9ac60619
         header: bool = False,
         infer_schema: bool = False,
         order_by: Optional[BatchSortersDefinition] = None,
@@ -129,23 +125,15 @@
             infer_schema: boolean (default False) instructing Spark to attempt to infer schema of CSV file heuristically
             order_by: sorting directive via either list[BatchSorter] or "{+|-}key" syntax: +/- (a/de)scending; + default
         """
-<<<<<<< HEAD
         regex_pattern: re.Pattern = self.parse_regex_string(regex=regex)
         order_by_sorters: list[BatchSorter] = self.parse_order_by_sorters(
             order_by=order_by
         )
+
         asset = CSVSparkAsset(
             name=name,
             regex=regex_pattern,
-=======
-        if isinstance(regex, str):
-            regex = re.compile(regex)
-
-        asset = CSVSparkAsset(
-            name=name,
-            regex=regex,
             glob_directive=glob_directive,
->>>>>>> 9ac60619
             header=header,
             inferSchema=infer_schema,
             order_by=order_by_sorters,
