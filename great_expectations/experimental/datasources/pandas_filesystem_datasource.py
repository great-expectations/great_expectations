from __future__ import annotations

import logging
import pathlib
import re
<<<<<<< HEAD
from typing import Optional, Union
=======
from typing import (
    TYPE_CHECKING,
    ClassVar,
    Dict,
    List,
    Optional,
    Type,
    Union,
)
>>>>>>> 9f40cf67

from typing_extensions import Literal

from great_expectations.experimental.datasources import _PandasFilePathDatasource
from great_expectations.experimental.datasources.data_asset.data_connector import (
    DataConnector,
    FilesystemDataConnector,
)
from great_expectations.experimental.datasources.interfaces import (
    BatchSortersDefinition,
    TestConnectionError,
)
from great_expectations.experimental.datasources.pandas_file_path_datasource import (
    CSVAsset,
    ExcelAsset,
    JSONAsset,
    ParquetAsset,
)
from great_expectations.experimental.datasources.signatures import _merge_signatures

if TYPE_CHECKING:
    from great_expectations.experimental.datasources.interfaces import BatchSorter

logger = logging.getLogger(__name__)


class PandasFilesystemDatasource(_PandasFilePathDatasource):
    # instance attributes
    type: Literal["pandas_filesystem"] = "pandas_filesystem"
    name: str

    # Filesystem specific attributes
    base_directory: pathlib.Path
    data_context_root_directory: Optional[pathlib.Path] = None

    def test_connection(self, test_assets: bool = True) -> None:
        """Test the connection for the PandasFilesystemDatasource.

        Args:
            test_assets: If assets have been passed to the PandasFilesystemDatasource, whether to test them as well.

        Raises:
            TestConnectionError: If the connection test fails.
        """
        if not self.base_directory.exists():
            raise TestConnectionError(
                f"Path: {self.base_directory.resolve()} does not exist."
            )

        if self.assets and test_assets:
            for asset in self.assets.values():
                asset.test_connection()

    def add_csv_asset(
        self,
        name: str,
        regex: Optional[Union[re.Pattern, str]] = None,
        glob_directive: str = "**/*",
        order_by: Optional[BatchSortersDefinition] = None,
        **kwargs,  # TODO: update signature to have specific keys & types
    ) -> CSVAsset:  # type: ignore[valid-type]
        """Adds a CSV DataAsst to the present "PandasFilesystemDatasource" object.

        Args:
            name: The name of the csv asset
            regex: regex pattern that matches csv filenames that is used to label the batches
            glob_directive: glob for selecting files in directory (defaults to `**/*`) or nested directories (e.g. `*/*/*.csv`)
            order_by: sorting directive via either list[BatchSorter] or "{+|-}key" syntax: +/- (a/de)scending; + default
            kwargs: Extra keyword arguments should correspond to ``pandas.read_csv`` keyword args
        """
        regex_pattern: re.Pattern = self.parse_regex_string(regex=regex)
        order_by_sorters: list[BatchSorter] = self.parse_order_by_sorters(
            order_by=order_by
        )

        asset = CSVAsset(
            name=name,
<<<<<<< HEAD
            regex=regex,
            order_by=_batch_sorter_from_list(order_by or []),
=======
            regex=regex_pattern,
            glob_directive=glob_directive,
            order_by=order_by_sorters,
>>>>>>> 9f40cf67
            **kwargs,
        )

        data_connector: DataConnector = FilesystemDataConnector(
            datasource_name=self.name,
            data_asset_name=name,
            regex=regex,
            base_directory=self.base_directory,
            glob_directive=glob_directive,
            data_context_root_directory=self.data_context_root_directory,
        )
        test_connection_error_message: str = f"""No file at base_directory path "{self.base_directory.resolve()}" matched regular expressions pattern "{regex.pattern}" and/or glob_directive "{glob_directive}" for DataAsset "{name}"."""
        return self.add_asset(
            asset=asset,
            data_connector=data_connector,
            test_connection_error_message=test_connection_error_message,
        )

    def add_excel_asset(
        self,
        name: str,
        regex: Optional[Union[str, re.Pattern]] = None,
        glob_directive: str = "**/*",
        order_by: Optional[BatchSortersDefinition] = None,
        **kwargs,  # TODO: update signature to have specific keys & types
    ) -> ExcelAsset:  # type: ignore[valid-type]
        """Adds an Excel DataAsst to the present "PandasFilesystemDatasource" object.

        Args:
            name: The name of the csv asset
            regex: regex pattern that matches csv filenames that is used to label the batches
            glob_directive: glob for selecting files in directory (defaults to `**/*`) or nested directories (e.g. `*/*/*.csv`)
            order_by: sorting directive via either list[BatchSorter] or "{+|-}key" syntax: +/- (a/de)scending; + default
            kwargs: Extra keyword arguments should correspond to ``pandas.read_excel`` keyword args
        """
        regex_pattern: re.Pattern = self.parse_regex_string(regex=regex)
        order_by_sorters: list[BatchSorter] = self.parse_order_by_sorters(
            order_by=order_by
        )

        asset = ExcelAsset(
            name=name,
<<<<<<< HEAD
            regex=regex,
            order_by=_batch_sorter_from_list(order_by or []),
=======
            regex=regex_pattern,
            glob_directive=glob_directive,
            order_by=order_by_sorters,
>>>>>>> 9f40cf67
            **kwargs,
        )

        data_connector: DataConnector = FilesystemDataConnector(
            datasource_name=self.name,
            data_asset_name=name,
            regex=regex,
            base_directory=self.base_directory,
            glob_directive=glob_directive,
            data_context_root_directory=self.data_context_root_directory,
        )
        test_connection_error_message: str = f"""No file at base_directory path "{self.base_directory.resolve()}" matched regular expressions pattern "{regex.pattern}" and/or glob_directive "{glob_directive}" for DataAsset "{name}"."""
        return self.add_asset(
            asset=asset,
            data_connector=data_connector,
            test_connection_error_message=test_connection_error_message,
        )

    def add_json_asset(
        self,
        name: str,
        regex: Optional[Union[str, re.Pattern]] = None,
        glob_directive: str = "**/*",
        order_by: Optional[BatchSortersDefinition] = None,
        **kwargs,  # TODO: update signature to have specific keys & types
    ) -> JSONAsset:  # type: ignore[valid-type]
        """Adds a JSON DataAsst to the present "PandasFilesystemDatasource" object.

        Args:
            name: The name of the csv asset
            regex: regex pattern that matches csv filenames that is used to label the batches
            glob_directive: glob for selecting files in directory (defaults to `**/*`) or nested directories (e.g. `*/*/*.csv`)
            order_by: sorting directive via either list[BatchSorter] or "{+|-}key" syntax: +/- (a/de)scending; + default
            kwargs: Extra keyword arguments should correspond to ``pandas.read_json`` keyword args
        """
        regex_pattern: re.Pattern = self.parse_regex_string(regex=regex)
        order_by_sorters: list[BatchSorter] = self.parse_order_by_sorters(
            order_by=order_by
        )

        asset = JSONAsset(
            name=name,
<<<<<<< HEAD
            regex=regex,
            order_by=_batch_sorter_from_list(order_by or []),
=======
            regex=regex_pattern,
            glob_directive=glob_directive,
            order_by=order_by_sorters,
>>>>>>> 9f40cf67
            **kwargs,
        )

        data_connector: DataConnector = FilesystemDataConnector(
            datasource_name=self.name,
            data_asset_name=name,
            regex=regex,
            base_directory=self.base_directory,
            glob_directive=glob_directive,
            data_context_root_directory=self.data_context_root_directory,
        )
        test_connection_error_message: str = f"""No file at base_directory path "{self.base_directory.resolve()}" matched regular expressions pattern "{regex.pattern}" and/or glob_directive "{glob_directive}" for DataAsset "{name}"."""
        return self.add_asset(
            asset=asset,
            data_connector=data_connector,
            test_connection_error_message=test_connection_error_message,
        )

    def add_parquet_asset(
        self,
        name: str,
        regex: Optional[Union[str, re.Pattern]] = None,
        glob_directive: str = "**/*",
        order_by: Optional[BatchSortersDefinition] = None,
        **kwargs,  # TODO: update signature to have specific keys & types
    ) -> ParquetAsset:  # type: ignore[valid-type]
        """Adds a Parquet DataAsst to the present "PandasFilesystemDatasource" object.

        Args:
            name: The name of the csv asset
            regex: regex pattern that matches csv filenames that is used to label the batches
            glob_directive: glob for selecting files in directory (defaults to `**/*`) or nested directories (e.g. `*/*/*.csv`)
            order_by: sorting directive via either list[BatchSorter] or "{+|-}key" syntax: +/- (a/de)scending; + default
            kwargs: Extra keyword arguments should correspond to ``pandas.read_parquet`` keyword args
        """
        regex_pattern: re.Pattern = self.parse_regex_string(regex=regex)
        order_by_sorters: list[BatchSorter] = self.parse_order_by_sorters(
            order_by=order_by
        )

        asset = ParquetAsset(
            name=name,
<<<<<<< HEAD
            regex=regex,
            order_by=_batch_sorter_from_list(order_by or []),
=======
            regex=regex_pattern,
            glob_directive=glob_directive,
            order_by=order_by_sorters,
>>>>>>> 9f40cf67
            **kwargs,
        )

        data_connector: DataConnector = FilesystemDataConnector(
            datasource_name=self.name,
            data_asset_name=name,
            regex=regex,
            base_directory=self.base_directory,
            glob_directive=glob_directive,
            data_context_root_directory=self.data_context_root_directory,
        )
        test_connection_error_message: str = f"""No file at base_directory path "{self.base_directory.resolve()}" matched regular expressions pattern "{regex.pattern}" and/or glob_directive "{glob_directive}" for DataAsset "{name}"."""
        return self.add_asset(
            asset=asset,
            data_connector=data_connector,
            test_connection_error_message=test_connection_error_message,
        )

    # attr-defined issue
    # https://github.com/python/mypy/issues/12472
    add_csv_asset.__signature__ = _merge_signatures(add_csv_asset, CSVAsset, exclude={"type"})  # type: ignore[attr-defined]
    add_excel_asset.__signature__ = _merge_signatures(add_excel_asset, ExcelAsset, exclude={"type"})  # type: ignore[attr-defined]
    add_json_asset.__signature__ = _merge_signatures(add_json_asset, JSONAsset, exclude={"type"})  # type: ignore[attr-defined]
    add_parquet_asset.__signature__ = _merge_signatures(add_parquet_asset, ParquetAsset, exclude={"type"})  # type: ignore[attr-defined]<|MERGE_RESOLUTION|>--- conflicted
+++ resolved
@@ -3,19 +3,7 @@
 import logging
 import pathlib
 import re
-<<<<<<< HEAD
-from typing import Optional, Union
-=======
-from typing import (
-    TYPE_CHECKING,
-    ClassVar,
-    Dict,
-    List,
-    Optional,
-    Type,
-    Union,
-)
->>>>>>> 9f40cf67
+from typing import TYPE_CHECKING, Optional, Union
 
 from typing_extensions import Literal
 
@@ -93,26 +81,20 @@
 
         asset = CSVAsset(
             name=name,
-<<<<<<< HEAD
-            regex=regex,
-            order_by=_batch_sorter_from_list(order_by or []),
-=======
-            regex=regex_pattern,
-            glob_directive=glob_directive,
-            order_by=order_by_sorters,
->>>>>>> 9f40cf67
-            **kwargs,
-        )
-
-        data_connector: DataConnector = FilesystemDataConnector(
-            datasource_name=self.name,
-            data_asset_name=name,
-            regex=regex,
-            base_directory=self.base_directory,
-            glob_directive=glob_directive,
-            data_context_root_directory=self.data_context_root_directory,
-        )
-        test_connection_error_message: str = f"""No file at base_directory path "{self.base_directory.resolve()}" matched regular expressions pattern "{regex.pattern}" and/or glob_directive "{glob_directive}" for DataAsset "{name}"."""
+            regex=regex_pattern,
+            order_by=order_by_sorters,
+            **kwargs,
+        )
+
+        data_connector: DataConnector = FilesystemDataConnector(
+            datasource_name=self.name,
+            data_asset_name=name,
+            regex=regex_pattern,
+            base_directory=self.base_directory,
+            glob_directive=glob_directive,
+            data_context_root_directory=self.data_context_root_directory,
+        )
+        test_connection_error_message: str = f"""No file at base_directory path "{self.base_directory.resolve()}" matched regular expressions pattern "{regex_pattern}" and/or glob_directive "{glob_directive}" for DataAsset "{name}"."""
         return self.add_asset(
             asset=asset,
             data_connector=data_connector,
@@ -143,26 +125,20 @@
 
         asset = ExcelAsset(
             name=name,
-<<<<<<< HEAD
-            regex=regex,
-            order_by=_batch_sorter_from_list(order_by or []),
-=======
-            regex=regex_pattern,
-            glob_directive=glob_directive,
-            order_by=order_by_sorters,
->>>>>>> 9f40cf67
-            **kwargs,
-        )
-
-        data_connector: DataConnector = FilesystemDataConnector(
-            datasource_name=self.name,
-            data_asset_name=name,
-            regex=regex,
-            base_directory=self.base_directory,
-            glob_directive=glob_directive,
-            data_context_root_directory=self.data_context_root_directory,
-        )
-        test_connection_error_message: str = f"""No file at base_directory path "{self.base_directory.resolve()}" matched regular expressions pattern "{regex.pattern}" and/or glob_directive "{glob_directive}" for DataAsset "{name}"."""
+            regex=regex_pattern,
+            order_by=order_by_sorters,
+            **kwargs,
+        )
+
+        data_connector: DataConnector = FilesystemDataConnector(
+            datasource_name=self.name,
+            data_asset_name=name,
+            regex=regex_pattern,
+            base_directory=self.base_directory,
+            glob_directive=glob_directive,
+            data_context_root_directory=self.data_context_root_directory,
+        )
+        test_connection_error_message: str = f"""No file at base_directory path "{self.base_directory.resolve()}" matched regular expressions pattern "{regex_pattern}" and/or glob_directive "{glob_directive}" for DataAsset "{name}"."""
         return self.add_asset(
             asset=asset,
             data_connector=data_connector,
@@ -193,26 +169,20 @@
 
         asset = JSONAsset(
             name=name,
-<<<<<<< HEAD
-            regex=regex,
-            order_by=_batch_sorter_from_list(order_by or []),
-=======
-            regex=regex_pattern,
-            glob_directive=glob_directive,
-            order_by=order_by_sorters,
->>>>>>> 9f40cf67
-            **kwargs,
-        )
-
-        data_connector: DataConnector = FilesystemDataConnector(
-            datasource_name=self.name,
-            data_asset_name=name,
-            regex=regex,
-            base_directory=self.base_directory,
-            glob_directive=glob_directive,
-            data_context_root_directory=self.data_context_root_directory,
-        )
-        test_connection_error_message: str = f"""No file at base_directory path "{self.base_directory.resolve()}" matched regular expressions pattern "{regex.pattern}" and/or glob_directive "{glob_directive}" for DataAsset "{name}"."""
+            regex=regex_pattern,
+            order_by=order_by_sorters,
+            **kwargs,
+        )
+
+        data_connector: DataConnector = FilesystemDataConnector(
+            datasource_name=self.name,
+            data_asset_name=name,
+            regex=regex_pattern,
+            base_directory=self.base_directory,
+            glob_directive=glob_directive,
+            data_context_root_directory=self.data_context_root_directory,
+        )
+        test_connection_error_message: str = f"""No file at base_directory path "{self.base_directory.resolve()}" matched regular expressions pattern "{regex_pattern}" and/or glob_directive "{glob_directive}" for DataAsset "{name}"."""
         return self.add_asset(
             asset=asset,
             data_connector=data_connector,
@@ -243,26 +213,20 @@
 
         asset = ParquetAsset(
             name=name,
-<<<<<<< HEAD
-            regex=regex,
-            order_by=_batch_sorter_from_list(order_by or []),
-=======
-            regex=regex_pattern,
-            glob_directive=glob_directive,
-            order_by=order_by_sorters,
->>>>>>> 9f40cf67
-            **kwargs,
-        )
-
-        data_connector: DataConnector = FilesystemDataConnector(
-            datasource_name=self.name,
-            data_asset_name=name,
-            regex=regex,
-            base_directory=self.base_directory,
-            glob_directive=glob_directive,
-            data_context_root_directory=self.data_context_root_directory,
-        )
-        test_connection_error_message: str = f"""No file at base_directory path "{self.base_directory.resolve()}" matched regular expressions pattern "{regex.pattern}" and/or glob_directive "{glob_directive}" for DataAsset "{name}"."""
+            regex=regex_pattern,
+            order_by=order_by_sorters,
+            **kwargs,
+        )
+
+        data_connector: DataConnector = FilesystemDataConnector(
+            datasource_name=self.name,
+            data_asset_name=name,
+            regex=regex_pattern,
+            base_directory=self.base_directory,
+            glob_directive=glob_directive,
+            data_context_root_directory=self.data_context_root_directory,
+        )
+        test_connection_error_message: str = f"""No file at base_directory path "{self.base_directory.resolve()}" matched regular expressions pattern "{regex_pattern}" and/or glob_directive "{glob_directive}" for DataAsset "{name}"."""
         return self.add_asset(
             asset=asset,
             data_connector=data_connector,
