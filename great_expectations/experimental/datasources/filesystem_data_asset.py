from __future__ import annotations

import logging
import pathlib
<<<<<<< HEAD
from typing import TYPE_CHECKING, ClassVar, Set
=======
from typing import TYPE_CHECKING, List, Optional, Set, Tuple
>>>>>>> c17924fc

from great_expectations.experimental.datasources.data_asset.data_connector.filesystem_data_connector import (
    FilesystemDataConnector,
)
from great_expectations.experimental.datasources.file_path_data_asset import (
    _FilePathDataAsset,
)
from great_expectations.experimental.datasources.interfaces import TestConnectionError

if TYPE_CHECKING:
    from great_expectations.experimental.datasources.data_asset.data_connector.data_connector import (
        DataConnector,
    )
    from great_expectations.experimental.datasources import (
        PandasFilesystemDatasource,
        SparkDatasource,
    )

logger = logging.getLogger(__name__)


class _FilesystemDataAsset(_FilePathDataAsset):
<<<<<<< HEAD
    _EXCLUDE_FROM_READER_OPTIONS: ClassVar[
        Set[str]
    ] = _FilePathDataAsset._EXCLUDE_FROM_READER_OPTIONS | {
        "base_directory",
        "glob_directive",
    }

    # Filesystem specific attributes
    base_directory: pathlib.Path
    glob_directive: str = "**/*"
=======
    def _get_reader_method(self) -> str:
        raise NotImplementedError(
            """One needs to explicitly provide "reader_method" for Filesystem DataAsset extensions as temporary \
work-around, until "type" naming convention and method for obtaining 'reader_method' from it are established."""
        )

    def _get_reader_options_include(self) -> Set[str] | None:
        raise NotImplementedError(
            """One needs to explicitly provide set(str)-valued reader options for "pydantic.BaseModel.dict()" method \
to use as its "include" directive for Filesystem style DataAsset processing."""
        )
>>>>>>> c17924fc

    def test_connection(self) -> None:
        """Test the connection for the CSVAsset.

        Raises:
            TestConnectionError: If the connection test fails.
        """
        datasource: PandasFilesystemDatasource | SparkDatasource = self.datasource

        success = False
        for filepath in datasource.base_directory.iterdir():
            if self.regex.match(filepath.name):
                # if one file in the path matches the regex, we consider this asset valid
                success = True
                break

        if not success:
            raise TestConnectionError(
                f"No file at path: {datasource.base_directory.resolve()} matched the regex: {self.regex.pattern}"
            )

<<<<<<< HEAD
    def _get_data_connector(self) -> DataConnector:
        data_connector: DataConnector = FilesystemDataConnector(
            name="experimental",
            datasource_name=self.datasource.name,
            data_asset_name=self.name,
            execution_engine_name=self.datasource.get_execution_engine().__class__.__name__,
            base_directory=self.base_directory,
            regex=self.regex,
            glob_directive=self.glob_directive,
        )
        return data_connector

    def _get_reader_method(self) -> str:
        raise NotImplementedError(
            """One needs to explicitly provide "reader_method" for Filesystem DataAsset extensions as temporary \
work-around, until "type" naming convention and method for obtaining 'reader_method' from it are established."""
        )
=======
    def _fully_specified_batch_requests_with_path(
        self, batch_request: BatchRequest
    ) -> List[Tuple[BatchRequest, pathlib.Path]]:
        """Generates a list fully specified batch requests from partial specified batch request

        Args:
            batch_request: A batch request

        Returns:
            A list of pairs (batch_request, path) where 'batch_request' is a fully specified
            batch request and 'path' is the path to the corresponding file on disk.
            This list will be empty if no files exist on disk that correspond to the input
            batch request.
        """
        datasource: PandasFilesystemDatasource | SparkDatasource = self.datasource

        base_directory: pathlib.Path = datasource.base_directory
        all_files: List[pathlib.Path] = list(pathlib.Path(base_directory).iterdir())

        batch_requests_with_path: List[Tuple[BatchRequest, pathlib.Path]] = []

        file_name: pathlib.Path
        for file_name in all_files:
            match = self._regex_parser.get_matches(target=file_name.name)
            if match:
                # Create the batch request that would correlate to this regex match
                match_options = {}
                for group_id in range(
                    1, self._regex_parser.get_num_all_matched_group_values() + 1
                ):
                    match_options[
                        self._all_group_index_to_group_name_mapping[group_id]
                    ] = match.group(group_id)
                # Determine if this file_name matches the batch_request
                allowed_match = True
                for key, value in batch_request.options.items():
                    if match_options[key] != value:
                        allowed_match = False
                        break
                if allowed_match:
                    batch_requests_with_path.append(
                        (
                            BatchRequest(
                                datasource_name=datasource.name,
                                data_asset_name=self.name,
                                options=match_options,
                            ),
                            base_directory / file_name,
                        )
                    )
                    logger.debug(f"Matching path: {base_directory / file_name}")
        if not batch_requests_with_path:
            logger.warning(
                f"Batch request {batch_request} corresponds to no data files."
            )
        return batch_requests_with_path

    def batch_request_options_template(
        self,
    ) -> BatchRequestOptions:
        idx: int
        return {idx: None for idx in self._all_group_names}

    def build_batch_request(
        self, options: Optional[BatchRequestOptions] = None
    ) -> BatchRequest:
        if options:
            for option, value in options.items():
                if (
                    option in self._all_group_name_to_group_index_mapping
                    and not isinstance(value, str)
                ):
                    raise ge_exceptions.InvalidBatchRequestError(
                        f"All regex matching options must be strings. The value of '{option}' is "
                        f"not a string: {value}"
                    )
        return super().build_batch_request(options)

    def get_batch_list_from_batch_request(
        self, batch_request: BatchRequest
    ) -> List[Batch]:
        self._validate_batch_request(batch_request)
        batch_list: List[Batch] = []

        for request, path in self._fully_specified_batch_requests_with_path(
            batch_request
        ):
            batch_spec = PathBatchSpec(
                path=str(path),
                reader_method=self._get_reader_method(),
                reader_options=self.dict(
                    include=self._get_reader_options_include(),
                    exclude=self._EXCLUDE_FROM_READER_OPTIONS,
                    exclude_unset=True,
                    by_alias=True,
                ),
            )
            execution_engine: PandasExecutionEngine | SparkDFExecutionEngine = (
                self.datasource.get_execution_engine()
            )
            data, markers = execution_engine.get_batch_data_and_markers(
                batch_spec=batch_spec
            )

            # batch_definition (along with batch_spec and markers) is only here to satisfy a
            # legacy constraint when computing usage statistics in a validator. We hope to remove
            # it in the future.
            # imports are done inline to prevent a circular dependency with core/batch.py
            from great_expectations.core import IDDict
            from great_expectations.core.batch import BatchDefinition

            batch_definition = BatchDefinition(
                datasource_name=self.datasource.name,
                data_connector_name="experimental",
                data_asset_name=self.name,
                batch_identifiers=IDDict(request.options),
                batch_spec_passthrough=None,
            )

            batch_metadata = copy.deepcopy(request.options)
            batch_metadata["base_directory"] = path
>>>>>>> c17924fc

    def _get_reader_options_include(self) -> Set[str] | None:
        raise NotImplementedError(
            """One needs to explicitly provide set(str)-valued reader options for "pydantic.BaseModel.dict()" method \
to use as its "include" directive for Filesystem style DataAsset processing."""
        )<|MERGE_RESOLUTION|>--- conflicted
+++ resolved
@@ -1,12 +1,7 @@
 from __future__ import annotations
 
 import logging
-import pathlib
-<<<<<<< HEAD
 from typing import TYPE_CHECKING, ClassVar, Set
-=======
-from typing import TYPE_CHECKING, List, Optional, Set, Tuple
->>>>>>> c17924fc
 
 from great_expectations.experimental.datasources.data_asset.data_connector.filesystem_data_connector import (
     FilesystemDataConnector,
@@ -17,42 +12,26 @@
 from great_expectations.experimental.datasources.interfaces import TestConnectionError
 
 if TYPE_CHECKING:
-    from great_expectations.experimental.datasources.data_asset.data_connector.data_connector import (
-        DataConnector,
-    )
     from great_expectations.experimental.datasources import (
         PandasFilesystemDatasource,
         SparkDatasource,
+    )
+    from great_expectations.experimental.datasources.data_asset.data_connector.data_connector import (
+        DataConnector,
     )
 
 logger = logging.getLogger(__name__)
 
 
 class _FilesystemDataAsset(_FilePathDataAsset):
-<<<<<<< HEAD
     _EXCLUDE_FROM_READER_OPTIONS: ClassVar[
         Set[str]
     ] = _FilePathDataAsset._EXCLUDE_FROM_READER_OPTIONS | {
-        "base_directory",
         "glob_directive",
     }
 
     # Filesystem specific attributes
-    base_directory: pathlib.Path
     glob_directive: str = "**/*"
-=======
-    def _get_reader_method(self) -> str:
-        raise NotImplementedError(
-            """One needs to explicitly provide "reader_method" for Filesystem DataAsset extensions as temporary \
-work-around, until "type" naming convention and method for obtaining 'reader_method' from it are established."""
-        )
-
-    def _get_reader_options_include(self) -> Set[str] | None:
-        raise NotImplementedError(
-            """One needs to explicitly provide set(str)-valued reader options for "pydantic.BaseModel.dict()" method \
-to use as its "include" directive for Filesystem style DataAsset processing."""
-        )
->>>>>>> c17924fc
 
     def test_connection(self) -> None:
         """Test the connection for the CSVAsset.
@@ -74,14 +53,13 @@
                 f"No file at path: {datasource.base_directory.resolve()} matched the regex: {self.regex.pattern}"
             )
 
-<<<<<<< HEAD
     def _get_data_connector(self) -> DataConnector:
         data_connector: DataConnector = FilesystemDataConnector(
             name="experimental",
             datasource_name=self.datasource.name,
             data_asset_name=self.name,
             execution_engine_name=self.datasource.get_execution_engine().__class__.__name__,
-            base_directory=self.base_directory,
+            base_directory=self.datasource.base_directory,
             regex=self.regex,
             glob_directive=self.glob_directive,
         )
@@ -92,129 +70,6 @@
             """One needs to explicitly provide "reader_method" for Filesystem DataAsset extensions as temporary \
 work-around, until "type" naming convention and method for obtaining 'reader_method' from it are established."""
         )
-=======
-    def _fully_specified_batch_requests_with_path(
-        self, batch_request: BatchRequest
-    ) -> List[Tuple[BatchRequest, pathlib.Path]]:
-        """Generates a list fully specified batch requests from partial specified batch request
-
-        Args:
-            batch_request: A batch request
-
-        Returns:
-            A list of pairs (batch_request, path) where 'batch_request' is a fully specified
-            batch request and 'path' is the path to the corresponding file on disk.
-            This list will be empty if no files exist on disk that correspond to the input
-            batch request.
-        """
-        datasource: PandasFilesystemDatasource | SparkDatasource = self.datasource
-
-        base_directory: pathlib.Path = datasource.base_directory
-        all_files: List[pathlib.Path] = list(pathlib.Path(base_directory).iterdir())
-
-        batch_requests_with_path: List[Tuple[BatchRequest, pathlib.Path]] = []
-
-        file_name: pathlib.Path
-        for file_name in all_files:
-            match = self._regex_parser.get_matches(target=file_name.name)
-            if match:
-                # Create the batch request that would correlate to this regex match
-                match_options = {}
-                for group_id in range(
-                    1, self._regex_parser.get_num_all_matched_group_values() + 1
-                ):
-                    match_options[
-                        self._all_group_index_to_group_name_mapping[group_id]
-                    ] = match.group(group_id)
-                # Determine if this file_name matches the batch_request
-                allowed_match = True
-                for key, value in batch_request.options.items():
-                    if match_options[key] != value:
-                        allowed_match = False
-                        break
-                if allowed_match:
-                    batch_requests_with_path.append(
-                        (
-                            BatchRequest(
-                                datasource_name=datasource.name,
-                                data_asset_name=self.name,
-                                options=match_options,
-                            ),
-                            base_directory / file_name,
-                        )
-                    )
-                    logger.debug(f"Matching path: {base_directory / file_name}")
-        if not batch_requests_with_path:
-            logger.warning(
-                f"Batch request {batch_request} corresponds to no data files."
-            )
-        return batch_requests_with_path
-
-    def batch_request_options_template(
-        self,
-    ) -> BatchRequestOptions:
-        idx: int
-        return {idx: None for idx in self._all_group_names}
-
-    def build_batch_request(
-        self, options: Optional[BatchRequestOptions] = None
-    ) -> BatchRequest:
-        if options:
-            for option, value in options.items():
-                if (
-                    option in self._all_group_name_to_group_index_mapping
-                    and not isinstance(value, str)
-                ):
-                    raise ge_exceptions.InvalidBatchRequestError(
-                        f"All regex matching options must be strings. The value of '{option}' is "
-                        f"not a string: {value}"
-                    )
-        return super().build_batch_request(options)
-
-    def get_batch_list_from_batch_request(
-        self, batch_request: BatchRequest
-    ) -> List[Batch]:
-        self._validate_batch_request(batch_request)
-        batch_list: List[Batch] = []
-
-        for request, path in self._fully_specified_batch_requests_with_path(
-            batch_request
-        ):
-            batch_spec = PathBatchSpec(
-                path=str(path),
-                reader_method=self._get_reader_method(),
-                reader_options=self.dict(
-                    include=self._get_reader_options_include(),
-                    exclude=self._EXCLUDE_FROM_READER_OPTIONS,
-                    exclude_unset=True,
-                    by_alias=True,
-                ),
-            )
-            execution_engine: PandasExecutionEngine | SparkDFExecutionEngine = (
-                self.datasource.get_execution_engine()
-            )
-            data, markers = execution_engine.get_batch_data_and_markers(
-                batch_spec=batch_spec
-            )
-
-            # batch_definition (along with batch_spec and markers) is only here to satisfy a
-            # legacy constraint when computing usage statistics in a validator. We hope to remove
-            # it in the future.
-            # imports are done inline to prevent a circular dependency with core/batch.py
-            from great_expectations.core import IDDict
-            from great_expectations.core.batch import BatchDefinition
-
-            batch_definition = BatchDefinition(
-                datasource_name=self.datasource.name,
-                data_connector_name="experimental",
-                data_asset_name=self.name,
-                batch_identifiers=IDDict(request.options),
-                batch_spec_passthrough=None,
-            )
-
-            batch_metadata = copy.deepcopy(request.options)
-            batch_metadata["base_directory"] = path
->>>>>>> c17924fc
 
     def _get_reader_options_include(self) -> Set[str] | None:
         raise NotImplementedError(
