{
    "title": "ParquetAsset",
    "description": "Load a parquet object from the file path, returning a DataFrame.",
    "type": "object",
    "properties": {
        "name": {
            "title": "Name",
            "type": "string"
        },
        "type": {
            "title": "Type",
            "default": "parquet",
            "enum": [
                "parquet"
            ],
            "type": "string"
        },
        "order_by": {
            "title": "Order By",
            "type": "array",
            "items": {
                "$ref": "#/definitions/BatchSorter"
            }
        },
        "regex": {
            "title": "Regex",
            "type": "string",
            "format": "regex"
        },
<<<<<<< HEAD
        "glob_directive": {
            "title": "Glob Directive",
            "default": "**/*",
            "type": "string"
        },
        "path": {
            "title": "Path"
        },
=======
>>>>>>> 12440c8b
        "engine": {
            "title": "Engine",
            "default": "auto",
            "type": "string"
        },
        "columns": {
            "title": "Columns"
        },
        "storage_options": {
            "title": "Storage Options",
            "type": "object"
        },
        "use_nullable_dtypes": {
            "title": "Use Nullable Dtypes",
            "default": false,
            "type": "boolean"
        },
        "kwargs": {
            "title": "Kwargs",
            "description": "Extra keyword arguments that will be passed to the reader method",
            "type": "object"
        }
    },
    "required": [
        "name",
        "regex"
    ],
    "additionalProperties": false,
    "definitions": {
        "BatchSorter": {
            "title": "BatchSorter",
            "type": "object",
            "properties": {
                "key": {
                    "title": "Key",
                    "type": "string"
                },
                "reverse": {
                    "title": "Reverse",
                    "default": false,
                    "type": "boolean"
                }
            },
            "required": [
                "key"
            ]
        }
    }
}<|MERGE_RESOLUTION|>--- conflicted
+++ resolved
@@ -27,17 +27,11 @@
             "type": "string",
             "format": "regex"
         },
-<<<<<<< HEAD
         "glob_directive": {
             "title": "Glob Directive",
             "default": "**/*",
             "type": "string"
         },
-        "path": {
-            "title": "Path"
-        },
-=======
->>>>>>> 12440c8b
         "engine": {
             "title": "Engine",
             "default": "auto",
