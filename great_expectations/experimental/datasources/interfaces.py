--- conflicted
+++ resolved
@@ -18,14 +18,9 @@
 )
 
 import pydantic
-<<<<<<< HEAD
-from pydantic import root_validator
-from typing_extensions import ClassVar, TypeAlias
-=======
-from pydantic import Field
+from pydantic import Field, root_validator
 from pydantic import dataclasses as pydantic_dc
 from typing_extensions import ClassVar, TypeAlias, TypeGuard
->>>>>>> 28a1467a
 
 from great_expectations.core.id_dict import BatchKwargs, BatchSpec
 from great_expectations.experimental.datasources.experimental_base_model import (
