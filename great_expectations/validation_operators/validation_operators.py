--- conflicted
+++ resolved
@@ -7,6 +7,7 @@
 
 import great_expectations.exceptions as gx_exceptions
 from great_expectations.checkpoint.util import send_slack_notification
+from great_expectations.core.async_executor import AsyncExecutor
 from great_expectations.core.run_identifier import RunIdentifier
 from great_expectations.data_asset.util import parse_result_format
 from great_expectations.data_context.cloud_constants import GXCloudRESTResource
@@ -335,35 +336,56 @@
         elif not isinstance(run_id, RunIdentifier):
             run_id = RunIdentifier(run_name=run_name, run_time=run_time)
 
-        batch_and_validation_result_tuples = []
-        for item in assets_to_validate:
-            batch = self._build_batch_from_item(item)
-
-            if hasattr(batch, "active_batch_id"):
-                batch_identifier = batch.active_batch_id
-            else:
-                batch_identifier = batch.batch_id
-
-            if result_format is None:
-                result_format = self.result_format
-
-            batch_validate_arguments = {
-                "run_id": run_id,
-                "result_format": result_format,
-                "evaluation_parameters": evaluation_parameters,
-            }
-
-            if catch_exceptions is not None:
-                batch_validate_arguments["catch_exceptions"] = catch_exceptions
-
-            if checkpoint_name is not None:
-                batch_validate_arguments["checkpoint_name"] = checkpoint_name
-
-<<<<<<< HEAD
-            batch_and_validation_result_tuples.append(
-                (batch, batch.validate(**batch_validate_arguments))
-            )
-=======
+        ###
+        # NOTE: 20211010 - jdimatteo: This method is called by Checkpoint.run and below
+        # usage of AsyncExecutor may speed up I/O bound validations by running them in parallel with multithreading
+        # (if concurrency is enabled in the data context configuration).
+        #
+        # When this method is called by Checkpoint.run, len(assets_to_validate) may be 1 even if there are multiple
+        # validations, because Checkpoint.run calls this method in a loop for each validation. AsyncExecutor is also
+        # used in the Checkpoint.run loop to optionally run each validation in parallel with multithreading, so this
+        # method's AsyncExecutor is nested within the Checkpoint.run AsyncExecutor. The AsyncExecutor logic to only use
+        # multithreading when max_workers > 1 ensures that no nested multithreading is ever used when
+        # len(assets_to_validate) is equal to 1. So no unnecessary multithreading is ever used here even though it may
+        # be nested inside another AsyncExecutor (and this is a good thing because it avoids extra overhead associated
+        # with each thread and minimizes the total number of threads to simplify debugging).
+        with AsyncExecutor(
+            self.data_context.concurrency, max_workers=len(assets_to_validate)
+        ) as async_executor:
+            batch_and_async_result_tuples = []
+            for item in assets_to_validate:
+                batch = self._build_batch_from_item(item)
+
+                if hasattr(batch, "active_batch_id"):
+                    batch_identifier = batch.active_batch_id
+                else:
+                    batch_identifier = batch.batch_id
+
+                if result_format is None:
+                    result_format = self.result_format
+
+                batch_validate_arguments = {
+                    "run_id": run_id,
+                    "result_format": result_format,
+                    "evaluation_parameters": evaluation_parameters,
+                }
+
+                if catch_exceptions is not None:
+                    batch_validate_arguments["catch_exceptions"] = catch_exceptions
+
+                if checkpoint_name is not None:
+                    batch_validate_arguments["checkpoint_name"] = checkpoint_name
+
+                batch_and_async_result_tuples.append(
+                    (
+                        batch,
+                        async_executor.submit(
+                            batch.validate,
+                            **batch_validate_arguments,
+                        ),
+                    )
+                )
+
             run_results = {}
             for batch, async_batch_validation_result in batch_and_async_result_tuples:
                 if self._using_cloud_context:
@@ -383,48 +405,28 @@
                         expectation_suite_identifier=expectation_suite_identifier,
                         run_id=run_id,
                     )
->>>>>>> 6b431a5b
-
-        run_results = {}
-        for batch, validation_result in batch_and_validation_result_tuples:
-            if self._using_cloud_context:
-                expectation_suite_identifier = GXCloudIdentifier(
-                    resource_type=GXCloudRESTResource.EXPECTATION_SUITE,
-                    id=batch._expectation_suite.ge_cloud_id,
-                )
-                validation_result_id = GXCloudIdentifier(
-                    resource_type=GXCloudRESTResource.VALIDATION_RESULT
-                )
-            else:
-                expectation_suite_identifier = ExpectationSuiteIdentifier(
-                    expectation_suite_name=batch._expectation_suite.expectation_suite_name
-                )
-                validation_result_id = ValidationResultIdentifier(
-                    batch_identifier=batch_identifier,
+
+                validation_result = async_batch_validation_result.result()
+                validation_result.meta["validation_id"] = validation_id
+                validation_result.meta["checkpoint_id"] = (
+                    checkpoint_identifier.id if checkpoint_identifier else None
+                )
+
+                batch_actions_results = self._run_actions(
+                    batch=batch,
                     expectation_suite_identifier=expectation_suite_identifier,
+                    expectation_suite=batch._expectation_suite,
+                    batch_validation_result=validation_result,
                     run_id=run_id,
-                )
-
-            validation_result.meta["validation_id"] = validation_id
-            validation_result.meta["checkpoint_id"] = (
-                checkpoint_identifier.id if checkpoint_identifier else None
-            )
-
-            batch_actions_results = self._run_actions(
-                batch=batch,
-                expectation_suite_identifier=expectation_suite_identifier,
-                expectation_suite=batch._expectation_suite,
-                batch_validation_result=validation_result,
-                run_id=run_id,
-                validation_result_id=validation_result_id,
-                checkpoint_identifier=checkpoint_identifier,
-            )
-
-            run_result_obj = {
-                "validation_result": validation_result,
-                "actions_results": batch_actions_results,
-            }
-            run_results[validation_result_id] = run_result_obj
+                    validation_result_id=validation_result_id,
+                    checkpoint_identifier=checkpoint_identifier,
+                )
+
+                run_result_obj = {
+                    "validation_result": validation_result,
+                    "actions_results": batch_actions_results,
+                }
+                run_results[validation_result_id] = run_result_obj
 
         return ValidationOperatorResult(
             run_id=run_id,
