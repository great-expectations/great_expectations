import logging
import warnings
from collections import OrderedDict

from dateutil.parser import ParserError, parse

from great_expectations.core import RunIdentifier
from great_expectations.data_asset import DataAsset
from great_expectations.data_asset.util import parse_result_format
from great_expectations.data_context.types.resource_identifiers import (
    ExpectationSuiteIdentifier,
    ValidationResultIdentifier,
)
from great_expectations.data_context.util import instantiate_class_from_config
from great_expectations.exceptions import ClassInstantiationError
from great_expectations.validation_operators.types.validation_operator_result import (
    ValidationOperatorResult,
)

from .util import send_slack_notification

logger = logging.getLogger(__name__)


logger = logging.getLogger(__name__)


class ValidationOperator(object):
    """
    The base class of all validation operators.

    It defines the signature of the public run method. This method and the validation_operator_config property are the
    only contract re operators' API. Everything else is up to the implementors
    of validation operator classes that will be the descendants of this base class.
    """

    def __init__(self) -> None:
        self._validation_operator_config = None

    @property
    def validation_operator_config(self):
        """
        This method builds the config dict of a particular validation operator. The "kwargs" key is what really
        distinguishes different validation operators.

        e.g.:
        {
            "class_name": "ActionListValidationOperator",
            "module_name": "great_expectations.validation_operators",
            "name": self.name,
            "kwargs": {
                "action_list": self.action_list
            },
        }

        {
            "class_name": "WarningAndFailureExpectationSuitesValidationOperator",
            "module_name": "great_expectations.validation_operators",
            "name": self.name,
            "kwargs": {
                "action_list": self.action_list,
                "base_expectation_suite_name": self.base_expectation_suite_name,
                "expectation_suite_name_suffixes": self.expectation_suite_name_suffixes,
                "stop_on_first_error": self.stop_on_first_error,
                "slack_webhook": self.slack_webhook,
                "notify_on": self.notify_on,
            },
        }
        """

        raise NotImplementedError

    def run(
        self,
        assets_to_validate,
        run_id=None,
        evaluation_parameters=None,
        run_name=None,
        run_time=None,
    ):
        raise NotImplementedError


class ActionListValidationOperator(ValidationOperator):
    """
    ActionListValidationOperator is a validation operator
    that validates each batch in the list that is passed to its run
    method and then invokes a list of configured actions on every
    validation result.

    A user can configure the list of actions to invoke.

    Each action in the list must be an instance of ValidationAction
    class (or its descendants).

    Below is an example of this operator's configuration::

        action_list_operator:
            class_name: ActionListValidationOperator
            action_list:
              - name: store_validation_result
                action:
                  class_name: StoreValidationResultAction
                  target_store_name: validations_store
              - name: store_evaluation_params
                action:
                  class_name: StoreEvaluationParametersAction
                  target_store_name: evaluation_parameter_store
              - name: send_slack_notification_on_validation_result
                action:
                  class_name: SlackNotificationAction
                  # put the actual webhook URL in the uncommitted/config_variables.yml file
                  slack_webhook: ${validation_notification_slack_webhook}
                 notify_on: all # possible values: "all", "failure", "success"
                  renderer:
                    module_name: great_expectations.render.renderer.slack_renderer
                    class_name: SlackRenderer
    """

    def __init__(
        self,
        data_context,
        action_list,
        name,
        result_format={"result_format": "SUMMARY"},
    ):
        super().__init__()
        self.data_context = data_context
        self.name = name

        result_format = parse_result_format(result_format)
        assert result_format["result_format"] in [
            "BOOLEAN_ONLY",
            "BASIC",
            "SUMMARY",
            "COMPLETE",
        ]
        self.result_format = result_format

        self.action_list = action_list
        self.actions = OrderedDict()
        for action_config in action_list:
            assert isinstance(action_config, dict)
            # NOTE: Eugene: 2019-09-23: need a better way to validate an action config:
            if not set(action_config.keys()) == {"name", "action"}:
                raise KeyError(
                    'Action config keys must be ("name", "action"). Instead got {}'.format(
                        action_config.keys()
                    )
                )

            config = action_config["action"]
            module_name = "great_expectations.validation_operators"
            new_action = instantiate_class_from_config(
                config=config,
                runtime_environment={"data_context": self.data_context},
                config_defaults={"module_name": module_name},
            )
            if not new_action:
                raise ClassInstantiationError(
                    module_name=module_name,
                    package_name=None,
                    class_name=config["class_name"],
                )
            self.actions[action_config["name"]] = new_action

    @property
    def validation_operator_config(self) -> dict:
        if self._validation_operator_config is None:
            self._validation_operator_config = {
                "class_name": "ActionListValidationOperator",
                "module_name": "great_expectations.validation_operators",
                "name": self.name,
                "kwargs": {
                    "action_list": self.action_list,
                    "result_format": self.result_format,
                },
            }
        return self._validation_operator_config

    def _build_batch_from_item(self, item):
        """Internal helper method to take an asset to validate, which can be either:
          (1) a DataAsset; or
          (2) a tuple of data_asset_name, expectation_suite_name, and batch_kwargs (suitable for passing to get_batch)

        Args:
            item: The item to convert to a batch (see above)

        Returns:
            A batch of data

        """
        if not isinstance(item, DataAsset):
            if not (
                isinstance(item, tuple)
                and len(item) == 2
                and isinstance(item[0], dict)
                and isinstance(item[1], str)
            ):
                raise ValueError("Unable to build batch from item.")
            batch = self.data_context.get_batch(
                batch_kwargs=item[0], expectation_suite_name=item[1]
            )
        else:
            batch = item

        return batch

    def run(
        self,
        assets_to_validate,
        run_id=None,
        evaluation_parameters=None,
        run_name=None,
        run_time=None,
        result_format=None,
    ):
        assert not (run_id and run_name) and not (
            run_id and run_time
        ), "Please provide either a run_id or run_name and/or run_time."
        if isinstance(run_id, str) and not run_name:
            warnings.warn(
                "String run_ids will be deprecated in the future. Please provide a run_id of type "
                "RunIdentifier(run_name=None, run_time=None), or a dictionary containing run_name "
                "and run_time (both optional). Instead of providing a run_id, you may also provide"
                "run_name and run_time separately.",
                DeprecationWarning,
            )
            try:
                run_time = parse(run_id)
            except (ParserError, TypeError):
                pass
            run_id = RunIdentifier(run_name=run_id, run_time=run_time)
        elif isinstance(run_id, dict):
            run_id = RunIdentifier(**run_id)
        elif not isinstance(run_id, RunIdentifier):
            run_id = RunIdentifier(run_name=run_name, run_time=run_time)

        run_results = {}

        for item in assets_to_validate:
            run_result_obj = {}
            batch = self._build_batch_from_item(item)
            expectation_suite_identifier = ExpectationSuiteIdentifier(
                expectation_suite_name=batch._expectation_suite.expectation_suite_name
            )
            validation_result_id = ValidationResultIdentifier(
                batch_identifier=batch.batch_id,
                expectation_suite_identifier=expectation_suite_identifier,
                run_id=run_id,
            )
            batch_validation_result = batch.validate(
                run_id=run_id,
                result_format=result_format if result_format else self.result_format,
                evaluation_parameters=evaluation_parameters,
            )
            run_result_obj["validation_result"] = batch_validation_result
            batch_actions_results = self._run_actions(
                batch,
                expectation_suite_identifier,
                batch._expectation_suite,
                batch_validation_result,
                run_id,
            )
            run_result_obj["actions_results"] = batch_actions_results
            run_results[validation_result_id] = run_result_obj

        return ValidationOperatorResult(
            run_id=run_id,
            run_results=run_results,
            validation_operator_config=self.validation_operator_config,
            evaluation_parameters=evaluation_parameters,
        )

    def _run_actions(
        self,
        batch,
        expectation_suite_identifier,
        expectation_suite,
        batch_validation_result,
        run_id,
    ):
        """
        Runs all actions configured for this operator on the result of validating one
        batch against one expectation suite.

        If an action fails with an exception, the method does not continue.

        :param batch:
        :param expectation_suite:
        :param batch_validation_result:
        :param run_id:
        :return: a dictionary: {action name -> result returned by the action}
        """
        batch_actions_results = {}
        for action in self.action_list:
            # NOTE: Eugene: 2019-09-23: log the info about the batch and the expectation suite
            logger.debug(
                "Processing validation action with name {}".format(action["name"])
            )

            validation_result_id = ValidationResultIdentifier(
                expectation_suite_identifier=expectation_suite_identifier,
                run_id=run_id,
                batch_identifier=batch.batch_id,
            )
            try:
                action_result = self.actions[action["name"]].run(
                    validation_result_suite_identifier=validation_result_id,
                    validation_result_suite=batch_validation_result,
                    data_asset=batch,
                )

                batch_actions_results[action["name"]] = (
                    {} if action_result is None else action_result
                )
            except Exception as e:
                logger.exception(
                    "Error running action with name {}".format(action["name"])
                )
                raise e

        return batch_actions_results


class WarningAndFailureExpectationSuitesValidationOperator(
    ActionListValidationOperator
):
    """WarningAndFailureExpectationSuitesValidationOperator is a validation operator
    that accepts a list batches of data assets (or the information necessary to fetch these batches).
    The operator retrieves 2 expectation suites for each data asset/batch - one containing
    the critical expectations ("failure") and the other containing non-critical expectations
    ("warning"). By default, the operator assumes that the first is called "failure" and the
    second is called "warning", but "base_expectation_suite_name" attribute can be specified
    in the operator's configuration to make sure it searched for "{base_expectation_suite_name}.failure"
    and {base_expectation_suite_name}.warning" expectation suites for each data asset.

    The operator validates each batch against its "failure" and "warning" expectation suites and
    invokes a list of actions on every validation result.

    The list of these actions is specified in the operator's configuration

    Each action in the list must be an instance of ValidationAction
    class (or its descendants).

    The operator sends a Slack notification (if "slack_webhook" is present in its
    config). The "notify_on" config property controls whether the notification
    should be sent only in the case of failure ("failure"), only in the case
    of success ("success"), or always ("all").

    Below is an example of this operator's configuration::


        run_warning_and_failure_expectation_suites:
            class_name: WarningAndFailureExpectationSuitesValidationOperator
            # put the actual webhook URL in the uncommitted/config_variables.yml file
            slack_webhook: ${validation_notification_slack_webhook}
            action_list:
              - name: store_validation_result
                action:
                  class_name: StoreValidationResultAction
                  target_store_name: validations_store
              - name: store_evaluation_params
                action:
                  class_name: StoreEvaluationParametersAction
                  target_store_name: evaluation_parameter_store


    The operator returns an object that looks like the example below.

    The value of "success" is True if no critical expectation suites ("failure")
    failed to validate (non-critial ("warning") expectation suites
    are allowed to fail without affecting the success status of the run::


        {
            "batch_identifiers": [list, of, batch, identifiers],
            "success": True/False,
            "failure": {
                "expectation_suite_identifier": {
                    "validation_result": validation_result,
                    "action_results": {
                        "action name": "action result object"
                    }
                }
            },
            "warning": {
                "expectation_suite_identifier": {
                    "validation_result": validation_result,
                    "action_results": {
                        "action name": "action result object"
                    }
                }
            }
        }

    """

    def __init__(
        self,
        data_context,
        action_list,
        name,
        base_expectation_suite_name=None,
        expectation_suite_name_suffixes=None,
        stop_on_first_error=False,
        slack_webhook=None,
        notify_on="all",
        result_format={"result_format": "SUMMARY"},
    ):
<<<<<<< HEAD
        super().__init__(
            data_context, action_list,
=======
        super(WarningAndFailureExpectationSuitesValidationOperator, self).__init__(
            data_context, action_list, name
>>>>>>> 85c77f0a
        )

        if expectation_suite_name_suffixes is None:
            expectation_suite_name_suffixes = [".failure", ".warning"]

        self.stop_on_first_error = stop_on_first_error
        self.base_expectation_suite_name = base_expectation_suite_name

        assert len(expectation_suite_name_suffixes) == 2
        for suffix in expectation_suite_name_suffixes:
            assert isinstance(suffix, str)
        self.expectation_suite_name_suffixes = expectation_suite_name_suffixes

        self.slack_webhook = slack_webhook
        self.notify_on = notify_on
        result_format = parse_result_format(result_format)
        assert result_format["result_format"] in [
            "BOOLEAN_ONLY",
            "BASIC",
            "SUMMARY",
            "COMPLETE",
        ]
        self.result_format = result_format

    @property
    def validation_operator_config(self) -> dict:
        if self._validation_operator_config is None:
            self._validation_operator_config = {
                "class_name": "WarningAndFailureExpectationSuitesValidationOperator",
                "module_name": "great_expectations.validation_operators",
                "name": self.name,
                "kwargs": {
                    "action_list": self.action_list,
                    "base_expectation_suite_name": self.base_expectation_suite_name,
                    "expectation_suite_name_suffixes": self.expectation_suite_name_suffixes,
                    "stop_on_first_error": self.stop_on_first_error,
                    "slack_webhook": self.slack_webhook,
                    "notify_on": self.notify_on,
                    "result_format": self.result_format,
                },
            }
        return self._validation_operator_config

    def _build_slack_query(self, validation_operator_result: ValidationOperatorResult):
        success = validation_operator_result.success
        status_text = "Success :tada:" if success else "Failed :x:"
        run_id = validation_operator_result.run_id
        run_name = run_id.run_name
        run_time = run_id.run_time.strftime("%x %X")
        batch_identifiers = sorted(validation_operator_result.list_batch_identifiers())
        failed_data_assets_msg_strings = []

        run_results = validation_operator_result.run_results
        failure_level_run_results = {
            validation_result_identifier: run_result
            for validation_result_identifier, run_result in run_results.items()
            if run_result["expectation_suite_severity_level"] == "failure"
        }

        if failure_level_run_results:
            failed_data_assets_msg_strings = [
                validation_result_identifier.expectation_suite_identifier.expectation_suite_name
                + "-"
                + validation_result_identifier.batch_identifier
                for validation_result_identifier, run_result in failure_level_run_results.items()
                if not run_result["validation_result"].success
            ]

        title_block = {
            "type": "section",
            "text": {
                "type": "mrkdwn",
                "text": "*FailureVsWarning Validation Operator Completed.*",
            },
        }
        divider_block = {"type": "divider"}

        query = {"blocks": [divider_block, title_block, divider_block]}

        status_element = {
            "type": "section",
            "text": {"type": "mrkdwn", "text": "*Status*: {}".format(status_text)},
        }
        query["blocks"].append(status_element)

        batch_identifiers_element = {
            "type": "section",
            "text": {
                "type": "mrkdwn",
                "text": "*Batch Id List:* {}".format(batch_identifiers),
            },
        }
        query["blocks"].append(batch_identifiers_element)

        if not success:
            failed_data_assets_element = {
                "type": "section",
                "text": {
                    "type": "mrkdwn",
                    "text": "*Failed Batches:* {}".format(
                        failed_data_assets_msg_strings
                    ),
                },
            }
            query["blocks"].append(failed_data_assets_element)

        run_name_element = {
            "type": "section",
            "text": {"type": "mrkdwn", "text": "*Run Name:* {}".format(run_name)},
        }
        query["blocks"].append(run_name_element)

        run_time_element = {
            "type": "section",
            "text": {"type": "mrkdwn", "text": "*Run Time:* {}".format(run_time)},
        }
        query["blocks"].append(run_time_element)

        query["blocks"].append(divider_block)

        documentation_url = "https://docs.greatexpectations.io/en/latest/reference/validation_operators/warning_and_failure_expectation_suites_validation_operator.html"
        footer_section = {
            "type": "context",
            "elements": [
                {
                    "type": "mrkdwn",
                    "text": "Learn about FailureVsWarning Validation Operators at {}".format(
                        documentation_url
                    ),
                }
            ],
        }
        query["blocks"].append(footer_section)

        return query

    def run(
        self,
        assets_to_validate,
        run_id=None,
        base_expectation_suite_name=None,
        evaluation_parameters=None,
        run_name=None,
        run_time=None,
        result_format=None,
    ):
        assert not (run_id and run_name) and not (
            run_id and run_time
        ), "Please provide either a run_id or run_name and/or run_time."
        if isinstance(run_id, str) and not run_name:
            warnings.warn(
                "String run_ids will be deprecated in the future. Please provide a run_id of type "
                "RunIdentifier(run_name=None, run_time=None), or a dictionary containing run_name "
                "and run_time (both optional). Instead of providing a run_id, you may also provide"
                "run_name and run_time separately.",
                DeprecationWarning,
            )
            try:
                run_time = parse(run_id)
            except (ParserError, TypeError):
                pass
            run_id = RunIdentifier(run_name=run_id, run_time=run_time)
        elif isinstance(run_id, dict):
            run_id = RunIdentifier(**run_id)
        elif not isinstance(run_id, RunIdentifier):
            run_id = RunIdentifier(run_name=run_name, run_time=run_time)

        if base_expectation_suite_name is None:
            if self.base_expectation_suite_name is None:
                raise ValueError(
                    "base_expectation_suite_name must be configured in the validation operator or passed at runtime"
                )
            base_expectation_suite_name = self.base_expectation_suite_name

        run_results = {}

        for item in assets_to_validate:
            batch = self._build_batch_from_item(item)

            batch_id = batch.batch_id
            run_id = run_id

            assert not batch_id is None
            assert not run_id is None

            failure_expectation_suite_identifier = ExpectationSuiteIdentifier(
                expectation_suite_name=base_expectation_suite_name
                + self.expectation_suite_name_suffixes[0]
            )

            failure_validation_result_id = ValidationResultIdentifier(
                expectation_suite_identifier=failure_expectation_suite_identifier,
                run_id=run_id,
                batch_identifier=batch_id,
            )

            failure_expectation_suite = None
            try:
                failure_expectation_suite = self.data_context.stores[
                    self.data_context.expectations_store_name
                ].get(failure_expectation_suite_identifier)

            # NOTE : Abe 2019/09/17 : I'm concerned that this may be too permissive, since
            # it will catch any error in the Store, not just KeyErrors. In the longer term, a better
            # solution will be to have the Stores catch other known errors and raise KeyErrors,
            # so that methods like this can catch and handle a single error type.
            except Exception:
                logger.debug(
                    "Failure expectation suite not found: {}".format(
                        failure_expectation_suite_identifier
                    )
                )

            if failure_expectation_suite:
                failure_run_result_obj = {"expectation_suite_severity_level": "failure"}
                failure_validation_result = batch.validate(
                    failure_expectation_suite,
                    result_format=result_format
                    if result_format
                    else self.result_format,
                    evaluation_parameters=evaluation_parameters,
                )
                failure_run_result_obj["validation_result"] = failure_validation_result
                failure_actions_results = self._run_actions(
                    batch,
                    failure_expectation_suite_identifier,
                    failure_expectation_suite,
                    failure_validation_result,
                    run_id,
                )
                failure_run_result_obj["actions_results"] = failure_actions_results
                run_results[failure_validation_result_id] = failure_run_result_obj

                if not failure_validation_result.success and self.stop_on_first_error:
                    break

            warning_expectation_suite_identifier = ExpectationSuiteIdentifier(
                expectation_suite_name=base_expectation_suite_name
                + self.expectation_suite_name_suffixes[1]
            )

            warning_validation_result_id = ValidationResultIdentifier(
                expectation_suite_identifier=warning_expectation_suite_identifier,
                run_id=run_id,
                batch_identifier=batch.batch_id,
            )

            warning_expectation_suite = None
            try:
                warning_expectation_suite = self.data_context.stores[
                    self.data_context.expectations_store_name
                ].get(warning_expectation_suite_identifier)
            except Exception:
                logger.debug(
                    "Warning expectation suite not found: {}".format(
                        warning_expectation_suite_identifier
                    )
                )

            if warning_expectation_suite:
                warning_run_result_obj = {"expectation_suite_severity_level": "warning"}
                warning_validation_result = batch.validate(
                    warning_expectation_suite,
                    result_format=result_format
                    if result_format
                    else self.result_format,
                    evaluation_parameters=evaluation_parameters,
                )
                warning_run_result_obj["validation_result"] = warning_validation_result
                warning_actions_results = self._run_actions(
                    batch,
                    warning_expectation_suite_identifier,
                    warning_expectation_suite,
                    warning_validation_result,
                    run_id,
                )
                warning_run_result_obj["actions_results"] = warning_actions_results
                run_results[warning_validation_result_id] = warning_run_result_obj

        validation_operator_result = ValidationOperatorResult(
            run_id=run_id,
            run_results=run_results,
            validation_operator_config=self.validation_operator_config,
            evaluation_parameters=evaluation_parameters,
            success=all(
                [
                    run_result_obj["validation_result"].success
                    for run_result_obj in run_results.values()
                ]
            ),
        )

        if self.slack_webhook:
            if (
                self.notify_on == "all"
                or self.notify_on == "success"
                and validation_operator_result.success
                or self.notify_on == "failure"
                and not validation_operator_result.success
            ):
                slack_query = self._build_slack_query(
                    validation_operator_result=validation_operator_result
                )
                send_slack_notification(
                    query=slack_query, slack_webhook=self.slack_webhook
                )

        return validation_operator_result<|MERGE_RESOLUTION|>--- conflicted
+++ resolved
@@ -3,7 +3,6 @@
 from collections import OrderedDict
 
 from dateutil.parser import ParserError, parse
-
 from great_expectations.core import RunIdentifier
 from great_expectations.data_asset import DataAsset
 from great_expectations.data_asset.util import parse_result_format
@@ -408,13 +407,8 @@
         notify_on="all",
         result_format={"result_format": "SUMMARY"},
     ):
-<<<<<<< HEAD
         super().__init__(
             data_context, action_list,
-=======
-        super(WarningAndFailureExpectationSuitesValidationOperator, self).__init__(
-            data_context, action_list, name
->>>>>>> 85c77f0a
         )
 
         if expectation_suite_name_suffixes is None:
