import logging
import warnings
from collections import OrderedDict

from dateutil.parser import parse

from great_expectations.checkpoint.util import send_slack_notification
from great_expectations.data_asset import DataAsset
from great_expectations.data_asset.util import parse_result_format
from great_expectations.data_context.types.resource_identifiers import (
    ExpectationSuiteIdentifier,
    ValidationResultIdentifier,
)
from great_expectations.data_context.util import instantiate_class_from_config
from great_expectations.exceptions import ClassInstantiationError
from great_expectations.validation_operators.types.validation_operator_result import (
    ValidationOperatorResult,
)
from great_expectations.validator.validator import Validator

from ..core.run_identifier import RunIdentifier

logger = logging.getLogger(__name__)


logger = logging.getLogger(__name__)


class ValidationOperator:
    """
    The base class of all validation operators.

    It defines the signature of the public run method. This method and the validation_operator_config property are the
    only contract re operators' API. Everything else is up to the implementors
    of validation operator classes that will be the descendants of this base class.
    """

    def __init__(self) -> None:
        self._validation_operator_config = None

    @property
    def validation_operator_config(self):
        """
        This method builds the config dict of a particular validation operator. The "kwargs" key is what really
        distinguishes different validation operators.

        e.g.:
        {
            "class_name": "ActionListValidationOperator",
            "module_name": "great_expectations.validation_operators",
            "name": self.name,
            "kwargs": {
                "action_list": self.action_list
            },
        }

        {
            "class_name": "WarningAndFailureExpectationSuitesValidationOperator",
            "module_name": "great_expectations.validation_operators",
            "name": self.name,
            "kwargs": {
                "action_list": self.action_list,
                "base_expectation_suite_name": self.base_expectation_suite_name,
                "expectation_suite_name_suffixes": self.expectation_suite_name_suffixes,
                "stop_on_first_error": self.stop_on_first_error,
                "slack_webhook": self.slack_webhook,
                "notify_on": self.notify_on,
            },
        }
        """

        raise NotImplementedError

    def run(
        self,
        assets_to_validate,
        run_id=None,
        evaluation_parameters=None,
        run_name=None,
        run_time=None,
    ):
        raise NotImplementedError


class ActionListValidationOperator(ValidationOperator):
    """

    ActionListValidationOperator validates each batch in its ``run`` method's ``assets_to_validate`` argument against the Expectation Suite included within that batch.

    Then it invokes a list of configured actions on every validation result.

    Each action in the list must be an instance of :py:class:`ValidationAction<great_expectations.validation_operators.actions.ValidationAction>`
    class (or its descendants). See the actions included in Great Expectations and how to configure them :py:mod:`here<great_expectations.validation_operators.actions>`. You can also implement your own actions by extending the base class.

    The init command includes this operator in the default configuration file.


    **Configuration**

    An instance of ActionListValidationOperator is included in the default configuration file ``great_expectations.yml`` that ``great_expectations init`` command creates.

    .. code-block:: yaml

      perform_action_list_operator:  # this is the name you will use when you invoke the operator
        class_name: ActionListValidationOperator

        # the operator will call the following actions on each validation result
        # you can remove or add actions to this list. See the details in the actions
        # reference
        action_list:
          - name: store_validation_result
            action:
              class_name: StoreValidationResultAction
              target_store_name: validations_store
          - name: send_slack_notification_on_validation_result
            action:
              class_name: SlackNotificationAction
              # put the actual webhook URL in the uncommitted/config_variables.yml file
              slack_webhook: ${validation_notification_slack_webhook}
              notify_on: all # possible values: "all", "failure", "success"
<<<<<<< HEAD
=======
              notify_with: optional list of DataDocs sites (ie local_site or gcs_site") to include in Slack notification. Will default to including all configured DataDocs sites.
>>>>>>> 9a011af9
              renderer:
                module_name: great_expectations.render.renderer.slack_renderer
                class_name: SlackRenderer
          - name: update_data_docs
            action:
              class_name: UpdateDataDocsAction


    **Invocation**

    This is an example of invoking an instance of a Validation Operator from Python:

    .. code-block:: python

        results = context.run_validation_operator(
            assets_to_validate=[batch0, batch1, ...],
            run_id=RunIdentifier(**{
              "run_name": "some_string_that_uniquely_identifies_this_run",
              "run_time": "2020-04-29T10:46:03.197008"  # optional run timestamp, defaults to current UTC datetime
            }),  # you may also pass in a dictionary with run_name and run_time keys
            validation_operator_name="operator_instance_name",
        )

    * ``assets_to_validate`` - an iterable that specifies the data assets that the operator will validate. The members of the list can be either batches or triples that will allow the operator to fetch the batch: (data_asset_name, expectation_suite_name, batch_kwargs) using this method: :py:meth:`~great_expectations.data_context.BaseDataContext.get_batch`
    * ``run_id`` - pipeline run id of type RunIdentifier, consisting of a ``run_time`` (always assumed to be UTC time) and ``run_name`` string that is meaningful to you and will help you refer to the result of this operation later
    * ``validation_operator_name`` you can instances of a class that implements a Validation Operator

    The ``run`` method returns a ValidationOperatorResult object:

    ::

        {
            "run_id": {"run_time": "20200527T041833.074212Z", "run_name": "my_run_name"},
            "success": True,
            "evaluation_parameters": None,
            "validation_operator_config": {
                "class_name": "ActionListValidationOperator",
                "module_name": "great_expectations.validation_operators",
                "name": "action_list_operator",
                "kwargs": {
                    "action_list": [
                        {
                            "name": "store_validation_result",
                            "action": {"class_name": "StoreValidationResultAction"},
                        },
                        {
                            "name": "store_evaluation_params",
                            "action": {"class_name": "StoreEvaluationParametersAction"},
                        },
                        {
                            "name": "update_data_docs",
                            "action": {"class_name": "UpdateDataDocsAction"},
                        },
                    ]
                },
            },
            "run_results": {
                ValidationResultIdentifier: {
                    "validation_result": ExpectationSuiteValidationResult object,
                    "actions_results": {
                        "store_validation_result": {},
                        "store_evaluation_params": {},
                        "update_data_docs": {},
                    },
                }
            },
        }
    """

    def __init__(
        self,
        data_context,
        action_list,
        name,
        result_format={"result_format": "SUMMARY"},
    ):
        super().__init__()
        self.data_context = data_context
        self.name = name

        result_format = parse_result_format(result_format)
        assert result_format["result_format"] in [
            "BOOLEAN_ONLY",
            "BASIC",
            "SUMMARY",
            "COMPLETE",
        ]
        self.result_format = result_format

        self.action_list = action_list
        self.actions = OrderedDict()
        for action_config in action_list:
            assert isinstance(action_config, dict)
            # NOTE: Eugene: 2019-09-23: need a better way to validate an action config:
            if not set(action_config.keys()) == {"name", "action"}:
                raise KeyError(
                    'Action config keys must be ("name", "action"). Instead got {}'.format(
                        action_config.keys()
                    )
                )

            config = action_config["action"]
            module_name = "great_expectations.validation_operators"
            new_action = instantiate_class_from_config(
                config=config,
                runtime_environment={"data_context": self.data_context},
                config_defaults={"module_name": module_name},
            )
            if not new_action:
                raise ClassInstantiationError(
                    module_name=module_name,
                    package_name=None,
                    class_name=config["class_name"],
                )
            self.actions[action_config["name"]] = new_action

    @property
    def validation_operator_config(self) -> dict:
        if self._validation_operator_config is None:
            self._validation_operator_config = {
                "class_name": "ActionListValidationOperator",
                "module_name": "great_expectations.validation_operators",
                "name": self.name,
                "kwargs": {
                    "action_list": self.action_list,
                    "result_format": self.result_format,
                },
            }
        return self._validation_operator_config

    def _build_batch_from_item(self, item):
        """Internal helper method to take an asset to validate, which can be either:
          (1) a DataAsset; or
          (2) a tuple of data_asset_name, expectation_suite_name, and batch_kwargs (suitable for passing to get_batch)

        Args:
            item: The item to convert to a batch (see above)

        Returns:
            A batch of data

        """
        if not isinstance(item, (DataAsset, Validator)):
            if not (
                isinstance(item, tuple)
                and len(item) == 2
                and isinstance(item[0], dict)
                and isinstance(item[1], str)
            ):
                raise ValueError("Unable to build batch from item.")
            batch = self.data_context.get_batch(
                batch_kwargs=item[0], expectation_suite_name=item[1]
            )
        else:
            batch = item

        return batch

    def run(
        self,
        assets_to_validate,
        run_id=None,
        evaluation_parameters=None,
        run_name=None,
        run_time=None,
        result_format=None,
    ):

        assert not (run_id and run_name) and not (
            run_id and run_time
        ), "Please provide either a run_id or run_name and/or run_time."
        if isinstance(run_id, str) and not run_name:
            warnings.warn(
                "String run_ids will be deprecated in the future. Please provide a run_id of type "
                "RunIdentifier(run_name=None, run_time=None), or a dictionary containing run_name "
                "and run_time (both optional). Instead of providing a run_id, you may also provide"
                "run_name and run_time separately.",
                DeprecationWarning,
            )
            try:
                run_time = parse(run_id)
            except (ValueError, TypeError):
                pass
            run_id = RunIdentifier(run_name=run_id, run_time=run_time)
        elif isinstance(run_id, dict):
            run_id = RunIdentifier(**run_id)
        elif not isinstance(run_id, RunIdentifier):
            run_id = RunIdentifier(run_name=run_name, run_time=run_time)

        run_results = {}

        for item in assets_to_validate:
            run_result_obj = {}
            batch = self._build_batch_from_item(item)

            if isinstance(batch, Validator):
                batch_identifier = batch.active_batch_id
            else:
                batch_identifier = batch.batch_id

            expectation_suite_identifier = ExpectationSuiteIdentifier(
                expectation_suite_name=batch._expectation_suite.expectation_suite_name
            )
            validation_result_id = ValidationResultIdentifier(
                batch_identifier=batch_identifier,
                expectation_suite_identifier=expectation_suite_identifier,
                run_id=run_id,
            )
            batch_validation_result = batch.validate(
                run_id=run_id,
                result_format=result_format if result_format else self.result_format,
                evaluation_parameters=evaluation_parameters,
            )
            run_result_obj["validation_result"] = batch_validation_result
            batch_actions_results = self._run_actions(
                batch,
                expectation_suite_identifier,
                batch._expectation_suite,
                batch_validation_result,
                run_id,
            )

            run_result_obj["actions_results"] = batch_actions_results
            run_results[validation_result_id] = run_result_obj

        return ValidationOperatorResult(
            run_id=run_id,
            run_results=run_results,
            validation_operator_config=self.validation_operator_config,
            evaluation_parameters=evaluation_parameters,
        )

    def _run_actions(
        self,
        batch,
        expectation_suite_identifier,
        expectation_suite,
        batch_validation_result,
        run_id,
    ):
        """
        Runs all actions configured for this operator on the result of validating one
        batch against one expectation suite.

        If an action fails with an exception, the method does not continue.

        :param batch:
        :param expectation_suite:
        :param batch_validation_result:
        :param run_id:
        :return: a dictionary: {action name -> result returned by the action}
        """
        batch_actions_results = {}
        for action in self.action_list:
            # NOTE: Eugene: 2019-09-23: log the info about the batch and the expectation suite
            logger.debug(
                "Processing validation action with name {}".format(action["name"])
            )

            if isinstance(batch, Validator):
                batch_identifier = batch.active_batch_id
            else:
                batch_identifier = batch.batch_id

            validation_result_id = ValidationResultIdentifier(
                expectation_suite_identifier=expectation_suite_identifier,
                run_id=run_id,
                batch_identifier=batch_identifier,
            )
            try:
                action_result = self.actions[action["name"]].run(
                    validation_result_suite_identifier=validation_result_id,
                    validation_result_suite=batch_validation_result,
                    data_asset=batch,
                    payload=batch_actions_results,
                )

                # add action_result
                batch_actions_results[action["name"]] = (
                    {} if action_result is None else action_result
                )
                batch_actions_results[action["name"]]["class"] = action["action"][
                    "class_name"
                ]

            except Exception as e:
                logger.exception(
                    "Error running action with name {}".format(action["name"])
                )
                raise e

        return batch_actions_results


class WarningAndFailureExpectationSuitesValidationOperator(
    ActionListValidationOperator
):
    """
    WarningAndFailureExpectationSuitesValidationOperator is a validation operator
    that accepts a list batches of data assets (or the information necessary to fetch these batches).
    The operator retrieves 2 expectation suites for each data asset/batch - one containing
    the critical expectations ("failure") and the other containing non-critical expectations
    ("warning"). By default, the operator assumes that the first is called "failure" and the
    second is called "warning", but "base_expectation_suite_name" attribute can be specified
    in the operator's configuration to make sure it searched for "{base_expectation_suite_name}.failure"
    and {base_expectation_suite_name}.warning" expectation suites for each data asset.

    The operator validates each batch against its "failure" and "warning" expectation suites and
    invokes a list of actions on every validation result.

    The list of these actions is specified in the operator's configuration

    Each action in the list must be an instance of ValidationAction
    class (or its descendants).

    The operator sends a Slack notification (if "slack_webhook" is present in its
    config). The "notify_on" config property controls whether the notification
    should be sent only in the case of failure ("failure"), only in the case
    of success ("success"), or always ("all").


    **Configuration**

    Below is an example of this operator's configuration:

    .. code-block:: yaml

        run_warning_and_failure_expectation_suites:
            class_name: WarningAndFailureExpectationSuitesValidationOperator

            # the following two properties are optional - by default the operator looks for
            # expectation suites named "failure" and "warning".
            # You can use these two properties to override these names.
            # e.g., with expectation_suite_name_prefix=boo_ and
            # expectation_suite_name_suffixes = ["red", "green"], the operator
            # will look for expectation suites named "boo_red" and "boo_green"
            expectation_suite_name_prefix="",
            expectation_suite_name_suffixes=["failure", "warning"],

            # optional - if true, the operator will stop and exit after first failed validation. false by default.
            stop_on_first_error=False,

            # put the actual webhook URL in the uncommitted/config_variables.yml file
            slack_webhook: ${validation_notification_slack_webhook}
            # optional - if "all" - notify always, "success" - notify only on success, "failure" - notify only on failure
            notify_on="all"

            # the operator will call the following actions on each validation result
            # you can remove or add actions to this list. See the details in the actions
            # reference
            action_list:
              - name: store_validation_result
                action:
                  class_name: StoreValidationResultAction
                  target_store_name: validations_store
              - name: store_evaluation_params
                action:
                  class_name: StoreEvaluationParametersAction
                  target_store_name: evaluation_parameter_store


    **Invocation**

    This is an example of invoking an instance of a Validation Operator from Python:

    .. code-block:: python

        results = context.run_validation_operator(
            assets_to_validate=[batch0, batch1, ...],
            run_id=RunIdentifier(**{
              "run_name": "some_string_that_uniquely_identifies_this_run",
              "run_time": "2020-04-29T10:46:03.197008"  # optional run timestamp, defaults to current UTC datetime
            }),  # you may also pass in a dictionary with run_name and run_time keys
            validation_operator_name="operator_instance_name",
        )

    * `assets_to_validate` - an iterable that specifies the data assets that the operator will validate. The members of the list can be either batches or triples that will allow the operator to fetch the batch: (data_asset_name, expectation_suite_name, batch_kwargs) using this method: :py:meth:`~great_expectations.data_context.BaseDataContext.get_batch`
    * run_id - pipeline run id of type RunIdentifier, consisting of a run_time (always assumed to be UTC time) and run_name string that is meaningful to you and will help you refer to the result of this operation later
    * validation_operator_name you can instances of a class that implements a Validation Operator

    The `run` method returns a ValidationOperatorResult object.

    The value of "success" is True if no critical expectation suites ("failure") failed to validate (non-critical warning") expectation suites are allowed to fail without affecting the success status of the run.

    .. code-block:: json

        {
            "run_id": {"run_time": "20200527T041833.074212Z", "run_name": "my_run_name"},
            "success": True,
            "evaluation_parameters": None,
            "validation_operator_config": {
                "class_name": "WarningAndFailureExpectationSuitesValidationOperator",
                "module_name": "great_expectations.validation_operators",
                "name": "warning_and_failure_operator",
                "kwargs": {
                    "action_list": [
                        {
                            "name": "store_validation_result",
                            "action": {"class_name": "StoreValidationResultAction"},
                        },
                        {
                            "name": "store_evaluation_params",
                            "action": {"class_name": "StoreEvaluationParametersAction"},
                        },
                        {
                            "name": "update_data_docs",
                            "action": {"class_name": "UpdateDataDocsAction"},
                        },
                    ],
                    "base_expectation_suite_name": ...,
                    "expectation_suite_name_suffixes": ...,
                    "stop_on_first_error": ...,
                    "slack_webhook": ...,
                    "notify_on": ...,
<<<<<<< HEAD
=======
                    "notify_with":...,
>>>>>>> 9a011af9
                },
            },
            "run_results": {
                ValidationResultIdentifier: {
                    "validation_result": ExpectationSuiteValidationResult object,
                    "expectation_suite_severity_level": "warning",
                    "actions_results": {
                        "store_validation_result": {},
                        "store_evaluation_params": {},
                        "update_data_docs": {},
                    },
                }
            }
        }

    """

    def __init__(
        self,
        data_context,
        action_list,
        name,
        base_expectation_suite_name=None,
        expectation_suite_name_suffixes=None,
        stop_on_first_error=False,
        slack_webhook=None,
        notify_on="all",
        notify_with=None,
        result_format={"result_format": "SUMMARY"},
    ):
        super().__init__(data_context, action_list, name)

        if expectation_suite_name_suffixes is None:
            expectation_suite_name_suffixes = [".failure", ".warning"]

        self.stop_on_first_error = stop_on_first_error
        self.base_expectation_suite_name = base_expectation_suite_name

        assert len(expectation_suite_name_suffixes) == 2
        for suffix in expectation_suite_name_suffixes:
            assert isinstance(suffix, str)
        self.expectation_suite_name_suffixes = expectation_suite_name_suffixes

        self.slack_webhook = slack_webhook
        self.notify_on = notify_on
        self.notify_with = notify_with
        result_format = parse_result_format(result_format)
        assert result_format["result_format"] in [
            "BOOLEAN_ONLY",
            "BASIC",
            "SUMMARY",
            "COMPLETE",
        ]
        self.result_format = result_format

    @property
    def validation_operator_config(self) -> dict:
        if self._validation_operator_config is None:
            self._validation_operator_config = {
                "class_name": "WarningAndFailureExpectationSuitesValidationOperator",
                "module_name": "great_expectations.validation_operators",
                "name": self.name,
                "kwargs": {
                    "action_list": self.action_list,
                    "base_expectation_suite_name": self.base_expectation_suite_name,
                    "expectation_suite_name_suffixes": self.expectation_suite_name_suffixes,
                    "stop_on_first_error": self.stop_on_first_error,
                    "slack_webhook": self.slack_webhook,
                    "notify_on": self.notify_on,
                    "notify_with": self.notify_with,
                    "result_format": self.result_format,
                },
            }
        return self._validation_operator_config

    def _build_slack_query(self, validation_operator_result: ValidationOperatorResult):
        success = validation_operator_result.success
        status_text = "Success :white_check_mark:" if success else "Failed :x:"
        run_id = validation_operator_result.run_id
        run_name = run_id.run_name
        run_time = run_id.run_time.strftime("%x %X")
        batch_identifiers = sorted(validation_operator_result.list_batch_identifiers())
        failed_data_assets_msg_strings = []

        run_results = validation_operator_result.run_results
        failure_level_run_results = {
            validation_result_identifier: run_result
            for validation_result_identifier, run_result in run_results.items()
            if run_result["expectation_suite_severity_level"] == "failure"
        }

        if failure_level_run_results:
            failed_data_assets_msg_strings = [
                validation_result_identifier.expectation_suite_identifier.expectation_suite_name
                + "-"
                + validation_result_identifier.batch_identifier
                for validation_result_identifier, run_result in failure_level_run_results.items()
                if not run_result["validation_result"].success
            ]

        title_block = {
            "type": "section",
            "text": {
                "type": "mrkdwn",
                "text": "*FailureVsWarning Validation Operator Completed.*",
            },
        }
        divider_block = {"type": "divider"}

        query = {"blocks": [divider_block, title_block, divider_block]}

        status_element = {
            "type": "section",
            "text": {"type": "mrkdwn", "text": "*Status*: {}".format(status_text)},
        }
        query["blocks"].append(status_element)

        batch_identifiers_element = {
            "type": "section",
            "text": {
                "type": "mrkdwn",
                "text": "*Batch Id List:* {}".format(batch_identifiers),
            },
        }
        query["blocks"].append(batch_identifiers_element)

        if not success:
            failed_data_assets_element = {
                "type": "section",
                "text": {
                    "type": "mrkdwn",
                    "text": "*Failed Batches:* {}".format(
                        failed_data_assets_msg_strings
                    ),
                },
            }
            query["blocks"].append(failed_data_assets_element)

        run_name_element = {
            "type": "section",
            "text": {"type": "mrkdwn", "text": "*Run Name:* {}".format(run_name)},
        }
        query["blocks"].append(run_name_element)

        run_time_element = {
            "type": "section",
            "text": {"type": "mrkdwn", "text": "*Run Time:* {}".format(run_time)},
        }
        query["blocks"].append(run_time_element)

        query["blocks"].append(divider_block)

        documentation_url = "https://docs.greatexpectations.io/en/latest/reference/validation_operators/warning_and_failure_expectation_suites_validation_operator.html"
        footer_section = {
            "type": "context",
            "elements": [
                {
                    "type": "mrkdwn",
                    "text": "Learn about FailureVsWarning Validation Operators at {}".format(
                        documentation_url
                    ),
                }
            ],
        }
        query["blocks"].append(footer_section)

        return query

    def run(
        self,
        assets_to_validate,
        run_id=None,
        base_expectation_suite_name=None,
        evaluation_parameters=None,
        run_name=None,
        run_time=None,
        result_format=None,
    ):
        assert not (run_id and run_name) and not (
            run_id and run_time
        ), "Please provide either a run_id or run_name and/or run_time."
        if isinstance(run_id, str) and not run_name:
            warnings.warn(
                "String run_ids will be deprecated in the future. Please provide a run_id of type "
                "RunIdentifier(run_name=None, run_time=None), or a dictionary containing run_name "
                "and run_time (both optional). Instead of providing a run_id, you may also provide"
                "run_name and run_time separately.",
                DeprecationWarning,
            )
            try:
                run_time = parse(run_id)
            except (ValueError, TypeError):
                pass
            run_id = RunIdentifier(run_name=run_id, run_time=run_time)
        elif isinstance(run_id, dict):
            run_id = RunIdentifier(**run_id)
        elif not isinstance(run_id, RunIdentifier):
            run_id = RunIdentifier(run_name=run_name, run_time=run_time)

        if base_expectation_suite_name is None:
            if self.base_expectation_suite_name is None:
                raise ValueError(
                    "base_expectation_suite_name must be configured in the validation operator or passed at runtime"
                )
            base_expectation_suite_name = self.base_expectation_suite_name

        run_results = {}

        for item in assets_to_validate:
            batch = self._build_batch_from_item(item)

            batch_id = batch.batch_id
            run_id = run_id

            assert not batch_id is None
            assert not run_id is None

            failure_expectation_suite_identifier = ExpectationSuiteIdentifier(
                expectation_suite_name=base_expectation_suite_name
                + self.expectation_suite_name_suffixes[0]
            )

            failure_validation_result_id = ValidationResultIdentifier(
                expectation_suite_identifier=failure_expectation_suite_identifier,
                run_id=run_id,
                batch_identifier=batch_id,
            )

            failure_expectation_suite = None
            try:
                failure_expectation_suite = self.data_context.stores[
                    self.data_context.expectations_store_name
                ].get(failure_expectation_suite_identifier)

            # NOTE : Abe 2019/09/17 : I'm concerned that this may be too permissive, since
            # it will catch any error in the Store, not just KeyErrors. In the longer term, a better
            # solution will be to have the Stores catch other known errors and raise KeyErrors,
            # so that methods like this can catch and handle a single error type.
            except Exception:
                logger.debug(
                    "Failure expectation suite not found: {}".format(
                        failure_expectation_suite_identifier
                    )
                )

            if failure_expectation_suite:
                failure_run_result_obj = {"expectation_suite_severity_level": "failure"}
                failure_validation_result = batch.validate(
                    failure_expectation_suite,
                    result_format=result_format
                    if result_format
                    else self.result_format,
                    evaluation_parameters=evaluation_parameters,
                )
                failure_run_result_obj["validation_result"] = failure_validation_result
                failure_actions_results = self._run_actions(
                    batch,
                    failure_expectation_suite_identifier,
                    failure_expectation_suite,
                    failure_validation_result,
                    run_id,
                )
                failure_run_result_obj["actions_results"] = failure_actions_results
                run_results[failure_validation_result_id] = failure_run_result_obj

                if not failure_validation_result.success and self.stop_on_first_error:
                    break

            warning_expectation_suite_identifier = ExpectationSuiteIdentifier(
                expectation_suite_name=base_expectation_suite_name
                + self.expectation_suite_name_suffixes[1]
            )

            warning_validation_result_id = ValidationResultIdentifier(
                expectation_suite_identifier=warning_expectation_suite_identifier,
                run_id=run_id,
                batch_identifier=batch.batch_id,
            )

            warning_expectation_suite = None
            try:
                warning_expectation_suite = self.data_context.stores[
                    self.data_context.expectations_store_name
                ].get(warning_expectation_suite_identifier)
            except Exception:
                logger.debug(
                    "Warning expectation suite not found: {}".format(
                        warning_expectation_suite_identifier
                    )
                )

            if warning_expectation_suite:
                warning_run_result_obj = {"expectation_suite_severity_level": "warning"}
                warning_validation_result = batch.validate(
                    warning_expectation_suite,
                    result_format=result_format
                    if result_format
                    else self.result_format,
                    evaluation_parameters=evaluation_parameters,
                )
                warning_run_result_obj["validation_result"] = warning_validation_result
                warning_actions_results = self._run_actions(
                    batch,
                    warning_expectation_suite_identifier,
                    warning_expectation_suite,
                    warning_validation_result,
                    run_id,
                )
                warning_run_result_obj["actions_results"] = warning_actions_results
                run_results[warning_validation_result_id] = warning_run_result_obj

        validation_operator_result = ValidationOperatorResult(
            run_id=run_id,
            run_results=run_results,
            validation_operator_config=self.validation_operator_config,
            evaluation_parameters=evaluation_parameters,
            success=all(
                [
                    run_result_obj["validation_result"].success
                    for run_result_obj in run_results.values()
                ]
            ),
        )

        if self.slack_webhook:
            if (
                self.notify_on == "all"
                or self.notify_on == "success"
                and validation_operator_result.success
                or self.notify_on == "failure"
                and not validation_operator_result.success
            ):
                slack_query = self._build_slack_query(
                    validation_operator_result=validation_operator_result
                )
                send_slack_notification(
                    query=slack_query, slack_webhook=self.slack_webhook
                )

        return validation_operator_result<|MERGE_RESOLUTION|>--- conflicted
+++ resolved
@@ -118,10 +118,7 @@
               # put the actual webhook URL in the uncommitted/config_variables.yml file
               slack_webhook: ${validation_notification_slack_webhook}
               notify_on: all # possible values: "all", "failure", "success"
-<<<<<<< HEAD
-=======
               notify_with: optional list of DataDocs sites (ie local_site or gcs_site") to include in Slack notification. Will default to including all configured DataDocs sites.
->>>>>>> 9a011af9
               renderer:
                 module_name: great_expectations.render.renderer.slack_renderer
                 class_name: SlackRenderer
@@ -536,10 +533,7 @@
                     "stop_on_first_error": ...,
                     "slack_webhook": ...,
                     "notify_on": ...,
-<<<<<<< HEAD
-=======
                     "notify_with":...,
->>>>>>> 9a011af9
                 },
             },
             "run_results": {
