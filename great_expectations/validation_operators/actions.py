--- conflicted
+++ resolved
@@ -18,11 +18,11 @@
 from ..data_context.store.metric_store import MetricStore
 from ..data_context.types.resource_identifiers import ValidationResultIdentifier
 from ..exceptions import ClassInstantiationError, DataContextError
-<<<<<<< HEAD
-from .util import send_microsoft_teams_notifications, send_slack_notification
-=======
-from .util import send_opsgenie_alert, send_slack_notification
->>>>>>> ec6729ed
+from .util import (
+    send_microsoft_teams_notifications,
+    send_opsgenie_alert,
+    send_slack_notification,
+)
 
 logger = logging.getLogger(__name__)
 
@@ -285,51 +285,35 @@
         return {"pagerduty_alert_result": "none sent"}
 
 
-<<<<<<< HEAD
 class MicrosoftTeamsNotificationAction(ValidationAction):
     """
-MicrosoftTeamsNotificationAction sends a Microsoft Teams notification to a given webhook.
-
-**Configuration**
-
-.. code-block:: yaml
-
-    - name: send_microsoft_teams_notification_on_validation_result
-    action:
-      class_name: MicrosoftTeamsNotificationAction
-      # put the actual webhook URL in the uncommitted/config_variables.yml file
-      microsoft_teams_webhook: ${validation_notification_microsoft_teams_webhook}
-      notify_on: all # possible values: "all", "failure", "success"
-      renderer:
-        # the class that implements the message to be sent
-        # this is the default implementation, but you can
-        # implement a custom one
-        module_name: great_expectations.render.renderer.microsoft_teams_renderer
-        class_name: MicrosoftTeamsRenderer
-=======
-class OpsgenieAlertAction(ValidationAction):
-    """
-    OpsgenieAlertAction creates and sends an Opsgenie alert
+    MicrosoftTeamsNotificationAction sends a Microsoft Teams notification to a given webhook.
 
     **Configuration**
 
     .. code-block:: yaml
 
-        - name: send_opsgenie_alert_on_validation_result
-        action:
-          class_name: OpsgenieAlertAction
+        - name: send_microsoft_teams_notification_on_validation_result
+        action:
+          class_name: MicrosoftTeamsNotificationAction
           # put the actual webhook URL in the uncommitted/config_variables.yml file
-          api_key: ${opsgenie_api_key} # Opsgenie API key
-          region: specifies the Opsgenie region. Populate 'EU' for Europe otherwise leave empty
-          priority: specify the priority of the alert (P1 - P5) defaults to P3
-          notify_on: failure # possible values: "all", "failure", "success"
->>>>>>> ec6729ed
+          microsoft_teams_webhook: ${validation_notification_microsoft_teams_webhook}
+          notify_on: all # possible values: "all", "failure", "success"
+          renderer:
+            # the class that implements the message to be sent
+            # this is the default implementation, but you can
+            # implement a custom one
+            module_name: great_expectations.render.renderer.microsoft_teams_renderer
+            class_name: MicrosoftTeamsRenderer
 
     """
 
     def __init__(
-<<<<<<< HEAD
-        self, data_context, renderer, microsoft_teams_webhook, notify_on="all",
+        self,
+        data_context,
+        renderer,
+        microsoft_teams_webhook,
+        notify_on="all",
     ):
         """Construct a MicrosoftTeamsNotificationAction
 
@@ -346,31 +330,9 @@
         """
         super().__init__(data_context)
         self.renderer = instantiate_class_from_config(
-            config=renderer, runtime_environment={}, config_defaults={},
-=======
-        self,
-        data_context,
-        renderer,
-        api_key,
-        region=None,
-        priority="P3",
-        notify_on="failure",
-    ):
-        """Construct a OpsgenieAlertAction
-
-        Args:
-            data_context:
-            api_key: Opsgenie API key
-            region: specifies the Opsgenie region. Populate 'EU' for Europe otherwise do not set
-            priority: specify the priority of the alert (P1 - P5) defaults to P3
-            notify_on: "all", "failure", "success" - specifies validation status that will trigger notification
-        """
-        super().__init__(data_context)
-        self.renderer = instantiate_class_from_config(
             config=renderer,
             runtime_environment={},
             config_defaults={},
->>>>>>> ec6729ed
         )
         module_name = renderer["module_name"]
         if not self.renderer:
@@ -379,18 +341,10 @@
                 package_name=None,
                 class_name=renderer["class_name"],
             )
-<<<<<<< HEAD
         self.teams_webhook = microsoft_teams_webhook
         assert (
             microsoft_teams_webhook
         ), "No Microsoft teams webhook found in action config."
-=======
-
-        self.api_key = api_key
-        assert api_key, "opsgenie_api_key missing in config_variables.yml"
-        self.region = region
-        self.priority = priority
->>>>>>> ec6729ed
         self.notify_on = notify_on
 
     def _run(
@@ -400,11 +354,7 @@
         data_asset=None,
         payload=None,
     ):
-<<<<<<< HEAD
         logger.debug("MicrosoftTeamsNotificationAction.run")
-=======
-        logger.debug("OpsgenieAlertAction.run")
->>>>>>> ec6729ed
 
         if validation_result_suite is None:
             return
@@ -419,7 +369,6 @@
             )
 
         validation_success = validation_result_suite.success
-<<<<<<< HEAD
         data_docs_pages = None
 
         if payload:
@@ -427,8 +376,6 @@
             for action_names in payload.keys():
                 if payload[action_names]["class"] == "UpdateDataDocsAction":
                     data_docs_pages = payload[action_names]
-=======
->>>>>>> ec6729ed
 
         if (
             self.notify_on == "all"
@@ -437,7 +384,6 @@
             or self.notify_on == "failure"
             and not validation_success
         ):
-<<<<<<< HEAD
             query = self.renderer.render(
                 validation_result_suite,
                 validation_result_suite_identifier,
@@ -451,7 +397,95 @@
             return {"microsoft_teams_notification_result": teams_notif_result}
         else:
             return {"microsoft_teams_notification_result": ""}
-=======
+
+
+class OpsgenieAlertAction(ValidationAction):
+    """
+    OpsgenieAlertAction creates and sends an Opsgenie alert
+
+    **Configuration**
+
+    .. code-block:: yaml
+
+        - name: send_opsgenie_alert_on_validation_result
+        action:
+          class_name: OpsgenieAlertAction
+          # put the actual webhook URL in the uncommitted/config_variables.yml file
+          api_key: ${opsgenie_api_key} # Opsgenie API key
+          region: specifies the Opsgenie region. Populate 'EU' for Europe otherwise leave empty
+          priority: specify the priority of the alert (P1 - P5) defaults to P3
+          notify_on: failure # possible values: "all", "failure", "success"
+
+    """
+
+    def __init__(
+        self,
+        data_context,
+        renderer,
+        api_key,
+        region=None,
+        priority="P3",
+        notify_on="failure",
+    ):
+        """Construct a OpsgenieAlertAction
+
+        Args:
+            data_context:
+            api_key: Opsgenie API key
+            region: specifies the Opsgenie region. Populate 'EU' for Europe otherwise do not set
+            priority: specify the priority of the alert (P1 - P5) defaults to P3
+            notify_on: "all", "failure", "success" - specifies validation status that will trigger notification
+        """
+        super().__init__(data_context)
+        self.renderer = instantiate_class_from_config(
+            config=renderer,
+            runtime_environment={},
+            config_defaults={},
+        )
+        module_name = renderer["module_name"]
+        if not self.renderer:
+            raise ClassInstantiationError(
+                module_name=module_name,
+                package_name=None,
+                class_name=renderer["class_name"],
+            )
+
+        self.api_key = api_key
+        assert api_key, "opsgenie_api_key missing in config_variables.yml"
+        self.region = region
+        self.priority = priority
+        self.notify_on = notify_on
+
+    def _run(
+        self,
+        validation_result_suite,
+        validation_result_suite_identifier,
+        data_asset=None,
+        payload=None,
+    ):
+        logger.debug("OpsgenieAlertAction.run")
+
+        if validation_result_suite is None:
+            return
+
+        if not isinstance(
+            validation_result_suite_identifier, ValidationResultIdentifier
+        ):
+            raise TypeError(
+                "validation_result_suite_id must be of type ValidationResultIdentifier, not {}".format(
+                    type(validation_result_suite_identifier)
+                )
+            )
+
+        validation_success = validation_result_suite.success
+
+        if (
+            self.notify_on == "all"
+            or self.notify_on == "success"
+            and validation_success
+            or self.notify_on == "failure"
+            and not validation_success
+        ):
             expectation_suite_name = validation_result_suite.meta.get(
                 "expectation_suite_name", "__no_expectation_suite_name__"
             )
@@ -471,7 +505,6 @@
             return {"opsgenie_alert_result": alert_result}
         else:
             return {"opsgenie_alert_result": ""}
->>>>>>> ec6729ed
 
 
 class StoreValidationResultAction(ValidationAction):
