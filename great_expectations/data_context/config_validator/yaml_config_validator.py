"""Config Validator for YAML based configs.

This validator evaluates YAML configurations of core Great Expectations components to give feedback on
 whether they have been configured correctly. It is linked to a Data Context since it does update the
 configuration of the Data Context in some cases if the configuration is valid.

 Typical usage example:
 import great_expectations as ge
 context = ge.get_context()
 context.test_yaml_config(my_config)
"""
from __future__ import annotations

import os
import traceback
from typing import TYPE_CHECKING, Any, Dict, List, Optional, Tuple, Union, cast

from ruamel.yaml import YAML
from ruamel.yaml.comments import CommentedMap

from great_expectations.checkpoint import Checkpoint, SimpleCheckpoint
from great_expectations.core.usage_statistics.anonymizers.anonymizer import Anonymizer
from great_expectations.core.usage_statistics.anonymizers.datasource_anonymizer import (
    DatasourceAnonymizer,
)
from great_expectations.core.usage_statistics.usage_statistics import (
    send_usage_message_from_handler,
)
from great_expectations.data_context.store import Store
from great_expectations.data_context.types.base import (
    CheckpointConfig,
    DataContextConfig,
    datasourceConfigSchema,
)
from great_expectations.data_context.util import (
    instantiate_class_from_config,
    substitute_all_config_variables,
)
from great_expectations.datasource import DataConnector, Datasource
from great_expectations.rule_based_profiler import RuleBasedProfiler
from great_expectations.rule_based_profiler.config import RuleBasedProfilerConfig
from great_expectations.util import filter_properties_dict

if TYPE_CHECKING:
    from great_expectations.data_context import AbstractDataContext

try:
    from typing import Literal
except ImportError:
    # Fallback for python < 3.8
    from typing_extensions import Literal  # type: ignore[misc]

# TODO: check if this can be refactored to use YAMLHandler class
yaml = YAML()
yaml.indent(mapping=2, sequence=4, offset=2)
yaml.default_flow_style = False


class _YamlConfigValidator:
    """Helper class for validating YAML configurations of Great Expectations components.

    Attributes:
        data_context: The subclass of AbstractDataContext used to configure your Great
            Expectations deployment. Stores configuration and is modified by test_yaml_config.
    """

    TEST_YAML_CONFIG_SUPPORTED_STORE_TYPES = [
        "ExpectationsStore",
        "ValidationsStore",
        "HtmlSiteStore",
        "EvaluationParameterStore",
        "MetricStore",
        "SqlAlchemyQueryStore",
        "CheckpointStore",
        "ProfilerStore",
    ]
    TEST_YAML_CONFIG_SUPPORTED_DATASOURCE_TYPES = [
        "Datasource",
        "SimpleSqlalchemyDatasource",
    ]
    TEST_YAML_CONFIG_SUPPORTED_DATA_CONNECTOR_TYPES = [
        "InferredAssetFilesystemDataConnector",
        "ConfiguredAssetFilesystemDataConnector",
        "InferredAssetS3DataConnector",
        "ConfiguredAssetS3DataConnector",
        "InferredAssetAzureDataConnector",
        "ConfiguredAssetAzureDataConnector",
        "InferredAssetGCSDataConnector",
        "ConfiguredAssetGCSDataConnector",
        "InferredAssetSqlDataConnector",
        "ConfiguredAssetSqlDataConnector",
    ]
    TEST_YAML_CONFIG_SUPPORTED_CHECKPOINT_TYPES = [
        "Checkpoint",
        "SimpleCheckpoint",
    ]
    TEST_YAML_CONFIG_SUPPORTED_PROFILER_TYPES = [
        "RuleBasedProfiler",
    ]
    ALL_TEST_YAML_CONFIG_DIAGNOSTIC_INFO_TYPES = [
        "__substitution_error__",
        "__yaml_parse_error__",
        "__custom_subclass_not_core_ge__",
        "__class_name_not_provided__",
    ]
    ALL_TEST_YAML_CONFIG_SUPPORTED_TYPES = (
        TEST_YAML_CONFIG_SUPPORTED_STORE_TYPES
        + TEST_YAML_CONFIG_SUPPORTED_DATASOURCE_TYPES
        + TEST_YAML_CONFIG_SUPPORTED_DATA_CONNECTOR_TYPES
        + TEST_YAML_CONFIG_SUPPORTED_CHECKPOINT_TYPES
        + TEST_YAML_CONFIG_SUPPORTED_PROFILER_TYPES
    )

    def __init__(
        self,
        data_context: AbstractDataContext,
    ):
        """Init _YamlConfigValidator with a Data Context"""
        self._data_context = data_context

    @property
    def usage_statistics_handler(self):
        return self._data_context.usage_statistics_handler

    @property
    def runtime_environment(self):
        return self._data_context.runtime_environment

    @property
    def config_variables(self):
        return self._data_context.config_variables

    def test_yaml_config(  # noqa: C901 - complexity 17
        self,
        yaml_config: str,
        name: Optional[str] = None,
        class_name: Optional[str] = None,
        runtime_environment: Optional[dict] = None,
        pretty_print: bool = True,
        return_mode: Union[
            Literal["instantiated_class"], Literal["report_object"]
        ] = "instantiated_class",
        shorten_tracebacks: bool = False,
    ):
        """Convenience method for testing yaml configs

        test_yaml_config is a convenience method for configuring the moving
        parts of a Great Expectations deployment. It allows you to quickly
        test out configs for system components, especially Datasources,
        Checkpoints, and Stores.

        For many deployments of Great Expectations, these components (plus
        Expectations) are the only ones you'll need.

        test_yaml_config is mainly intended for use within notebooks and tests.

        --Public API--

        --Documentation--
            https://docs.greatexpectations.io/docs/terms/data_context
            https://docs.greatexpectations.io/docs/guides/validation/checkpoints/how_to_configure_a_new_checkpoint_using_test_yaml_config

        Args:
            yaml_config: A string containing the yaml config to be tested
            name: (Optional) A string containing the name of the component to instantiate
            pretty_print: Determines whether to print human-readable output
            return_mode: Determines what type of object test_yaml_config will return.
                Valid modes are "instantiated_class" and "report_object"
            shorten_tracebacks:If true, catch any errors during instantiation and print only the
                last element of the traceback stack. This can be helpful for
                rapid iteration on configs in a notebook, because it can remove
                the need to scroll up and down a lot.

        Returns:
            The instantiated component (e.g. a Datasource)
            OR
            a json object containing metadata from the component's self_check method.
            The returned object is determined by return_mode.
        """
        if return_mode not in ["instantiated_class", "report_object"]:
            raise ValueError(f"Unknown return_mode: {return_mode}.")

        if runtime_environment is None:
            runtime_environment = {}

        runtime_environment = {
            **runtime_environment,
            **self.runtime_environment,
        }

        usage_stats_event_name: str = "data_context.test_yaml_config"

        # Based on the particular object type we are attempting to instantiate,
        # we may need the original config, the substituted config, or both.
        config = self._test_yaml_config_prepare_config(
            yaml_config=yaml_config, usage_stats_event_name=usage_stats_event_name
        )
        config_with_substitutions = self._test_yaml_config_prepare_substituted_config(
            yaml_config, runtime_environment, usage_stats_event_name
        )

        if "class_name" in config:
            class_name = config["class_name"]

        instantiated_class: Any = None
        usage_stats_event_payload: Dict[str, Union[str, List[str]]] = {}

        if pretty_print:
            print("Attempting to instantiate class from config...")
        try:
            if class_name in self.TEST_YAML_CONFIG_SUPPORTED_STORE_TYPES:
                (
                    instantiated_class,
                    usage_stats_event_payload,
                ) = self._test_instantiation_of_store_from_yaml_config(
                    name=name, class_name=class_name, config=config_with_substitutions
                )
            elif class_name in self.TEST_YAML_CONFIG_SUPPORTED_DATASOURCE_TYPES:
                (
                    instantiated_class,
                    usage_stats_event_payload,
                ) = self._test_instantiation_of_datasource_from_yaml_config(
                    name=name,
                    class_name=class_name,
                    config=config,  # Uses original config as substitutions are done downstream
                )
            elif class_name in self.TEST_YAML_CONFIG_SUPPORTED_CHECKPOINT_TYPES:
                (
                    instantiated_class,
                    usage_stats_event_payload,
                ) = self._test_instantiation_of_checkpoint_from_yaml_config(
                    name=name, class_name=class_name, config=config_with_substitutions
                )
            elif class_name in self.TEST_YAML_CONFIG_SUPPORTED_DATA_CONNECTOR_TYPES:
                (
                    instantiated_class,
                    usage_stats_event_payload,
                ) = self._test_instantiation_of_data_connector_from_yaml_config(
                    name=name,
                    class_name=class_name,
                    config=config_with_substitutions,
                    runtime_environment=runtime_environment,
                )
            elif class_name in self.TEST_YAML_CONFIG_SUPPORTED_PROFILER_TYPES:
                (
                    instantiated_class,
                    usage_stats_event_payload,
                ) = self._test_instantiation_of_profiler_from_yaml_config(
                    name=name, class_name=class_name, config=config_with_substitutions
                )
            else:
                (
                    instantiated_class,
                    usage_stats_event_payload,
                ) = self._test_instantiation_of_misc_class_from_yaml_config(
                    name=name,
                    config=config_with_substitutions,
                    runtime_environment=runtime_environment,
                    usage_stats_event_payload=usage_stats_event_payload,
                )

            send_usage_message_from_handler(
                event=usage_stats_event_name,
                handler=self.usage_statistics_handler,
                event_payload=usage_stats_event_payload,
                success=True,
            )
            if pretty_print:
                print(
                    f"\tSuccessfully instantiated {instantiated_class.__class__.__name__}\n"
                )

            report_object: dict = instantiated_class.self_check(
                pretty_print=pretty_print
            )

            if return_mode == "instantiated_class":
                return instantiated_class

            return report_object

        except Exception as e:
            if class_name is None:
                usage_stats_event_payload[
                    "diagnostic_info"
                ] = usage_stats_event_payload.get(
                    "diagnostic_info", []
                ) + [  # type: ignore[operator]
                    "__class_name_not_provided__"
                ]
            elif (
                usage_stats_event_payload.get("parent_class") is None
                and class_name in self.ALL_TEST_YAML_CONFIG_SUPPORTED_TYPES
            ):
                # add parent_class if it doesn't exist and class_name is one of our supported core GE types
                usage_stats_event_payload["parent_class"] = class_name
            send_usage_message_from_handler(
                event=usage_stats_event_name,
                handler=self.usage_statistics_handler,
                event_payload=usage_stats_event_payload,
                success=False,
            )
            if shorten_tracebacks:
                traceback.print_exc(limit=1)
            else:
                raise e

    def _test_yaml_config_prepare_config(
        self, yaml_config: str, usage_stats_event_name: str
    ) -> CommentedMap:
        config = self._load_config_string_as_commented_map(
            config_str=yaml_config,
            usage_stats_event_name=usage_stats_event_name,
        )
        return config

    def _test_yaml_config_prepare_substituted_config(
        self, yaml_config: str, runtime_environment: dict, usage_stats_event_name: str
    ) -> CommentedMap:
        """
        Performs variable substitution and conversion from YAML to CommentedMap.
        See `test_yaml_config` for more details.
        """
        config_str_with_substituted_variables = (
            self._prepare_config_string_with_substituted_variables(
                yaml_config=yaml_config,
                runtime_environment=runtime_environment,
                usage_stats_event_name=usage_stats_event_name,
            )
        )
        config = self._load_config_string_as_commented_map(
            config_str=config_str_with_substituted_variables,
            usage_stats_event_name=usage_stats_event_name,
        )
        return config

    def _prepare_config_string_with_substituted_variables(
        self, yaml_config: str, runtime_environment: dict, usage_stats_event_name: str
    ) -> str:
        try:
            substituted_config_variables: Union[
                DataContextConfig, dict
            ] = substitute_all_config_variables(
                self.config_variables,
                dict(os.environ),
            )

            substitutions: dict = {
                **substituted_config_variables,  # type: ignore[list-item]
                **dict(os.environ),
                **runtime_environment,
            }

            config_str_with_substituted_variables: str = (
                substitute_all_config_variables(
                    yaml_config,
                    substitutions,
                )
            )
            return config_str_with_substituted_variables
        except Exception as e:
            usage_stats_event_payload: dict = {
                "diagnostic_info": ["__substitution_error__"],
            }
            send_usage_message_from_handler(
                event=usage_stats_event_name,
                handler=self.usage_statistics_handler,
                event_payload=usage_stats_event_payload,
                success=False,
            )
            raise e

    def _load_config_string_as_commented_map(
        self, config_str: str, usage_stats_event_name: str
    ) -> CommentedMap:
        try:
<<<<<<< HEAD
            substituted_config: CommentedMap = yaml.load(config_str)
            return substituted_config
=======
            config: CommentedMap = yaml.load(config_str_with_substituted_variables)
            return config
>>>>>>> 934bdb08

        except Exception as e:
            usage_stats_event_payload = {
                "diagnostic_info": ["__yaml_parse_error__"],
            }
            send_usage_message_from_handler(
                event=usage_stats_event_name,
                handler=self.usage_statistics_handler,
                event_payload=usage_stats_event_payload,
                success=False,
            )
            raise e

    def _test_instantiation_of_store_from_yaml_config(
        self, name: Optional[str], class_name: str, config: CommentedMap
    ) -> Tuple[Store, dict]:
        """
        Helper to create store instance and update usage stats payload.
        See `test_yaml_config` for more details.
        """
        print(f"\tInstantiating as a Store, since class_name is {class_name}")
        store_name: str = name or config.get("name") or "my_temp_store"
        instantiated_class = cast(
            Store,
            self._data_context._build_store_from_config(
                store_name=store_name,
                store_config=config,
            ),
        )
        store_name = instantiated_class.store_name or store_name
        self._data_context.config["stores"][store_name] = config

        anonymizer = Anonymizer(self._data_context.data_context_id)
        usage_stats_event_payload = anonymizer.anonymize(
            store_name=store_name, store_obj=instantiated_class  # type: ignore[arg-type]
        )
        return instantiated_class, usage_stats_event_payload

    def _test_instantiation_of_datasource_from_yaml_config(
        self, name: Optional[str], class_name: str, config: CommentedMap
    ) -> Tuple[Datasource, dict]:
        """
        Helper to create datasource instance and update usage stats payload.
        See `test_yaml_config` for more details.
        """
        print(f"\tInstantiating as a Datasource, since class_name is {class_name}")
        datasource_name: str = name or config.get("name") or "my_temp_datasource"
        datasource_config = datasourceConfigSchema.load(config)
        datasource_config.name = datasource_name
        instantiated_class = cast(
            Datasource,
            self._data_context._instantiate_datasource_from_config_and_update_project_config(
                config=datasource_config,
                initialize=True,
                save_changes=False,
            ),
        )

        anonymizer = Anonymizer(self._data_context.data_context_id)

        if class_name == "SimpleSqlalchemyDatasource":
            # Use the raw config here, defaults will be added in the anonymizer
            usage_stats_event_payload = anonymizer.anonymize(
                obj=instantiated_class, name=datasource_name, config=config  # type: ignore[arg-type]
            )
        else:
            # Roundtrip through schema validation to remove any illegal fields add/or restore any missing fields.
            datasource_config = datasourceConfigSchema.load(instantiated_class.config)
            full_datasource_config = datasourceConfigSchema.dump(datasource_config)
            usage_stats_event_payload = anonymizer.anonymize(
                obj=instantiated_class,
                name=datasource_name,  # type: ignore[arg-type]
                config=full_datasource_config,
            )
        return instantiated_class, usage_stats_event_payload

    def _test_instantiation_of_checkpoint_from_yaml_config(
        self, name: Optional[str], class_name: str, config: CommentedMap
    ) -> Tuple[Checkpoint, dict]:
        """
        Helper to create checkpoint instance and update usage stats payload.
        See `test_yaml_config` for more details.
        """
        print(f"\tInstantiating as a {class_name}, since class_name is {class_name}")

        checkpoint_name: str = name or config.get("name") or "my_temp_checkpoint"

        checkpoint_config: Union[CheckpointConfig, dict]

        checkpoint_config = CheckpointConfig.from_commented_map(commented_map=config)  # type: ignore[assignment]
        checkpoint_config = checkpoint_config.to_json_dict()  # type: ignore[union-attr]
        checkpoint_config.update({"name": checkpoint_name})

        checkpoint_class_args: dict = filter_properties_dict(  # type: ignore[assignment]
            properties=checkpoint_config,
            delete_fields={"class_name", "module_name"},
            clean_falsy=True,
        )

        if class_name == "Checkpoint":
            instantiated_class = Checkpoint(
                data_context=self._data_context, **checkpoint_class_args
            )
        elif class_name == "SimpleCheckpoint":
            instantiated_class = SimpleCheckpoint(
                data_context=self._data_context, **checkpoint_class_args
            )
        else:
            raise ValueError(f'Unknown Checkpoint class_name: "{class_name}".')

        anonymizer = Anonymizer(self._data_context.data_context_id)

        usage_stats_event_payload = anonymizer.anonymize(
            obj=instantiated_class, name=checkpoint_name, config=checkpoint_config  # type: ignore[arg-type]
        )

        return instantiated_class, usage_stats_event_payload

    def _test_instantiation_of_data_connector_from_yaml_config(
        self,
        name: Optional[str],
        class_name: str,
        config: CommentedMap,
        runtime_environment: dict,
    ) -> Tuple[DataConnector, dict]:
        """
        Helper to create data connector instance and update usage stats payload.
        See `test_yaml_config` for more details.
        """
        print(f"\tInstantiating as a DataConnector, since class_name is {class_name}")
        data_connector_name: str = (
            name or config.get("name") or "my_temp_data_connector"
        )
        instantiated_class = instantiate_class_from_config(
            config=config,
            runtime_environment={
                **runtime_environment,
                **{
                    "root_directory": self._data_context.root_directory,
                },
            },
            config_defaults={},
        )

        anonymizer = Anonymizer(self._data_context.data_context_id)

        usage_stats_event_payload = anonymizer.anonymize(
            obj=instantiated_class, name=data_connector_name, config=config  # type: ignore[arg-type]
        )
        return instantiated_class, usage_stats_event_payload

    def _test_instantiation_of_profiler_from_yaml_config(
        self, name: Optional[str], class_name: str, config: CommentedMap
    ) -> Tuple[RuleBasedProfiler, dict]:
        """
        Helper to create profiler instance and update usage stats payload.
        See `test_yaml_config` for more details.
        """
        print(f"\tInstantiating as a {class_name}, since class_name is {class_name}")

        profiler_name: str = name or config.get("name") or "my_temp_profiler"

        profiler_config: Union[
            RuleBasedProfilerConfig, dict
        ] = RuleBasedProfilerConfig.from_commented_map(commented_map=config)
        profiler_config = profiler_config.to_json_dict()  # type: ignore[union-attr]
        profiler_config.update({"name": profiler_name})

        instantiated_class = instantiate_class_from_config(
            config=profiler_config,
            runtime_environment={"data_context": self._data_context},
            config_defaults={
                "module_name": "great_expectations.rule_based_profiler",
                "class_name": "RuleBasedProfiler",
            },
        )

        anonymizer = Anonymizer(self._data_context.data_context_id)

        usage_stats_event_payload: dict = anonymizer.anonymize(
            obj=instantiated_class, name=profiler_name, config=profiler_config  # type: ignore[arg-type]
        )

        return instantiated_class, usage_stats_event_payload

    def _test_instantiation_of_misc_class_from_yaml_config(
        self,
        name: Optional[str],
        config: CommentedMap,
        runtime_environment: dict,
        usage_stats_event_payload: dict,
    ) -> Tuple[Any, dict]:
        """
        Catch-all to cover all classes not covered in other `_test_instantiation` methods.
        Attempts to match config to the relevant class/parent and update usage stats payload.
        See `test_yaml_config` for more details.
        """
        print(
            "\tNo matching class found. Attempting to instantiate class from the raw config..."
        )
        instantiated_class = instantiate_class_from_config(
            config=config,
            runtime_environment={
                **runtime_environment,
                **{
                    "root_directory": self._data_context.root_directory,
                },
            },
            config_defaults={},
        )

        # If a subclass of a supported type, find the parent class and anonymize
        anonymizer = Anonymizer(self._data_context.data_context_id)

        parent_class_from_object = anonymizer.get_parent_class(
            object_=instantiated_class
        )
        parent_class_from_config = anonymizer.get_parent_class(object_config=config)

        if parent_class_from_object is not None and parent_class_from_object.endswith(
            "Store"
        ):
            store_name: str = name or config.get("name") or "my_temp_store"
            store_name = instantiated_class.store_name or store_name
            usage_stats_event_payload = anonymizer.anonymize(
                store_name=store_name, store_obj=instantiated_class  # type: ignore[arg-type]
            )
        elif parent_class_from_config is not None and parent_class_from_config.endswith(
            "Datasource"
        ):
            datasource_name: str = name or config.get("name") or "my_temp_datasource"
            if DatasourceAnonymizer.get_parent_class_v3_api(config=config):
                # Roundtrip through schema validation to remove any illegal fields add/or restore any missing fields.
                datasource_config = datasourceConfigSchema.load(
                    instantiated_class.config
                )
                full_datasource_config = datasourceConfigSchema.dump(datasource_config)
            else:
                # for v2 api
                full_datasource_config = config
            if parent_class_from_config == "SimpleSqlalchemyDatasource":
                # Use the raw config here, defaults will be added in the anonymizer
                usage_stats_event_payload = anonymizer.anonymize(
                    obj=instantiated_class, name=datasource_name, config=config  # type: ignore[arg-type]
                )
            else:
                usage_stats_event_payload = anonymizer.anonymize(
                    obj=instantiated_class,
                    name=datasource_name,  # type: ignore[arg-type]
                    config=full_datasource_config,
                )

        elif parent_class_from_config is not None and parent_class_from_config.endswith(
            "Checkpoint"
        ):
            checkpoint_name: str = name or config.get("name") or "my_temp_checkpoint"
            # Roundtrip through schema validation to remove any illegal fields add/or restore any missing fields.
            checkpoint_config: Union[CheckpointConfig, dict]
            checkpoint_config = CheckpointConfig.from_commented_map(  # type: ignore[assignment]
                commented_map=config
            )
            checkpoint_config = checkpoint_config.to_json_dict()  # type: ignore[union-attr]
            checkpoint_config.update({"name": checkpoint_name})
            usage_stats_event_payload = anonymizer.anonymize(
                obj=checkpoint_config, name=checkpoint_name, config=checkpoint_config  # type: ignore[arg-type]
            )

        elif parent_class_from_config is not None and parent_class_from_config.endswith(
            "DataConnector"
        ):
            data_connector_name: str = (
                name or config.get("name") or "my_temp_data_connector"
            )
            usage_stats_event_payload = anonymizer.anonymize(
                obj=instantiated_class, name=data_connector_name, config=config  # type: ignore[arg-type]
            )

        else:
            # If class_name is not a supported type or subclass of a supported type,
            # mark it as custom with no additional information since we can't anonymize
            usage_stats_event_payload[
                "diagnostic_info"
            ] = usage_stats_event_payload.get("diagnostic_info", []) + [
                "__custom_subclass_not_core_ge__"
            ]

        return instantiated_class, usage_stats_event_payload<|MERGE_RESOLUTION|>--- conflicted
+++ resolved
@@ -374,13 +374,8 @@
         self, config_str: str, usage_stats_event_name: str
     ) -> CommentedMap:
         try:
-<<<<<<< HEAD
             substituted_config: CommentedMap = yaml.load(config_str)
             return substituted_config
-=======
-            config: CommentedMap = yaml.load(config_str_with_substituted_variables)
-            return config
->>>>>>> 934bdb08
 
         except Exception as e:
             usage_stats_event_payload = {
