--- conflicted
+++ resolved
@@ -90,49 +90,18 @@
       class_name: FixedLengthTupleFilesystemStoreBackend
       base_directory: expectations/
 
-<<<<<<< HEAD
   validations_store:
-    class_name: ValidationResultStore
-=======
-  local_validation_result_store:
     class_name: ValidationsStore
->>>>>>> f033fcf6
     store_backend:
       class_name: FixedLengthTupleFilesystemStoreBackend
       base_directory: uncommitted/validations/
 
-<<<<<<< HEAD
-=======
-  # Uncomment the lines below to enable s3 as a result store. When enabled,
-  # validation results will be saved in the store according to `run id`.
-  # For S3, ensure that appropriate credentials or assume_role permissions are
-  # set where validation happens.
-  
-  # s3_validation_result_store:
-  #   class_name: ValidationsStore
-  #   store_backend:
-  #     class_name: FixedLengthTupleS3StoreBackend
-  #     bucket: <my_bucket>
-  #     prefix: <my_prefix>
-  #     file_extension: json
-
-
->>>>>>> f033fcf6
   evaluation_parameter_store:
     # Evaluation Parameters enable dynamic expectations. Read more here:
     # https://docs.greatexpectations.io/en/""" + rtd_url_ge_version + """/reference/evaluation_parameters.html
     module_name: great_expectations.data_context.store
     class_name: EvaluationParameterStore
   
-<<<<<<< HEAD
-=======
-  fixture_validation_results_store:
-    class_name: ValidationsStore
-    store_backend:
-      class_name: FixedLengthTupleFilesystemStoreBackend
-      base_directory: fixtures/validations
-  
->>>>>>> f033fcf6
   local_site_html_store:
     module_name: great_expectations.data_context.store
     class_name: HtmlSiteStore
