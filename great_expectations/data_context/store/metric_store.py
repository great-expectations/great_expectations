import json

from great_expectations.core import ensure_json_serializable
from great_expectations.core.metric import ValidationMetricIdentifier
from great_expectations.data_context.store.database_store_backend import (
    DatabaseStoreBackend,
)
from great_expectations.data_context.store.store import Store
from great_expectations.util import load_class, verify_dynamic_loading_support


class MetricStore(Store):
    """
    A MetricStore stores ValidationMetric information to be used between runs.
    """
    _key_class = ValidationMetricIdentifier

    def __init__(self, store_backend=None):
        if store_backend is not None:
            store_backend_module_name = store_backend.get(
                "module_name", "great_expectations.data_context.store"
            )
            store_backend_class_name = store_backend.get(
                "class_name", "InMemoryStoreBackend"
            )
            verify_dynamic_loading_support(module_name=store_backend_module_name)
            store_backend_class = load_class(
                store_backend_class_name, store_backend_module_name
            )

            if issubclass(store_backend_class, DatabaseStoreBackend):
                # Provide defaults for this common case
                store_backend["table_name"] = store_backend.get(
                    "table_name", "ge_metrics"
                )
                store_backend["key_columns"] = store_backend.get(
<<<<<<< HEAD
                    "key_columns", [
                        "run_name",
                        "run_time",
                        "data_asset_name",
=======
                    "key_columns",
                    [
                        "run_id",
>>>>>>> 5b820611
                        "expectation_suite_identifier",
                        "metric_name",
                        "metric_kwargs_id",
                    ],
                )

        super().__init__(store_backend=store_backend)

    # noinspection PyMethodMayBeStatic
    def _validate_value(self, value):
        # Values must be json serializable since they must be inputs to expectation configurations
        ensure_json_serializable(value)

    def serialize(self, key, value):
        return json.dumps({"value": value})

    def deserialize(self, key, value):
        if value:
            return json.loads(value)["value"]


class EvaluationParameterStore(MetricStore):
    def __init__(self, store_backend=None):
        if store_backend is not None:
            store_backend_module_name = store_backend.get(
                "module_name", "great_expectations.data_context.store"
            )
            store_backend_class_name = store_backend.get(
                "class_name", "InMemoryStoreBackend"
            )
            verify_dynamic_loading_support(module_name=store_backend_module_name)
            store_backend_class = load_class(
                store_backend_class_name, store_backend_module_name
            )

            # Store Backend Class was loaded successfully; verify that it is of a correct subclass.
            if issubclass(store_backend_class, DatabaseStoreBackend):
                # Provide defaults for this common case
                store_backend["table_name"] = store_backend.get(
                    "table_name", "ge_evaluation_parameters"
                )
        super().__init__(store_backend=store_backend)

    def get_bind_params(self, run_id):
        params = {}
        for k in self._store_backend.list_keys(run_id.to_tuple()):
            key = self.tuple_to_key(k)
            params[key.to_evaluation_parameter_urn()] = self.get(key)
        return params<|MERGE_RESOLUTION|>--- conflicted
+++ resolved
@@ -34,16 +34,9 @@
                     "table_name", "ge_metrics"
                 )
                 store_backend["key_columns"] = store_backend.get(
-<<<<<<< HEAD
-                    "key_columns", [
-                        "run_name",
-                        "run_time",
-                        "data_asset_name",
-=======
                     "key_columns",
                     [
                         "run_id",
->>>>>>> 5b820611
                         "expectation_suite_identifier",
                         "metric_name",
                         "metric_kwargs_id",
