import logging
from abc import ABCMeta
from enum import Enum
from json import JSONDecodeError
from typing import Any, Dict, List, Optional, Set, Tuple, Union
from urllib.parse import urljoin

import requests

from great_expectations.data_context.store.store_backend import StoreBackend
from great_expectations.data_context.types.refs import GeCloudResourceRef
from great_expectations.exceptions import StoreBackendError
from great_expectations.util import bidict, filter_properties_dict, hyphen

logger = logging.getLogger(__name__)


class GeCloudRESTResource(str, Enum):
    BATCH = "batch"
    CHECKPOINT = "checkpoint"
    CONTRACT = "contract"
    DATASOURCE = "datasource"
    DATA_ASSET = "data_asset"
    DATA_CONTEXT = "data_context"
    DATA_CONTEXT_VARIABLES = "data_context_variables"
    EXPECTATION = "expectation"
    EXPECTATION_SUITE = "expectation_suite"
    EXPECTATION_VALIDATION_RESULT = "expectation_validation_result"
    PROFILER = "profiler"
    RENDERED_DATA_DOC = "rendered_data_doc"
    SUITE_VALIDATION_RESULT = "suite_validation_result"


class GeCloudStoreBackend(StoreBackend, metaclass=ABCMeta):
<<<<<<< HEAD
    PAYLOAD_ATTRIBUTES_KEYS = {
        "suite_validation_result": "result",
        "contract": "checkpoint_config",
        "datasource": "datasource_config",
        "data_context": "data_context_config",
        "expectation_suite": "suite",
        "rendered_data_doc": "rendered_data_doc",
        "data_context_variables": "data_context_variables",
        "profiler": "profiler_config",
=======
    PAYLOAD_ATTRIBUTES_KEYS: Dict[GeCloudRESTResource, str] = {
        GeCloudRESTResource.CONTRACT: "checkpoint_config",
        GeCloudRESTResource.DATASOURCE: "datasource_config",
        GeCloudRESTResource.DATA_CONTEXT: "data_context_config",
        GeCloudRESTResource.DATA_CONTEXT_VARIABLES: "data_context_variables",
        GeCloudRESTResource.EXPECTATION_SUITE: "suite",
        GeCloudRESTResource.PROFILER: "profiler",
        GeCloudRESTResource.RENDERED_DATA_DOC: "rendered_data_doc",
        GeCloudRESTResource.SUITE_VALIDATION_RESULT: "result",
>>>>>>> 0be579d2
    }

    ALLOWED_SET_KWARGS_BY_RESOURCE_TYPE: Dict[GeCloudRESTResource, Set[str]] = {
        GeCloudRESTResource.EXPECTATION_SUITE: {"clause_id"},
        GeCloudRESTResource.RENDERED_DATA_DOC: {"source_type", "source_id"},
        GeCloudRESTResource.SUITE_VALIDATION_RESULT: {
            "contract_id",
            "expectation_suite_id",
        },
    }

    RESOURCE_PLURALITY_LOOKUP_DICT: bidict = bidict(
        **{
            GeCloudRESTResource.BATCH: "batches",
            GeCloudRESTResource.CHECKPOINT: "checkpoints",
            GeCloudRESTResource.CONTRACT: "contracts",
            GeCloudRESTResource.DATA_ASSET: "data_assets",
            GeCloudRESTResource.DATA_CONTEXT_VARIABLES: "data_context_variables",
            GeCloudRESTResource.DATASOURCE: "datasources",
            GeCloudRESTResource.EXPECTATION: "expectations",
            GeCloudRESTResource.EXPECTATION_SUITE: "expectation_suites",
            GeCloudRESTResource.EXPECTATION_VALIDATION_RESULT: "expectation_validation_results",
            GeCloudRESTResource.PROFILER: "profilers",
            GeCloudRESTResource.RENDERED_DATA_DOC: "rendered_data_docs",
            GeCloudRESTResource.SUITE_VALIDATION_RESULT: "suite_validation_results",
        }
    )

    def __init__(
        self,
        ge_cloud_credentials: Dict,
        ge_cloud_base_url: str = "https://app.greatexpectations.io/",
        ge_cloud_resource_type: Optional[str] = None,
        ge_cloud_resource_name: Optional[str] = None,
        suppress_store_backend_id: bool = True,
        manually_initialize_store_backend_id: str = "",
        store_name: Optional[str] = None,
    ) -> None:
        super().__init__(
            fixed_length_key=True,
            suppress_store_backend_id=suppress_store_backend_id,
            manually_initialize_store_backend_id=manually_initialize_store_backend_id,
            store_name=store_name,
        )
        assert ge_cloud_resource_type or ge_cloud_resource_name, (
            "Must provide either ge_cloud_resource_type or " "ge_cloud_resource_name"
        )
        self._ge_cloud_base_url = ge_cloud_base_url
        self._ge_cloud_resource_name = (
            ge_cloud_resource_name
            or self.RESOURCE_PLURALITY_LOOKUP_DICT[ge_cloud_resource_type]
        )
        self._ge_cloud_resource_type = (
            ge_cloud_resource_type
            or self.RESOURCE_PLURALITY_LOOKUP_DICT[ge_cloud_resource_name]
        )

        # TOTO: remove when account_id is deprecated
        if ge_cloud_credentials.get("account_id"):
            logger.warning(
                'The "account_id" ge_cloud_credentials key has been renamed to "organization_id" and will '
                "be deprecated in the next major release."
            )
            ge_cloud_credentials["organization_id"] = ge_cloud_credentials["account_id"]
            ge_cloud_credentials.pop("account_id")
        self._ge_cloud_credentials = ge_cloud_credentials

        # Initialize with store_backend_id if not part of an HTMLSiteStore
        if not self._suppress_store_backend_id:
            _ = self.store_backend_id

        # Gather the call arguments of the present function (include the "module_name" and add the "class_name"), filter
        # out the Falsy values, and set the instance "_config" variable equal to the resulting dictionary.
        self._config = {
            "ge_cloud_base_url": ge_cloud_base_url,
            "ge_cloud_resource_name": ge_cloud_resource_name,
            "ge_cloud_resource_type": ge_cloud_resource_type,
            "fixed_length_key": True,
            "suppress_store_backend_id": suppress_store_backend_id,
            "manually_initialize_store_backend_id": manually_initialize_store_backend_id,
            "store_name": store_name,
            "module_name": self.__class__.__module__,
            "class_name": self.__class__.__name__,
        }
        filter_properties_dict(properties=self._config, inplace=True)

    @property
    def auth_headers(self) -> Dict[str, str]:
        return {
            "Content-Type": "application/vnd.api+json",
            "Authorization": f'Bearer {self.ge_cloud_credentials.get("access_token")}',
        }

    def _get(self, key: Tuple[str, ...]) -> dict:
        ge_cloud_url = self.get_url_for_key(key=key)
        try:
            response = requests.get(ge_cloud_url, headers=self.auth_headers)
            return response.json()
        except JSONDecodeError as jsonError:
            logger.debug(
                "Failed to parse GE Cloud Response into JSON",
                str(response.text),
                str(jsonError),
            )
            raise StoreBackendError(
                f"Unable to get object in GE Cloud Store Backend: {jsonError}"
            )

    def _move(self) -> None:
        pass

    def _update(self, ge_cloud_id: str, value: Any, **kwargs: dict) -> bool:
        resource_type = self.ge_cloud_resource_type
        organization_id = self.ge_cloud_credentials["organization_id"]
        attributes_key = self.PAYLOAD_ATTRIBUTES_KEYS[resource_type]

        data = {
            "data": {
                "type": resource_type,
                "id": ge_cloud_id,
                "attributes": {
                    attributes_key: value,
                    "organization_id": organization_id,
                },
            }
        }

        url = urljoin(
            self.ge_cloud_base_url,
            f"organizations/"
            f"{organization_id}/"
            f"{hyphen(self.ge_cloud_resource_name)}/"
            f"{ge_cloud_id}",
        )
        try:
            response = requests.patch(url, json=data, headers=self.auth_headers)
            response_status_code = response.status_code

            if response_status_code < 300:
                return True
            return False
        except Exception as e:
            logger.debug(str(e))
            raise StoreBackendError(
                f"Unable to update object in GE Cloud Store Backend: {e}"
            )

    @property
    def allowed_set_kwargs(self) -> Set[str]:
        return self.ALLOWED_SET_KWARGS_BY_RESOURCE_TYPE.get(
            self.ge_cloud_resource_type, set()
        )

    def validate_set_kwargs(self, kwargs: dict) -> Optional[bool]:
        kwarg_names = set(kwargs.keys())
        if len(kwarg_names) == 0:
            return True
        if kwarg_names <= self.allowed_set_kwargs:
            return True
        if not (kwarg_names <= self.allowed_set_kwargs):
            extra_kwargs = kwarg_names - self.allowed_set_kwargs
            raise ValueError(f'Invalid kwargs: {(", ").join(extra_kwargs)}')

    def _set(
        self, key: Tuple[str, ...], value: Any, **kwargs: dict
    ) -> Union[bool, GeCloudResourceRef]:
        # Each resource type has corresponding attribute key to include in POST body
        ge_cloud_resource: GeCloudRESTResource = key[0]
        ge_cloud_id: str = key[1]

        # if key has ge_cloud_id, perform _update instead
        # Chetan - 20220713 - DataContextVariables are a special edge case for the Cloud product
        # and always necessitate a PUT.
        if (
            ge_cloud_id
            or ge_cloud_resource is GeCloudRESTResource.DATA_CONTEXT_VARIABLES
        ):
            return self._update(ge_cloud_id=ge_cloud_id, value=value, **kwargs)

        resource_type = self.ge_cloud_resource_type
        resource_name = self.ge_cloud_resource_name
        organization_id = self.ge_cloud_credentials["organization_id"]

        attributes_key = self.PAYLOAD_ATTRIBUTES_KEYS[resource_type]

        data = {
            "data": {
                "type": resource_type,
                "attributes": {
                    "organization_id": organization_id,
                    attributes_key: value,
                    **(kwargs if self.validate_set_kwargs(kwargs) else {}),
                },
            }
        }

        url = urljoin(
            self.ge_cloud_base_url,
            f"organizations/" f"{organization_id}/" f"{hyphen(resource_name)}",
        )
        try:
            response = requests.post(url, json=data, headers=self.auth_headers)
            response_json = response.json()

            object_id = response_json["data"]["id"]
            object_url = self.get_url_for_key((self.ge_cloud_resource_type, object_id))
            return GeCloudResourceRef(
                resource_type=resource_type,
                ge_cloud_id=object_id,
                url=object_url,
            )
        # TODO Show more detailed error messages
        except Exception as e:
            logger.debug(str(e))
            raise StoreBackendError(
                f"Unable to set object in GE Cloud Store Backend: {e}"
            )

    @property
    def ge_cloud_base_url(self) -> str:
        return self._ge_cloud_base_url

    @property
    def ge_cloud_resource_name(self) -> str:
        return self._ge_cloud_resource_name

    @property
    def ge_cloud_resource_type(self) -> str:
        return self._ge_cloud_resource_type

    @property
    def ge_cloud_credentials(self) -> dict:
        return self._ge_cloud_credentials

    def list_keys(self) -> List[Tuple[str, Any]]:
        url = urljoin(
            self.ge_cloud_base_url,
            f"organizations/"
            f"{self.ge_cloud_credentials['organization_id']}/"
            f"{hyphen(self.ge_cloud_resource_name)}",
        )
        try:
            response = requests.get(url, headers=self.auth_headers)
            response_json = response.json()
            keys = [
                (
                    self.ge_cloud_resource_type,
                    resource["id"],
                )
                for resource in response_json.get("data")
            ]
            return keys
        except Exception as e:
            logger.debug(str(e))
            raise StoreBackendError(
                f"Unable to list keys in GE Cloud Store Backend: {e}"
            )

    def get_url_for_key(
        self, key: Tuple[str, ...], protocol: Optional[Any] = None
    ) -> str:
        ge_cloud_id = key[1]
        url = urljoin(
            self.ge_cloud_base_url,
            f"organizations/{self.ge_cloud_credentials['organization_id']}/{hyphen(self.ge_cloud_resource_name)}/{ge_cloud_id}",
        )
        return url

    def remove_key(self, key):
        if not isinstance(key, tuple):
            key = key.to_tuple()

        ge_cloud_id = key[1]

        data = {
            "data": {
                "type": self.ge_cloud_resource_type,
                "id": ge_cloud_id,
                "attributes": {
                    "deleted": True,
                },
            }
        }

        url = urljoin(
            self.ge_cloud_base_url,
            f"organizations/"
            f"{self.ge_cloud_credentials['organization_id']}/"
            f"{hyphen(self.ge_cloud_resource_name)}/"
            f"{ge_cloud_id}",
        )
        try:
            response = requests.patch(url, json=data, headers=self.auth_headers)
            response_status_code = response.status_code

            if response_status_code < 300:
                return True
            return False
        except Exception as e:
            logger.debug(str(e))
            raise StoreBackendError(
                f"Unable to delete object in GE Cloud Store Backend: {e}"
            )

    def _has_key(self, key: Tuple[str, ...]) -> bool:
        all_keys = self.list_keys()
        return key in all_keys

    @property
    def config(self) -> dict:
        return self._config<|MERGE_RESOLUTION|>--- conflicted
+++ resolved
@@ -32,17 +32,6 @@
 
 
 class GeCloudStoreBackend(StoreBackend, metaclass=ABCMeta):
-<<<<<<< HEAD
-    PAYLOAD_ATTRIBUTES_KEYS = {
-        "suite_validation_result": "result",
-        "contract": "checkpoint_config",
-        "datasource": "datasource_config",
-        "data_context": "data_context_config",
-        "expectation_suite": "suite",
-        "rendered_data_doc": "rendered_data_doc",
-        "data_context_variables": "data_context_variables",
-        "profiler": "profiler_config",
-=======
     PAYLOAD_ATTRIBUTES_KEYS: Dict[GeCloudRESTResource, str] = {
         GeCloudRESTResource.CONTRACT: "checkpoint_config",
         GeCloudRESTResource.DATASOURCE: "datasource_config",
@@ -52,7 +41,6 @@
         GeCloudRESTResource.PROFILER: "profiler",
         GeCloudRESTResource.RENDERED_DATA_DOC: "rendered_data_doc",
         GeCloudRESTResource.SUITE_VALIDATION_RESULT: "result",
->>>>>>> 0be579d2
     }
 
     ALLOWED_SET_KWARGS_BY_RESOURCE_TYPE: Dict[GeCloudRESTResource, Set[str]] = {
