--- conflicted
+++ resolved
@@ -74,11 +74,7 @@
 
         project_config: DataContextConfig = self._data_context.config
 
-<<<<<<< HEAD
-        if resource_type is DataContextVariableSchema.DATA_CONTEXT:
-=======
         if resource_type is DataContextVariableSchema.ALL_VARIABLES:
->>>>>>> cf45ce0a
             return project_config
 
         variable_config: Any = project_config[resource_type]
@@ -96,11 +92,7 @@
 
         project_config: DataContextConfig = self._data_context.config
 
-<<<<<<< HEAD
-        if resource_type is DataContextVariableSchema.DATA_CONTEXT:
-=======
         if resource_type is DataContextVariableSchema.ALL_VARIABLES:
->>>>>>> cf45ce0a
             config_commented_map_from_yaml = yaml.load(value)
             value = DataContextConfig.from_commented_map(
                 commented_map=config_commented_map_from_yaml
@@ -158,11 +150,7 @@
             resource_name,
         ) = InlineStoreBackend._determine_resource_type_and_name_from_key(key)
 
-<<<<<<< HEAD
-        if resource_type is DataContextVariableSchema.DATA_CONTEXT:
-=======
         if resource_type is DataContextVariableSchema.ALL_VARIABLES:
->>>>>>> cf45ce0a
             raise StoreBackendError(
                 "InlineStoreBackend does not support the deletion of the overall DataContext project config"
             )
