--- conflicted
+++ resolved
@@ -7,10 +7,7 @@
     DataContextKey,
     DataContextVariableKey,
 )
-<<<<<<< HEAD
-=======
 from great_expectations.core.serializer import AbstractConfigSerializer
->>>>>>> 1e2f3eda
 from great_expectations.data_context.store.store import Store
 from great_expectations.data_context.store.store_backend import StoreBackend
 from great_expectations.data_context.types.base import (
@@ -28,7 +25,6 @@
     """
 
     _key_class = DataContextVariableKey
-    _schema = datasourceConfigSchema
 
     def __init__(
         self,
@@ -37,11 +33,8 @@
         store_backend: Optional[dict] = None,
         runtime_environment: Optional[dict] = None,
     ) -> None:
-<<<<<<< HEAD
-=======
         self._schema = datasourceConfigSchema
         self._serializer = serializer
->>>>>>> 1e2f3eda
         super().__init__(
             store_backend=store_backend,
             runtime_environment=runtime_environment,
