--- conflicted
+++ resolved
@@ -209,7 +209,8 @@
         # Apply the regex to the filepath
         matches = re.compile(filepath_regex).match(filepath)
 
-        # Map key elements into the apprpriate parts of the tuple
+        #Map key elements into the appropriate parts of the tuple
+        # TODO: A common configuration error is for the key length to not match the number of elements in the filepath_template. We should trap this error and add a more informative message.
         new_key = list([None for element in range(self.key_length)])
         for i in range(len(tuple_index_list)):
             tuple_index = int(re.search('\d+', indexed_string_substitutions[i]).group(0))
@@ -381,16 +382,6 @@
         result_s3 = s3.Object(self.bucket, s3_object_key)
         result_s3.put(Body=value.encode('utf-8'))
 
-<<<<<<< HEAD
-        #Map key elements into the apprpriate parts of the tuple
-        # TODO: A common configuration error is for the key length to not match the number of elements in the filepath_template. We should trap this error and add a more informative message.
-        new_key = list([None for element in range(self.key_length)])
-        for i in range(len(tuple_index_list)):
-            tuple_index = int(re.search('\d+', indexed_string_substitutions[i]).group(0))
-            key_element = matches.group('tuple_index_'+str(i))
-            new_key[tuple_index] = key_element
-=======
->>>>>>> 8717b719
 
     def list_keys(self):
         key_list = []
