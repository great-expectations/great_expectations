--- conflicted
+++ resolved
@@ -277,11 +277,7 @@
             key: The key generated as a result of the input name and id_
 
         Raises:
-<<<<<<< HEAD
-            NotImplementedError if not defined by child classes in the StoreBackend hierarchy
-=======
             NotImplementedError if used without being overridden by child classes in the StoreBackend hierarchy
->>>>>>> 30762373
             and called.
         """
         raise NotImplementedError
