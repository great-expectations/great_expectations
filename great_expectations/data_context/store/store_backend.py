import logging
import uuid
from abc import ABCMeta, abstractmethod
from typing import Any, Optional

import pyparsing as pp

<<<<<<< HEAD
from great_expectations.data_context.data_context_variables import (
    DataContextVariableSchema,
)
=======
from great_expectations.core.data_context_key import DataContextVariableKey
>>>>>>> df8506c6
from great_expectations.exceptions import InvalidKeyError, StoreBackendError, StoreError

logger = logging.getLogger(__name__)


class StoreBackend(metaclass=ABCMeta):
    """A store backend acts as a key-value store that can accept tuples as keys, to abstract away
    reading and writing to a persistence layer.

    In general a StoreBackend implementation must provide implementations of:
      - _get
      - _set
      - list_keys
      - _has_key
    """

    IGNORED_FILES = [".ipynb_checkpoints"]
    STORE_BACKEND_ID_KEY = (".ge_store_backend_id",)
    STORE_BACKEND_ID_PREFIX = "store_backend_id = "
    STORE_BACKEND_INVALID_CONFIGURATION_ID = "00000000-0000-0000-0000-00000000e003"

    def __init__(
        self,
        fixed_length_key=False,
        suppress_store_backend_id=False,
        manually_initialize_store_backend_id: str = "",
        store_name="no_store_name",
    ) -> None:
        """
        Initialize a StoreBackend
        Args:
            fixed_length_key:
            suppress_store_backend_id: skip construction of a StoreBackend.store_backend_id
            manually_initialize_store_backend_id: UUID as a string to use if the store_backend_id is not already set
            store_name: store name given in the DataContextConfig (via either in-code or yaml configuration)
        """
        self._fixed_length_key = fixed_length_key
        self._suppress_store_backend_id = suppress_store_backend_id
        self._manually_initialize_store_backend_id = (
            manually_initialize_store_backend_id
        )
        self._store_name = store_name

    @property
    def fixed_length_key(self):
        return self._fixed_length_key

    @property
    def store_name(self):
        return self._store_name

    def _construct_store_backend_id(
        self, suppress_warning: bool = False
    ) -> Optional[str]:
        """
        Create a store_backend_id if one does not exist, and return it if it exists
        If a valid UUID store_backend_id is passed in param manually_initialize_store_backend_id
        and there is not already an existing store_backend_id then the store_backend_id
        from param manually_initialize_store_backend_id is used to create it.
        Args:
            suppress_warning: boolean flag for whether warnings are logged

        Returns:
            store_backend_id which is a UUID(version=4)
        """
        if self._suppress_store_backend_id:
            if not suppress_warning:
                logger.warning(
                    f"You are attempting to access the store_backend_id of a store or store_backend named {self.store_name} that has been explicitly suppressed."
                )
            return None
        try:
            try:
                ge_store_backend_id_file_contents = self.get(
                    key=self.STORE_BACKEND_ID_KEY
                )
                store_backend_id_file_parser = self.STORE_BACKEND_ID_PREFIX + pp.Word(
                    f"{pp.hexnums}-"
                )
                parsed_store_backend_id = store_backend_id_file_parser.parseString(
                    ge_store_backend_id_file_contents
                )
                return parsed_store_backend_id[1]
            except InvalidKeyError:
                store_id = (
                    self._manually_initialize_store_backend_id
                    if self._manually_initialize_store_backend_id
                    else str(uuid.uuid4())
                )
                self.set(
                    key=self.STORE_BACKEND_ID_KEY,
                    value=f"{self.STORE_BACKEND_ID_PREFIX}{store_id}\n",
                )
                return store_id
        except Exception:
            if not suppress_warning:
                logger.warning(
                    f"Invalid store configuration: Please check the configuration of your {self.__class__.__name__} named {self.store_name}"
                )
            return self.STORE_BACKEND_INVALID_CONFIGURATION_ID

    # NOTE: AJB20201130 This store_backend_id and store_backend_id_warnings_suppressed was implemented to remove multiple warnings in DataContext.__init__ but this can be done more cleanly by more carefully going through initialization order in DataContext
    @property
    def store_backend_id(self):
        return self._construct_store_backend_id(suppress_warning=False)

    @property
    def store_backend_id_warnings_suppressed(self):
        return self._construct_store_backend_id(suppress_warning=True)

    def get(self, key, **kwargs):
        self._validate_key(key)
        value = self._get(key, **kwargs)
        return value

    def set(self, key, value, **kwargs):
        self._validate_key(key)
        self._validate_value(value)
        # Allow the implementing setter to return something (e.g. a path used for its key)
        try:
            return self._set(key, value, **kwargs)
        except ValueError as e:
            logger.debug(str(e))
            raise StoreBackendError("ValueError while calling _set on store backend.")

    def move(self, source_key, dest_key, **kwargs):
        self._validate_key(source_key)
        self._validate_key(dest_key)
        return self._move(source_key, dest_key, **kwargs)

    def has_key(self, key):
        self._validate_key(key)
        return self._has_key(key)

    def get_url_for_key(self, key, protocol=None) -> None:
        raise StoreError(
            "Store backend of type {:s} does not have an implementation of get_url_for_key".format(
                type(self).__name__
            )
        )

    def _validate_key(self, key) -> None:
        if isinstance(key, tuple):
            for key_element in key:
                if not isinstance(key_element, str):
                    raise TypeError(
                        "Elements within tuples passed as keys to {} must be instances of {}, not {}".format(
                            self.__class__.__name__,
                            str,
                            type(key_element),
                        )
                    )
        else:
            raise TypeError(
                "Keys in {} must be instances of {}, not {}".format(
                    self.__class__.__name__,
                    tuple,
                    type(key),
                )
            )

    def _validate_value(self, value) -> None:
        pass

    @abstractmethod
    def _get(self, key) -> None:
        raise NotImplementedError

    @abstractmethod
    def _set(self, key, value, **kwargs) -> None:
        raise NotImplementedError

    @abstractmethod
    def _move(self, source_key, dest_key, **kwargs) -> None:
        raise NotImplementedError

    @abstractmethod
    def list_keys(self, prefix=()) -> None:
        raise NotImplementedError

    @abstractmethod
    def remove_key(self, key) -> None:
        raise NotImplementedError

    def _has_key(self, key) -> None:
        raise NotImplementedError

    def is_ignored_key(self, key):
        for ignored in self.IGNORED_FILES:
            if ignored in key:
                return True

        return False

    @property
    def config(self) -> dict:
        raise NotImplementedError

    def build_key(
        self,
        id_: Optional[str] = None,
        name: Optional[str] = None,
    ) -> Any:
        """Build a key specific to the store backend implementation."""
<<<<<<< HEAD
        raise NotImplementedError
=======
        raise NotImplementedError


class InMemoryStoreBackend(StoreBackend):
    """Uses an in-memory dictionary as a store backend."""

    # noinspection PyUnusedLocal
    def __init__(
        self,
        runtime_environment=None,
        fixed_length_key=False,
        suppress_store_backend_id=False,
        manually_initialize_store_backend_id: str = "",
        store_name=None,
    ) -> None:
        super().__init__(
            fixed_length_key=fixed_length_key,
            suppress_store_backend_id=suppress_store_backend_id,
            manually_initialize_store_backend_id=manually_initialize_store_backend_id,
            store_name=store_name,
        )
        self._store = {}
        # Initialize with store_backend_id if not part of an HTMLSiteStore
        if not self._suppress_store_backend_id:
            _ = self.store_backend_id

        # Gather the call arguments of the present function (include the "module_name" and add the "class_name"), filter
        # out the Falsy values, and set the instance "_config" variable equal to the resulting dictionary.
        self._config = {
            "runtime_environment": runtime_environment,
            "fixed_length_key": fixed_length_key,
            "suppress_store_backend_id": suppress_store_backend_id,
            "manually_initialize_store_backend_id": manually_initialize_store_backend_id,
            "store_name": store_name,
            "module_name": self.__class__.__module__,
            "class_name": self.__class__.__name__,
        }
        filter_properties_dict(properties=self._config, clean_falsy=True, inplace=True)

    def _get(self, key):
        try:
            return self._store[key]
        except KeyError as e:
            raise InvalidKeyError(f"{str(e)}")

    def _set(self, key, value, **kwargs) -> None:
        self._store[key] = value

    def _move(self, source_key, dest_key, **kwargs) -> None:
        self._store[dest_key] = self._store[source_key]
        self._store.pop(source_key)

    def list_keys(self, prefix=()):
        return [key for key in self._store.keys() if key[: len(prefix)] == prefix]

    def _has_key(self, key):
        return key in self._store

    def remove_key(self, key) -> None:
        del self._store[key]

    @property
    def config(self) -> dict:
        return self._config

    def build_key(
        self,
        id_: Optional[str] = None,
        name: Optional[str] = None,
    ) -> DataContextVariableKey:
        """Get the store backend specific implementation of the key. id_ included for super class compatibility."""
        return DataContextVariableKey(
            resource_name=name,
        )
>>>>>>> df8506c6
<|MERGE_RESOLUTION|>--- conflicted
+++ resolved
@@ -5,13 +5,6 @@
 
 import pyparsing as pp
 
-<<<<<<< HEAD
-from great_expectations.data_context.data_context_variables import (
-    DataContextVariableSchema,
-)
-=======
-from great_expectations.core.data_context_key import DataContextVariableKey
->>>>>>> df8506c6
 from great_expectations.exceptions import InvalidKeyError, StoreBackendError, StoreError
 
 logger = logging.getLogger(__name__)
@@ -216,81 +209,4 @@
         name: Optional[str] = None,
     ) -> Any:
         """Build a key specific to the store backend implementation."""
-<<<<<<< HEAD
-        raise NotImplementedError
-=======
-        raise NotImplementedError
-
-
-class InMemoryStoreBackend(StoreBackend):
-    """Uses an in-memory dictionary as a store backend."""
-
-    # noinspection PyUnusedLocal
-    def __init__(
-        self,
-        runtime_environment=None,
-        fixed_length_key=False,
-        suppress_store_backend_id=False,
-        manually_initialize_store_backend_id: str = "",
-        store_name=None,
-    ) -> None:
-        super().__init__(
-            fixed_length_key=fixed_length_key,
-            suppress_store_backend_id=suppress_store_backend_id,
-            manually_initialize_store_backend_id=manually_initialize_store_backend_id,
-            store_name=store_name,
-        )
-        self._store = {}
-        # Initialize with store_backend_id if not part of an HTMLSiteStore
-        if not self._suppress_store_backend_id:
-            _ = self.store_backend_id
-
-        # Gather the call arguments of the present function (include the "module_name" and add the "class_name"), filter
-        # out the Falsy values, and set the instance "_config" variable equal to the resulting dictionary.
-        self._config = {
-            "runtime_environment": runtime_environment,
-            "fixed_length_key": fixed_length_key,
-            "suppress_store_backend_id": suppress_store_backend_id,
-            "manually_initialize_store_backend_id": manually_initialize_store_backend_id,
-            "store_name": store_name,
-            "module_name": self.__class__.__module__,
-            "class_name": self.__class__.__name__,
-        }
-        filter_properties_dict(properties=self._config, clean_falsy=True, inplace=True)
-
-    def _get(self, key):
-        try:
-            return self._store[key]
-        except KeyError as e:
-            raise InvalidKeyError(f"{str(e)}")
-
-    def _set(self, key, value, **kwargs) -> None:
-        self._store[key] = value
-
-    def _move(self, source_key, dest_key, **kwargs) -> None:
-        self._store[dest_key] = self._store[source_key]
-        self._store.pop(source_key)
-
-    def list_keys(self, prefix=()):
-        return [key for key in self._store.keys() if key[: len(prefix)] == prefix]
-
-    def _has_key(self, key):
-        return key in self._store
-
-    def remove_key(self, key) -> None:
-        del self._store[key]
-
-    @property
-    def config(self) -> dict:
-        return self._config
-
-    def build_key(
-        self,
-        id_: Optional[str] = None,
-        name: Optional[str] = None,
-    ) -> DataContextVariableKey:
-        """Get the store backend specific implementation of the key. id_ included for super class compatibility."""
-        return DataContextVariableKey(
-            resource_name=name,
-        )
->>>>>>> df8506c6
+        raise NotImplementedError