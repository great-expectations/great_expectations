--- conflicted
+++ resolved
@@ -150,27 +150,16 @@
     def serialization_self_check(self, pretty_print: bool) -> None:
         raise NotImplementedError
 
-<<<<<<< HEAD
     def _determine_key(
         self, name: Optional[str] = None, id: Optional[str] = None
-=======
-    def determine_key(
-        self, name: Optional[str] = None, ge_cloud_id: Optional[str] = None
->>>>>>> 6cf040b1
     ) -> Union[GXCloudIdentifier, ConfigurationIdentifier]:
-        assert bool(name) ^ bool(
-            ge_cloud_id
-        ), "Must provide either name or ge_cloud_id."
+        assert bool(name) ^ bool(id), "Must provide either name or id."
 
         key: Union[GXCloudIdentifier, ConfigurationIdentifier]
-        if ge_cloud_id or self.ge_cloud_mode:
+        if id or self.ge_cloud_mode:
             key = GXCloudIdentifier(
                 resource_type=GXCloudRESTResource.CHECKPOINT,
-<<<<<<< HEAD
                 id=id,
-=======
-                cloud_id=ge_cloud_id,
->>>>>>> 6cf040b1
                 resource_name=name,
             )
         else:
