import logging
from typing import TYPE_CHECKING, Optional, Union

<<<<<<< HEAD
from ruamel.yaml.comments import CommentedMap
=======
from ruamel.yaml import YAML
>>>>>>> 823620c2

import great_expectations.exceptions as gx_exceptions
from great_expectations.core.yaml_handler import YAMLHandler
from great_expectations.data_context.cloud_constants import GXCloudRESTResource
from great_expectations.data_context.store.store import Store
from great_expectations.data_context.store.tuple_store_backend import TupleStoreBackend
from great_expectations.data_context.types.base import BaseYamlConfig
from great_expectations.data_context.types.resource_identifiers import (
    ConfigurationIdentifier,
    GXCloudIdentifier,
)
from great_expectations.data_context.util import load_class
from great_expectations.util import (
    filter_properties_dict,
    verify_dynamic_loading_support,
)

<<<<<<< HEAD
yaml = YAMLHandler()
=======
if TYPE_CHECKING:
    from ruamel.yaml.comments import CommentedMap

yaml = YAML()

yaml.indent(mapping=2, sequence=4, offset=2)
yaml.default_flow_style = False
>>>>>>> 823620c2

logger = logging.getLogger(__name__)


class ConfigurationStore(Store):

    """
    Configuration Store provides a way to store any Marshmallow Schema compatible Configuration (using the YAML format).
    """

    _key_class = ConfigurationIdentifier

    _configuration_class = BaseYamlConfig

    def __init__(
        self,
        store_name: str,
        store_backend: Optional[dict] = None,
        overwrite_existing: bool = False,
        runtime_environment: Optional[dict] = None,
    ) -> None:
        if not issubclass(self._configuration_class, BaseYamlConfig):
            raise gx_exceptions.DataContextError(
                "Invalid configuration: A configuration_class needs to inherit from the BaseYamlConfig class."
            )

        if store_backend is not None:
            store_backend_module_name = store_backend.get(
                "module_name", "great_expectations.data_context.store"
            )
            store_backend_class_name = store_backend.get(
                "class_name", "InMemoryStoreBackend"
            )
            verify_dynamic_loading_support(module_name=store_backend_module_name)
            store_backend_class = load_class(
                store_backend_class_name, store_backend_module_name
            )

            # Store Backend Class was loaded successfully; verify that it is of a correct subclass.
            if issubclass(store_backend_class, TupleStoreBackend):
                # Provide defaults for this common case
                store_backend["filepath_suffix"] = store_backend.get(
                    "filepath_suffix", ".yml"
                )

        super().__init__(
            store_backend=store_backend,
            runtime_environment=runtime_environment,
            store_name=store_name,
        )

        # Gather the call arguments of the present function (include the "module_name" and add the "class_name"), filter
        # out the Falsy values, and set the instance "_config" variable equal to the resulting dictionary.
        self._config = {
            "store_name": store_name,
            "store_backend": store_backend,
            "overwrite_existing": overwrite_existing,
            "runtime_environment": runtime_environment,
            "module_name": self.__class__.__module__,
            "class_name": self.__class__.__name__,
        }
        filter_properties_dict(properties=self._config, clean_falsy=True, inplace=True)

        self._overwrite_existing = overwrite_existing

    def remove_key(self, key):
        return self.store_backend.remove_key(key)

    def serialize(self, value):
        if self.cloud_mode:
            # GXCloudStoreBackend expects a json str
            config_schema = value.get_schema_class()()
            return config_schema.dump(value)
        return value.to_yaml_str()

    def deserialize(self, value):
        config = value
        if isinstance(value, str):
            config: CommentedMap = yaml.load(value)
        try:
            return self._configuration_class.from_commented_map(commented_map=config)
        except gx_exceptions.InvalidBaseYamlConfigError:
            # Just to be explicit about what we intended to catch
            raise

    @property
    def overwrite_existing(self) -> bool:
        return self._overwrite_existing

    @overwrite_existing.setter
    def overwrite_existing(self, overwrite_existing: bool) -> None:
        self._overwrite_existing = overwrite_existing

    @property
    def config(self) -> dict:
        return self._config

    def self_check(self, pretty_print: bool = True) -> dict:  # type: ignore[override]
        # Provide visibility into parameters that ConfigurationStore was instantiated with.
        report_object: dict = {"config": self.config}

        if pretty_print:
            print("Checking for existing keys...")

        report_object["keys"] = sorted(
            key.configuration_key for key in self.list_keys()  # type: ignore[attr-defined]
        )

        report_object["len_keys"] = len(report_object["keys"])
        len_keys: int = report_object["len_keys"]

        if pretty_print:
            print(f"\t{len_keys} keys found")
            if report_object["len_keys"] > 0:
                for key in report_object["keys"][:10]:
                    print(f"		{str(key)}")
            if len_keys > 10:  # noqa: PLR2004
                print("\t\t...")
            print()

        self.serialization_self_check(pretty_print=pretty_print)

        return report_object

    def serialization_self_check(self, pretty_print: bool) -> None:
        raise NotImplementedError

    def _determine_key(
        self, name: Optional[str] = None, id: Optional[str] = None
    ) -> Union[GXCloudIdentifier, ConfigurationIdentifier]:
        assert bool(name) ^ bool(id), "Must provide either name or id."

        key: Union[GXCloudIdentifier, ConfigurationIdentifier]
        if id or self.ge_cloud_mode:
            key = GXCloudIdentifier(
                resource_type=GXCloudRESTResource.CHECKPOINT,
                id=id,
                resource_name=name,
            )
        else:
            key = ConfigurationIdentifier(configuration_key=name)  # type: ignore[arg-type]

        return key<|MERGE_RESOLUTION|>--- conflicted
+++ resolved
@@ -1,11 +1,5 @@
 import logging
 from typing import TYPE_CHECKING, Optional, Union
-
-<<<<<<< HEAD
-from ruamel.yaml.comments import CommentedMap
-=======
-from ruamel.yaml import YAML
->>>>>>> 823620c2
 
 import great_expectations.exceptions as gx_exceptions
 from great_expectations.core.yaml_handler import YAMLHandler
@@ -23,17 +17,10 @@
     verify_dynamic_loading_support,
 )
 
-<<<<<<< HEAD
-yaml = YAMLHandler()
-=======
 if TYPE_CHECKING:
     from ruamel.yaml.comments import CommentedMap
 
-yaml = YAML()
-
-yaml.indent(mapping=2, sequence=4, offset=2)
-yaml.default_flow_style = False
->>>>>>> 823620c2
+yaml = YAMLHandler()
 
 logger = logging.getLogger(__name__)
 
