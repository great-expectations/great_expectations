--- conflicted
+++ resolved
@@ -126,8 +126,6 @@
     def config(self) -> dict:
         return self._config
 
-<<<<<<< HEAD
-    @override
     def self_check(self, pretty_print: bool = True) -> dict:  # type: ignore[override]
         # Provide visibility into parameters that ConfigurationStore was instantiated with.
         report_object: dict = {"config": self.config}
@@ -159,9 +157,6 @@
         raise NotImplementedError
 
     def get_key(
-=======
-    def _determine_key(
->>>>>>> 7066a099
         self, name: Optional[str] = None, id: Optional[str] = None
     ) -> Union[GXCloudIdentifier, ConfigurationIdentifier]:
         assert bool(name) ^ bool(id), "Must provide either name or id."
