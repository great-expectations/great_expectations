--- conflicted
+++ resolved
@@ -79,11 +79,7 @@
             include_module_name=True,
             **{
                 "class_name": self.__class__.__name__,
-<<<<<<< HEAD
-            }
-=======
             },
->>>>>>> 5d5b1bf5
         )
         filter_properties_dict(properties=self._config, inplace=True)
 
