--- conflicted
+++ resolved
@@ -169,11 +169,7 @@
         return checkpoint_config
 
     def add_checkpoint(
-<<<<<<< HEAD
-        self, checkpoint: Checkpoint, name: Optional[str], ge_cloud_id: Optional[str]
-=======
         self, checkpoint: Checkpoint, name: str | None, id: str | None
->>>>>>> 5216e10f
     ) -> None:
         key: Union[GXCloudIdentifier, ConfigurationIdentifier] = self.determine_key(
             name=name, ge_cloud_id=id
