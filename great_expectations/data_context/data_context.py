import configparser
import copy
import datetime
import errno
import glob
import itertools
import json
import logging
import os
import shutil
import sys
import traceback
import uuid
import warnings
import webbrowser
from collections import OrderedDict
from typing import Any, Callable, Dict, List, Optional, Union, cast

from dateutil.parser import parse
from ruamel.yaml import YAML, YAMLError
from ruamel.yaml.comments import CommentedMap
from ruamel.yaml.constructor import DuplicateKeyError

import great_expectations.exceptions as ge_exceptions
from great_expectations.checkpoint import Checkpoint, LegacyCheckpoint, SimpleCheckpoint
from great_expectations.checkpoint.types.checkpoint_result import CheckpointResult
from great_expectations.core.batch import Batch, BatchRequest, PartitionRequest
from great_expectations.core.expectation_suite import ExpectationSuite
from great_expectations.core.expectation_validation_result import get_metric_kwargs_id
from great_expectations.core.id_dict import BatchKwargs
from great_expectations.core.metric import ValidationMetricIdentifier
from great_expectations.core.run_identifier import RunIdentifier
from great_expectations.core.usage_statistics.usage_statistics import (
    UsageStatisticsHandler,
    add_datasource_usage_statistics,
    run_validation_operator_usage_statistics,
    save_expectation_suite_usage_statistics,
    usage_statistics_enabled_method,
)
from great_expectations.core.util import nested_update
from great_expectations.data_asset import DataAsset
from great_expectations.data_context.store import Store, TupleStoreBackend
from great_expectations.data_context.templates import (
    CONFIG_VARIABLES_TEMPLATE,
    PROJECT_TEMPLATE_USAGE_STATISTICS_DISABLED,
    PROJECT_TEMPLATE_USAGE_STATISTICS_ENABLED,
)
from great_expectations.data_context.types.base import (
    CURRENT_GE_CONFIG_VERSION,
    MINIMUM_SUPPORTED_CONFIG_VERSION,
    AnonymizedUsageStatisticsConfig,
    CheckpointConfig,
    DataContextConfig,
    DataContextConfigDefaults,
    DatasourceConfig,
    anonymizedUsageStatisticsSchema,
    dataContextConfigSchema,
    datasourceConfigSchema,
)
from great_expectations.data_context.types.resource_identifiers import (
    ConfigurationIdentifier,
    ExpectationSuiteIdentifier,
    ValidationResultIdentifier,
)
from great_expectations.data_context.util import (
    PasswordMasker,
    build_store_from_config,
    default_checkpoints_exist,
    file_relative_path,
    instantiate_class_from_config,
    load_class,
    parse_substitution_variable,
    substitute_all_config_variables,
    substitute_config_variable,
)
from great_expectations.dataset import Dataset
from great_expectations.datasource import LegacyDatasource
from great_expectations.datasource.new_datasource import BaseDatasource, Datasource
from great_expectations.marshmallow__shade import ValidationError
from great_expectations.profile.basic_dataset_profiler import BasicDatasetProfiler
from great_expectations.render.renderer.site_builder import SiteBuilder
from great_expectations.util import (
    filter_properties_dict,
    verify_dynamic_loading_support,
)
from great_expectations.validator.validator import BridgeValidator, Validator

try:
    from sqlalchemy.exc import SQLAlchemyError
except ImportError:
    # We'll redefine this error in code below to catch ProfilerError, which is caught above, so SA errors will
    # just fall through
    SQLAlchemyError = ge_exceptions.ProfilerError

logger = logging.getLogger(__name__)
yaml = YAML()
yaml.indent(mapping=2, sequence=4, offset=2)
yaml.default_flow_style = False


class BaseDataContext:
    """
        This class implements most of the functionality of DataContext, with a few exceptions.

        1. BaseDataContext does not attempt to keep its project_config in sync with a file on disc.
        2. BaseDataContext doesn't attempt to "guess" paths or objects types. Instead, that logic is pushed
            into DataContext class.

        Together, these changes make BaseDataContext class more testable.

    --ge-feature-maturity-info--

        id: os_linux
        title: OS - Linux
        icon:
        short_description:
        description:
        how_to_guide_url:
        maturity: Production
        maturity_details:
            api_stability: N/A
            implementation_completeness: N/A
            unit_test_coverage: Complete
            integration_infrastructure_test_coverage: Complete
            documentation_completeness: Complete
            bug_risk: Low

        id: os_macos
        title: OS - MacOS
        icon:
        short_description:
        description:
        how_to_guide_url:
        maturity: Production
        maturity_details:
            api_stability: N/A
            implementation_completeness: N/A
            unit_test_coverage: Complete (local only)
            integration_infrastructure_test_coverage: Complete (local only)
            documentation_completeness: Complete
            bug_risk: Low

        id: os_windows
        title: OS - Windows
        icon:
        short_description:
        description:
        how_to_guide_url:
        maturity: Beta
        maturity_details:
            api_stability: N/A
            implementation_completeness: N/A
            unit_test_coverage: Minimal
            integration_infrastructure_test_coverage: Minimal
            documentation_completeness: Complete
            bug_risk: Moderate
    ------------------------------------------------------------
        id: workflow_create_edit_expectations_cli_scaffold
        title: Create and Edit Expectations - suite scaffold
        icon:
        short_description: Creating a new Expectation Suite using suite scaffold
        description: Creating Expectation Suites through an interactive development loop using suite scaffold
        how_to_guide_url: https://docs.greatexpectations.io/en/latest/how_to_guides/creating_and_editing_expectations/how_to_create_a_new_expectation_suite_using_suite_scaffold.html
        maturity: Experimental (expect exciting changes to Profiler capability)
        maturity_details:
            api_stability: N/A
            implementation_completeness: N/A
            unit_test_coverage: N/A
            integration_infrastructure_test_coverage: Partial
            documentation_completeness: Complete
            bug_risk: Low

        id: workflow_create_edit_expectations_cli_edit
        title: Create and Edit Expectations - CLI
        icon:
        short_description: Creating a new Expectation Suite using the CLI
        description: Creating a Expectation Suite great_expectations suite new command
        how_to_guide_url: https://docs.greatexpectations.io/en/latest/how_to_guides/creating_and_editing_expectations/how_to_create_a_new_expectation_suite_using_the_cli.html
        maturity: Experimental (expect exciting changes to Profiler and Suite Renderer capability)
        maturity_details:
            api_stability: N/A
            implementation_completeness: N/A
            unit_test_coverage: N/A
            integration_infrastructure_test_coverage: Partial
            documentation_completeness: Complete
            bug_risk: Low

        id: workflow_create_edit_expectations_json_schema
        title: Create and Edit Expectations - Json schema
        icon:
        short_description: Creating a new Expectation Suite from a json schema file
        description: Creating a new Expectation Suite using JsonSchemaProfiler function and json schema file
        how_to_guide_url: https://docs.greatexpectations.io/en/latest/how_to_guides/creating_and_editing_expectations/how_to_create_a_suite_from_a_json_schema_file.html
        maturity: Experimental (expect exciting changes to Profiler capability)
        maturity_details:
            api_stability: N/A
            implementation_completeness: N/A
            unit_test_coverage: N/A
            integration_infrastructure_test_coverage: Partial
            documentation_completeness: Complete
            bug_risk: Low

    --ge-feature-maturity-info--
    """

    PROFILING_ERROR_CODE_TOO_MANY_DATA_ASSETS = 2
    PROFILING_ERROR_CODE_SPECIFIED_DATA_ASSETS_NOT_FOUND = 3
    PROFILING_ERROR_CODE_NO_BATCH_KWARGS_GENERATORS_FOUND = 4
    PROFILING_ERROR_CODE_MULTIPLE_BATCH_KWARGS_GENERATORS_FOUND = 5
    UNCOMMITTED_DIRECTORIES = ["data_docs", "validations"]
    GE_UNCOMMITTED_DIR = "uncommitted"
    BASE_DIRECTORIES = [
        DataContextConfigDefaults.CHECKPOINTS_BASE_DIRECTORY.value,
        DataContextConfigDefaults.EXPECTATIONS_BASE_DIRECTORY.value,
        DataContextConfigDefaults.NOTEBOOKS_BASE_DIRECTORY.value,
        DataContextConfigDefaults.PLUGINS_BASE_DIRECTORY.value,
        GE_UNCOMMITTED_DIR,
    ]
    NOTEBOOK_SUBDIRECTORIES = ["pandas", "spark", "sql"]
    GE_DIR = "great_expectations"
    GE_YML = "great_expectations.yml"
    GE_EDIT_NOTEBOOK_DIR = GE_UNCOMMITTED_DIR
    FALSEY_STRINGS = ["FALSE", "false", "False", "f", "F", "0"]
    GLOBAL_CONFIG_PATHS = [
        os.path.expanduser("~/.great_expectations/great_expectations.conf"),
        "/etc/great_expectations.conf",
    ]
    DOLLAR_SIGN_ESCAPE_STRING = r"\$"

    @classmethod
    def validate_config(cls, project_config):
        if isinstance(project_config, DataContextConfig):
            return True
        try:
            dataContextConfigSchema.load(project_config)
        except ValidationError:
            raise
        return True

    @usage_statistics_enabled_method(
        event_name="data_context.__init__",
    )
    def __init__(self, project_config, context_root_dir=None, runtime_environment=None):
        """DataContext constructor

        Args:
            context_root_dir: location to look for the ``great_expectations.yml`` file. If None, searches for the file \
            based on conventions for project subdirectories.
            runtime_environment: a dictionary of config variables that
            override both those set in config_variables.yml and the environment

        Returns:
            None
        """
        if not BaseDataContext.validate_config(project_config):
            raise ge_exceptions.InvalidConfigError(
                "Your project_config is not valid. Try using the CLI check-config command."
            )
        self._project_config = project_config
        self._apply_global_config_overrides()

        if context_root_dir is not None:
            context_root_dir = os.path.abspath(context_root_dir)
        self._context_root_directory = context_root_dir

        self.runtime_environment = runtime_environment or {}

        # Init plugin support
        if self.plugins_directory is not None and os.path.exists(
            self.plugins_directory
        ):
            sys.path.append(self.plugins_directory)

        # We want to have directories set up before initializing usage statistics so that we can obtain a context instance id
        self._in_memory_instance_id = (
            None  # This variable *may* be used in case we cannot save an instance id
        )

        # Init stores
        self._stores = dict()
        self._init_stores(self.project_config_with_variables_substituted.stores)

        # Init data_context_id
        self._data_context_id = self._construct_data_context_id()

        # Override the project_config data_context_id if an expectations_store was already set up
        self._project_config.anonymous_usage_statistics.data_context_id = (
            self._data_context_id
        )
        self._initialize_usage_statistics(
            self._project_config.anonymous_usage_statistics
        )

        # Store cached datasources but don't init them
        self._cached_datasources = {}

        # Build the datasources we know about and have access to
        self._init_datasources(self.project_config_with_variables_substituted)

        # Init validation operators
        # NOTE - 20200522 - JPC - A consistent approach to lazy loading for plugins will be useful here, harmonizing
        # the way that execution environments (AKA datasources), validation operators, site builders and other
        # plugins are built.
        self.validation_operators = {}
        # NOTE - 20210112 - Alex Sherstinsky - Validation Operators are planned to be deprecated.
        if (
            "validation_operators" in self.get_config().commented_map
            and self._project_config.validation_operators
        ):
            for (
                validation_operator_name,
                validation_operator_config,
            ) in self._project_config.validation_operators.items():
                self.add_validation_operator(
                    validation_operator_name,
                    validation_operator_config,
                )

        self._evaluation_parameter_dependencies_compiled = False
        self._evaluation_parameter_dependencies = {}

    def _build_store_from_config(self, store_name, store_config):
        module_name = "great_expectations.data_context.store"
        # Set expectations_store.store_backend_id to the data_context_id from the project_config if
        # the expectations_store doesnt yet exist by:
        # adding the data_context_id from the project_config
        # to the store_config under the key manually_initialize_store_backend_id
        if (store_name == self.expectations_store_name) and store_config.get(
            "store_backend"
        ):
            store_config["store_backend"].update(
                {
                    "manually_initialize_store_backend_id": self.project_config_with_variables_substituted.anonymous_usage_statistics.data_context_id
                }
            )

        # Set suppress_store_backend_id = True if store is inactive and has a store_backend.
        if (
            store_name not in [store["name"] for store in self.list_active_stores()]
            and store_config.get("store_backend") is not None
        ):
            store_config["store_backend"].update({"suppress_store_backend_id": True})

        new_store = build_store_from_config(
            store_name=store_name,
            store_config=store_config,
            module_name=module_name,
            runtime_environment={
                "root_directory": self.root_directory,
            },
        )
        self._stores[store_name] = new_store
        return new_store

    def _init_stores(self, store_configs):
        """Initialize all Stores for this DataContext.

        Stores are a good fit for reading/writing objects that:
            1. follow a clear key-value pattern, and
            2. are usually edited programmatically, using the Context

        Note that stores do NOT manage plugins.
        """
        for store_name, store_config in store_configs.items():
            self._build_store_from_config(store_name, store_config)

    def _init_datasources(self, config):
        if not config.datasources:
            return
        for datasource in config.datasources:
            try:
                self._cached_datasources[datasource] = self.get_datasource(
                    datasource_name=datasource
                )
            except ge_exceptions.DatasourceInitializationError:
                # this error will happen if our configuration contains datasources that GE can no longer connect to.
                # this is ok, as long as we don't use it to retrieve a batch. If we try to do that, the error will be
                # caught at the context.get_batch() step. So we just pass here.
                pass

    def _apply_global_config_overrides(self):
        # check for global usage statistics opt out
        validation_errors = {}

        if self._check_global_usage_statistics_opt_out():
            logger.info(
                "Usage statistics is disabled globally. Applying override to project_config."
            )
            self._project_config.anonymous_usage_statistics.enabled = False

        # check for global data_context_id
        global_data_context_id = self._get_global_config_value(
            environment_variable="GE_DATA_CONTEXT_ID",
            conf_file_section="anonymous_usage_statistics",
            conf_file_option="data_context_id",
        )
        if global_data_context_id:
            data_context_id_errors = anonymizedUsageStatisticsSchema.validate(
                {"data_context_id": global_data_context_id}
            )
            if not data_context_id_errors:
                logger.info(
                    "data_context_id is defined globally. Applying override to project_config."
                )
                self._project_config.anonymous_usage_statistics.data_context_id = (
                    global_data_context_id
                )
            else:
                validation_errors.update(data_context_id_errors)
        # check for global usage_statistics url
        global_usage_statistics_url = self._get_global_config_value(
            environment_variable="GE_USAGE_STATISTICS_URL",
            conf_file_section="anonymous_usage_statistics",
            conf_file_option="usage_statistics_url",
        )
        if global_usage_statistics_url:
            usage_statistics_url_errors = anonymizedUsageStatisticsSchema.validate(
                {"usage_statistics_url": global_usage_statistics_url}
            )
            if not usage_statistics_url_errors:
                logger.info(
                    "usage_statistics_url is defined globally. Applying override to project_config."
                )
                self._project_config.anonymous_usage_statistics.usage_statistics_url = (
                    global_usage_statistics_url
                )
            else:
                validation_errors.update(usage_statistics_url_errors)
        if validation_errors:
            logger.warning(
                "The following globally-defined config variables failed validation:\n{}\n\n"
                "Please fix the variables if you would like to apply global values to project_config.".format(
                    json.dumps(validation_errors, indent=2)
                )
            )

    def _get_global_config_value(
        self, environment_variable=None, conf_file_section=None, conf_file_option=None
    ):
        assert (conf_file_section and conf_file_option) or (
            not conf_file_section and not conf_file_option
        ), "Must pass both 'conf_file_section' and 'conf_file_option' or neither."
        if environment_variable and os.environ.get(environment_variable, False):
            return os.environ.get(environment_variable)
        if conf_file_section and conf_file_option:
            for config_path in BaseDataContext.GLOBAL_CONFIG_PATHS:
                config = configparser.ConfigParser()
                config.read(config_path)
                config_value = config.get(
                    conf_file_section, conf_file_option, fallback=None
                )
                if config_value:
                    return config_value
        return None

    def _check_global_usage_statistics_opt_out(self):
        if os.environ.get("GE_USAGE_STATS", False):
            ge_usage_stats = os.environ.get("GE_USAGE_STATS")
            if ge_usage_stats in BaseDataContext.FALSEY_STRINGS:
                return True
            else:
                logger.warning(
                    "GE_USAGE_STATS environment variable must be one of: {}".format(
                        BaseDataContext.FALSEY_STRINGS
                    )
                )
        for config_path in BaseDataContext.GLOBAL_CONFIG_PATHS:
            config = configparser.ConfigParser()
            states = config.BOOLEAN_STATES
            for falsey_string in BaseDataContext.FALSEY_STRINGS:
                states[falsey_string] = False
            states["TRUE"] = True
            states["True"] = True
            config.BOOLEAN_STATES = states
            config.read(config_path)
            try:
                if config.getboolean("anonymous_usage_statistics", "enabled") is False:
                    # If stats are disabled, then opt out is true
                    return True
            except (ValueError, configparser.Error):
                pass
        return False

    def _construct_data_context_id(self) -> str:
        """
        Choose the id of the currently-configured expectations store, if available and a persistent store.
        If not, it should choose the id stored in DataContextConfig.
        Returns:
            UUID to use as the data_context_id
        """

        # Choose the id of the currently-configured expectations store, if it is a persistent store
        expectations_store = self._stores[
            self.project_config_with_variables_substituted.expectations_store_name
        ]
        if isinstance(expectations_store.store_backend, TupleStoreBackend):
            # suppress_warnings since a warning will already have been issued during the store creation if there was an invalid store config
            return expectations_store.store_backend_id_warnings_suppressed

        # Otherwise choose the id stored in the project_config
        else:
            return (
                self.project_config_with_variables_substituted.anonymous_usage_statistics.data_context_id
            )

    def _initialize_usage_statistics(
        self, usage_statistics_config: AnonymizedUsageStatisticsConfig
    ):
        """Initialize the usage statistics system."""
        if not usage_statistics_config.enabled:
            logger.info("Usage statistics is disabled; skipping initialization.")
            self._usage_statistics_handler = None
            return

        self._usage_statistics_handler = UsageStatisticsHandler(
            data_context=self,
            data_context_id=self._data_context_id,
            usage_statistics_url=usage_statistics_config.usage_statistics_url,
        )

    def add_store(self, store_name, store_config):
        """Add a new Store to the DataContext and (for convenience) return the instantiated Store object.

        Args:
            store_name (str): a key for the new Store in in self._stores
            store_config (dict): a config for the Store to add

        Returns:
            store (Store)
        """

        self._project_config["stores"][store_name] = store_config
        return self._build_store_from_config(store_name, store_config)

    def add_validation_operator(
        self, validation_operator_name, validation_operator_config
    ):
        """Add a new ValidationOperator to the DataContext and (for convenience) return the instantiated object.

        Args:
            validation_operator_name (str): a key for the new ValidationOperator in in self._validation_operators
            validation_operator_config (dict): a config for the ValidationOperator to add

        Returns:
            validation_operator (ValidationOperator)
        """

        self._project_config["validation_operators"][
            validation_operator_name
        ] = validation_operator_config
        config = self.project_config_with_variables_substituted.validation_operators[
            validation_operator_name
        ]
        module_name = "great_expectations.validation_operators"
        new_validation_operator = instantiate_class_from_config(
            config=config,
            runtime_environment={
                "data_context": self,
                "name": validation_operator_name,
            },
            config_defaults={"module_name": module_name},
        )
        if not new_validation_operator:
            raise ge_exceptions.ClassInstantiationError(
                module_name=module_name,
                package_name=None,
                class_name=config["class_name"],
            )
        self.validation_operators[validation_operator_name] = new_validation_operator
        return new_validation_operator

    def _normalize_absolute_or_relative_path(self, path):
        if path is None:
            return
        if os.path.isabs(path):
            return path
        else:
            return os.path.join(self.root_directory, path)

    def _normalize_store_path(self, resource_store):
        if resource_store["type"] == "filesystem":
            if not os.path.isabs(resource_store["base_directory"]):
                resource_store["base_directory"] = os.path.join(
                    self.root_directory, resource_store["base_directory"]
                )
        return resource_store

    def get_site_names(self) -> List[str]:
        """Get a list of configured site names."""
        return list(
            self.project_config_with_variables_substituted.data_docs_sites.keys()
        )

    def get_docs_sites_urls(
        self,
        resource_identifier=None,
        site_name: Optional[str] = None,
        only_if_exists=True,
        site_names: Optional[List[str]] = None,
    ) -> List[Dict[str, str]]:
        """
        Get URLs for a resource for all data docs sites.

        This function will return URLs for any configured site even if the sites
        have not been built yet.

        Args:
            resource_identifier (object): optional. It can be an identifier of
                ExpectationSuite's, ValidationResults and other resources that
                have typed identifiers. If not provided, the method will return
                the URLs of the index page.
            site_name: Optionally specify which site to open. If not specified,
                return all urls in the project.
            site_names: Optionally specify which sites are active. Sites not in
                this list are not processed, even if specified in site_name.

        Returns:
            list: a list of URLs. Each item is the URL for the resource for a
                data docs site
        """
        unfiltered_sites = (
            self.project_config_with_variables_substituted.data_docs_sites
        )

        # Filter out sites that are not in site_names
        sites = (
            {k: v for k, v in unfiltered_sites.items() if k in site_names}
            if site_names
            else unfiltered_sites
        )

        if not sites:
            logger.debug("Found no data_docs_sites.")
            return []
        logger.debug(f"Found {len(sites)} data_docs_sites.")

        if site_name:
            if site_name not in sites.keys():
                raise ge_exceptions.DataContextError(
                    f"Could not find site named {site_name}. Please check your configurations"
                )
            site = sites[site_name]
            site_builder = self._load_site_builder_from_site_config(site)
            url = site_builder.get_resource_url(
                resource_identifier=resource_identifier, only_if_exists=only_if_exists
            )
            return [{"site_name": site_name, "site_url": url}]

        site_urls = []
        for _site_name, site_config in sites.items():
            site_builder = self._load_site_builder_from_site_config(site_config)
            url = site_builder.get_resource_url(
                resource_identifier=resource_identifier, only_if_exists=only_if_exists
            )
            site_urls.append({"site_name": _site_name, "site_url": url})

        return site_urls

    def _load_site_builder_from_site_config(self, site_config) -> SiteBuilder:
        default_module_name = "great_expectations.render.renderer.site_builder"
        site_builder = instantiate_class_from_config(
            config=site_config,
            runtime_environment={
                "data_context": self,
                "root_directory": self.root_directory,
            },
            config_defaults={"module_name": default_module_name},
        )
        if not site_builder:
            raise ge_exceptions.ClassInstantiationError(
                module_name=default_module_name,
                package_name=None,
                class_name=site_config["class_name"],
            )
        return site_builder

    @usage_statistics_enabled_method(
        event_name="data_context.open_data_docs",
    )
    def open_data_docs(
        self,
        resource_identifier: Optional[str] = None,
        site_name: Optional[str] = None,
        only_if_exists=True,
    ) -> None:
        """
        A stdlib cross-platform way to open a file in a browser.

        Args:
            resource_identifier: ExpectationSuiteIdentifier,
                ValidationResultIdentifier or any other type's identifier. The
                argument is optional - when not supplied, the method returns the
                URL of the index page.
            site_name: Optionally specify which site to open. If not specified,
                open all docs found in the project.
        """
        data_docs_urls = self.get_docs_sites_urls(
            resource_identifier=resource_identifier,
            site_name=site_name,
            only_if_exists=only_if_exists,
        )
        urls_to_open = [site["site_url"] for site in data_docs_urls]

        for url in urls_to_open:
            if url is not None:
                logger.debug(f"Opening Data Docs found here: {url}")
                webbrowser.open(url)

    @property
    def root_directory(self):
        """The root directory for configuration objects in the data context; the location in which
        ``great_expectations.yml`` is located."""
        return self._context_root_directory

    @property
    def plugins_directory(self):
        """The directory in which custom plugin modules should be placed."""
        return self._normalize_absolute_or_relative_path(
            self.project_config_with_variables_substituted.plugins_directory
        )

    @property
    def project_config_with_variables_substituted(self) -> DataContextConfig:
        return self.get_config_with_variables_substituted()

    @property
    def anonymous_usage_statistics(self):
        return self.project_config_with_variables_substituted.anonymous_usage_statistics

    @property
    def notebooks(self):
        return self.project_config_with_variables_substituted.notebooks

    @property
    def stores(self):
        """A single holder for all Stores in this context"""
        return self._stores

    @property
    def datasources(self) -> Dict[str, Union[LegacyDatasource, BaseDatasource]]:
        """A single holder for all Datasources in this context"""
        return self._cached_datasources

    @property
    def checkpoint_store_name(self):
        try:
            return self.project_config_with_variables_substituted.checkpoint_store_name
        except AttributeError:
            config_version: float = (
                self.project_config_with_variables_substituted.config_version
            )
            if self.root_directory and default_checkpoints_exist(
                directory_path=self.root_directory
            ):
                logger.warning(
<<<<<<< HEAD
                    f'Detected legacy config version ({config_version}) so will try to use default checkpoint store name.\n  Please update your configuration to the new version number {CURRENT_GE_CONFIG_VERSION} in order to use the new "Checkpoint Store" feature.  To learn more about the upgrade process, visit <cyan>https://docs.greatexpectations.io/en/latest/how_to_guides/migrating_versions.html</cyan>'
                )
                return DataContextConfigDefaults.DEFAULT_CHECKPOINT_STORE_NAME.value
            raise ge_exceptions.InvalidTopLevelConfigKeyError(
                f'Attempted to access the "checkpoint_store_name" field with an invalid config version ({config_version}).\n  Please update your configuration to the new version number {CURRENT_GE_CONFIG_VERSION} in order to use the new "Checkpoint Store" feature.\n  To learn more about the upgrade process, visit <cyan>https://docs.greatexpectations.io/en/latest/how_to_guides/migrating_versions.html</cyan>'
=======
                    f'Detected legacy config version ({config_version}) so will try to use default checkpoint store name.\n  Please update your configuration to the new version number {float(CURRENT_GE_CONFIG_VERSION)} in order to use the new "Checkpoint Store" feature.  Visit https://docs.greatexpectations.io/en/latest/how_to_guides/migrating_versions.html to learn more about the upgrade process.'
                )
                return DataContextConfigDefaults.DEFAULT_CHECKPOINT_STORE_NAME.value
            raise ge_exceptions.InvalidTopLevelConfigKeyError(
                f'Attempted to access the "checkpoint_store_name" field with an invalid config version ({config_version}).\n  Please update your configuration to the new version number {float(CURRENT_GE_CONFIG_VERSION)} in order to use the new "Checkpoint Store" feature.\n  Visit https://docs.greatexpectations.io/en/latest/how_to_guides/migrating_versions.html to learn more about the upgrade process.'
>>>>>>> a156c812
            )

    @property
    def checkpoint_store(self):
        checkpoint_store_name: str = self.checkpoint_store_name
        try:
            return self.stores[checkpoint_store_name]
        except KeyError as e:
            config_version: float = (
                self.project_config_with_variables_substituted.config_version
            )
            if self.root_directory and default_checkpoints_exist(
                directory_path=self.root_directory
            ):
                logger.warning(
<<<<<<< HEAD
                    f'Detected legacy config version ({config_version}) so will try to use default checkpoint store.\n  Please update your configuration to the new version number {CURRENT_GE_CONFIG_VERSION} in order to use the new "Checkpoint Store" feature.\n  To learn more about the upgrade process, visit <cyan>https://docs.greatexpectations.io/en/latest/how_to_guides/migrating_versions.html</cyan>'
=======
                    f'Detected legacy config version ({config_version}) so will try to use default checkpoint store.\n  Please update your configuration to the new version number {float(CURRENT_GE_CONFIG_VERSION)} in order to use the new "Checkpoint Store" feature.\n  Visit https://docs.greatexpectations.io/en/latest/how_to_guides/migrating_versions.html to learn more about the upgrade process.'
>>>>>>> a156c812
                )
                return self._build_store_from_config(
                    checkpoint_store_name,
                    DataContextConfigDefaults.DEFAULT_STORES.value[
                        checkpoint_store_name
                    ],
                )
            raise ge_exceptions.StoreConfigurationError(
                f'Attempted to access the checkpoint store named "{checkpoint_store_name}", which is not a configured store.'
            )

    @property
    def expectations_store_name(self):
        return self.project_config_with_variables_substituted.expectations_store_name

    @property
    def expectations_store(self):
        return self.stores[self.expectations_store_name]

    @property
    def data_context_id(self):
        return (
            self.project_config_with_variables_substituted.anonymous_usage_statistics.data_context_id
        )

    @property
    def instance_id(self):
        instance_id = self._load_config_variables_file().get("instance_id")
        if instance_id is None:
            if self._in_memory_instance_id is not None:
                return self._in_memory_instance_id
            instance_id = str(uuid.uuid4())
            self._in_memory_instance_id = instance_id
        return instance_id

    @property
    def config_variables(self):
        # Note Abe 20121114 : We should probably cache config_variables instead of loading them from disk every time.
        return dict(self._load_config_variables_file())

    #####
    #
    # Internal helper methods
    #
    #####

    def _load_config_variables_file(self):
        """Get all config variables from the default location."""
        config_variables_file_path = self.get_config().config_variables_file_path
        if config_variables_file_path:
            try:
                # If the user specifies the config variable path with an environment variable, we want to substitute it
                defined_path = substitute_config_variable(
                    config_variables_file_path, dict(os.environ)
                )
                if not os.path.isabs(defined_path):
                    # A BaseDataContext will not have a root directory; in that case use the current directory
                    # for any non-absolute path
                    root_directory = self.root_directory or os.curdir()
                else:
                    root_directory = ""
                var_path = os.path.join(root_directory, defined_path)
                with open(var_path) as config_variables_file:
                    return yaml.load(config_variables_file) or {}
            except OSError as e:
                if e.errno != errno.ENOENT:
                    raise
                logger.debug("Generating empty config variables file.")
                return {}
        else:
            return {}

    def get_config_with_variables_substituted(self, config=None) -> DataContextConfig:

        if not config:
            config = self._project_config

        substituted_config_variables = substitute_all_config_variables(
            self.config_variables,
            dict(os.environ),
            self.DOLLAR_SIGN_ESCAPE_STRING,
        )

        substitutions = {
            **substituted_config_variables,
            **dict(os.environ),
            **self.runtime_environment,
        }

        return DataContextConfig(
            **substitute_all_config_variables(
                config, substitutions, self.DOLLAR_SIGN_ESCAPE_STRING
            )
        )

    def escape_all_config_variables(
        self,
        value: Union[str, dict, list],
        dollar_sign_escape_string: str = DOLLAR_SIGN_ESCAPE_STRING,
        skip_if_substitution_variable: bool = True,
    ) -> Union[str, dict, list]:
        """
        Replace all `$` characters with the DOLLAR_SIGN_ESCAPE_STRING

        Args:
            value: config variable value
            dollar_sign_escape_string: replaces instances of `$`
            skip_if_substitution_variable: skip if the value is of the form ${MYVAR} or $MYVAR

        Returns:
            input value with all `$` characters replaced with the escape string
        """

        if isinstance(value, dict) or isinstance(value, OrderedDict):
            return {
                k: self.escape_all_config_variables(
                    v, dollar_sign_escape_string, skip_if_substitution_variable
                )
                for k, v in value.items()
            }

        elif isinstance(value, list):
            return [
                self.escape_all_config_variables(
                    v, dollar_sign_escape_string, skip_if_substitution_variable
                )
                for v in value
            ]
        if skip_if_substitution_variable:
            if parse_substitution_variable(value) is None:
                return value.replace("$", dollar_sign_escape_string)
            else:
                return value
        else:
            return value.replace("$", dollar_sign_escape_string)

    def save_config_variable(
        self, config_variable_name, value, skip_if_substitution_variable: bool = True
    ):
        r"""Save config variable value
        Escapes $ unless they are used in substitution variables e.g. the $ characters in ${SOME_VAR} or $SOME_VAR are not escaped

        Args:
            config_variable_name: name of the property
            value: the value to save for the property
            skip_if_substitution_variable: set to False to escape $ in values in substitution variable form e.g. ${SOME_VAR} -> r"\${SOME_VAR}" or $SOME_VAR -> r"\$SOME_VAR"

        Returns:
            None
        """
        config_variables = self._load_config_variables_file()
        value = self.escape_all_config_variables(
            value,
            self.DOLLAR_SIGN_ESCAPE_STRING,
            skip_if_substitution_variable=skip_if_substitution_variable,
        )
        config_variables[config_variable_name] = value
        config_variables_filepath = self.get_config().config_variables_file_path
        if not config_variables_filepath:
            raise ge_exceptions.InvalidConfigError(
                "'config_variables_file_path' property is not found in config - setting it is required to use this feature"
            )

        config_variables_filepath = os.path.join(
            self.root_directory, config_variables_filepath
        )

        os.makedirs(os.path.dirname(config_variables_filepath), exist_ok=True)
        if not os.path.isfile(config_variables_filepath):
            logger.info(
                "Creating new substitution_variables file at {config_variables_filepath}".format(
                    config_variables_filepath=config_variables_filepath
                )
            )
            with open(config_variables_filepath, "w") as template:
                template.write(CONFIG_VARIABLES_TEMPLATE)

        with open(config_variables_filepath, "w") as config_variables_file:
            yaml.dump(config_variables, config_variables_file)

    def delete_datasource(self, datasource_name: str):
        """Delete a data source
        Args:
            datasource_name: The name of the datasource to delete.

        Raises:
            ValueError: If the datasource name isn't provided or cannot be found.
        """
        if datasource_name is None:
            raise ValueError("Datasource names must be a datasource name")
        else:
            datasource = self.get_datasource(datasource_name=datasource_name)
            if datasource:
                # remove key until we have a delete method on project_config
                # self.project_config_with_variables_substituted.datasources[
                # datasource_name].remove()
                del self._project_config["datasources"][datasource_name]
                del self._cached_datasources[datasource_name]
            else:
                raise ValueError("Datasource {} not found".format(datasource_name))

    def get_available_data_asset_names(
        self, datasource_names=None, batch_kwargs_generator_names=None
    ):
        """Inspect datasource and batch kwargs generators to provide available data_asset objects.

        Args:
            datasource_names: list of datasources for which to provide available data_asset_name objects. If None, \
            return available data assets for all datasources.
            batch_kwargs_generator_names: list of batch kwargs generators for which to provide available
            data_asset_name objects.

        Returns:
            data_asset_names (dict): Dictionary describing available data assets
            ::

                {
                  datasource_name: {
                    batch_kwargs_generator_name: [ data_asset_1, data_asset_2, ... ]
                    ...
                  }
                  ...
                }

        """
        data_asset_names = {}
        if datasource_names is None:
            datasource_names = [
                datasource["name"] for datasource in self.list_datasources()
            ]
        elif isinstance(datasource_names, str):
            datasource_names = [datasource_names]
        elif not isinstance(datasource_names, list):
            raise ValueError(
                "Datasource names must be a datasource name, list of datasource names or None (to list all datasources)"
            )

        if batch_kwargs_generator_names is not None:
            if isinstance(batch_kwargs_generator_names, str):
                batch_kwargs_generator_names = [batch_kwargs_generator_names]
            if len(batch_kwargs_generator_names) == len(
                datasource_names
            ):  # Iterate over both together
                for idx, datasource_name in enumerate(datasource_names):
                    datasource = self.get_datasource(datasource_name)
                    data_asset_names[
                        datasource_name
                    ] = datasource.get_available_data_asset_names(
                        batch_kwargs_generator_names[idx]
                    )

            elif len(batch_kwargs_generator_names) == 1:
                datasource = self.get_datasource(datasource_names[0])
                datasource_names[
                    datasource_names[0]
                ] = datasource.get_available_data_asset_names(
                    batch_kwargs_generator_names
                )

            else:
                raise ValueError(
                    "If providing batch kwargs generator, you must either specify one for each datasource or only "
                    "one datasource."
                )
        else:  # generator_names is None
            for datasource_name in datasource_names:
                try:
                    datasource = self.get_datasource(datasource_name)
                    data_asset_names[
                        datasource_name
                    ] = datasource.get_available_data_asset_names()
                except ValueError:
                    # handle the edge case of a non-existent datasource
                    data_asset_names[datasource_name] = {}

        return data_asset_names

    def build_batch_kwargs(
        self,
        datasource,
        batch_kwargs_generator,
        data_asset_name=None,
        partition_id=None,
        **kwargs,
    ):
        """Builds batch kwargs using the provided datasource, batch kwargs generator, and batch_parameters.

        Args:
            datasource (str): the name of the datasource for which to build batch_kwargs
            batch_kwargs_generator (str): the name of the batch kwargs generator to use to build batch_kwargs
            data_asset_name (str): an optional name batch_parameter
            **kwargs: additional batch_parameters

        Returns:
            BatchKwargs

        """
        if kwargs.get("name"):
            if data_asset_name:
                raise ValueError(
                    "Cannot provide both 'name' and 'data_asset_name'. Please use 'data_asset_name' only."
                )
            warnings.warn(
                "name is being deprecated as a batch_parameter. Please use data_asset_name instead.",
                DeprecationWarning,
            )
            data_asset_name = kwargs.pop("name")
        datasource_obj = self.get_datasource(datasource)
        batch_kwargs = datasource_obj.build_batch_kwargs(
            batch_kwargs_generator=batch_kwargs_generator,
            data_asset_name=data_asset_name,
            partition_id=partition_id,
            **kwargs,
        )
        return batch_kwargs

    def _get_batch_v2(
        self,
        batch_kwargs: Union[dict, BatchKwargs],
        expectation_suite_name: Union[str, ExpectationSuite],
        data_asset_type=None,
        batch_parameters=None,
    ) -> DataAsset:
        """Build a batch of data using batch_kwargs, and return a DataAsset with expectation_suite_name attached. If
        batch_parameters are included, they will be available as attributes of the batch.
        Args:
            batch_kwargs: the batch_kwargs to use; must include a datasource key
            expectation_suite_name: The ExpectationSuite or the name of the expectation_suite to get
            data_asset_type: the type of data_asset to build, with associated expectation implementations. This can
                generally be inferred from the datasource.
            batch_parameters: optional parameters to store as the reference description of the batch. They should
                reflect parameters that would provide the passed BatchKwargs.
        Returns:
            DataAsset
        """
        if isinstance(batch_kwargs, dict):
            batch_kwargs = BatchKwargs(batch_kwargs)

        if not isinstance(batch_kwargs, BatchKwargs):
            raise ge_exceptions.BatchKwargsError(
                "BatchKwargs must be a BatchKwargs object or dictionary."
            )

        if not isinstance(
            expectation_suite_name, (ExpectationSuite, ExpectationSuiteIdentifier, str)
        ):
            raise ge_exceptions.DataContextError(
                "expectation_suite_name must be an ExpectationSuite, "
                "ExpectationSuiteIdentifier or string."
            )

        if isinstance(expectation_suite_name, ExpectationSuite):
            expectation_suite = expectation_suite_name
        elif isinstance(expectation_suite_name, ExpectationSuiteIdentifier):
            expectation_suite = self.get_expectation_suite(
                expectation_suite_name.expectation_suite_name
            )
        else:
            expectation_suite = self.get_expectation_suite(expectation_suite_name)

        datasource = self.get_datasource(batch_kwargs.get("datasource"))
        batch = datasource.get_batch(
            batch_kwargs=batch_kwargs, batch_parameters=batch_parameters
        )
        if data_asset_type is None:
            data_asset_type = datasource.config.get("data_asset_type")
        validator = BridgeValidator(
            batch=batch,
            expectation_suite=expectation_suite,
            expectation_engine=data_asset_type,
        )
        return validator.get_dataset()

    def _get_batch_v3(
        self,
        datasource_name: Optional[str] = None,
        data_connector_name: Optional[str] = None,
        data_asset_name: Optional[str] = None,
        *,
        batch_request: Optional[BatchRequest] = None,
        batch_data: Optional[Any] = None,
        partition_request: Optional[Union[PartitionRequest, dict]] = None,
        partition_identifiers: Optional[dict] = None,
        limit: Optional[int] = None,
        index: Optional[Union[int, list, tuple, slice, str]] = None,
        custom_filter_function: Optional[Callable] = None,
        batch_spec_passthrough: Optional[dict] = None,
        sampling_method: Optional[str] = None,
        sampling_kwargs: Optional[dict] = None,
        splitter_method: Optional[str] = None,
        splitter_kwargs: Optional[dict] = None,
        **kwargs,
    ) -> Union[Batch, DataAsset]:
        """Get exactly one batch, based on a variety of flexible input types.

        Args:
            datasource_name
            data_connector_name
            data_asset_name

            batch_request
            batch_data
            partition_request
            partition_identifiers

            limit
            index
            custom_filter_function

            batch_spec_passthrough

            sampling_method
            sampling_kwargs

            splitter_method
            splitter_kwargs

            **kwargs

        Returns:
            (Batch) The requested batch

        This method does not require typed or nested inputs.
        Instead, it is intended to help the user pick the right parameters.

        This method attempts to return exactly one batch.
        If 0 or more than 1 batches would be returned, it raises an error.
        """
        batch_list: List[Batch] = self.get_batch_list(
            datasource_name=datasource_name,
            data_connector_name=data_connector_name,
            data_asset_name=data_asset_name,
            batch_request=batch_request,
            batch_data=batch_data,
            partition_request=partition_request,
            partition_identifiers=partition_identifiers,
            limit=limit,
            index=index,
            custom_filter_function=custom_filter_function,
            batch_spec_passthrough=batch_spec_passthrough,
            sampling_method=sampling_method,
            sampling_kwargs=sampling_kwargs,
            splitter_method=splitter_method,
            splitter_kwargs=splitter_kwargs,
            **kwargs,
        )
        # NOTE: Alex 20201202 - The check below is duplicate of code in Datasource.get_single_batch_from_batch_request()
        if len(batch_list) != 1:
            raise ValueError(
                f"Got {len(batch_list)} batches instead of a single batch."
            )
        return batch_list[0]

    @usage_statistics_enabled_method(
        event_name="data_context.run_validation_operator",
        args_payload_fn=run_validation_operator_usage_statistics,
    )
    def run_validation_operator(
        self,
        validation_operator_name,
        assets_to_validate,
        run_id=None,
        evaluation_parameters=None,
        run_name=None,
        run_time=None,
        result_format={"result_format": "SUMMARY"},
        **kwargs,
    ):
        """
        Run a validation operator to validate data assets and to perform the business logic around
        validation that the operator implements.

        Args:
            validation_operator_name: name of the operator, as appears in the context's config file
            assets_to_validate: a list that specifies the data assets that the operator will validate. The members of
                the list can be either batches, or a tuple that will allow the operator to fetch the batch:
                (batch_kwargs, expectation_suite_name)
            run_name: The run_name for the validation; if None, a default value will be used
            **kwargs: Additional kwargs to pass to the validation operator

        Returns:
            ValidationOperatorResult
        """
        if not assets_to_validate:
            raise ge_exceptions.DataContextError(
                "No batches of data were passed in. These are required"
            )

        for batch in assets_to_validate:
            if not isinstance(batch, (tuple, DataAsset, Validator)):
                raise ge_exceptions.DataContextError(
                    "Batches are required to be of type DataAsset"
                )
        try:
            validation_operator = self.validation_operators[validation_operator_name]
        except KeyError:
            raise ge_exceptions.DataContextError(
                f"No validation operator `{validation_operator_name}` was found in your project. Please verify this in your great_expectations.yml"
            )

        if run_id is None and run_name is None:
            run_name = datetime.datetime.now(datetime.timezone.utc).strftime(
                "%Y%m%dT%H%M%S.%fZ"
            )
            logger.info("Setting run_name to: {}".format(run_name))
        if evaluation_parameters is None:
            return validation_operator.run(
                assets_to_validate=assets_to_validate,
                run_id=run_id,
                run_name=run_name,
                run_time=run_time,
                result_format=result_format,
                **kwargs,
            )
        else:
            return validation_operator.run(
                assets_to_validate=assets_to_validate,
                run_id=run_id,
                evaluation_parameters=evaluation_parameters,
                run_name=run_name,
                run_time=run_time,
                result_format=result_format,
                **kwargs,
            )

    def _get_data_context_version(self, arg1: Any, **kwargs) -> Optional[str]:
        """
        arg1: the first positional argument (can take on various types)

        **kwargs: variable arguments

        First check:
        Returns "v3" if the "0.13" entities are specified in the **kwargs.

        Otherwise:
        Returns None if no datasources have been configured (or if there is an exception while getting the datasource).
        Returns "v3" if the datasource is a subclass of the BaseDatasource class.
        Returns "v2" if the datasource is an instance of the LegacyDatasource class.
        """

        if {
            "datasource_name",
            "data_connector_name",
            "data_asset_name",
            "batch_request",
            "batch_data",
        }.intersection(set(kwargs.keys())):
            return "v3"

        if not self.datasources:
            return None

        api_version: Optional[str] = None
        datasource_name: Any
        if "datasource_name" in kwargs:
            datasource_name = kwargs.pop("datasource_name", None)
        else:
            datasource_name = arg1
        try:
            datasource: Union[LegacyDatasource, BaseDatasource] = self.get_datasource(
                datasource_name=datasource_name
            )
            if issubclass(type(datasource), BaseDatasource):
                api_version = "v3"
        except (ValueError, TypeError):
            if "batch_kwargs" in kwargs:
                batch_kwargs = kwargs.get("batch_kwargs", None)
            else:
                batch_kwargs = arg1
            if isinstance(batch_kwargs, dict):
                datasource_name = batch_kwargs.get("datasource")
                if datasource_name is not None:
                    try:
                        datasource: Union[
                            LegacyDatasource, BaseDatasource
                        ] = self.get_datasource(datasource_name=datasource_name)
                        if isinstance(datasource, LegacyDatasource):
                            api_version = "v2"
                    except (ValueError, TypeError):
                        pass
        return api_version

    def get_batch(
        self, arg1: Any = None, arg2: Any = None, arg3: Any = None, **kwargs
    ) -> Union[Batch, DataAsset]:
        """Get exactly one batch, based on a variety of flexible input types.
        The method `get_batch` is the main user-facing method for getting batches; it supports both the new (V3) and the
        Legacy (V2) Datasource schemas.  The version-specific implementations are contained in "_get_batch_v2()" and
        "_get_batch_v3()", respectively, both of which are in the present module.

        For the V3 API parameters, please refer to the signature and parameter description of method "_get_batch_v3()".
        For the Legacy usage, please refer to the signature and parameter description of the method "_get_batch_v2()".

        Args:
            arg1: the first positional argument (can take on various types)
            arg2: the second positional argument (can take on various types)
            arg3: the third positional argument (can take on various types)

            **kwargs: variable arguments

        Returns:
            Batch (V3) or DataAsset (V2) -- the requested batch

        Processing Steps:
        1. Determine the version (possible values are "v3" or "v2").
        2. Convert the positional arguments to the appropriate named arguments, based on the version.
        3. Package the remaining arguments as variable keyword arguments (applies only to V3).
        4. Call the version-specific method ("_get_batch_v3()" or "_get_batch_v2()") with the appropriate arguments.
        """

        api_version: Optional[str] = self._get_data_context_version(arg1=arg1, **kwargs)
        if api_version == "v3":
            if "datasource_name" in kwargs:
                datasource_name = kwargs.pop("datasource_name", None)
            else:
                datasource_name = arg1
            if "data_connector_name" in kwargs:
                data_connector_name = kwargs.pop("data_connector_name", None)
            else:
                data_connector_name = arg2
            if "data_asset_name" in kwargs:
                data_asset_name = kwargs.pop("data_asset_name", None)
            else:
                data_asset_name = arg3
            return self._get_batch_v3(
                datasource_name=datasource_name,
                data_connector_name=data_connector_name,
                data_asset_name=data_asset_name,
                **kwargs,
            )
        if "batch_kwargs" in kwargs:
            batch_kwargs = kwargs.get("batch_kwargs", None)
        else:
            batch_kwargs = arg1
        if "expectation_suite_name" in kwargs:
            expectation_suite_name = kwargs.get("expectation_suite_name", None)
        else:
            expectation_suite_name = arg2
        if "data_asset_type" in kwargs:
            data_asset_type = kwargs.get("data_asset_type", None)
        else:
            data_asset_type = arg3
        batch_parameters = kwargs.get("batch_parameters")
        return self._get_batch_v2(
            batch_kwargs=batch_kwargs,
            expectation_suite_name=expectation_suite_name,
            data_asset_type=data_asset_type,
            batch_parameters=batch_parameters,
        )

    def get_batch_list(
        self,
        datasource_name: Optional[str] = None,
        data_connector_name: Optional[str] = None,
        data_asset_name: Optional[str] = None,
        *,
        batch_request: Optional[BatchRequest] = None,
        batch_data: Optional[Any] = None,
        partition_request: Optional[Union[PartitionRequest, dict]] = None,
        partition_identifiers: Optional[dict] = None,
        limit: Optional[int] = None,
        index: Optional[Union[int, list, tuple, slice, str]] = None,
        custom_filter_function: Optional[Callable] = None,
        batch_spec_passthrough: Optional[dict] = None,
        sampling_method: Optional[str] = None,
        sampling_kwargs: Optional[dict] = None,
        splitter_method: Optional[str] = None,
        splitter_kwargs: Optional[dict] = None,
        **kwargs,
    ) -> List[Batch]:
        """Get the list of zero or more batches, based on a variety of flexible input types.
        This method applies only to the new (V3) Datasource schema.

        Args:
            batch_request

            datasource_name
            data_connector_name
            data_asset_name

            batch_request
            batch_data
            partition_request
            partition_identifiers

            limit
            index
            custom_filter_function

            sampling_method
            sampling_kwargs

            splitter_method
            splitter_kwargs

            batch_spec_passthrough

            **kwargs

        Returns:
            (Batch) The requested batch

        `get_batch` is the main user-facing API for getting batches.
        In contrast to virtually all other methods in the class, it does not require typed or nested inputs.
        Instead, this method is intended to help the user pick the right parameters

        This method attempts to return any number of batches, including an empty list.
        """

        datasource_name: str
        if batch_request:
            if not isinstance(batch_request, BatchRequest):
                raise TypeError(
                    f"batch_request must be an instance of BatchRequest object, not {type(batch_request)}"
                )
            datasource_name = batch_request.datasource_name
        else:
            datasource_name = datasource_name

        datasource: Datasource = cast(Datasource, self.datasources[datasource_name])

        if batch_request:
            # TODO: Raise a warning if any parameters besides batch_requests are specified
            return datasource.get_batch_list_from_batch_request(
                batch_request=batch_request
            )
        else:
            if partition_request is None:
                if partition_identifiers is None:
                    partition_identifiers = kwargs
                else:
                    # Raise a warning if kwargs exist
                    pass

                # Currently, the implementation of splitting and sampling is inconsistent between the
                # Datasource and SimpleSqlalchemyDatasource classes.  The former communicates these
                # directives to the underlying ExecutionEngine objects via "batch_spec_passthrough", which ultimately
                # gets merged with "batch_spec" and processed by the configured ExecutionEngine object.  However,
                # SimpleSqlalchemyDatasource uses "PartitionRequest" to relay the splitting and sampling
                # directives to the SqlAlchemyExecutionEngine object.  The problem with this is that if the querying
                # of partitions is implemented using the PartitionQuery class, it will not recognize the keys
                # representing the splitting and sampling directives and raise an exception.  Additional work is needed
                # to decouple the directives that go into PartitionQuery from the other PartitionRequest directives.
                partition_request_params: dict = {
                    "partition_identifiers": partition_identifiers,
                    "limit": limit,
                    "index": index,
                    "custom_filter_function": custom_filter_function,
                }
                if sampling_method is not None:
                    sampling_params: dict = {
                        "sampling_method": sampling_method,
                    }
                    if sampling_kwargs is not None:
                        sampling_params["sampling_kwargs"] = sampling_kwargs
                    partition_request_params.update(sampling_params)
                if splitter_method is not None:
                    splitter_params: dict = {
                        "splitter_method": splitter_method,
                    }
                    if splitter_kwargs is not None:
                        splitter_params["splitter_kwargs"] = splitter_kwargs
                    partition_request_params.update(splitter_params)
                partition_request = PartitionRequest(partition_request_params)
            else:
                # Raise a warning if partition_identifiers or kwargs exist
                partition_request = PartitionRequest(partition_request)

            batch_request: BatchRequest = BatchRequest(
                datasource_name=datasource_name,
                data_connector_name=data_connector_name,
                data_asset_name=data_asset_name,
                batch_data=batch_data,
                partition_request=partition_request,
                batch_spec_passthrough=batch_spec_passthrough,
            )
            return datasource.get_batch_list_from_batch_request(
                batch_request=batch_request
            )

    def get_validator(
        self,
        datasource_name: Optional[str] = None,
        data_connector_name: Optional[str] = None,
        data_asset_name: Optional[str] = None,
        *,
        batch_request: Optional[BatchRequest] = None,
        batch_data: Optional[Any] = None,
        partition_request: Optional[Union[PartitionRequest, dict]] = None,
        partition_identifiers: Optional[dict] = None,
        limit: Optional[int] = None,
        index: Optional[Union[int, list, tuple, slice, str]] = None,
        custom_filter_function: Optional[Callable] = None,
        expectation_suite_name: Optional[str] = None,
        expectation_suite: Optional[ExpectationSuite] = None,
        create_expectation_suite_with_name: Optional[str] = None,
        batch_spec_passthrough: Optional[dict] = None,
        sampling_method: Optional[str] = None,
        sampling_kwargs: Optional[dict] = None,
        splitter_method: Optional[str] = None,
        splitter_kwargs: Optional[dict] = None,
        **kwargs,
    ) -> Validator:
        """
        This method applies only to the new (V3) Datasource schema.
        """

        if (
            sum(
                bool(x)
                for x in [
                    expectation_suite is not None,
                    expectation_suite_name is not None,
                    create_expectation_suite_with_name is not None,
                ]
            )
            != 1
        ):
            raise ValueError(
                "Exactly one of expectation_suite_name, expectation_suite, or create_expectation_suite_with_name must be specified"
            )

        if expectation_suite_name is not None:
            expectation_suite = self.get_expectation_suite(expectation_suite_name)

        if create_expectation_suite_with_name is not None:
            expectation_suite = self.create_expectation_suite(
                expectation_suite_name=create_expectation_suite_with_name
            )

        batch: Batch = cast(
            Batch,
            self.get_batch(
                datasource_name=datasource_name,
                data_connector_name=data_connector_name,
                data_asset_name=data_asset_name,
                batch_request=batch_request,
                batch_data=batch_data,
                partition_request=partition_request,
                partition_identifiers=partition_identifiers,
                limit=limit,
                index=index,
                custom_filter_function=custom_filter_function,
                batch_spec_passthrough=batch_spec_passthrough,
                sampling_method=sampling_method,
                sampling_kwargs=sampling_kwargs,
                splitter_method=splitter_method,
                splitter_kwargs=splitter_kwargs,
                **kwargs,
            ),
        )

        batch_definition = batch.batch_definition
        execution_engine = self.datasources[
            batch_definition.datasource_name
        ].execution_engine

        validator = Validator(
            execution_engine=execution_engine,
            interactive_evaluation=True,
            expectation_suite=expectation_suite,
            data_context=self,
            batches=[batch],
        )

        return validator

    def list_validation_operator_names(self):
        if not self.validation_operators:
            return []
        return list(self.validation_operators.keys())

    @usage_statistics_enabled_method(
        event_name="data_context.add_datasource",
        args_payload_fn=add_datasource_usage_statistics,
    )
    def add_datasource(
        self, name, initialize=True, **kwargs
    ) -> Optional[Dict[str, Union[LegacyDatasource, BaseDatasource]]]:
        """Add a new datasource to the data context, with configuration provided as kwargs.
        Args:
            name: the name for the new datasource to add
            initialize: if False, add the datasource to the config, but do not
                initialize it, for example if a user needs to debug database connectivity.
            kwargs (keyword arguments): the configuration for the new datasource

        Returns:
            datasource (Datasource)
        """
        logger.debug("Starting BaseDataContext.add_datasource for %s" % name)

        module_name = kwargs.get("module_name", "great_expectations.datasource")
        verify_dynamic_loading_support(module_name=module_name)
        class_name = kwargs.get("class_name")
        datasource_class = load_class(module_name=module_name, class_name=class_name)

        # For any class that should be loaded, it may control its configuration construction
        # by implementing a classmethod called build_configuration
        config: dict
        if hasattr(datasource_class, "build_configuration"):
            config = datasource_class.build_configuration(**kwargs)
        else:
            config = kwargs

        return self._instantiate_datasource_from_config_and_update_project_config(
            name=name,
            config=config,
            initialize=initialize,
        )

    def _instantiate_datasource_from_config_and_update_project_config(
        self, name: str, config: dict, initialize: bool = True
    ) -> Optional[Union[LegacyDatasource, BaseDatasource]]:
        datasource_config: DatasourceConfig = datasourceConfigSchema.load(
            CommentedMap(**config)
        )
        self._project_config["datasources"][name] = datasource_config
        datasource_config = self.project_config_with_variables_substituted.datasources[
            name
        ]
        config: dict = dict(datasourceConfigSchema.dump(datasource_config))
        datasource: Optional[Union[LegacyDatasource, BaseDatasource]]
        if initialize:
            try:
                datasource = self._instantiate_datasource_from_config(
                    name=name, config=config
                )
                self._cached_datasources[name] = datasource
            except ge_exceptions.DatasourceInitializationError as e:
                # Do not keep configuration that could not be instantiated.
                del self._project_config["datasources"][name]
                raise e
        else:
            datasource = None
        return datasource

    def _instantiate_datasource_from_config(
        self, name: str, config: dict
    ) -> Union[LegacyDatasource, BaseDatasource]:
        """Instantiate a new datasource to the data context, with configuration provided as kwargs.
        Args:
            name(str): name of datasource
            config(dict): dictionary of configuration

        Returns:
            datasource (Datasource)
        """
        # We perform variable substitution in the datasource's config here before using the config
        # to instantiate the datasource object. Variable substitution is a service that the data
        # context provides. Datasources should not see unsubstituted variables in their config.

        try:
            datasource: Union[
                LegacyDatasource, BaseDatasource
            ] = self._build_datasource_from_config(name=name, config=config)
        except Exception as e:
            raise ge_exceptions.DatasourceInitializationError(
                datasource_name=name, message=str(e)
            )
        return datasource

    def add_batch_kwargs_generator(
        self, datasource_name, batch_kwargs_generator_name, class_name, **kwargs
    ):
        """
        Add a batch kwargs generator to the named datasource, using the provided
        configuration.

        Args:
            datasource_name: name of datasource to which to add the new batch kwargs generator
            batch_kwargs_generator_name: name of the generator to add
            class_name: class of the batch kwargs generator to add
            **kwargs: batch kwargs generator configuration, provided as kwargs

        Returns:

        """
        datasource_obj = self.get_datasource(datasource_name)
        generator = datasource_obj.add_batch_kwargs_generator(
            name=batch_kwargs_generator_name, class_name=class_name, **kwargs
        )
        return generator

    def set_config(self, project_config: DataContextConfig):
        self._project_config = project_config

    def get_config(
        self, mode="typed"
    ) -> Union[DataContextConfig, CommentedMap, dict, str]:
        config: DataContextConfig = self._project_config

        if mode == "typed":
            return config

        elif mode == "commented_map":
            return config.commented_map

        elif mode == "dict":
            return config.to_json_dict()

        elif mode == "yaml":
            return config.to_yaml_str()

        else:
            raise ValueError(f"Unknown config mode {mode}")

    def _build_datasource_from_config(
        self, name: str, config: Union[dict, DatasourceConfig]
    ):
        # We convert from the type back to a dictionary for purposes of instantiation
        if isinstance(config, DatasourceConfig):
            config = datasourceConfigSchema.dump(config)
        config.update({"name": name})
        # While the new Datasource classes accept "data_context_root_directory", the Legacy Datasource classes do not.
        if config["class_name"] in [
            "BaseDatasource",
            "Datasource",
        ]:
            config.update({"data_context_root_directory": self.root_directory})
        module_name = "great_expectations.datasource"
        datasource = instantiate_class_from_config(
            config=config,
            runtime_environment={"data_context": self},
            config_defaults={"module_name": module_name},
        )
        if not datasource:
            raise ge_exceptions.ClassInstantiationError(
                module_name=module_name,
                package_name=None,
                class_name=config["class_name"],
            )
        return datasource

    def get_datasource(
        self, datasource_name: str = "default"
    ) -> Optional[Union[LegacyDatasource, BaseDatasource]]:
        """Get the named datasource

        Args:
            datasource_name (str): the name of the datasource from the configuration

        Returns:
            datasource (Datasource)
        """
        if datasource_name in self._cached_datasources:
            return self._cached_datasources[datasource_name]
        if (
            datasource_name
            in self.project_config_with_variables_substituted.datasources
        ):
            datasource_config: DatasourceConfig = copy.deepcopy(
                self.project_config_with_variables_substituted.datasources[
                    datasource_name
                ]
            )
        else:
            raise ValueError(
                f"Unable to load datasource `{datasource_name}` -- no configuration found or invalid configuration."
            )
        config: dict = dict(datasourceConfigSchema.dump(datasource_config))
        datasource: Optional[
            Union[LegacyDatasource, BaseDatasource]
        ] = self._instantiate_datasource_from_config(
            name=datasource_name, config=config
        )
        self._cached_datasources[datasource_name] = datasource
        return datasource

    def list_expectation_suites(self):
        """Return a list of available expectation suite names."""
        try:
            keys = self.expectations_store.list_keys()
        except KeyError as e:
            raise ge_exceptions.InvalidConfigError(
                "Unable to find configured store: %s" % str(e)
            )
        return keys

    def list_datasources(self):
        """List currently-configured datasources on this context. Masks passwords.

        Returns:
            List(dict): each dictionary includes "name", "class_name", and "module_name" keys
        """
        datasources = []
        for (
            key,
            value,
        ) in self.project_config_with_variables_substituted.datasources.items():
            value["name"] = key

            if "credentials" in value:
                if "password" in value["credentials"]:
                    value["credentials"][
                        "password"
                    ] = PasswordMasker.MASKED_PASSWORD_STRING
                if "url" in value["credentials"]:
                    value["credentials"]["url"] = PasswordMasker.mask_db_url(
                        value["credentials"]["url"]
                    )

            datasources.append(value)
        return datasources

    def list_stores(self):
        """List currently-configured Stores on this context"""

        stores = []
        for (
            name,
            value,
        ) in self.project_config_with_variables_substituted.stores.items():
            value["name"] = name
            stores.append(value)
        return stores

    def list_active_stores(self):
        """
        List active Stores on this context. Active stores are identified by setting the following parameters:
            expectations_store_name,
            validations_store_name,
            evaluation_parameter_store_name,
            checkpoint_store_name
        """
        active_store_names: List[str] = [
            self.expectations_store_name,
            self.validations_store_name,
            self.evaluation_parameter_store_name,
        ]
        try:
            active_store_names.append(self.checkpoint_store_name)
        except (AttributeError, ge_exceptions.InvalidTopLevelConfigKeyError):
            pass

        return [
            store for store in self.list_stores() if store["name"] in active_store_names
        ]

    def list_validation_operators(self):
        """List currently-configured Validation Operators on this context"""

        validation_operators = []
        for (
            name,
            value,
        ) in (
            self.project_config_with_variables_substituted.validation_operators.items()
        ):
            value["name"] = name
            validation_operators.append(value)
        return validation_operators

    def create_expectation_suite(
        self, expectation_suite_name, overwrite_existing=False
    ) -> ExpectationSuite:
        """Build a new expectation suite and save it into the data_context expectation store.

        Args:
            expectation_suite_name: The name of the expectation_suite to create
            overwrite_existing (boolean): Whether to overwrite expectation suite if expectation suite with given name
                already exists.

        Returns:
            A new (empty) expectation suite.
        """
        if not isinstance(overwrite_existing, bool):
            raise ValueError("Parameter overwrite_existing must be of type BOOL")

        expectation_suite = ExpectationSuite(
            expectation_suite_name=expectation_suite_name
        )
        key = ExpectationSuiteIdentifier(expectation_suite_name=expectation_suite_name)

        if self.expectations_store.has_key(key) and not overwrite_existing:
            raise ge_exceptions.DataContextError(
                "expectation_suite with name {} already exists. If you would like to overwrite this "
                "expectation_suite, set overwrite_existing=True.".format(
                    expectation_suite_name
                )
            )
        else:
            self.expectations_store.set(key, expectation_suite)

        return expectation_suite

    def delete_expectation_suite(self, expectation_suite_name):
        """Delete specified expectation suite from data_context expectation store.

        Args:
            expectation_suite_name: The name of the expectation_suite to create

        Returns:
            True for Success and False for Failure.
        """
        key = ExpectationSuiteIdentifier(expectation_suite_name)
        if not self.expectations_store.has_key(key):
            raise ge_exceptions.DataContextError(
                "expectation_suite with name {} does not exist."
            )
        else:
            self.expectations_store.remove_key(key)
            return True

    def get_expectation_suite(self, expectation_suite_name):
        """Get a named expectation suite for the provided data_asset_name.

        Args:
            expectation_suite_name (str): the name for the expectation suite

        Returns:
            expectation_suite
        """
        key = ExpectationSuiteIdentifier(expectation_suite_name=expectation_suite_name)

        if self.expectations_store.has_key(key):
            return self.expectations_store.get(key)
        else:
            raise ge_exceptions.DataContextError(
                "expectation_suite %s not found" % expectation_suite_name
            )

    def list_expectation_suite_names(self):
        """Lists the available expectation suite names"""
        sorted_expectation_suite_names = [
            i.expectation_suite_name for i in self.list_expectation_suites()
        ]
        sorted_expectation_suite_names.sort()
        return sorted_expectation_suite_names

    @usage_statistics_enabled_method(
        event_name="data_context.save_expectation_suite",
        args_payload_fn=save_expectation_suite_usage_statistics,
    )
    def save_expectation_suite(self, expectation_suite, expectation_suite_name=None):
        """Save the provided expectation suite into the DataContext.

        Args:
            expectation_suite: the suite to save
            expectation_suite_name: the name of this expectation suite. If no name is provided the name will \
                be read from the suite

        Returns:
            None
        """
        if expectation_suite_name is None:
            key = ExpectationSuiteIdentifier(
                expectation_suite_name=expectation_suite.expectation_suite_name
            )
        else:
            expectation_suite.expectation_suite_name = expectation_suite_name
            key = ExpectationSuiteIdentifier(
                expectation_suite_name=expectation_suite_name
            )

        self.expectations_store.set(key, expectation_suite)
        self._evaluation_parameter_dependencies_compiled = False

    def _store_metrics(self, requested_metrics, validation_results, target_store_name):
        """
        requested_metrics is a dictionary like this:

              requested_metrics:
                *:  # The asterisk here matches *any* expectation suite name
                  # use the 'kwargs' key to request metrics that are defined by kwargs,
                  # for example because they are defined only for a particular column
                  # - column:
                  #     Age:
                  #        - expect_column_min_to_be_between.result.observed_value
                    - statistics.evaluated_expectations
                    - statistics.successful_expectations

        Args:
            requested_metrics:
            validation_results:
            target_store_name:

        Returns:

        """
        expectation_suite_name = validation_results.meta["expectation_suite_name"]
        run_id = validation_results.meta["run_id"]
        data_asset_name = validation_results.meta.get("batch_kwargs", {}).get(
            "data_asset_name"
        )

        for expectation_suite_dependency, metrics_list in requested_metrics.items():
            if (expectation_suite_dependency != "*") and (
                expectation_suite_dependency != expectation_suite_name
            ):
                continue

            if not isinstance(metrics_list, list):
                raise ge_exceptions.DataContextError(
                    "Invalid requested_metrics configuration: metrics requested for "
                    "each expectation suite must be a list."
                )

            for metric_configuration in metrics_list:
                metric_configurations = _get_metric_configuration_tuples(
                    metric_configuration
                )
                for metric_name, metric_kwargs in metric_configurations:
                    try:
                        metric_value = validation_results.get_metric(
                            metric_name, **metric_kwargs
                        )
                        self.stores[target_store_name].set(
                            ValidationMetricIdentifier(
                                run_id=run_id,
                                data_asset_name=data_asset_name,
                                expectation_suite_identifier=ExpectationSuiteIdentifier(
                                    expectation_suite_name
                                ),
                                metric_name=metric_name,
                                metric_kwargs_id=get_metric_kwargs_id(
                                    metric_name, metric_kwargs
                                ),
                            ),
                            metric_value,
                        )
                    except ge_exceptions.UnavailableMetricError:
                        # This will happen frequently in larger pipelines
                        logger.debug(
                            "metric {} was requested by another expectation suite but is not available in "
                            "this validation result.".format(metric_name)
                        )

    def store_validation_result_metrics(
        self, requested_metrics, validation_results, target_store_name
    ):
        self._store_metrics(requested_metrics, validation_results, target_store_name)

    def store_evaluation_parameters(self, validation_results, target_store_name=None):
        if not self._evaluation_parameter_dependencies_compiled:
            self._compile_evaluation_parameter_dependencies()

        if target_store_name is None:
            target_store_name = self.evaluation_parameter_store_name

        self._store_metrics(
            self._evaluation_parameter_dependencies,
            validation_results,
            target_store_name,
        )

    @property
    def evaluation_parameter_store(self):
        return self.stores[self.evaluation_parameter_store_name]

    @property
    def evaluation_parameter_store_name(self):
        return (
            self.project_config_with_variables_substituted.evaluation_parameter_store_name
        )

    @property
    def validations_store_name(self):
        return self.project_config_with_variables_substituted.validations_store_name

    @property
    def validations_store(self):
        return self.stores[self.validations_store_name]

    def _compile_evaluation_parameter_dependencies(self):
        self._evaluation_parameter_dependencies = {}
        for key in self.expectations_store.list_keys():
            expectation_suite = self.expectations_store.get(key)
            if not expectation_suite:
                continue

            dependencies = expectation_suite.get_evaluation_parameter_dependencies()
            if len(dependencies) > 0:
                nested_update(self._evaluation_parameter_dependencies, dependencies)

        self._evaluation_parameter_dependencies_compiled = True

    def get_validation_result(
        self,
        expectation_suite_name,
        run_id=None,
        batch_identifier=None,
        validations_store_name=None,
        failed_only=False,
    ):
        """Get validation results from a configured store.

        Args:
            data_asset_name: name of data asset for which to get validation result
            expectation_suite_name: expectation_suite name for which to get validation result (default: "default")
            run_id: run_id for which to get validation result (if None, fetch the latest result by alphanumeric sort)
            validations_store_name: the name of the store from which to get validation results
            failed_only: if True, filter the result to return only failed expectations

        Returns:
            validation_result

        """
        if validations_store_name is None:
            validations_store_name = self.validations_store_name
        selected_store = self.stores[validations_store_name]

        if run_id is None or batch_identifier is None:
            # Get most recent run id
            # NOTE : This method requires a (potentially very inefficient) list_keys call.
            # It should probably move to live in an appropriate Store class,
            # but when we do so, that Store will need to function as more than just a key-value Store.
            key_list = selected_store.list_keys()
            filtered_key_list = []
            for key in key_list:
                if run_id is not None and key.run_id != run_id:
                    continue
                if (
                    batch_identifier is not None
                    and key.batch_identifier != batch_identifier
                ):
                    continue
                filtered_key_list.append(key)

            # run_id_set = set([key.run_id for key in filtered_key_list])
            if len(filtered_key_list) == 0:
                logger.warning("No valid run_id values found.")
                return {}

            filtered_key_list = sorted(filtered_key_list, key=lambda x: x.run_id)

            if run_id is None:
                run_id = filtered_key_list[-1].run_id
            if batch_identifier is None:
                batch_identifier = filtered_key_list[-1].batch_identifier

        key = ValidationResultIdentifier(
            expectation_suite_identifier=ExpectationSuiteIdentifier(
                expectation_suite_name=expectation_suite_name
            ),
            run_id=run_id,
            batch_identifier=batch_identifier,
        )
        results_dict = selected_store.get(key)

        # TODO: This should be a convenience method of ValidationResultSuite
        if failed_only:
            failed_results_list = [
                result for result in results_dict.results if not result.success
            ]
            results_dict.results = failed_results_list
            return results_dict
        else:
            return results_dict

    def update_return_obj(self, data_asset, return_obj):
        """Helper called by data_asset.

        Args:
            data_asset: The data_asset whose validation produced the current return object
            return_obj: the return object to update

        Returns:
            return_obj: the return object, potentially changed into a widget by the configured expectation explorer
        """
        return return_obj

    @usage_statistics_enabled_method(event_name="data_context.build_data_docs")
    def build_data_docs(
        self,
        site_names=None,
        resource_identifiers=None,
        dry_run=False,
        build_index: bool = True,
    ):
        """
        Build Data Docs for your project.

        These make it simple to visualize data quality in your project. These
        include Expectations, Validations & Profiles. The are built for all
        Datasources from JSON artifacts in the local repo including validations
        & profiles from the uncommitted directory.

        :param site_names: if specified, build data docs only for these sites, otherwise,
                            build all the sites specified in the context's config
        :param resource_identifiers: a list of resource identifiers (ExpectationSuiteIdentifier,
                            ValidationResultIdentifier). If specified, rebuild HTML
                            (or other views the data docs sites are rendering) only for
                            the resources in this list. This supports incremental build
                            of data docs sites (e.g., when a new validation result is created)
                            and avoids full rebuild.
        :param dry_run: a flag, if True, the method returns a structure containing the
                            URLs of the sites that *would* be built, but it does not build
                            these sites. The motivation for adding this flag was to allow
                            the CLI to display the the URLs before building and to let users
                            confirm.

        :param build_index: a flag if False, skips building the index page

        Returns:
            A dictionary with the names of the updated data documentation sites as keys and the the location info
            of their index.html files as values
        """
        logger.debug("Starting DataContext.build_data_docs")

        index_page_locator_infos = {}

        sites = self.project_config_with_variables_substituted.data_docs_sites
        if sites:
            logger.debug("Found data_docs_sites. Building sites...")

            for site_name, site_config in sites.items():
                logger.debug(
                    "Building Data Docs Site %s" % site_name,
                )

                if (site_names and (site_name in site_names)) or not site_names:
                    complete_site_config = site_config
                    module_name = "great_expectations.render.renderer.site_builder"
                    site_builder = instantiate_class_from_config(
                        config=complete_site_config,
                        runtime_environment={
                            "data_context": self,
                            "root_directory": self.root_directory,
                            "site_name": site_name,
                        },
                        config_defaults={"module_name": module_name},
                    )
                    if not site_builder:
                        raise ge_exceptions.ClassInstantiationError(
                            module_name=module_name,
                            package_name=None,
                            class_name=complete_site_config["class_name"],
                        )
                    if dry_run:
                        index_page_locator_infos[
                            site_name
                        ] = site_builder.get_resource_url(only_if_exists=False)
                    else:
                        index_page_resource_identifier_tuple = site_builder.build(
                            resource_identifiers, build_index=build_index
                        )
                        if index_page_resource_identifier_tuple:
                            index_page_locator_infos[
                                site_name
                            ] = index_page_resource_identifier_tuple[0]

        else:
            logger.debug("No data_docs_config found. No site(s) built.")

        return index_page_locator_infos

    def clean_data_docs(self, site_name=None):
        sites123 = self.project_config_with_variables_substituted.data_docs_sites
        cleaned = False
        for sname, site_config in sites123.items():
            if site_name is None:
                cleaned = False
                complete_site_config = site_config
                module_name = "great_expectations.render.renderer.site_builder"
                site_builder = instantiate_class_from_config(
                    config=complete_site_config,
                    runtime_environment={
                        "data_context": self,
                        "root_directory": self.root_directory,
                    },
                    config_defaults={"module_name": module_name},
                )
                site_builder.clean_site()
                cleaned = True
            else:
                if site_name == sname:
                    complete_site_config = site_config
                    module_name = "great_expectations.render.renderer.site_builder"
                    site_builder = instantiate_class_from_config(
                        config=complete_site_config,
                        runtime_environment={
                            "data_context": self,
                            "root_directory": self.root_directory,
                        },
                        config_defaults={"module_name": module_name},
                    )
                    site_builder.clean_site()
                    return True
        return cleaned

    def profile_datasource(
        self,
        datasource_name,
        batch_kwargs_generator_name=None,
        data_assets=None,
        max_data_assets=20,
        profile_all_data_assets=True,
        profiler=BasicDatasetProfiler,
        profiler_configuration=None,
        dry_run=False,
        run_id=None,
        additional_batch_kwargs=None,
        run_name=None,
        run_time=None,
    ):
        """Profile the named datasource using the named profiler.

        Args:
            datasource_name: the name of the datasource for which to profile data_assets
            batch_kwargs_generator_name: the name of the batch kwargs generator to use to get batches
            data_assets: list of data asset names to profile
            max_data_assets: if the number of data assets the batch kwargs generator yields is greater than this max_data_assets,
                profile_all_data_assets=True is required to profile all
            profile_all_data_assets: when True, all data assets are profiled, regardless of their number
            profiler: the profiler class to use
            profiler_configuration: Optional profiler configuration dict
            dry_run: when true, the method checks arguments and reports if can profile or specifies the arguments that are missing
            additional_batch_kwargs: Additional keyword arguments to be provided to get_batch when loading the data asset.
        Returns:
            A dictionary::

                {
                    "success": True/False,
                    "results": List of (expectation_suite, EVR) tuples for each of the data_assets found in the datasource
                }

            When success = False, the error details are under "error" key
        """

        # We don't need the datasource object, but this line serves to check if the datasource by the name passed as
        # an arg exists and raise an error if it does not.
        datasource = self.get_datasource(datasource_name)

        if not dry_run:
            logger.info(
                "Profiling '{}' with '{}'".format(datasource_name, profiler.__name__)
            )

        profiling_results = {}

        # Build the list of available data asset names (each item a tuple of name and type)

        data_asset_names_dict = self.get_available_data_asset_names(datasource_name)

        available_data_asset_name_list = []
        try:
            datasource_data_asset_names_dict = data_asset_names_dict[datasource_name]
        except KeyError:
            # KeyError will happen if there is not datasource
            raise ge_exceptions.ProfilerError(
                "No datasource {} found.".format(datasource_name)
            )

        if batch_kwargs_generator_name is None:
            # if no generator name is passed as an arg and the datasource has only
            # one generator with data asset names, use it.
            # if ambiguous, raise an exception
            for name in datasource_data_asset_names_dict.keys():
                if batch_kwargs_generator_name is not None:
                    profiling_results = {
                        "success": False,
                        "error": {
                            "code": DataContext.PROFILING_ERROR_CODE_MULTIPLE_BATCH_KWARGS_GENERATORS_FOUND
                        },
                    }
                    return profiling_results

                if len(datasource_data_asset_names_dict[name]["names"]) > 0:
                    available_data_asset_name_list = datasource_data_asset_names_dict[
                        name
                    ]["names"]
                    batch_kwargs_generator_name = name

            if batch_kwargs_generator_name is None:
                profiling_results = {
                    "success": False,
                    "error": {
                        "code": DataContext.PROFILING_ERROR_CODE_NO_BATCH_KWARGS_GENERATORS_FOUND
                    },
                }
                return profiling_results
        else:
            # if the generator name is passed as an arg, get this generator's available data asset names
            try:
                available_data_asset_name_list = datasource_data_asset_names_dict[
                    batch_kwargs_generator_name
                ]["names"]
            except KeyError:
                raise ge_exceptions.ProfilerError(
                    "batch kwargs Generator {} not found. Specify the name of a generator configured in this datasource".format(
                        batch_kwargs_generator_name
                    )
                )

        available_data_asset_name_list = sorted(
            available_data_asset_name_list, key=lambda x: x[0]
        )

        if len(available_data_asset_name_list) == 0:
            raise ge_exceptions.ProfilerError(
                "No Data Assets found in Datasource {}. Used batch kwargs generator: {}.".format(
                    datasource_name, batch_kwargs_generator_name
                )
            )
        total_data_assets = len(available_data_asset_name_list)

        data_asset_names_to_profiled = None

        if isinstance(data_assets, list) and len(data_assets) > 0:
            not_found_data_assets = [
                name
                for name in data_assets
                if name not in [da[0] for da in available_data_asset_name_list]
            ]
            if len(not_found_data_assets) > 0:
                profiling_results = {
                    "success": False,
                    "error": {
                        "code": DataContext.PROFILING_ERROR_CODE_SPECIFIED_DATA_ASSETS_NOT_FOUND,
                        "not_found_data_assets": not_found_data_assets,
                        "data_assets": available_data_asset_name_list,
                    },
                }
                return profiling_results

            data_assets.sort()
            data_asset_names_to_profiled = data_assets
            total_data_assets = len(available_data_asset_name_list)
            if not dry_run:
                logger.info(
                    "Profiling the white-listed data assets: %s, alphabetically."
                    % (",".join(data_assets))
                )
        else:
            if not profile_all_data_assets:
                if total_data_assets > max_data_assets:
                    profiling_results = {
                        "success": False,
                        "error": {
                            "code": DataContext.PROFILING_ERROR_CODE_TOO_MANY_DATA_ASSETS,
                            "num_data_assets": total_data_assets,
                            "data_assets": available_data_asset_name_list,
                        },
                    }
                    return profiling_results

            data_asset_names_to_profiled = [
                name[0] for name in available_data_asset_name_list
            ]
        if not dry_run:
            logger.info(
                "Profiling all %d data assets from batch kwargs generator %s"
                % (len(available_data_asset_name_list), batch_kwargs_generator_name)
            )
        else:
            logger.info(
                "Found %d data assets from batch kwargs generator %s"
                % (len(available_data_asset_name_list), batch_kwargs_generator_name)
            )

        profiling_results["success"] = True

        if not dry_run:
            profiling_results["results"] = []
            total_columns, total_expectations, total_rows, skipped_data_assets = (
                0,
                0,
                0,
                0,
            )
            total_start_time = datetime.datetime.now()

            for name in data_asset_names_to_profiled:
                logger.info("\tProfiling '%s'..." % name)
                try:
                    profiling_results["results"].append(
                        self.profile_data_asset(
                            datasource_name=datasource_name,
                            batch_kwargs_generator_name=batch_kwargs_generator_name,
                            data_asset_name=name,
                            profiler=profiler,
                            profiler_configuration=profiler_configuration,
                            run_id=run_id,
                            additional_batch_kwargs=additional_batch_kwargs,
                            run_name=run_name,
                            run_time=run_time,
                        )["results"][0]
                    )

                except ge_exceptions.ProfilerError as err:
                    logger.warning(err.message)
                except OSError as err:
                    logger.warning(
                        "IOError while profiling %s. (Perhaps a loading error?) Skipping."
                        % name[1]
                    )
                    logger.debug(str(err))
                    skipped_data_assets += 1
                except SQLAlchemyError as e:
                    logger.warning(
                        "SqlAlchemyError while profiling %s. Skipping." % name[1]
                    )
                    logger.debug(str(e))
                    skipped_data_assets += 1

            total_duration = (
                datetime.datetime.now() - total_start_time
            ).total_seconds()
            logger.info(
                """
    Profiled %d of %d named data assets, with %d total rows and %d columns in %.2f seconds.
    Generated, evaluated, and stored %d Expectations during profiling. Please review results using data-docs."""
                % (
                    len(data_asset_names_to_profiled),
                    total_data_assets,
                    total_rows,
                    total_columns,
                    total_duration,
                    total_expectations,
                )
            )
            if skipped_data_assets > 0:
                logger.warning(
                    "Skipped %d data assets due to errors." % skipped_data_assets
                )

        profiling_results["success"] = True
        return profiling_results

    def profile_data_asset(
        self,
        datasource_name,
        batch_kwargs_generator_name=None,
        data_asset_name=None,
        batch_kwargs=None,
        expectation_suite_name=None,
        profiler=BasicDatasetProfiler,
        profiler_configuration=None,
        run_id=None,
        additional_batch_kwargs=None,
        run_name=None,
        run_time=None,
    ):
        """
        Profile a data asset

        :param datasource_name: the name of the datasource to which the profiled data asset belongs
        :param batch_kwargs_generator_name: the name of the batch kwargs generator to use to get batches (only if batch_kwargs are not provided)
        :param data_asset_name: the name of the profiled data asset
        :param batch_kwargs: optional - if set, the method will use the value to fetch the batch to be profiled. If not passed, the batch kwargs generator (generator_name arg) will choose a batch
        :param profiler: the profiler class to use
        :param profiler_configuration: Optional profiler configuration dict
        :param run_name: optional - if set, the validation result created by the profiler will be under the provided run_name
        :param additional_batch_kwargs:
        :returns
            A dictionary::

                {
                    "success": True/False,
                    "results": List of (expectation_suite, EVR) tuples for each of the data_assets found in the datasource
                }

            When success = False, the error details are under "error" key
        """

        assert not (run_id and run_name) and not (
            run_id and run_time
        ), "Please provide either a run_id or run_name and/or run_time."
        if isinstance(run_id, str) and not run_name:
            warnings.warn(
                "String run_ids will be deprecated in the future. Please provide a run_id of type "
                "RunIdentifier(run_name=None, run_time=None), or a dictionary containing run_name "
                "and run_time (both optional). Instead of providing a run_id, you may also provide"
                "run_name and run_time separately.",
                DeprecationWarning,
            )
            try:
                run_time = parse(run_id)
            except (ValueError, TypeError):
                pass
            run_id = RunIdentifier(run_name=run_id, run_time=run_time)
        elif isinstance(run_id, dict):
            run_id = RunIdentifier(**run_id)
        elif not isinstance(run_id, RunIdentifier):
            run_name = run_name or "profiling"
            run_id = RunIdentifier(run_name=run_name, run_time=run_time)

        logger.info(
            "Profiling '{}' with '{}'".format(datasource_name, profiler.__name__)
        )

        if not additional_batch_kwargs:
            additional_batch_kwargs = {}

        if batch_kwargs is None:
            try:
                generator = self.get_datasource(
                    datasource_name=datasource_name
                ).get_batch_kwargs_generator(name=batch_kwargs_generator_name)
                batch_kwargs = generator.build_batch_kwargs(
                    data_asset_name, **additional_batch_kwargs
                )
            except ge_exceptions.BatchKwargsError:
                raise ge_exceptions.ProfilerError(
                    "Unable to build batch_kwargs for datasource {}, using batch kwargs generator {} for name {}".format(
                        datasource_name, batch_kwargs_generator_name, data_asset_name
                    )
                )
            except ValueError:
                raise ge_exceptions.ProfilerError(
                    "Unable to find datasource {} or batch kwargs generator {}.".format(
                        datasource_name, batch_kwargs_generator_name
                    )
                )
        else:
            batch_kwargs.update(additional_batch_kwargs)

        profiling_results = {"success": False, "results": []}

        total_columns, total_expectations, total_rows, skipped_data_assets = 0, 0, 0, 0
        total_start_time = datetime.datetime.now()

        name = data_asset_name
        # logger.info("\tProfiling '%s'..." % name)

        start_time = datetime.datetime.now()

        if expectation_suite_name is None:
            if batch_kwargs_generator_name is None and data_asset_name is None:
                expectation_suite_name = (
                    datasource_name
                    + "."
                    + profiler.__name__
                    + "."
                    + BatchKwargs(batch_kwargs).to_id()
                )
            else:
                expectation_suite_name = (
                    datasource_name
                    + "."
                    + batch_kwargs_generator_name
                    + "."
                    + data_asset_name
                    + "."
                    + profiler.__name__
                )

        self.create_expectation_suite(
            expectation_suite_name=expectation_suite_name, overwrite_existing=True
        )

        # TODO: Add batch_parameters
        batch = self.get_batch(
            expectation_suite_name=expectation_suite_name,
            batch_kwargs=batch_kwargs,
        )

        if not profiler.validate(batch):
            raise ge_exceptions.ProfilerError(
                "batch '%s' is not a valid batch for the '%s' profiler"
                % (name, profiler.__name__)
            )

        # Note: This logic is specific to DatasetProfilers, which profile a single batch. Multi-batch profilers
        # will have more to unpack.
        expectation_suite, validation_results = profiler.profile(
            batch, run_id=run_id, profiler_configuration=profiler_configuration
        )
        profiling_results["results"].append((expectation_suite, validation_results))

        self.validations_store.set(
            key=ValidationResultIdentifier(
                expectation_suite_identifier=ExpectationSuiteIdentifier(
                    expectation_suite_name=expectation_suite_name
                ),
                run_id=run_id,
                batch_identifier=batch.batch_id,
            ),
            value=validation_results,
        )

        if isinstance(batch, Dataset):
            # For datasets, we can produce some more detailed statistics
            row_count = batch.get_row_count()
            total_rows += row_count
            new_column_count = len(
                {
                    exp.kwargs["column"]
                    for exp in expectation_suite.expectations
                    if "column" in exp.kwargs
                }
            )
            total_columns += new_column_count

        new_expectation_count = len(expectation_suite.expectations)
        total_expectations += new_expectation_count

        self.save_expectation_suite(expectation_suite)
        duration = (datetime.datetime.now() - start_time).total_seconds()
        logger.info(
            "\tProfiled %d columns using %d rows from %s (%.3f sec)"
            % (new_column_count, row_count, name, duration)
        )

        total_duration = (datetime.datetime.now() - total_start_time).total_seconds()
        logger.info(
            """
Profiled the data asset, with %d total rows and %d columns in %.2f seconds.
Generated, evaluated, and stored %d Expectations during profiling. Please review results using data-docs."""
            % (
                total_rows,
                total_columns,
                total_duration,
                total_expectations,
            )
        )

        profiling_results["success"] = True
        return profiling_results

    def add_checkpoint(
        self,
        name: str,
        config_version: Optional[Union[int, float]] = None,
        template_name: Optional[str] = None,
        module_name: Optional[str] = None,
        class_name: Optional[str] = None,
        run_name_template: Optional[str] = None,
        expectation_suite_name: Optional[str] = None,
        batch_request: Optional[Union[BatchRequest, dict]] = None,
        action_list: Optional[List[dict]] = None,
        evaluation_parameters: Optional[dict] = None,
        runtime_configuration: Optional[dict] = None,
        validations: Optional[List[dict]] = None,
        profilers: Optional[List[dict]] = None,
        # Next two fields are for LegacyCheckpoint configuration
        validation_operator_name: Optional[str] = None,
        batches: Optional[List[dict]] = None,
        # the following four arguments are used by SimpleCheckpoint
        site_names: Optional[Union[str, List[str]]] = None,
        slack_webhook: Optional[str] = None,
        notify_on: Optional[str] = None,
        notify_with: Optional[Union[str, List[str]]] = None,
    ) -> Union[Checkpoint, LegacyCheckpoint]:
        checkpoint_config: Union[CheckpointConfig, dict]
        checkpoint_config = {
            "name": name,
            "config_version": config_version,
            "template_name": template_name,
            "module_name": module_name,
            "class_name": class_name,
            "run_name_template": run_name_template,
            "expectation_suite_name": expectation_suite_name,
            "batch_request": batch_request,
            "action_list": action_list,
            "evaluation_parameters": evaluation_parameters,
            "runtime_configuration": runtime_configuration,
            "validations": validations,
            "profilers": profilers,
            # Next two fields are for LegacyCheckpoint configuration
            "validation_operator_name": validation_operator_name,
            "batches": batches,
            # the following four keys are used by SimpleCheckpoint
            "site_names": site_names,
            "slack_webhook": slack_webhook,
            "notify_on": notify_on,
            "notify_with": notify_with,
        }
        checkpoint_config = filter_properties_dict(properties=checkpoint_config)
        new_checkpoint: Union[
            Checkpoint, LegacyCheckpoint
        ] = instantiate_class_from_config(
            config=checkpoint_config,
            runtime_environment={
                "data_context": self,
            },
            config_defaults={
                "module_name": "great_expectations.checkpoint.checkpoint",
            },
        )
        key: ConfigurationIdentifier = ConfigurationIdentifier(
            configuration_key=name,
        )
        checkpoint_config = CheckpointConfig(**checkpoint_config)
        self.checkpoint_store.set(key=key, value=checkpoint_config)
        return new_checkpoint

    def get_checkpoint(self, name: str) -> Union[Checkpoint, LegacyCheckpoint]:
        key: ConfigurationIdentifier = ConfigurationIdentifier(
            configuration_key=name,
        )
        try:
            checkpoint_config: CheckpointConfig = self.checkpoint_store.get(key=key)
        except ge_exceptions.InvalidKeyError as exc_ik:
            raise ge_exceptions.CheckpointNotFoundError(
                message=f'Non-existent checkpoint configuration named "{key.configuration_key}".\n\nDetails: {exc_ik}'
            )
        except ValidationError as exc_ve:
            raise ge_exceptions.InvalidCheckpointConfigError(
                message="Invalid checkpoint configuration", validation_error=exc_ve
            )

        if checkpoint_config.config_version is None:
            if not (
                "batches" in checkpoint_config.to_json_dict()
                and (
                    len(checkpoint_config.to_json_dict()["batches"]) == 0
                    or {"batch_kwargs", "expectation_suite_names",}.issubset(
                        set(
                            list(
                                itertools.chain.from_iterable(
                                    [
                                        item.keys()
                                        for item in checkpoint_config.to_json_dict()[
                                            "batches"
                                        ]
                                    ]
                                )
                            )
                        )
                    )
                )
            ):
                raise ge_exceptions.CheckpointError(
                    message="Attempt to instantiate LegacyCheckpoint with insufficient and/or incorrect arguments."
                )

        config: dict = checkpoint_config.to_json_dict()
        config.update({"name": name})
        config = filter_properties_dict(properties=config)
        checkpoint: Union[Checkpoint, LegacyCheckpoint] = instantiate_class_from_config(
            config=config,
            runtime_environment={
                "data_context": self,
            },
            config_defaults={
                "module_name": "great_expectations.checkpoint",
            },
        )

        return checkpoint

    def list_checkpoints(self) -> List[str]:
        return [x.configuration_key for x in self.checkpoint_store.list_keys()]

    def run_checkpoint(
        self,
        checkpoint_name: str,
        template_name: Optional[str] = None,
        run_name_template: Optional[str] = None,
        expectation_suite_name: Optional[str] = None,
        batch_request: Optional[Union[BatchRequest, dict]] = None,
        action_list: Optional[List[dict]] = None,
        evaluation_parameters: Optional[dict] = None,
        runtime_configuration: Optional[dict] = None,
        validations: Optional[List[dict]] = None,
        profilers: Optional[List[dict]] = None,
        run_id: Optional[Union[str, int, float]] = None,
        run_name: Optional[str] = None,
        run_time: Optional[datetime.datetime] = None,
        result_format: Optional[str] = None,
        **kwargs,
    ) -> CheckpointResult:
        """
        Validate against a pre-defined checkpoint. (Experimental)
        Args:
            checkpoint_name: The name of a checkpoint defined via the CLI or by manually creating a yml file
            run_name: The run_name for the validation; if None, a default value will be used
            **kwargs: Additional kwargs to pass to the validation operator

        Returns:
            CheckpointResult
        """
        # TODO mark experimental

        if result_format is None:
            result_format = {"result_format": "SUMMARY"}

        checkpoint: Union[Checkpoint, LegacyCheckpoint] = self.get_checkpoint(
            name=checkpoint_name,
        )

        return checkpoint.run(
            template_name=template_name,
            run_name_template=run_name_template,
            expectation_suite_name=expectation_suite_name,
            batch_request=batch_request,
            action_list=action_list,
            evaluation_parameters=evaluation_parameters,
            runtime_configuration=runtime_configuration,
            validations=validations,
            profilers=profilers,
            run_id=run_id,
            run_name=run_name,
            run_time=run_time,
            result_format=result_format,
            **kwargs,
        )

    def test_yaml_config(
        self,
        yaml_config: str,
        name: Optional[str] = None,
        class_name: Optional[str] = None,
        pretty_print: bool = True,
        return_mode: str = "instantiated_class",
        shorten_tracebacks: bool = False,
    ):
        """Convenience method for testing yaml configs

        test_yaml_config is a convenience method for configuring the moving
        parts of a Great Expectations deployment. It allows you to quickly
        test out configs for system components, especially Datasources,
        Checkpoints, and Stores.

        For many deployments of Great Expectations, these components (plus
        Expectations) are the only ones you'll need.

        test_yaml_config is mainly intended for use within notebooks and tests.

        Parameters
        ----------
        yaml_config : str
            A string containing the yaml config to be tested

        name: str
            (Optional) A string containing the name of the component to instantiate

        pretty_print : bool
            Determines whether to print human-readable output

        return_mode : str
            Determines what type of object test_yaml_config will return
            Valid modes are "instantiated_class" and "report_object"

        shorten_tracebacks : bool
            If true, catch any errors during instantiation and print only the
            last element of the traceback stack. This can be helpful for
            rapid iteration on configs in a notebook, because it can remove
            the need to scroll up and down a lot.

        Returns
        -------
        The instantiated component (e.g. a Datasource)
        OR
        a json object containing metadata from the component's self_check method

        The returned object is determined by return_mode.
        """
        if pretty_print:
            print("Attempting to instantiate class from config...")

        if return_mode not in ["instantiated_class", "report_object"]:
            raise ValueError(f"Unknown return_mode: {return_mode}.")

        substituted_config_variables: Union[
            DataContextConfig, dict
        ] = substitute_all_config_variables(
            self.config_variables,
            dict(os.environ),
        )

        substitutions: dict = {
            **substituted_config_variables,
            **dict(os.environ),
            **self.runtime_environment,
        }

        config_str_with_substituted_variables: Union[
            DataContextConfig, dict
        ] = substitute_all_config_variables(
            yaml_config,
            substitutions,
        )

        config: CommentedMap = yaml.load(config_str_with_substituted_variables)

        if "class_name" in config:
            class_name = config["class_name"]

        instantiated_class: Any

        try:
            if class_name in [
                "ExpectationsStore",
                "ValidationsStore",
                "HtmlSiteStore",
                "EvaluationParameterStore",
                "MetricStore",
                "SqlAlchemyQueryStore",
                "CheckpointStore",
            ]:
                print(f"\tInstantiating as a Store, since class_name is {class_name}")
                store_name: str = name or "my_temp_store"
                instantiated_class = cast(
                    Store,
                    self._build_store_from_config(
                        store_name=store_name,
                        store_config=config,
                    ),
                )
                store_name = instantiated_class.store_name or store_name
                self._project_config["stores"][store_name] = config
            elif class_name in [
                "Datasource",
                "SimpleSqlalchemyDatasource",
            ]:
                print(
                    f"\tInstantiating as a Datasource, since class_name is {class_name}"
                )
                datasource_name: str = name or "my_temp_datasource"
                instantiated_class = cast(
                    Datasource,
                    self._instantiate_datasource_from_config_and_update_project_config(
                        name=datasource_name,
                        config=config,
                        initialize=True,
                    ),
                )
            elif class_name == "Checkpoint":
                print(
                    f"\tInstantiating as a Checkpoint, since class_name is {class_name}"
                )

                checkpoint_name: str = name or "my_temp_checkpoint"

                checkpoint_config: Union[CheckpointConfig, dict]

                checkpoint_config = CheckpointConfig.from_commented_map(
                    commented_map=config
                )
                checkpoint_config = checkpoint_config.to_json_dict()
                checkpoint_config.update({"name": checkpoint_name})

                instantiated_class = Checkpoint(data_context=self, **checkpoint_config)

                checkpoint_config = CheckpointConfig.from_commented_map(
                    commented_map=instantiated_class.config.commented_map
                )
                checkpoint_config = checkpoint_config.to_json_dict()

                # noinspection PyUnusedLocal
                checkpoint: Checkpoint = self.add_checkpoint(
                    **checkpoint_config,
                )
            elif class_name == "SimpleCheckpoint":
                print(
                    f"\tInstantiating as a SimpleCheckpoint, since class_name is {class_name}"
                )

                checkpoint_name: str = name or "my_temp_checkpoint"

                checkpoint_config: Union[CheckpointConfig, dict]

                checkpoint_config = CheckpointConfig.from_commented_map(
                    commented_map=config
                )
                checkpoint_config = checkpoint_config.to_json_dict()
                checkpoint_config.update({"name": checkpoint_name})

                instantiated_class = SimpleCheckpoint(
                    data_context=self, **checkpoint_config
                )

                checkpoint_config = CheckpointConfig.from_commented_map(
                    commented_map=instantiated_class.config.commented_map
                )
                checkpoint_config = checkpoint_config.to_json_dict()

                # noinspection PyUnusedLocal
                checkpoint: Checkpoint = self.add_checkpoint(
                    **checkpoint_config,
                )
            else:
                print(
                    "\tNo matching class found. Attempting to instantiate class from the raw config..."
                )
                instantiated_class = instantiate_class_from_config(
                    config=config,
                    runtime_environment={
                        "root_directory": self.root_directory,
                    },
                    config_defaults={},
                )

            if pretty_print:
                print(
                    f"\tSuccessfully instantiated {instantiated_class.__class__.__name__}"
                )
                print()

            report_object: dict = instantiated_class.self_check(
                pretty_print=pretty_print
            )

            if return_mode == "instantiated_class":
                return instantiated_class

            return report_object

        except Exception as e:
            if shorten_tracebacks:
                traceback.print_exc(limit=1)
            else:
                raise e


class DataContext(BaseDataContext):
    """A DataContext represents a Great Expectations project. It organizes storage and access for
    expectation suites, datasources, notification settings, and data fixtures.

    The DataContext is configured via a yml file stored in a directory called great_expectations; the configuration file
    as well as managed expectation suites should be stored in version control.

    Use the `create` classmethod to create a new empty config, or instantiate the DataContext
    by passing the path to an existing data context root directory.

    DataContexts use data sources you're already familiar with. BatchKwargGenerators help introspect data stores and data execution
    frameworks (such as airflow, Nifi, dbt, or dagster) to describe and produce batches of data ready for analysis. This
    enables fetching, validation, profiling, and documentation of  your data in a way that is meaningful within your
    existing infrastructure and work environment.

    DataContexts use a datasource-based namespace, where each accessible type of data has a three-part
    normalized *data_asset_name*, consisting of *datasource/generator/data_asset_name*.

    - The datasource actually connects to a source of materialized data and returns Great Expectations DataAssets \
      connected to a compute environment and ready for validation.

    - The BatchKwargGenerator knows how to introspect datasources and produce identifying "batch_kwargs" that define \
      particular slices of data.

    - The data_asset_name is a specific name -- often a table name or other name familiar to users -- that \
      batch kwargs generators can slice into batches.

    An expectation suite is a collection of expectations ready to be applied to a batch of data. Since
    in many projects it is useful to have different expectations evaluate in different contexts--profiling
    vs. testing; warning vs. error; high vs. low compute; ML model or dashboard--suites provide a namespace
    option for selecting which expectations a DataContext returns.

    In many simple projects, the datasource or batch kwargs generator name may be omitted and the DataContext will infer
    the correct name when there is no ambiguity.

    Similarly, if no expectation suite name is provided, the DataContext will assume the name "default".
    """

    @classmethod
    def create(
        cls,
        project_root_dir=None,
        usage_statistics_enabled=True,
        runtime_environment=None,
    ):
        """
        Build a new great_expectations directory and DataContext object in the provided project_root_dir.

        `create` will not create a new "great_expectations" directory in the provided folder, provided one does not
        already exist. Then, it will initialize a new DataContext in that folder and write the resulting config.

        Args:
            project_root_dir: path to the root directory in which to create a new great_expectations directory
            runtime_environment: a dictionary of config variables that
            override both those set in config_variables.yml and the environment

        Returns:
            DataContext
        """

        if not os.path.isdir(project_root_dir):
            raise ge_exceptions.DataContextError(
                "The project_root_dir must be an existing directory in which "
                "to initialize a new DataContext"
            )

        ge_dir = os.path.join(project_root_dir, cls.GE_DIR)
        os.makedirs(ge_dir, exist_ok=True)
        cls.scaffold_directories(ge_dir)

        if os.path.isfile(os.path.join(ge_dir, cls.GE_YML)):
            message = """Warning. An existing `{}` was found here: {}.
    - No action was taken.""".format(
                cls.GE_YML, ge_dir
            )
            warnings.warn(message)
        else:
            cls.write_project_template_to_disk(ge_dir, usage_statistics_enabled)

        if os.path.isfile(os.path.join(ge_dir, "notebooks")):
            message = """Warning. An existing `notebooks` directory was found here: {}.
    - No action was taken.""".format(
                ge_dir
            )
            warnings.warn(message)
        else:
            cls.scaffold_notebooks(ge_dir)

        uncommitted_dir = os.path.join(ge_dir, cls.GE_UNCOMMITTED_DIR)
        if os.path.isfile(os.path.join(uncommitted_dir, "config_variables.yml")):
            message = """Warning. An existing `config_variables.yml` was found here: {}.
    - No action was taken.""".format(
                uncommitted_dir
            )
            warnings.warn(message)
        else:
            cls.write_config_variables_template_to_disk(uncommitted_dir)

        return cls(ge_dir, runtime_environment=runtime_environment)

    @classmethod
    def all_uncommitted_directories_exist(cls, ge_dir):
        """Check if all uncommitted direcotries exist."""
        uncommitted_dir = os.path.join(ge_dir, cls.GE_UNCOMMITTED_DIR)
        for directory in cls.UNCOMMITTED_DIRECTORIES:
            if not os.path.isdir(os.path.join(uncommitted_dir, directory)):
                return False

        return True

    @classmethod
    def config_variables_yml_exist(cls, ge_dir):
        """Check if all config_variables.yml exists."""
        path_to_yml = os.path.join(ge_dir, cls.GE_YML)

        # TODO this is so brittle and gross
        with open(path_to_yml) as f:
            config = yaml.load(f)
        config_var_path = config.get("config_variables_file_path")
        config_var_path = os.path.join(ge_dir, config_var_path)
        return os.path.isfile(config_var_path)

    @classmethod
    def write_config_variables_template_to_disk(cls, uncommitted_dir):
        os.makedirs(uncommitted_dir, exist_ok=True)
        config_var_file = os.path.join(uncommitted_dir, "config_variables.yml")
        with open(config_var_file, "w") as template:
            template.write(CONFIG_VARIABLES_TEMPLATE)

    @classmethod
    def write_project_template_to_disk(cls, ge_dir, usage_statistics_enabled=True):
        file_path = os.path.join(ge_dir, cls.GE_YML)
        with open(file_path, "w") as template:
            if usage_statistics_enabled:
                template.write(PROJECT_TEMPLATE_USAGE_STATISTICS_ENABLED)
            else:
                template.write(PROJECT_TEMPLATE_USAGE_STATISTICS_DISABLED)

    @classmethod
    def scaffold_directories(cls, base_dir):
        """Safely create GE directories for a new project."""
        os.makedirs(base_dir, exist_ok=True)
        open(os.path.join(base_dir, ".gitignore"), "w").write("uncommitted/")

        for directory in cls.BASE_DIRECTORIES:
            if directory == "plugins":
                plugins_dir = os.path.join(base_dir, directory)
                os.makedirs(plugins_dir, exist_ok=True)
                os.makedirs(
                    os.path.join(plugins_dir, "custom_data_docs"), exist_ok=True
                )
                os.makedirs(
                    os.path.join(plugins_dir, "custom_data_docs", "views"),
                    exist_ok=True,
                )
                os.makedirs(
                    os.path.join(plugins_dir, "custom_data_docs", "renderers"),
                    exist_ok=True,
                )
                os.makedirs(
                    os.path.join(plugins_dir, "custom_data_docs", "styles"),
                    exist_ok=True,
                )
                cls.scaffold_custom_data_docs(plugins_dir)
            else:
                os.makedirs(os.path.join(base_dir, directory), exist_ok=True)

        uncommitted_dir = os.path.join(base_dir, cls.GE_UNCOMMITTED_DIR)

        for new_directory in cls.UNCOMMITTED_DIRECTORIES:
            new_directory_path = os.path.join(uncommitted_dir, new_directory)
            os.makedirs(new_directory_path, exist_ok=True)

        notebook_path = os.path.join(base_dir, "notebooks")
        for subdir in cls.NOTEBOOK_SUBDIRECTORIES:
            os.makedirs(os.path.join(notebook_path, subdir), exist_ok=True)

    @classmethod
    def scaffold_custom_data_docs(cls, plugins_dir):
        """Copy custom data docs templates"""
        styles_template = file_relative_path(
            __file__,
            "../render/view/static/styles/data_docs_custom_styles_template.css",
        )
        styles_destination_path = os.path.join(
            plugins_dir, "custom_data_docs", "styles", "data_docs_custom_styles.css"
        )
        shutil.copyfile(styles_template, styles_destination_path)

    @classmethod
    def scaffold_notebooks(cls, base_dir):
        """Copy template notebooks into the notebooks directory for a project."""
        template_dir = file_relative_path(__file__, "../init_notebooks/")
        notebook_dir = os.path.join(base_dir, "notebooks/")
        for subdir in cls.NOTEBOOK_SUBDIRECTORIES:
            subdir_path = os.path.join(notebook_dir, subdir)
            for notebook in glob.glob(os.path.join(template_dir, subdir, "*.ipynb")):
                notebook_name = os.path.basename(notebook)
                destination_path = os.path.join(subdir_path, notebook_name)
                shutil.copyfile(notebook, destination_path)

    def __init__(self, context_root_dir=None, runtime_environment=None):

        # Determine the "context root directory" - this is the parent of "great_expectations" dir
        if context_root_dir is None:
            context_root_dir = self.find_context_root_dir()
        context_root_directory = os.path.abspath(os.path.expanduser(context_root_dir))
        self._context_root_directory = context_root_directory

        project_config = self._load_project_config()
        super().__init__(project_config, context_root_directory, runtime_environment)

        # save project config if data_context_id auto-generated or global config values applied
        project_config_dict = dataContextConfigSchema.dump(project_config)
        if (
            project_config.anonymous_usage_statistics.explicit_id is False
            or project_config_dict != dataContextConfigSchema.dump(self._project_config)
        ):
            self._save_project_config()

    def _load_project_config(self):
        """
        Reads the project configuration from the project configuration file.
        The file may contain ${SOME_VARIABLE} variables - see self.project_config_with_variables_substituted
        for how these are substituted.

        :return: the configuration object read from the file
        """
        path_to_yml = os.path.join(self.root_directory, self.GE_YML)
        try:
            with open(path_to_yml) as data:
                config_commented_map_from_yaml = yaml.load(data)

        except YAMLError as err:
            raise ge_exceptions.InvalidConfigurationYamlError(
                "Your configuration file is not a valid yml file likely due to a yml syntax error:\n\n{}".format(
                    err
                )
            )
        except DuplicateKeyError:
            raise ge_exceptions.InvalidConfigurationYamlError(
                "Error: duplicate key found in project YAML file."
            )
        except OSError:
            raise ge_exceptions.ConfigNotFoundError()

        try:
            return DataContextConfig.from_commented_map(
                commented_map=config_commented_map_from_yaml
            )
        except ge_exceptions.InvalidDataContextConfigError:
            # Just to be explicit about what we intended to catch
            raise

    def _save_project_config(self):
        """Save the current project to disk."""
        logger.debug("Starting DataContext._save_project_config")

        config_filepath = os.path.join(self.root_directory, self.GE_YML)
        with open(config_filepath, "w") as outfile:
            self._project_config.to_yaml(outfile)

    def add_store(self, store_name, store_config):
        logger.debug("Starting DataContext.add_store for store %s" % store_name)

        new_store = super().add_store(store_name, store_config)
        self._save_project_config()
        return new_store

    def add_datasource(
        self, name, **kwargs
    ) -> Optional[Union[LegacyDatasource, BaseDatasource]]:
        logger.debug("Starting DataContext.add_datasource for datasource %s" % name)

        new_datasource: Optional[
            Union[LegacyDatasource, BaseDatasource]
        ] = super().add_datasource(name=name, **kwargs)
        self._save_project_config()

        return new_datasource

    def delete_datasource(self, name: str):
        logger.debug("Starting DataContext.delete_datasource for datasource %s" % name)

        super().delete_datasource(datasource_name=name)
        self._save_project_config()

    @classmethod
    def find_context_root_dir(cls):
        result = None
        yml_path = None
        ge_home_environment = os.getenv("GE_HOME")
        if ge_home_environment:
            ge_home_environment = os.path.expanduser(ge_home_environment)
            if os.path.isdir(ge_home_environment) and os.path.isfile(
                os.path.join(ge_home_environment, "great_expectations.yml")
            ):
                result = ge_home_environment
        else:
            yml_path = cls.find_context_yml_file()
            if yml_path:
                result = os.path.dirname(yml_path)

        if result is None:
            raise ge_exceptions.ConfigNotFoundError()

        logger.debug("Using project config: {}".format(yml_path))
        return result

    @classmethod
    def get_ge_config_version(cls, context_root_dir=None):
        yml_path = cls.find_context_yml_file(search_start_dir=context_root_dir)
        if yml_path is None:
            return

        with open(yml_path) as f:
            config_commented_map_from_yaml = yaml.load(f)

        config_version = config_commented_map_from_yaml.get("config_version")
        return float(config_version) if config_version else None

    @classmethod
    def set_ge_config_version(
        cls, config_version, context_root_dir=None, validate_config_version=True
    ):
        if not isinstance(config_version, (int, float)):
            raise ge_exceptions.UnsupportedConfigVersionError(
                "The argument `config_version` must be a number.",
            )

        if validate_config_version:
            if config_version < MINIMUM_SUPPORTED_CONFIG_VERSION:
                raise ge_exceptions.UnsupportedConfigVersionError(
                    "Invalid config version ({}).\n    The version number must be at least {}. ".format(
                        config_version, MINIMUM_SUPPORTED_CONFIG_VERSION
                    ),
                )
            elif config_version > CURRENT_GE_CONFIG_VERSION:
                raise ge_exceptions.UnsupportedConfigVersionError(
                    "Invalid config version ({}).\n    The maximum valid version is {}.".format(
                        config_version, CURRENT_GE_CONFIG_VERSION
                    ),
                )

        yml_path = cls.find_context_yml_file(search_start_dir=context_root_dir)
        if yml_path is None:
            return False

        with open(yml_path) as f:
            config_commented_map_from_yaml = yaml.load(f)
            config_commented_map_from_yaml["config_version"] = float(config_version)

        with open(yml_path, "w") as f:
            yaml.dump(config_commented_map_from_yaml, f)

        return True

    @classmethod
    def find_context_yml_file(cls, search_start_dir=None):
        """Search for the yml file starting here and moving upward."""
        yml_path = None
        if search_start_dir is None:
            search_start_dir = os.getcwd()

        for i in range(4):
            logger.debug(
                "Searching for config file {} ({} layer deep)".format(
                    search_start_dir, i
                )
            )

            potential_ge_dir = os.path.join(search_start_dir, cls.GE_DIR)

            if os.path.isdir(potential_ge_dir):
                potential_yml = os.path.join(potential_ge_dir, cls.GE_YML)
                if os.path.isfile(potential_yml):
                    yml_path = potential_yml
                    logger.debug("Found config file at " + str(yml_path))
                    break
            # move up one directory
            search_start_dir = os.path.dirname(search_start_dir)

        return yml_path

    @classmethod
    def does_config_exist_on_disk(cls, context_root_dir):
        """Return True if the great_expectations.yml exists on disk."""
        return os.path.isfile(os.path.join(context_root_dir, cls.GE_YML))

    @classmethod
    def is_project_initialized(cls, ge_dir):
        """
        Return True if the project is initialized.

        To be considered initialized, all of the following must be true:
        - all project directories exist (including uncommitted directories)
        - a valid great_expectations.yml is on disk
        - a config_variables.yml is on disk
        - the project has at least one datasource
        - the project has at least one suite
        """
        return (
            cls.does_config_exist_on_disk(ge_dir)
            and cls.all_uncommitted_directories_exist(ge_dir)
            and cls.config_variables_yml_exist(ge_dir)
            and cls._does_context_have_at_least_one_datasource(ge_dir)
            and cls._does_context_have_at_least_one_suite(ge_dir)
        )

    @classmethod
    def does_project_have_a_datasource_in_config_file(cls, ge_dir):
        if not cls.does_config_exist_on_disk(ge_dir):
            return False
        return cls._does_context_have_at_least_one_datasource(ge_dir)

    @classmethod
    def _does_context_have_at_least_one_datasource(cls, ge_dir):
        context = cls._attempt_context_instantiation(ge_dir)
        if not isinstance(context, DataContext):
            return False
        return len(context.list_datasources()) >= 1

    @classmethod
    def _does_context_have_at_least_one_suite(cls, ge_dir):
        context = cls._attempt_context_instantiation(ge_dir)
        if not isinstance(context, DataContext):
            return False
        return len(context.list_expectation_suites()) >= 1

    @classmethod
    def _attempt_context_instantiation(cls, ge_dir):
        try:
            context = DataContext(ge_dir)
            return context
        except (
            ge_exceptions.DataContextError,
            ge_exceptions.InvalidDataContextConfigError,
        ) as e:
            logger.debug(e)


class ExplorerDataContext(DataContext):
    def __init__(self, context_root_dir=None, expectation_explorer=True):
        """
            expectation_explorer: If True, load the expectation explorer manager, which will modify GE return objects \
            to include ipython notebook widgets.
        """

        super().__init__(context_root_dir)

        self._expectation_explorer = expectation_explorer
        if expectation_explorer:
            from great_expectations.jupyter_ux.expectation_explorer import (
                ExpectationExplorer,
            )

            self._expectation_explorer_manager = ExpectationExplorer()

    def update_return_obj(self, data_asset, return_obj):
        """Helper called by data_asset.

        Args:
            data_asset: The data_asset whose validation produced the current return object
            return_obj: the return object to update

        Returns:
            return_obj: the return object, potentially changed into a widget by the configured expectation explorer
        """
        if self._expectation_explorer:
            return self._expectation_explorer_manager.create_expectation_widget(
                data_asset, return_obj
            )
        else:
            return return_obj


def _get_metric_configuration_tuples(metric_configuration, base_kwargs=None):
    if base_kwargs is None:
        base_kwargs = {}

    if isinstance(metric_configuration, str):
        return [(metric_configuration, base_kwargs)]

    metric_configurations_list = []
    for kwarg_name in metric_configuration.keys():
        if not isinstance(metric_configuration[kwarg_name], dict):
            raise ge_exceptions.DataContextError(
                "Invalid metric_configuration: each key must contain a " "dictionary."
            )
        if (
            kwarg_name == "metric_kwargs_id"
        ):  # this special case allows a hash of multiple kwargs
            for metric_kwargs_id in metric_configuration[kwarg_name].keys():
                if base_kwargs != {}:
                    raise ge_exceptions.DataContextError(
                        "Invalid metric_configuration: when specifying "
                        "metric_kwargs_id, no other keys or values may be defined."
                    )
                if not isinstance(
                    metric_configuration[kwarg_name][metric_kwargs_id], list
                ):
                    raise ge_exceptions.DataContextError(
                        "Invalid metric_configuration: each value must contain a "
                        "list."
                    )
                metric_configurations_list += [
                    (metric_name, {"metric_kwargs_id": metric_kwargs_id})
                    for metric_name in metric_configuration[kwarg_name][
                        metric_kwargs_id
                    ]
                ]
        else:
            for kwarg_value in metric_configuration[kwarg_name].keys():
                base_kwargs.update({kwarg_name: kwarg_value})
                if not isinstance(metric_configuration[kwarg_name][kwarg_value], list):
                    raise ge_exceptions.DataContextError(
                        "Invalid metric_configuration: each value must contain a "
                        "list."
                    )
                for nested_configuration in metric_configuration[kwarg_name][
                    kwarg_value
                ]:
                    metric_configurations_list += _get_metric_configuration_tuples(
                        nested_configuration, base_kwargs=base_kwargs
                    )

    return metric_configurations_list<|MERGE_RESOLUTION|>--- conflicted
+++ resolved
@@ -753,19 +753,11 @@
                 directory_path=self.root_directory
             ):
                 logger.warning(
-<<<<<<< HEAD
-                    f'Detected legacy config version ({config_version}) so will try to use default checkpoint store name.\n  Please update your configuration to the new version number {CURRENT_GE_CONFIG_VERSION} in order to use the new "Checkpoint Store" feature.  To learn more about the upgrade process, visit <cyan>https://docs.greatexpectations.io/en/latest/how_to_guides/migrating_versions.html</cyan>'
-                )
-                return DataContextConfigDefaults.DEFAULT_CHECKPOINT_STORE_NAME.value
-            raise ge_exceptions.InvalidTopLevelConfigKeyError(
-                f'Attempted to access the "checkpoint_store_name" field with an invalid config version ({config_version}).\n  Please update your configuration to the new version number {CURRENT_GE_CONFIG_VERSION} in order to use the new "Checkpoint Store" feature.\n  To learn more about the upgrade process, visit <cyan>https://docs.greatexpectations.io/en/latest/how_to_guides/migrating_versions.html</cyan>'
-=======
                     f'Detected legacy config version ({config_version}) so will try to use default checkpoint store name.\n  Please update your configuration to the new version number {float(CURRENT_GE_CONFIG_VERSION)} in order to use the new "Checkpoint Store" feature.  Visit https://docs.greatexpectations.io/en/latest/how_to_guides/migrating_versions.html to learn more about the upgrade process.'
                 )
                 return DataContextConfigDefaults.DEFAULT_CHECKPOINT_STORE_NAME.value
             raise ge_exceptions.InvalidTopLevelConfigKeyError(
                 f'Attempted to access the "checkpoint_store_name" field with an invalid config version ({config_version}).\n  Please update your configuration to the new version number {float(CURRENT_GE_CONFIG_VERSION)} in order to use the new "Checkpoint Store" feature.\n  Visit https://docs.greatexpectations.io/en/latest/how_to_guides/migrating_versions.html to learn more about the upgrade process.'
->>>>>>> a156c812
             )
 
     @property
@@ -781,11 +773,7 @@
                 directory_path=self.root_directory
             ):
                 logger.warning(
-<<<<<<< HEAD
-                    f'Detected legacy config version ({config_version}) so will try to use default checkpoint store.\n  Please update your configuration to the new version number {CURRENT_GE_CONFIG_VERSION} in order to use the new "Checkpoint Store" feature.\n  To learn more about the upgrade process, visit <cyan>https://docs.greatexpectations.io/en/latest/how_to_guides/migrating_versions.html</cyan>'
-=======
                     f'Detected legacy config version ({config_version}) so will try to use default checkpoint store.\n  Please update your configuration to the new version number {float(CURRENT_GE_CONFIG_VERSION)} in order to use the new "Checkpoint Store" feature.\n  Visit https://docs.greatexpectations.io/en/latest/how_to_guides/migrating_versions.html to learn more about the upgrade process.'
->>>>>>> a156c812
                 )
                 return self._build_store_from_config(
                     checkpoint_store_name,
