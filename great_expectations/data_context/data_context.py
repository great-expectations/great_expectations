--- conflicted
+++ resolved
@@ -2656,246 +2656,6 @@
         profiling_results["success"] = True
         return profiling_results
 
-<<<<<<< HEAD
-=======
-    @staticmethod
-    def _validate_checkpoint(checkpoint: Dict, checkpoint_name: str) -> dict:
-        if checkpoint is None:
-            raise ge_exceptions.CheckpointError(
-                f"Checkpoint `{checkpoint_name}` has no contents. Please fix this."
-            )
-        if "validation_operator_name" not in checkpoint:
-            checkpoint["validation_operator_name"] = "action_list_operator"
-
-        if "batches" not in checkpoint:
-            raise ge_exceptions.CheckpointError(
-                f"Checkpoint `{checkpoint_name}` is missing required key: `batches`."
-            )
-        batches = checkpoint["batches"]
-        if not isinstance(batches, list):
-            raise ge_exceptions.CheckpointError(
-                f"In the checkpoint `{checkpoint_name}`, the key `batches` must be a list"
-            )
-
-        for batch in batches:
-            for required in ["expectation_suite_names", "batch_kwargs"]:
-                if required not in batch:
-                    raise ge_exceptions.CheckpointError(
-                        f"Items in `batches` must have a key `{required}`"
-                    )
-
-        return checkpoint
-
-    def list_checkpoints(self) -> List[str]:
-        """List checkpoints. (Experimental)"""
-        # TODO mark experimental
-        files = self._list_ymls_in_checkpoints_directory()
-        return [
-            os.path.basename(f)[:-4]
-            for f in files
-            if os.path.basename(f).endswith(".yml")
-        ]
-
-    def get_checkpoint(self, checkpoint_name: str) -> dict:
-        """Load a checkpoint. (Experimental)"""
-        # TODO mark experimental
-        yaml = YAML(typ="safe")
-        # TODO make a serializable class with a schema
-        checkpoint_path = os.path.join(
-            self.root_directory, self.CHECKPOINTS_DIR, f"{checkpoint_name}.yml"
-        )
-        try:
-            with open(checkpoint_path) as f:
-                checkpoint = yaml.load(f.read())
-                return self._validate_checkpoint(checkpoint, checkpoint_name)
-        except FileNotFoundError:
-            raise ge_exceptions.CheckpointNotFoundError(
-                f"Could not find checkpoint `{checkpoint_name}`."
-            )
-
-    def run_checkpoint(
-        self,
-        checkpoint_name: str,
-        run_id=None,
-        evaluation_parameters=None,
-        run_name=None,
-        run_time=None,
-        result_format=None,
-        **kwargs,
-    ):
-        """
-        Validate against a pre-defined checkpoint. (Experimental)
-        Args:
-            checkpoint_name: The name of a checkpoint defined via the CLI or by manually creating a yml file
-            run_name: The run_name for the validation; if None, a default value will be used
-            **kwargs: Additional kwargs to pass to the validation operator
-
-        Returns:
-            ValidationOperatorResult
-        """
-        # TODO mark experimental
-
-        if result_format is None:
-            result_format = {"result_format": "SUMMARY"}
-
-        checkpoint = self.get_checkpoint(checkpoint_name)
-
-        batches_to_validate = []
-        for batch in checkpoint["batches"]:
-            batch_kwargs = batch["batch_kwargs"]
-            for suite_name in batch["expectation_suite_names"]:
-                suite = self.get_expectation_suite(suite_name)
-                batch = self.get_batch(batch_kwargs, suite)
-                batches_to_validate.append(batch)
-
-        results = self.run_validation_operator(
-            checkpoint["validation_operator_name"],
-            assets_to_validate=batches_to_validate,
-            run_id=run_id,
-            evaluation_parameters=evaluation_parameters,
-            run_name=run_name,
-            run_time=run_time,
-            result_format=result_format,
-            **kwargs,
-        )
-        return results
-
-    def _list_ymls_in_checkpoints_directory(self):
-        checkpoints_dir = os.path.join(self.root_directory, self.CHECKPOINTS_DIR)
-        files = glob.glob(os.path.join(checkpoints_dir, "*.yml"), recursive=False)
-        return files
-
-    def test_yaml_config(
-        self,
-        yaml_config: str,
-        name=None,
-        pretty_print=True,
-        return_mode="instantiated_class",
-        shorten_tracebacks=False,
-    ):
-        """ Convenience method for testing yaml configs
-
-        test_yaml_config is a convenience method for configuring the moving
-        parts of a Great Expectations deployment. It allows you to quickly
-        test out configs for system components, especially Datasources,
-        Checkpoints, and Stores.
-
-        For many deployments of Great Expectations, these components (plus
-        Expectations) are the only ones you'll need.
-
-        test_yaml_config is mainly intended for use within notebooks and tests.
-
-        Parameters
-        ----------
-        yaml_config : str
-            A string containing the yaml config to be tested
-
-        name: str
-            (Optional) A string containing the name of the component to instantiate
-
-        pretty_print : bool
-            Determines whether to print human-readable output
-
-        return_mode : str
-            Determines what type of object test_yaml_config will return
-            Valid modes are "instantiated_class" and "report_object"
-
-        shorten_tracebacks : bool
-            If true, catch any errors during instantiation and print only the
-            last element of the traceback stack. This can be helpful for
-            rapid iteration on configs in a notebook, because it can remove
-            the need to scroll up and down a lot.
-
-        Returns
-        -------
-        The instantiated component (e.g. a Datasource)
-        OR
-        a json object containing metadata from the component's self_check method
-
-        The returned object is determined by return_mode.
-        """
-        if pretty_print:
-            print("Attempting to instantiate class from config...")
-
-        if return_mode not in ["instantiated_class", "report_object"]:
-            raise ValueError(f"Unknown return_mode: {return_mode}.")
-
-        substituted_config_variables = substitute_all_config_variables(
-            self.config_variables, dict(os.environ),
-        )
-
-        substitutions = {
-            **substituted_config_variables,
-            **dict(os.environ),
-            **self.runtime_environment,
-        }
-
-        config_str_with_substituted_variables = substitute_all_config_variables(
-            yaml_config, substitutions,
-        )
-
-        config = yaml.load(config_str_with_substituted_variables)
-
-        if "class_name" in config:
-            class_name = config["class_name"]
-        else:
-            class_name = None
-
-        try:
-            if class_name in [
-                "ExpectationsStore",
-                "ValidationsStore",
-                "HtmlSiteStore",
-                "EvaluationParameterStore",
-                "MetricStore",
-                "SqlAlchemyQueryStore",
-            ]:
-                print(f"\tInstantiating as a Store, since class_name is {class_name}")
-                instantiated_class = self._build_store_from_config(
-                    "my_temp_store", config
-                )
-
-            elif class_name in [
-                "Datasource",
-                "SimpleSqlalchemyDatasource",
-            ]:
-                print(
-                    f"\tInstantiating as a Datasource, since class_name is {class_name}"
-                )
-                datasource_name = name or "my_temp_datasource"
-                instantiated_class = self._instantiate_datasource_from_config_and_update_project_config(
-                    name=datasource_name, config=config, initialize=True,
-                )
-
-            else:
-                print(
-                    "\tNo matching class found. Attempting to instantiate class from the raw config..."
-                )
-                instantiated_class = instantiate_class_from_config(
-                    config, runtime_environment={}, config_defaults={}
-                )
-
-            if pretty_print:
-                print(
-                    f"\tSuccessfully instantiated {instantiated_class.__class__.__name__}"
-                )
-                print()
-
-            report_object = instantiated_class.self_check(pretty_print)
-
-            if return_mode == "instantiated_class":
-                return instantiated_class
-
-            elif return_mode == "report_object":
-                return report_object
-
-        except Exception as e:
-            if shorten_tracebacks:
-                traceback.print_exc(limit=1)
-            else:
-                raise e
-
->>>>>>> 345a7e4b
 
 class DataContext(BaseDataContext):
     """A DataContext represents a Great Expectations project. It organizes storage and access for
