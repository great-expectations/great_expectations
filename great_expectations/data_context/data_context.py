import configparser
import copy
import datetime
import errno
import json
import logging
import os
import shutil
import sys
import traceback
import uuid
import warnings
import webbrowser
from collections import OrderedDict
from typing import Any, Callable, Dict, List, Optional, Tuple, Union, cast

import requests
from dateutil.parser import parse
from ruamel.yaml import YAML, YAMLError
from ruamel.yaml.comments import CommentedMap
from ruamel.yaml.constructor import DuplicateKeyError

from great_expectations.core.config_peer import ConfigPeer
from great_expectations.execution_engine import ExecutionEngine
from great_expectations.rule_based_profiler.config.base import (
    ruleBasedProfilerConfigSchema,
)

try:
    from typing import Literal
except ImportError:
    # Fallback for python < 3.8
    from typing_extensions import Literal

import great_expectations.exceptions as ge_exceptions
from great_expectations.checkpoint import Checkpoint, SimpleCheckpoint
from great_expectations.checkpoint.types.checkpoint_result import CheckpointResult
from great_expectations.core.batch import (
    Batch,
    BatchDefinition,
    BatchRequestBase,
    IDDict,
    get_batch_request_from_acceptable_arguments,
)
from great_expectations.core.expectation_suite import ExpectationSuite
from great_expectations.core.expectation_validation_result import get_metric_kwargs_id
from great_expectations.core.id_dict import BatchKwargs
from great_expectations.core.metric import ValidationMetricIdentifier
from great_expectations.core.run_identifier import RunIdentifier
from great_expectations.core.usage_statistics.anonymizers.anonymizer import Anonymizer
from great_expectations.core.usage_statistics.anonymizers.datasource_anonymizer import (
    DatasourceAnonymizer,
)
from great_expectations.core.usage_statistics.usage_statistics import (
    UsageStatisticsHandler,
    add_datasource_usage_statistics,
    get_batch_list_usage_statistics,
    run_validation_operator_usage_statistics,
    save_expectation_suite_usage_statistics,
    send_usage_message,
    usage_statistics_enabled_method,
)
from great_expectations.core.util import nested_update
from great_expectations.data_asset import DataAsset
from great_expectations.data_context.store import Store, TupleStoreBackend
from great_expectations.data_context.store.expectations_store import ExpectationsStore
from great_expectations.data_context.store.profiler_store import ProfilerStore
from great_expectations.data_context.store.validations_store import ValidationsStore
from great_expectations.data_context.templates import (
    CONFIG_VARIABLES_TEMPLATE,
    PROJECT_TEMPLATE_USAGE_STATISTICS_DISABLED,
    PROJECT_TEMPLATE_USAGE_STATISTICS_ENABLED,
)
from great_expectations.data_context.types.base import (
    CURRENT_GE_CONFIG_VERSION,
    DEFAULT_USAGE_STATISTICS_URL,
    MINIMUM_SUPPORTED_CONFIG_VERSION,
    AnonymizedUsageStatisticsConfig,
    CheckpointConfig,
    ConcurrencyConfig,
    DataContextConfig,
    DataContextConfigDefaults,
    DatasourceConfig,
    GeCloudConfig,
    ProgressBarsConfig,
    anonymizedUsageStatisticsSchema,
    dataContextConfigSchema,
    datasourceConfigSchema,
)
from great_expectations.data_context.types.refs import GeCloudIdAwareRef
from great_expectations.data_context.types.resource_identifiers import (
    ConfigurationIdentifier,
    ExpectationSuiteIdentifier,
    GeCloudIdentifier,
    ValidationResultIdentifier,
)
from great_expectations.data_context.util import (
    PasswordMasker,
    build_store_from_config,
    file_relative_path,
    instantiate_class_from_config,
    load_class,
    parse_substitution_variable,
    substitute_all_config_variables,
    substitute_config_variable,
)
from great_expectations.dataset import Dataset
from great_expectations.datasource import LegacyDatasource
from great_expectations.datasource.data_connector.data_connector import DataConnector
from great_expectations.datasource.new_datasource import BaseDatasource, Datasource
from great_expectations.exceptions import DataContextError
from great_expectations.marshmallow__shade import ValidationError
from great_expectations.profile.basic_dataset_profiler import BasicDatasetProfiler
from great_expectations.render.renderer.site_builder import SiteBuilder
from great_expectations.rule_based_profiler import RuleBasedProfiler
from great_expectations.rule_based_profiler.config import RuleBasedProfilerConfig
from great_expectations.util import (
    filter_properties_dict,
    verify_dynamic_loading_support,
)
from great_expectations.validator.validator import BridgeValidator, Validator

try:
    from sqlalchemy.exc import SQLAlchemyError
except ImportError:
    # We'll redefine this error in code below to catch ProfilerError, which is caught above, so SA errors will
    # just fall through
    SQLAlchemyError = ge_exceptions.ProfilerError

logger = logging.getLogger(__name__)
yaml = YAML()
yaml.indent(mapping=2, sequence=4, offset=2)
yaml.default_flow_style = False


class BaseDataContext(ConfigPeer):
    """
        This class implements most of the functionality of DataContext, with a few exceptions.

        1. BaseDataContext does not attempt to keep its project_config in sync with a file on disc.
        2. BaseDataContext doesn't attempt to "guess" paths or objects types. Instead, that logic is pushed
            into DataContext class.

        Together, these changes make BaseDataContext class more testable.

    --ge-feature-maturity-info--

        id: os_linux
        title: OS - Linux
        icon:
        short_description:
        description:
        how_to_guide_url:
        maturity: Production
        maturity_details:
            api_stability: N/A
            implementation_completeness: N/A
            unit_test_coverage: Complete
            integration_infrastructure_test_coverage: Complete
            documentation_completeness: Complete
            bug_risk: Low

        id: os_macos
        title: OS - MacOS
        icon:
        short_description:
        description:
        how_to_guide_url:
        maturity: Production
        maturity_details:
            api_stability: N/A
            implementation_completeness: N/A
            unit_test_coverage: Complete (local only)
            integration_infrastructure_test_coverage: Complete (local only)
            documentation_completeness: Complete
            bug_risk: Low

        id: os_windows
        title: OS - Windows
        icon:
        short_description:
        description:
        how_to_guide_url:
        maturity: Beta
        maturity_details:
            api_stability: N/A
            implementation_completeness: N/A
            unit_test_coverage: Minimal
            integration_infrastructure_test_coverage: Minimal
            documentation_completeness: Complete
            bug_risk: Moderate
    ------------------------------------------------------------
        id: workflow_create_edit_expectations_cli_scaffold
        title: Create and Edit Expectations - suite scaffold
        icon:
        short_description: Creating a new Expectation Suite using suite scaffold
        description: Creating Expectation Suites through an interactive development loop using suite scaffold
        how_to_guide_url: https://docs.greatexpectations.io/en/latest/how_to_guides/creating_and_editing_expectations/how_to_automatically_create_a_new_expectation_suite.html
        maturity: Experimental (expect exciting changes to Profiler capability)
        maturity_details:
            api_stability: N/A
            implementation_completeness: N/A
            unit_test_coverage: N/A
            integration_infrastructure_test_coverage: Partial
            documentation_completeness: Complete
            bug_risk: Low

        id: workflow_create_edit_expectations_cli_edit
        title: Create and Edit Expectations - CLI
        icon:
        short_description: Creating a new Expectation Suite using the CLI
        description: Creating a Expectation Suite great_expectations suite new command
        how_to_guide_url: https://docs.greatexpectations.io/en/latest/how_to_guides/creating_and_editing_expectations/how_to_create_a_new_expectation_suite_using_the_cli.html
        maturity: Experimental (expect exciting changes to Profiler and Suite Renderer capability)
        maturity_details:
            api_stability: N/A
            implementation_completeness: N/A
            unit_test_coverage: N/A
            integration_infrastructure_test_coverage: Partial
            documentation_completeness: Complete
            bug_risk: Low

        id: workflow_create_edit_expectations_json_schema
        title: Create and Edit Expectations - Json schema
        icon:
        short_description: Creating a new Expectation Suite from a json schema file
        description: Creating a new Expectation Suite using JsonSchemaProfiler function and json schema file
        how_to_guide_url: https://docs.greatexpectations.io/en/latest/how_to_guides/creating_and_editing_expectations/how_to_create_a_suite_from_a_json_schema_file.html
        maturity: Experimental (expect exciting changes to Profiler capability)
        maturity_details:
            api_stability: N/A
            implementation_completeness: N/A
            unit_test_coverage: N/A
            integration_infrastructure_test_coverage: Partial
            documentation_completeness: Complete
            bug_risk: Low

    --ge-feature-maturity-info--
    """

    PROFILING_ERROR_CODE_TOO_MANY_DATA_ASSETS = 2
    PROFILING_ERROR_CODE_SPECIFIED_DATA_ASSETS_NOT_FOUND = 3
    PROFILING_ERROR_CODE_NO_BATCH_KWARGS_GENERATORS_FOUND = 4
    PROFILING_ERROR_CODE_MULTIPLE_BATCH_KWARGS_GENERATORS_FOUND = 5
    UNCOMMITTED_DIRECTORIES = ["data_docs", "validations"]
    GE_UNCOMMITTED_DIR = "uncommitted"
    BASE_DIRECTORIES = [
        DataContextConfigDefaults.CHECKPOINTS_BASE_DIRECTORY.value,
        DataContextConfigDefaults.EXPECTATIONS_BASE_DIRECTORY.value,
        DataContextConfigDefaults.PLUGINS_BASE_DIRECTORY.value,
        DataContextConfigDefaults.PROFILERS_BASE_DIRECTORY.value,
        GE_UNCOMMITTED_DIR,
    ]
    GE_DIR = "great_expectations"
    GE_YML = "great_expectations.yml"
    GE_EDIT_NOTEBOOK_DIR = GE_UNCOMMITTED_DIR
    FALSEY_STRINGS = ["FALSE", "false", "False", "f", "F", "0"]
    GLOBAL_CONFIG_PATHS = [
        os.path.expanduser("~/.great_expectations/great_expectations.conf"),
        "/etc/great_expectations.conf",
    ]
    DOLLAR_SIGN_ESCAPE_STRING = r"\$"
    TEST_YAML_CONFIG_SUPPORTED_STORE_TYPES = [
        "ExpectationsStore",
        "ValidationsStore",
        "HtmlSiteStore",
        "EvaluationParameterStore",
        "MetricStore",
        "SqlAlchemyQueryStore",
        "CheckpointStore",
        "ProfilerStore",
    ]
    TEST_YAML_CONFIG_SUPPORTED_DATASOURCE_TYPES = [
        "Datasource",
        "SimpleSqlalchemyDatasource",
    ]
    TEST_YAML_CONFIG_SUPPORTED_DATA_CONNECTOR_TYPES = [
        "InferredAssetFilesystemDataConnector",
        "ConfiguredAssetFilesystemDataConnector",
        "InferredAssetS3DataConnector",
        "ConfiguredAssetS3DataConnector",
        "InferredAssetAzureDataConnector",
        "ConfiguredAssetAzureDataConnector",
        "InferredAssetGCSDataConnector",
        "ConfiguredAssetGCSDataConnector",
        "InferredAssetSqlDataConnector",
        "ConfiguredAssetSqlDataConnector",
    ]
    TEST_YAML_CONFIG_SUPPORTED_CHECKPOINT_TYPES = [
        "Checkpoint",
        "SimpleCheckpoint",
    ]
    TEST_YAML_CONFIG_SUPPORTED_PROFILER_TYPES = [
        "RuleBasedProfiler",
    ]
    ALL_TEST_YAML_CONFIG_DIAGNOSTIC_INFO_TYPES = [
        "__substitution_error__",
        "__yaml_parse_error__",
        "__custom_subclass_not_core_ge__",
        "__class_name_not_provided__",
    ]
    ALL_TEST_YAML_CONFIG_SUPPORTED_TYPES = (
        TEST_YAML_CONFIG_SUPPORTED_STORE_TYPES
        + TEST_YAML_CONFIG_SUPPORTED_DATASOURCE_TYPES
        + TEST_YAML_CONFIG_SUPPORTED_DATA_CONNECTOR_TYPES
        + TEST_YAML_CONFIG_SUPPORTED_CHECKPOINT_TYPES
        + TEST_YAML_CONFIG_SUPPORTED_PROFILER_TYPES
    )

    _data_context = None

    @classmethod
    def validate_config(cls, project_config):
        if isinstance(project_config, DataContextConfig):
            return True
        try:
            dataContextConfigSchema.load(project_config)
        except ValidationError:
            raise
        return True

    @usage_statistics_enabled_method(
        event_name="data_context.__init__",
    )
    def __init__(
        self,
        project_config,
        context_root_dir=None,
        runtime_environment=None,
        ge_cloud_mode=False,
        ge_cloud_config=None,
    ):
        """DataContext constructor

        Args:
            context_root_dir: location to look for the ``great_expectations.yml`` file. If None, searches for the file \
            based on conventions for project subdirectories.
            runtime_environment: a dictionary of config variables that
            override both those set in config_variables.yml and the environment

        Returns:
            None
        """
        if not BaseDataContext.validate_config(project_config):
            raise ge_exceptions.InvalidConfigError(
                "Your project_config is not valid. Try using the CLI check-config command."
            )
        self._ge_cloud_mode = ge_cloud_mode
        self._ge_cloud_config = ge_cloud_config
        self._project_config = project_config
        self._apply_global_config_overrides()

        if context_root_dir is not None:
            context_root_dir = os.path.abspath(context_root_dir)
        self._context_root_directory = context_root_dir

        self.runtime_environment = runtime_environment or {}

        # Init plugin support
        if self.plugins_directory is not None and os.path.exists(
            self.plugins_directory
        ):
            sys.path.append(self.plugins_directory)

        # We want to have directories set up before initializing usage statistics so that we can obtain a context instance id
        self._in_memory_instance_id = (
            None  # This variable *may* be used in case we cannot save an instance id
        )

        # Init stores
        self._stores = {}
        self._init_stores(self.project_config_with_variables_substituted.stores)

        # Init data_context_id
        self._data_context_id = self._construct_data_context_id()

        # Override the project_config data_context_id if an expectations_store was already set up
        self.config.anonymous_usage_statistics.data_context_id = self._data_context_id
        self._initialize_usage_statistics(
            self.project_config_with_variables_substituted.anonymous_usage_statistics
        )

        # Store cached datasources but don't init them
        self._cached_datasources = {}

        # Build the datasources we know about and have access to
        self._init_datasources(self.project_config_with_variables_substituted)

        # Init validation operators
        # NOTE - 20200522 - JPC - A consistent approach to lazy loading for plugins will be useful here, harmonizing
        # the way that execution environments (AKA datasources), validation operators, site builders and other
        # plugins are built.
        self.validation_operators = {}
        # NOTE - 20210112 - Alex Sherstinsky - Validation Operators are planned to be deprecated.
        if (
            "validation_operators" in self.get_config().commented_map
            and self.config.validation_operators
        ):
            for (
                validation_operator_name,
                validation_operator_config,
            ) in self.config.validation_operators.items():
                self.add_validation_operator(
                    validation_operator_name,
                    validation_operator_config,
                )

        self._evaluation_parameter_dependencies_compiled = False
        self._evaluation_parameter_dependencies = {}

    @property
    def ge_cloud_config(self):
        return self._ge_cloud_config

    @property
    def ge_cloud_mode(self):
        return self._ge_cloud_mode

    def _build_store_from_config(self, store_name, store_config):
        module_name = "great_expectations.data_context.store"
        # Set expectations_store.store_backend_id to the data_context_id from the project_config if
        # the expectations_store does not yet exist by:
        # adding the data_context_id from the project_config
        # to the store_config under the key manually_initialize_store_backend_id
        if (store_name == self.expectations_store_name) and store_config.get(
            "store_backend"
        ):
            store_config["store_backend"].update(
                {
                    "manually_initialize_store_backend_id": self.project_config_with_variables_substituted.anonymous_usage_statistics.data_context_id
                }
            )

        # Set suppress_store_backend_id = True if store is inactive and has a store_backend.
        if (
            store_name not in [store["name"] for store in self.list_active_stores()]
            and store_config.get("store_backend") is not None
        ):
            store_config["store_backend"].update({"suppress_store_backend_id": True})

        new_store = build_store_from_config(
            store_name=store_name,
            store_config=store_config,
            module_name=module_name,
            runtime_environment={
                "root_directory": self.root_directory,
            },
        )
        self._stores[store_name] = new_store
        return new_store

    def _init_stores(self, store_configs):
        """Initialize all Stores for this DataContext.

        Stores are a good fit for reading/writing objects that:
            1. follow a clear key-value pattern, and
            2. are usually edited programmatically, using the Context

        Note that stores do NOT manage plugins.
        """
        for store_name, store_config in store_configs.items():
            self._build_store_from_config(store_name, store_config)

    def _init_datasources(self, config: DataContextConfig) -> None:
        if not config.datasources:
            return
        for datasource_name in config.datasources:
            try:
                self._cached_datasources[datasource_name] = self.get_datasource(
                    datasource_name=datasource_name
                )
            except ge_exceptions.DatasourceInitializationError as e:
                logger.warning(f"Cannot initialize datasource {datasource_name}: {e}")
                # this error will happen if our configuration contains datasources that GE can no longer connect to.
                # this is ok, as long as we don't use it to retrieve a batch. If we try to do that, the error will be
                # caught at the context.get_batch() step. So we just pass here.
                if self._ge_cloud_mode:
                    # when running in cloud mode, we want to know if a datasource has been improperly configured at
                    # init time.
                    raise
                else:
                    pass

    def _apply_global_config_overrides(self):
        # check for global usage statistics opt out
        validation_errors = {}

        if self._check_global_usage_statistics_opt_out():
            logger.info(
                "Usage statistics is disabled globally. Applying override to project_config."
            )
            self.config.anonymous_usage_statistics.enabled = False

        # check for global data_context_id
        global_data_context_id = self._get_global_config_value(
            environment_variable="GE_DATA_CONTEXT_ID",
            conf_file_section="anonymous_usage_statistics",
            conf_file_option="data_context_id",
        )
        if global_data_context_id:
            data_context_id_errors = anonymizedUsageStatisticsSchema.validate(
                {"data_context_id": global_data_context_id}
            )
            if not data_context_id_errors:
                logger.info(
                    "data_context_id is defined globally. Applying override to project_config."
                )
                self.config.anonymous_usage_statistics.data_context_id = (
                    global_data_context_id
                )
            else:
                validation_errors.update(data_context_id_errors)
        # check for global usage_statistics url
        global_usage_statistics_url = self._get_global_config_value(
            environment_variable="GE_USAGE_STATISTICS_URL",
            conf_file_section="anonymous_usage_statistics",
            conf_file_option="usage_statistics_url",
        )
        if global_usage_statistics_url:
            usage_statistics_url_errors = anonymizedUsageStatisticsSchema.validate(
                {"usage_statistics_url": global_usage_statistics_url}
            )
            if not usage_statistics_url_errors:
                logger.info(
                    "usage_statistics_url is defined globally. Applying override to project_config."
                )
                self.config.anonymous_usage_statistics.usage_statistics_url = (
                    global_usage_statistics_url
                )
            else:
                validation_errors.update(usage_statistics_url_errors)
        if validation_errors:
            logger.warning(
                "The following globally-defined config variables failed validation:\n{}\n\n"
                "Please fix the variables if you would like to apply global values to project_config.".format(
                    json.dumps(validation_errors, indent=2)
                )
            )

    @classmethod
    def _get_global_config_value(
        cls, environment_variable=None, conf_file_section=None, conf_file_option=None
    ):
        assert (conf_file_section and conf_file_option) or (
            not conf_file_section and not conf_file_option
        ), "Must pass both 'conf_file_section' and 'conf_file_option' or neither."
        if environment_variable and os.environ.get(environment_variable, False):
            return os.environ.get(environment_variable)
        if conf_file_section and conf_file_option:
            for config_path in BaseDataContext.GLOBAL_CONFIG_PATHS:
                config = configparser.ConfigParser()
                config.read(config_path)
                config_value = config.get(
                    conf_file_section, conf_file_option, fallback=None
                )
                if config_value:
                    return config_value
        return None

    @staticmethod
    def _check_global_usage_statistics_opt_out():
        if os.environ.get("GE_USAGE_STATS", False):
            ge_usage_stats = os.environ.get("GE_USAGE_STATS")
            if ge_usage_stats in BaseDataContext.FALSEY_STRINGS:
                return True
            else:
                logger.warning(
                    "GE_USAGE_STATS environment variable must be one of: {}".format(
                        BaseDataContext.FALSEY_STRINGS
                    )
                )
        for config_path in BaseDataContext.GLOBAL_CONFIG_PATHS:
            config = configparser.ConfigParser()
            states = config.BOOLEAN_STATES
            for falsey_string in BaseDataContext.FALSEY_STRINGS:
                states[falsey_string] = False
            states["TRUE"] = True
            states["True"] = True
            config.BOOLEAN_STATES = states
            config.read(config_path)
            try:
                if config.getboolean("anonymous_usage_statistics", "enabled") is False:
                    # If stats are disabled, then opt out is true
                    return True
            except (ValueError, configparser.Error):
                pass
        return False

    def _construct_data_context_id(self) -> str:
        """
        Choose the id of the currently-configured expectations store, if available and a persistent store.
        If not, it should choose the id stored in DataContextConfig.
        Returns:
            UUID to use as the data_context_id
        """

        # if in ge_cloud_mode, use ge_cloud_organization_id
        if self.ge_cloud_mode:
            return self.ge_cloud_config.organization_id
        # Choose the id of the currently-configured expectations store, if it is a persistent store
        expectations_store = self._stores[
            self.project_config_with_variables_substituted.expectations_store_name
        ]
        if isinstance(expectations_store.store_backend, TupleStoreBackend):
            # suppress_warnings since a warning will already have been issued during the store creation if there was an invalid store config
            return expectations_store.store_backend_id_warnings_suppressed

        # Otherwise choose the id stored in the project_config
        else:
            return (
                self.project_config_with_variables_substituted.anonymous_usage_statistics.data_context_id
            )

    def _initialize_usage_statistics(
        self, usage_statistics_config: AnonymizedUsageStatisticsConfig
    ):
        """Initialize the usage statistics system."""
        if not usage_statistics_config.enabled:
            logger.info("Usage statistics is disabled; skipping initialization.")
            self._usage_statistics_handler = None
            return

        self._usage_statistics_handler = UsageStatisticsHandler(
            data_context=self,
            data_context_id=self._data_context_id,
            usage_statistics_url=usage_statistics_config.usage_statistics_url,
        )

    def add_store(self, store_name, store_config):
        """Add a new Store to the DataContext and (for convenience) return the instantiated Store object.

        Args:
            store_name (str): a key for the new Store in in self._stores
            store_config (dict): a config for the Store to add

        Returns:
            store (Store)
        """

        self.config["stores"][store_name] = store_config
        return self._build_store_from_config(store_name, store_config)

    def add_validation_operator(
        self, validation_operator_name, validation_operator_config
    ):
        """Add a new ValidationOperator to the DataContext and (for convenience) return the instantiated object.

        Args:
            validation_operator_name (str): a key for the new ValidationOperator in in self._validation_operators
            validation_operator_config (dict): a config for the ValidationOperator to add

        Returns:
            validation_operator (ValidationOperator)
        """

        self.config["validation_operators"][
            validation_operator_name
        ] = validation_operator_config
        config = self.project_config_with_variables_substituted.validation_operators[
            validation_operator_name
        ]
        module_name = "great_expectations.validation_operators"
        new_validation_operator = instantiate_class_from_config(
            config=config,
            runtime_environment={
                "data_context": self,
                "name": validation_operator_name,
            },
            config_defaults={"module_name": module_name},
        )
        if not new_validation_operator:
            raise ge_exceptions.ClassInstantiationError(
                module_name=module_name,
                package_name=None,
                class_name=config["class_name"],
            )
        self.validation_operators[validation_operator_name] = new_validation_operator
        return new_validation_operator

    def _normalize_absolute_or_relative_path(self, path):
        if path is None:
            return
        if os.path.isabs(path):
            return path
        else:
            return os.path.join(self.root_directory, path)

    def _normalize_store_path(self, resource_store):
        if resource_store["type"] == "filesystem":
            if not os.path.isabs(resource_store["base_directory"]):
                resource_store["base_directory"] = os.path.join(
                    self.root_directory, resource_store["base_directory"]
                )
        return resource_store

    def get_site_names(self) -> List[str]:
        """Get a list of configured site names."""
        return list(
            self.project_config_with_variables_substituted.data_docs_sites.keys()
        )

    def get_docs_sites_urls(
        self,
        resource_identifier=None,
        site_name: Optional[str] = None,
        only_if_exists=True,
        site_names: Optional[List[str]] = None,
    ) -> List[Dict[str, str]]:
        """
        Get URLs for a resource for all data docs sites.

        This function will return URLs for any configured site even if the sites
        have not been built yet.

        Args:
            resource_identifier (object): optional. It can be an identifier of
                ExpectationSuite's, ValidationResults and other resources that
                have typed identifiers. If not provided, the method will return
                the URLs of the index page.
            site_name: Optionally specify which site to open. If not specified,
                return all urls in the project.
            site_names: Optionally specify which sites are active. Sites not in
                this list are not processed, even if specified in site_name.

        Returns:
            list: a list of URLs. Each item is the URL for the resource for a
                data docs site
        """
        unfiltered_sites = (
            self.project_config_with_variables_substituted.data_docs_sites
        )

        # Filter out sites that are not in site_names
        sites = (
            {k: v for k, v in unfiltered_sites.items() if k in site_names}
            if site_names
            else unfiltered_sites
        )

        if not sites:
            logger.debug("Found no data_docs_sites.")
            return []
        logger.debug(f"Found {len(sites)} data_docs_sites.")

        if site_name:
            if site_name not in sites.keys():
                raise ge_exceptions.DataContextError(
                    f"Could not find site named {site_name}. Please check your configurations"
                )
            site = sites[site_name]
            site_builder = self._load_site_builder_from_site_config(site)
            url = site_builder.get_resource_url(
                resource_identifier=resource_identifier, only_if_exists=only_if_exists
            )
            return [{"site_name": site_name, "site_url": url}]

        site_urls = []
        for _site_name, site_config in sites.items():
            site_builder = self._load_site_builder_from_site_config(site_config)
            url = site_builder.get_resource_url(
                resource_identifier=resource_identifier, only_if_exists=only_if_exists
            )
            site_urls.append({"site_name": _site_name, "site_url": url})

        return site_urls

    def _load_site_builder_from_site_config(self, site_config) -> SiteBuilder:
        default_module_name = "great_expectations.render.renderer.site_builder"
        site_builder = instantiate_class_from_config(
            config=site_config,
            runtime_environment={
                "data_context": self,
                "root_directory": self.root_directory,
            },
            config_defaults={"module_name": default_module_name},
        )
        if not site_builder:
            raise ge_exceptions.ClassInstantiationError(
                module_name=default_module_name,
                package_name=None,
                class_name=site_config["class_name"],
            )
        return site_builder

    @usage_statistics_enabled_method(
        event_name="data_context.open_data_docs",
    )
    def open_data_docs(
        self,
        resource_identifier: Optional[str] = None,
        site_name: Optional[str] = None,
        only_if_exists: bool = True,
    ) -> None:
        """
        A stdlib cross-platform way to open a file in a browser.

        Args:
            resource_identifier: ExpectationSuiteIdentifier,
                ValidationResultIdentifier or any other type's identifier. The
                argument is optional - when not supplied, the method returns the
                URL of the index page.
            site_name: Optionally specify which site to open. If not specified,
                open all docs found in the project.
            only_if_exists: Optionally specify flag to pass to "self.get_docs_sites_urls()".
        """
        data_docs_urls: List[Dict[str, str]] = self.get_docs_sites_urls(
            resource_identifier=resource_identifier,
            site_name=site_name,
            only_if_exists=only_if_exists,
        )
        urls_to_open: List[str] = [site["site_url"] for site in data_docs_urls]

        for url in urls_to_open:
            if url is not None:
                logger.debug(f"Opening Data Docs found here: {url}")
                webbrowser.open(url)

    @property
    def root_directory(self):
        """The root directory for configuration objects in the data context; the location in which
        ``great_expectations.yml`` is located."""
        return self._context_root_directory

    @property
    def plugins_directory(self):
        """The directory in which custom plugin modules should be placed."""
        return self._normalize_absolute_or_relative_path(
            self.project_config_with_variables_substituted.plugins_directory
        )

    @property
    def usage_statistics_handler(self) -> Optional[UsageStatisticsHandler]:
        return self._usage_statistics_handler

    @property
    def project_config_with_variables_substituted(self) -> DataContextConfig:
        return self.get_config_with_variables_substituted()

    @property
    def anonymous_usage_statistics(self):
        return self.project_config_with_variables_substituted.anonymous_usage_statistics

    @property
    def concurrency(self) -> Optional[ConcurrencyConfig]:
        return self.project_config_with_variables_substituted.concurrency

    @property
    def progress_bars(self) -> Optional[ProgressBarsConfig]:
        return self.project_config_with_variables_substituted.progress_bars

    @property
    def notebooks(self):
        return self.project_config_with_variables_substituted.notebooks

    @property
    def stores(self):
        """A single holder for all Stores in this context"""
        return self._stores

    @property
    def datasources(self) -> Dict[str, Union[LegacyDatasource, BaseDatasource]]:
        """A single holder for all Datasources in this context"""
        return self._cached_datasources

    @property
    def checkpoint_store_name(self):
        try:
            return self.project_config_with_variables_substituted.checkpoint_store_name
        except AttributeError:
            from great_expectations.data_context.store.checkpoint_store import (
                CheckpointStore,
            )

            if CheckpointStore.default_checkpoints_exist(
                directory_path=self.root_directory
            ):
                return DataContextConfigDefaults.DEFAULT_CHECKPOINT_STORE_NAME.value
            if self.root_directory:
                error_message: str = f'Attempted to access the "checkpoint_store_name" field with no `checkpoints` directory.\n  Please create the following directory: {os.path.join(self.root_directory, DataContextConfigDefaults.DEFAULT_CHECKPOINT_STORE_BASE_DIRECTORY_RELATIVE_NAME.value)}\n  To use the new "Checkpoint Store" feature, please update your configuration to the new version number {float(CURRENT_GE_CONFIG_VERSION)}.\n  Visit https://docs.greatexpectations.io/docs/guides/miscellaneous/migration_guide#migrating-to-the-batch-request-v3-api to learn more about the upgrade process.'
            else:
                error_message: str = f'Attempted to access the "checkpoint_store_name" field with no `checkpoints` directory.\n  Please create a `checkpoints` directory in your Great Expectations project " f"directory.\n  To use the new "Checkpoint Store" feature, please update your configuration to the new version number {float(CURRENT_GE_CONFIG_VERSION)}.\n  Visit https://docs.greatexpectations.io/docs/guides/miscellaneous/migration_guide#migrating-to-the-batch-request-v3-api to learn more about the upgrade process.'
            raise ge_exceptions.InvalidTopLevelConfigKeyError(error_message)

    @property
    def checkpoint_store(self) -> "CheckpointStore":  # noqa: F821
        checkpoint_store_name: str = self.checkpoint_store_name
        try:
            return self.stores[checkpoint_store_name]
        except KeyError:
            from great_expectations.data_context.store.checkpoint_store import (
                CheckpointStore,
            )

            if CheckpointStore.default_checkpoints_exist(
                directory_path=self.root_directory
            ):
                logger.warning(
                    f'Checkpoint store named "{checkpoint_store_name}" is not a configured store, so will try to use default Checkpoint store.\n  Please update your configuration to the new version number {float(CURRENT_GE_CONFIG_VERSION)} in order to use the new "Checkpoint Store" feature.\n  Visit https://docs.greatexpectations.io/docs/guides/miscellaneous/migration_guide#migrating-to-the-batch-request-v3-api to learn more about the upgrade process.'
                )
                return self._build_store_from_config(
                    checkpoint_store_name,
                    DataContextConfigDefaults.DEFAULT_STORES.value[
                        checkpoint_store_name
                    ],
                )
            raise ge_exceptions.StoreConfigurationError(
                f'Attempted to access the Checkpoint store named "{checkpoint_store_name}", which is not a configured store.'
            )

    @property
    def profiler_store_name(self) -> str:
        try:
            return self.project_config_with_variables_substituted.profiler_store_name
        except AttributeError:
            if DataContext._default_profilers_exist(directory_path=self.root_directory):
                return DataContextConfigDefaults.DEFAULT_PROFILER_STORE_NAME.value
            if self.root_directory:
                error_message: str = f'Attempted to access the "profiler_store_name" field with no `profilers` directory.\n  Please create the following directory: {os.path.join(self.root_directory, DataContextConfigDefaults.DEFAULT_PROFILER_STORE_BASE_DIRECTORY_RELATIVE_NAME.value)}\n  To use the new "Profiler Store" feature, please update your configuration to the new version number {float(CURRENT_GE_CONFIG_VERSION)}.\n  Visit https://docs.greatexpectations.io/docs/guides/miscellaneous/migration_guide#migrating-to-the-batch-request-v3-api to learn more about the upgrade process.'
            else:
                error_message: str = f'Attempted to access the "profiler_store_name" field with no `profilers` directory.\n  Please create a `profilers` directory in your Great Expectations project " f"directory.\n  To use the new "Profiler Store" feature, please update your configuration to the new version number {float(CURRENT_GE_CONFIG_VERSION)}.\n  Visit https://docs.greatexpectations.io/docs/guides/miscellaneous/migration_guide#migrating-to-the-batch-request-v3-api to learn more about the upgrade process.'
            raise ge_exceptions.InvalidTopLevelConfigKeyError(error_message)

    @property
    def profiler_store(self) -> ProfilerStore:
        profiler_store_name: str = self.profiler_store_name
        try:
            return self.stores[profiler_store_name]
        except KeyError:
            if DataContext._default_profilers_exist(directory_path=self.root_directory):
                logger.warning(
                    f'Profiler store named "{profiler_store_name}" is not a configured store, so will try to use default Profiler store.\n  Please update your configuration to the new version number {float(CURRENT_GE_CONFIG_VERSION)} in order to use the new "Profiler Store" feature.\n  Visit https://docs.greatexpectations.io/docs/guides/miscellaneous/migration_guide#migrating-to-the-batch-request-v3-api to learn more about the upgrade process.'
                )
                return self._build_store_from_config(
                    profiler_store_name,
                    DataContextConfigDefaults.DEFAULT_STORES.value[profiler_store_name],
                )
            raise ge_exceptions.StoreConfigurationError(
                f'Attempted to access the Profiler store named "{profiler_store_name}", which is not a configured store.'
            )

    @staticmethod
    def _default_profilers_exist(directory_path: Optional[str]) -> bool:
        if not directory_path:
            return False

        profiler_directory_path: str = os.path.join(
            directory_path,
            DataContextConfigDefaults.DEFAULT_PROFILER_STORE_BASE_DIRECTORY_RELATIVE_NAME.value,
        )
        return os.path.isdir(profiler_directory_path)

    @property
    def expectations_store_name(self) -> Optional[str]:
        return self.project_config_with_variables_substituted.expectations_store_name

    @property
    def expectations_store(self) -> ExpectationsStore:
        return self.stores[self.expectations_store_name]

    @property
    def data_context_id(self):
        return (
            self.project_config_with_variables_substituted.anonymous_usage_statistics.data_context_id
        )

    @property
    def instance_id(self):
        instance_id = self._load_config_variables_file().get("instance_id")
        if instance_id is None:
            if self._in_memory_instance_id is not None:
                return self._in_memory_instance_id
            instance_id = str(uuid.uuid4())
            self._in_memory_instance_id = instance_id
        return instance_id

    @property
    def config_variables(self):
        # Note Abe 20121114 : We should probably cache config_variables instead of loading them from disk every time.
        return dict(self._load_config_variables_file())

    @property
    def config(self) -> DataContextConfig:
        return self._project_config

    #####
    #
    # Internal helper methods
    #
    #####

    def _load_config_variables_file(self):
        """
        Get all config variables from the default location. For Data Contexts in GE Cloud mode, config variables
        have already been interpolated before being sent from the Cloud API.
        """
        if self.ge_cloud_mode:
            return {}
        config_variables_file_path = cast(
            DataContextConfig, self.get_config()
        ).config_variables_file_path
        if config_variables_file_path:
            try:
                # If the user specifies the config variable path with an environment variable, we want to substitute it
                defined_path = substitute_config_variable(
                    config_variables_file_path, dict(os.environ)
                )
                if not os.path.isabs(defined_path):
                    # A BaseDataContext will not have a root directory; in that case use the current directory
                    # for any non-absolute path
                    root_directory = self.root_directory or os.curdir
                else:
                    root_directory = ""
                var_path = os.path.join(root_directory, defined_path)
                with open(var_path) as config_variables_file:
                    return yaml.load(config_variables_file) or {}
            except OSError as e:
                if e.errno != errno.ENOENT:
                    raise
                logger.debug("Generating empty config variables file.")
                return {}
        else:
            return {}

    def get_config_with_variables_substituted(self, config=None) -> DataContextConfig:
        """
        Substitute vars in config of form ${var} or $(var) with values found in the following places,
        in order of precedence: ge_cloud_config (for Data Contexts in GE Cloud mode), runtime_environment,
        environment variables, config_variables, or ge_cloud_config_variable_defaults (allows certain variables to
        be optional in GE Cloud mode).
        """
        if not config:
            config = self.config

        substituted_config_variables = substitute_all_config_variables(
            self.config_variables,
            dict(os.environ),
            self.DOLLAR_SIGN_ESCAPE_STRING,
        )

        # Substitutions should have already occurred for GE Cloud configs at this point
        substitutions = {
            **substituted_config_variables,
            **dict(os.environ),
            **self.runtime_environment,
        }

        if self.ge_cloud_mode:
            ge_cloud_config_variable_defaults = {
                "plugins_directory": self._normalize_absolute_or_relative_path(
                    DataContextConfigDefaults.DEFAULT_PLUGINS_DIRECTORY.value
                ),
                "usage_statistics_url": DEFAULT_USAGE_STATISTICS_URL,
            }
            for config_variable, value in ge_cloud_config_variable_defaults.items():
                if substitutions.get(config_variable) is None:
                    logger.info(
                        f'Config variable "{config_variable}" was not found in environment or global config ('
                        f'{self.GLOBAL_CONFIG_PATHS}). Using default value "{value}" instead. If you would '
                        f"like to "
                        f"use a different value, please specify it in an environment variable or in a "
                        f"great_expectations.conf file located at one of the above paths, in a section named "
                        f'"ge_cloud_config".'
                    )
                    substitutions[config_variable] = value

        return DataContextConfig(
            **substitute_all_config_variables(
                config, substitutions, self.DOLLAR_SIGN_ESCAPE_STRING
            )
        )

    def escape_all_config_variables(
        self,
        value: Union[str, dict, list],
        dollar_sign_escape_string: str = DOLLAR_SIGN_ESCAPE_STRING,
        skip_if_substitution_variable: bool = True,
    ) -> Union[str, dict, list]:
        """
        Replace all `$` characters with the DOLLAR_SIGN_ESCAPE_STRING

        Args:
            value: config variable value
            dollar_sign_escape_string: replaces instances of `$`
            skip_if_substitution_variable: skip if the value is of the form ${MYVAR} or $MYVAR

        Returns:
            input value with all `$` characters replaced with the escape string
        """

        if isinstance(value, dict) or isinstance(value, OrderedDict):
            return {
                k: self.escape_all_config_variables(
                    v, dollar_sign_escape_string, skip_if_substitution_variable
                )
                for k, v in value.items()
            }

        elif isinstance(value, list):
            return [
                self.escape_all_config_variables(
                    v, dollar_sign_escape_string, skip_if_substitution_variable
                )
                for v in value
            ]
        if skip_if_substitution_variable:
            if parse_substitution_variable(value) is None:
                return value.replace("$", dollar_sign_escape_string)
            else:
                return value
        else:
            return value.replace("$", dollar_sign_escape_string)

    def save_config_variable(
        self, config_variable_name, value, skip_if_substitution_variable: bool = True
    ):
        r"""Save config variable value
        Escapes $ unless they are used in substitution variables e.g. the $ characters in ${SOME_VAR} or $SOME_VAR are not escaped

        Args:
            config_variable_name: name of the property
            value: the value to save for the property
            skip_if_substitution_variable: set to False to escape $ in values in substitution variable form e.g. ${SOME_VAR} -> r"\${SOME_VAR}" or $SOME_VAR -> r"\$SOME_VAR"

        Returns:
            None
        """
        config_variables = self._load_config_variables_file()
        value = self.escape_all_config_variables(
            value,
            self.DOLLAR_SIGN_ESCAPE_STRING,
            skip_if_substitution_variable=skip_if_substitution_variable,
        )
        config_variables[config_variable_name] = value
        config_variables_filepath = cast(
            DataContextConfig, self.get_config()
        ).config_variables_file_path
        if not config_variables_filepath:
            raise ge_exceptions.InvalidConfigError(
                "'config_variables_file_path' property is not found in config - setting it is required to use this feature"
            )

        config_variables_filepath = os.path.join(
            self.root_directory, config_variables_filepath
        )

        os.makedirs(os.path.dirname(config_variables_filepath), exist_ok=True)
        if not os.path.isfile(config_variables_filepath):
            logger.info(
                "Creating new substitution_variables file at {config_variables_filepath}".format(
                    config_variables_filepath=config_variables_filepath
                )
            )
            with open(config_variables_filepath, "w") as template:
                template.write(CONFIG_VARIABLES_TEMPLATE)

        with open(config_variables_filepath, "w") as config_variables_file:
            yaml.dump(config_variables, config_variables_file)

    def delete_datasource(self, datasource_name: str):
        """Delete a data source
        Args:
            datasource_name: The name of the datasource to delete.

        Raises:
            ValueError: If the datasource name isn't provided or cannot be found.
        """
        if datasource_name is None:
            raise ValueError("Datasource names must be a datasource name")
        else:
            datasource = self.get_datasource(datasource_name=datasource_name)
            if datasource:
                # remove key until we have a delete method on project_config
                # self.project_config_with_variables_substituted.datasources[
                # datasource_name].remove()
                del self.config["datasources"][datasource_name]
                del self._cached_datasources[datasource_name]
            else:
                raise ValueError(f"Datasource {datasource_name} not found")

    def get_available_data_asset_names(
        self, datasource_names=None, batch_kwargs_generator_names=None
    ):
        """Inspect datasource and batch kwargs generators to provide available data_asset objects.

        Args:
            datasource_names: list of datasources for which to provide available data_asset_name objects. If None, \
            return available data assets for all datasources.
            batch_kwargs_generator_names: list of batch kwargs generators for which to provide available
            data_asset_name objects.

        Returns:
            data_asset_names (dict): Dictionary describing available data assets
            ::

                {
                  datasource_name: {
                    batch_kwargs_generator_name: [ data_asset_1, data_asset_2, ... ]
                    ...
                  }
                  ...
                }

        """
        data_asset_names = {}
        if datasource_names is None:
            datasource_names = [
                datasource["name"] for datasource in self.list_datasources()
            ]
        elif isinstance(datasource_names, str):
            datasource_names = [datasource_names]
        elif not isinstance(datasource_names, list):
            raise ValueError(
                "Datasource names must be a datasource name, list of datasource names or None (to list all datasources)"
            )

        if batch_kwargs_generator_names is not None:
            if isinstance(batch_kwargs_generator_names, str):
                batch_kwargs_generator_names = [batch_kwargs_generator_names]
            if len(batch_kwargs_generator_names) == len(
                datasource_names
            ):  # Iterate over both together
                for idx, datasource_name in enumerate(datasource_names):
                    datasource = self.get_datasource(datasource_name)
                    data_asset_names[
                        datasource_name
                    ] = datasource.get_available_data_asset_names(
                        batch_kwargs_generator_names[idx]
                    )

            elif len(batch_kwargs_generator_names) == 1:
                datasource = self.get_datasource(datasource_names[0])
                datasource_names[
                    datasource_names[0]
                ] = datasource.get_available_data_asset_names(
                    batch_kwargs_generator_names
                )

            else:
                raise ValueError(
                    "If providing batch kwargs generator, you must either specify one for each datasource or only "
                    "one datasource."
                )
        else:  # generator_names is None
            for datasource_name in datasource_names:
                try:
                    datasource = self.get_datasource(datasource_name)
                    data_asset_names[
                        datasource_name
                    ] = datasource.get_available_data_asset_names()
                except ValueError:
                    # handle the edge case of a non-existent datasource
                    data_asset_names[datasource_name] = {}

        return data_asset_names

    def build_batch_kwargs(
        self,
        datasource,
        batch_kwargs_generator,
        data_asset_name=None,
        partition_id=None,
        **kwargs,
    ):
        """Builds batch kwargs using the provided datasource, batch kwargs generator, and batch_parameters.

        Args:
            datasource (str): the name of the datasource for which to build batch_kwargs
            batch_kwargs_generator (str): the name of the batch kwargs generator to use to build batch_kwargs
            data_asset_name (str): an optional name batch_parameter
            **kwargs: additional batch_parameters

        Returns:
            BatchKwargs

        """
        if kwargs.get("name"):
            if data_asset_name:
                raise ValueError(
                    "Cannot provide both 'name' and 'data_asset_name'. Please use 'data_asset_name' only."
                )
            # deprecated-v0.11.2
            warnings.warn(
                "name is deprecated as a batch_parameter as of v0.11.2 and will be removed in v0.16. Please use data_asset_name instead.",
                DeprecationWarning,
            )
            data_asset_name = kwargs.pop("name")
        datasource_obj = self.get_datasource(datasource)
        batch_kwargs = datasource_obj.build_batch_kwargs(
            batch_kwargs_generator=batch_kwargs_generator,
            data_asset_name=data_asset_name,
            partition_id=partition_id,
            **kwargs,
        )
        return batch_kwargs

    def _get_batch_v2(
        self,
        batch_kwargs: Union[dict, BatchKwargs],
        expectation_suite_name: Union[str, ExpectationSuite],
        data_asset_type=None,
        batch_parameters=None,
    ) -> DataAsset:
        """Build a batch of data using batch_kwargs, and return a DataAsset with expectation_suite_name attached. If
        batch_parameters are included, they will be available as attributes of the batch.
        Args:
            batch_kwargs: the batch_kwargs to use; must include a datasource key
            expectation_suite_name: The ExpectationSuite or the name of the expectation_suite to get
            data_asset_type: the type of data_asset to build, with associated expectation implementations. This can
                generally be inferred from the datasource.
            batch_parameters: optional parameters to store as the reference description of the batch. They should
                reflect parameters that would provide the passed BatchKwargs.
        Returns:
            DataAsset
        """
        if isinstance(batch_kwargs, dict):
            batch_kwargs = BatchKwargs(batch_kwargs)

        if not isinstance(batch_kwargs, BatchKwargs):
            raise ge_exceptions.BatchKwargsError(
                "BatchKwargs must be a BatchKwargs object or dictionary."
            )

        if not isinstance(
            expectation_suite_name, (ExpectationSuite, ExpectationSuiteIdentifier, str)
        ):
            raise ge_exceptions.DataContextError(
                "expectation_suite_name must be an ExpectationSuite, "
                "ExpectationSuiteIdentifier or string."
            )

        if isinstance(expectation_suite_name, ExpectationSuite):
            expectation_suite = expectation_suite_name
        elif isinstance(expectation_suite_name, ExpectationSuiteIdentifier):
            expectation_suite = self.get_expectation_suite(
                expectation_suite_name.expectation_suite_name
            )
        else:
            expectation_suite = self.get_expectation_suite(expectation_suite_name)

        datasource = self.get_datasource(batch_kwargs.get("datasource"))
        batch = datasource.get_batch(
            batch_kwargs=batch_kwargs, batch_parameters=batch_parameters
        )
        if data_asset_type is None:
            data_asset_type = datasource.config.get("data_asset_type")

        validator = BridgeValidator(
            batch=batch,
            expectation_suite=expectation_suite,
            expectation_engine=data_asset_type,
        )
        return validator.get_dataset()

    def _get_batch_v3(
        self,
        datasource_name: Optional[str] = None,
        data_connector_name: Optional[str] = None,
        data_asset_name: Optional[str] = None,
        *,
        batch_request: Optional[BatchRequestBase] = None,
        batch_data: Optional[Any] = None,
        data_connector_query: Optional[Union[IDDict, dict]] = None,
        batch_identifiers: Optional[dict] = None,
        limit: Optional[int] = None,
        index: Optional[Union[int, list, tuple, slice, str]] = None,
        custom_filter_function: Optional[Callable] = None,
        batch_spec_passthrough: Optional[dict] = None,
        sampling_method: Optional[str] = None,
        sampling_kwargs: Optional[dict] = None,
        splitter_method: Optional[str] = None,
        splitter_kwargs: Optional[dict] = None,
        runtime_parameters: Optional[dict] = None,
        query: Optional[str] = None,
        path: Optional[str] = None,
        batch_filter_parameters: Optional[dict] = None,
        **kwargs,
    ) -> Union[Batch, DataAsset]:
        """Get exactly one batch, based on a variety of flexible input types.

        Args:
            datasource_name
            data_connector_name
            data_asset_name

            batch_request
            batch_data
            data_connector_query
            batch_identifiers
            batch_filter_parameters

            limit
            index
            custom_filter_function

            batch_spec_passthrough

            sampling_method
            sampling_kwargs

            splitter_method
            splitter_kwargs

            **kwargs

        Returns:
            (Batch) The requested batch

        This method does not require typed or nested inputs.
        Instead, it is intended to help the user pick the right parameters.

        This method attempts to return exactly one batch.
        If 0 or more than 1 batches would be returned, it raises an error.
        """
        batch_list: List[Batch] = self.get_batch_list(
            datasource_name=datasource_name,
            data_connector_name=data_connector_name,
            data_asset_name=data_asset_name,
            batch_request=batch_request,
            batch_data=batch_data,
            data_connector_query=data_connector_query,
            batch_identifiers=batch_identifiers,
            limit=limit,
            index=index,
            custom_filter_function=custom_filter_function,
            batch_spec_passthrough=batch_spec_passthrough,
            sampling_method=sampling_method,
            sampling_kwargs=sampling_kwargs,
            splitter_method=splitter_method,
            splitter_kwargs=splitter_kwargs,
            runtime_parameters=runtime_parameters,
            query=query,
            path=path,
            batch_filter_parameters=batch_filter_parameters,
            **kwargs,
        )
        # NOTE: Alex 20201202 - The check below is duplicate of code in Datasource.get_single_batch_from_batch_request()
        # deprecated-v0.13.20
        warnings.warn(
            "get_batch is deprecated for the V3 Batch Request API as of v0.13.20 and will be removed in v0.16. Please use"
            "get_batch_list instead.",
            DeprecationWarning,
        )
        if len(batch_list) != 1:
            raise ValueError(
                f"Got {len(batch_list)} batches instead of a single batch. If you would like to use a BatchRequest to "
                f"return multiple batches, please use get_batch_list directly instead of calling get_batch"
            )
        return batch_list[0]

    @usage_statistics_enabled_method(
        event_name="data_context.run_validation_operator",
        args_payload_fn=run_validation_operator_usage_statistics,
    )
    def run_validation_operator(
        self,
        validation_operator_name: str,
        assets_to_validate: List,
        run_id: Optional[Union[str, RunIdentifier]] = None,
        evaluation_parameters: Optional[dict] = None,
        run_name: Optional[str] = None,
        run_time: Optional[Union[str, datetime.datetime]] = None,
        result_format: Optional[Union[str, dict]] = None,
        **kwargs,
    ):
        """
        Run a validation operator to validate data assets and to perform the business logic around
        validation that the operator implements.

        Args:
            validation_operator_name: name of the operator, as appears in the context's config file
            assets_to_validate: a list that specifies the data assets that the operator will validate. The members of
                the list can be either batches, or a tuple that will allow the operator to fetch the batch:
                (batch_kwargs, expectation_suite_name)
            evaluation_parameters: $parameter_name syntax references to be evaluated at runtime
            run_id: The run_id for the validation; if None, a default value will be used
            run_name: The run_name for the validation; if None, a default value will be used
            run_time: The date/time of the run
            result_format: one of several supported formatting directives for expectation validation results
            **kwargs: Additional kwargs to pass to the validation operator

        Returns:
            ValidationOperatorResult
        """
        result_format = result_format or {"result_format": "SUMMARY"}

        if not assets_to_validate:
            raise ge_exceptions.DataContextError(
                "No batches of data were passed in. These are required"
            )

        for batch in assets_to_validate:
            if not isinstance(batch, (tuple, DataAsset, Validator)):
                raise ge_exceptions.DataContextError(
                    "Batches are required to be of type DataAsset or Validator"
                )
        try:
            validation_operator = self.validation_operators[validation_operator_name]
        except KeyError:
            raise ge_exceptions.DataContextError(
                f"No validation operator `{validation_operator_name}` was found in your project. Please verify this in your great_expectations.yml"
            )

        if run_id is None and run_name is None:
            run_name = datetime.datetime.now(datetime.timezone.utc).strftime(
                "%Y%m%dT%H%M%S.%fZ"
            )
            logger.info(f"Setting run_name to: {run_name}")
        if evaluation_parameters is None:
            return validation_operator.run(
                assets_to_validate=assets_to_validate,
                run_id=run_id,
                run_name=run_name,
                run_time=run_time,
                result_format=result_format,
                **kwargs,
            )
        else:
            return validation_operator.run(
                assets_to_validate=assets_to_validate,
                run_id=run_id,
                evaluation_parameters=evaluation_parameters,
                run_name=run_name,
                run_time=run_time,
                result_format=result_format,
                **kwargs,
            )

    def _get_data_context_version(self, arg1: Any, **kwargs) -> Optional[str]:
        """
        arg1: the first positional argument (can take on various types)

        **kwargs: variable arguments

        First check:
        Returns "v3" if the "0.13" entities are specified in the **kwargs.

        Otherwise:
        Returns None if no datasources have been configured (or if there is an exception while getting the datasource).
        Returns "v3" if the datasource is a subclass of the BaseDatasource class.
        Returns "v2" if the datasource is an instance of the LegacyDatasource class.
        """

        if {
            "datasource_name",
            "data_connector_name",
            "data_asset_name",
            "batch_request",
            "batch_data",
        }.intersection(set(kwargs.keys())):
            return "v3"

        if not self.datasources:
            return None

        api_version: Optional[str] = None
        datasource_name: Any
        if "datasource_name" in kwargs:
            datasource_name = kwargs.pop("datasource_name", None)
        else:
            datasource_name = arg1
        try:
            datasource: Union[LegacyDatasource, BaseDatasource] = self.get_datasource(
                datasource_name=datasource_name
            )
            if issubclass(type(datasource), BaseDatasource):
                api_version = "v3"
        except (ValueError, TypeError):
            if "batch_kwargs" in kwargs:
                batch_kwargs = kwargs.get("batch_kwargs", None)
            else:
                batch_kwargs = arg1
            if isinstance(batch_kwargs, dict):
                datasource_name = batch_kwargs.get("datasource")
                if datasource_name is not None:
                    try:
                        datasource: Union[
                            LegacyDatasource, BaseDatasource
                        ] = self.get_datasource(datasource_name=datasource_name)
                        if isinstance(datasource, LegacyDatasource):
                            api_version = "v2"
                    except (ValueError, TypeError):
                        pass
        return api_version

    def get_batch(
        self, arg1: Any = None, arg2: Any = None, arg3: Any = None, **kwargs
    ) -> Union[Batch, DataAsset]:
        """Get exactly one batch, based on a variety of flexible input types.
        The method `get_batch` is the main user-facing method for getting batches; it supports both the new (V3) and the
        Legacy (V2) Datasource schemas.  The version-specific implementations are contained in "_get_batch_v2()" and
        "_get_batch_v3()", respectively, both of which are in the present module.

        For the V3 API parameters, please refer to the signature and parameter description of method "_get_batch_v3()".
        For the Legacy usage, please refer to the signature and parameter description of the method "_get_batch_v2()".

        Args:
            arg1: the first positional argument (can take on various types)
            arg2: the second positional argument (can take on various types)
            arg3: the third positional argument (can take on various types)

            **kwargs: variable arguments

        Returns:
            Batch (V3) or DataAsset (V2) -- the requested batch

        Processing Steps:
        1. Determine the version (possible values are "v3" or "v2").
        2. Convert the positional arguments to the appropriate named arguments, based on the version.
        3. Package the remaining arguments as variable keyword arguments (applies only to V3).
        4. Call the version-specific method ("_get_batch_v3()" or "_get_batch_v2()") with the appropriate arguments.
        """

        api_version: Optional[str] = self._get_data_context_version(arg1=arg1, **kwargs)
        if api_version == "v3":
            if "datasource_name" in kwargs:
                datasource_name = kwargs.pop("datasource_name", None)
            else:
                datasource_name = arg1
            if "data_connector_name" in kwargs:
                data_connector_name = kwargs.pop("data_connector_name", None)
            else:
                data_connector_name = arg2
            if "data_asset_name" in kwargs:
                data_asset_name = kwargs.pop("data_asset_name", None)
            else:
                data_asset_name = arg3
            return self._get_batch_v3(
                datasource_name=datasource_name,
                data_connector_name=data_connector_name,
                data_asset_name=data_asset_name,
                **kwargs,
            )
        if "batch_kwargs" in kwargs:
            batch_kwargs = kwargs.get("batch_kwargs", None)
        else:
            batch_kwargs = arg1
        if "expectation_suite_name" in kwargs:
            expectation_suite_name = kwargs.get("expectation_suite_name", None)
        else:
            expectation_suite_name = arg2
        if "data_asset_type" in kwargs:
            data_asset_type = kwargs.get("data_asset_type", None)
        else:
            data_asset_type = arg3
        batch_parameters = kwargs.get("batch_parameters")
        return self._get_batch_v2(
            batch_kwargs=batch_kwargs,
            expectation_suite_name=expectation_suite_name,
            data_asset_type=data_asset_type,
            batch_parameters=batch_parameters,
        )

    @usage_statistics_enabled_method(
        event_name="data_context.get_batch_list",
        args_payload_fn=get_batch_list_usage_statistics,
    )
    def get_batch_list(
        self,
        datasource_name: Optional[str] = None,
        data_connector_name: Optional[str] = None,
        data_asset_name: Optional[str] = None,
        *,
        batch_request: Optional[BatchRequestBase] = None,
        batch_data: Optional[Any] = None,
        data_connector_query: Optional[dict] = None,
        batch_identifiers: Optional[dict] = None,
        limit: Optional[int] = None,
        index: Optional[Union[int, list, tuple, slice, str]] = None,
        custom_filter_function: Optional[Callable] = None,
        sampling_method: Optional[str] = None,
        sampling_kwargs: Optional[dict] = None,
        splitter_method: Optional[str] = None,
        splitter_kwargs: Optional[dict] = None,
        runtime_parameters: Optional[dict] = None,
        query: Optional[str] = None,
        path: Optional[str] = None,
        batch_filter_parameters: Optional[dict] = None,
        batch_spec_passthrough: Optional[dict] = None,
        **kwargs,
    ) -> List[Batch]:
        """Get the list of zero or more batches, based on a variety of flexible input types.
        This method applies only to the new (V3) Datasource schema.

        Args:
            batch_request

            datasource_name
            data_connector_name
            data_asset_name

            batch_request
            batch_data
            query
            path
            runtime_parameters
            data_connector_query
            batch_identifiers
            batch_filter_parameters

            limit
            index
            custom_filter_function

            sampling_method
            sampling_kwargs

            splitter_method
            splitter_kwargs

            batch_spec_passthrough

            **kwargs

        Returns:
            (Batch) The requested batch

        `get_batch` is the main user-facing API for getting batches.
        In contrast to virtually all other methods in the class, it does not require typed or nested inputs.
        Instead, this method is intended to help the user pick the right parameters

        This method attempts to return any number of batches, including an empty list.
        """

        batch_request = get_batch_request_from_acceptable_arguments(
            datasource_name=datasource_name,
            data_connector_name=data_connector_name,
            data_asset_name=data_asset_name,
            batch_request=batch_request,
            batch_data=batch_data,
            data_connector_query=data_connector_query,
            batch_identifiers=batch_identifiers,
            limit=limit,
            index=index,
            custom_filter_function=custom_filter_function,
            sampling_method=sampling_method,
            sampling_kwargs=sampling_kwargs,
            splitter_method=splitter_method,
            splitter_kwargs=splitter_kwargs,
            runtime_parameters=runtime_parameters,
            query=query,
            path=path,
            batch_filter_parameters=batch_filter_parameters,
            batch_spec_passthrough=batch_spec_passthrough,
            **kwargs,
        )
        datasource_name = batch_request.datasource_name
        if datasource_name in self.datasources:
            datasource: Datasource = cast(Datasource, self.datasources[datasource_name])
        else:
            raise ge_exceptions.DatasourceError(
                datasource_name,
                "The given datasource could not be retrieved from the DataContext; please confirm that your configuration is accurate.",
            )
        return datasource.get_batch_list_from_batch_request(batch_request=batch_request)

    def get_validator(
        self,
        datasource_name: Optional[str] = None,
        data_connector_name: Optional[str] = None,
        data_asset_name: Optional[str] = None,
        *,
<<<<<<< HEAD
        batch: Optional[Batch] = None,
        batch_request: Optional[Union[BatchRequest, RuntimeBatchRequest]] = None,
        batch_request_list: List[
            Optional[Union[BatchRequest, RuntimeBatchRequest]]
        ] = None,
=======
        batch_request: Optional[BatchRequestBase] = None,
        batch_request_list: List[Optional[BatchRequestBase]] = None,
>>>>>>> 5460643b
        batch_data: Optional[Any] = None,
        data_connector_query: Optional[Union[IDDict, dict]] = None,
        batch_identifiers: Optional[dict] = None,
        limit: Optional[int] = None,
        index: Optional[Union[int, list, tuple, slice, str]] = None,
        custom_filter_function: Optional[Callable] = None,
        sampling_method: Optional[str] = None,
        sampling_kwargs: Optional[dict] = None,
        splitter_method: Optional[str] = None,
        splitter_kwargs: Optional[dict] = None,
        runtime_parameters: Optional[dict] = None,
        query: Optional[str] = None,
        path: Optional[str] = None,
        batch_filter_parameters: Optional[dict] = None,
        expectation_suite_ge_cloud_id: Optional[str] = None,
        batch_spec_passthrough: Optional[dict] = None,
        expectation_suite_name: Optional[str] = None,
        expectation_suite: Optional[ExpectationSuite] = None,
        create_expectation_suite_with_name: Optional[str] = None,
        **kwargs,
    ) -> Validator:
        """
        This method applies only to the new (V3) Datasource schema.
        """

        if (
            sum(
                bool(x)
                for x in [
                    expectation_suite is not None,
                    expectation_suite_name is not None,
                    create_expectation_suite_with_name is not None,
                    expectation_suite_ge_cloud_id is not None,
                ]
            )
            > 1
        ):
            raise ValueError(
                f"No more than one of expectation_suite_name,{'expectation_suite_ge_cloud_id,' if self.ge_cloud_mode else ''} expectation_suite, or create_expectation_suite_with_name can be specified"
            )

        if expectation_suite_ge_cloud_id is not None:
            expectation_suite = self.get_expectation_suite(
                ge_cloud_id=expectation_suite_ge_cloud_id
            )
        if expectation_suite_name is not None:
            expectation_suite = self.get_expectation_suite(expectation_suite_name)
        if create_expectation_suite_with_name is not None:
            expectation_suite = self.create_expectation_suite(
                expectation_suite_name=create_expectation_suite_with_name
            )

        if (
            sum(
                bool(x)
                for x in [
                    batch is not None,
                    batch_request is not None,
                    batch_request_list is not None,
                ]
            )
            > 1
        ):
            raise ValueError(
                "No more than one of batch, batch_request, or batch_request_list can be specified"
            )

        batch_list: List = []
        if batch:
            batch_list = [batch]
        
        else:
            if not batch_request_list:
                batch_request_list = [batch_request]

            for batch_request in batch_request_list:
                batch_list.extend(
                    self.get_batch_list(
                        datasource_name=datasource_name,
                        data_connector_name=data_connector_name,
                        data_asset_name=data_asset_name,
                        batch_request=batch_request,
                        batch_data=batch_data,
                        data_connector_query=data_connector_query,
                        batch_identifiers=batch_identifiers,
                        limit=limit,
                        index=index,
                        custom_filter_function=custom_filter_function,
                        sampling_method=sampling_method,
                        sampling_kwargs=sampling_kwargs,
                        splitter_method=splitter_method,
                        splitter_kwargs=splitter_kwargs,
                        runtime_parameters=runtime_parameters,
                        query=query,
                        path=path,
                        batch_filter_parameters=batch_filter_parameters,
                        batch_spec_passthrough=batch_spec_passthrough,
                        **kwargs,
                    )
                )

        return self.get_validator_using_batch_list(
            expectation_suite=expectation_suite,
            batch_list=batch_list,
        )

    def get_validator_using_batch_list(
        self,
        expectation_suite: ExpectationSuite,
        batch_list: List[Batch],
    ) -> Validator:
        # We get a single batch_definition so we can get the execution_engine here. All batches will share the same one
        # So the batch itself doesn't matter. But we use -1 because that will be the latest batch loaded.
        batch_definition: BatchDefinition = batch_list[-1].batch_definition
        execution_engine: ExecutionEngine = self.datasources[
            batch_definition.datasource_name
        ].execution_engine
        validator: Validator = Validator(
            execution_engine=execution_engine,
            interactive_evaluation=True,
            expectation_suite=expectation_suite,
            data_context=self,
            batches=batch_list,
        )
        return validator

    def list_validation_operator_names(self):
        if not self.validation_operators:
            return []

        return list(self.validation_operators.keys())

    @usage_statistics_enabled_method(
        event_name="data_context.add_datasource",
        args_payload_fn=add_datasource_usage_statistics,
    )
    def add_datasource(
        self, name, initialize=True, **kwargs
    ) -> Optional[Dict[str, Union[LegacyDatasource, BaseDatasource]]]:
        """Add a new datasource to the data context, with configuration provided as kwargs.
        Args:
            name: the name for the new datasource to add
            initialize: if False, add the datasource to the config, but do not
                initialize it, for example if a user needs to debug database connectivity.
            kwargs (keyword arguments): the configuration for the new datasource

        Returns:
            datasource (Datasource)
        """
        logger.debug(f"Starting BaseDataContext.add_datasource for {name}")

        module_name = kwargs.get("module_name", "great_expectations.datasource")
        verify_dynamic_loading_support(module_name=module_name)
        class_name = kwargs.get("class_name")
        datasource_class = load_class(module_name=module_name, class_name=class_name)

        # For any class that should be loaded, it may control its configuration construction
        # by implementing a classmethod called build_configuration
        config: Union[CommentedMap, dict]
        if hasattr(datasource_class, "build_configuration"):
            config = datasource_class.build_configuration(**kwargs)
        else:
            config = kwargs

        return self._instantiate_datasource_from_config_and_update_project_config(
            name=name,
            config=config,
            initialize=initialize,
        )

    def _instantiate_datasource_from_config_and_update_project_config(
        self, name: str, config: dict, initialize: bool = True
    ) -> Optional[Union[LegacyDatasource, BaseDatasource]]:
        datasource_config: DatasourceConfig = datasourceConfigSchema.load(
            CommentedMap(**config)
        )
        self.config["datasources"][name] = datasource_config
        datasource_config = self.project_config_with_variables_substituted.datasources[
            name
        ]
        config = dict(datasourceConfigSchema.dump(datasource_config))
        datasource: Optional[Union[LegacyDatasource, BaseDatasource]]
        if initialize:
            try:
                datasource = self._instantiate_datasource_from_config(
                    name=name, config=config
                )
                self._cached_datasources[name] = datasource
            except ge_exceptions.DatasourceInitializationError as e:
                # Do not keep configuration that could not be instantiated.
                del self.config["datasources"][name]
                raise e
        else:
            datasource = None
        return datasource

    def _instantiate_datasource_from_config(
        self, name: str, config: dict
    ) -> Union[LegacyDatasource, BaseDatasource]:
        """Instantiate a new datasource to the data context, with configuration provided as kwargs.
        Args:
            name(str): name of datasource
            config(dict): dictionary of configuration

        Returns:
            datasource (Datasource)
        """
        # We perform variable substitution in the datasource's config here before using the config
        # to instantiate the datasource object. Variable substitution is a service that the data
        # context provides. Datasources should not see unsubstituted variables in their config.

        try:
            datasource: Union[
                LegacyDatasource, BaseDatasource
            ] = self._build_datasource_from_config(name=name, config=config)
        except Exception as e:
            raise ge_exceptions.DatasourceInitializationError(
                datasource_name=name, message=str(e)
            )
        return datasource

    def add_batch_kwargs_generator(
        self, datasource_name, batch_kwargs_generator_name, class_name, **kwargs
    ):
        """
        Add a batch kwargs generator to the named datasource, using the provided
        configuration.

        Args:
            datasource_name: name of datasource to which to add the new batch kwargs generator
            batch_kwargs_generator_name: name of the generator to add
            class_name: class of the batch kwargs generator to add
            **kwargs: batch kwargs generator configuration, provided as kwargs

        Returns:

        """
        datasource_obj = self.get_datasource(datasource_name)
        generator = datasource_obj.add_batch_kwargs_generator(
            name=batch_kwargs_generator_name, class_name=class_name, **kwargs
        )
        return generator

    def set_config(self, project_config: DataContextConfig):
        self._project_config = project_config

    def _build_datasource_from_config(
        self, name: str, config: Union[dict, DatasourceConfig]
    ):
        # We convert from the type back to a dictionary for purposes of instantiation
        if isinstance(config, DatasourceConfig):
            config = datasourceConfigSchema.dump(config)
        config.update({"name": name})
        # While the new Datasource classes accept "data_context_root_directory", the Legacy Datasource classes do not.
        if config["class_name"] in [
            "BaseDatasource",
            "Datasource",
        ]:
            config.update({"data_context_root_directory": self.root_directory})
        module_name = "great_expectations.datasource"
        datasource = instantiate_class_from_config(
            config=config,
            runtime_environment={"data_context": self, "concurrency": self.concurrency},
            config_defaults={"module_name": module_name},
        )
        if not datasource:
            raise ge_exceptions.ClassInstantiationError(
                module_name=module_name,
                package_name=None,
                class_name=config["class_name"],
            )
        return datasource

    def get_datasource(
        self, datasource_name: str = "default"
    ) -> Optional[Union[LegacyDatasource, BaseDatasource]]:
        """Get the named datasource

        Args:
            datasource_name (str): the name of the datasource from the configuration

        Returns:
            datasource (Datasource)
        """
        if datasource_name in self._cached_datasources:
            return self._cached_datasources[datasource_name]
        if (
            datasource_name
            in self.project_config_with_variables_substituted.datasources
        ):
            datasource_config: DatasourceConfig = copy.deepcopy(
                self.project_config_with_variables_substituted.datasources[
                    datasource_name
                ]
            )
        else:
            raise ValueError(
                f"Unable to load datasource `{datasource_name}` -- no configuration found or invalid configuration."
            )
        config: dict = dict(datasourceConfigSchema.dump(datasource_config))
        datasource: Optional[
            Union[LegacyDatasource, BaseDatasource]
        ] = self._instantiate_datasource_from_config(
            name=datasource_name, config=config
        )
        self._cached_datasources[datasource_name] = datasource
        return datasource

    def list_expectation_suites(self):
        """Return a list of available expectation suite keys."""
        try:
            keys = self.expectations_store.list_keys()
        except KeyError as e:
            raise ge_exceptions.InvalidConfigError(
                f"Unable to find configured store: {str(e)}"
            )
        return keys

    def list_datasources(self):
        """List currently-configured datasources on this context. Masks passwords.

        Returns:
            List(dict): each dictionary includes "name", "class_name", and "module_name" keys
        """
        datasources = []
        for (
            name,
            value,
        ) in self.project_config_with_variables_substituted.datasources.items():
            datasource_config = copy.deepcopy(value)
            datasource_config["name"] = name
            masked_config = PasswordMasker.sanitize_config(datasource_config)
            datasources.append(masked_config)
        return datasources

    def list_stores(self):
        """List currently-configured Stores on this context"""

        stores = []
        for (
            name,
            value,
        ) in self.project_config_with_variables_substituted.stores.items():
            store_config = copy.deepcopy(value)
            store_config["name"] = name
            masked_config = PasswordMasker.sanitize_config(store_config)
            stores.append(masked_config)
        return stores

    def list_active_stores(self):
        """
        List active Stores on this context. Active stores are identified by setting the following parameters:
            expectations_store_name,
            validations_store_name,
            evaluation_parameter_store_name,
            checkpoint_store_name
            profiler_store_name
        """
        active_store_names: List[str] = [
            self.expectations_store_name,
            self.validations_store_name,
            self.evaluation_parameter_store_name,
        ]

        try:
            active_store_names.append(self.checkpoint_store_name)
        except (AttributeError, ge_exceptions.InvalidTopLevelConfigKeyError):
            logger.info(
                "Checkpoint store is not configured; omitting it from active stores"
            )

        try:
            active_store_names.append(self.profiler_store_name)
        except (AttributeError, ge_exceptions.InvalidTopLevelConfigKeyError):
            logger.info(
                "Profiler store is not configured; omitting it from active stores"
            )

        return [
            store for store in self.list_stores() if store["name"] in active_store_names
        ]

    def list_validation_operators(self):
        """List currently-configured Validation Operators on this context"""

        validation_operators = []
        for (
            name,
            value,
        ) in (
            self.project_config_with_variables_substituted.validation_operators.items()
        ):
            value["name"] = name
            validation_operators.append(value)
        return validation_operators

    def send_usage_message(
        self, event: str, event_payload: Optional[dict], success: Optional[bool] = None
    ):
        """helper method to send a usage method using DataContext. Used when sending usage events from
            classes like ExpectationSuite.
            event
        Args:
            event (str): str representation of event
            event_payload (dict): optional event payload
            success (bool): optional success param
        Returns:
            None
        """
        send_usage_message(self, event, event_payload, success)

    def create_expectation_suite(
        self,
        expectation_suite_name: str,
        overwrite_existing: bool = False,
        ge_cloud_id: Optional[str] = None,
        **kwargs,
    ) -> ExpectationSuite:
        """Build a new expectation suite and save it into the data_context expectation store.

        Args:
            expectation_suite_name: The name of the expectation_suite to create
            overwrite_existing (boolean): Whether to overwrite expectation suite if expectation suite with given name
                already exists.

        Returns:
            A new (empty) expectation suite.
        """
        if not isinstance(overwrite_existing, bool):
            raise ValueError("Parameter overwrite_existing must be of type BOOL")

        expectation_suite: ExpectationSuite = ExpectationSuite(
            expectation_suite_name=expectation_suite_name, data_context=self
        )
        if self.ge_cloud_mode:
            key: GeCloudIdentifier = GeCloudIdentifier(
                resource_type="expectation_suite", ge_cloud_id=ge_cloud_id
            )
            if self.expectations_store.has_key(key) and not overwrite_existing:
                raise ge_exceptions.DataContextError(
                    "expectation_suite with GE Cloud ID {} already exists. If you would like to overwrite this "
                    "expectation_suite, set overwrite_existing=True.".format(
                        ge_cloud_id
                    )
                )
        else:
            key: ExpectationSuiteIdentifier = ExpectationSuiteIdentifier(
                expectation_suite_name=expectation_suite_name
            )
            if self.expectations_store.has_key(key) and not overwrite_existing:
                raise ge_exceptions.DataContextError(
                    "expectation_suite with name {} already exists. If you would like to overwrite this "
                    "expectation_suite, set overwrite_existing=True.".format(
                        expectation_suite_name
                    )
                )

        self.expectations_store.set(key, expectation_suite, **kwargs)
        return expectation_suite

    def delete_expectation_suite(
        self,
        expectation_suite_name: Optional[str] = None,
        ge_cloud_id: Optional[str] = None,
    ):
        """Delete specified expectation suite from data_context expectation store.

        Args:
            expectation_suite_name: The name of the expectation_suite to create

        Returns:
            True for Success and False for Failure.
        """
        if self.ge_cloud_mode:
            key: GeCloudIdentifier = GeCloudIdentifier(
                resource_type="expectation_suite", ge_cloud_id=ge_cloud_id
            )
        else:
            key: ExpectationSuiteIdentifier = ExpectationSuiteIdentifier(
                expectation_suite_name
            )
        if not self.expectations_store.has_key(key):
            raise ge_exceptions.DataContextError(
                "expectation_suite with name {} does not exist."
            )
        else:
            self.expectations_store.remove_key(key)
            return True

    def get_expectation_suite(
        self,
        expectation_suite_name: Optional[str] = None,
        ge_cloud_id: Optional[str] = None,
    ) -> ExpectationSuite:
        """Get an Expectation Suite by name or GE Cloud ID
        Args:
            expectation_suite_name (str): the name for the Expectation Suite
            ge_cloud_id (str): the GE Cloud ID for the Expectation Suite

        Returns:
            expectation_suite
        """
        if self.ge_cloud_mode:
            key: GeCloudIdentifier = GeCloudIdentifier(
                resource_type="expectation_suite", ge_cloud_id=ge_cloud_id
            )
        else:
            key: Optional[ExpectationSuiteIdentifier] = ExpectationSuiteIdentifier(
                expectation_suite_name=expectation_suite_name
            )

        if self.expectations_store.has_key(key):
            expectations_schema_dict: dict = cast(
                dict, self.expectations_store.get(key)
            )
            # create the ExpectationSuite from constructor
            return ExpectationSuite(**expectations_schema_dict, data_context=self)

        else:
            raise ge_exceptions.DataContextError(
                f"expectation_suite {expectation_suite_name} not found"
            )

    def list_expectation_suite_names(self) -> List[str]:
        """
        Lists the available expectation suite names. If in ge_cloud_mode, a list of
        GE Cloud ids is returned instead.
        """
        if self.ge_cloud_mode:
            return [
                suite_key.ge_cloud_id for suite_key in self.list_expectation_suites()
            ]

        sorted_expectation_suite_names = [
            i.expectation_suite_name for i in self.list_expectation_suites()
        ]
        sorted_expectation_suite_names.sort()
        return sorted_expectation_suite_names

    @usage_statistics_enabled_method(
        event_name="data_context.save_expectation_suite",
        args_payload_fn=save_expectation_suite_usage_statistics,
    )
    def save_expectation_suite(
        self,
        expectation_suite: ExpectationSuite,
        expectation_suite_name: Optional[str] = None,
        overwrite_existing: bool = True,
        ge_cloud_id: Optional[str] = None,
        **kwargs,
    ):
        """Save the provided expectation suite into the DataContext.

        Args:
            expectation_suite: the suite to save
            expectation_suite_name: the name of this expectation suite. If no name is provided the name will \
                be read from the suite

        Returns:
            None
        """
        if self.ge_cloud_mode:
            key: GeCloudIdentifier = GeCloudIdentifier(
                resource_type="expectation_suite",
                ge_cloud_id=ge_cloud_id
                if ge_cloud_id is not None
                else str(expectation_suite.ge_cloud_id),
            )
            if self.expectations_store.has_key(key) and not overwrite_existing:
                raise ge_exceptions.DataContextError(
                    "expectation_suite with GE Cloud ID {} already exists. If you would like to overwrite this "
                    "expectation_suite, set overwrite_existing=True.".format(
                        ge_cloud_id
                    )
                )
        else:
            if expectation_suite_name is None:
                key: ExpectationSuiteIdentifier = ExpectationSuiteIdentifier(
                    expectation_suite_name=expectation_suite.expectation_suite_name
                )
            else:
                expectation_suite.expectation_suite_name = expectation_suite_name
                key: ExpectationSuiteIdentifier = ExpectationSuiteIdentifier(
                    expectation_suite_name=expectation_suite_name
                )
            if self.expectations_store.has_key(key) and not overwrite_existing:
                raise ge_exceptions.DataContextError(
                    "expectation_suite with name {} already exists. If you would like to overwrite this "
                    "expectation_suite, set overwrite_existing=True.".format(
                        expectation_suite_name
                    )
                )

        self._evaluation_parameter_dependencies_compiled = False
        return self.expectations_store.set(key, expectation_suite, **kwargs)

    def _store_metrics(self, requested_metrics, validation_results, target_store_name):
        """
        requested_metrics is a dictionary like this:

              requested_metrics:
                *:  # The asterisk here matches *any* expectation suite name
                  # use the 'kwargs' key to request metrics that are defined by kwargs,
                  # for example because they are defined only for a particular column
                  # - column:
                  #     Age:
                  #        - expect_column_min_to_be_between.result.observed_value
                    - statistics.evaluated_expectations
                    - statistics.successful_expectations

        Args:
            requested_metrics:
            validation_results:
            target_store_name:

        Returns:

        """
        expectation_suite_name = validation_results.meta["expectation_suite_name"]
        run_id = validation_results.meta["run_id"]
        data_asset_name = validation_results.meta.get("batch_kwargs", {}).get(
            "data_asset_name"
        )

        for expectation_suite_dependency, metrics_list in requested_metrics.items():
            if (expectation_suite_dependency != "*") and (
                expectation_suite_dependency != expectation_suite_name
            ):
                continue

            if not isinstance(metrics_list, list):
                raise ge_exceptions.DataContextError(
                    "Invalid requested_metrics configuration: metrics requested for "
                    "each expectation suite must be a list."
                )

            for metric_configuration in metrics_list:
                metric_configurations = _get_metric_configuration_tuples(
                    metric_configuration
                )
                for metric_name, metric_kwargs in metric_configurations:
                    try:
                        metric_value = validation_results.get_metric(
                            metric_name, **metric_kwargs
                        )
                        self.stores[target_store_name].set(
                            ValidationMetricIdentifier(
                                run_id=run_id,
                                data_asset_name=data_asset_name,
                                expectation_suite_identifier=ExpectationSuiteIdentifier(
                                    expectation_suite_name
                                ),
                                metric_name=metric_name,
                                metric_kwargs_id=get_metric_kwargs_id(
                                    metric_name, metric_kwargs
                                ),
                            ),
                            metric_value,
                        )
                    except ge_exceptions.UnavailableMetricError:
                        # This will happen frequently in larger pipelines
                        logger.debug(
                            "metric {} was requested by another expectation suite but is not available in "
                            "this validation result.".format(metric_name)
                        )

    def store_validation_result_metrics(
        self, requested_metrics, validation_results, target_store_name
    ):
        self._store_metrics(requested_metrics, validation_results, target_store_name)

    def store_evaluation_parameters(self, validation_results, target_store_name=None):
        if not self._evaluation_parameter_dependencies_compiled:
            self._compile_evaluation_parameter_dependencies()

        if target_store_name is None:
            target_store_name = self.evaluation_parameter_store_name

        self._store_metrics(
            self._evaluation_parameter_dependencies,
            validation_results,
            target_store_name,
        )

    @property
    def evaluation_parameter_store(self):
        return self.stores[self.evaluation_parameter_store_name]

    @property
    def evaluation_parameter_store_name(self):
        return (
            self.project_config_with_variables_substituted.evaluation_parameter_store_name
        )

    @property
    def validations_store_name(self):
        return self.project_config_with_variables_substituted.validations_store_name

    @property
    def validations_store(self) -> ValidationsStore:
        return self.stores[self.validations_store_name]

    def _compile_evaluation_parameter_dependencies(self):
        self._evaluation_parameter_dependencies = {}
        # NOTE: Chetan - 20211118: This iteration is reverting the behavior performed here: https://github.com/great-expectations/great_expectations/pull/3377
        # This revision was necessary due to breaking changes but will need to be brought back in a future ticket.
        for key in self.expectations_store.list_keys():
            expectation_suite_dict: dict = cast(dict, self.expectations_store.get(key))
            if not expectation_suite_dict:
                continue
            expectation_suite: ExpectationSuite = ExpectationSuite(
                **expectation_suite_dict, data_context=self
            )

            dependencies = expectation_suite.get_evaluation_parameter_dependencies()
            if len(dependencies) > 0:
                nested_update(self._evaluation_parameter_dependencies, dependencies)

        self._evaluation_parameter_dependencies_compiled = True

    def get_validation_result(
        self,
        expectation_suite_name,
        run_id=None,
        batch_identifier=None,
        validations_store_name=None,
        failed_only=False,
    ):
        """Get validation results from a configured store.

        Args:
            expectation_suite_name: expectation_suite name for which to get validation result (default: "default")
            run_id: run_id for which to get validation result (if None, fetch the latest result by alphanumeric sort)
            validations_store_name: the name of the store from which to get validation results
            failed_only: if True, filter the result to return only failed expectations

        Returns:
            validation_result

        """
        if validations_store_name is None:
            validations_store_name = self.validations_store_name
        selected_store = self.stores[validations_store_name]

        if run_id is None or batch_identifier is None:
            # Get most recent run id
            # NOTE : This method requires a (potentially very inefficient) list_keys call.
            # It should probably move to live in an appropriate Store class,
            # but when we do so, that Store will need to function as more than just a key-value Store.
            key_list = selected_store.list_keys()
            filtered_key_list = []
            for key in key_list:
                if run_id is not None and key.run_id != run_id:
                    continue
                if (
                    batch_identifier is not None
                    and key.batch_identifier != batch_identifier
                ):
                    continue
                filtered_key_list.append(key)

            # run_id_set = set([key.run_id for key in filtered_key_list])
            if len(filtered_key_list) == 0:
                logger.warning("No valid run_id values found.")
                return {}

            filtered_key_list = sorted(filtered_key_list, key=lambda x: x.run_id)

            if run_id is None:
                run_id = filtered_key_list[-1].run_id
            if batch_identifier is None:
                batch_identifier = filtered_key_list[-1].batch_identifier

        key = ValidationResultIdentifier(
            expectation_suite_identifier=ExpectationSuiteIdentifier(
                expectation_suite_name=expectation_suite_name
            ),
            run_id=run_id,
            batch_identifier=batch_identifier,
        )
        results_dict = selected_store.get(key)

        return (
            results_dict.get_failed_validation_results()
            if failed_only
            else results_dict
        )

    def update_return_obj(self, data_asset, return_obj):
        """Helper called by data_asset.

        Args:
            data_asset: The data_asset whose validation produced the current return object
            return_obj: the return object to update

        Returns:
            return_obj: the return object, potentially changed into a widget by the configured expectation explorer
        """
        return return_obj

    @usage_statistics_enabled_method(
        event_name="data_context.build_data_docs",
    )
    def build_data_docs(
        self,
        site_names=None,
        resource_identifiers=None,
        dry_run=False,
        build_index: bool = True,
    ):
        """
        Build Data Docs for your project.

        These make it simple to visualize data quality in your project. These
        include Expectations, Validations & Profiles. The are built for all
        Datasources from JSON artifacts in the local repo including validations
        & profiles from the uncommitted directory.

        :param site_names: if specified, build data docs only for these sites, otherwise,
                            build all the sites specified in the context's config
        :param resource_identifiers: a list of resource identifiers (ExpectationSuiteIdentifier,
                            ValidationResultIdentifier). If specified, rebuild HTML
                            (or other views the data docs sites are rendering) only for
                            the resources in this list. This supports incremental build
                            of data docs sites (e.g., when a new validation result is created)
                            and avoids full rebuild.
        :param dry_run: a flag, if True, the method returns a structure containing the
                            URLs of the sites that *would* be built, but it does not build
                            these sites. The motivation for adding this flag was to allow
                            the CLI to display the the URLs before building and to let users
                            confirm.

        :param build_index: a flag if False, skips building the index page

        Returns:
            A dictionary with the names of the updated data documentation sites as keys and the the location info
            of their index.html files as values
        """
        logger.debug("Starting DataContext.build_data_docs")

        index_page_locator_infos = {}

        sites = self.project_config_with_variables_substituted.data_docs_sites
        if sites:
            logger.debug("Found data_docs_sites. Building sites...")

            for site_name, site_config in sites.items():
                logger.debug(
                    f"Building Data Docs Site {site_name}",
                )

                if (site_names and (site_name in site_names)) or not site_names:
                    complete_site_config = site_config
                    module_name = "great_expectations.render.renderer.site_builder"
                    site_builder: SiteBuilder = instantiate_class_from_config(
                        config=complete_site_config,
                        runtime_environment={
                            "data_context": self,
                            "root_directory": self.root_directory,
                            "site_name": site_name,
                            "ge_cloud_mode": self.ge_cloud_mode,
                        },
                        config_defaults={"module_name": module_name},
                    )
                    if not site_builder:
                        raise ge_exceptions.ClassInstantiationError(
                            module_name=module_name,
                            package_name=None,
                            class_name=complete_site_config["class_name"],
                        )
                    if dry_run:
                        index_page_locator_infos[
                            site_name
                        ] = site_builder.get_resource_url(only_if_exists=False)
                    else:
                        index_page_resource_identifier_tuple = site_builder.build(
                            resource_identifiers,
                            build_index=(build_index and not self.ge_cloud_mode),
                        )
                        if index_page_resource_identifier_tuple:
                            index_page_locator_infos[
                                site_name
                            ] = index_page_resource_identifier_tuple[0]

        else:
            logger.debug("No data_docs_config found. No site(s) built.")

        return index_page_locator_infos

    def clean_data_docs(self, site_name=None) -> bool:
        """
        Clean a given data docs site.

        This removes all files from the configured Store.

        Args:
            site_name (str): Optional, the name of the site to clean. If not
            specified, all sites will be cleaned.
        """
        data_docs_sites = self.project_config_with_variables_substituted.data_docs_sites
        if not data_docs_sites:
            raise ge_exceptions.DataContextError(
                "No data docs sites were found on this DataContext, therefore no sites will be cleaned.",
            )

        data_docs_site_names = list(data_docs_sites.keys())
        if site_name:
            if site_name not in data_docs_site_names:
                raise ge_exceptions.DataContextError(
                    f"The specified site name `{site_name}` does not exist in this project."
                )
            return self._clean_data_docs_site(site_name)

        cleaned = []
        for existing_site_name in data_docs_site_names:
            cleaned.append(self._clean_data_docs_site(existing_site_name))
        return all(cleaned)

    def _clean_data_docs_site(self, site_name: str) -> bool:
        sites = self.project_config_with_variables_substituted.data_docs_sites
        if not sites:
            return False
        site_config = sites.get(site_name)

        site_builder = instantiate_class_from_config(
            config=site_config,
            runtime_environment={
                "data_context": self,
                "root_directory": self.root_directory,
            },
            config_defaults={
                "module_name": "great_expectations.render.renderer.site_builder"
            },
        )
        site_builder.clean_site()
        return True

    def profile_datasource(
        self,
        datasource_name,
        batch_kwargs_generator_name=None,
        data_assets=None,
        max_data_assets=20,
        profile_all_data_assets=True,
        profiler=BasicDatasetProfiler,
        profiler_configuration=None,
        dry_run=False,
        run_id=None,
        additional_batch_kwargs=None,
        run_name=None,
        run_time=None,
    ):
        """Profile the named datasource using the named profiler.

        Args:
            datasource_name: the name of the datasource for which to profile data_assets
            batch_kwargs_generator_name: the name of the batch kwargs generator to use to get batches
            data_assets: list of data asset names to profile
            max_data_assets: if the number of data assets the batch kwargs generator yields is greater than this max_data_assets,
                profile_all_data_assets=True is required to profile all
            profile_all_data_assets: when True, all data assets are profiled, regardless of their number
            profiler: the profiler class to use
            profiler_configuration: Optional profiler configuration dict
            dry_run: when true, the method checks arguments and reports if can profile or specifies the arguments that are missing
            additional_batch_kwargs: Additional keyword arguments to be provided to get_batch when loading the data asset.
        Returns:
            A dictionary::

                {
                    "success": True/False,
                    "results": List of (expectation_suite, EVR) tuples for each of the data_assets found in the datasource
                }

            When success = False, the error details are under "error" key
        """

        # We don't need the datasource object, but this line serves to check if the datasource by the name passed as
        # an arg exists and raise an error if it does not.
        datasource = self.get_datasource(datasource_name)

        if not dry_run:
            logger.info(f"Profiling '{datasource_name}' with '{profiler.__name__}'")

        profiling_results = {}

        # Build the list of available data asset names (each item a tuple of name and type)

        data_asset_names_dict = self.get_available_data_asset_names(datasource_name)

        available_data_asset_name_list = []
        try:
            datasource_data_asset_names_dict = data_asset_names_dict[datasource_name]
        except KeyError:
            # KeyError will happen if there is not datasource
            raise ge_exceptions.ProfilerError(f"No datasource {datasource_name} found.")

        if batch_kwargs_generator_name is None:
            # if no generator name is passed as an arg and the datasource has only
            # one generator with data asset names, use it.
            # if ambiguous, raise an exception
            for name in datasource_data_asset_names_dict.keys():
                if batch_kwargs_generator_name is not None:
                    profiling_results = {
                        "success": False,
                        "error": {
                            "code": DataContext.PROFILING_ERROR_CODE_MULTIPLE_BATCH_KWARGS_GENERATORS_FOUND
                        },
                    }
                    return profiling_results

                if len(datasource_data_asset_names_dict[name]["names"]) > 0:
                    available_data_asset_name_list = datasource_data_asset_names_dict[
                        name
                    ]["names"]
                    batch_kwargs_generator_name = name

            if batch_kwargs_generator_name is None:
                profiling_results = {
                    "success": False,
                    "error": {
                        "code": DataContext.PROFILING_ERROR_CODE_NO_BATCH_KWARGS_GENERATORS_FOUND
                    },
                }
                return profiling_results
        else:
            # if the generator name is passed as an arg, get this generator's available data asset names
            try:
                available_data_asset_name_list = datasource_data_asset_names_dict[
                    batch_kwargs_generator_name
                ]["names"]
            except KeyError:
                raise ge_exceptions.ProfilerError(
                    "batch kwargs Generator {} not found. Specify the name of a generator configured in this datasource".format(
                        batch_kwargs_generator_name
                    )
                )

        available_data_asset_name_list = sorted(
            available_data_asset_name_list, key=lambda x: x[0]
        )

        if len(available_data_asset_name_list) == 0:
            raise ge_exceptions.ProfilerError(
                "No Data Assets found in Datasource {}. Used batch kwargs generator: {}.".format(
                    datasource_name, batch_kwargs_generator_name
                )
            )
        total_data_assets = len(available_data_asset_name_list)

        if isinstance(data_assets, list) and len(data_assets) > 0:
            not_found_data_assets = [
                name
                for name in data_assets
                if name not in [da[0] for da in available_data_asset_name_list]
            ]
            if len(not_found_data_assets) > 0:
                profiling_results = {
                    "success": False,
                    "error": {
                        "code": DataContext.PROFILING_ERROR_CODE_SPECIFIED_DATA_ASSETS_NOT_FOUND,
                        "not_found_data_assets": not_found_data_assets,
                        "data_assets": available_data_asset_name_list,
                    },
                }
                return profiling_results

            data_assets.sort()
            data_asset_names_to_profiled = data_assets
            total_data_assets = len(available_data_asset_name_list)
            if not dry_run:
                logger.info(
                    "Profiling the white-listed data assets: %s, alphabetically."
                    % (",".join(data_assets))
                )
        else:
            if not profile_all_data_assets:
                if total_data_assets > max_data_assets:
                    profiling_results = {
                        "success": False,
                        "error": {
                            "code": DataContext.PROFILING_ERROR_CODE_TOO_MANY_DATA_ASSETS,
                            "num_data_assets": total_data_assets,
                            "data_assets": available_data_asset_name_list,
                        },
                    }
                    return profiling_results

            data_asset_names_to_profiled = [
                name[0] for name in available_data_asset_name_list
            ]
        if not dry_run:
            logger.info(
                "Profiling all %d data assets from batch kwargs generator %s"
                % (len(available_data_asset_name_list), batch_kwargs_generator_name)
            )
        else:
            logger.info(
                "Found %d data assets from batch kwargs generator %s"
                % (len(available_data_asset_name_list), batch_kwargs_generator_name)
            )

        profiling_results["success"] = True

        if not dry_run:
            profiling_results["results"] = []
            total_columns, total_expectations, total_rows, skipped_data_assets = (
                0,
                0,
                0,
                0,
            )
            total_start_time = datetime.datetime.now()

            for name in data_asset_names_to_profiled:
                logger.info(f"\tProfiling '{name}'...")
                try:
                    profiling_results["results"].append(
                        self.profile_data_asset(
                            datasource_name=datasource_name,
                            batch_kwargs_generator_name=batch_kwargs_generator_name,
                            data_asset_name=name,
                            profiler=profiler,
                            profiler_configuration=profiler_configuration,
                            run_id=run_id,
                            additional_batch_kwargs=additional_batch_kwargs,
                            run_name=run_name,
                            run_time=run_time,
                        )["results"][0]
                    )

                except ge_exceptions.ProfilerError as err:
                    logger.warning(err.message)
                except OSError as err:
                    logger.warning(
                        "IOError while profiling %s. (Perhaps a loading error?) Skipping."
                        % name[1]
                    )
                    logger.debug(str(err))
                    skipped_data_assets += 1
                except SQLAlchemyError as e:
                    logger.warning(
                        f"SqlAlchemyError while profiling {name[1]}. Skipping."
                    )
                    logger.debug(str(e))
                    skipped_data_assets += 1

            total_duration = (
                datetime.datetime.now() - total_start_time
            ).total_seconds()
            logger.info(
                """
    Profiled %d of %d named data assets, with %d total rows and %d columns in %.2f seconds.
    Generated, evaluated, and stored %d Expectations during profiling. Please review results using data-docs."""
                % (
                    len(data_asset_names_to_profiled),
                    total_data_assets,
                    total_rows,
                    total_columns,
                    total_duration,
                    total_expectations,
                )
            )
            if skipped_data_assets > 0:
                logger.warning(
                    "Skipped %d data assets due to errors." % skipped_data_assets
                )

        profiling_results["success"] = True
        return profiling_results

    def profile_data_asset(
        self,
        datasource_name,
        batch_kwargs_generator_name=None,
        data_asset_name=None,
        batch_kwargs=None,
        expectation_suite_name=None,
        profiler=BasicDatasetProfiler,
        profiler_configuration=None,
        run_id=None,
        additional_batch_kwargs=None,
        run_name=None,
        run_time=None,
    ):
        """
        Profile a data asset

        :param datasource_name: the name of the datasource to which the profiled data asset belongs
        :param batch_kwargs_generator_name: the name of the batch kwargs generator to use to get batches (only if batch_kwargs are not provided)
        :param data_asset_name: the name of the profiled data asset
        :param batch_kwargs: optional - if set, the method will use the value to fetch the batch to be profiled. If not passed, the batch kwargs generator (generator_name arg) will choose a batch
        :param profiler: the profiler class to use
        :param profiler_configuration: Optional profiler configuration dict
        :param run_name: optional - if set, the validation result created by the profiler will be under the provided run_name
        :param additional_batch_kwargs:
        :returns
            A dictionary::

                {
                    "success": True/False,
                    "results": List of (expectation_suite, EVR) tuples for each of the data_assets found in the datasource
                }

            When success = False, the error details are under "error" key
        """

        assert not (run_id and run_name) and not (
            run_id and run_time
        ), "Please provide either a run_id or run_name and/or run_time."
        if isinstance(run_id, str) and not run_name:
            # deprecated-v0.11.0
            warnings.warn(
                "String run_ids are deprecated as of v0.11.0 and support will be removed in v0.16. Please provide a run_id of type "
                "RunIdentifier(run_name=None, run_time=None), or a dictionary containing run_name "
                "and run_time (both optional). Instead of providing a run_id, you may also provide"
                "run_name and run_time separately.",
                DeprecationWarning,
            )
            try:
                run_time = parse(run_id)
            except (ValueError, TypeError):
                pass
            run_id = RunIdentifier(run_name=run_id, run_time=run_time)
        elif isinstance(run_id, dict):
            run_id = RunIdentifier(**run_id)
        elif not isinstance(run_id, RunIdentifier):
            run_name = run_name or "profiling"
            run_id = RunIdentifier(run_name=run_name, run_time=run_time)

        logger.info(f"Profiling '{datasource_name}' with '{profiler.__name__}'")

        if not additional_batch_kwargs:
            additional_batch_kwargs = {}

        if batch_kwargs is None:
            try:
                generator = self.get_datasource(
                    datasource_name=datasource_name
                ).get_batch_kwargs_generator(name=batch_kwargs_generator_name)
                batch_kwargs = generator.build_batch_kwargs(
                    data_asset_name, **additional_batch_kwargs
                )
            except ge_exceptions.BatchKwargsError:
                raise ge_exceptions.ProfilerError(
                    "Unable to build batch_kwargs for datasource {}, using batch kwargs generator {} for name {}".format(
                        datasource_name, batch_kwargs_generator_name, data_asset_name
                    )
                )
            except ValueError:
                raise ge_exceptions.ProfilerError(
                    "Unable to find datasource {} or batch kwargs generator {}.".format(
                        datasource_name, batch_kwargs_generator_name
                    )
                )
        else:
            batch_kwargs.update(additional_batch_kwargs)

        profiling_results = {"success": False, "results": []}

        total_columns, total_expectations, total_rows, skipped_data_assets = 0, 0, 0, 0
        total_start_time = datetime.datetime.now()

        name = data_asset_name
        # logger.info("\tProfiling '%s'..." % name)

        start_time = datetime.datetime.now()

        if expectation_suite_name is None:
            if batch_kwargs_generator_name is None and data_asset_name is None:
                expectation_suite_name = (
                    datasource_name
                    + "."
                    + profiler.__name__
                    + "."
                    + BatchKwargs(batch_kwargs).to_id()
                )
            else:
                expectation_suite_name = (
                    datasource_name
                    + "."
                    + batch_kwargs_generator_name
                    + "."
                    + data_asset_name
                    + "."
                    + profiler.__name__
                )

        self.create_expectation_suite(
            expectation_suite_name=expectation_suite_name, overwrite_existing=True
        )

        # TODO: Add batch_parameters
        batch = self.get_batch(
            expectation_suite_name=expectation_suite_name,
            batch_kwargs=batch_kwargs,
        )

        if not profiler.validate(batch):
            raise ge_exceptions.ProfilerError(
                "batch '%s' is not a valid batch for the '%s' profiler"
                % (name, profiler.__name__)
            )

        # Note: This logic is specific to DatasetProfilers, which profile a single batch. Multi-batch profilers
        # will have more to unpack.
        expectation_suite, validation_results = profiler.profile(
            batch, run_id=run_id, profiler_configuration=profiler_configuration
        )
        profiling_results["results"].append((expectation_suite, validation_results))

        validation_ref = self.validations_store.set(
            key=ValidationResultIdentifier(
                expectation_suite_identifier=ExpectationSuiteIdentifier(
                    expectation_suite_name=expectation_suite_name
                ),
                run_id=run_id,
                batch_identifier=batch.batch_id,
            ),
            value=validation_results,
        )

        if isinstance(validation_ref, GeCloudIdAwareRef):
            ge_cloud_id = validation_ref.ge_cloud_id
            validation_results.ge_cloud_id = uuid.UUID(ge_cloud_id)

        if isinstance(batch, Dataset):
            # For datasets, we can produce some more detailed statistics
            row_count = batch.get_row_count()
            total_rows += row_count
            new_column_count = len(
                {
                    exp.kwargs["column"]
                    for exp in expectation_suite.expectations
                    if "column" in exp.kwargs
                }
            )
            total_columns += new_column_count

        new_expectation_count = len(expectation_suite.expectations)
        total_expectations += new_expectation_count

        self.save_expectation_suite(expectation_suite)
        duration = (datetime.datetime.now() - start_time).total_seconds()
        # noinspection PyUnboundLocalVariable
        logger.info(
            "\tProfiled %d columns using %d rows from %s (%.3f sec)"
            % (new_column_count, row_count, name, duration)
        )

        total_duration = (datetime.datetime.now() - total_start_time).total_seconds()
        logger.info(
            """
Profiled the data asset, with %d total rows and %d columns in %.2f seconds.
Generated, evaluated, and stored %d Expectations during profiling. Please review results using data-docs."""
            % (
                total_rows,
                total_columns,
                total_duration,
                total_expectations,
            )
        )

        profiling_results["success"] = True
        return profiling_results

    def list_checkpoints(self) -> List[str]:
        return self.checkpoint_store.list_checkpoints(ge_cloud_mode=self.ge_cloud_mode)

    def add_checkpoint(
        self,
        name: str,
        config_version: Optional[Union[int, float]] = None,
        template_name: Optional[str] = None,
        module_name: Optional[str] = None,
        class_name: Optional[str] = None,
        run_name_template: Optional[str] = None,
        expectation_suite_name: Optional[str] = None,
        batch_request: Optional[dict] = None,
        action_list: Optional[List[dict]] = None,
        evaluation_parameters: Optional[dict] = None,
        runtime_configuration: Optional[dict] = None,
        validations: Optional[List[dict]] = None,
        profilers: Optional[List[dict]] = None,
        # Next two fields are for LegacyCheckpoint configuration
        validation_operator_name: Optional[str] = None,
        batches: Optional[List[dict]] = None,
        # the following four arguments are used by SimpleCheckpoint
        site_names: Optional[Union[str, List[str]]] = None,
        slack_webhook: Optional[str] = None,
        notify_on: Optional[str] = None,
        notify_with: Optional[Union[str, List[str]]] = None,
        ge_cloud_id: Optional[str] = None,
        expectation_suite_ge_cloud_id: Optional[str] = None,
    ) -> Checkpoint:

        checkpoint: Checkpoint = Checkpoint.construct_from_config_args(
            data_context=self,
            checkpoint_store_name=self.checkpoint_store_name,
            name=name,
            config_version=config_version,
            template_name=template_name,
            module_name=module_name,
            class_name=class_name,
            run_name_template=run_name_template,
            expectation_suite_name=expectation_suite_name,
            batch_request=batch_request,
            action_list=action_list,
            evaluation_parameters=evaluation_parameters,
            runtime_configuration=runtime_configuration,
            validations=validations,
            profilers=profilers,
            # Next two fields are for LegacyCheckpoint configuration
            validation_operator_name=validation_operator_name,
            batches=batches,
            # the following four arguments are used by SimpleCheckpoint
            site_names=site_names,
            slack_webhook=slack_webhook,
            notify_on=notify_on,
            notify_with=notify_with,
            ge_cloud_id=ge_cloud_id,
            expectation_suite_ge_cloud_id=expectation_suite_ge_cloud_id,
        )

        self.checkpoint_store.add_checkpoint(checkpoint, name, ge_cloud_id)
        return checkpoint

    def get_checkpoint(
        self,
        name: Optional[str] = None,
        ge_cloud_id: Optional[str] = None,
    ) -> Checkpoint:
        checkpoint_config: CheckpointConfig = self.checkpoint_store.get_checkpoint(
            name=name, ge_cloud_id=ge_cloud_id
        )
        checkpoint: Checkpoint = Checkpoint.instantiate_from_config_with_runtime_args(
            checkpoint_config=checkpoint_config,
            data_context=self,
            name=name,
        )

        return checkpoint

    def delete_checkpoint(
        self,
        name: Optional[str] = None,
        ge_cloud_id: Optional[str] = None,
    ) -> None:
        return self.checkpoint_store.delete_checkpoint(
            name=name, ge_cloud_id=ge_cloud_id
        )

    @usage_statistics_enabled_method(
        event_name="data_context.run_checkpoint",
    )
    def run_checkpoint(
        self,
        checkpoint_name: Optional[str] = None,
        ge_cloud_id: Optional[str] = None,
        template_name: Optional[str] = None,
        run_name_template: Optional[str] = None,
        expectation_suite_name: Optional[str] = None,
        batch_request: Optional[BatchRequestBase] = None,
        action_list: Optional[List[dict]] = None,
        evaluation_parameters: Optional[dict] = None,
        runtime_configuration: Optional[dict] = None,
        validations: Optional[List[dict]] = None,
        profilers: Optional[List[dict]] = None,
        run_id: Optional[Union[str, int, float]] = None,
        run_name: Optional[str] = None,
        run_time: Optional[datetime.datetime] = None,
        result_format: Optional[str] = None,
        expectation_suite_ge_cloud_id: Optional[str] = None,
        **kwargs,
    ) -> CheckpointResult:
        """
        Validate against a pre-defined Checkpoint. (Experimental)
        Args:
            checkpoint_name: The name of a Checkpoint defined via the CLI or by manually creating a yml file
            template_name: The name of a Checkpoint template to retrieve from the CheckpointStore
            run_name_template: The template to use for run_name
            expectation_suite_name: Expectation suite to be used by Checkpoint run
            batch_request: Batch request to be used by Checkpoint run
            action_list: List of actions to be performed by the Checkpoint
            evaluation_parameters: $parameter_name syntax references to be evaluated at runtime
            runtime_configuration: Runtime configuration override parameters
            validations: Validations to be performed by the Checkpoint run
            profilers: Profilers to be used by the Checkpoint run
            run_id: The run_id for the validation; if None, a default value will be used
            run_name: The run_name for the validation; if None, a default value will be used
            run_time: The date/time of the run
            result_format: One of several supported formatting directives for expectation validation results
            ge_cloud_id: Great Expectations Cloud id for the checkpoint
            expectation_suite_ge_cloud_id: Great Expectations Cloud id for the expectation suite
            **kwargs: Additional kwargs to pass to the validation operator

        Returns:
            CheckpointResult
        """
        checkpoint: Checkpoint = self.get_checkpoint(
            name=checkpoint_name,
            ge_cloud_id=ge_cloud_id,
        )
        result: CheckpointResult = checkpoint.run_with_runtime_args(
            template_name=template_name,
            run_name_template=run_name_template,
            expectation_suite_name=expectation_suite_name,
            batch_request=batch_request,
            action_list=action_list,
            evaluation_parameters=evaluation_parameters,
            runtime_configuration=runtime_configuration,
            validations=validations,
            profilers=profilers,
            run_id=run_id,
            run_name=run_name,
            run_time=run_time,
            result_format=result_format,
            expectation_suite_ge_cloud_id=expectation_suite_ge_cloud_id,
            **kwargs,
        )
        return result

    def add_profiler(
        self,
        name: str,
        config_version: float,
        rules: Dict[str, dict],
        variables: Optional[dict] = None,
        ge_cloud_id: Optional[str] = None,
    ):
        config_data = {
            "name": name,
            "config_version": config_version,
            "rules": rules,
            "variables": variables,
        }

        # Roundtrip through schema validation to remove any illegal fields add/or restore any missing fields.
        validated_config: dict = ruleBasedProfilerConfigSchema.load(config_data)
        profiler_config: dict = ruleBasedProfilerConfigSchema.dump(validated_config)

        config: RuleBasedProfilerConfig = RuleBasedProfilerConfig(**profiler_config)

        return RuleBasedProfiler.add_profiler(
            config=config,
            data_context=self,
            profiler_store=self.profiler_store,
            ge_cloud_id=ge_cloud_id,
        )

    def save_profiler(
        self,
        profiler: RuleBasedProfiler,
        name: Optional[str] = None,
        ge_cloud_id: Optional[str] = None,
    ) -> None:
        key: Union[
            GeCloudIdentifier, ConfigurationIdentifier
        ] = self.profiler_store.determine_key(name=name, ge_cloud_id=ge_cloud_id)
        self.profiler_store.set(key=key, value=profiler.config)

    def get_profiler(
        self,
        name: Optional[str] = None,
        ge_cloud_id: Optional[str] = None,
    ) -> RuleBasedProfiler:
        return RuleBasedProfiler.get_profiler(
            data_context=self,
            profiler_store=self.profiler_store,
            name=name,
            ge_cloud_id=ge_cloud_id,
        )

    def delete_profiler(
        self,
        name: Optional[str] = None,
        ge_cloud_id: Optional[str] = None,
    ) -> None:
        RuleBasedProfiler.delete_profiler(
            profiler_store=self.profiler_store,
            name=name,
            ge_cloud_id=ge_cloud_id,
        )

    def list_profilers(self) -> List[str]:
        if self.profiler_store is None:
            raise ge_exceptions.StoreConfigurationError(
                "Attempted to list profilers from a Profiler Store, which is not a configured store."
            )
        return RuleBasedProfiler.list_profilers(
            profiler_store=self.profiler_store,
            ge_cloud_mode=self.ge_cloud_mode,
        )

    @usage_statistics_enabled_method(
        event_name="data_context.run_profiler_with_dynamic_arguments",
    )
    def run_profiler_with_dynamic_arguments(
        self,
        name: Optional[str] = None,
        ge_cloud_id: Optional[str] = None,
        variables: Optional[dict] = None,
        rules: Optional[dict] = None,
        expectation_suite: Optional[ExpectationSuite] = None,
        expectation_suite_name: Optional[str] = None,
        include_citation: bool = True,
    ) -> ExpectationSuite:
        """Retrieve a RuleBasedProfiler from a ProfilerStore and run it with rules/variables supplied at runtime.

        Args:
            name: Identifier used to retrieve the profiler from a store.
            ge_cloud_id: Identifier used to retrieve the profiler from a store (GE Cloud specific).
            variables: Attribute name/value pairs (overrides)
            rules: Key-value pairs of name/configuration-dictionary (overrides)
            expectation_suite: An existing ExpectationSuite to update.
            expectation_suite_name: A name for returned ExpectationSuite.
            include_citation: Whether or not to include the Profiler config in the metadata for the ExpectationSuite produced by the Profiler.

        Returns:
            Set of rule evaluation results in the form of an ExpectationSuite.

        Raises:
            AssertionError if both a `name` and `ge_cloud_id` are provided.
            AssertionError if both an `expectation_suite` and `expectation_suite_name` are provided.
        """
        return RuleBasedProfiler.run_profiler(
            data_context=self,
            profiler_store=self.profiler_store,
            name=name,
            ge_cloud_id=ge_cloud_id,
            variables=variables,
            rules=rules,
            expectation_suite=expectation_suite,
            expectation_suite_name=expectation_suite_name,
            include_citation=include_citation,
        )

    @usage_statistics_enabled_method(
        event_name="data_context.run_profiler_on_data",
    )
    def run_profiler_on_data(
        self,
        batch_list: Optional[List[Batch]] = None,
        batch_request: Optional[BatchRequestBase] = None,
        name: Optional[str] = None,
        ge_cloud_id: Optional[str] = None,
        expectation_suite: Optional[ExpectationSuite] = None,
        expectation_suite_name: Optional[str] = None,
        include_citation: bool = True,
    ) -> ExpectationSuite:
        """Retrieve a RuleBasedProfiler from a ProfilerStore and run it with a batch request supplied at runtime.

        Args:
            batch_list: Explicit list of Batch objects to supply data at runtime.
            batch_request: Explicit batch_request used to supply data at runtime.
            name: Identifier used to retrieve the profiler from a store.
            ge_cloud_id: Identifier used to retrieve the profiler from a store (GE Cloud specific).
            expectation_suite: An existing ExpectationSuite to update.
            expectation_suite_name: A name for returned ExpectationSuite.
            include_citation: Whether or not to include the Profiler config in the metadata for the ExpectationSuite produced by the Profiler.

        Returns:
            Set of rule evaluation results in the form of an ExpectationSuite.

        Raises:
            ProfilerConfigurationError is both "batch_list" and "batch_request" arguments are specified.
            AssertionError if both a `name` and `ge_cloud_id` are provided.
            AssertionError if both an `expectation_suite` and `expectation_suite_name` are provided.
        """
        return RuleBasedProfiler.run_profiler_on_data(
            data_context=self,
            profiler_store=self.profiler_store,
            batch_list=batch_list,
            batch_request=batch_request,
            name=name,
            ge_cloud_id=ge_cloud_id,
            expectation_suite=expectation_suite,
            expectation_suite_name=expectation_suite_name,
            include_citation=include_citation,
        )

    def test_yaml_config(
        self,
        yaml_config: str,
        name: Optional[str] = None,
        class_name: Optional[str] = None,
        runtime_environment: Optional[dict] = None,
        pretty_print: bool = True,
        return_mode: Union[
            Literal["instantiated_class"], Literal["report_object"]
        ] = "instantiated_class",
        shorten_tracebacks: bool = False,
    ):
        """Convenience method for testing yaml configs

        test_yaml_config is a convenience method for configuring the moving
        parts of a Great Expectations deployment. It allows you to quickly
        test out configs for system components, especially Datasources,
        Checkpoints, and Stores.

        For many deployments of Great Expectations, these components (plus
        Expectations) are the only ones you'll need.

        test_yaml_config is mainly intended for use within notebooks and tests.

        Parameters
        ----------
        yaml_config : str
            A string containing the yaml config to be tested

        name: str
            (Optional) A string containing the name of the component to instantiate

        pretty_print : bool
            Determines whether to print human-readable output

        return_mode : str
            Determines what type of object test_yaml_config will return
            Valid modes are "instantiated_class" and "report_object"

        shorten_tracebacks : bool
            If true, catch any errors during instantiation and print only the
            last element of the traceback stack. This can be helpful for
            rapid iteration on configs in a notebook, because it can remove
            the need to scroll up and down a lot.

        Returns
        -------
        The instantiated component (e.g. a Datasource)
        OR
        a json object containing metadata from the component's self_check method

        The returned object is determined by return_mode.
        """
        if return_mode not in ["instantiated_class", "report_object"]:
            raise ValueError(f"Unknown return_mode: {return_mode}.")

        if runtime_environment is None:
            runtime_environment = {}

        runtime_environment = {
            **runtime_environment,
            **self.runtime_environment,
        }

        usage_stats_event_name: str = "data_context.test_yaml_config"

        config = self._test_yaml_config_prepare_config(
            yaml_config, runtime_environment, usage_stats_event_name
        )

        if "class_name" in config:
            class_name = config["class_name"]

        instantiated_class: Any = None
        usage_stats_event_payload: Dict[str, Union[str, List[str]]] = {}

        if pretty_print:
            print("Attempting to instantiate class from config...")
        try:
            if class_name in self.TEST_YAML_CONFIG_SUPPORTED_STORE_TYPES:
                (
                    instantiated_class,
                    usage_stats_event_payload,
                ) = self._test_instantiation_of_store_from_yaml_config(
                    name, class_name, config
                )
            elif class_name in self.TEST_YAML_CONFIG_SUPPORTED_DATASOURCE_TYPES:
                (
                    instantiated_class,
                    usage_stats_event_payload,
                ) = self._test_instantiation_of_datasource_from_yaml_config(
                    name, class_name, config
                )
            elif class_name in self.TEST_YAML_CONFIG_SUPPORTED_CHECKPOINT_TYPES:
                (
                    instantiated_class,
                    usage_stats_event_payload,
                ) = self._test_instantiation_of_checkpoint_from_yaml_config(
                    name, class_name, config
                )
            elif class_name in self.TEST_YAML_CONFIG_SUPPORTED_DATA_CONNECTOR_TYPES:
                (
                    instantiated_class,
                    usage_stats_event_payload,
                ) = self._test_instantiation_of_data_connector_from_yaml_config(
                    name, class_name, config, runtime_environment
                )
            elif class_name in self.TEST_YAML_CONFIG_SUPPORTED_PROFILER_TYPES:
                (
                    instantiated_class,
                    usage_stats_event_payload,
                ) = self._test_instantiation_of_profiler_from_yaml_config(
                    name, class_name, config
                )
            else:
                (
                    instantiated_class,
                    usage_stats_event_payload,
                ) = self._test_instantiation_of_misc_class_from_yaml_config(
                    name, config, runtime_environment, usage_stats_event_payload
                )

            send_usage_message(
                data_context=self,
                event=usage_stats_event_name,
                event_payload=usage_stats_event_payload,
                success=True,
            )
            if pretty_print:
                print(
                    f"\tSuccessfully instantiated {instantiated_class.__class__.__name__}\n"
                )

            report_object: dict = instantiated_class.self_check(
                pretty_print=pretty_print
            )

            if return_mode == "instantiated_class":
                return instantiated_class

            return report_object

        except Exception as e:
            if class_name is None:
                usage_stats_event_payload[
                    "diagnostic_info"
                ] = usage_stats_event_payload.get("diagnostic_info", []) + [
                    "__class_name_not_provided__"
                ]
            elif (
                usage_stats_event_payload.get("parent_class") is None
                and class_name in self.ALL_TEST_YAML_CONFIG_SUPPORTED_TYPES
            ):
                # add parent_class if it doesn't exist and class_name is one of our supported core GE types
                usage_stats_event_payload["parent_class"] = class_name
            send_usage_message(
                data_context=self,
                event=usage_stats_event_name,
                event_payload=usage_stats_event_payload,
                success=False,
            )
            if shorten_tracebacks:
                traceback.print_exc(limit=1)
            else:
                raise e

    def _test_yaml_config_prepare_config(
        self, yaml_config: str, runtime_environment: dict, usage_stats_event_name: str
    ) -> CommentedMap:
        """
        Performs variable substitution and conversion from YAML to CommentedMap.
        See `test_yaml_config` for more details.
        """
        try:
            substituted_config_variables: Union[
                DataContextConfig, dict
            ] = substitute_all_config_variables(
                self.config_variables,
                dict(os.environ),
            )

            substitutions: dict = {
                **substituted_config_variables,
                **dict(os.environ),
                **runtime_environment,
            }

            config_str_with_substituted_variables: Union[
                DataContextConfig, dict
            ] = substitute_all_config_variables(
                yaml_config,
                substitutions,
            )
        except Exception as e:
            usage_stats_event_payload: dict = {
                "diagnostic_info": ["__substitution_error__"],
            }
            send_usage_message(
                data_context=self,
                event=usage_stats_event_name,
                event_payload=usage_stats_event_payload,
                success=False,
            )
            raise e

        try:
            config: CommentedMap = yaml.load(config_str_with_substituted_variables)
            return config

        except Exception as e:
            usage_stats_event_payload: dict = {
                "diagnostic_info": ["__yaml_parse_error__"],
            }
            send_usage_message(
                data_context=self,
                event=usage_stats_event_name,
                event_payload=usage_stats_event_payload,
                success=False,
            )
            raise e

    def _test_instantiation_of_store_from_yaml_config(
        self, name: Optional[str], class_name: str, config: CommentedMap
    ) -> Tuple[Store, dict]:
        """
        Helper to create store instance and update usage stats payload.
        See `test_yaml_config` for more details.
        """
        print(f"\tInstantiating as a Store, since class_name is {class_name}")
        store_name: str = name or config.get("name") or "my_temp_store"
        instantiated_class = cast(
            Store,
            self._build_store_from_config(
                store_name=store_name,
                store_config=config,
            ),
        )
        store_name = instantiated_class.store_name or store_name
        self.config["stores"][store_name] = config

        anonymizer = Anonymizer(self.data_context_id)
        usage_stats_event_payload = anonymizer.anonymize(
            store_name=store_name, store_obj=instantiated_class
        )
        return instantiated_class, usage_stats_event_payload

    def _test_instantiation_of_datasource_from_yaml_config(
        self, name: Optional[str], class_name: str, config: CommentedMap
    ) -> Tuple[Datasource, dict]:
        """
        Helper to create datasource instance and update usage stats payload.
        See `test_yaml_config` for more details.
        """
        print(f"\tInstantiating as a Datasource, since class_name is {class_name}")
        datasource_name: str = name or config.get("name") or "my_temp_datasource"
        instantiated_class = cast(
            Datasource,
            self._instantiate_datasource_from_config_and_update_project_config(
                name=datasource_name,
                config=config,
                initialize=True,
            ),
        )

        anonymizer = Anonymizer(self.data_context_id)

        if class_name == "SimpleSqlalchemyDatasource":
            # Use the raw config here, defaults will be added in the anonymizer
            usage_stats_event_payload = anonymizer.anonymize(
                obj=instantiated_class, name=datasource_name, config=config
            )
        else:
            # Roundtrip through schema validation to remove any illegal fields add/or restore any missing fields.
            datasource_config = datasourceConfigSchema.load(instantiated_class.config)
            full_datasource_config = datasourceConfigSchema.dump(datasource_config)
            usage_stats_event_payload = anonymizer.anonymize(
                obj=instantiated_class,
                name=datasource_name,
                config=full_datasource_config,
            )
        return instantiated_class, usage_stats_event_payload

    def _test_instantiation_of_checkpoint_from_yaml_config(
        self, name: Optional[str], class_name: str, config: CommentedMap
    ) -> Tuple[Checkpoint, dict]:
        """
        Helper to create checkpoint instance and update usage stats payload.
        See `test_yaml_config` for more details.
        """
        print(f"\tInstantiating as a {class_name}, since class_name is {class_name}")

        checkpoint_name: str = name or config.get("name") or "my_temp_checkpoint"

        checkpoint_config: Union[CheckpointConfig, dict]

        checkpoint_config = CheckpointConfig.from_commented_map(commented_map=config)
        checkpoint_config = checkpoint_config.to_json_dict()
        checkpoint_config.update({"name": checkpoint_name})

        checkpoint_class_args: dict = filter_properties_dict(
            properties=checkpoint_config,
            delete_fields={"class_name", "module_name"},
            clean_falsy=True,
        )

        if class_name == "Checkpoint":
            instantiated_class = Checkpoint(data_context=self, **checkpoint_class_args)
        elif class_name == "SimpleCheckpoint":
            instantiated_class = SimpleCheckpoint(
                data_context=self, **checkpoint_class_args
            )
        else:
            raise ValueError(f'Unknown Checkpoint class_name: "{class_name}".')

        anonymizer: Anonymizer = Anonymizer(self.data_context_id)

        usage_stats_event_payload = anonymizer.anonymize(
            obj=instantiated_class, name=checkpoint_name, config=checkpoint_config
        )

        return instantiated_class, usage_stats_event_payload

    def _test_instantiation_of_data_connector_from_yaml_config(
        self,
        name: Optional[str],
        class_name: str,
        config: CommentedMap,
        runtime_environment: dict,
    ) -> Tuple[DataConnector, dict]:
        """
        Helper to create data connector instance and update usage stats payload.
        See `test_yaml_config` for more details.
        """
        print(f"\tInstantiating as a DataConnector, since class_name is {class_name}")
        data_connector_name: str = (
            name or config.get("name") or "my_temp_data_connector"
        )
        instantiated_class = instantiate_class_from_config(
            config=config,
            runtime_environment={
                **runtime_environment,
                **{
                    "root_directory": self.root_directory,
                },
            },
            config_defaults={},
        )

        anonymizer = Anonymizer(self.data_context_id)

        usage_stats_event_payload = anonymizer.anonymize(
            obj=instantiated_class, name=data_connector_name, config=config
        )
        return instantiated_class, usage_stats_event_payload

    def _test_instantiation_of_profiler_from_yaml_config(
        self, name: Optional[str], class_name: str, config: CommentedMap
    ) -> Tuple[RuleBasedProfiler, dict]:
        """
        Helper to create profiler instance and update usage stats payload.
        See `test_yaml_config` for more details.
        """
        print(f"\tInstantiating as a {class_name}, since class_name is {class_name}")

        profiler_name: str = name or config.get("name") or "my_temp_profiler"

        profiler_config: Union[
            RuleBasedProfilerConfig, dict
        ] = RuleBasedProfilerConfig.from_commented_map(commented_map=config)
        profiler_config = profiler_config.to_json_dict()
        profiler_config.update({"name": profiler_name})

        instantiated_class = instantiate_class_from_config(
            config=profiler_config,
            runtime_environment={"data_context": self},
            config_defaults={
                "module_name": "great_expectations.rule_based_profiler",
                "class_name": "RuleBasedProfiler",
            },
        )

        anonymizer: Anonymizer = Anonymizer(self.data_context_id)

        usage_stats_event_payload: dict = anonymizer.anonymize(
            obj=instantiated_class, name=profiler_name, config=profiler_config
        )

        return instantiated_class, usage_stats_event_payload

    def _test_instantiation_of_misc_class_from_yaml_config(
        self,
        name: Optional[str],
        config: CommentedMap,
        runtime_environment: dict,
        usage_stats_event_payload: dict,
    ) -> Tuple[Any, dict]:
        """
        Catch-all to cover all classes not covered in other `_test_instantiation` methods.
        Attempts to match config to the relevant class/parent and update usage stats payload.
        See `test_yaml_config` for more details.
        """
        print(
            "\tNo matching class found. Attempting to instantiate class from the raw config..."
        )
        instantiated_class = instantiate_class_from_config(
            config=config,
            runtime_environment={
                **runtime_environment,
                **{
                    "root_directory": self.root_directory,
                },
            },
            config_defaults={},
        )

        # If a subclass of a supported type, find the parent class and anonymize
        anonymizer: Anonymizer = Anonymizer(self.data_context_id)

        parent_class_from_object = anonymizer.get_parent_class(
            object_=instantiated_class
        )
        parent_class_from_config = anonymizer.get_parent_class(object_config=config)

        if parent_class_from_object is not None and parent_class_from_object.endswith(
            "Store"
        ):
            store_name: str = name or config.get("name") or "my_temp_store"
            store_name = instantiated_class.store_name or store_name
            usage_stats_event_payload = anonymizer.anonymize(
                store_name=store_name, store_obj=instantiated_class
            )
        elif parent_class_from_config is not None and parent_class_from_config.endswith(
            "Datasource"
        ):
            datasource_name: str = name or config.get("name") or "my_temp_datasource"
            if DatasourceAnonymizer.get_parent_class_v3_api(config=config):
                # Roundtrip through schema validation to remove any illegal fields add/or restore any missing fields.
                datasource_config = datasourceConfigSchema.load(
                    instantiated_class.config
                )
                full_datasource_config = datasourceConfigSchema.dump(datasource_config)
            else:
                # for v2 api
                full_datasource_config = config
            if parent_class_from_config == "SimpleSqlalchemyDatasource":
                # Use the raw config here, defaults will be added in the anonymizer
                usage_stats_event_payload = anonymizer.anonymize(
                    obj=instantiated_class, name=datasource_name, config=config
                )
            else:
                usage_stats_event_payload = anonymizer.anonymize(
                    obj=instantiated_class,
                    name=datasource_name,
                    config=full_datasource_config,
                )

        elif parent_class_from_config is not None and parent_class_from_config.endswith(
            "Checkpoint"
        ):
            checkpoint_name: str = name or config.get("name") or "my_temp_checkpoint"
            # Roundtrip through schema validation to remove any illegal fields add/or restore any missing fields.
            checkpoint_config: Union[CheckpointConfig, dict]
            checkpoint_config = CheckpointConfig.from_commented_map(
                commented_map=config
            )
            checkpoint_config = checkpoint_config.to_json_dict()
            checkpoint_config.update({"name": checkpoint_name})
            usage_stats_event_payload = anonymizer.anonymize(
                obj=checkpoint_config, name=checkpoint_name, config=checkpoint_config
            )

        elif parent_class_from_config is not None and parent_class_from_config.endswith(
            "DataConnector"
        ):
            data_connector_name: str = (
                name or config.get("name") or "my_temp_data_connector"
            )
            usage_stats_event_payload = anonymizer.anonymize(
                obj=instantiated_class, name=data_connector_name, config=config
            )

        else:
            # If class_name is not a supported type or subclass of a supported type,
            # mark it as custom with no additional information since we can't anonymize
            usage_stats_event_payload[
                "diagnostic_info"
            ] = usage_stats_event_payload.get("diagnostic_info", []) + [
                "__custom_subclass_not_core_ge__"
            ]

        return instantiated_class, usage_stats_event_payload


class DataContext(BaseDataContext):
    """A DataContext represents a Great Expectations project. It organizes storage and access for
    expectation suites, datasources, notification settings, and data fixtures.

    The DataContext is configured via a yml file stored in a directory called great_expectations; the configuration file
    as well as managed expectation suites should be stored in version control.

    Use the `create` classmethod to create a new empty config, or instantiate the DataContext
    by passing the path to an existing data context root directory.

    DataContexts use data sources you're already familiar with. BatchKwargGenerators help introspect data stores and data execution
    frameworks (such as airflow, Nifi, dbt, or dagster) to describe and produce batches of data ready for analysis. This
    enables fetching, validation, profiling, and documentation of  your data in a way that is meaningful within your
    existing infrastructure and work environment.

    DataContexts use a datasource-based namespace, where each accessible type of data has a three-part
    normalized *data_asset_name*, consisting of *datasource/generator/data_asset_name*.

    - The datasource actually connects to a source of materialized data and returns Great Expectations DataAssets \
      connected to a compute environment and ready for validation.

    - The BatchKwargGenerator knows how to introspect datasources and produce identifying "batch_kwargs" that define \
      particular slices of data.

    - The data_asset_name is a specific name -- often a table name or other name familiar to users -- that \
      batch kwargs generators can slice into batches.

    An expectation suite is a collection of expectations ready to be applied to a batch of data. Since
    in many projects it is useful to have different expectations evaluate in different contexts--profiling
    vs. testing; warning vs. error; high vs. low compute; ML model or dashboard--suites provide a namespace
    option for selecting which expectations a DataContext returns.

    In many simple projects, the datasource or batch kwargs generator name may be omitted and the DataContext will infer
    the correct name when there is no ambiguity.

    Similarly, if no expectation suite name is provided, the DataContext will assume the name "default".
    """

    @classmethod
    def create(
        cls,
        project_root_dir=None,
        usage_statistics_enabled=True,
        runtime_environment=None,
    ):
        """
        Build a new great_expectations directory and DataContext object in the provided project_root_dir.

        `create` will not create a new "great_expectations" directory in the provided folder, provided one does not
        already exist. Then, it will initialize a new DataContext in that folder and write the resulting config.

        Args:
            project_root_dir: path to the root directory in which to create a new great_expectations directory
            usage_statistics_enabled: boolean directive specifying whether or not to gather usage statistics
            runtime_environment: a dictionary of config variables that
            override both those set in config_variables.yml and the environment

        Returns:
            DataContext
        """

        if not os.path.isdir(project_root_dir):
            raise ge_exceptions.DataContextError(
                "The project_root_dir must be an existing directory in which "
                "to initialize a new DataContext"
            )

        ge_dir = os.path.join(project_root_dir, cls.GE_DIR)
        os.makedirs(ge_dir, exist_ok=True)
        cls.scaffold_directories(ge_dir)

        if os.path.isfile(os.path.join(ge_dir, cls.GE_YML)):
            message = f"""Warning. An existing `{cls.GE_YML}` was found here: {ge_dir}.
    - No action was taken."""
            warnings.warn(message)
        else:
            cls.write_project_template_to_disk(ge_dir, usage_statistics_enabled)

        uncommitted_dir = os.path.join(ge_dir, cls.GE_UNCOMMITTED_DIR)
        if os.path.isfile(os.path.join(uncommitted_dir, "config_variables.yml")):
            message = """Warning. An existing `config_variables.yml` was found here: {}.
    - No action was taken.""".format(
                uncommitted_dir
            )
            warnings.warn(message)
        else:
            cls.write_config_variables_template_to_disk(uncommitted_dir)

        return cls(ge_dir, runtime_environment=runtime_environment)

    @classmethod
    def all_uncommitted_directories_exist(cls, ge_dir):
        """Check if all uncommitted directories exist."""
        uncommitted_dir = os.path.join(ge_dir, cls.GE_UNCOMMITTED_DIR)
        for directory in cls.UNCOMMITTED_DIRECTORIES:
            if not os.path.isdir(os.path.join(uncommitted_dir, directory)):
                return False

        return True

    @classmethod
    def config_variables_yml_exist(cls, ge_dir):
        """Check if all config_variables.yml exists."""
        path_to_yml = os.path.join(ge_dir, cls.GE_YML)

        # TODO this is so brittle and gross
        with open(path_to_yml) as f:
            config = yaml.load(f)
        config_var_path = config.get("config_variables_file_path")
        config_var_path = os.path.join(ge_dir, config_var_path)
        return os.path.isfile(config_var_path)

    @classmethod
    def write_config_variables_template_to_disk(cls, uncommitted_dir):
        os.makedirs(uncommitted_dir, exist_ok=True)
        config_var_file = os.path.join(uncommitted_dir, "config_variables.yml")
        with open(config_var_file, "w") as template:
            template.write(CONFIG_VARIABLES_TEMPLATE)

    @classmethod
    def write_project_template_to_disk(cls, ge_dir, usage_statistics_enabled=True):
        file_path = os.path.join(ge_dir, cls.GE_YML)
        with open(file_path, "w") as template:
            if usage_statistics_enabled:
                template.write(PROJECT_TEMPLATE_USAGE_STATISTICS_ENABLED)
            else:
                template.write(PROJECT_TEMPLATE_USAGE_STATISTICS_DISABLED)

    @classmethod
    def scaffold_directories(cls, base_dir):
        """Safely create GE directories for a new project."""
        os.makedirs(base_dir, exist_ok=True)
        with open(os.path.join(base_dir, ".gitignore"), "w") as f:
            f.write("uncommitted/")

        for directory in cls.BASE_DIRECTORIES:
            if directory == "plugins":
                plugins_dir = os.path.join(base_dir, directory)
                os.makedirs(plugins_dir, exist_ok=True)
                os.makedirs(
                    os.path.join(plugins_dir, "custom_data_docs"), exist_ok=True
                )
                os.makedirs(
                    os.path.join(plugins_dir, "custom_data_docs", "views"),
                    exist_ok=True,
                )
                os.makedirs(
                    os.path.join(plugins_dir, "custom_data_docs", "renderers"),
                    exist_ok=True,
                )
                os.makedirs(
                    os.path.join(plugins_dir, "custom_data_docs", "styles"),
                    exist_ok=True,
                )
                cls.scaffold_custom_data_docs(plugins_dir)
            else:
                os.makedirs(os.path.join(base_dir, directory), exist_ok=True)

        uncommitted_dir = os.path.join(base_dir, cls.GE_UNCOMMITTED_DIR)

        for new_directory in cls.UNCOMMITTED_DIRECTORIES:
            new_directory_path = os.path.join(uncommitted_dir, new_directory)
            os.makedirs(new_directory_path, exist_ok=True)

    @classmethod
    def scaffold_custom_data_docs(cls, plugins_dir):
        """Copy custom data docs templates"""
        styles_template = file_relative_path(
            __file__,
            "../render/view/static/styles/data_docs_custom_styles_template.css",
        )
        styles_destination_path = os.path.join(
            plugins_dir, "custom_data_docs", "styles", "data_docs_custom_styles.css"
        )
        shutil.copyfile(styles_template, styles_destination_path)

    # TODO: deprecate ge_cloud_account_id
    @classmethod
    def _get_ge_cloud_config_dict(
        cls,
        ge_cloud_base_url: Optional[str] = None,
        ge_cloud_account_id: Optional[str] = None,
        ge_cloud_access_token: Optional[str] = None,
        ge_cloud_organization_id: Optional[str] = None,
    ):
        ge_cloud_base_url = (
            ge_cloud_base_url
            or super()._get_global_config_value(
                environment_variable="GE_CLOUD_BASE_URL",
                conf_file_section="ge_cloud_config",
                conf_file_option="base_url",
            )
            or "https://app.greatexpectations.io/"
        )

        # TODO: remove if/else block when ge_cloud_account_id is deprecated.
        if ge_cloud_account_id is not None:
            logger.warning(
                'The "ge_cloud_account_id" argument has been renamed "ge_cloud_organization_id" and will be '
                "deprecated in the next major release."
            )
        else:
            ge_cloud_account_id = super()._get_global_config_value(
                environment_variable="GE_CLOUD_ACCOUNT_ID",
                conf_file_section="ge_cloud_config",
                conf_file_option="account_id",
            )
            logger.warning(
                'If you have an environment variable named "GE_CLOUD_ACCOUNT_ID", please rename it to '
                '"GE_CLOUD_ORGANIZATION_ID". If you have a global config file with an "account_id" '
                'option, please rename it to "organization_id". "GE_CLOUD_ACCOUNT_ID" and "account_id" '
                "will be deprecated in the next major release."
            )

        if ge_cloud_organization_id is None:
            ge_cloud_organization_id = super()._get_global_config_value(
                environment_variable="GE_CLOUD_ORGANIZATION_ID",
                conf_file_section="ge_cloud_config",
                conf_file_option="organization_id",
            )

        ge_cloud_organization_id = ge_cloud_organization_id or ge_cloud_account_id
        ge_cloud_access_token = (
            ge_cloud_access_token
            or super()._get_global_config_value(
                environment_variable="GE_CLOUD_ACCESS_TOKEN",
                conf_file_section="ge_cloud_config",
                conf_file_option="access_token",
            )
        )
        return {
            "base_url": ge_cloud_base_url,
            "organization_id": ge_cloud_organization_id,
            "access_token": ge_cloud_access_token,
        }

    # TODO: deprecate ge_cloud_ascount_id
    def get_ge_cloud_config(
        self,
        ge_cloud_base_url: Optional[str] = None,
        ge_cloud_account_id: Optional[str] = None,
        ge_cloud_access_token: Optional[str] = None,
        ge_cloud_organization_id: Optional[str] = None,
    ):
        """
        Build a GeCloudConfig object. Config attributes are collected from any combination of args passed in at
        runtime, environment variables, or a global great_expectations.conf file (in order of precedence)
        """
        ge_cloud_config_dict = self._get_ge_cloud_config_dict(
            ge_cloud_base_url=ge_cloud_base_url,
            ge_cloud_account_id=ge_cloud_account_id,
            ge_cloud_access_token=ge_cloud_access_token,
            ge_cloud_organization_id=ge_cloud_organization_id,
        )

        missing_keys = []
        for key, val in ge_cloud_config_dict.items():
            if not val:
                missing_keys.append(key)
        if len(missing_keys) > 0:
            missing_keys_str = [f'"{key}"' for key in missing_keys]
            global_config_path_str = [
                f'"{path}"' for path in super().GLOBAL_CONFIG_PATHS
            ]
            raise DataContextError(
                f"{(', ').join(missing_keys_str)} arg(s) required for ge_cloud_mode but neither provided nor found in "
                f"environment or in global configs ({(', ').join(global_config_path_str)})."
            )

        return GeCloudConfig(**ge_cloud_config_dict)

    # TODO: deprecate ge_cloud_account_id
    def __init__(
        self,
        context_root_dir: Optional[str] = None,
        runtime_environment: Optional[dict] = None,
        ge_cloud_mode: bool = False,
        ge_cloud_base_url: Optional[str] = None,
        ge_cloud_account_id: Optional[str] = None,
        ge_cloud_access_token: Optional[str] = None,
        ge_cloud_organization_id: Optional[str] = None,
    ):
        self._ge_cloud_mode = ge_cloud_mode
        self._ge_cloud_config = None
        ge_cloud_config = None

        if ge_cloud_mode:
            ge_cloud_config = self.get_ge_cloud_config(
                ge_cloud_base_url=ge_cloud_base_url,
                ge_cloud_account_id=ge_cloud_account_id,
                ge_cloud_access_token=ge_cloud_access_token,
                ge_cloud_organization_id=ge_cloud_organization_id,
            )
            self._ge_cloud_config = ge_cloud_config
            # in ge_cloud_mode, if not provided, set context_root_dir to cwd
            if context_root_dir is None:
                context_root_dir = os.getcwd()
                logger.info(
                    f'context_root_dir was not provided - defaulting to current working directory "'
                    f'{context_root_dir}".'
                )
        else:
            # Determine the "context root directory" - this is the parent of "great_expectations" dir
            context_root_dir = (
                self.find_context_root_dir()
                if context_root_dir is None
                else context_root_dir
            )

        context_root_directory = os.path.abspath(os.path.expanduser(context_root_dir))
        self._context_root_directory = context_root_directory

        project_config = self._load_project_config()
        super().__init__(
            project_config,
            context_root_directory,
            runtime_environment,
            ge_cloud_mode=ge_cloud_mode,
            ge_cloud_config=ge_cloud_config,
        )

        # save project config if data_context_id auto-generated or global config values applied
        project_config_dict = dataContextConfigSchema.dump(project_config)
        if (
            project_config.anonymous_usage_statistics.explicit_id is False
            or project_config_dict != dataContextConfigSchema.dump(self.config)
        ):
            self._save_project_config()

    def _retrieve_data_context_config_from_ge_cloud(self) -> DataContextConfig:
        """
        Utilizes the GeCloudConfig instantiated in the constructor to create a request to the Cloud API.
        Given proper authorization, the request retrieves a data context config that is pre-populated with
        GE objects specific to the user's Cloud environment (datasources, data connectors, etc).

        Please note that substitution for ${VAR} variables is performed in GE Cloud before being sent
        over the wire.

        :return: the configuration object retrieved from the Cloud API
        """
        ge_cloud_url = (
            self.ge_cloud_config.base_url
            + f"/organizations/{self.ge_cloud_config.organization_id}/data-context-configuration"
        )
        auth_headers = {
            "Content-Type": "application/vnd.api+json",
            "Authorization": f"Bearer {self.ge_cloud_config.access_token}",
        }

        response = requests.get(ge_cloud_url, headers=auth_headers)
        if response.status_code != 200:
            raise ge_exceptions.GeCloudError(
                f"Bad request made to GE Cloud; {response.text}"
            )
        config = response.json()
        return DataContextConfig(**config)

    def _load_project_config(self):
        """
        Reads the project configuration from the project configuration file.
        The file may contain ${SOME_VARIABLE} variables - see self.project_config_with_variables_substituted
        for how these are substituted.

        For Data Contexts in GE Cloud mode, a user-specific template is retrieved from the Cloud API
        - see self._retrieve_data_context_config_from_ge_cloud for more details.

        :return: the configuration object read from the file or template
        """
        if self.ge_cloud_mode:
            config = self._retrieve_data_context_config_from_ge_cloud()
            return config

        path_to_yml = os.path.join(self.root_directory, self.GE_YML)
        try:
            with open(path_to_yml) as data:
                config_commented_map_from_yaml = yaml.load(data)

        except YAMLError as err:
            raise ge_exceptions.InvalidConfigurationYamlError(
                "Your configuration file is not a valid yml file likely due to a yml syntax error:\n\n{}".format(
                    err
                )
            )
        except DuplicateKeyError:
            raise ge_exceptions.InvalidConfigurationYamlError(
                "Error: duplicate key found in project YAML file."
            )
        except OSError:
            raise ge_exceptions.ConfigNotFoundError()

        try:
            return DataContextConfig.from_commented_map(
                commented_map=config_commented_map_from_yaml
            )
        except ge_exceptions.InvalidDataContextConfigError:
            # Just to be explicit about what we intended to catch
            raise

    def _save_project_config(self):
        """Save the current project to disk."""
        if self.ge_cloud_mode:
            logger.debug(
                "ge_cloud_mode detected - skipping DataContect._save_project_config"
            )
            return
        logger.debug("Starting DataContext._save_project_config")

        config_filepath = os.path.join(self.root_directory, self.GE_YML)
        with open(config_filepath, "w") as outfile:
            self.config.to_yaml(outfile)

    def add_store(self, store_name, store_config):
        logger.debug(f"Starting DataContext.add_store for store {store_name}")

        new_store = super().add_store(store_name, store_config)
        self._save_project_config()
        return new_store

    def add_datasource(
        self, name, **kwargs
    ) -> Optional[Union[LegacyDatasource, BaseDatasource]]:
        logger.debug(f"Starting DataContext.add_datasource for datasource {name}")

        new_datasource: Optional[
            Union[LegacyDatasource, BaseDatasource]
        ] = super().add_datasource(name=name, **kwargs)
        self._save_project_config()

        return new_datasource

    def delete_datasource(self, name: str):
        logger.debug(f"Starting DataContext.delete_datasource for datasource {name}")

        super().delete_datasource(datasource_name=name)
        self._save_project_config()

    @classmethod
    def find_context_root_dir(cls):
        result = None
        yml_path = None
        ge_home_environment = os.getenv("GE_HOME")
        if ge_home_environment:
            ge_home_environment = os.path.expanduser(ge_home_environment)
            if os.path.isdir(ge_home_environment) and os.path.isfile(
                os.path.join(ge_home_environment, "great_expectations.yml")
            ):
                result = ge_home_environment
        else:
            yml_path = cls.find_context_yml_file()
            if yml_path:
                result = os.path.dirname(yml_path)

        if result is None:
            raise ge_exceptions.ConfigNotFoundError()

        logger.debug(f"Using project config: {yml_path}")
        return result

    @classmethod
    def get_ge_config_version(cls, context_root_dir=None):
        yml_path = cls.find_context_yml_file(search_start_dir=context_root_dir)
        if yml_path is None:
            return

        with open(yml_path) as f:
            config_commented_map_from_yaml = yaml.load(f)

        config_version = config_commented_map_from_yaml.get("config_version")
        return float(config_version) if config_version else None

    @classmethod
    def set_ge_config_version(
        cls, config_version, context_root_dir=None, validate_config_version=True
    ):
        if not isinstance(config_version, (int, float)):
            raise ge_exceptions.UnsupportedConfigVersionError(
                "The argument `config_version` must be a number.",
            )

        if validate_config_version:
            if config_version < MINIMUM_SUPPORTED_CONFIG_VERSION:
                raise ge_exceptions.UnsupportedConfigVersionError(
                    "Invalid config version ({}).\n    The version number must be at least {}. ".format(
                        config_version, MINIMUM_SUPPORTED_CONFIG_VERSION
                    ),
                )
            elif config_version > CURRENT_GE_CONFIG_VERSION:
                raise ge_exceptions.UnsupportedConfigVersionError(
                    "Invalid config version ({}).\n    The maximum valid version is {}.".format(
                        config_version, CURRENT_GE_CONFIG_VERSION
                    ),
                )

        yml_path = cls.find_context_yml_file(search_start_dir=context_root_dir)
        if yml_path is None:
            return False

        with open(yml_path) as f:
            config_commented_map_from_yaml = yaml.load(f)
            config_commented_map_from_yaml["config_version"] = float(config_version)

        with open(yml_path, "w") as f:
            yaml.dump(config_commented_map_from_yaml, f)

        return True

    @classmethod
    def find_context_yml_file(cls, search_start_dir=None):
        """Search for the yml file starting here and moving upward."""
        yml_path = None
        if search_start_dir is None:
            search_start_dir = os.getcwd()

        for i in range(4):
            logger.debug(
                f"Searching for config file {search_start_dir} ({i} layer deep)"
            )

            potential_ge_dir = os.path.join(search_start_dir, cls.GE_DIR)

            if os.path.isdir(potential_ge_dir):
                potential_yml = os.path.join(potential_ge_dir, cls.GE_YML)
                if os.path.isfile(potential_yml):
                    yml_path = potential_yml
                    logger.debug(f"Found config file at {str(yml_path)}")
                    break
            # move up one directory
            search_start_dir = os.path.dirname(search_start_dir)

        return yml_path

    @classmethod
    def does_config_exist_on_disk(cls, context_root_dir):
        """Return True if the great_expectations.yml exists on disk."""
        return os.path.isfile(os.path.join(context_root_dir, cls.GE_YML))

    @classmethod
    def is_project_initialized(cls, ge_dir):
        """
        Return True if the project is initialized.

        To be considered initialized, all of the following must be true:
        - all project directories exist (including uncommitted directories)
        - a valid great_expectations.yml is on disk
        - a config_variables.yml is on disk
        - the project has at least one datasource
        - the project has at least one suite
        """
        return (
            cls.does_config_exist_on_disk(ge_dir)
            and cls.all_uncommitted_directories_exist(ge_dir)
            and cls.config_variables_yml_exist(ge_dir)
            and cls._does_context_have_at_least_one_datasource(ge_dir)
            and cls._does_context_have_at_least_one_suite(ge_dir)
        )

    @classmethod
    def does_project_have_a_datasource_in_config_file(cls, ge_dir):
        if not cls.does_config_exist_on_disk(ge_dir):
            return False
        return cls._does_context_have_at_least_one_datasource(ge_dir)

    @classmethod
    def _does_context_have_at_least_one_datasource(cls, ge_dir):
        context = cls._attempt_context_instantiation(ge_dir)
        if not isinstance(context, DataContext):
            return False
        return len(context.list_datasources()) >= 1

    @classmethod
    def _does_context_have_at_least_one_suite(cls, ge_dir):
        context = cls._attempt_context_instantiation(ge_dir)
        if not isinstance(context, DataContext):
            return False
        return len(context.list_expectation_suites()) >= 1

    @classmethod
    def _attempt_context_instantiation(cls, ge_dir):
        try:
            context = DataContext(ge_dir)
            return context
        except (
            ge_exceptions.DataContextError,
            ge_exceptions.InvalidDataContextConfigError,
        ) as e:
            logger.debug(e)


class ExplorerDataContext(DataContext):
    def __init__(self, context_root_dir=None, expectation_explorer=True):
        """
            expectation_explorer: If True, load the expectation explorer manager, which will modify GE return objects \
            to include ipython notebook widgets.
        """

        super().__init__(context_root_dir)

        self._expectation_explorer = expectation_explorer
        if expectation_explorer:
            from great_expectations.jupyter_ux.expectation_explorer import (
                ExpectationExplorer,
            )

            self._expectation_explorer_manager = ExpectationExplorer()

    def update_return_obj(self, data_asset, return_obj):
        """Helper called by data_asset.

        Args:
            data_asset: The data_asset whose validation produced the current return object
            return_obj: the return object to update

        Returns:
            return_obj: the return object, potentially changed into a widget by the configured expectation explorer
        """
        if self._expectation_explorer:
            return self._expectation_explorer_manager.create_expectation_widget(
                data_asset, return_obj
            )
        else:
            return return_obj


def _get_metric_configuration_tuples(metric_configuration, base_kwargs=None):
    if base_kwargs is None:
        base_kwargs = {}

    if isinstance(metric_configuration, str):
        return [(metric_configuration, base_kwargs)]

    metric_configurations_list = []
    for kwarg_name in metric_configuration.keys():
        if not isinstance(metric_configuration[kwarg_name], dict):
            raise ge_exceptions.DataContextError(
                "Invalid metric_configuration: each key must contain a " "dictionary."
            )
        if (
            kwarg_name == "metric_kwargs_id"
        ):  # this special case allows a hash of multiple kwargs
            for metric_kwargs_id in metric_configuration[kwarg_name].keys():
                if base_kwargs != {}:
                    raise ge_exceptions.DataContextError(
                        "Invalid metric_configuration: when specifying "
                        "metric_kwargs_id, no other keys or values may be defined."
                    )
                if not isinstance(
                    metric_configuration[kwarg_name][metric_kwargs_id], list
                ):
                    raise ge_exceptions.DataContextError(
                        "Invalid metric_configuration: each value must contain a "
                        "list."
                    )
                metric_configurations_list += [
                    (metric_name, {"metric_kwargs_id": metric_kwargs_id})
                    for metric_name in metric_configuration[kwarg_name][
                        metric_kwargs_id
                    ]
                ]
        else:
            for kwarg_value in metric_configuration[kwarg_name].keys():
                base_kwargs.update({kwarg_name: kwarg_value})
                if not isinstance(metric_configuration[kwarg_name][kwarg_value], list):
                    raise ge_exceptions.DataContextError(
                        "Invalid metric_configuration: each value must contain a "
                        "list."
                    )
                for nested_configuration in metric_configuration[kwarg_name][
                    kwarg_value
                ]:
                    metric_configurations_list += _get_metric_configuration_tuples(
                        nested_configuration, base_kwargs=base_kwargs
                    )

    return metric_configurations_list<|MERGE_RESOLUTION|>--- conflicted
+++ resolved
@@ -1759,16 +1759,9 @@
         data_connector_name: Optional[str] = None,
         data_asset_name: Optional[str] = None,
         *,
-<<<<<<< HEAD
         batch: Optional[Batch] = None,
-        batch_request: Optional[Union[BatchRequest, RuntimeBatchRequest]] = None,
-        batch_request_list: List[
-            Optional[Union[BatchRequest, RuntimeBatchRequest]]
-        ] = None,
-=======
         batch_request: Optional[BatchRequestBase] = None,
         batch_request_list: List[Optional[BatchRequestBase]] = None,
->>>>>>> 5460643b
         batch_data: Optional[Any] = None,
         data_connector_query: Optional[Union[IDDict, dict]] = None,
         batch_identifiers: Optional[dict] = None,
