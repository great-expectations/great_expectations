import configparser
import copy
import datetime
import errno
import glob
import json
import logging
import os
import shutil
import sys
import uuid
import warnings
import webbrowser
from typing import Dict, List, Optional, Union

from dateutil.parser import ParserError, parse
from marshmallow import ValidationError
from ruamel.yaml import YAML, YAMLError

import great_expectations.exceptions as ge_exceptions
from great_expectations.core import (
    ExpectationSuite,
    RunIdentifier,
    get_metric_kwargs_id,
)
from great_expectations.core.id_dict import BatchKwargs
from great_expectations.core.metric import ValidationMetricIdentifier
from great_expectations.core.usage_statistics.usage_statistics import (
    UsageStatisticsHandler,
    run_validation_operator_usage_statistics,
    save_expectation_suite_usage_statistics,
    usage_statistics_enabled_method,
)
from great_expectations.core.util import nested_update
from great_expectations.data_asset import DataAsset
from great_expectations.data_context.templates import (
    CONFIG_VARIABLES_TEMPLATE,
    PROJECT_TEMPLATE_USAGE_STATISTICS_DISABLED,
    PROJECT_TEMPLATE_USAGE_STATISTICS_ENABLED,
)
from great_expectations.data_context.types.base import (
    AnonymizedUsageStatisticsConfig,
    DataContextConfig,
    DatasourceConfig,
    anonymizedUsageStatisticsSchema,
    dataContextConfigSchema,
    datasourceConfigSchema,
)
from great_expectations.data_context.types.resource_identifiers import (
    ExpectationSuiteIdentifier,
    ValidationResultIdentifier,
)
from great_expectations.data_context.util import (
    file_relative_path,
    instantiate_class_from_config,
    load_class,
    substitute_all_config_variables,
    substitute_config_variable,
)
from great_expectations.dataset import Dataset
from great_expectations.datasource import Datasource
from great_expectations.profile.basic_dataset_profiler import BasicDatasetProfiler
from great_expectations.render.renderer.site_builder import SiteBuilder
from great_expectations.util import verify_dynamic_loading_support
from great_expectations.validator.validator import Validator

try:
    from sqlalchemy.exc import SQLAlchemyError
except ImportError:
    # We'll redefine this error in code below to catch ProfilerError, which is caught above, so SA errors will
    # just fall through
    SQLAlchemyError = ge_exceptions.ProfilerError

logger = logging.getLogger(__name__)
yaml = YAML()
yaml.indent(mapping=2, sequence=4, offset=2)
yaml.default_flow_style = False


class BaseDataContext(object):
    """
    This class implements most of the functionality of DataContext, with a few exceptions.

    1. BaseDataContext does not attempt to keep its project_config in sync with a file on disc.
    2. BaseDataContext doesn't attempt to "guess" paths or objects types. Instead, that logic is pushed
        into DataContext class.

    Together, these changes make BaseDataContext class more testable.
    """

    PROFILING_ERROR_CODE_TOO_MANY_DATA_ASSETS = 2
    PROFILING_ERROR_CODE_SPECIFIED_DATA_ASSETS_NOT_FOUND = 3
    PROFILING_ERROR_CODE_NO_BATCH_KWARGS_GENERATORS_FOUND = 4
    PROFILING_ERROR_CODE_MULTIPLE_BATCH_KWARGS_GENERATORS_FOUND = 5
    UNCOMMITTED_DIRECTORIES = ["data_docs", "validations"]
    GE_UNCOMMITTED_DIR = "uncommitted"
    CHECKPOINTS_DIR = "checkpoints"
    BASE_DIRECTORIES = [
        CHECKPOINTS_DIR,
        "expectations",
        "notebooks",
        "plugins",
        GE_UNCOMMITTED_DIR,
    ]
    NOTEBOOK_SUBDIRECTORIES = ["pandas", "spark", "sql"]
    GE_DIR = "great_expectations"
    GE_YML = "great_expectations.yml"
    GE_EDIT_NOTEBOOK_DIR = GE_UNCOMMITTED_DIR
    FALSEY_STRINGS = ["FALSE", "false", "False", "f", "F", "0"]
    GLOBAL_CONFIG_PATHS = [
        os.path.expanduser("~/.great_expectations/great_expectations.conf"),
        "/etc/great_expectations.conf",
    ]

    @classmethod
    def validate_config(cls, project_config):
        if isinstance(project_config, DataContextConfig):
            return True
        try:
            dataContextConfigSchema.load(project_config)
        except ValidationError:
            raise
        return True

    @usage_statistics_enabled_method(event_name="data_context.__init__",)
    def __init__(self, project_config, context_root_dir=None, runtime_environment=None):
        """DataContext constructor

        Args:
            context_root_dir: location to look for the ``great_expectations.yml`` file. If None, searches for the file \
            based on conventions for project subdirectories.
            runtime_environment: a dictionary of config variables that
            override both those set in config_variables.yml and the environment

        Returns:
            None
        """
        if not BaseDataContext.validate_config(project_config):
            raise ge_exceptions.InvalidConfigError(
                "Your project_config is not valid. Try using the CLI check-config command."
            )
        self._project_config = project_config
        self._apply_global_config_overrides()
        if context_root_dir is not None:
            self._context_root_directory = os.path.abspath(context_root_dir)
        else:
            self._context_root_directory = context_root_dir
        self.runtime_environment = runtime_environment or {}

        # Init plugin support
        if self.plugins_directory is not None:
            sys.path.append(self.plugins_directory)

        # We want to have directories set up before initializing usage statistics so that we can obtain a context instance id
        self._in_memory_instance_id = (
            None  # This variable *may* be used in case we cannot save an instance id
        )
        self._initialize_usage_statistics(project_config.anonymous_usage_statistics)

        # Store cached datasources but don't init them
        self._cached_datasources = {}

        # Init stores
        self._stores = dict()
        self._init_stores(self._project_config_with_variables_substituted.stores)

        # Init validation operators
        self.validation_operators = {}
        for (
            validation_operator_name,
            validation_operator_config,
        ) in (
            self._project_config_with_variables_substituted.validation_operators.items()
        ):
            self.add_validation_operator(
                validation_operator_name, validation_operator_config,
            )

        self._evaluation_parameter_dependencies_compiled = False
        self._evaluation_parameter_dependencies = {}

    def _build_store(self, store_name, store_config):
        module_name = "great_expectations.data_context.store"
        new_store = instantiate_class_from_config(
            config=store_config,
            runtime_environment={"root_directory": self.root_directory,},
            config_defaults={"module_name": module_name},
        )
        if not new_store:
            raise ge_exceptions.ClassInstantiationError(
                module_name=module_name,
                package_name=None,
                class_name=store_config["class_name"],
            )
        self._stores[store_name] = new_store
        return new_store

    def _init_stores(self, store_configs):
        """Initialize all Stores for this DataContext.

        Stores are a good fit for reading/writing objects that:
            1. follow a clear key-value pattern, and
            2. are usually edited programmatically, using the Context

        In general, Stores should take over most of the reading and writing to disk that DataContext had previously done.
        As of 9/21/2019, the following Stores had not yet been implemented
            * great_expectations.yml
            * expectations
            * data documentation
            * config_variables
            * anything accessed via write_resource

        Note that stores do NOT manage plugins.
        """

        for store_name, store_config in store_configs.items():
            self._build_store(store_name, store_config)

    def _apply_global_config_overrides(self):
        # check for global usage statistics opt out
        validation_errors = {}

        if self._check_global_usage_statistics_opt_out():
            logger.info(
                "Usage statistics is disabled globally. Applying override to project_config."
            )
            self._project_config.anonymous_usage_statistics.enabled = False

        # check for global data_context_id
        global_data_context_id = self._get_global_config_value(
            environment_variable="GE_DATA_CONTEXT_ID",
            conf_file_section="anonymous_usage_statistics",
            conf_file_option="data_context_id",
        )
        if global_data_context_id:
            data_context_id_errors = anonymizedUsageStatisticsSchema.validate(
                {"data_context_id": global_data_context_id}
            )
            if not data_context_id_errors:
                logger.info(
                    "data_context_id is defined globally. Applying override to project_config."
                )
                self._project_config.anonymous_usage_statistics.data_context_id = (
                    global_data_context_id
                )
            else:
                validation_errors.update(data_context_id_errors)
        # check for global usage_statistics url
        global_usage_statistics_url = self._get_global_config_value(
            environment_variable="GE_USAGE_STATISTICS_URL",
            conf_file_section="anonymous_usage_statistics",
            conf_file_option="usage_statistics_url",
        )
        if global_usage_statistics_url:
            usage_statistics_url_errors = anonymizedUsageStatisticsSchema.validate(
                {"usage_statistics_url": global_usage_statistics_url}
            )
            if not usage_statistics_url_errors:
                logger.info(
                    "usage_statistics_url is defined globally. Applying override to project_config."
                )
                self._project_config.anonymous_usage_statistics.usage_statistics_url = (
                    global_usage_statistics_url
                )
            else:
                validation_errors.update(usage_statistics_url_errors)
        if validation_errors:
            logger.warning(
                "The following globally-defined config variables failed validation:\n{}\n\n"
                "Please fix the variables if you would like to apply global values to project_config.".format(
                    json.dumps(validation_errors, indent=2)
                )
            )

    def _get_global_config_value(
        self, environment_variable=None, conf_file_section=None, conf_file_option=None
    ):
        assert (conf_file_section and conf_file_option) or (
            not conf_file_section and not conf_file_option
        ), "Must pass both 'conf_file_section' and 'conf_file_option' or neither."
        if environment_variable and os.environ.get(environment_variable, False):
            return os.environ.get(environment_variable)
        if conf_file_section and conf_file_option:
            for config_path in BaseDataContext.GLOBAL_CONFIG_PATHS:
                config = configparser.ConfigParser()
                config.read(config_path)
                config_value = config.get(
                    conf_file_section, conf_file_option, fallback=None
                )
                if config_value:
                    return config_value
        return None

    def _check_global_usage_statistics_opt_out(self):
        if os.environ.get("GE_USAGE_STATS", False):
            ge_usage_stats = os.environ.get("GE_USAGE_STATS")
            if ge_usage_stats in BaseDataContext.FALSEY_STRINGS:
                return True
            else:
                logger.warning(
                    "GE_USAGE_STATS environment variable must be one of: {}".format(
                        BaseDataContext.FALSEY_STRINGS
                    )
                )
        for config_path in BaseDataContext.GLOBAL_CONFIG_PATHS:
            config = configparser.ConfigParser()
            states = config.BOOLEAN_STATES
            for falsey_string in BaseDataContext.FALSEY_STRINGS:
                states[falsey_string] = False
            states["TRUE"] = True
            states["True"] = True
            config.BOOLEAN_STATES = states
            config.read(config_path)
            try:
                if config.getboolean("anonymous_usage_statistics", "enabled") is False:
                    # If stats are disabled, then opt out is true
                    return True
            except (ValueError, configparser.Error):
                pass
        return False

    def _initialize_usage_statistics(
        self, usage_statistics_config: AnonymizedUsageStatisticsConfig
    ):
        """Initialize the usage statistics system."""
        if not usage_statistics_config.enabled:
            logger.info("Usage statistics is disabled; skipping initialization.")
            self._usage_statistics_handler = None
            return

        self._usage_statistics_handler = UsageStatisticsHandler(
            data_context=self,
            data_context_id=usage_statistics_config.data_context_id,
            usage_statistics_url=usage_statistics_config.usage_statistics_url,
        )

    def add_store(self, store_name, store_config):
        """Add a new Store to the DataContext and (for convenience) return the instantiated Store object.

        Args:
            store_name (str): a key for the new Store in in self._stores
            store_config (dict): a config for the Store to add

        Returns:
            store (Store)
        """

        self._project_config["stores"][store_name] = store_config
        return self._build_store(store_name, store_config)

    def add_validation_operator(
        self, validation_operator_name, validation_operator_config
    ):
        """Add a new ValidationOperator to the DataContext and (for convenience) return the instantiated object.

        Args:
            validation_operator_name (str): a key for the new ValidationOperator in in self._validation_operators
            validation_operator_config (dict): a config for the ValidationOperator to add

        Returns:
            validation_operator (ValidationOperator)
        """

        self._project_config["validation_operators"][
            validation_operator_name
        ] = validation_operator_config
        config = self._project_config_with_variables_substituted.validation_operators[
            validation_operator_name
        ]
        module_name = "great_expectations.validation_operators"
        new_validation_operator = instantiate_class_from_config(
            config=config,
            runtime_environment={"data_context": self,},
            config_defaults={"module_name": module_name},
        )
        if not new_validation_operator:
            raise ge_exceptions.ClassInstantiationError(
                module_name=module_name,
                package_name=None,
                class_name=config["class_name"],
            )
        self.validation_operators[validation_operator_name] = new_validation_operator
        return new_validation_operator

    def _normalize_absolute_or_relative_path(self, path):
        if path is None:
            return
        if os.path.isabs(path):
            return path
        else:
            return os.path.join(self.root_directory, path)

    def _normalize_store_path(self, resource_store):
        if resource_store["type"] == "filesystem":
            if not os.path.isabs(resource_store["base_directory"]):
                resource_store["base_directory"] = os.path.join(
                    self.root_directory, resource_store["base_directory"]
                )
        return resource_store

    def get_docs_sites_urls(
        self,
        resource_identifier=None,
        site_name: Optional[str] = None,
        only_if_exists=True,
    ) -> List[Dict[str, str]]:
        """
        Get URLs for a resource for all data docs sites.

        This function will return URLs for any configured site even if the sites
        have not been built yet.

        Args:
            resource_identifier (object): optional. It can be an identifier of
                ExpectationSuite's, ValidationResults and other resources that
                have typed identifiers. If not provided, the method will return
                the URLs of the index page.
            site_name: Optionally specify which site to open. If not specified,
                return all urls in the project.

        Returns:
            list: a list of URLs. Each item is the URL for the resource for a
                data docs site
        """
        sites = self._project_config_with_variables_substituted.data_docs_sites
        if not sites:
            logger.debug("Found no data_docs_sites.")
            return []
        logger.debug(f"Found {len(sites)} data_docs_sites.")

        if site_name:
            if site_name not in sites.keys():
                raise ge_exceptions.DataContextError(
                    f"Could not find site named {site_name}. Please check your configurations"
                )
            site = sites[site_name]
            site_builder = self._load_site_builder_from_site_config(site)
            url = site_builder.get_resource_url(
                resource_identifier=resource_identifier, only_if_exists=only_if_exists
            )
            return [{"site_name": site_name, "site_url": url}]

        site_urls = []
        for _site_name, site_config in sites.items():
            site_builder = self._load_site_builder_from_site_config(site_config)
            url = site_builder.get_resource_url(
                resource_identifier=resource_identifier, only_if_exists=only_if_exists
            )
            site_urls.append({"site_name": _site_name, "site_url": url})

        return site_urls

    def _load_site_builder_from_site_config(self, site_config) -> SiteBuilder:
        default_module_name = "great_expectations.render.renderer.site_builder"
        site_builder = instantiate_class_from_config(
            config=site_config,
            runtime_environment={
                "data_context": self,
                "root_directory": self.root_directory,
            },
            config_defaults={"module_name": default_module_name},
        )
        if not site_builder:
            raise ge_exceptions.ClassInstantiationError(
                module_name=default_module_name,
                package_name=None,
                class_name=site_config["class_name"],
            )
        return site_builder

    @usage_statistics_enabled_method(event_name="data_context.open_data_docs",)
    def open_data_docs(
        self,
        resource_identifier: Optional[str] = None,
        site_name: Optional[str] = None,
        only_if_exists=True,
    ) -> None:
        """
        A stdlib cross-platform way to open a file in a browser.

        Args:
            resource_identifier: ExpectationSuiteIdentifier,
                ValidationResultIdentifier or any other type's identifier. The
                argument is optional - when not supplied, the method returns the
                URL of the index page.
            site_name: Optionally specify which site to open. If not specified,
                open all docs found in the project.
        """
        data_docs_urls = self.get_docs_sites_urls(
            resource_identifier=resource_identifier,
            site_name=site_name,
            only_if_exists=only_if_exists,
        )
        urls_to_open = [site["site_url"] for site in data_docs_urls]

        for url in urls_to_open:
            if url is not None:
                logger.debug(f"Opening Data Docs found here: {url}")
                webbrowser.open(url)

    @property
    def root_directory(self):
        """The root directory for configuration objects in the data context; the location in which
        ``great_expectations.yml`` is located."""
        return self._context_root_directory

    @property
    def plugins_directory(self):
        """The directory in which custom plugin modules should be placed."""
        return self._normalize_absolute_or_relative_path(
            self._project_config_with_variables_substituted.plugins_directory
        )

    @property
    def _project_config_with_variables_substituted(self):
        return self.get_config_with_variables_substituted()

    @property
    def anonymous_usage_statistics(self):
        return (
            self._project_config_with_variables_substituted.anonymous_usage_statistics
        )

    @property
    def stores(self):
        """A single holder for all Stores in this context"""
        return self._stores

    @property
    def datasources(self):
        """A single holder for all Datasources in this context"""
        return {
            datasource: self.get_datasource(datasource)
            for datasource in self._project_config_with_variables_substituted.datasources
        }

    @property
    def expectations_store_name(self):
        return self._project_config_with_variables_substituted.expectations_store_name

    @property
    def data_context_id(self):
        return (
            self._project_config_with_variables_substituted.anonymous_usage_statistics.data_context_id
        )

    @property
    def instance_id(self):
        instance_id = self._load_config_variables_file().get("instance_id")
        if instance_id is None:
            if self._in_memory_instance_id is not None:
                return self._in_memory_instance_id
            instance_id = str(uuid.uuid4())
            self._in_memory_instance_id = instance_id
        return instance_id

    #####
    #
    # Internal helper methods
    #
    #####

    def _load_config_variables_file(self):
        """Get all config variables from the default location."""
        config_variables_file_path = self.get_config().config_variables_file_path
        if config_variables_file_path:
            try:
                # If the user specifies the config variable path with an environment variable, we want to substitute it
                defined_path = substitute_config_variable(
                    config_variables_file_path, dict(os.environ)
                )
                if not os.path.isabs(defined_path):
                    # A BaseDataContext will not have a root directory; in that case use the current directory
                    # for any non-absolute path
                    root_directory = self.root_directory or os.curdir()
                else:
                    root_directory = ""
                var_path = os.path.join(root_directory, defined_path)
                with open(var_path) as config_variables_file:
                    return yaml.load(config_variables_file) or {}
            except IOError as e:
                if e.errno != errno.ENOENT:
                    raise
                logger.debug("Generating empty config variables file.")
                return {}
        else:
            return {}

    def get_config_with_variables_substituted(self, config=None):

        if not config:
            config = self._project_config

        substitutions = {
            **dict(self._load_config_variables_file()),
            **dict(os.environ),
            **self.runtime_environment,
        }

        return DataContextConfig(
            **substitute_all_config_variables(config, substitutions)
        )

    def save_config_variable(self, config_variable_name, value):
        """Save config variable value

        Args:
            config_variable_name: name of the property
            value: the value to save for the property

        Returns:
            None
        """
        config_variables = self._load_config_variables_file()
        config_variables[config_variable_name] = value
        config_variables_filepath = self.get_config().config_variables_file_path
        if not config_variables_filepath:
            raise ge_exceptions.InvalidConfigError(
                "'config_variables_file_path' property is not found in config - setting it is required to use this feature"
            )

        config_variables_filepath = os.path.join(
            self.root_directory, config_variables_filepath
        )

        os.makedirs(os.path.dirname(config_variables_filepath), exist_ok=True)
        if not os.path.isfile(config_variables_filepath):
            logger.info(
                "Creating new substitution_variables file at {config_variables_filepath}".format(
                    config_variables_filepath=config_variables_filepath
                )
            )
            with open(config_variables_filepath, "w") as template:
                template.write(CONFIG_VARIABLES_TEMPLATE)

        with open(config_variables_filepath, "w") as config_variables_file:
            yaml.dump(config_variables, config_variables_file)

    def delete_datasource(self, datasource_name=None):
        """Delete a data source
        Args:
            datasource_name: The name of the datasource to delete.

        Raises:
            ValueError: If the datasource name isn't provided or cannot be found.
        """
        if datasource_name is None:
            raise ValueError("Datasource names must be a datasource name")
        else:
            datasource = self.get_datasource(datasource_name)
            if datasource:
                # remove key until we have a delete method on project_config
                # self._project_config_with_variables_substituted.datasources[datasource_name].remove()
                # del self._project_config["datasources"][datasource_name]
                del self._cached_datasources[datasource_name]
            else:
                raise ValueError("Datasource {} not found".format(datasource_name))

    def get_available_data_asset_names(
        self, datasource_names=None, batch_kwargs_generator_names=None
    ):
        """Inspect datasource and batch kwargs generators to provide available data_asset objects.

        Args:
            datasource_names: list of datasources for which to provide available data_asset_name objects. If None, \
            return available data assets for all datasources.
            batch_kwargs_generator_names: list of batch kwargs generators for which to provide available
            data_asset_name objects.

        Returns:
            data_asset_names (dict): Dictionary describing available data assets
            ::

                {
                  datasource_name: {
                    batch_kwargs_generator_name: [ data_asset_1, data_asset_2, ... ]
                    ...
                  }
                  ...
                }

        """
        data_asset_names = {}
        if datasource_names is None:
            datasource_names = [
                datasource["name"] for datasource in self.list_datasources()
            ]
        elif isinstance(datasource_names, str):
            datasource_names = [datasource_names]
        elif not isinstance(datasource_names, list):
            raise ValueError(
                "Datasource names must be a datasource name, list of datasource names or None (to list all datasources)"
            )

        if batch_kwargs_generator_names is not None:
            if isinstance(batch_kwargs_generator_names, str):
                batch_kwargs_generator_names = [batch_kwargs_generator_names]
            if len(batch_kwargs_generator_names) == len(
                datasource_names
            ):  # Iterate over both together
                for idx, datasource_name in enumerate(datasource_names):
                    datasource = self.get_datasource(datasource_name)
                    data_asset_names[
                        datasource_name
                    ] = datasource.get_available_data_asset_names(
                        batch_kwargs_generator_names[idx]
                    )

            elif len(batch_kwargs_generator_names) == 1:
                datasource = self.get_datasource(datasource_names[0])
                datasource_names[
                    datasource_names[0]
                ] = datasource.get_available_data_asset_names(
                    batch_kwargs_generator_names
                )

            else:
                raise ValueError(
                    "If providing batch kwargs generator, you must either specify one for each datasource or only "
                    "one datasource."
                )
        else:  # generator_names is None
            for datasource_name in datasource_names:
                try:
                    datasource = self.get_datasource(datasource_name)
                    data_asset_names[
                        datasource_name
                    ] = datasource.get_available_data_asset_names()
                except ValueError:
                    # handle the edge case of a non-existent datasource
                    data_asset_names[datasource_name] = {}

        return data_asset_names

    def build_batch_kwargs(
        self, datasource, batch_kwargs_generator, name=None, partition_id=None, **kwargs
    ):
        """Builds batch kwargs using the provided datasource, batch kwargs generator, and batch_parameters.

        Args:
            datasource (str): the name of the datasource for which to build batch_kwargs
            batch_kwargs_generator (str): the name of the batch kwargs generator to use to build batch_kwargs
            name (str): an optional name batch_parameter
            **kwargs: additional batch_parameters

        Returns:
            BatchKwargs

        """
        datasource_obj = self.get_datasource(datasource)
        batch_kwargs = datasource_obj.build_batch_kwargs(
            batch_kwargs_generator=batch_kwargs_generator,
            name=name,
            partition_id=partition_id,
            **kwargs,
        )
        return batch_kwargs

    def get_batch(
        self,
        batch_kwargs: Union[dict, BatchKwargs],
        expectation_suite_name: Union[str, ExpectationSuite],
        data_asset_type=None,
        batch_parameters=None,
    ) -> DataAsset:
        """Build a batch of data using batch_kwargs, and return a DataAsset with expectation_suite_name attached. If
        batch_parameters are included, they will be available as attributes of the batch.

        Args:
            batch_kwargs: the batch_kwargs to use; must include a datasource key
            expectation_suite_name: The ExpectationSuite or the name of the expectation_suite to get
            data_asset_type: the type of data_asset to build, with associated expectation implementations. This can
                generally be inferred from the datasource.
            batch_parameters: optional parameters to store as the reference description of the batch. They should
                reflect parameters that would provide the passed BatchKwargs.

        Returns:
            DataAsset
        """
        if isinstance(batch_kwargs, dict):
            batch_kwargs = BatchKwargs(batch_kwargs)

        if not isinstance(batch_kwargs, BatchKwargs):
            raise ge_exceptions.BatchKwargsError(
                "BatchKwargs must be a BatchKwargs object or dictionary."
            )

        if not isinstance(
            expectation_suite_name, (ExpectationSuite, ExpectationSuiteIdentifier, str)
        ):
            raise ge_exceptions.DataContextError(
                "expectation_suite_name must be an ExpectationSuite, "
                "ExpectationSuiteIdentifier or string."
            )

        if isinstance(expectation_suite_name, ExpectationSuite):
            expectation_suite = expectation_suite_name
        elif isinstance(expectation_suite_name, ExpectationSuiteIdentifier):
            expectation_suite = self.get_expectation_suite(
                expectation_suite_name.expectation_suite_name
            )
        else:
            expectation_suite = self.get_expectation_suite(expectation_suite_name)

        datasource = self.get_datasource(batch_kwargs.get("datasource"))
        batch = datasource.get_batch(
            batch_kwargs=batch_kwargs, batch_parameters=batch_parameters
        )
        if data_asset_type is None:
            data_asset_type = datasource.config.get("data_asset_type")
        validator = Validator(
            batch=batch,
            expectation_suite=expectation_suite,
            expectation_engine=data_asset_type,
        )
        return validator.get_dataset()

    @usage_statistics_enabled_method(
        event_name="data_context.run_validation_operator",
        args_payload_fn=run_validation_operator_usage_statistics,
    )
    def run_validation_operator(
        self,
        validation_operator_name,
        assets_to_validate,
        run_id=None,
        evaluation_parameters=None,
        run_name=None,
        run_time=None,
        **kwargs,
    ):
        """
        Run a validation operator to validate data assets and to perform the business logic around
        validation that the operator implements.

        Args:
            validation_operator_name: name of the operator, as appears in the context's config file
            assets_to_validate: a list that specifies the data assets that the operator will validate. The members of
                the list can be either batches, or a tuple that will allow the operator to fetch the batch:
                (batch_kwargs, expectation_suite_name)
            run_name: The run_name for the validation; if None, a default value will be used
            **kwargs: Additional kwargs to pass to the validation operator

        Returns:
            ValidationOperatorResult
        """
        if not assets_to_validate:
            raise ge_exceptions.DataContextError(
                "No batches of data were passed in. These are required"
            )

        for batch in assets_to_validate:
            if not isinstance(batch, (tuple, DataAsset)):
                raise ge_exceptions.DataContextError(
                    "Batches are required to be of type DataAsset"
                )
        try:
            validation_operator = self.validation_operators[validation_operator_name]
        except KeyError:
            raise ge_exceptions.DataContextError(
                f"No validation operator `{validation_operator_name}` was found in your project. Please verify this in your great_expectations.yml"
            )

        if run_id is None and run_name is None:
            run_name = datetime.datetime.utcnow().strftime("%Y%m%dT%H%M%S.%fZ")
            logger.info("Setting run_name to: {}".format(run_name))
        if evaluation_parameters is None:
            return validation_operator.run(
                assets_to_validate=assets_to_validate,
                run_id=run_id,
                run_name=run_name,
                run_time=run_time,
                **kwargs,
            )
        else:
            return validation_operator.run(
                assets_to_validate=assets_to_validate,
                run_id=run_id,
                evaluation_parameters=evaluation_parameters,
                run_name=run_name,
                run_time=run_time,
                **kwargs,
            )

    def list_validation_operator_names(self):
        if not self.validation_operators:
            return []
        return list(self.validation_operators.keys())

    def add_datasource(self, name, initialize=True, **kwargs):
        """Add a new datasource to the data context, with configuration provided as kwargs.
        Args:
            name: the name for the new datasource to add
            initialize: if False, add the datasource to the config, but do not
                initialize it, for example if a user needs to debug database connectivity.
            kwargs (keyword arguments): the configuration for the new datasource

        Returns:
            datasource (Datasource)
        """
        logger.debug("Starting BaseDataContext.add_datasource for %s" % name)
        module_name = kwargs.get("module_name", "great_expectations.datasource")
        verify_dynamic_loading_support(module_name=module_name)
        class_name = kwargs.get("class_name")
        datasource_class = load_class(module_name=module_name, class_name=class_name)

        # For any class that should be loaded, it may control its configuration construction
        # by implementing a classmethod called build_configuration
        if hasattr(datasource_class, "build_configuration"):
            config = datasource_class.build_configuration(**kwargs)
        else:
            config = kwargs

        config = datasourceConfigSchema.load(config)
        self._project_config["datasources"][name] = config

        # We perform variable substitution in the datasource's config here before using the config
        # to instantiate the datasource object. Variable substitution is a service that the data
        # context provides. Datasources should not see unsubstituted variables in their config.
        if initialize:
            datasource = self._build_datasource_from_config(
                name, self._project_config_with_variables_substituted.datasources[name]
            )
            self._cached_datasources[name] = datasource
        else:
            datasource = None

        return datasource

    def add_batch_kwargs_generator(
        self, datasource_name, batch_kwargs_generator_name, class_name, **kwargs
    ):
        """
        Add a batch kwargs generator to the named datasource, using the provided
        configuration.

        Args:
            datasource_name: name of datasource to which to add the new batch kwargs generator
            batch_kwargs_generator_name: name of the generator to add
            class_name: class of the batch kwargs generator to add
            **kwargs: batch kwargs generator configuration, provided as kwargs

        Returns:

        """
        datasource_obj = self.get_datasource(datasource_name)
        generator = datasource_obj.add_batch_kwargs_generator(
            name=batch_kwargs_generator_name, class_name=class_name, **kwargs
        )
        return generator

    def get_config(self):
        return self._project_config

    def _build_datasource_from_config(self, name, config):
        # We convert from the type back to a dictionary for purposes of instantiation
        if isinstance(config, DatasourceConfig):
            config = datasourceConfigSchema.dump(config)
        config.update({"name": name})
        module_name = "great_expectations.datasource"
        datasource = instantiate_class_from_config(
            config=config,
            runtime_environment={"data_context": self},
            config_defaults={"module_name": module_name},
        )
        if not datasource:
            raise ge_exceptions.ClassInstantiationError(
                module_name=module_name,
                package_name=None,
                class_name=config["class_name"],
            )
        return datasource

    def get_datasource(self, datasource_name: str = "default") -> Datasource:
        """Get the named datasource

        Args:
            datasource_name (str): the name of the datasource from the configuration

        Returns:
            datasource (Datasource)
        """
        if datasource_name in self._cached_datasources:
            return self._cached_datasources[datasource_name]
        if (
            datasource_name
            in self._project_config_with_variables_substituted.datasources
        ):
            datasource_config = copy.deepcopy(
                self._project_config_with_variables_substituted.datasources[
                    datasource_name
                ]
            )
        else:
            raise ValueError(
                f"Unable to load datasource `{datasource_name}` -- no configuration found or invalid configuration."
            )
        datasource_config = datasourceConfigSchema.load(datasource_config)
        datasource = self._build_datasource_from_config(
            datasource_name, datasource_config
        )
        self._cached_datasources[datasource_name] = datasource
        return datasource

    def list_expectation_suites(self):
        """Return a list of available expectation suite names."""
        try:
            keys = self.stores[self.expectations_store_name].list_keys()
        except KeyError as e:
            raise ge_exceptions.InvalidConfigError(
                "Unable to find configured store: %s" % str(e)
            )
        return keys

    def list_datasources(self):
        """List currently-configured datasources on this context.

        Returns:
            List(dict): each dictionary includes "name", "class_name", and "module_name" keys
        """
        datasources = []
        for (
            key,
            value,
        ) in self._project_config_with_variables_substituted.datasources.items():
            value["name"] = key
            datasources.append(value)
        return datasources

    def list_stores(self):
        """List currently-configured Stores on this context"""

        stores = []
        for (
            name,
            value,
        ) in self._project_config_with_variables_substituted.stores.items():
            value["name"] = name
            stores.append(value)
        return stores

    def list_validation_operators(self):
        """List currently-configured Validation Operators on this context"""

        validation_operators = []
        for (
            name,
            value,
        ) in (
            self._project_config_with_variables_substituted.validation_operators.items()
        ):
            value["name"] = name
            validation_operators.append(value)
        return validation_operators

    def create_expectation_suite(
        self, expectation_suite_name, overwrite_existing=False
    ) -> ExpectationSuite:
        """Build a new expectation suite and save it into the data_context expectation store.

        Args:
            expectation_suite_name: The name of the expectation_suite to create
            overwrite_existing (boolean): Whether to overwrite expectation suite if expectation suite with given name
                already exists.

        Returns:
            A new (empty) expectation suite.
        """
        if not isinstance(overwrite_existing, bool):
            raise ValueError("Parameter overwrite_existing must be of type BOOL")

        expectation_suite = ExpectationSuite(
            expectation_suite_name=expectation_suite_name
        )
        key = ExpectationSuiteIdentifier(expectation_suite_name=expectation_suite_name)

        if (
            self._stores[self.expectations_store_name].has_key(key)
            and not overwrite_existing
        ):
            raise ge_exceptions.DataContextError(
                "expectation_suite with name {} already exists. If you would like to overwrite this "
                "expectation_suite, set overwrite_existing=True.".format(
                    expectation_suite_name
                )
            )
        else:
            self._stores[self.expectations_store_name].set(key, expectation_suite)

        return expectation_suite

    def delete_expectation_suite(self, expectation_suite_name):
        """Delete specified expectation suite from data_context expectation store.

        Args:
            expectation_suite_name: The name of the expectation_suite to create

        Returns:
            True for Success and False for Failure.
        """
        key = ExpectationSuiteIdentifier(expectation_suite_name)
        if not self._stores[self.expectations_store_name].has_key(key):
            raise ge_exceptions.DataContextError(
                "expectation_suite with name {} does not exist."
            )
        else:
            self._stores[self.expectations_store_name].remove_key(key)
            return True
        return False

    def get_expectation_suite(self, expectation_suite_name):
        """Get a named expectation suite for the provided data_asset_name.

        Args:
            expectation_suite_name (str): the name for the expectation suite

        Returns:
            expectation_suite
        """
        key = ExpectationSuiteIdentifier(expectation_suite_name=expectation_suite_name)

        if self.stores[self.expectations_store_name].has_key(key):
            return self.stores[self.expectations_store_name].get(key)
        else:
            raise ge_exceptions.DataContextError(
                "expectation_suite %s not found" % expectation_suite_name
            )

    def list_expectation_suite_names(self):
        """Lists the available expectation suite names"""
        sorted_expectation_suite_names = [
            i.expectation_suite_name for i in self.list_expectation_suites()
        ]
        sorted_expectation_suite_names.sort()
        return sorted_expectation_suite_names

    @usage_statistics_enabled_method(
        event_name="data_context.save_expectation_suite",
        args_payload_fn=save_expectation_suite_usage_statistics,
    )
    def save_expectation_suite(self, expectation_suite, expectation_suite_name=None):
        """Save the provided expectation suite into the DataContext.

        Args:
            expectation_suite: the suite to save
            expectation_suite_name: the name of this expectation suite. If no name is provided the name will \
                be read from the suite

        Returns:
            None
        """
        if expectation_suite_name is None:
            key = ExpectationSuiteIdentifier(
                expectation_suite_name=expectation_suite.expectation_suite_name
            )
        else:
            expectation_suite.expectation_suite_name = expectation_suite_name
            key = ExpectationSuiteIdentifier(
                expectation_suite_name=expectation_suite_name
            )

        self.stores[self.expectations_store_name].set(key, expectation_suite)
        self._evaluation_parameter_dependencies_compiled = False

    def _store_metrics(self, requested_metrics, validation_results, target_store_name):
        """
        requested_metrics is a dictionary like this:

              requested_metrics:
                *:  # The asterisk here matches *any* expectation suite name
                  # use the 'kwargs' key to request metrics that are defined by kwargs,
                  # for example because they are defined only for a particular column
                  # - column:
                  #     Age:
                  #        - expect_column_min_to_be_between.result.observed_value
                    - statistics.evaluated_expectations
                    - statistics.successful_expectations

        Args:
            requested_metrics:
            validation_results:
            target_store_name:

        Returns:

        """
        expectation_suite_name = validation_results.meta["expectation_suite_name"]
        run_id = validation_results.meta["run_id"]
        data_asset_name = validation_results.meta.get("batch_kwargs", {}).get(
            "data_asset_name"
        )

        for expectation_suite_dependency, metrics_list in requested_metrics.items():
            if (expectation_suite_dependency != "*") and (
                expectation_suite_dependency != expectation_suite_name
            ):
                continue

            if not isinstance(metrics_list, list):
                raise ge_exceptions.DataContextError(
                    "Invalid requested_metrics configuration: metrics requested for "
                    "each expectation suite must be a list."
                )

            for metric_configuration in metrics_list:
                metric_configurations = _get_metric_configuration_tuples(
                    metric_configuration
                )
                for metric_name, metric_kwargs in metric_configurations:
                    try:
                        metric_value = validation_results.get_metric(
                            metric_name, **metric_kwargs
                        )
                        self.stores[target_store_name].set(
                            ValidationMetricIdentifier(
                                run_id=run_id,
                                data_asset_name=data_asset_name,
                                expectation_suite_identifier=ExpectationSuiteIdentifier(
                                    expectation_suite_name
                                ),
                                metric_name=metric_name,
                                metric_kwargs_id=get_metric_kwargs_id(
                                    metric_name, metric_kwargs
                                ),
                            ),
                            metric_value,
                        )
                    except ge_exceptions.UnavailableMetricError:
                        # This will happen frequently in larger pipelines
                        logger.debug(
                            "metric {} was requested by another expectation suite but is not available in "
                            "this validation result.".format(metric_name)
                        )

    def store_validation_result_metrics(
        self, requested_metrics, validation_results, target_store_name
    ):
        self._store_metrics(requested_metrics, validation_results, target_store_name)

    def store_evaluation_parameters(self, validation_results, target_store_name=None):
        if not self._evaluation_parameter_dependencies_compiled:
            self._compile_evaluation_parameter_dependencies()

        if target_store_name is None:
            target_store_name = self.evaluation_parameter_store_name

        self._store_metrics(
            self._evaluation_parameter_dependencies,
            validation_results,
            target_store_name,
        )

    @property
    def evaluation_parameter_store(self):
        return self.stores[self.evaluation_parameter_store_name]

    @property
    def evaluation_parameter_store_name(self):
        return (
            self._project_config_with_variables_substituted.evaluation_parameter_store_name
        )

    @property
    def validations_store_name(self):
        return self._project_config_with_variables_substituted.validations_store_name

    @property
    def validations_store(self):
        return self.stores[self.validations_store_name]

    def _compile_evaluation_parameter_dependencies(self):
        self._evaluation_parameter_dependencies = {}
        for key in self.stores[self.expectations_store_name].list_keys():
            expectation_suite = self.stores[self.expectations_store_name].get(key)
            if not expectation_suite:
                continue

            dependencies = expectation_suite.get_evaluation_parameter_dependencies()
            if len(dependencies) > 0:
                nested_update(self._evaluation_parameter_dependencies, dependencies)

        self._evaluation_parameter_dependencies_compiled = True

    def get_validation_result(
        self,
        expectation_suite_name,
        run_id=None,
        batch_identifier=None,
        validations_store_name=None,
        failed_only=False,
    ):
        """Get validation results from a configured store.

        Args:
            data_asset_name: name of data asset for which to get validation result
            expectation_suite_name: expectation_suite name for which to get validation result (default: "default")
            run_id: run_id for which to get validation result (if None, fetch the latest result by alphanumeric sort)
            validations_store_name: the name of the store from which to get validation results
            failed_only: if True, filter the result to return only failed expectations

        Returns:
            validation_result

        """
        if validations_store_name is None:
            validations_store_name = self.validations_store_name
        selected_store = self.stores[validations_store_name]

        if run_id is None or batch_identifier is None:
            # Get most recent run id
            # NOTE : This method requires a (potentially very inefficient) list_keys call.
            # It should probably move to live in an appropriate Store class,
            # but when we do so, that Store will need to function as more than just a key-value Store.
            key_list = selected_store.list_keys()
            filtered_key_list = []
            for key in key_list:
                if run_id is not None and key.run_id != run_id:
                    continue
                if (
                    batch_identifier is not None
                    and key.batch_identifier != batch_identifier
                ):
                    continue
                filtered_key_list.append(key)

            # run_id_set = set([key.run_id for key in filtered_key_list])
            if len(filtered_key_list) == 0:
                logger.warning("No valid run_id values found.")
                return {}

            filtered_key_list = sorted(filtered_key_list, key=lambda x: x.run_id)

            if run_id is None:
                run_id = filtered_key_list[-1].run_id
            if batch_identifier is None:
                batch_identifier = filtered_key_list[-1].batch_identifier

        key = ValidationResultIdentifier(
            expectation_suite_identifier=ExpectationSuiteIdentifier(
                expectation_suite_name=expectation_suite_name
            ),
            run_id=run_id,
            batch_identifier=batch_identifier,
        )
        results_dict = selected_store.get(key)

        # TODO: This should be a convenience method of ValidationResultSuite
        if failed_only:
            failed_results_list = [
                result for result in results_dict.results if not result.success
            ]
            results_dict.results = failed_results_list
            return results_dict
        else:
            return results_dict

    def update_return_obj(self, data_asset, return_obj):
        """Helper called by data_asset.

        Args:
            data_asset: The data_asset whose validation produced the current return object
            return_obj: the return object to update

        Returns:
            return_obj: the return object, potentially changed into a widget by the configured expectation explorer
        """
        return return_obj

    @usage_statistics_enabled_method(event_name="data_context.build_data_docs")
    def build_data_docs(self, site_names=None, resource_identifiers=None, dry_run=False):
        """
        Build Data Docs for your project.

        These make it simple to visualize data quality in your project. These
        include Expectations, Validations & Profiles. The are built for all
        Datasources from JSON artifacts in the local repo including validations
        & profiles from the uncommitted directory.

        :param site_names: if specified, build data docs only for these sites, otherwise,
                            build all the sites specified in the context's config
        :param resource_identifiers: a list of resource identifiers (ExpectationSuiteIdentifier,
                            ValidationResultIdentifier). If specified, rebuild HTML
                            (or other views the data docs sites are rendering) only for
                            the resources in this list. This supports incremental build
                            of data docs sites (e.g., when a new validation result is created)
                            and avoids full rebuild.
        :param dry_run: a flag, if True, the method returna the structure containing the
                            URLs of the sites that *would* be built, but it does not build
                            these sites. The motivation for adding this flag was to allow
                            the CLI to display the the URLs before building and to let users
                            confirm.

        Returns:
            A dictionary with the names of the updated data documentation sites as keys and the the location info
            of their index.html files as values
        """
        logger.debug("Starting DataContext.build_data_docs")

        index_page_locator_infos = {}

        sites = self._project_config_with_variables_substituted.data_docs_sites
        if sites:
            logger.debug("Found data_docs_sites. Building sites...")

            for site_name, site_config in sites.items():
                logger.debug("Building Data Docs Site %s" % site_name,)

                if (site_names and site_name in site_names) or not site_names:
                    complete_site_config = site_config
                    module_name = "great_expectations.render.renderer.site_builder"
                    site_builder = instantiate_class_from_config(
                        config=complete_site_config,
                        runtime_environment={
                            "data_context": self,
                            "root_directory": self.root_directory,
                            "site_name": site_name,
                        },
                        config_defaults={"module_name": module_name},
                    )
                    if not site_builder:
                        raise ge_exceptions.ClassInstantiationError(
                            module_name=module_name,
                            package_name=None,
                            class_name=complete_site_config["class_name"],
                        )
<<<<<<< HEAD
                    if dry_run:
                        index_page_locator_infos[site_name] = site_builder.get_resource_url(only_if_exists=False)
                    else:
                        index_page_resource_identifier_tuple = site_builder.build(resource_identifiers)
                        if index_page_resource_identifier_tuple:
                            index_page_locator_infos[site_name] = index_page_resource_identifier_tuple[0]
=======
                    index_page_resource_identifier_tuple = site_builder.build(
                        resource_identifiers
                    )
                    if index_page_resource_identifier_tuple:
                        index_page_locator_infos[
                            site_name
                        ] = index_page_resource_identifier_tuple[0]
>>>>>>> 5b3bd3ab

        else:
            logger.debug("No data_docs_config found. No site(s) built.")

        return index_page_locator_infos

    def clean_data_docs(self, site_name=None):
        sites123 = self._project_config_with_variables_substituted.data_docs_sites
        cleaned = False
        for sname, site_config in sites123.items():
            if site_name is None:
                cleaned = False
                complete_site_config = site_config
                module_name = "great_expectations.render.renderer.site_builder"
                site_builder = instantiate_class_from_config(
                    config=complete_site_config,
                    runtime_environment={
                        "data_context": self,
                        "root_directory": self.root_directory,
                    },
                    config_defaults={"module_name": module_name},
                )
                site_builder.clean_site()
                cleaned = True
            else:
                if site_name == sname:
                    complete_site_config = site_config
                    module_name = "great_expectations.render.renderer.site_builder"
                    site_builder = instantiate_class_from_config(
                        config=complete_site_config,
                        runtime_environment={
                            "data_context": self,
                            "root_directory": self.root_directory,
                        },
                        config_defaults={"module_name": module_name},
                    )
                    site_builder.clean_site()
                    return True
        return cleaned

    def profile_datasource(
        self,
        datasource_name,
        batch_kwargs_generator_name=None,
        data_assets=None,
        max_data_assets=20,
        profile_all_data_assets=True,
        profiler=BasicDatasetProfiler,
        profiler_configuration=None,
        dry_run=False,
        run_id=None,
        additional_batch_kwargs=None,
        run_name=None,
        run_time=None,
    ):
        """Profile the named datasource using the named profiler.

        Args:
            datasource_name: the name of the datasource for which to profile data_assets
            batch_kwargs_generator_name: the name of the batch kwargs generator to use to get batches
            data_assets: list of data asset names to profile
            max_data_assets: if the number of data assets the batch kwargs generator yields is greater than this max_data_assets,
                profile_all_data_assets=True is required to profile all
            profile_all_data_assets: when True, all data assets are profiled, regardless of their number
            profiler: the profiler class to use
            profiler_configuration: Optional profiler configuration dict
            dry_run: when true, the method checks arguments and reports if can profile or specifies the arguments that are missing
            additional_batch_kwargs: Additional keyword arguments to be provided to get_batch when loading the data asset.
        Returns:
            A dictionary::

                {
                    "success": True/False,
                    "results": List of (expectation_suite, EVR) tuples for each of the data_assets found in the datasource
                }

            When success = False, the error details are under "error" key
        """

        # We don't need the datasource object, but this line serves to check if the datasource by the name passed as
        # an arg exists and raise an error if it does not.
        datasource = self.get_datasource(datasource_name)

        if not dry_run:
            logger.info(
                "Profiling '%s' with '%s'" % (datasource_name, profiler.__name__)
            )

        profiling_results = {}

        # Build the list of available data asset names (each item a tuple of name and type)

        data_asset_names_dict = self.get_available_data_asset_names(datasource_name)

        available_data_asset_name_list = []
        try:
            datasource_data_asset_names_dict = data_asset_names_dict[datasource_name]
        except KeyError:
            # KeyError will happen if there is not datasource
            raise ge_exceptions.ProfilerError(
                "No datasource {} found.".format(datasource_name)
            )

        if batch_kwargs_generator_name is None:
            # if no generator name is passed as an arg and the datasource has only
            # one generator with data asset names, use it.
            # if ambiguous, raise an exception
            for name in datasource_data_asset_names_dict.keys():
                if batch_kwargs_generator_name is not None:
                    profiling_results = {
                        "success": False,
                        "error": {
                            "code": DataContext.PROFILING_ERROR_CODE_MULTIPLE_BATCH_KWARGS_GENERATORS_FOUND
                        },
                    }
                    return profiling_results

                if len(datasource_data_asset_names_dict[name]["names"]) > 0:
                    available_data_asset_name_list = datasource_data_asset_names_dict[
                        name
                    ]["names"]
                    batch_kwargs_generator_name = name

            if batch_kwargs_generator_name is None:
                profiling_results = {
                    "success": False,
                    "error": {
                        "code": DataContext.PROFILING_ERROR_CODE_NO_BATCH_KWARGS_GENERATORS_FOUND
                    },
                }
                return profiling_results
        else:
            # if the generator name is passed as an arg, get this generator's available data asset names
            try:
                available_data_asset_name_list = datasource_data_asset_names_dict[
                    batch_kwargs_generator_name
                ]["names"]
            except KeyError:
                raise ge_exceptions.ProfilerError(
                    "batch kwargs Generator {} not found. Specify the name of a generator configured in this datasource".format(
                        batch_kwargs_generator_name
                    )
                )

        available_data_asset_name_list = sorted(
            available_data_asset_name_list, key=lambda x: x[0]
        )

        if len(available_data_asset_name_list) == 0:
            raise ge_exceptions.ProfilerError(
                "No Data Assets found in Datasource {}. Used batch kwargs generator: {}.".format(
                    datasource_name, batch_kwargs_generator_name
                )
            )
        total_data_assets = len(available_data_asset_name_list)

        data_asset_names_to_profiled = None

        if isinstance(data_assets, list) and len(data_assets) > 0:
            not_found_data_assets = [
                name
                for name in data_assets
                if name not in [da[0] for da in available_data_asset_name_list]
            ]
            if len(not_found_data_assets) > 0:
                profiling_results = {
                    "success": False,
                    "error": {
                        "code": DataContext.PROFILING_ERROR_CODE_SPECIFIED_DATA_ASSETS_NOT_FOUND,
                        "not_found_data_assets": not_found_data_assets,
                        "data_assets": available_data_asset_name_list,
                    },
                }
                return profiling_results

            data_assets.sort()
            data_asset_names_to_profiled = data_assets
            total_data_assets = len(available_data_asset_name_list)
            if not dry_run:
                logger.info(
                    "Profiling the white-listed data assets: %s, alphabetically."
                    % (",".join(data_assets))
                )
        else:
            if not profile_all_data_assets:
                if total_data_assets > max_data_assets:
                    profiling_results = {
                        "success": False,
                        "error": {
                            "code": DataContext.PROFILING_ERROR_CODE_TOO_MANY_DATA_ASSETS,
                            "num_data_assets": total_data_assets,
                            "data_assets": available_data_asset_name_list,
                        },
                    }
                    return profiling_results

            data_asset_names_to_profiled = [
                name[0] for name in available_data_asset_name_list
            ]
        if not dry_run:
            logger.info(
                "Profiling all %d data assets from batch kwargs generator %s"
                % (len(available_data_asset_name_list), batch_kwargs_generator_name)
            )
        else:
            logger.info(
                "Found %d data assets from batch kwargs generator %s"
                % (len(available_data_asset_name_list), batch_kwargs_generator_name)
            )

        profiling_results["success"] = True

        if not dry_run:
            profiling_results["results"] = []
            total_columns, total_expectations, total_rows, skipped_data_assets = (
                0,
                0,
                0,
                0,
            )
            total_start_time = datetime.datetime.now()

            for name in data_asset_names_to_profiled:
                logger.info("\tProfiling '%s'..." % name)
                try:
                    profiling_results["results"].append(
                        self.profile_data_asset(
                            datasource_name=datasource_name,
                            batch_kwargs_generator_name=batch_kwargs_generator_name,
                            data_asset_name=name,
                            profiler=profiler,
                            profiler_configuration=profiler_configuration,
                            run_id=run_id,
                            additional_batch_kwargs=additional_batch_kwargs,
                            run_name=run_name,
                            run_time=run_time,
                        )["results"][0]
                    )

                except ge_exceptions.ProfilerError as err:
                    logger.warning(err.message)
                except IOError as err:
                    logger.warning(
                        "IOError while profiling %s. (Perhaps a loading error?) Skipping."
                        % name[1]
                    )
                    logger.debug(str(err))
                    skipped_data_assets += 1
                except SQLAlchemyError as e:
                    logger.warning(
                        "SqlAlchemyError while profiling %s. Skipping." % name[1]
                    )
                    logger.debug(str(e))
                    skipped_data_assets += 1

            total_duration = (
                datetime.datetime.now() - total_start_time
            ).total_seconds()
            logger.info(
                """
    Profiled %d of %d named data assets, with %d total rows and %d columns in %.2f seconds.
    Generated, evaluated, and stored %d Expectations during profiling. Please review results using data-docs."""
                % (
                    len(data_asset_names_to_profiled),
                    total_data_assets,
                    total_rows,
                    total_columns,
                    total_duration,
                    total_expectations,
                )
            )
            if skipped_data_assets > 0:
                logger.warning(
                    "Skipped %d data assets due to errors." % skipped_data_assets
                )

        profiling_results["success"] = True
        return profiling_results

    def profile_data_asset(
        self,
        datasource_name,
        batch_kwargs_generator_name=None,
        data_asset_name=None,
        batch_kwargs=None,
        expectation_suite_name=None,
        profiler=BasicDatasetProfiler,
        profiler_configuration=None,
        run_id=None,
        additional_batch_kwargs=None,
        run_name=None,
        run_time=None,
    ):
        """
        Profile a data asset

        :param datasource_name: the name of the datasource to which the profiled data asset belongs
        :param batch_kwargs_generator_name: the name of the batch kwargs generator to use to get batches (only if batch_kwargs are not provided)
        :param data_asset_name: the name of the profiled data asset
        :param batch_kwargs: optional - if set, the method will use the value to fetch the batch to be profiled. If not passed, the batch kwargs generator (generator_name arg) will choose a batch
        :param profiler: the profiler class to use
        :param profiler_configuration: Optional profiler configuration dict
        :param run_name: optional - if set, the validation result created by the profiler will be under the provided run_name
        :param additional_batch_kwargs:
        :returns
            A dictionary::

                {
                    "success": True/False,
                    "results": List of (expectation_suite, EVR) tuples for each of the data_assets found in the datasource
                }

            When success = False, the error details are under "error" key
        """

        assert not (run_id and run_name) and not (
            run_id and run_time
        ), "Please provide either a run_id or run_name and/or run_time."
        if isinstance(run_id, str) and not run_name:
            warnings.warn(
                "String run_ids will be deprecated in the future. Please provide a run_id of type "
                "RunIdentifier(run_name=None, run_time=None), or a dictionary containing run_name "
                "and run_time (both optional). Instead of providing a run_id, you may also provide"
                "run_name and run_time separately.",
                DeprecationWarning,
            )
            try:
                run_time = parse(run_id)
            except ParserError:
                pass
            run_id = RunIdentifier(run_name=run_id, run_time=run_time)
        elif isinstance(run_id, dict):
            run_id = RunIdentifier(**run_id)
        elif not isinstance(run_id, RunIdentifier):
            run_name = run_name or "profiling"
            run_id = RunIdentifier(run_name=run_name, run_time=run_time)

        logger.info("Profiling '%s' with '%s'" % (datasource_name, profiler.__name__))

        if not additional_batch_kwargs:
            additional_batch_kwargs = {}

        if batch_kwargs is None:
            try:
                generator = self.get_datasource(
                    datasource_name=datasource_name
                ).get_batch_kwargs_generator(name=batch_kwargs_generator_name)
                batch_kwargs = generator.build_batch_kwargs(
                    data_asset_name, **additional_batch_kwargs
                )
            except ge_exceptions.BatchKwargsError:
                raise ge_exceptions.ProfilerError(
                    "Unable to build batch_kwargs for datasource {}, using batch kwargs generator {} for name {}".format(
                        datasource_name, batch_kwargs_generator_name, data_asset_name
                    )
                )
            except ValueError:
                raise ge_exceptions.ProfilerError(
                    "Unable to find datasource {} or batch kwargs generator {}.".format(
                        datasource_name, batch_kwargs_generator_name
                    )
                )
        else:
            batch_kwargs.update(additional_batch_kwargs)

        profiling_results = {"success": False, "results": []}

        total_columns, total_expectations, total_rows, skipped_data_assets = 0, 0, 0, 0
        total_start_time = datetime.datetime.now()

        name = data_asset_name
        # logger.info("\tProfiling '%s'..." % name)

        start_time = datetime.datetime.now()

        if expectation_suite_name is None:
            if batch_kwargs_generator_name is None and data_asset_name is None:
                expectation_suite_name = (
                    datasource_name
                    + "."
                    + profiler.__name__
                    + "."
                    + BatchKwargs(batch_kwargs).to_id()
                )
            else:
                expectation_suite_name = (
                    datasource_name
                    + "."
                    + batch_kwargs_generator_name
                    + "."
                    + data_asset_name
                    + "."
                    + profiler.__name__
                )

        self.create_expectation_suite(
            expectation_suite_name=expectation_suite_name, overwrite_existing=True
        )

        # TODO: Add batch_parameters
        batch = self.get_batch(
            expectation_suite_name=expectation_suite_name, batch_kwargs=batch_kwargs,
        )

        if not profiler.validate(batch):
            raise ge_exceptions.ProfilerError(
                "batch '%s' is not a valid batch for the '%s' profiler"
                % (name, profiler.__name__)
            )

        # Note: This logic is specific to DatasetProfilers, which profile a single batch. Multi-batch profilers
        # will have more to unpack.
        expectation_suite, validation_results = profiler.profile(
            batch, run_id=run_id, profiler_configuration=profiler_configuration
        )
        profiling_results["results"].append((expectation_suite, validation_results))

        self.validations_store.set(
            key=ValidationResultIdentifier(
                expectation_suite_identifier=ExpectationSuiteIdentifier(
                    expectation_suite_name=expectation_suite_name
                ),
                run_id=run_id,
                batch_identifier=batch.batch_id,
            ),
            value=validation_results,
        )

        if isinstance(batch, Dataset):
            # For datasets, we can produce some more detailed statistics
            row_count = batch.get_row_count()
            total_rows += row_count
            new_column_count = len(
                set(
                    [
                        exp.kwargs["column"]
                        for exp in expectation_suite.expectations
                        if "column" in exp.kwargs
                    ]
                )
            )
            total_columns += new_column_count

        new_expectation_count = len(expectation_suite.expectations)
        total_expectations += new_expectation_count

        self.save_expectation_suite(expectation_suite)
        duration = (datetime.datetime.now() - start_time).total_seconds()
        logger.info(
            "\tProfiled %d columns using %d rows from %s (%.3f sec)"
            % (new_column_count, row_count, name, duration)
        )

        total_duration = (datetime.datetime.now() - total_start_time).total_seconds()
        logger.info(
            """
Profiled the data asset, with %d total rows and %d columns in %.2f seconds.
Generated, evaluated, and stored %d Expectations during profiling. Please review results using data-docs."""
            % (total_rows, total_columns, total_duration, total_expectations,)
        )

        profiling_results["success"] = True
        return profiling_results


class DataContext(BaseDataContext):
    """A DataContext represents a Great Expectations project. It organizes storage and access for
    expectation suites, datasources, notification settings, and data fixtures.

    The DataContext is configured via a yml file stored in a directory called great_expectations; the configuration file
    as well as managed expectation suites should be stored in version control.

    Use the `create` classmethod to create a new empty config, or instantiate the DataContext
    by passing the path to an existing data context root directory.

    DataContexts use data sources you're already familiar with. BatchKwargGenerators help introspect data stores and data execution
    frameworks (such as airflow, Nifi, dbt, or dagster) to describe and produce batches of data ready for analysis. This
    enables fetching, validation, profiling, and documentation of  your data in a way that is meaningful within your
    existing infrastructure and work environment.

    DataContexts use a datasource-based namespace, where each accessible type of data has a three-part
    normalized *data_asset_name*, consisting of *datasource/generator/data_asset_name*.

    - The datasource actually connects to a source of materialized data and returns Great Expectations DataAssets \
      connected to a compute environment and ready for validation.

    - The BatchKwargGenerator knows how to introspect datasources and produce identifying "batch_kwargs" that define \
      particular slices of data.

    - The data_asset_name is a specific name -- often a table name or other name familiar to users -- that \
      batch kwargs generators can slice into batches.

    An expectation suite is a collection of expectations ready to be applied to a batch of data. Since
    in many projects it is useful to have different expectations evaluate in different contexts--profiling
    vs. testing; warning vs. error; high vs. low compute; ML model or dashboard--suites provide a namespace
    option for selecting which expectations a DataContext returns.

    In many simple projects, the datasource or batch kwargs generator name may be omitted and the DataContext will infer
    the correct name when there is no ambiguity.

    Similarly, if no expectation suite name is provided, the DataContext will assume the name "default".
    """

    @classmethod
    def create(
        cls,
        project_root_dir=None,
        usage_statistics_enabled=True,
        runtime_environment=None,
    ):
        """
        Build a new great_expectations directory and DataContext object in the provided project_root_dir.

        `create` will not create a new "great_expectations" directory in the provided folder, provided one does not
        already exist. Then, it will initialize a new DataContext in that folder and write the resulting config.

        Args:
            project_root_dir: path to the root directory in which to create a new great_expectations directory
            runtime_environment: a dictionary of config variables that
            override both those set in config_variables.yml and the environment

        Returns:
            DataContext
        """

        if not os.path.isdir(project_root_dir):
            raise ge_exceptions.DataContextError(
                "The project_root_dir must be an existing directory in which "
                "to initialize a new DataContext"
            )

        ge_dir = os.path.join(project_root_dir, cls.GE_DIR)
        os.makedirs(ge_dir, exist_ok=True)
        cls.scaffold_directories(ge_dir)

        if os.path.isfile(os.path.join(ge_dir, cls.GE_YML)):
            message = """Warning. An existing `{}` was found here: {}.
    - No action was taken.""".format(
                cls.GE_YML, ge_dir
            )
            warnings.warn(message)
        else:
            cls.write_project_template_to_disk(ge_dir, usage_statistics_enabled)

        if os.path.isfile(os.path.join(ge_dir, "notebooks")):
            message = """Warning. An existing `notebooks` directory was found here: {}.
    - No action was taken.""".format(
                ge_dir
            )
            warnings.warn(message)
        else:
            cls.scaffold_notebooks(ge_dir)

        uncommitted_dir = os.path.join(ge_dir, cls.GE_UNCOMMITTED_DIR)
        if os.path.isfile(os.path.join(uncommitted_dir, "config_variables.yml")):
            message = """Warning. An existing `config_variables.yml` was found here: {}.
    - No action was taken.""".format(
                uncommitted_dir
            )
            warnings.warn(message)
        else:
            cls.write_config_variables_template_to_disk(uncommitted_dir)

        return cls(ge_dir, runtime_environment=runtime_environment)

    @classmethod
    def all_uncommitted_directories_exist(cls, ge_dir):
        """Check if all uncommitted direcotries exist."""
        uncommitted_dir = os.path.join(ge_dir, cls.GE_UNCOMMITTED_DIR)
        for directory in cls.UNCOMMITTED_DIRECTORIES:
            if not os.path.isdir(os.path.join(uncommitted_dir, directory)):
                return False

        return True

    @classmethod
    def config_variables_yml_exist(cls, ge_dir):
        """Check if all config_variables.yml exists."""
        path_to_yml = os.path.join(ge_dir, cls.GE_YML)

        # TODO this is so brittle and gross
        with open(path_to_yml) as f:
            config = yaml.load(f)
        config_var_path = config.get("config_variables_file_path")
        config_var_path = os.path.join(ge_dir, config_var_path)
        return os.path.isfile(config_var_path)

    @classmethod
    def write_config_variables_template_to_disk(cls, uncommitted_dir):
        os.makedirs(uncommitted_dir, exist_ok=True)
        config_var_file = os.path.join(uncommitted_dir, "config_variables.yml")
        with open(config_var_file, "w") as template:
            template.write(CONFIG_VARIABLES_TEMPLATE)

    @classmethod
    def write_project_template_to_disk(cls, ge_dir, usage_statistics_enabled=True):
        file_path = os.path.join(ge_dir, cls.GE_YML)
        with open(file_path, "w") as template:
            if usage_statistics_enabled:
                template.write(PROJECT_TEMPLATE_USAGE_STATISTICS_ENABLED)
            else:
                template.write(PROJECT_TEMPLATE_USAGE_STATISTICS_DISABLED)

    @classmethod
    def scaffold_directories(cls, base_dir):
        """Safely create GE directories for a new project."""
        os.makedirs(base_dir, exist_ok=True)
        open(os.path.join(base_dir, ".gitignore"), "w").write("uncommitted/")

        for directory in cls.BASE_DIRECTORIES:
            if directory == "plugins":
                plugins_dir = os.path.join(base_dir, directory)
                os.makedirs(plugins_dir, exist_ok=True)
                os.makedirs(
                    os.path.join(plugins_dir, "custom_data_docs"), exist_ok=True
                )
                os.makedirs(
                    os.path.join(plugins_dir, "custom_data_docs", "views"),
                    exist_ok=True,
                )
                os.makedirs(
                    os.path.join(plugins_dir, "custom_data_docs", "renderers"),
                    exist_ok=True,
                )
                os.makedirs(
                    os.path.join(plugins_dir, "custom_data_docs", "styles"),
                    exist_ok=True,
                )
                cls.scaffold_custom_data_docs(plugins_dir)
            else:
                os.makedirs(os.path.join(base_dir, directory), exist_ok=True)

        uncommitted_dir = os.path.join(base_dir, cls.GE_UNCOMMITTED_DIR)

        for new_directory in cls.UNCOMMITTED_DIRECTORIES:
            new_directory_path = os.path.join(uncommitted_dir, new_directory)
            os.makedirs(new_directory_path, exist_ok=True)

        notebook_path = os.path.join(base_dir, "notebooks")
        for subdir in cls.NOTEBOOK_SUBDIRECTORIES:
            os.makedirs(os.path.join(notebook_path, subdir), exist_ok=True)

    @classmethod
    def scaffold_custom_data_docs(cls, plugins_dir):
        """Copy custom data docs templates"""
        styles_template = file_relative_path(
            __file__,
            "../render/view/static/styles/data_docs_custom_styles_template.css",
        )
        styles_destination_path = os.path.join(
            plugins_dir, "custom_data_docs", "styles", "data_docs_custom_styles.css"
        )
        shutil.copyfile(styles_template, styles_destination_path)

    @classmethod
    def scaffold_notebooks(cls, base_dir):
        """Copy template notebooks into the notebooks directory for a project."""
        template_dir = file_relative_path(__file__, "../init_notebooks/")
        notebook_dir = os.path.join(base_dir, "notebooks/")
        for subdir in cls.NOTEBOOK_SUBDIRECTORIES:
            subdir_path = os.path.join(notebook_dir, subdir)
            for notebook in glob.glob(os.path.join(template_dir, subdir, "*.ipynb")):
                notebook_name = os.path.basename(notebook)
                destination_path = os.path.join(subdir_path, notebook_name)
                shutil.copyfile(notebook, destination_path)

    def __init__(self, context_root_dir=None, runtime_environment=None):

        # Determine the "context root directory" - this is the parent of "great_expectations" dir
        if context_root_dir is None:
            context_root_dir = self.find_context_root_dir()
        context_root_directory = os.path.abspath(os.path.expanduser(context_root_dir))
        self._context_root_directory = context_root_directory

        project_config = self._load_project_config()
        project_config_dict = dataContextConfigSchema.dump(project_config)
        super(DataContext, self).__init__(
            project_config, context_root_directory, runtime_environment
        )

        # save project config if data_context_id auto-generated or global config values applied
        if (
            project_config.anonymous_usage_statistics.explicit_id is False
            or project_config_dict != dataContextConfigSchema.dump(self._project_config)
        ):
            self._save_project_config()

    def _load_project_config(self):
        """
        Reads the project configuration from the project configuration file.
        The file may contain ${SOME_VARIABLE} variables - see self._project_config_with_variables_substituted
        for how these are substituted.

        :return: the configuration object read from the file
        """
        path_to_yml = os.path.join(self.root_directory, self.GE_YML)
        try:
            with open(path_to_yml) as data:
                config_dict = yaml.load(data)

        except YAMLError as err:
            raise ge_exceptions.InvalidConfigurationYamlError(
                "Your configuration file is not a valid yml file likely due to a yml syntax error:\n\n{}".format(
                    err
                )
            )
        except IOError:
            raise ge_exceptions.ConfigNotFoundError()

        try:
            return DataContextConfig.from_commented_map(config_dict)
        except ge_exceptions.InvalidDataContextConfigError:
            # Just to be explicit about what we intended to catch
            raise

    def list_checkpoints(self) -> List[str]:
        """List checkpoints. (Experimental)"""
        # TODO mark experimental
        files = self._list_ymls_in_checkpoints_directory()
        return [os.path.basename(f).rstrip(".yml") for f in files]

    def get_checkpoint(self, checkpoint_name: str) -> dict:
        """Load a checkpoint. (Experimental)"""
        # TODO mark experimental
        yaml = YAML(typ="safe")
        # TODO make a serializable class with a schema
        checkpoint_path = os.path.join(
            self.root_directory, self.CHECKPOINTS_DIR, f"{checkpoint_name}.yml"
        )
        try:
            with open(checkpoint_path, "r") as f:
                checkpoint = yaml.load(f.read())
                return self._validate_checkpoint(checkpoint)
        except FileNotFoundError:
            raise ge_exceptions.CheckpointNotFoundError(
                f"Could not find checkpoint `{checkpoint_name}`."
            )

    def _list_ymls_in_checkpoints_directory(self):
        checkpoints_dir = os.path.join(self.root_directory, self.CHECKPOINTS_DIR)
        files = glob.glob(os.path.join(checkpoints_dir, "*.yml"), recursive=False)
        return files

    def _save_project_config(self):
        """Save the current project to disk."""
        logger.debug("Starting DataContext._save_project_config")

        config_filepath = os.path.join(self.root_directory, self.GE_YML)
        with open(config_filepath, "w") as outfile:
            self._project_config.to_yaml(outfile)

    def add_store(self, store_name, store_config):
        logger.debug("Starting DataContext.add_store for store %s" % store_name)

        new_store = super(DataContext, self).add_store(store_name, store_config)
        self._save_project_config()
        return new_store

    def add_datasource(self, name, **kwargs):
        logger.debug("Starting DataContext.add_datasource for datasource %s" % name)

        new_datasource = super(DataContext, self).add_datasource(name, **kwargs)
        self._save_project_config()

        return new_datasource

    @classmethod
    def find_context_root_dir(cls):
        result = None
        yml_path = None
        ge_home_environment = os.getenv("GE_HOME")
        if ge_home_environment:
            ge_home_environment = os.path.expanduser(ge_home_environment)
            if os.path.isdir(ge_home_environment) and os.path.isfile(
                os.path.join(ge_home_environment, "great_expectations.yml")
            ):
                result = ge_home_environment
        else:
            yml_path = cls.find_context_yml_file()
            if yml_path:
                result = os.path.dirname(yml_path)

        if result is None:
            raise ge_exceptions.ConfigNotFoundError()

        logger.debug("Using project config: {}".format(yml_path))
        return result

    @classmethod
    def find_context_yml_file(cls, search_start_dir=None):
        """Search for the yml file starting here and moving upward."""
        yml_path = None
        if search_start_dir is None:
            search_start_dir = os.getcwd()

        for i in range(4):
            logger.debug(
                "Searching for config file {} ({} layer deep)".format(
                    search_start_dir, i
                )
            )

            potential_ge_dir = os.path.join(search_start_dir, cls.GE_DIR)

            if os.path.isdir(potential_ge_dir):
                potential_yml = os.path.join(potential_ge_dir, cls.GE_YML)
                if os.path.isfile(potential_yml):
                    yml_path = potential_yml
                    logger.debug("Found config file at " + str(yml_path))
                    break
            # move up one directory
            search_start_dir = os.path.dirname(search_start_dir)

        return yml_path

    @classmethod
    def does_config_exist_on_disk(cls, context_root_dir):
        """Return True if the great_expectations.yml exists on disk."""
        return os.path.isfile(os.path.join(context_root_dir, cls.GE_YML))

    @classmethod
    def is_project_initialized(cls, ge_dir):
        """
        Return True if the project is initialized.

        To be considered initialized, all of the following must be true:
        - all project directories exist (including uncommitted directories)
        - a valid great_expectations.yml is on disk
        - a config_variables.yml is on disk
        - the project has at least one datasource
        - the project has at least one suite
        """
        return (
            cls.does_config_exist_on_disk(ge_dir)
            and cls.all_uncommitted_directories_exist(ge_dir)
            and cls.config_variables_yml_exist(ge_dir)
            and cls._does_context_have_at_least_one_datasource(ge_dir)
            and cls._does_context_have_at_least_one_suite(ge_dir)
        )

    @classmethod
    def does_project_have_a_datasource_in_config_file(cls, ge_dir):
        if not cls.does_config_exist_on_disk(ge_dir):
            return False
        return cls._does_context_have_at_least_one_datasource(ge_dir)

    @classmethod
    def _does_context_have_at_least_one_datasource(cls, ge_dir):
        context = cls._attempt_context_instantiation(ge_dir)
        if not isinstance(context, DataContext):
            return False
        return len(context.list_datasources()) >= 1

    @classmethod
    def _does_context_have_at_least_one_suite(cls, ge_dir):
        context = cls._attempt_context_instantiation(ge_dir)
        if not isinstance(context, DataContext):
            return False
        return len(context.list_expectation_suites()) >= 1

    @classmethod
    def _attempt_context_instantiation(cls, ge_dir):
        try:
            context = DataContext(ge_dir)
            return context
        except (
            ge_exceptions.DataContextError,
            ge_exceptions.InvalidDataContextConfigError,
        ) as e:
            logger.debug(e)

    @staticmethod
    def _validate_checkpoint(checkpoint: dict) -> dict:
        if checkpoint is None:
            raise ge_exceptions.CheckpointError(
                "Checkpoint has no contents. Please fix this."
            )
        if "validation_operator_name" not in checkpoint:
            checkpoint["validation_operator_name"] = "action_list_operator"

        if "batches" not in checkpoint:
            raise ge_exceptions.CheckpointError(
                f"Checkpoint {checkpoint} is missing required key: `batches`"
            )
        batches = checkpoint["batches"]
        if not isinstance(batches, list):
            raise ge_exceptions.CheckpointError(f"`batches` must be a list")

        for batch in batches:
            for required in ["expectation_suite_names", "batch_kwargs"]:
                if required not in batch:
                    raise ge_exceptions.CheckpointError(
                        f"Items in `batches` must have a key `{required}`"
                    )

        return checkpoint


class ExplorerDataContext(DataContext):
    def __init__(self, context_root_dir=None, expectation_explorer=True):
        """
            expectation_explorer: If True, load the expectation explorer manager, which will modify GE return objects \
            to include ipython notebook widgets.
        """

        super(ExplorerDataContext, self).__init__(context_root_dir)

        self._expectation_explorer = expectation_explorer
        if expectation_explorer:
            from great_expectations.jupyter_ux.expectation_explorer import (
                ExpectationExplorer,
            )

            self._expectation_explorer_manager = ExpectationExplorer()

    def update_return_obj(self, data_asset, return_obj):
        """Helper called by data_asset.

        Args:
            data_asset: The data_asset whose validation produced the current return object
            return_obj: the return object to update

        Returns:
            return_obj: the return object, potentially changed into a widget by the configured expectation explorer
        """
        if self._expectation_explorer:
            return self._expectation_explorer_manager.create_expectation_widget(
                data_asset, return_obj
            )
        else:
            return return_obj


def _get_metric_configuration_tuples(metric_configuration, base_kwargs=None):
    if base_kwargs is None:
        base_kwargs = {}

    if isinstance(metric_configuration, str):
        return [(metric_configuration, base_kwargs)]

    metric_configurations_list = []
    for kwarg_name in metric_configuration.keys():
        if not isinstance(metric_configuration[kwarg_name], dict):
            raise ge_exceptions.DataContextError(
                "Invalid metric_configuration: each key must contain a " "dictionary."
            )
        if (
            kwarg_name == "metric_kwargs_id"
        ):  # this special case allows a hash of multiple kwargs
            for metric_kwargs_id in metric_configuration[kwarg_name].keys():
                if base_kwargs != {}:
                    raise ge_exceptions.DataContextError(
                        "Invalid metric_configuration: when specifying "
                        "metric_kwargs_id, no other keys or values may be defined."
                    )
                if not isinstance(
                    metric_configuration[kwarg_name][metric_kwargs_id], list
                ):
                    raise ge_exceptions.DataContextError(
                        "Invalid metric_configuration: each value must contain a "
                        "list."
                    )
                metric_configurations_list += [
                    (metric_name, {"metric_kwargs_id": metric_kwargs_id})
                    for metric_name in metric_configuration[kwarg_name][
                        metric_kwargs_id
                    ]
                ]
        else:
            for kwarg_value in metric_configuration[kwarg_name].keys():
                base_kwargs.update({kwarg_name: kwarg_value})
                if not isinstance(metric_configuration[kwarg_name][kwarg_value], list):
                    raise ge_exceptions.DataContextError(
                        "Invalid metric_configuration: each value must contain a "
                        "list."
                    )
                for nested_configuration in metric_configuration[kwarg_name][
                    kwarg_value
                ]:
                    metric_configurations_list += _get_metric_configuration_tuples(
                        nested_configuration, base_kwargs=base_kwargs
                    )

    return metric_configurations_list<|MERGE_RESOLUTION|>--- conflicted
+++ resolved
@@ -1423,22 +1423,12 @@
                             package_name=None,
                             class_name=complete_site_config["class_name"],
                         )
-<<<<<<< HEAD
                     if dry_run:
                         index_page_locator_infos[site_name] = site_builder.get_resource_url(only_if_exists=False)
                     else:
                         index_page_resource_identifier_tuple = site_builder.build(resource_identifiers)
                         if index_page_resource_identifier_tuple:
                             index_page_locator_infos[site_name] = index_page_resource_identifier_tuple[0]
-=======
-                    index_page_resource_identifier_tuple = site_builder.build(
-                        resource_identifiers
-                    )
-                    if index_page_resource_identifier_tuple:
-                        index_page_locator_infos[
-                            site_name
-                        ] = index_page_resource_identifier_tuple[0]
->>>>>>> 5b3bd3ab
 
         else:
             logger.debug("No data_docs_config found. No site(s) built.")
