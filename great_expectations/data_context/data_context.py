# -*- coding: utf-8 -*-
import glob
import os
import json
import logging
import shutil

from ruamel.yaml import YAML, YAMLError
import sys
import copy
import errno
from six import string_types
import datetime
import warnings

from great_expectations.util import file_relative_path
from .util import safe_mmkdir, substitute_all_config_variables
from ..types.base import DotDict

import great_expectations.exceptions as ge_exceptions

# FIXME : Consolidate all builder files and classes in great_expectations/render/builder, to make it clear that they aren't renderers.


try:
    from urllib.parse import urlparse
except ImportError:
    from urlparse import urlparse

from great_expectations.data_asset.util import get_empty_expectation_suite
from great_expectations.dataset import Dataset
from great_expectations.datasource import (
    PandasDatasource,
    SqlAlchemyDatasource,
    SparkDFDatasource,
    DBTDatasource
)
from great_expectations.profile.basic_dataset_profiler import BasicDatasetProfiler

from .types import (
    NormalizedDataAssetName,     # TODO : Replace this with DataAssetIdentifier.
    DataAssetIdentifier,
    ExpectationSuiteIdentifier,
    ValidationResultIdentifier,
)

from .templates import (
    PROJECT_TEMPLATE,
    CONFIG_VARIABLES_INTRO,
)
from .util import (
    load_class,
    instantiate_class_from_config
)

try:
    from sqlalchemy.exc import SQLAlchemyError
except ImportError:
    # We'll redefine this error in code below to catch ProfilerError, which is caught above, so SA errors will
    # just fall through
    SQLAlchemyError = ge_exceptions.ProfilerError

logger = logging.getLogger(__name__)
yaml = YAML()
yaml.indent(mapping=2, sequence=4, offset=2)
yaml.default_flow_style = False

ALLOWED_DELIMITERS = ['.', '/']

CURRENT_CONFIG_VERSION = 1
MINIMUM_SUPPORTED_CONFIG_VERSION = 1


class ConfigOnlyDataContext(object):
    """This class implements most of the functionality of DataContext, with a few exceptions.

    1. ConfigOnlyDataContext does not attempt to keep its project_config in sync with a file on disc.
    2. ConfigOnlyDataContext doesn't attempt to "guess" paths or objects types. Instead, that logic is pushed
        into DataContext class.

    Together, these changes make ConfigOnlyDataContext class more testable.

    DataContext itself inherits from ConfigOnlyDataContext. It behaves essentially the same as the v0.7.*
        implementation of DataContext.
    """

    PROFILING_ERROR_CODE_TOO_MANY_DATA_ASSETS = 2
    PROFILING_ERROR_CODE_SPECIFIED_DATA_ASSETS_NOT_FOUND = 3
    UNCOMMITTED_DIRECTORIES = ["data_docs", "samples", "validations"]

    # TODO: Consider moving this to DataContext, instead of ConfigOnlyDataContext, since it writes to disc.
    @classmethod
    def create(cls, project_root_dir=None):
        """Build a new great_expectations directory and DataContext object in the provided project_root_dir.

        `create` will not create a new "great_expectations" directory in the provided folder, provided one does not
        already exist. Then, it will initialize a new DataContext in that folder and write the resulting config.

        Args:
            project_root_dir: path to the root directory in which to create a new great_expectations directory

        Returns:
            DataContext
        """

        if not os.path.isdir(project_root_dir):
            raise ge_exceptions.DataContextError(
                "The project_root_dir must be an existing directory in which "
                "to initialize a new DataContext"
            )

        ge_dir = os.path.join(project_root_dir, "great_expectations")
        safe_mmkdir(ge_dir, exist_ok=True)
        cls.scaffold_directories(ge_dir)

        if os.path.isfile(os.path.join(ge_dir, "great_expectations.yml")):
            message = """Warning. An existing `great_expectations.yml` was found here: {}.
    - No action was taken.""".format(ge_dir)
            warnings.warn(message)
        else:
            cls.write_project_template_to_disk(project_root_dir)

        if os.path.isfile(os.path.join(ge_dir, "notebooks")):
            message = """Warning. An existing `notebooks` directory was found here: {}.
    - No action was taken.""".format(ge_dir)
            warnings.warn(message)
        else:
            cls.scaffold_notebooks(ge_dir)

        uncommitted_dir = os.path.join(ge_dir, "uncommitted")
        if os.path.isfile(os.path.join(uncommitted_dir, "config_variables.yml")):
            message = """Warning. An existing `config_variables.yml` was found here: {}.
    - No action was taken.""".format(uncommitted_dir)
            warnings.warn(message)
        else:
            cls.write_config_variables_template_to_disk(uncommitted_dir)

        return cls(ge_dir)
<<<<<<< HEAD

    @classmethod
    def do_all_uncommitted_directories_exist(cls, ge_dir):
        """Check if all uncommitted direcotries exist."""
        uncommitted_dir = os.path.join(ge_dir, "uncommitted")
        for directory in cls.UNCOMMITTED_DIRECTORIES:
            if not os.path.isdir(os.path.join(uncommitted_dir, directory)):
                return False

        return True

    @classmethod
=======

    @classmethod
    def do_all_uncommitted_directories_exist(cls, ge_dir):
        """Check if all uncommitted direcotries exist."""
        uncommitted_dir = os.path.join(ge_dir, "uncommitted")
        for directory in cls.UNCOMMITTED_DIRECTORIES:
            if not os.path.isdir(os.path.join(uncommitted_dir, directory)):
                return False

        return True

    @classmethod
    def does_config_variables_yml_exist(cls, ge_dir):
        """Check if all config_variables.yml exists."""
        path_to_yml = os.path.join(ge_dir, "great_expectations.yml")

        # TODO this is so brittle and gross
        with open(path_to_yml, "r") as f:
            config = yaml.load(f)
        config_var_path = config.get("config_variables_file_path")
        config_var_path = os.path.join(ge_dir, config_var_path)
        return os.path.isfile(config_var_path)

    @classmethod
>>>>>>> 97fa609b
    def write_config_variables_template_to_disk(cls, uncommitted_dir):
        safe_mmkdir(uncommitted_dir)
        config_var_file = os.path.join(uncommitted_dir, "config_variables.yml")
        with open(config_var_file, "w") as template:
            template.write(CONFIG_VARIABLES_INTRO)

    @classmethod
    def write_project_template_to_disk(cls, project_root_dir):
        file_path = os.path.join(
            project_root_dir,
            "great_expectations/great_expectations.yml"
        )
        with open(file_path, "w") as template:
            template.write(PROJECT_TEMPLATE)

    @classmethod
    def scaffold_directories(cls, base_dir):
        """Safely create GE directories for a new project."""
        safe_mmkdir(base_dir, exist_ok=True)
        open(os.path.join(base_dir, ".gitignore"), 'w').write("uncommitted/")

        for directory in [
            "datasources",
            "expectations",
            "notebooks",
            "plugins",
            "uncommitted",
        ]:
            safe_mmkdir(os.path.join(base_dir, directory), exist_ok=True)
            uncommitted_dir = os.path.join(base_dir, "uncommitted")

        for new_directory in cls.UNCOMMITTED_DIRECTORIES:
            safe_mmkdir(
                os.path.join(uncommitted_dir, new_directory),
                exist_ok=True
            )

    @classmethod
    def scaffold_notebooks(cls, base_dir):
        """Copy template notebooks into the notebooks directory for a project."""
        template_dir = file_relative_path(__file__, "../init_notebooks/*.ipynb")
        for notebook in glob.glob(template_dir):
            notebook_name = os.path.basename(notebook)
            destination_path = os.path.join(base_dir, "notebooks",
                                            notebook_name)
            shutil.copyfile(notebook, destination_path)

    @classmethod
    def validate_config(cls, project_config):
        required_keys = {
            # TODO next version re-introduce config_version as required
            # "config_version",
            "plugins_directory",
            "expectations_store_name",
            "validations_store_name",
            "evaluation_parameter_store_name",
            "datasources",
            "stores",
            "data_docs_sites",
            "validation_operators"
        }
        for key in required_keys:
            if key not in project_config:
                raise ge_exceptions.MissingTopLevelConfigKeyError("Missing top-level key %s" % key)

        allowed_keys = {
            "config_version",
            "config_variables_file_path",
            "plugins_directory",
            "expectations_store_name",
            "validations_store_name",
            "evaluation_parameter_store_name",
            "datasources",
            "stores",
            "data_docs_sites",
            "validation_operators",
        }
        for key in project_config.keys():
            if key not in allowed_keys:
                raise ge_exceptions.InvalidTopLevelConfigKeyError("Invalid top-level config key %s" % key)

        return True


    # TODO : Migrate to an expressive __init__ method, with the top level of configs unpacked into named arguments.
    def __init__(self, project_config, context_root_dir, data_asset_name_delimiter='/'):
        """DataContext constructor

        Args:
            context_root_dir: location to look for the ``great_expectations.yml`` file. If None, searches for the file \
            based on conventions for project subdirectories.
            data_asset_name_delimiter: the delimiter character to use when parsing data_asset_name parameters. \
            Defaults to '/'

        Returns:
            None
        """
        if not ConfigOnlyDataContext.validate_config(project_config):
            raise ge_exceptions.InvalidConfigError("Your project_config is not valid. Try using the CLI check-config command.")

        self._project_config = project_config
        # FIXME: This should just be a property
        self._project_config_with_varibles_substituted = dict(**self.get_config_with_variables_substituted())
        self._context_root_directory = os.path.abspath(context_root_dir)


        # Init plugins
        sys.path.append(self.plugins_directory)


        # Init data sources
        self._datasources = {}
        for datasource in self._project_config_with_varibles_substituted["datasources"].keys():
            self.get_datasource(datasource)

        # Init stores
        self._stores = DotDict()
        self._init_stores(self._project_config_with_varibles_substituted["stores"])

        # Init validation operators
        self.validation_operators = {}
        # TODO : This key should NOT be optional in the project config.
        # It can be empty, but not missing.
        # However, for now, I'm adding this check, to avoid having to migrate all the test fixtures
        # while still experimenting with the workings of validation operators and actions.
        if "validation_operators" in self._project_config:
            for validation_operator_name, validation_operator_config in self._project_config_with_varibles_substituted["validation_operators"].items():
                self.add_validation_operator(
                    validation_operator_name,
                    validation_operator_config,
                )

        self._compiled = False

        if data_asset_name_delimiter not in ALLOWED_DELIMITERS:
            raise ge_exceptions.DataContextError("Invalid delimiter: delimiter must be '.' or '/'")
        self._data_asset_name_delimiter = data_asset_name_delimiter


    def _init_stores(self, store_configs):
        """Initialize all Stores for this DataContext.

        Stores are a good fit for reading/writing objects that:
            1. follow a clear key-value pattern, and
            2. are usually edited programmatically, using the Context

        In general, Stores should take over most of the reading and writing to disk that DataContext had previously done.
        As of 9/21/2019, the following Stores had not yet been implemented
            * great_expectations.yml
            * expectations
            * data documentation
            * config_variables
            * anything accessed via write_resource

        Note that stores do NOT manage plugins.
        """

        for store_name, store_config in store_configs.items():
            self.add_store(
                store_name,
                store_config
            )

    def add_store(self, store_name, store_config):
        """Add a new Store to the DataContext and (for convenience) return the instantiated Store object.

        Args:
            store_name (str): a key for the new Store in in self._stores
            store_config (dict): a config for the Store to add

        Returns:
            store (Store)
        """

        self._project_config["stores"][store_name] = store_config
        self._project_config_with_varibles_substituted["stores"][store_name] = self.get_config_with_variables_substituted(config=store_config)
        new_store = instantiate_class_from_config(
            config=self._project_config_with_varibles_substituted["stores"][store_name],
            runtime_config={
                "root_directory" : self.root_directory,
            },
            config_defaults={
                "module_name" : "great_expectations.data_context.store"
            }
        )
        self._stores[store_name] = new_store
        return new_store

    def add_validation_operator(self, validation_operator_name, validation_operator_config):
        """Add a new ValidationOperator to the DataContext and (for convenience) return the instantiated object.

        Args:
            validation_operator_name (str): a key for the new ValidationOperator in in self._validation_operators
            validation_operator_config (dict): a config for the ValidationOperator to add

        Returns:
            validation_operator (ValidationOperator)
        """

        self._project_config["validation_operators"][validation_operator_name] = validation_operator_config
        self._project_config_with_varibles_substituted["validation_operators"][validation_operator_name] = self.get_config_with_variables_substituted(config=validation_operator_config)
        new_validation_operator = instantiate_class_from_config(
            config=self._project_config_with_varibles_substituted["validation_operators"][validation_operator_name],
            runtime_config={
                "data_context" : self,
            },
            config_defaults={
                "module_name" : "great_expectations.validation_operators"
            }
        )
        self.validation_operators[validation_operator_name] = new_validation_operator
        return new_validation_operator


    def _normalize_absolute_or_relative_path(self, path):
        if os.path.isabs(path):
            return path
        else:
            return os.path.join(self.root_directory, path)

    def _normalize_store_path(self, resource_store):
        if resource_store["type"] == "filesystem":
            if not os.path.isabs(resource_store["base_directory"]):
                resource_store["base_directory"] = os.path.join(self.root_directory, resource_store["base_directory"])
        return resource_store

    @property
    def root_directory(self):
        """The root directory for configuration objects in the data context; the location in which
        ``great_expectations.yml`` is located."""
        return self._context_root_directory

    @property
    def plugins_directory(self):
        """The directory in which custom plugin modules should be placed."""
        return self._normalize_absolute_or_relative_path(
            self._project_config_with_varibles_substituted["plugins_directory"]
        )

    @property
    def stores(self):
        """A single holder for all Stores in this context"""
        return self._stores

    @property
    def datasources(self):
        """A single holder for all Datasources in this context"""
        return self._datasources

    @property
    def expectations_store_name(self):
        return self._project_config_with_varibles_substituted["expectations_store_name"]

    # TODO: Decide whether this stays here or moves into NamespacedStore
    @property
    def data_asset_name_delimiter(self):
        """Configurable delimiter character used to parse data asset name strings into \
        ``NormalizedDataAssetName`` objects."""
        return self._data_asset_name_delimiter
    
    @data_asset_name_delimiter.setter
    def data_asset_name_delimiter(self, new_delimiter):
        """data_asset_name_delimiter property setter method"""
        if new_delimiter not in ALLOWED_DELIMITERS:
            raise ge_exceptions.DataContextError("Invalid delimiter: delimiter must be one of: {}".format(ALLOWED_DELIMITERS))
        else:
            self._data_asset_name_delimiter = new_delimiter

    def move_validation_to_fixtures(self, data_asset_name, expectation_suite_name, run_id):
        """
        Move validation results from uncommitted to fixtures/validations to make available for the data doc renderer

        Args:
            data_asset_name: name of data asset for which to get documentation filepath
            expectation_suite_name: name of expectation suite for which to get validation location
            run_id: run_id of validation to get. If no run_id is specified, fetch the latest run_id according to \
            alphanumeric sort (by default, the latest run_id if using ISO 8601 formatted timestamps for run_id

        Returns:
            None
        """

        # NOTE : Once we start consistently generating DataContextKeys at the source, all this packing/unpacking nonsense will vanish like a dream.
        normalized_data_asset_name = self._normalize_data_asset_name(data_asset_name)
        validation_result_identifier = ValidationResultIdentifier(
            coerce_types=True,
            **{
                "expectation_suite_identifier": {
                    "data_asset_name": tuple(normalized_data_asset_name),
                    "expectation_suite_name" : expectation_suite_name,
                },
                "run_id": run_id,
            })
        validation_result = self.stores.validations_store.get(validation_result_identifier)

        self.stores.fixture_validation_results_store.set(
            validation_result_identifier,
            json.dumps(validation_result, indent=2)
        )

    #####
    #
    # Internal helper methods
    #
    #####

    # TODO : This method should be deprecated in favor of NamespaceReadWriteStore.
    def _get_normalized_data_asset_name_filepath(self, data_asset_name,
                                                 expectation_suite_name,
                                                 base_path=None,
                                                 file_extension=".json"):
        """Get the path where the project-normalized data_asset_name expectations are stored. This method is used
        internally for constructing all absolute and relative paths for asset_name-based paths.

        Args:
            data_asset_name: name of data asset for which to construct the path
            expectation_suite_name: name of expectation suite for which to construct the path
            base_path: base path from which to construct the path. If None, uses the DataContext root directory
            file_extension: the file extension to append to the path

        Returns:
            path (str): path for the requsted object.
        """
        if base_path is None:
            base_path = os.path.join(self.root_directory, "expectations")

        # We need to ensure data_asset_name is a valid filepath no matter its current state
        if isinstance(data_asset_name, NormalizedDataAssetName):
            name_parts = [name_part.replace("/", "__") for name_part in data_asset_name]
            relative_path = "/".join(name_parts)
        elif isinstance(data_asset_name, string_types):
            # if our delimiter is not '/', we need to first replace any slashes that exist in the name
            # to avoid extra layers of nesting (e.g. for dbt models)
            relative_path = data_asset_name
            if self.data_asset_name_delimiter != "/":
                relative_path.replace("/", "__")
                relative_path = relative_path.replace(self.data_asset_name_delimiter, "/")
        else:
            raise ge_exceptions.DataContextError("data_assset_name must be a NormalizedDataAssetName or string")

        expectation_suite_name += file_extension

        return os.path.join(
            base_path,
            relative_path,
            expectation_suite_name
        )

    def _load_config_variables_file(self):
        """Get all config variables from the default location."""
        # TODO: support stores

        config_variables_file_path = self.get_project_config().get("config_variables_file_path")
        if config_variables_file_path:
            try:
                with open(os.path.join(self.root_directory, config_variables_file_path), "r") as config_variables_file:
                    return yaml.load(config_variables_file) or {}
            except IOError as e:
                if e.errno != errno.ENOENT:
                    raise
                logger.debug("Generating empty config variables file.")
                # TODO this might be the comment problem?
                base_config_variables_store = yaml.load("{}")
                base_config_variables_store.yaml_set_start_comment(CONFIG_VARIABLES_INTRO)
                return base_config_variables_store
        else:
            return {}

    def get_project_config(self):
        project_config = self._project_config

        return project_config

    def get_config_with_variables_substituted(self, config=None):
        if not config:
            config = self._project_config

        return substitute_all_config_variables(config, self._load_config_variables_file())

    def save_config_variable(self, config_variable_name, value):
        """Save config variable value

        Args:
            property_name: name of the property
            **value: the value to save

        Returns:
            None
        """
        config_variables = self._load_config_variables_file()
        config_variables[config_variable_name] = value
        config_variables_filepath = self.get_project_config().get("config_variables_file_path")
        if not config_variables_filepath:
            raise ge_exceptions.InvalidConfigError("'config_variables_file_path' property is not found in config - setting it is required to use this feature")

        config_variables_filepath = os.path.join(self.root_directory, config_variables_filepath)

        safe_mmkdir(os.path.dirname(config_variables_filepath), exist_ok=True)
        if not os.path.isfile(config_variables_filepath):
            logger.info("Creating new substitution_variables file at {config_variables_filepath}".format(
                config_variables_filepath=config_variables_filepath)
            )
        with open(config_variables_filepath, "w") as config_variables_file:
            yaml.dump(config_variables, config_variables_file)

    def get_available_data_asset_names(self, datasource_names=None, generator_names=None):
        """Inspect datasource and generators to provide available data_asset objects.

        Args:
            datasource_names: list of datasources for which to provide available data_asset_name objects. If None, \
            return available data assets for all datasources.
            generator_names: list of generators for which to provide available data_asset_name objects.

        Returns:
            data_asset_names (dict): Dictionary describing available data assets
            ::

                {
                  datasource_name: {
                    generator_name: [ data_asset_1, data_asset_2, ... ]
                    ...
                  }
                  ...
                }

        """
        data_asset_names = {}
        if datasource_names is None:
            datasource_names = [datasource["name"] for datasource in self.list_datasources()]
        elif isinstance(datasource_names, string_types):
            datasource_names = [datasource_names]
        elif not isinstance(datasource_names, list):
            raise ValueError(
                "Datasource names must be a datasource name, list of datasource names or None (to list all datasources)"
            )
        
        if generator_names is not None:
            if isinstance(generator_names, string_types):
                generator_names = [generator_names]
            if len(generator_names) == len(datasource_names): # Iterate over both together
                for idx, datasource_name in enumerate(datasource_names):
                    datasource = self.get_datasource(datasource_name)
                    data_asset_names[datasource_name] = \
                        datasource.get_available_data_asset_names(generator_names[idx])

            elif len(generator_names) == 1:
                datasource = self.get_datasource(datasource_names[0])
                datasource_names[datasource_names[0]] = datasource.get_available_data_asset_names(generator_names)

            else:
                raise ValueError(
                    "If providing generators, you must either specify one generator for each datasource or only "
                    "one datasource."
                )
        else:  # generator_names is None
            for datasource_name in datasource_names:
                datasource = self.get_datasource(datasource_name)
                data_asset_names[datasource_name] = datasource.get_available_data_asset_names(None)

        return data_asset_names

    def yield_batch_kwargs(self, data_asset_name, **kwargs):
        """Yields a the next batch_kwargs for the provided data_asset_name, supplemented by any kwargs provided inline.

        Args:
            data_asset_name (str or NormalizedDataAssetName): the name from which to provide batch_kwargs
            **kwargs: additional kwargs to supplement the returned batch_kwargs

        Returns:
            BatchKwargs

        """
        if not isinstance(data_asset_name, NormalizedDataAssetName):
            data_asset_name = self._normalize_data_asset_name(data_asset_name)

        datasource = self.get_datasource(data_asset_name.datasource)
        generator = datasource.get_generator(data_asset_name.generator)
        batch_kwargs = generator.yield_batch_kwargs(data_asset_name.generator_asset)
        batch_kwargs.update(**kwargs)

        return batch_kwargs

    def build_batch_kwargs(self, data_asset_name, partition_id=None, **kwargs):
        """Builds batch kwargs for the provided data_asset_name, using an optional partition_id or building from
        provided kwargs.

        build_batch_kwargs relies on the generator's implementation

        Args:
            data_asset_name (str or NormalizedDataAssetName): the name from which to provide batch_kwargs
            partition_id (str): partition_id to use when building batch_kwargs
            **kwargs: additional kwargs to supplement the returned batch_kwargs

        Returns:
            BatchKwargs

        """
        if not isinstance(data_asset_name, NormalizedDataAssetName):
            data_asset_name = self._normalize_data_asset_name(data_asset_name)

        datasource = self.get_datasource(data_asset_name.datasource)
        if partition_id is not None:
            kwargs.update({
                "partition_id": partition_id
            })
        batch_kwargs = datasource.build_batch_kwargs(
            data_asset_name,
            **kwargs
        )

        return batch_kwargs

    def get_batch(self, data_asset_name, expectation_suite_name, batch_kwargs, **kwargs):
        """
        Get a batch of data, using the namespace of the provided data_asset_name.

        get_batch constructs its batch by first normalizing the data_asset_name (if not already normalized into either
        a DataAssetName) and then:
          (1) getting data using the provided batch_kwargs; and
          (2) attaching the named expectation suite

        A single partition_id may be used in place of batch_kwargs when using a data_asset_name whose generator
        supports that partition type, and additional kwargs will be used to supplement the provided batch_kwargs.

        Args:
            data_asset_name: name of the data asset. The name will be normalized. \
                (See :py:meth:`_normalize_data_asset_name` )
            expectation_suite_name: name of the expectation suite to attach to the data_asset returned
            batch_kwargs: key-value pairs describing the batch of data the datasource should fetch. \
                (See :class:`BatchGenerator` ) If no batch_kwargs are specified, then the context will get the next
                available batch_kwargs for the data_asset.
            **kwargs: additional key-value pairs to pass to the datasource when fetching the batch.

        Returns:
            Great Expectations data_asset with attached expectation_suite and DataContext
        """
        normalized_data_asset_name = self._normalize_data_asset_name(data_asset_name)

        datasource = self.get_datasource(normalized_data_asset_name.datasource)
        if not datasource:
            raise ge_exceptions.DataContextError(
                "Can't find datasource {0:s} in the config - please check your great_expectations.yml"
            )

        data_asset = datasource.get_batch(normalized_data_asset_name,
                                          expectation_suite_name,
                                          batch_kwargs,
                                          **kwargs)
        return data_asset

    def run_validation_operator(
            self,
            validation_operator_name,
            assets_to_validate,
            run_id=None,
    ):
        """
        Run a validation operator to validate data assets and to perform the business logic around
        validation that the operator implements.

        :param validation_operator_name: name of the operator, as appears in the context's config file
        :param assets_to_validate: a list that specifies the data assets that the operator will validate.
                                    The members of the list can be either batches (which means that have
                                    data asset identifier, batch kwargs and expectation suite identifier)
                                    or a triple that will allow the operator to fetch the batch:
                                    (data asset identifier, batch kwargs, expectation suite identifier)
        :param run_id: run id - this is set by the caller and should correspond to something
                                meaningful to the user (e.g., pipeline run id or timestamp)
        :return: A result object that is defined by the class of the operator that is invoked.
        """
        return self.validation_operators[validation_operator_name].run(
            assets_to_validate=assets_to_validate,
            run_id=run_id,
        )

    def add_datasource(self, name, **kwargs):
        """Add a new datasource to the data context, with configuration provided as kwargs.
        Args:
            name (str): the name for the new datasource to add
            kwargs (keyword arguments): the configuration for the new datasource
        Note:
            the type_ parameter is still supported as a way to add a datasource, but support will
            be removed in a future release. Please update to using class_name instead.
        Returns:
            datasource (Datasource)
        """
        logger.debug("Starting ConfigOnlyDataContext.add_datasource for %s" % name)
        if "generators" not in kwargs:
            logger.warning("Adding a datasource without configuring a generator will rely on default "
                           "generator behavior. Consider adding a generator.")

        if "type" in kwargs:
            warnings.warn("Using type_ configuration to build datasource. Please update to using class_name.")
            type_ = kwargs["type"]
            datasource_class = self._get_datasource_class_from_type(type_)
        else:
            datasource_class = load_class(
                kwargs.get("class_name"),
                kwargs.get("module_name", "great_expectations.datasource")
            )

        # For any class that should be loaded, it may control its configuration construction
        # by implementing a classmethod called build_configuration
        if hasattr(datasource_class, "build_configuration"):
            config = datasource_class.build_configuration(**kwargs)

        # We perform variable substitution in the datasource's config here before using the config
        # to instantiate the datasource object. Variable substitution is a service that the data
        # context provides. Datasources should not see unsubstituted variables in their config.
        self._project_config_with_varibles_substituted["datasources"][
            name] = self.get_config_with_variables_substituted(config)

        datasource = self._build_datasource_from_config(
            **self._project_config_with_varibles_substituted["datasources"][name])
        self._datasources[name] = datasource
        self._project_config["datasources"][name] = config

        return datasource

    def get_config(self):
        return self._project_config

    def _build_datasource_from_config(self, **kwargs):
        if "type" in kwargs:
            warnings.warn("Using type configuration to build datasource. Please update to using class_name.")
            type_ = kwargs.pop("type")
            datasource_class = self._get_datasource_class_from_type(type_)
            kwargs.update({
                "class_name": datasource_class.__name__
            })
        datasource = instantiate_class_from_config(
            config=kwargs,
            runtime_config={
                "data_context": self
            },
            config_defaults={
                "module_name": "great_expectations.datasource"
            }
        )
        return datasource

    def _get_datasource_class_from_type(self, datasource_type):
        """NOTE: THIS METHOD OF BUILDING DATASOURCES IS DEPRECATED.
        Instead, please specify class_name
        """
        warnings.warn("Using the 'type' key to instantiate a datasource is deprecated. Please use class_name instead.")
        if datasource_type == "pandas":
            return PandasDatasource
        elif datasource_type == "dbt":
            return DBTDatasource
        elif datasource_type == "sqlalchemy":
            return SqlAlchemyDatasource
        elif datasource_type == "spark":
            return SparkDFDatasource
        else:
            try:
                # Update to do dynamic loading based on plugin types
                return PandasDatasource
            except ImportError:
                raise
 
    def get_datasource(self, datasource_name="default"):
        """Get the named datasource

        Args:
            datasource_name (str): the name of the datasource from the configuration

        Returns:
            datasource (Datasource)
        """
        if datasource_name in self._datasources:
            return self._datasources[datasource_name]
        elif datasource_name in self._project_config_with_varibles_substituted["datasources"]:
            datasource_config = copy.deepcopy(self._project_config_with_varibles_substituted["datasources"][datasource_name])
        else:
            raise ValueError(
                "Unable to load datasource %s -- no configuration found or invalid configuration." % datasource_name
            )
        datasource = self._build_datasource_from_config(**datasource_config)
        self._datasources[datasource_name] = datasource
        return datasource
            
    def list_expectation_suite_keys(self):
        """Return a list of available expectation suite keys."""
        keys = self.stores[self.expectations_store_name].list_keys()
        return keys

    def list_datasources(self):
        """List currently-configured datasources on this context.

        Returns:
            List(dict): each dictionary includes "name" and "type" keys
        """
        datasources = []
        # NOTE: 20190916 - JPC - Upon deprecation of support for type: configuration, this can be simplified
        for key, value in self._project_config_with_varibles_substituted["datasources"].items():
            if "type" in value:
                logger.warning("Datasource %s configured using type. Please use class_name instead." % key)
                datasources.append({
                    "name": key,
                    "type": value["type"],
                    "class_name": self._get_datasource_class_from_type(value["type"]).__name__
                })
            else:
                datasources.append({
                    "name": key,
                    "class_name": value["class_name"]
                })
        return datasources

    def _normalize_data_asset_name(self, data_asset_name):
        """Normalizes data_asset_names for a data context.
        
        A data_asset_name is defined per-project and consists of three components that together define a "namespace"
        for data assets, encompassing both expectation suites and batches.

        Within a namespace, an expectation suite effectively defines candidate "types" for batches of data, and
        validating a batch of data determines whether that instance is of the candidate type.

        The data_asset_name namespace consists of three components:

          - a datasource name
          - a generator_name
          - a generator_asset

        It has a string representation consisting of each of those components delimited by a character defined in the
        data_context ('/' by default).

        Args:
            data_asset_name (str): The (unnormalized) data asset name to normalize. The name will be split \
                according to the currently-configured data_asset_name_delimiter

        Returns:
            NormalizedDataAssetName
        """

        if isinstance(data_asset_name, NormalizedDataAssetName):
            return data_asset_name
        elif isinstance(data_asset_name, DataAssetIdentifier):
            return NormalizedDataAssetName(
                datasource=data_asset_name.datasource,
                generator=data_asset_name.generator,
                generator_asset=data_asset_name.generator_asset
            )

        split_name = data_asset_name.split(self.data_asset_name_delimiter)

        existing_expectation_suite_keys = self.list_expectation_suite_keys()
        existing_namespaces = []
        for key in existing_expectation_suite_keys:
            existing_namespaces.append(
                NormalizedDataAssetName(
                    key.data_asset_name.datasource,
                    key.data_asset_name.generator,
                    key.data_asset_name.generator_asset,
                )
            )

        if len(split_name) > 3:
            raise ge_exceptions.DataContextError(
                "Invalid data_asset_name '{data_asset_name}': found too many components using delimiter '{delimiter}'"
                .format(
                        data_asset_name=data_asset_name,
                        delimiter=self.data_asset_name_delimiter
                )
            )
        
        elif len(split_name) == 1:
            # In this case, the name *must* refer to a unique data_asset_name
            provider_names = set()
            generator_asset = split_name[0]
            for normalized_identifier in existing_namespaces:
                curr_generator_asset = normalized_identifier[2]
                if generator_asset == curr_generator_asset:
                    provider_names.add(
                        normalized_identifier
                    )

            # NOTE: Current behavior choice is to continue searching to see whether the namespace is ambiguous
            # based on configured generators *even* if there is *only one* namespace with expectation suites
            # in it.

            # If generators' namespaces are enormous or if they are slow to provide all their available names,
            # that behavior could become unwieldy, and perhaps should be revisited by using the escape hatch
            # commented out below.

            # if len(provider_names) == 1:
            #     return provider_names[0]
            #
            # elif len(provider_names) > 1:
            #     raise ge_exceptions.DataContextError(
            #         "Ambiguous data_asset_name '{data_asset_name}'. Multiple candidates found: {provider_names}"
            #         .format(data_asset_name=data_asset_name, provider_names=provider_names)
            #     )
                    
            available_names = self.get_available_data_asset_names()
            for datasource in available_names.keys():
                for generator in available_names[datasource].keys():
                    names_set = available_names[datasource][generator]
                    if generator_asset in names_set:
                        provider_names.add(
                            NormalizedDataAssetName(datasource, generator, generator_asset)
                        )
            
            if len(provider_names) == 1:
                return provider_names.pop()

            elif len(provider_names) > 1:
                raise ge_exceptions.DataContextError(
                    "Ambiguous data_asset_name '{data_asset_name}'. Multiple candidates found: {provider_names}"
                    .format(data_asset_name=data_asset_name, provider_names=provider_names)
                )

            # If we are here, then the data_asset_name does not belong to any configured datasource or generator
            # If there is only a single datasource and generator, we assume the user wants to create a new
            # namespace.
            if (len(available_names.keys()) == 1 and  # in this case, we know that the datasource name is valid
                    len(available_names[datasource].keys()) == 1):
                logger.info("Normalizing to a new generator name.")
                return NormalizedDataAssetName(
                    datasource,
                    generator,
                    generator_asset
                )

            if len(available_names.keys()) == 0:
                raise ge_exceptions.DataContextError(
                    "No datasource configured: a datasource is required to normalize an incomplete data_asset_name"
                )

            raise ge_exceptions.DataContextError(
                "Ambiguous data_asset_name: no existing data_asset has the provided name, no generator provides it, "
                " and there are multiple datasources and/or generators configured."
            )

        elif len(split_name) == 2:
            # In this case, the name must be a datasource_name/generator_asset

            # If the data_asset_name is already defined by a config in that datasource, return that normalized name.
            provider_names = set()
            for normalized_identifier in existing_namespaces:
                curr_datasource_name = normalized_identifier[0]
                curr_generator_asset = normalized_identifier[2]
                if curr_datasource_name == split_name[0] and curr_generator_asset == split_name[1]:
                    provider_names.add(normalized_identifier)

            # NOTE: Current behavior choice is to continue searching to see whether the namespace is ambiguous
            # based on configured generators *even* if there is *only one* namespace with expectation suites
            # in it.

            # If generators' namespaces are enormous or if they are slow to provide all their available names,
            # that behavior could become unwieldy, and perhaps should be revisited by using the escape hatch
            # commented out below.

            # if len(provider_names) == 1:
            #     return provider_names[0]
            #
            # elif len(provider_names) > 1:
            #     raise ge_exceptions.DataContextError(
            #         "Ambiguous data_asset_name '{data_asset_name}'. Multiple candidates found: {provider_names}"
            #         .format(data_asset_name=data_asset_name, provider_names=provider_names)
            #     )

            available_names = self.get_available_data_asset_names()
            for datasource_name in available_names.keys():
                for generator in available_names[datasource_name].keys():
                    generator_assets = available_names[datasource_name][generator]
                    if split_name[0] == datasource_name and split_name[1] in generator_assets:
                        provider_names.add(NormalizedDataAssetName(datasource_name, generator, split_name[1]))

            if len(provider_names) == 1:
                return provider_names.pop()
            
            elif len(provider_names) > 1:
                raise ge_exceptions.DataContextError(
                    "Ambiguous data_asset_name '{data_asset_name}'. Multiple candidates found: {provider_names}"
                    .format(data_asset_name=data_asset_name, provider_names=provider_names)
                )

            # If we are here, then the data_asset_name does not belong to any configured datasource or generator
            # If there is only a single generator for their provided datasource, we allow the user to create a new
            # namespace.
            if split_name[0] in available_names and len(available_names[split_name[0]]) == 1:
                logger.info("Normalizing to a new generator name.")
                return NormalizedDataAssetName(
                    split_name[0],
                    list(available_names[split_name[0]].keys())[0],
                    split_name[1]
                )

            if len(available_names.keys()) == 0:
                raise ge_exceptions.DataContextError(
                    "No datasource configured: a datasource is required to normalize an incomplete data_asset_name"
                )

            raise ge_exceptions.DataContextError(
                "No generator available to produce data_asset_name '{data_asset_name}' "
                "with datasource '{datasource_name}'"
                .format(data_asset_name=data_asset_name, datasource_name=datasource_name)
            )

        elif len(split_name) == 3:
            # In this case, we *do* check that the datasource and generator names are valid, but
            # allow the user to define a new generator asset
            datasources = [datasource["name"] for datasource in self.list_datasources()]
            if split_name[0] in datasources:
                datasource = self.get_datasource(split_name[0])

                generators = [generator["name"] for generator in datasource.list_generators()]
                if split_name[1] in generators:
                    return NormalizedDataAssetName(*split_name)

            raise ge_exceptions.DataContextError(
                "Invalid data_asset_name: no configured datasource '{datasource_name}' "
                "with generator '{generator_name}'"
                .format(datasource_name=split_name[0], generator_name=split_name[1])
            )

    def create_expectation_suite(self, data_asset_name, expectation_suite_name, overwrite_existing=False):
        """Build a new expectation suite and save it into the data_context expectation store.

        Args:
            data_asset_name: The name of the data_asset for which this suite will be stored.
                data_asset_name will be normalized if it is a string
            expectation_suite_name: The name of the expectation_suite to create
            overwrite_existing (boolean): Whether to overwrite expectation suite if expectation suite with given name
                already exists

        Returns:
            A new (empty) expectation suite.
        """
        if not isinstance(data_asset_name, NormalizedDataAssetName):
            data_asset_name = self._normalize_data_asset_name(data_asset_name)

        expectation_suite = get_empty_expectation_suite(
            # FIXME: For now, we just cast this to a string to be close to the old behavior
            self.data_asset_name_delimiter.join(data_asset_name),
            expectation_suite_name
        )

        key = ExpectationSuiteIdentifier(
            data_asset_name=DataAssetIdentifier(*data_asset_name),
            expectation_suite_name=expectation_suite_name,
        )

        if self._stores[self.expectations_store_name].has_key(key) and not overwrite_existing:
            raise ge_exceptions.DataContextError(
                "expectation_suite with name {expectation_suite_name} already exists for data_asset {data_asset_name}.\
                 If you would like to overwrite this expectation_suite, set overwrite_existing=True."
            )
        else:
            self._stores[self.expectations_store_name].set(key, expectation_suite)

        return expectation_suite

    def get_expectation_suite(self, data_asset_name, expectation_suite_name="default"):
        """Get a named expectation suite for the provided data_asset_name.

        Args:
            data_asset_name (str or NormalizedDataAssetName): the data asset name to which the expectation suite belongs
            expectation_suite_name (str): the name for the expectation suite

        Returns:
            expectation_suite
        """
        if not isinstance(data_asset_name, NormalizedDataAssetName):
            data_asset_name = self._normalize_data_asset_name(data_asset_name)

        key = ExpectationSuiteIdentifier(
            data_asset_name=DataAssetIdentifier(*data_asset_name),
            expectation_suite_name=expectation_suite_name,
        )

        if self.stores[self.expectations_store_name].has_key(key):
            return self.stores[self.expectations_store_name].get(key)
        else:
            raise ge_exceptions.DataContextError(
                "No expectation_suite found for data_asset_name %s and expectation_suite_name %s" %
                (data_asset_name, expectation_suite_name)
            )

    def save_expectation_suite(self, expectation_suite, data_asset_name=None, expectation_suite_name=None):
        """Save the provided expectation suite into the DataContext.

        Args:
            expectation_suite: the suite to save
            data_asset_name: the data_asset_name for this expectation suite. If no name is provided, the name will\
                be read from the suite
            expectation_suite_name: the name of this expectation suite. If no name is provided the name will \
                be read from the suite

        Returns:
            None
        """
        if data_asset_name is None:
            try:
                data_asset_name = expectation_suite['data_asset_name']
            except KeyError:
                raise ge_exceptions.DataContextError(
                    "data_asset_name must either be specified or present in the provided expectation suite")
        else:
            # Note: we ensure that the suite name is a string here, until we have typed ExpectationSuite
            # objects that will know how to read the correct type back in
            expectation_suite['data_asset_name'] = str(data_asset_name)
            # expectation_suite['data_asset_name'] = data_asset_name

        if expectation_suite_name is None:
            try:
                expectation_suite_name = expectation_suite['expectation_suite_name']
            except KeyError:
                raise ge_exceptions.DataContextError(
                    "expectation_suite_name must either be specified or present in the provided expectation suite")
        else:
            expectation_suite['expectation_suite_name'] = expectation_suite_name

        if not isinstance(data_asset_name, NormalizedDataAssetName):
            data_asset_name = self._normalize_data_asset_name(data_asset_name)

        self.stores[self.expectations_store_name].set(ExpectationSuiteIdentifier(
            data_asset_name=DataAssetIdentifier(*data_asset_name),
            expectation_suite_name=expectation_suite_name,
        ), expectation_suite)

        self._compiled = False

    def _extract_and_store_parameters_from_validation_results(self, validation_results, data_asset_name, expectation_suite_name, run_id):

        if not self._compiled:
            self._compile()

        if ("meta" not in validation_results or
                "data_asset_name" not in validation_results["meta"] or
                "expectation_suite_name" not in validation_results["meta"]
        ):
            logger.warning(
                "Both data_asset_name and expectation_suite_name must be in validation results to "
                "register evaluation parameters."
            )
            return

        elif (data_asset_name not in self._compiled_parameters["data_assets"] or
              expectation_suite_name not in self._compiled_parameters["data_assets"][data_asset_name]):
            # This is fine; short-circuit since we do not need to register any results from this dataset.
            return
        
        for result in validation_results['results']:
            # Unoptimized: loop over all results and check if each is needed
            expectation_type = result['expectation_config']['expectation_type']
            if expectation_type in self._compiled_parameters["data_assets"][data_asset_name][expectation_suite_name]:
                # First, bind column-style parameters
                if (("column" in result['expectation_config']['kwargs']) and 
                    ("columns" in self._compiled_parameters["data_assets"][data_asset_name][expectation_suite_name][expectation_type]) and
                    (result['expectation_config']['kwargs']["column"] in
                    self._compiled_parameters["data_assets"][data_asset_name][expectation_suite_name][expectation_type]["columns"])):

                    column = result['expectation_config']['kwargs']["column"]
                    # Now that we have a small search space, invert logic, and look for the parameters in our result
                    for type_key, desired_parameters in self._compiled_parameters["data_assets"][data_asset_name][expectation_suite_name][expectation_type]["columns"][column].items():
                        # value here is the set of desired parameters under the type_key
                        for desired_param in desired_parameters:
                            desired_key = desired_param.split(":")[-1]
                            if type_key == "result" and desired_key in result['result']:
                                self.set_parameters_in_evaluation_parameter_store_by_run_id_and_key(run_id, desired_param, result["result"][desired_key])
                            elif type_key == "details" and desired_key in result["result"]["details"]:
                                self.set_parameters_in_evaluation_parameter_store_by_run_id_and_key(run_id, desired_param, result["result"]["details"])
                            else:
                                logger.warning("Unrecognized key for parameter %s" % desired_param)
                
                # Next, bind parameters that do not have column parameter
                for type_key, desired_parameters in self._compiled_parameters["data_assets"][data_asset_name][expectation_suite_name][expectation_type].items():
                    if type_key == "columns":
                        continue
                    for desired_param in desired_parameters:
                        desired_key = desired_param.split(":")[-1]
                        if type_key == "result" and desired_key in result['result']:
                            self.set_parameters_in_evaluation_parameter_store_by_run_id_and_key(run_id, desired_param, result["result"][desired_key])
                        elif type_key == "details" and desired_key in result["result"]["details"]:
                            self.set_parameters_in_evaluation_parameter_store_by_run_id_and_key(run_id, desired_param, result["result"]["details"])
                        else:
                            logger.warning("Unrecognized key for parameter %s" % desired_param)

    @property
    def evaluation_parameter_store(self):
        return self.stores[self.evaluation_parameter_store_name]

    @property
    def evaluation_parameter_store_name(self):
        return self._project_config_with_varibles_substituted["evaluation_parameter_store_name"]

    @property
    def validations_store_name(self):
        return self._project_config_with_varibles_substituted["validations_store_name"]

    @property
    def validations_store(self):
        return self.stores[self.validations_store_name]

    def set_parameters_in_evaluation_parameter_store_by_run_id_and_key(self, run_id, key, value):
        """Store a new validation parameter.

        Args:
            run_id: current run_id
            key: parameter key
            value: parameter value

        Returns:
            None
        """
        run_params = self.get_parameters_in_evaluation_parameter_store_by_run_id(run_id)
        run_params[key] = value
        self.evaluation_parameter_store.set(run_id, run_params)

    def get_parameters_in_evaluation_parameter_store_by_run_id(self, run_id):
        """Fetches all validation parameters for a given run_id.

        Args:
            run_id: current run_id

        Returns:
            value stored in evaluation_parameter_store for the provided run_id and key
        """
        if self.evaluation_parameter_store.has_key(run_id):
            return copy.deepcopy(
                self.evaluation_parameter_store.get(run_id)
            )
        else:
            return {}

    #NOTE: Abe 2019/08/22 : Can we rename this to _compile_all_evaluation_parameters_from_expectation_suites, or something similar?
    # A more descriptive name would have helped me grok this faster when I first encountered it
    def _compile(self):
        """Compiles all current expectation configurations in this context to be ready for result registration.
        
        Compilation only respects parameters with a URN structure beginning with urn:great_expectations:validations
        It splits parameters by the : (colon) character; valid URNs must have one of the following structures to be
        automatically recognized.

        "urn" : "great_expectations" : "validations" : data_asset_name : expectation_suite_name : "expectations" : expectation_name : "columns" : column_name : "result": result_key
         [0]            [1]                 [2]              [3]                   [4]                  [5]             [6]              [7]         [8]        [9]        [10]
        
        "urn" : "great_expectations" : "validations" : data_asset_name : expectation_suite_name : "expectations" : expectation_name : "columns" : column_name : "details": details_key
         [0]            [1]                 [2]              [3]                   [4]                  [5]             [6]              [7]         [8]        [9]         [10]

        "urn" : "great_expectations" : "validations" : data_asset_name : expectation_suite_name : "expectations" : expectation_name : "result": result_key
         [0]            [1]                 [2]              [3]                  [4]                  [5]              [6]              [7]         [8]

        "urn" : "great_expectations" : "validations" : data_asset_name : expectation_suite_name : "expectations" : expectation_name : "details": details_key
         [0]            [1]                 [2]              [3]                  [4]                   [5]             [6]              [7]        [8]

         Parameters are compiled to the following structure:

         :: json

         {
             "raw": <set of all parameters requested>
             "data_assets": {
                 data_asset_name: {
                    expectation_suite_name: {
                        expectation_name: {
                            "details": <set of details parameter values requested>
                            "result": <set of result parameter values requested>
                            column_name: {
                                "details": <set of details parameter values requested>
                                "result": <set of result parameter values requested>
                            }
                        }
                    }
                 }
             }
         }


        """

        # Full recompilation every time
        self._compiled_parameters = {
            "raw": set(),
            "data_assets": {}
        }

        for key in self.stores[self.expectations_store_name].list_keys():
            config = self.stores[self.expectations_store_name].get(key)
            for expectation in config["expectations"]:
                for _, value in expectation["kwargs"].items():
                    if isinstance(value, dict) and '$PARAMETER' in value:
                        # Compile *only* respects parameters in urn structure
                        # beginning with urn:great_expectations:validations
                        if value["$PARAMETER"].startswith("urn:great_expectations:validations:"):
                            column_expectation = False
                            parameter = value["$PARAMETER"]
                            self._compiled_parameters["raw"].add(parameter)
                            param_parts = parameter.split(":")
                            try:
                                data_asset_name = param_parts[3]
                                expectation_suite_name = param_parts[4]
                                expectation_name = param_parts[6]
                                if param_parts[7] == "columns":
                                    column_expectation = True
                                    column_name = param_parts[8]
                                    param_key = param_parts[9]
                                else:
                                    param_key = param_parts[7]
                            except IndexError:
                                logger.warning("Invalid parameter urn (not enough parts): %s" % parameter)
                                continue

                            normalized_data_asset_name = self._normalize_data_asset_name(data_asset_name)

                            data_asset_name = DataAssetIdentifier(normalized_data_asset_name.datasource,
                                                                  normalized_data_asset_name.generator,
                                                                  normalized_data_asset_name.generator_asset)
                            if data_asset_name not in self._compiled_parameters["data_assets"]:
                                self._compiled_parameters["data_assets"][data_asset_name] = {}

                            if expectation_suite_name not in self._compiled_parameters["data_assets"][data_asset_name]:
                                self._compiled_parameters["data_assets"][data_asset_name][expectation_suite_name] = {}

                            if expectation_name not in self._compiled_parameters["data_assets"][data_asset_name][expectation_suite_name]:
                                self._compiled_parameters["data_assets"][data_asset_name][expectation_suite_name][expectation_name] = {}

                            if column_expectation:
                                if "columns" not in self._compiled_parameters["data_assets"][data_asset_name][expectation_suite_name][expectation_name]:
                                    self._compiled_parameters["data_assets"][data_asset_name][expectation_suite_name][expectation_name]["columns"] = {}
                                if column_name not in self._compiled_parameters["data_assets"][data_asset_name][expectation_suite_name][expectation_name]["columns"]:
                                    self._compiled_parameters["data_assets"][data_asset_name][expectation_suite_name][expectation_name]["columns"][column_name] = {}
                                if param_key not in self._compiled_parameters["data_assets"][data_asset_name][expectation_suite_name][expectation_name]["columns"][column_name]:
                                    self._compiled_parameters["data_assets"][data_asset_name][expectation_suite_name][expectation_name]["columns"][column_name][param_key] = set()
                                self._compiled_parameters["data_assets"][data_asset_name][expectation_suite_name][expectation_name]["columns"][column_name][param_key].add(parameter)
                            
                            elif param_key in ["result", "details"]:
                                if param_key not in self._compiled_parameters["data_assets"][data_asset_name][expectation_suite_name][expectation_name]:
                                    self._compiled_parameters["data_assets"][data_asset_name][expectation_suite_name][expectation_name][param_key] = set()
                                self._compiled_parameters["data_assets"][data_asset_name][expectation_suite_name][expectation_name][param_key].add(parameter)
                            
                            else:
                                logger.warning("Invalid parameter urn (unrecognized structure): %s" % parameter)

        self._compiled = True

    # # TDOD : Deprecate this method in favor of Stores.
    # def write_resource(
    #         self,
    #         resource,  # bytes
    #         resource_name,  # name to be used inside namespace, e.g. "my_file.html"
    #         resource_store,  # store to use to write the resource
    #         resource_namespace=None,  # An arbitrary name added to the resource namespace
    #         data_asset_name=None,  # A name that will be normalized by the data_context and used in the namespace
    #         expectation_suite_name=None,  # A string that is part of the namespace
    #         run_id=None
    # ):  # A string that is part of the namespace
    #     """Writes the bytes in "resource" according to the resource_store's writing method, with a name constructed
    #     as follows:
    #
    #     resource_namespace/run_id/data_asset_name/expectation_suite_name/resource_name
    #
    #     If any of those components is None, it is omitted from the namespace.
    #
    #     Args:
    #         resource:
    #         resource_name:
    #         resource_store:
    #         resource_namespace:
    #         data_asset_name:
    #         expectation_suite_name:
    #         run_id:
    #
    #     Returns:
    #         A dictionary describing how to locate the resource (specific to resource_store type)
    #     """
    #     logger.debug("Starting DatContext.write_resource")
    #
    #     if resource_store is None:
    #         logger.error("No resource store specified")
    #         return
    #
    #     resource_locator_info = {}
    #
    #     if resource_store['type'] == "s3":
    #         raise NotImplementedError("s3 is not currently a supported resource_store type for writing")
    #     elif resource_store['type'] == 'filesystem':
    #         resource_store = self._normalize_store_path(resource_store)
    #         path_components = [resource_store['base_directory']]
    #         if resource_namespace is not None:
    #             path_components.append(resource_namespace)
    #         if run_id is not None:
    #             path_components.append(run_id)
    #         if data_asset_name is not None:
    #             if not isinstance(data_asset_name, NormalizedDataAssetName):
    #                 normalized_name = self._normalize_data_asset_name(data_asset_name)
    #             else:
    #                 normalized_name = data_asset_name
    #             if expectation_suite_name is not None:
    #                 path_components.append(self._get_normalized_data_asset_name_filepath(normalized_name, expectation_suite_name, base_path="", file_extension=""))
    #             else:
    #                 path_components.append(
    #                     self._get_normalized_data_asset_name_filepath(normalized_name, "",
    #                                                                   base_path="", file_extension=""))
    #         else:
    #             if expectation_suite_name is not None:
    #                 path_components.append(expectation_suite_name)
    #
    #         path_components.append(resource_name)
    #
    #         path = os.path.join(
    #             *path_components
    #         )
    #         safe_mmkdir(os.path.dirname(path))
    #         with open(path, "w") as writer:
    #             writer.write(resource)
    #
    #         resource_locator_info['path'] = path
    #     else:
    #         raise ge_exceptions.DataContextError("Unrecognized resource store type.")
    #
    #     return resource_locator_info

    def get_validation_result(
        self,
        data_asset_name,
        expectation_suite_name="default",
        run_id=None,
        validations_store_name="validations_store",
        failed_only=False,
    ):
        """Get validation results from a configured store.

        Args:
            data_asset_name: name of data asset for which to get validation result
            expectation_suite_name: expectation_suite name for which to get validation result (default: "default")
            run_id: run_id for which to get validation result (if None, fetch the latest result by alphanumeric sort)
            validations_store_name: the name of the store from which to get validation results
            failed_only: if True, filter the result to return only failed expectations

        Returns:
            validation_result

        """

        selected_store = self.stores[validations_store_name]
        if not isinstance(data_asset_name, NormalizedDataAssetName):
            data_asset_name = self._normalize_data_asset_name(data_asset_name)

        if not isinstance(data_asset_name, DataAssetIdentifier):
            data_asset_name = DataAssetIdentifier(
                datasource=data_asset_name.datasource,
                generator=data_asset_name.generator,
                generator_asset=data_asset_name.generator_asset
            )


        if run_id == None:
            #Get most recent run id
            # NOTE : This method requires a (potentially very inefficient) list_keys call.
            # It should probably move to live in an appropriate Store class,
            # but when we do so, that Store will need to function as more than just a key-value Store.
            key_list = selected_store.list_keys()
            run_id_set = set([key.run_id for key in key_list])
            if len(run_id_set) == 0:
                logger.warning("No valid run_id values found.")
                return {}

            run_id = max(run_id_set)

        key = ValidationResultIdentifier(
                expectation_suite_identifier=ExpectationSuiteIdentifier(
                    data_asset_name=data_asset_name,
                    expectation_suite_name=expectation_suite_name
                ),
                run_id=run_id
            )
        results_dict = selected_store.get(key)

        #TODO: This should be a convenience method of ValidationResultSuite
        if failed_only:
            failed_results_list = [result for result in results_dict["results"] if not result["success"]]
            results_dict["results"] = failed_results_list
            return results_dict
        else:
            return results_dict

    def update_return_obj(self, data_asset, return_obj):
        """Helper called by data_asset.

        Args:
            data_asset: The data_asset whose validation produced the current return object
            return_obj: the return object to update

        Returns:
            return_obj: the return object, potentially changed into a widget by the configured expectation explorer
        """
        return return_obj

    def build_data_docs(self, site_names=None, data_asset_name=None):
        """
        Build Data Docs for your project.

        These make it simple to visualize data quality in your project. These
        include Expectations, Validations & Profiles. The are built for all
        Datasources from JSON artifacts in the local repo including validations
        & profiles from the uncommitted directory.

        Returns:
            A dictionary with the names of the updated data documentation sites as keys and the the location info
            of their index.html files as values
        """
        logger.debug("Starting DataContext.build_data_docs")

        index_page_locator_infos = {}

        sites = self._project_config_with_varibles_substituted.get('data_docs_sites', [])
        if sites:
            logger.debug("Found data_docs_sites. Building sites...")

            for site_name, site_config in sites.items():
                logger.debug("Building Data Docs Site %s" % site_name,)

                # NOTE: 20191007 - JPC: removed condition that zero-length site_names mean build all sites
                if (site_names and site_name in site_names) or not site_names:
                    complete_site_config = site_config
                    site_builder = instantiate_class_from_config(
                        config=complete_site_config,
                        runtime_config={
                            "data_context": self,
                        },
                        config_defaults={
                            "module_name": "great_expectations.render.renderer.site_builder"
                        }
                    )
                    # TODO : Re-implement data_asset_name
                    index_page_locator_info = site_builder.build()[0]

                    if index_page_locator_info:
                        index_page_locator_infos[site_name] = index_page_locator_info
        else:
            logger.debug("No data_docs_config found. No site(s) built.")

        return index_page_locator_infos

    # Proposed TODO : Abe 2019/09/21 : I think we want to convert this method into a configurable profiler class, so that
    # it can be pluggable and configurable
    def profile_datasource(self,
                           datasource_name,
                           generator_name=None,
                           data_assets=None,
                           max_data_assets=20,
                           profile_all_data_assets=True,
                           profiler=BasicDatasetProfiler,
                           dry_run=False,
                           additional_batch_kwargs=None):
        """Profile the named datasource using the named profiler.

        Args:
            datasource_name: the name of the datasource for which to profile data_assets
            generator_name: the name of the generator to use to get batches
            data_assets: list of data asset names to profile
            max_data_assets: if the number of data assets the generator yields is greater than this max_data_assets,
                profile_all_data_assets=True is required to profile all
            profile_all_data_assets: when True, all data assets are profiled, regardless of their number
            profiler: the profiler class to use
            dry_run: when true, the method checks arguments and reports if can profile or specifies the arguments that are missing
            additional_batch_kwargs: Additional keyword arguments to be provided to get_batch when loading the data asset.
        Returns:
            A dictionary::

                {
                    "success": True/False,
                    "results": List of (expectation_suite, EVR) tuples for each of the data_assets found in the datasource
                }

            When success = False, the error details are under "error" key
        """

        if not dry_run:
            logger.info("Profiling '%s' with '%s'" % (datasource_name, profiler.__name__))

        profiling_results = {}

        # Get data_asset_name_list
        data_asset_names = self.get_available_data_asset_names(datasource_name)
        if generator_name is None:
            if len(data_asset_names[datasource_name].keys()) == 1:
                generator_name = list(data_asset_names[datasource_name].keys())[0]
        if generator_name not in data_asset_names[datasource_name]:
            raise ge_exceptions.ProfilerError("Generator %s not found for datasource %s" % (generator_name, datasource_name))

        data_asset_name_list = list(data_asset_names[datasource_name][generator_name])
        total_data_assets = len(data_asset_name_list)

        if data_assets and len(data_assets) > 0:
            not_found_data_assets = [name for name in data_assets if name not in data_asset_name_list]
            if len(not_found_data_assets) > 0:
                profiling_results = {
                    'success': False,
                    'error': {
                        'code': DataContext.PROFILING_ERROR_CODE_SPECIFIED_DATA_ASSETS_NOT_FOUND,
                        'not_found_data_assets': not_found_data_assets,
                        'data_assets': data_asset_name_list
                    }
                }
                return profiling_results


            data_asset_name_list = data_assets
            data_asset_name_list.sort()
            total_data_assets = len(data_asset_name_list)
            if not dry_run:
                logger.info("Profiling the white-listed data assets: %s, alphabetically." % (",".join(data_asset_name_list)))
        else:
            if profile_all_data_assets:
                data_asset_name_list.sort()
            else:
                if total_data_assets > max_data_assets:
                    profiling_results = {
                        'success': False,
                        'error': {
                            'code': DataContext.PROFILING_ERROR_CODE_TOO_MANY_DATA_ASSETS,
                            'num_data_assets': total_data_assets,
                            'data_assets': data_asset_name_list
                        }
                    }
                    return profiling_results

        if not dry_run:
            logger.info("Profiling all %d data assets from generator %s" % (len(data_asset_name_list), generator_name))
        else:
            logger.info("Found %d data assets from generator %s" % (len(data_asset_name_list), generator_name))

        profiling_results['success'] = True

        if not dry_run:
            profiling_results['results'] = []
            total_columns, total_expectations, total_rows, skipped_data_assets = 0, 0, 0, 0
            total_start_time = datetime.datetime.now()
            # run_id = total_start_time.isoformat().replace(":", "") + "Z"
            run_id = "profiling"

            for name in data_asset_name_list:
                logger.info("\tProfiling '%s'..." % name)
                try:
                    start_time = datetime.datetime.now()

                    # FIXME: There needs to be an affordance here to limit to 100 rows, or downsample, etc.
                    if additional_batch_kwargs is None:
                        additional_batch_kwargs = {}

                    normalized_data_asset_name = self._normalize_data_asset_name(name)
                    expectation_suite_name = profiler.__name__
                    self.create_expectation_suite(
                        data_asset_name=normalized_data_asset_name,
                        expectation_suite_name=expectation_suite_name,
                        overwrite_existing=True
                    )
                    batch_kwargs = self.yield_batch_kwargs(
                        data_asset_name=normalized_data_asset_name,
                        **additional_batch_kwargs
                    )

                    batch = self.get_batch(
                        data_asset_name=normalized_data_asset_name,
                        expectation_suite_name=expectation_suite_name,
                        batch_kwargs=batch_kwargs
                    )

                    if not profiler.validate(batch):
                        raise ge_exceptions.ProfilerError(
                            "batch '%s' is not a valid batch for the '%s' profiler" % (name, profiler.__name__)
                        )

                    # Note: This logic is specific to DatasetProfilers, which profile a single batch. Multi-batch profilers
                    # will have more to unpack.
                    expectation_suite, validation_results = profiler.profile(batch, run_id=run_id)
                    profiling_results['results'].append((expectation_suite, validation_results))

                    self.validations_store.set(
                        key=ValidationResultIdentifier(
                            expectation_suite_identifier=ExpectationSuiteIdentifier(
                                data_asset_name=DataAssetIdentifier(
                                    *normalized_data_asset_name
                                ),
                                expectation_suite_name=expectation_suite_name
                            ),
                            run_id=run_id
                        ),
                        value=validation_results
                    )

                    if isinstance(batch, Dataset):
                        # For datasets, we can produce some more detailed statistics
                        row_count = batch.get_row_count()
                        total_rows += row_count
                        new_column_count = len(set([exp["kwargs"]["column"] for exp in expectation_suite["expectations"] if "column" in exp["kwargs"]]))
                        total_columns += new_column_count

                    new_expectation_count = len(expectation_suite["expectations"])
                    total_expectations += new_expectation_count

                    self.save_expectation_suite(expectation_suite)
                    duration = (datetime.datetime.now() - start_time).total_seconds()
                    logger.info("\tProfiled %d columns using %d rows from %s (%.3f sec)" %
                                (new_column_count, row_count, name, duration))

                except ge_exceptions.ProfilerError as err:
                    logger.warning(err.message)
                except IOError as err:
                    logger.warning("IOError while profiling %s. (Perhaps a loading error?) Skipping." % name)
                    logger.debug(str(err))
                    skipped_data_assets += 1
                except SQLAlchemyError as e:
                    logger.warning("SqlAlchemyError while profiling %s. Skipping." % name)
                    logger.debug(str(e))
                    skipped_data_assets += 1

            total_duration = (datetime.datetime.now() - total_start_time).total_seconds()
            logger.info("""
    Profiled %d of %d named data assets, with %d total rows and %d columns in %.2f seconds.
    Generated, evaluated, and stored %d candidate Expectations.
    Note: You will need to review and revise Expectations before using them in production.""" % (
                len(data_asset_name_list),
                total_data_assets,
                total_rows,
                total_columns,
                total_duration,
                total_expectations,
            ))
            if skipped_data_assets > 0:
                logger.warning("Skipped %d data assets due to errors." % skipped_data_assets)

        profiling_results['success'] = True
        return profiling_results


class DataContext(ConfigOnlyDataContext):
    """A DataContext represents a Great Expectations project. It organizes storage and access for
    expectation suites, datasources, notification settings, and data fixtures.

    The DataContext is configured via a yml file stored in a directory called great_expectations; the configuration file
    as well as managed expectation suites should be stored in version control.

    Use the `create` classmethod to create a new empty config, or instantiate the DataContext
    by passing the path to an existing data context root directory.

    DataContexts use data sources you're already familiar with. Generators help introspect data stores and data execution
    frameworks (such as airflow, Nifi, dbt, or dagster) to describe and produce batches of data ready for analysis. This
    enables fetching, validation, profiling, and documentation of  your data in a way that is meaningful within your
    existing infrastructure and work environment.

    DataContexts use a datasource-based namespace, where each accessible type of data has a three-part
    normalized *data_asset_name*, consisting of *datasource/generator/generator_asset*.

    - The datasource actually connects to a source of materialized data and returns Great Expectations DataAssets \
      connected to a compute environment and ready for validation.

    - The Generator knows how to introspect datasources and produce identifying "batch_kwargs" that define \
      particular slices of data.

    - The generator_asset is a specific name -- often a table name or other name familiar to users -- that \
      generators can slice into batches.

    An expectation suite is a collection of expectations ready to be applied to a batch of data. Since
    in many projects it is useful to have different expectations evaluate in different contexts--profiling
    vs. testing; warning vs. error; high vs. low compute; ML model or dashboard--suites provide a namespace
    option for selecting which expectations a DataContext returns.

    In many simple projects, the datasource or generator name may be omitted and the DataContext will infer
    the correct name when there is no ambiguity.

    Similarly, if no expectation suite name is provided, the DataContext will assume the name "default".
    """

    # def __init__(self, config, filepath, data_asset_name_delimiter='/'):
    def __init__(self, context_root_dir=None, active_environment_name='default', data_asset_name_delimiter='/'):

        # Determine the "context root directory" - this is the parent of "great_expectations" dir
        if context_root_dir is None:
            context_root_dir = self.find_context_root_dir()
        context_root_directory = os.path.abspath(context_root_dir)
        self._context_root_directory = context_root_directory

        self.active_environment_name = active_environment_name

        project_config = self._load_project_config()

        super(DataContext, self).__init__(
            project_config,
            context_root_directory,
            data_asset_name_delimiter,
        )

    # TODO : This should use a Store so that the DataContext doesn't need to be aware of reading and writing to disk.
    def _load_project_config(self):
        """
        Reads the project configuration from the project configuration file.
        The file may contain ${SOME_VARIABLE} variables - see self._project_config_with_varibles_substituted
        for how these are substituted.

        :return: the configuration object read from the file
        """
        path_to_yml = os.path.join(self.root_directory, "great_expectations.yml")
        try:
            with open(path_to_yml, "r") as data:
                config_dict = yaml.load(data)

        except YAMLError as err:
            raise ge_exceptions.InvalidConfigurationYamlError(
                "Your configuration file is not a valid yml file likely due to a yml syntax error:\n\n{}".format(err)
            )
        except IOError:
            raise ge_exceptions.ConfigNotFoundError()

        version = config_dict.get("config_version", 0)

        # TODO clean this up once type-checking configs is more robust
        if not isinstance(version, int):
            raise ge_exceptions.InvalidConfigValueTypeError("The key `config_version` must be an integer. Please check your config file.")

        # When migrating from 0.7.x to 0.8.0
        if version == 0 and "validations_stores" in list(config_dict.keys()):
            raise ge_exceptions.ZeroDotSevenConfigVersionError(
                "You appear to be using a config version from the 0.7.x series. This version is no longer supported."
            )
        elif version < MINIMUM_SUPPORTED_CONFIG_VERSION:
            raise ge_exceptions.UnsupportedConfigVersionError(
                "You appear to have an invalid config version ({}).\n    The version number must be between {} and {}.".format(
                    version,
                    MINIMUM_SUPPORTED_CONFIG_VERSION,
                    CURRENT_CONFIG_VERSION,
                )
            )
        elif version > CURRENT_CONFIG_VERSION:
            raise ge_exceptions.InvalidConfigVersionError(
                "You appear to have an invalid config version ({}).\n    The maximum valid version is {}.".format(
                    version,
                    CURRENT_CONFIG_VERSION
                )
            )

        # return DataContextConfig(**config_dict)
        return config_dict


    # TODO : This should use a Store so that the DataContext doesn't need to be aware of reading and writing to disk.
    def _save_project_config(self):
        """Save the current project to disk."""
        logger.debug("Starting DataContext._save_project_config")

        config_filepath = os.path.join(self.root_directory, "great_expectations.yml")
        with open(config_filepath, "w") as data:
            config = copy.deepcopy(
                self._project_config
            )

            yaml.dump(config, data)

    def add_store(self, store_name, store_config):
        logger.debug("Starting DataContext.add_store")

        new_store = super(DataContext, self).add_store(store_name, store_config)
        self._save_project_config()
        return new_store

    def add_datasource(self, name, **kwargs):
        logger.debug("Starting DataContext.add_datasource for datasource %s" % name)

        new_datasource = super(DataContext, self).add_datasource(name, **kwargs)
        self._save_project_config()

        return new_datasource

    @staticmethod
    def find_context_root_dir():
        ge_home_environment = os.getenv("GE_HOME", None)
        if ge_home_environment:
            if os.path.isdir(ge_home_environment) and os.path.isfile(
                os.path.join(ge_home_environment, "great_expectations.yml")
            ):
                return ge_home_environment
        elif os.path.isdir("../notebooks") and os.path.isfile("../great_expectations.yml"):
            return "../"
        elif os.path.isdir("./great_expectations") and \
                os.path.isfile("./great_expectations/great_expectations.yml"):
            return "./great_expectations"
        elif os.path.isdir("./") and os.path.isfile("./great_expectations.yml"):
            return "./"
        else:
            raise ge_exceptions.DataContextError(
                "Unable to locate context root directory. Please provide a directory name."
            )


class ExplorerDataContext(DataContext):

    def __init__(self, context_root_dir=None, expectation_explorer=True, data_asset_name_delimiter='/'):
        """
            expectation_explorer: If True, load the expectation explorer manager, which will modify GE return objects \
            to include ipython notebook widgets.
        """

        super(ExplorerDataContext, self).__init__(
            context_root_dir,
            data_asset_name_delimiter,
        )

        self._expectation_explorer = expectation_explorer
        if expectation_explorer:
            from great_expectations.jupyter_ux.expectation_explorer import ExpectationExplorer
            self._expectation_explorer_manager = ExpectationExplorer()

    def update_return_obj(self, data_asset, return_obj):
        """Helper called by data_asset.

        Args:
            data_asset: The data_asset whose validation produced the current return object
            return_obj: the return object to update

        Returns:
            return_obj: the return object, potentially changed into a widget by the configured expectation explorer
        """
        if self._expectation_explorer:
            return self._expectation_explorer_manager.create_expectation_widget(data_asset, return_obj)
        else:
            return return_obj<|MERGE_RESOLUTION|>--- conflicted
+++ resolved
@@ -136,7 +136,6 @@
             cls.write_config_variables_template_to_disk(uncommitted_dir)
 
         return cls(ge_dir)
-<<<<<<< HEAD
 
     @classmethod
     def do_all_uncommitted_directories_exist(cls, ge_dir):
@@ -149,19 +148,6 @@
         return True
 
     @classmethod
-=======
-
-    @classmethod
-    def do_all_uncommitted_directories_exist(cls, ge_dir):
-        """Check if all uncommitted direcotries exist."""
-        uncommitted_dir = os.path.join(ge_dir, "uncommitted")
-        for directory in cls.UNCOMMITTED_DIRECTORIES:
-            if not os.path.isdir(os.path.join(uncommitted_dir, directory)):
-                return False
-
-        return True
-
-    @classmethod
     def does_config_variables_yml_exist(cls, ge_dir):
         """Check if all config_variables.yml exists."""
         path_to_yml = os.path.join(ge_dir, "great_expectations.yml")
@@ -174,7 +160,6 @@
         return os.path.isfile(config_var_path)
 
     @classmethod
->>>>>>> 97fa609b
     def write_config_variables_template_to_disk(cls, uncommitted_dir):
         safe_mmkdir(uncommitted_dir)
         config_var_file = os.path.join(uncommitted_dir, "config_variables.yml")
