--- conflicted
+++ resolved
@@ -1639,11 +1639,7 @@
             limit=limit,
             index=index,
             custom_filter_function=custom_filter_function,
-<<<<<<< HEAD
-            sampling_methodt=sampling_method,
-=======
             sampling_method=sampling_method,
->>>>>>> c34a57ee
             sampling_kwargs=sampling_kwargs,
             splitter_method=splitter_method,
             splitter_kwargs=splitter_kwargs,
@@ -1654,11 +1650,7 @@
             batch_spec_passthrough=batch_spec_passthrough,
             **kwargs,
         )
-<<<<<<< HEAD
-        datasource_name: str = batch_request.datasource_name
-=======
         datasource_name = batch_request.datasource_name
->>>>>>> c34a57ee
         datasource: Datasource = cast(Datasource, self.datasources[datasource_name])
         return datasource.get_batch_list_from_batch_request(batch_request=batch_request)
 
