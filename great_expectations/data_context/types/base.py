--- conflicted
+++ resolved
@@ -937,13 +937,6 @@
     )
     force_reuse_spark_context = fields.Bool(required=False, allow_none=True)
     spark_config = fields.Raw(required=False, allow_none=True)
-<<<<<<< HEAD
-    # spark_config = fields.Dict(
-    #    keys=fields.Str(), values=fields.Str(), required=False, allow_none=True
-    # )
-=======
-
->>>>>>> 8d3f0543
     execution_engine = fields.Nested(
         ExecutionEngineConfigSchema, required=False, allow_none=True
     )
