--- conflicted
+++ resolved
@@ -1195,7 +1195,9 @@
     )
     config_variables_file_path = fields.Str(allow_none=True)
     anonymous_usage_statistics = fields.Nested(AnonymizedUsageStatisticsConfigSchema)
-<<<<<<< HEAD
+    progress_bars = fields.Nested(
+        ProgressBarsConfigSchema, required=False, allow_none=True
+    )
     concurrency = fields.Nested(
         ConcurrencyConfigSchema, required=False, allow_none=True
     )
@@ -1204,6 +1206,7 @@
     # If a user has not explicitly configured the value, it will be None and will be wiped by the post_dump hook
     REMOVE_KEYS_IF_NONE = [
         "concurrency",  # 0.13.33
+        "progress_bars",  # 0.13.49
     ]
 
     @post_dump
@@ -1213,29 +1216,7 @@
             if key in data and data[key] is None:
                 data.pop(key)
         return data
-=======
-    progress_bars = fields.Nested(
-        ProgressBarsConfigSchema, required=False, allow_none=True
-    )
-    concurrency = fields.Nested(ConcurrencyConfigSchema)
->>>>>>> d79763ab
-
-    # To ensure backwards compatability, we need to ensure that new options are "opt-in"
-    # If a user has not explicitly configured the value, it will be None and will be wiped by the post_dump hook
-    REMOVE_KEYS_IF_NONE = [
-        "progress_bars",  # 0.13.46
-    ]
-
-    @post_dump
-    def remove_keys_if_none(self, data: dict, **kwargs) -> dict:
-        data = copy.deepcopy(data)
-        for key in self.REMOVE_KEYS_IF_NONE:
-            if key in data and data[key] is None:
-                data.pop(key)
-        return data
-
-    # noinspection PyMethodMayBeStatic
-    # noinspection PyUnusedLocal
+
     def handle_error(self, exc, data, **kwargs):
         """Log and raise our custom exception when (de)serialization fails."""
         if (
@@ -1891,12 +1872,8 @@
         self.anonymous_usage_statistics = anonymous_usage_statistics
         if isinstance(concurrency, dict):
             concurrency = ConcurrencyConfig(**concurrency)
-<<<<<<< HEAD
         self.concurrency = concurrency
-=======
-        self.concurrency: ConcurrencyConfig = concurrency
         self.progress_bars = progress_bars
->>>>>>> d79763ab
 
         super().__init__(commented_map=commented_map)
 
