from __future__ import annotations

import hashlib
import json
import logging
<<<<<<< HEAD
import warnings
from typing import TYPE_CHECKING, List, Optional, Tuple, Union, cast
from uuid import UUID
=======
from typing import TYPE_CHECKING, Optional, Union
>>>>>>> 2f04470d

from marshmallow import Schema, fields, post_load

import great_expectations.exceptions as gx_exceptions
from great_expectations.core._docs_decorators import public_api
from great_expectations.core.data_context_key import DataContextKey
from great_expectations.core.id_dict import BatchKwargs, IDDict
from great_expectations.core.run_identifier import RunIdentifier, RunIdentifierSchema
from great_expectations.core.util import convert_to_json_serializable

if TYPE_CHECKING:
    from great_expectations.data_context.cloud_constants import GXCloudRESTResource

logger = logging.getLogger(__name__)


class ExpectationSuiteIdentifier(DataContextKey):
    def __init__(self, expectation_suite_name: str) -> None:
        super().__init__()
        if not isinstance(expectation_suite_name, str):
            raise gx_exceptions.InvalidDataContextKeyError(
                f"expectation_suite_name must be a string, not {type(expectation_suite_name).__name__}"
            )
        self._expectation_suite_name = expectation_suite_name

    @property
    def expectation_suite_name(self):
        return self._expectation_suite_name

    def to_tuple(self):
        return tuple(self.expectation_suite_name.split("."))

    def to_fixed_length_tuple(self):
        return (self.expectation_suite_name,)

    @classmethod
    def from_tuple(cls, tuple_):
        return cls(".".join(tuple_))

    @classmethod
    def from_fixed_length_tuple(cls, tuple_):
        return cls(expectation_suite_name=tuple_[0])

    def __repr__(self):
        return f"{self.__class__.__name__}::{self._expectation_suite_name}"


class ExpectationSuiteIdentifierSchema(Schema):
    expectation_suite_name = fields.Str()

    # noinspection PyUnusedLocal
    @post_load
    def make_expectation_suite_identifier(self, data, **kwargs):
        return ExpectationSuiteIdentifier(**data)


class BatchIdentifier(DataContextKey):
    """A BatchIdentifier tracks"""

    def __init__(
        self,
        batch_identifier: Union[BatchKwargs, dict, str],
        data_asset_name: Optional[str] = None,
    ) -> None:
        super().__init__()
        # if isinstance(batch_identifier, (BatchKwargs, dict)):
        #     self._batch_identifier = batch_identifier.batch_fingerprint

        self._batch_identifier = batch_identifier
        self._data_asset_name = data_asset_name

    @property
    def batch_identifier(self):
        return self._batch_identifier

    @property
    def data_asset_name(self):
        return self._data_asset_name

    def to_tuple(self):
        return (self.batch_identifier,)

    @classmethod
    def from_tuple(cls, tuple_):
        return cls(batch_identifier=tuple_[0])


class BatchIdentifierSchema(Schema):
    batch_identifier = fields.Str()
    data_asset_name = fields.Str()

    # noinspection PyUnusedLocal
    @post_load
    def make_batch_identifier(self, data, **kwargs):
        return BatchIdentifier(**data)


@public_api
class ValidationResultIdentifier(DataContextKey):
    """A ValidationResultIdentifier identifies a validation result by the fully-qualified expectation_suite_identifier and run_id."""

    def __init__(self, expectation_suite_identifier, run_id, batch_identifier) -> None:
        """Constructs a ValidationResultIdentifier

        Args:
            expectation_suite_identifier (ExpectationSuiteIdentifier, list, tuple, or dict):
                identifying information for the fully-qualified expectation suite used to validate
            run_id (RunIdentifier): The run_id for which validation occurred
        """
        super().__init__()
        self._expectation_suite_identifier = expectation_suite_identifier
        if isinstance(run_id, dict):
            run_id = RunIdentifier(**run_id)
        elif run_id is None:
            run_id = RunIdentifier()
        elif not isinstance(run_id, RunIdentifier):
            run_id = RunIdentifier(run_name=str(run_id))

        self._run_id = run_id
        self._batch_identifier = batch_identifier

    @property
    def expectation_suite_identifier(self) -> ExpectationSuiteIdentifier:
        return self._expectation_suite_identifier

    @property
    def run_id(self):
        return self._run_id

    @property
    def batch_identifier(self):
        return self._batch_identifier

    def to_tuple(self):
        return tuple(
            list(self.expectation_suite_identifier.to_tuple())
            + list(self.run_id.to_tuple())
            + [self.batch_identifier or "__none__"]
        )

    def to_fixed_length_tuple(self):
        return tuple(
            [self.expectation_suite_identifier.expectation_suite_name]
            + list(self.run_id.to_tuple())
            + [self.batch_identifier or "__none__"]
        )

    @classmethod
    def from_tuple(cls, tuple_):
        return cls(
            ExpectationSuiteIdentifier.from_tuple(tuple_[0:-3]),
            RunIdentifier.from_tuple((tuple_[-3], tuple_[-2])),
            tuple_[-1],
        )

    @classmethod
    def from_fixed_length_tuple(cls, tuple_):
        return cls(
            ExpectationSuiteIdentifier(tuple_[0]),
            RunIdentifier.from_tuple((tuple_[1], tuple_[2])),
            tuple_[3],
        )

    @classmethod
    def from_object(cls, validation_result):
        batch_kwargs = validation_result.meta.get("batch_kwargs", {})
        if isinstance(batch_kwargs, IDDict):
            batch_identifier = batch_kwargs.to_id()
        elif isinstance(batch_kwargs, dict):
            batch_identifier = IDDict(batch_kwargs).to_id()
        else:
            raise gx_exceptions.DataContextError(
                "Unable to construct ValidationResultIdentifier from provided object."
            )
        return cls(
            expectation_suite_identifier=ExpectationSuiteIdentifier(
                validation_result.meta["expectation_suite_name"]
            ),
            run_id=validation_result.meta.get("run_id"),
            batch_identifier=batch_identifier,
        )


class MetricIdentifier(DataContextKey):
    """A MetricIdentifier serves as a key to store and retrieve Metrics."""

    def __init__(self, metric_name, metric_kwargs_id) -> None:
        self._metric_name = metric_name
        self._metric_kwargs_id = metric_kwargs_id

    @property
    def metric_name(self):
        return self._metric_name

    @property
    def metric_kwargs_id(self):
        return self._metric_kwargs_id

    def to_fixed_length_tuple(self):
        return self.to_tuple()

    def to_tuple(self):
        if self._metric_kwargs_id is None:
            tuple_metric_kwargs_id = "__"
        else:
            tuple_metric_kwargs_id = self._metric_kwargs_id
        return tuple(
            (self.metric_name, tuple_metric_kwargs_id)
        )  # We use the placeholder in to_tuple

    @classmethod
    def from_fixed_length_tuple(cls, tuple_):
        return cls.from_tuple(tuple_)

    @classmethod
    def from_tuple(cls, tuple_):
        if tuple_[-1] == "__":
            return cls(*tuple_[:-1], None)
        return cls(*tuple_)


class ValidationMetricIdentifier(MetricIdentifier):
    def __init__(  # noqa: PLR0913
        self,
        run_id,
        data_asset_name,
        expectation_suite_identifier,
        metric_name,
        metric_kwargs_id,
    ) -> None:
        super().__init__(metric_name, metric_kwargs_id)
        if not isinstance(expectation_suite_identifier, ExpectationSuiteIdentifier):
            expectation_suite_identifier = ExpectationSuiteIdentifier(
                expectation_suite_name=expectation_suite_identifier
            )

        if isinstance(run_id, dict):
            run_id = RunIdentifier(**run_id)
        elif run_id is None:
            run_id = RunIdentifier()
        elif not isinstance(run_id, RunIdentifier):
            run_id = RunIdentifier(run_name=str(run_id))

        self._run_id = run_id
        self._data_asset_name = data_asset_name
        self._expectation_suite_identifier = expectation_suite_identifier

    @property
    def run_id(self):
        return self._run_id

    @property
    def data_asset_name(self):
        return self._data_asset_name

    @property
    def expectation_suite_identifier(self):
        return self._expectation_suite_identifier

    def to_tuple(self):
        if self.data_asset_name is None:
            tuple_data_asset_name = "__"
        else:
            tuple_data_asset_name = self.data_asset_name
        return tuple(
            list(self.run_id.to_tuple())
            + [tuple_data_asset_name]
            + list(self.expectation_suite_identifier.to_tuple())
            + [self.metric_name, self.metric_kwargs_id or "__"]
        )

    def to_fixed_length_tuple(self):
        if self.data_asset_name is None:
            tuple_data_asset_name = "__"
        else:
            tuple_data_asset_name = self.data_asset_name
        return tuple(
            list(self.run_id.to_tuple())
            + [tuple_data_asset_name]
            + list(self.expectation_suite_identifier.to_fixed_length_tuple())
            + [self.metric_name, self.metric_kwargs_id or "__"]
        )

    def to_evaluation_parameter_urn(self):
        if self._metric_kwargs_id is None:
            return "urn:great_expectations:validations:" + ":".join(
                list(self.expectation_suite_identifier.to_fixed_length_tuple())
                + [self.metric_name]
            )
        else:
            return "urn:great_expectations:validations:" + ":".join(
                list(self.expectation_suite_identifier.to_fixed_length_tuple())
                + [self.metric_name, self._metric_kwargs_id]
            )

    @classmethod
    def from_tuple(cls, tuple_):
        if len(tuple_) < 6:  # noqa: PLR2004
            raise gx_exceptions.GreatExpectationsError(
                "ValidationMetricIdentifier tuple must have at least six components."
            )
        if tuple_[2] == "__":
            tuple_data_asset_name = None
        else:
            tuple_data_asset_name = tuple_[2]
        metric_id = MetricIdentifier.from_tuple(tuple_[-2:])
        return cls(
            run_id=RunIdentifier.from_tuple((tuple_[0], tuple_[1])),
            data_asset_name=tuple_data_asset_name,
            expectation_suite_identifier=ExpectationSuiteIdentifier.from_tuple(
                tuple_[3:-2]
            ),
            metric_name=metric_id.metric_name,
            metric_kwargs_id=metric_id.metric_kwargs_id,
        )

    @classmethod
    def from_fixed_length_tuple(cls, tuple_):
        if len(tuple_) != 6:  # noqa: PLR2004
            raise gx_exceptions.GreatExpectationsError(
                "ValidationMetricIdentifier fixed length tuple must have exactly six "
                "components."
            )
        if tuple_[2] == "__":
            tuple_data_asset_name = None
        else:
            tuple_data_asset_name = tuple_[2]
        metric_id = MetricIdentifier.from_tuple(tuple_[-2:])
        return cls(
            run_id=RunIdentifier.from_fixed_length_tuple((tuple_[0], tuple_[1])),
            data_asset_name=tuple_data_asset_name,
            expectation_suite_identifier=ExpectationSuiteIdentifier.from_fixed_length_tuple(
                tuple((tuple_[3],))
            ),
            metric_name=metric_id.metric_name,
            metric_kwargs_id=metric_id.metric_kwargs_id,
        )


class GXCloudIdentifier(DataContextKey):
    def __init__(
        self,
        resource_type: GXCloudRESTResource,
        id: str | None = None,
        resource_name: str | None = None,
    ) -> None:
        super().__init__()

        self._resource_type = resource_type
        self._id = id
        self._resource_name = resource_name

    @property
    def resource_type(self) -> GXCloudRESTResource:
        return self._resource_type

    @resource_type.setter
    def resource_type(self, value: GXCloudRESTResource) -> None:
        self._resource_type = value

    @property
    def id(self) -> str | None:
        return self._id

    @id.setter
    def id(self, value: str) -> None:
        self._id = value

    @property
    def resource_name(self) -> str | None:
        return self._resource_name

    def to_tuple(self):
        return (self.resource_type, self.id, self.resource_name)

    def to_fixed_length_tuple(self):
        return self.to_tuple()

    @classmethod
    def from_tuple(cls, tuple_):
        # Only add resource name if it exists in the tuple_
        if len(tuple_) == 3:  # noqa: PLR2004
            return cls(resource_type=tuple_[0], id=tuple_[1], resource_name=tuple_[2])
        return cls(resource_type=tuple_[0], id=tuple_[1])

    @classmethod
    def from_fixed_length_tuple(cls, tuple_):
        return cls.from_tuple(tuple_)

    def __repr__(self):
        repr = f"{self.__class__.__name__}::{self.resource_type}::{self.id}"
        if self.resource_name:
            repr += f"::{self.resource_name}"
        return repr


class ValidationResultIdentifierSchema(Schema):
    expectation_suite_identifier = fields.Nested(
        ExpectationSuiteIdentifierSchema,
        required=True,
        error_messages={
            "required": "expectation_suite_identifier is required for a ValidationResultIdentifier"
        },
    )
    run_id = fields.Nested(
        RunIdentifierSchema,
        required=True,
        error_messages={
            "required": "run_id is required for a " "ValidationResultIdentifier"
        },
    )
    batch_identifier = fields.Nested(BatchIdentifierSchema, required=True)

    # noinspection PyUnusedLocal
    @post_load
    def make_validation_result_identifier(self, data, **kwargs):
        return ValidationResultIdentifier(**data)


class SiteSectionIdentifier(DataContextKey):
    def __init__(self, site_section_name, resource_identifier) -> None:
        self._site_section_name = site_section_name
        if site_section_name in ["validations", "profiling"]:
            if isinstance(resource_identifier, ValidationResultIdentifier):
                self._resource_identifier = resource_identifier
            elif isinstance(resource_identifier, (tuple, list)):
                self._resource_identifier = ValidationResultIdentifier(
                    *resource_identifier
                )
            else:
                self._resource_identifier = ValidationResultIdentifier(
                    **resource_identifier
                )
        elif site_section_name == "expectations":
            if isinstance(resource_identifier, ExpectationSuiteIdentifier):
                self._resource_identifier = resource_identifier  # type: ignore[assignment]
            elif isinstance(resource_identifier, (tuple, list)):
                self._resource_identifier = ExpectationSuiteIdentifier(  # type: ignore[assignment]
                    *resource_identifier
                )
            else:
                self._resource_identifier = ExpectationSuiteIdentifier(  # type: ignore[assignment]
                    **resource_identifier
                )
        else:
            raise gx_exceptions.InvalidDataContextKeyError(
                "SiteSectionIdentifier only supports 'validations' and 'expectations' as site section names"
            )

    @property
    def site_section_name(self):
        return self._site_section_name

    @property
    def resource_identifier(self):
        return self._resource_identifier

    def to_tuple(self):
        site_section_identifier_tuple_list = [self.site_section_name] + list(
            self.resource_identifier.to_tuple()
        )
        return tuple(site_section_identifier_tuple_list)

    @classmethod
    def from_tuple(cls, tuple_):
        if tuple_[0] == "validations":
            return cls(
                site_section_name=tuple_[0],
                resource_identifier=ValidationResultIdentifier.from_tuple(tuple_[1:]),
            )
        elif tuple_[0] == "expectations":
            return cls(
                site_section_name=tuple_[0],
                resource_identifier=ExpectationSuiteIdentifier.from_tuple(tuple_[1:]),
            )
        else:
            raise gx_exceptions.InvalidDataContextKeyError(
                "SiteSectionIdentifier only supports 'validations' and 'expectations' as site section names"
            )


class ConfigurationIdentifier(DataContextKey):
    def __init__(self, configuration_key: str) -> None:
        super().__init__()
        if not isinstance(configuration_key, str):
            raise gx_exceptions.InvalidDataContextKeyError(
                f"configuration_key must be a string, not {type(configuration_key).__name__}"
            )
        self._configuration_key = configuration_key

    @property
    def configuration_key(self) -> str:
        return self._configuration_key

    def to_tuple(self):
        return tuple(self.configuration_key.split("."))

    def to_fixed_length_tuple(self):
        return (self.configuration_key,)

    @classmethod
    def from_tuple(cls, tuple_):
        return cls(".".join(tuple_))

    @classmethod
    def from_fixed_length_tuple(cls, tuple_):
        return cls(configuration_key=tuple_[0])

    def __repr__(self):
        return f"{self.__class__.__name__}::{self._configuration_key}"


class ConfigurationIdentifierSchema(Schema):
    configuration_key = fields.Str()

    # noinspection PyUnusedLocal
    @post_load
    def make_configuration_identifier(self, data, **kwargs):
        return ConfigurationIdentifier(**data)


class ComputedMetricIdentifier(DataContextKey):
    def __init__(
        self,
        computed_metric_key: Tuple[
            Optional[Union[str, tuple, dict, UUID]],
            Optional[str],
            Optional[Union[str, tuple, dict, UUID]],
            Optional[Union[str, tuple, dict, UUID]],
        ],
    ) -> None:
        super().__init__()
        conditioned_computed_metric_key: List[Union[str, UUID]] = []
        element: Optional[Union[str, tuple, dict, UUID]]
        for element in computed_metric_key:
            if isinstance(element, UUID):
                conditioned_computed_metric_key.append(str(element))
            elif isinstance(element, (type(None), tuple, dict)):
                conditioned_computed_metric_key.append(
                    hashlib.md5(
                        json.dumps(
                            convert_to_json_serializable(data=element), sort_keys=True
                        ).encode("utf-8")
                    ).hexdigest()
                )
            else:
                conditioned_computed_metric_key.append(element)

        computed_metric_key = tuple(conditioned_computed_metric_key)

        computed_metric_key = cast(
            Tuple[
                Optional[Union[str, UUID]],
                Optional[str],
                Optional[Union[str, UUID]],
                Optional[Union[str, UUID]],
            ],
            computed_metric_key,
        )
        if any(not isinstance(element, str) for element in computed_metric_key):
            types_detected: str = (
                f"{[type(element).__name__ for element in computed_metric_key]}"
            )
            raise gx_exceptions.InvalidDataContextKeyError(
                f"computed_metric_key tuple elements must be of string type; {types_detected} detected"
            )

        self._computed_metric_key = computed_metric_key

    @property
    def computed_metric_key(
        self,
    ) -> Tuple[
        Optional[Union[str, UUID]],
        Optional[str],
        Optional[Union[str, UUID]],
        Optional[Union[str, UUID]],
    ]:
        return self._computed_metric_key

    def to_tuple(
        self,
    ) -> Tuple[
        Optional[Union[str, UUID]],
        Optional[str],
        Optional[Union[str, UUID]],
        Optional[Union[str, UUID]],
    ]:
        return self.computed_metric_key

    def to_fixed_length_tuple(self) -> tuple:
        # noinspection PyRedundantParentheses
        return (self.computed_metric_key,)

    @classmethod
    def from_tuple(
        cls,
        value: Tuple[
            Optional[Union[str, UUID]],
            Optional[str],
            Optional[Union[str, UUID]],
            Optional[Union[str, UUID]],
        ],
    ) -> ComputedMetricIdentifier:
        return cls(computed_metric_key=value)

    @classmethod
    def from_fixed_length_tuple(cls, value: tuple) -> ComputedMetricIdentifier:
        return cls(computed_metric_key=value[0])

    def __repr__(self):
        return f"{self.__class__.__name__}::{self._computed_metric_key}"


class ComputedMetricIdentifierSchema(Schema):
    computed_metric_key = fields.Str()

    # noinspection PyUnusedLocal
    @post_load
    def make_metric_identifier(self, data, **kwargs):
        return ComputedMetricIdentifier(**data)


expectationSuiteIdentifierSchema = ExpectationSuiteIdentifierSchema()
validationResultIdentifierSchema = ValidationResultIdentifierSchema()
runIdentifierSchema = RunIdentifierSchema()
batchIdentifierSchema = BatchIdentifierSchema()
configurationIdentifierSchema = ConfigurationIdentifierSchema()
computedMetricIdentifierSchema = ComputedMetricIdentifierSchema()<|MERGE_RESOLUTION|>--- conflicted
+++ resolved
@@ -3,13 +3,8 @@
 import hashlib
 import json
 import logging
-<<<<<<< HEAD
-import warnings
 from typing import TYPE_CHECKING, List, Optional, Tuple, Union, cast
 from uuid import UUID
-=======
-from typing import TYPE_CHECKING, Optional, Union
->>>>>>> 2f04470d
 
 from marshmallow import Schema, fields, post_load
 
