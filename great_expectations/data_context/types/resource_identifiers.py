--- conflicted
+++ resolved
@@ -9,12 +9,7 @@
 
 from great_expectations.core import IDDict, RunIdentifier, RunIdentifierSchema
 from great_expectations.core.data_context_key import DataContextKey
-<<<<<<< HEAD
-from great_expectations.core.id_dict import BatchKwargs
-from great_expectations.exceptions import InvalidDataContextKeyError, DataContextError
-=======
 from great_expectations.exceptions import DataContextError, InvalidDataContextKeyError
->>>>>>> 5b820611
 
 logger = logging.getLogger(__name__)
 
@@ -144,22 +139,6 @@
 
     def to_tuple(self):
         return tuple(
-<<<<<<< HEAD
-            list(self.expectation_suite_identifier.to_tuple()) +
-            list(self.run_id.to_tuple()) +
-            [self.batch_identifier or "__none__"]
-        )
-
-    def to_fixed_length_tuple(self):
-        return tuple([self.expectation_suite_identifier.expectation_suite_name] +
-                list(self.run_id.to_tuple()) +
-                [self.batch_identifier or "__none__"]
-         )
-
-    @classmethod
-    def from_tuple(cls, tuple_):
-        return cls(ExpectationSuiteIdentifier.from_tuple(tuple_[0:-3]), RunIdentifier.from_tuple((tuple_[-3], tuple_[-2])), tuple_[-1])
-=======
             list(self.expectation_suite_identifier.to_tuple())
             + [self.run_id or "__none__", self.batch_identifier or "__none__"]
         )
@@ -176,7 +155,6 @@
         return cls(
             ExpectationSuiteIdentifier.from_tuple(tuple_[0:-2]), tuple_[-2], tuple_[-1]
         )
->>>>>>> 5b820611
 
     @classmethod
     def from_fixed_length_tuple(cls, tuple_):
@@ -203,12 +181,6 @@
 
 
 class ValidationResultIdentifierSchema(Schema):
-<<<<<<< HEAD
-    expectation_suite_identifier = fields.Nested(ExpectationSuiteIdentifierSchema, required=True, error_messages={
-        'required': 'expectation_suite_identifier is required for a ValidationResultIdentifier'})
-    run_id = fields.Nested(RunIdentifierSchema, required=True, error_messages={'required': "run_id is required for a "
-                                                                   "ValidationResultIdentifier"})
-=======
     expectation_suite_identifier = fields.Nested(
         ExpectationSuiteIdentifierSchema,
         required=True,
@@ -222,7 +194,6 @@
             "required": "run_id is required for a " "ValidationResultIdentifier"
         },
     )
->>>>>>> 5b820611
     batch_identifier = fields.Nested(BatchIdentifierSchema, required=True)
 
     # noinspection PyUnusedLocal
