"""TODO: Add docstring"""
import logging
import warnings
from dataclasses import dataclass
from typing import List, Optional, cast

import requests
from marshmallow import Schema, fields, post_dump

from great_expectations.core.expectation_suite import (
    ExpectationSuite,
    ExpectationSuiteSchema,
)
from great_expectations.core.expectation_validation_result import (
    ExpectationSuiteValidationResult,
    ExpectationSuiteValidationResultSchema,
)
from great_expectations.core.http import create_session
from great_expectations.core.util import convert_to_json_serializable
from great_expectations.data_context.data_context.abstract_data_context import (
    AbstractDataContext,
)
from great_expectations.data_context.data_context.base_data_context import (
    BaseDataContext,
)
from great_expectations.data_context.data_context.cloud_data_context import (
    CloudDataContext,
)
from great_expectations.data_context.data_context_variables import DataContextVariables
from great_expectations.data_context.store.ge_cloud_store_backend import (
    AnyPayload,
    construct_json_payload,
    construct_url,
    get_user_friendly_error_message,
)
from great_expectations.data_context.types.base import (
    CheckpointConfig,
    CheckpointConfigSchema,
    DataContextConfigSchema,
    DatasourceConfig,
<<<<<<< HEAD
=======
    DatasourceConfigSchema,
>>>>>>> 94767f5d
)
from great_expectations.data_context.types.resource_identifiers import (
    ValidationResultIdentifier,
)
from great_expectations.exceptions.exceptions import GeCloudError
from great_expectations.rule_based_profiler.config.base import (
    RuleBasedProfilerConfig,
    RuleBasedProfilerConfigSchema,
    ruleBasedProfilerConfigSchema,
)

logger = logging.getLogger(__name__)


class ConfigurationBundle:
    def __init__(self, context: BaseDataContext) -> None:

        self._context = context

        self._data_context_variables: DataContextVariables = context.variables

<<<<<<< HEAD
        self._datasources: List[DatasourceConfig] = []
=======
        self._datasources: List[DatasourceConfig] = self._get_all_datasources()
>>>>>>> 94767f5d
        self._expectation_suites: List[
            ExpectationSuite
        ] = self._get_all_expectation_suites()
        self._checkpoints: List[CheckpointConfig] = self._get_all_checkpoints()
        self._profilers: List[RuleBasedProfilerConfig] = self._get_all_profilers()
        self._validation_results: List[
            ExpectationSuiteValidationResult
        ] = self._get_all_validation_results()

    @property
    def datasources(self) -> List[DatasourceConfig]:
        return self._datasources

    @property
    def expectation_suites(self) -> List[ExpectationSuite]:
        return self._expectation_suites

    @property
    def checkpoints(self) -> List[CheckpointConfig]:
        return self._checkpoints

    @property
    def profilers(self) -> List[RuleBasedProfilerConfig]:
        return self._profilers

    @property
    def validation_results(self) -> List[ExpectationSuiteValidationResult]:
        return self._validation_results

    def is_usage_stats_enabled(self) -> bool:
        """Determine whether usage stats are enabled.

        Also returns false if there are no usage stats settings provided.

        Returns: Boolean of whether the usage statistics are enabled.

        """
        if self._data_context_variables.anonymous_usage_statistics:
            return self._data_context_variables.anonymous_usage_statistics.enabled
        else:
            return False

    @property
    def data_context_variables(self) -> DataContextVariables:
        return self._data_context_variables

    @property
    def datasources(self) -> List[DatasourceConfig]:
        return self._datasources

    @property
    def expectation_suites(self) -> List[ExpectationSuite]:
        return self._expectation_suites

    @property
    def checkpoints(self) -> List[CheckpointConfig]:
        return self._checkpoints

    @property
    def profilers(self) -> List[RuleBasedProfilerConfig]:
        return self._profilers

    @property
    def validation_results(self) -> List[ExpectationSuiteValidationResult]:
        return self._validation_results

    def _get_all_datasources(self) -> List[DatasourceConfig]:

        datasource_names: List[str] = list(self._context.datasources.keys())

        # Note: we are accessing the protected _datasource_store to not add a public property
        # to all Data Contexts.
        datasource_configs: List[DatasourceConfig] = [
            self._context._datasource_store.retrieve_by_name(
                datasource_name=datasource_name
            )
            for datasource_name in datasource_names
        ]

        return datasource_configs

    def _get_all_expectation_suites(self) -> List[ExpectationSuite]:
        return [
            self._context.get_expectation_suite(name)
            for name in self._context.list_expectation_suite_names()
        ]

    def _get_all_checkpoints(self) -> List[CheckpointConfig]:
        return [self._context.checkpoint_store.get_checkpoint(name=checkpoint_name, ge_cloud_id=None) for checkpoint_name in self._context.list_checkpoints()]  # type: ignore[arg-type]

    def _get_all_profilers(self) -> List[RuleBasedProfilerConfig]:
        def round_trip_profiler_config(
            profiler_config: RuleBasedProfilerConfig,
        ) -> RuleBasedProfilerConfig:
            return ruleBasedProfilerConfigSchema.load(
                ruleBasedProfilerConfigSchema.dump(profiler_config)
            )

        return [
            round_trip_profiler_config(self._context.get_profiler(name).config)
            for name in self._context.list_profilers()
        ]

    def _get_all_validation_results(
        self,
    ) -> List[ExpectationSuiteValidationResult]:
        return [
            cast(
                ExpectationSuiteValidationResult,
                self._context.validations_store.get(key),
            )
            for key in self._context.validations_store.list_keys()
        ]


class ConfigurationBundleSchema(Schema):
    """Marshmallow Schema for the Configuration Bundle."""

    data_context_variables = fields.Nested(DataContextConfigSchema, allow_none=False)
    datasources = fields.List(
        fields.Nested(DatasourceConfigSchema, allow_none=True, required=True),
        required=True,
    )
    expectation_suites = fields.List(
        fields.Nested(ExpectationSuiteSchema, allow_none=True, required=True),
        required=True,
    )
    checkpoints = fields.List(
        fields.Nested(CheckpointConfigSchema, allow_none=True, required=True),
        required=True,
    )
    profilers = fields.List(
        fields.Nested(RuleBasedProfilerConfigSchema, allow_none=True, required=True),
        required=True,
    )
    validation_results = fields.List(
        fields.Nested(
            ExpectationSuiteValidationResultSchema, allow_none=True, required=True
        ),
        required=True,
    )

    @post_dump
    def clean_up(self, data, **kwargs) -> dict:
        data_context_variables = data.get("data_context_variables", {})
        data_context_variables.pop("anonymous_usage_statistics", None)
        return data


class ConfigurationBundleJsonSerializer:
    def __init__(self, schema: Schema) -> None:
        """

        Args:
            schema: Marshmallow schema defining raw serialized version of object.
        """
        self.schema = schema

    def serialize(self, obj: ConfigurationBundle) -> dict:
        """Serialize config to json dict.

        Args:
            obj: AbstractConfig object to serialize.

        Returns:
            Representation of object as a dict suitable for serializing to json.
        """
        config: dict = self.schema.dump(obj)

        json_serializable_dict: dict = convert_to_json_serializable(data=config)

        return json_serializable_dict


@dataclass
class SendValidationResultsErrorDetails:
    # TODO: Implementation
    pass


class CloudMigrator:
    def __init__(
        self,
        context: BaseDataContext,
        ge_cloud_base_url: Optional[str] = None,
        ge_cloud_access_token: Optional[str] = None,
        ge_cloud_organization_id: Optional[str] = None,
    ) -> None:
        self._context = context

        cloud_config = CloudDataContext.get_ge_cloud_config(
            ge_cloud_base_url=ge_cloud_base_url,
            ge_cloud_access_token=ge_cloud_access_token,
            ge_cloud_organization_id=ge_cloud_organization_id,
        )

        ge_cloud_base_url = cloud_config.base_url
        ge_cloud_access_token = cloud_config.access_token
        ge_cloud_organization_id = cloud_config.organization_id

        # Invariant due to `get_ge_cloud_config` raising an error if any config values are missing
        if not ge_cloud_organization_id:
            raise ValueError(
                "An organization id must be present when performing a migration"
            )

        self._ge_cloud_base_url = ge_cloud_base_url
        self._ge_cloud_access_token = ge_cloud_access_token
        self._ge_cloud_organization_id = ge_cloud_organization_id

        self._session = create_session(access_token=ge_cloud_access_token)

    @classmethod
    def migrate(
        cls,
        context: BaseDataContext,
        test_migrate: bool,
        ge_cloud_base_url: Optional[str] = None,
        ge_cloud_access_token: Optional[str] = None,
        ge_cloud_organization_id: Optional[str] = None,
    ) -> None:
        """Migrate your Data Context to GX Cloud.

        Args:
            context: The Data Context you wish to migrate.
            test_migrate: True if this is a test, False if you want to perform
                the migration.
            ge_cloud_base_url: Optional, you may provide this alternatively via
                environment variable GE_CLOUD_BASE_URL
            ge_cloud_access_token: Optional, you may provide this alternatively
                via environment variable GE_CLOUD_ACCESS_TOKEN
            ge_cloud_organization_id: Optional, you may provide this alternatively
                via environment variable GE_CLOUD_ORGANIZATION_ID

        Returns:
            None
        """
        raise NotImplementedError("This will be implemented soon!")
        # This code will be uncommented when the migrator is implemented:
        # cloud_migrator: CloudMigrator = cls(
        #     context=context,
        #     ge_cloud_base_url=ge_cloud_base_url,
        #     ge_cloud_access_token=ge_cloud_access_token,
        #     ge_cloud_organization_id=ge_cloud_organization_id,
        # )
        # cloud_migrator._migrate_to_cloud(test_migrate)

    @classmethod
    def migrate_validation_result(
        cls,
        context: AbstractDataContext,
        validation_result_suite_identifier: ValidationResultIdentifier,
        ge_cloud_base_url: Optional[str] = None,
        ge_cloud_access_token: Optional[str] = None,
        ge_cloud_organization_id: Optional[str] = None,
    ):
        raise NotImplementedError("This will be implemented soon!")

    def _migrate_to_cloud(self, test_migrate: bool):
        """TODO: This is a rough outline of the steps to take during the migration, verify against the spec before release."""
        self._print_migration_introduction_message()
        if test_migrate:
            self._warn_about_test_migrate()

        configuration_bundle: ConfigurationBundle = ConfigurationBundle(
            context=self._context
        )

        if not configuration_bundle.is_usage_stats_enabled():
            self._warn_about_usage_stats_disabled()

        self._print_configuration_bundle_summary(configuration_bundle)

        if not test_migrate:
            configuration_bundle_serializer = ConfigurationBundleJsonSerializer(
                schema=ConfigurationBundleSchema()
            )
            configuration_bundle_response: AnyPayload = self._send_configuration_bundle(
                configuration_bundle, configuration_bundle_serializer
            )
            self._print_send_configuration_bundle_error(configuration_bundle_response)
            self._break_for_send_configuration_bundle_error(
                configuration_bundle_response
            )

        errors: List[
            SendValidationResultsErrorDetails
        ] = self._send_and_print_validation_results(test_migrate)
        self._print_validation_result_error_summary(errors)
        self._print_migration_conclusion_message()

    def _warn_about_test_migrate(self) -> None:
        warnings.warn(
            "This is a test run! Please pass `test_migrate=False` to begin the "
            "actual migration (e.g. `CloudMigrator.migrate(context=context, test_migrate=False)`)."
        )

    def _warn_about_usage_stats_disabled(self) -> None:
        warnings.warn(
            "We noticed that you had disabled usage statistics tracking. "
            "Please note that by migrating your context to GX Cloud your new Cloud Data Context "
            "will emit usage statistics. These statistics help us understand how we can improve "
            "the product and we hope you don't mind!"
        )

    def _build_configuration_bundle(self) -> ConfigurationBundle:
        pass

    def _print_configuration_bundle_summary(
        self, configuration_bundle: ConfigurationBundle
    ) -> None:
        self._print("Bundling context configuration (step 1/4)")

        to_print = (
            ("Datasource", configuration_bundle.datasources),
            ("Checkpoint", configuration_bundle.checkpoints),
            ("Expectation Suite", configuration_bundle.expectation_suites),
            ("Profiler", configuration_bundle.profilers),
        )

        for name, collection in to_print:
            self._print_object_summary(obj_name=name, obj_collection=collection)

    def _print_object_summary(
        self, obj_name: str, obj_collection: List[AbstractConfig]
    ) -> None:
        length = len(obj_collection)
        self._print(f"Bundled {length} {obj_name}s:", indent=2)
        for obj in obj_collection[:10]:
            self._print(obj.name, indent=4)

        if length > 10:
            self._print(
                f"({length-10} other {obj_name.lower()} not displayed)", indent=4
            )

    def _send_configuration_bundle(
        self,
        configuration_bundle: ConfigurationBundle,
        serializer: ConfigurationBundleJsonSerializer,
    ) -> AnyPayload:
        url = construct_url(
            base_url=self._ge_cloud_base_url,
            organization_id=self._ge_cloud_organization_id,
            resource_name="migration",
        )

        serialized_bundle = serializer.serialize(configuration_bundle)
        data = construct_json_payload(
            resource_type="migration",
            organization_id=self._ge_cloud_organization_id,
            attributes_key="bundle",
            attributes_value=serialized_bundle,
        )

        try:
            response = self._session.post(url, json=data)
            response.raise_for_status()
            return response.json()

        except requests.HTTPError as http_exc:
            raise GeCloudError(
                f"Unable to migrate config to Cloud: {get_user_friendly_error_message(http_exc)}"
            )
        except requests.Timeout as timeout_exc:
            logger.exception(timeout_exc)
            raise GeCloudError(
                "Unable to migrate config to Cloud: This is likely a transient error. Please try again."
            )
        except Exception as e:
            logger.warning(str(e))
            raise GeCloudError(f"Something went wrong while migrating to Cloud: {e}")

    def _print_send_configuration_bundle_error(self, http_response: AnyPayload) -> None:
        pass

    def _break_for_send_configuration_bundle_error(
        self, http_response: AnyPayload
    ) -> None:
        pass

    def _send_and_print_validation_results(
        self, test_migrate: bool
    ) -> List[SendValidationResultsErrorDetails]:
        # TODO: Uses migrate_validation_result in a loop. Only sends if not self.test_migrate
        pass

    def _print_validation_result_error_summary(
        self, errors: List[SendValidationResultsErrorDetails]
    ) -> None:
        pass

    def _print_migration_introduction_message(self) -> None:
        self._print("Thank you for using Great Expectations!")
        self._print("We will now begin the migration process to GX Cloud.")
        self._print(
            "First, we will bundle your existing context configuration and send it to the Cloud backend."
        )
        self._print("Then, we will send each of your validation results.")

    def _print_migration_conclusion_message(self) -> None:
        self._print("Success!")
        self._print(
            "Now that you have migrated your Data Context to GX Cloud, you should use your CloudDataContext from now on to interact with Great Expectations."
        )
        self._print(
            "If you continue to use your existing Data Context your configurations could become out of sync."
        )

    def _print(self, text: str, indent: int = 0) -> None:
        print(f"{indent * ' '}{text}")<|MERGE_RESOLUTION|>--- conflicted
+++ resolved
@@ -38,10 +38,7 @@
     CheckpointConfigSchema,
     DataContextConfigSchema,
     DatasourceConfig,
-<<<<<<< HEAD
-=======
     DatasourceConfigSchema,
->>>>>>> 94767f5d
 )
 from great_expectations.data_context.types.resource_identifiers import (
     ValidationResultIdentifier,
@@ -63,11 +60,7 @@
 
         self._data_context_variables: DataContextVariables = context.variables
 
-<<<<<<< HEAD
-        self._datasources: List[DatasourceConfig] = []
-=======
         self._datasources: List[DatasourceConfig] = self._get_all_datasources()
->>>>>>> 94767f5d
         self._expectation_suites: List[
             ExpectationSuite
         ] = self._get_all_expectation_suites()
@@ -76,26 +69,6 @@
         self._validation_results: List[
             ExpectationSuiteValidationResult
         ] = self._get_all_validation_results()
-
-    @property
-    def datasources(self) -> List[DatasourceConfig]:
-        return self._datasources
-
-    @property
-    def expectation_suites(self) -> List[ExpectationSuite]:
-        return self._expectation_suites
-
-    @property
-    def checkpoints(self) -> List[CheckpointConfig]:
-        return self._checkpoints
-
-    @property
-    def profilers(self) -> List[RuleBasedProfilerConfig]:
-        return self._profilers
-
-    @property
-    def validation_results(self) -> List[ExpectationSuiteValidationResult]:
-        return self._validation_results
 
     def is_usage_stats_enabled(self) -> bool:
         """Determine whether usage stats are enabled.
