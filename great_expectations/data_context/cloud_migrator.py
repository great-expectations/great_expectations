"""TODO: Add docstring"""

import logging
from dataclasses import dataclass
from typing import List, Optional, cast

import requests
from marshmallow import Schema, fields, post_dump

from great_expectations.core.expectation_suite import (
    ExpectationSuite,
    ExpectationSuiteSchema,
)
from great_expectations.core.expectation_validation_result import (
    ExpectationSuiteValidationResult,
    ExpectationSuiteValidationResultSchema,
)
from great_expectations.core.http import create_session
from great_expectations.core.util import convert_to_json_serializable
from great_expectations.data_context.data_context.abstract_data_context import (
    AbstractDataContext,
)
from great_expectations.data_context.data_context.base_data_context import (
    BaseDataContext,
)
from great_expectations.data_context.data_context.cloud_data_context import (
    CloudDataContext,
)
from great_expectations.data_context.data_context_variables import DataContextVariables
from great_expectations.data_context.store.ge_cloud_store_backend import (
    AnyPayload,
    construct_json_payload,
    construct_url,
    get_user_friendly_error_message,
)
from great_expectations.data_context.types.base import (
    CheckpointConfig,
    CheckpointConfigSchema,
    DataContextConfigSchema,
<<<<<<< HEAD
    DatasourceConfig,
    DatasourceConfigSchema,
    GeCloudConfig,
=======
>>>>>>> 5f5d399f
)
from great_expectations.data_context.types.resource_identifiers import (
    ValidationResultIdentifier,
)
from great_expectations.exceptions.exceptions import GeCloudError
from great_expectations.rule_based_profiler.config.base import (
    RuleBasedProfilerConfig,
    RuleBasedProfilerConfigSchema,
    ruleBasedProfilerConfigSchema,
)

logger = logging.getLogger(__name__)


class ConfigurationBundle:
    def __init__(self, context: BaseDataContext) -> None:

        self._context = context

        self._data_context_variables: DataContextVariables = context.variables

        self._datasources: List[DatasourceConfig] = self._get_all_datasources()
        self._expectation_suites: List[
            ExpectationSuite
        ] = self._get_all_expectation_suites()
        self._checkpoints: List[CheckpointConfig] = self._get_all_checkpoints()
        self._profilers: List[RuleBasedProfilerConfig] = self._get_all_profilers()
        self._validation_results: List[
            ExpectationSuiteValidationResult
        ] = self._get_all_validation_results()

    def is_usage_stats_enabled(self) -> bool:
        """Determine whether usage stats are enabled.

        Also returns false if there are no usage stats settings provided.

        Returns: Boolean of whether the usage statistics are enabled.

        """
        if self._data_context_variables.anonymous_usage_statistics:
            return self._data_context_variables.anonymous_usage_statistics.enabled
        else:
            return False

    def _get_all_datasources(self) -> List[DatasourceConfig]:

        datasource_names: List[str] = list(self._context.datasources.keys())

        # Note: we are accessing the protected _datasource_store to not add a public property
        # to all Data Contexts.
        datasource_configs: List[DatasourceConfig] = [
            self._context._datasource_store.retrieve_by_name(
                datasource_name=datasource_name
            )
            for datasource_name in datasource_names
        ]

        return datasource_configs

    def _get_all_expectation_suites(self) -> List[ExpectationSuite]:
        return [
            self._context.get_expectation_suite(name)
            for name in self._context.list_expectation_suite_names()
        ]

    def _get_all_checkpoints(self) -> List[CheckpointConfig]:
        return [self._context.checkpoint_store.get_checkpoint(name=checkpoint_name, ge_cloud_id=None) for checkpoint_name in self._context.list_checkpoints()]  # type: ignore[arg-type]

    def _get_all_profilers(self) -> List[RuleBasedProfilerConfig]:
        def round_trip_profiler_config(
            profiler_config: RuleBasedProfilerConfig,
        ) -> RuleBasedProfilerConfig:
            return ruleBasedProfilerConfigSchema.load(
                ruleBasedProfilerConfigSchema.dump(profiler_config)
            )

        return [
            round_trip_profiler_config(self._context.get_profiler(name).config)
            for name in self._context.list_profilers()
        ]

    def _get_all_validation_results(
        self,
    ) -> List[ExpectationSuiteValidationResult]:
        return [
            cast(
                ExpectationSuiteValidationResult,
                self._context.validations_store.get(key),
            )
            for key in self._context.validations_store.list_keys()
        ]


class ConfigurationBundleSchema(Schema):
    """Marshmallow Schema for the Configuration Bundle."""

    _data_context_variables = fields.Nested(
        DataContextConfigSchema, allow_none=False, data_key="data_context_variables"
    )
    _datasources = fields.List(
        fields.Nested(DatasourceConfigSchema, allow_none=True, required=True),
        required=True,
        data_key="datasources",
    )
    _expectation_suites = fields.List(
        fields.Nested(ExpectationSuiteSchema, allow_none=True, required=True),
        required=True,
        data_key="expectation_suites",
    )
    _checkpoints = fields.List(
        fields.Nested(CheckpointConfigSchema, allow_none=True, required=True),
        required=True,
        data_key="checkpoints",
    )
    _profilers = fields.List(
        fields.Nested(RuleBasedProfilerConfigSchema, allow_none=True, required=True),
        required=True,
        data_key="profilers",
    )
    _validation_results = fields.List(
        fields.Nested(
            ExpectationSuiteValidationResultSchema, allow_none=True, required=True
        ),
        required=True,
        data_key="validation_results",
    )

    @post_dump
    def clean_up(self, data, **kwargs) -> dict:
        data_context_variables = data.get("data_context_variables", {})
        data_context_variables.pop("anonymous_usage_statistics", None)
        return data


class ConfigurationBundleJsonSerializer:
    def __init__(self, schema: Schema) -> None:
        """

        Args:
            schema: Marshmallow schema defining raw serialized version of object.
        """
        self.schema = schema

    def serialize(self, obj: ConfigurationBundle) -> dict:
        """Serialize config to json dict.

        Args:
            obj: AbstractConfig object to serialize.

        Returns:
            Representation of object as a dict suitable for serializing to json.
        """
        config: dict = self.schema.dump(obj)

        json_serializable_dict: dict = convert_to_json_serializable(data=config)

        return json_serializable_dict


@dataclass
class SendValidationResultsErrorDetails:
    # TODO: Implementation
    pass


class CloudMigrator:
    def __init__(
        self,
        context: BaseDataContext,
        ge_cloud_base_url: Optional[str] = None,
        ge_cloud_access_token: Optional[str] = None,
        ge_cloud_organization_id: Optional[str] = None,
    ) -> None:
        self._context = context

        cloud_config = CloudDataContext.get_ge_cloud_config(
            ge_cloud_base_url=ge_cloud_base_url,
            ge_cloud_access_token=ge_cloud_access_token,
            ge_cloud_organization_id=ge_cloud_organization_id,
        )

        ge_cloud_base_url = cloud_config.base_url
        ge_cloud_access_token = cloud_config.access_token
        ge_cloud_organization_id = cloud_config.organization_id

        # Invariant due to `get_ge_cloud_config` raising an error if any config values are missing
        if not ge_cloud_organization_id:
            raise ValueError(
                "An organization id must be present when performing a migration"
            )

        self._ge_cloud_base_url = ge_cloud_base_url
        self._ge_cloud_access_token = ge_cloud_access_token
        self._ge_cloud_organization_id = ge_cloud_organization_id

        self._session = create_session(access_token=ge_cloud_access_token)

    @classmethod
    def migrate(
        cls,
        context: BaseDataContext,
        test_migrate: bool,
        ge_cloud_base_url: Optional[str] = None,
        ge_cloud_access_token: Optional[str] = None,
        ge_cloud_organization_id: Optional[str] = None,
    ) -> None:
        """Migrate your Data Context to GX Cloud.

        Args:
            context: The Data Context you wish to migrate.
            test_migrate: True if this is a test, False if you want to perform
                the migration.
            ge_cloud_base_url: Optional, you may provide this alternatively via
                environment variable GE_CLOUD_BASE_URL
            ge_cloud_access_token: Optional, you may provide this alternatively
                via environment variable GE_CLOUD_ACCESS_TOKEN
            ge_cloud_organization_id: Optional, you may provide this alternatively
                via environment variable GE_CLOUD_ORGANIZATION_ID

        Returns:
            None
        """
        raise NotImplementedError("This will be implemented soon!")
        # This code will be uncommented when the migrator is implemented:
        # cloud_migrator: CloudMigrator = cls(
        #     context=context,
        #     ge_cloud_base_url=ge_cloud_base_url,
        #     ge_cloud_access_token=ge_cloud_access_token,
        #     ge_cloud_organization_id=ge_cloud_organization_id,
        # )
        # cloud_migrator._migrate_to_cloud(test_migrate)

    @classmethod
    def migrate_validation_result(
        cls,
        context: AbstractDataContext,
        validation_result_suite_identifier: ValidationResultIdentifier,
        ge_cloud_base_url: Optional[str] = None,
        ge_cloud_access_token: Optional[str] = None,
        ge_cloud_organization_id: Optional[str] = None,
    ):
        raise NotImplementedError("This will be implemented soon!")

    def _migrate_to_cloud(self, test_migrate: bool):
        """TODO: This is a rough outline of the steps to take during the migration, verify against the spec before release."""
        self._warn_if_test_migrate()
        configuration_bundle: ConfigurationBundle = ConfigurationBundle(
            context=self._context
        )
        self._warn_if_usage_stats_disabled(
            configuration_bundle.is_usage_stats_enabled()
        )
        self._print_configuration_bundle(configuration_bundle)
        if not test_migrate:
            configuration_bundle_serializer = ConfigurationBundleJsonSerializer(
                schema=ConfigurationBundleSchema()
            )
            configuration_bundle_response: AnyPayload = self._send_configuration_bundle(
                configuration_bundle, configuration_bundle_serializer
            )
            self._print_send_configuration_bundle_error(configuration_bundle_response)
            self._break_for_send_configuration_bundle_error(
                configuration_bundle_response
            )
        errors: List[
            SendValidationResultsErrorDetails
        ] = self._send_and_print_validation_results(test_migrate)
        self._print_validation_result_error_summary(errors)
        self._print_migration_conclusion_message()

    def _warn_if_test_migrate(self) -> None:
        pass

    def _warn_if_usage_stats_disabled(self, is_usage_stats_enabled: bool) -> None:
        pass

    def _build_configuration_bundle(self) -> ConfigurationBundle:
        pass

    def _print_configuration_bundle(
        self, configuration_bundle: ConfigurationBundle
    ) -> None:
        pass

    def _send_configuration_bundle(
        self,
        configuration_bundle: ConfigurationBundle,
        serializer: ConfigurationBundleJsonSerializer,
    ) -> AnyPayload:
        url = construct_url(
            base_url=self._ge_cloud_base_url,
            organization_id=self._ge_cloud_organization_id,
            resource_name="migration",
        )

        serialized_bundle = serializer.serialize(configuration_bundle)
        data = construct_json_payload(
            resource_type="migration",
            organization_id=self._ge_cloud_organization_id,
            attributes_key="bundle",
            attributes_value=serialized_bundle,
        )

        try:
            response = self._session.post(url, json=data)
            response.raise_for_status()
            return response.json()

        except requests.HTTPError as http_exc:
            raise GeCloudError(
                f"Unable to migrate config to Cloud: {get_user_friendly_error_message(http_exc)}"
            )
        except requests.Timeout as timeout_exc:
            logger.exception(timeout_exc)
            raise GeCloudError(
                "Unable to migrate config to Cloud: This is likely a transient error. Please try again."
            )
        except Exception as e:
            logger.warning(str(e))
            raise GeCloudError(f"Something went wrong while migrating to Cloud: {e}")

    def _print_send_configuration_bundle_error(self, http_response: AnyPayload) -> None:
        pass

    def _break_for_send_configuration_bundle_error(
        self, http_response: AnyPayload
    ) -> None:
        pass

    def _send_and_print_validation_results(
        self, test_migrate: bool
    ) -> List[SendValidationResultsErrorDetails]:
        # TODO: Uses migrate_validation_result in a loop. Only sends if not self.test_migrate
        pass

    def _print_validation_result_error_summary(
        self, errors: List[SendValidationResultsErrorDetails]
    ) -> None:
        pass

    def _print_migration_conclusion_message(self):
        pass<|MERGE_RESOLUTION|>--- conflicted
+++ resolved
@@ -37,12 +37,9 @@
     CheckpointConfig,
     CheckpointConfigSchema,
     DataContextConfigSchema,
-<<<<<<< HEAD
     DatasourceConfig,
     DatasourceConfigSchema,
     GeCloudConfig,
-=======
->>>>>>> 5f5d399f
 )
 from great_expectations.data_context.types.resource_identifiers import (
     ValidationResultIdentifier,
