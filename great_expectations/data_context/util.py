--- conflicted
+++ resolved
@@ -18,7 +18,6 @@
 logger = logging.getLogger(__name__)
 
 
-<<<<<<< HEAD
 def safe_mmkdir(directory, exist_ok=True):
     """Simple wrapper since exist_ok is not available in python 2"""
     if not isinstance(directory, six.string_types):
@@ -54,8 +53,6 @@
             raise
 
 
-=======
->>>>>>> 464142ec
 def load_class(class_name, module_name):
     """Dynamically load a class from strings or raise a helpful error."""
     try:
