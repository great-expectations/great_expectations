from __future__ import annotations

import configparser
import copy
import datetime
import json
import logging
import os
import pathlib
import sys
import uuid
import warnings
import webbrowser
from abc import ABC, abstractmethod
from collections import OrderedDict
from typing import (
    TYPE_CHECKING,
    Any,
    Callable,
    Dict,
    List,
    Literal,
    Mapping,
    Optional,
    Sequence,
    Tuple,
    Type,
    TypeVar,
    Union,
    cast,
    overload,
)

from marshmallow import ValidationError
from ruamel.yaml.comments import CommentedMap

import great_expectations.exceptions as gx_exceptions
from great_expectations._docs_decorators import (
    deprecated_argument,
    deprecated_method_or_class,
    new_argument,
    new_method_or_class,
    public_api,
)
from great_expectations.analytics.events import DataContextInitializedEvent
from great_expectations.compatibility import sqlalchemy
from great_expectations.compatibility.typing_extensions import override
from great_expectations.core import ExpectationSuite
from great_expectations.core.batch import (
    Batch,
    BatchRequestBase,
    IDDict,
    get_batch_request_from_acceptable_arguments,
)
from great_expectations.core.config_peer import ConfigPeer
from great_expectations.core.config_provider import (
    _ConfigurationProvider,
    _ConfigurationVariablesConfigurationProvider,
    _EnvironmentConfigurationProvider,
    _RuntimeEnvironmentConfigurationProvider,
)
from great_expectations.core.expectation_validation_result import get_metric_kwargs_id
from great_expectations.core.id_dict import BatchKwargs
from great_expectations.core.serializer import (
    AbstractConfigSerializer,
    DictConfigSerializer,
)
from great_expectations.core.suite_factory import SuiteFactory
from great_expectations.core.usage_statistics.events import UsageStatsEvents
from great_expectations.core.util import nested_update
from great_expectations.core.yaml_handler import YAMLHandler
from great_expectations.data_asset import DataAsset
from great_expectations.data_context.config_validator.yaml_config_validator import (
    _YamlConfigValidator,
)
from great_expectations.data_context.store import Store, TupleStoreBackend
from great_expectations.data_context.templates import CONFIG_VARIABLES_TEMPLATE
from great_expectations.data_context.types.base import (
    CURRENT_GX_CONFIG_VERSION,
    AnonymizedUsageStatisticsConfig,
    CheckpointConfig,
    CheckpointValidationConfig,
    ConcurrencyConfig,
    DataContextConfig,
    DataContextConfigDefaults,
    DatasourceConfig,
    IncludeRenderedContentConfig,
    ProgressBarsConfig,
    anonymizedUsageStatisticsSchema,
    dataContextConfigSchema,
    datasourceConfigSchema,
)
from great_expectations.data_context.types.resource_identifiers import (
    ConfigurationIdentifier,
    ExpectationSuiteIdentifier,
    ValidationMetricIdentifier,
    ValidationResultIdentifier,
)
from great_expectations.data_context.util import (
    PasswordMasker,
    instantiate_class_from_config,
    parse_substitution_variable,
)
from great_expectations.datasource.datasource_dict import CacheableDatasourceDict
from great_expectations.datasource.datasource_serializer import (
    NamedDatasourceSerializer,
)
from great_expectations.datasource.fluent.config import GxConfig
from great_expectations.datasource.fluent.interfaces import Batch as FluentBatch
from great_expectations.datasource.fluent.interfaces import (
    Datasource as FluentDatasource,
)
from great_expectations.datasource.fluent.sources import _SourceFactories
from great_expectations.datasource.new_datasource import BaseDatasource, Datasource
from great_expectations.rule_based_profiler.data_assistant.data_assistant_dispatcher import (
    DataAssistantDispatcher,
)
from great_expectations.util import load_class, verify_dynamic_loading_support
from great_expectations.validator.validator import BridgeValidator, Validator

from great_expectations.core.usage_statistics.usage_statistics import (  # isort: skip
    UsageStatisticsHandler,
    add_datasource_usage_statistics,
    get_batch_list_usage_statistics,
    run_validation_operator_usage_statistics,
    save_expectation_suite_usage_statistics,
    send_usage_message,
    usage_statistics_enabled_method,
)
from great_expectations.analytics.client import init as init_analytics
from great_expectations.analytics.client import submit as submit_event
from great_expectations.checkpoint import Checkpoint

SQLAlchemyError = sqlalchemy.SQLAlchemyError
if not SQLAlchemyError:
    # We'll redefine this error in code below to catch ProfilerError, which is caught above, so SA errors will
    # just fall through
    SQLAlchemyError = gx_exceptions.ProfilerError


if TYPE_CHECKING:
    from typing_extensions import TypeAlias

    from great_expectations.checkpoint.configurator import ActionDict
    from great_expectations.checkpoint.types.checkpoint_result import CheckpointResult
    from great_expectations.core.run_identifier import RunIdentifier
    from great_expectations.data_context.data_context_variables import (
        DataContextVariables,
    )
    from great_expectations.data_context.store import (
        CheckpointStore,
        EvaluationParameterStore,
    )
    from great_expectations.data_context.store.datasource_store import DatasourceStore
    from great_expectations.data_context.store.expectations_store import (
        ExpectationsStore,
    )
    from great_expectations.data_context.store.store import (
        DataDocsSiteConfigTypedDict,
        StoreConfigTypedDict,
    )
    from great_expectations.data_context.store.validations_store import ValidationsStore
    from great_expectations.data_context.types.resource_identifiers import (
        GXCloudIdentifier,
    )
    from great_expectations.datasource import LegacyDatasource
    from great_expectations.datasource.datasource_dict import DatasourceDict
    from great_expectations.datasource.fluent.interfaces import (
        BatchRequest as FluentBatchRequest,
    )
    from great_expectations.datasource.fluent.interfaces import (
        BatchRequestOptions,
    )
    from great_expectations.execution_engine import ExecutionEngine
    from great_expectations.expectations.expectation_configuration import (
        ExpectationConfiguration,
    )
    from great_expectations.render.renderer.site_builder import SiteBuilder
    from great_expectations.validation_operators.validation_operators import (
        ValidationOperator,
    )

logger = logging.getLogger(__name__)
yaml = YAMLHandler()


T = TypeVar("T", dict, list, str)


@public_api
class AbstractDataContext(ConfigPeer, ABC):
    """Base class for all Data Contexts that contains shared functionality.

    The class encapsulates most store / core components and convenience methods used to access them, meaning the
    majority of Data Context functionality lives here.

    One of the primary responsibilities of the DataContext is managing CRUD operations for core GX objects:

    .. list-table:: Supported CRUD Methods
       :widths: 10 18 18 18 18
       :header-rows: 1

       * -
         - Stores
         - Datasources
         - ExpectationSuites
         - Checkpoints
       * - `get`
         - ❌
         - ✅
         - ✅
         - ✅
       * - `add`
         - ✅
         - ✅
         - ✅
         - ✅
       * - `update`
         - ❌
         - ✅
         - ✅
         - ✅
       * - `add_or_update`
         - ❌
         - ✅
         - ✅
         - ✅
       * - `delete`
         - ✅
         - ✅
         - ✅
         - ✅
    """

    # NOTE: <DataContextRefactor> These can become a property like ExpectationsStore.__name__ or placed in a separate
    # test_yml_config module so AbstractDataContext is not so cluttered.
    FALSEY_STRINGS = ["FALSE", "false", "False", "f", "F", "0"]
    _ROOT_CONF_DIR = pathlib.Path.home() / ".great_expectations"
    _ROOT_CONF_FILE = _ROOT_CONF_DIR / "great_expectations.conf"
    _ETC_CONF_DIR = pathlib.Path("/etc")
    _ETC_CONF_FILE = _ETC_CONF_DIR / "great_expectations.conf"
    GLOBAL_CONFIG_PATHS = [_ROOT_CONF_FILE, _ETC_CONF_FILE]
    DOLLAR_SIGN_ESCAPE_STRING = r"\$"
    MIGRATION_WEBSITE: str = "https://docs.greatexpectations.io/docs/guides/miscellaneous/migration_guide#migrating-to-the-batch-request-v3-api"

    PROFILING_ERROR_CODE_TOO_MANY_DATA_ASSETS = 2
    PROFILING_ERROR_CODE_SPECIFIED_DATA_ASSETS_NOT_FOUND = 3
    PROFILING_ERROR_CODE_NO_BATCH_KWARGS_GENERATORS_FOUND = 4
    PROFILING_ERROR_CODE_MULTIPLE_BATCH_KWARGS_GENERATORS_FOUND = 5

    # instance attribute type annotations
    fluent_config: GxConfig

    @usage_statistics_enabled_method(
        event_name=UsageStatsEvents.DATA_CONTEXT___INIT__,
    )
    def __init__(self, runtime_environment: Optional[dict] = None) -> None:
        """
        Constructor for AbstractDataContext. Will handle instantiation logic that is common to all DataContext objects

        Args:
            runtime_environment (dict): a dictionary of config variables that
                override those set in config_variables.yml and the environment
        """

        if runtime_environment is None:
            runtime_environment = {}
        self.runtime_environment = runtime_environment

        self._config_provider = self._init_config_provider()
        self._config_variables = self._load_config_variables()
        self._variables = self._init_variables()

        # config providers must be provisioned before loading zep_config
        self.fluent_config = self._load_fluent_config(self._config_provider)

        # Init plugin support
        if self.plugins_directory is not None and os.path.exists(  # noqa: PTH110
            self.plugins_directory
        ):
            sys.path.append(self.plugins_directory)

        # We want to have directories set up before initializing usage statistics so
        # that we can obtain a context instance id
        self._in_memory_instance_id = (
            None  # This variable *may* be used in case we cannot save an instance id
        )
        # Init stores
        self._stores: dict = {}
        self._init_primary_stores(self.project_config_with_variables_substituted.stores)

        # The DatasourceStore is inherent to all DataContexts but is not an explicit part of the project config.
        # As such, it must be instantiated separately.
        self._datasource_store = self._init_datasource_store()
        self._init_datasources()

        # Init data_context_id
        self._data_context_id = self._construct_data_context_id()

        # Override the project_config data_context_id if an expectations_store was already set up
        self.config.anonymous_usage_statistics.data_context_id = self._data_context_id
        self._initialize_usage_statistics(
            self.project_config_with_variables_substituted.anonymous_usage_statistics
        )

        self._evaluation_parameter_dependencies_compiled = False
        self._evaluation_parameter_dependencies: dict = {}

        self._assistants = DataAssistantDispatcher(data_context=self)

        self._sources: _SourceFactories = _SourceFactories(self)

        self._suites: Union[SuiteFactory, None]
        if self.stores.get(self.expectations_store_name):
            self._suites = SuiteFactory(
                store=self.expectations_store,
                include_rendered_content=self._determine_if_expectation_suite_include_rendered_content(),
            )
        else:
            self._suites = None

        # NOTE - 20210112 - Alex Sherstinsky - Validation Operators are planned to be deprecated.
        self.validation_operators: dict = {}
        if (
            "validation_operators" in self.get_config().commented_map  # type: ignore[union-attr]
            and self.config.validation_operators
        ):
            for (
                validation_operator_name,
                validation_operator_config,
            ) in self.config.validation_operators.items():
                self.add_validation_operator(
                    validation_operator_name,
                    validation_operator_config,
                )

        self._attach_fluent_config_datasources_and_build_data_connectors(
            self.fluent_config
        )
        self._init_analytics()
        submit_event(event=DataContextInitializedEvent())

    def _init_analytics(self) -> None:
        init_analytics(
<<<<<<< HEAD
            user_id=None,
=======
>>>>>>> 6685927a
            data_context_id=uuid.UUID(self._data_context_id),
            oss_id=self._get_oss_id(),
        )

    def _init_config_provider(self) -> _ConfigurationProvider:
        config_provider = _ConfigurationProvider()
        self._register_providers(config_provider)
        return config_provider

    def _register_providers(self, config_provider: _ConfigurationProvider) -> None:
        """
        Registers any relevant ConfigurationProvider instances to self._config_provider.

        Note that order matters here - if there is a namespace collision, later providers will overwrite
        the values derived from previous ones. The order of precedence is as follows:
            - Config variables
            - Environment variables
            - Runtime environment
        """
        config_variables_file_path = self._project_config.config_variables_file_path
        if config_variables_file_path:
            config_provider.register_provider(
                _ConfigurationVariablesConfigurationProvider(
                    config_variables_file_path=config_variables_file_path,
                    root_directory=self.root_directory,
                )
            )
        config_provider.register_provider(_EnvironmentConfigurationProvider())
        config_provider.register_provider(
            _RuntimeEnvironmentConfigurationProvider(self.runtime_environment)
        )

    @abstractmethod
    def _init_project_config(
        self, project_config: DataContextConfig | Mapping
    ) -> DataContextConfig:
        raise NotImplementedError

    @abstractmethod
    def _init_variables(self) -> DataContextVariables:
        raise NotImplementedError

    def _save_project_config(self) -> None:
        """
        Each DataContext will define how its project_config will be saved through its internal 'variables'.
            - FileDataContext : Filesystem.
            - CloudDataContext : Cloud endpoint
            - Ephemeral : not saved, and logging message outputted
        """
        return self.variables.save_config()

    @public_api
    def update_project_config(
        self, project_config: DataContextConfig | Mapping
    ) -> DataContextConfig:
        """Update the context's config with the values from another config object.

        Args:
            project_config: The config to use to update the context's internal state.

        Returns:
            The updated project config.
        """
        self.config.update(project_config)
        return self.config

    @public_api
    @deprecated_method_or_class(
        version="0.15.48", message="Part of the deprecated DataContext CRUD API"
    )
    @usage_statistics_enabled_method(
        event_name=UsageStatsEvents.DATA_CONTEXT_SAVE_EXPECTATION_SUITE,
        args_payload_fn=save_expectation_suite_usage_statistics,
    )
    def save_expectation_suite(
        self,
        expectation_suite: ExpectationSuite,
        expectation_suite_name: Optional[str] = None,
        overwrite_existing: bool = True,
        include_rendered_content: Optional[bool] = None,
        **kwargs: Optional[dict],
    ) -> None:
        """Save the provided ExpectationSuite into the DataContext using the configured ExpectationStore.

        Args:
            expectation_suite: The ExpectationSuite to save.
            expectation_suite_name: The name of this ExpectationSuite. If no name is provided, the name will be read
                from the suite.
            overwrite_existing: Whether to overwrite the suite if it already exists.
            include_rendered_content: Whether to save the prescriptive rendered content for each expectation.
            kwargs: Additional parameters, unused

        Returns:
            None

        Raises:
            DataContextError: If a suite with the same name exists and `overwrite_existing` is set to `False`.
        """
        # deprecated-v0.15.48
        warnings.warn(
            "save_expectation_suite is deprecated as of v0.15.48 and will be removed in v0.18. "
            "Please use update_expectation_suite or add_or_update_expectation_suite instead.",
            DeprecationWarning,
        )
        return self._save_expectation_suite(
            expectation_suite=expectation_suite,
            expectation_suite_name=expectation_suite_name,
            overwrite_existing=overwrite_existing,
            include_rendered_content=include_rendered_content,
            **kwargs,
        )

    def _save_expectation_suite(
        self,
        expectation_suite: ExpectationSuite,
        expectation_suite_name: Optional[str] = None,
        overwrite_existing: bool = True,
        include_rendered_content: Optional[bool] = None,
        **kwargs: Optional[dict],
    ) -> None:
        if expectation_suite_name is None:
            key = ExpectationSuiteIdentifier(
                expectation_suite_name=expectation_suite.expectation_suite_name
            )
        else:
            expectation_suite.expectation_suite_name = expectation_suite_name
            key = ExpectationSuiteIdentifier(
                expectation_suite_name=expectation_suite_name
            )
        if self.expectations_store.has_key(key) and not overwrite_existing:  # : @601
            raise gx_exceptions.DataContextError(
                "expectation_suite with name {} already exists. If you would like to overwrite this "
                "expectation_suite, set overwrite_existing=True.".format(
                    expectation_suite_name
                )
            )
        self._evaluation_parameter_dependencies_compiled = False
        include_rendered_content = (
            self._determine_if_expectation_suite_include_rendered_content(
                include_rendered_content=include_rendered_content
            )
        )
        if include_rendered_content:
            expectation_suite.render()
        return self.expectations_store.set(key, expectation_suite, **kwargs)

    # Properties
    @property
    def instance_id(self) -> str:
        instance_id: Optional[str] = self.config_variables.get("instance_id")
        if instance_id is None:
            if self._in_memory_instance_id is not None:
                return self._in_memory_instance_id
            instance_id = str(uuid.uuid4())
            self._in_memory_instance_id = instance_id
        return instance_id

    @property
    def config_variables(self) -> Dict:
        """Loads config variables into cache, by calling _load_config_variables()

        Returns: A dictionary containing config_variables from file or empty dictionary.
        """
        if not self._config_variables:
            self._config_variables = self._load_config_variables()
        return self._config_variables

    @property
    @override
    def config(self) -> DataContextConfig:
        """
        Returns current DataContext's project_config
        """
        # NOTE: <DataContextRefactor> _project_config is currently only defined in child classes.
        # See if this can this be also defined in AbstractDataContext as abstract property
        return self.variables.config

    @property
    def config_provider(self) -> _ConfigurationProvider:
        return self._config_provider

    @property
    def root_directory(self) -> Optional[str]:  # TODO: This should be a `pathlib.Path`
        """The root directory for configuration objects in the data context; the location in which
        ``great_expectations.yml`` is located.
        """
        # NOTE: <DataContextRefactor>  Why does this exist in AbstractDataContext? CloudDataContext and
        # FileDataContext both use it. Determine whether this should stay here or in child classes
        return getattr(self, "_context_root_directory", None)

    @property
    def project_config_with_variables_substituted(self) -> DataContextConfig:
        return self.get_config_with_variables_substituted()

    @property
    def plugins_directory(self) -> Optional[str]:
        """The directory in which custom plugin modules should be placed."""
        # NOTE: <DataContextRefactor>  Why does this exist in AbstractDataContext? CloudDataContext and
        # FileDataContext both use it. Determine whether this should stay here or in child classes
        return self._normalize_absolute_or_relative_path(
            self.variables.plugins_directory
        )

    @property
    def stores(self) -> dict:
        """A single holder for all Stores in this context"""
        return self._stores

    @property
    def datasource_store(self) -> DatasourceStore:
        return self._datasource_store

    @property
    def suites(self) -> SuiteFactory:
        if not self._suites:
            raise gx_exceptions.DataContextError(
                "DataContext requires a configured ExpectationsStore to persist ExpectationSuites."
            )
        return self._suites

    @property
    def expectations_store_name(self) -> Optional[str]:
        return self.variables.expectations_store_name

    @expectations_store_name.setter
    @public_api
    @new_method_or_class(version="0.17.2")
    def expectations_store_name(self, value: str) -> None:
        """Set the name of the expectations store.

        Args:
            value: New value for the expectations store name.
        """

        self.variables.expectations_store_name = value
        self._save_project_config()

    @property
    def expectations_store(self) -> ExpectationsStore:
        return self.stores[self.expectations_store_name]

    @property
    def evaluation_parameter_store_name(self) -> Optional[str]:
        return self.variables.evaluation_parameter_store_name

    @property
    def evaluation_parameter_store(self) -> EvaluationParameterStore:
        return self.stores[self.evaluation_parameter_store_name]

    @property
    def validations_store_name(self) -> Optional[str]:
        return self.variables.validations_store_name

    @validations_store_name.setter
    @public_api
    @new_method_or_class(version="0.17.2")
    def validations_store_name(self, value: str) -> None:
        """Set the name of the validations store.

        Args:
            value: New value for the validations store name.
        """
        self.variables.validations_store_name = value
        self._save_project_config()

    @property
    def validations_store(self) -> ValidationsStore:
        return self.stores[self.validations_store_name]

    @property
    def checkpoint_store_name(self) -> Optional[str]:
        try:
            return self.variables.checkpoint_store_name
        except AttributeError:
            from great_expectations.data_context.store.checkpoint_store import (
                CheckpointStore,
            )

            if CheckpointStore.default_checkpoints_exist(
                directory_path=self.root_directory  # type: ignore[arg-type]
            ):
                return DataContextConfigDefaults.DEFAULT_CHECKPOINT_STORE_NAME.value
            if self.root_directory:
                checkpoint_store_directory: str = os.path.join(  # noqa: PTH118
                    self.root_directory,
                    DataContextConfigDefaults.DEFAULT_CHECKPOINT_STORE_BASE_DIRECTORY_RELATIVE_NAME.value,
                )
                error_message: str = (
                    f"Attempted to access the 'checkpoint_store_name' field "
                    f"with no `checkpoints` directory.\n "
                    f"Please create the following directory: {checkpoint_store_directory}.\n "
                    f"To use the new 'Checkpoint Store' feature, please update your configuration "
                    f"to the new version number {float(CURRENT_GX_CONFIG_VERSION)}.\n  "
                    f"Visit {AbstractDataContext.MIGRATION_WEBSITE} "
                    f"to learn more about the upgrade process."
                )
            else:
                error_message = (
                    f"Attempted to access the 'checkpoint_store_name' field "
                    f"with no `checkpoints` directory.\n  "
                    f"Please create a `checkpoints` directory in your Great Expectations directory."
                    f"To use the new 'Checkpoint Store' feature, please update your configuration "
                    f"to the new version number {float(CURRENT_GX_CONFIG_VERSION)}.\n  "
                    f"Visit {AbstractDataContext.MIGRATION_WEBSITE} "
                    f"to learn more about the upgrade process."
                )

            raise gx_exceptions.InvalidTopLevelConfigKeyError(error_message)

    @checkpoint_store_name.setter
    @public_api
    @new_method_or_class(version="0.17.2")
    def checkpoint_store_name(self, value: str) -> None:
        """Set the name of the checkpoint store.

        Args:
            value: New value for the checkpoint store name.
        """
        self.variables.checkpoint_store_name = value
        self._save_project_config()

    @property
    def checkpoint_store(self) -> CheckpointStore:
        checkpoint_store_name: str = self.checkpoint_store_name  # type: ignore[assignment]
        try:
            return self.stores[checkpoint_store_name]
        except KeyError:
            from great_expectations.data_context.store.checkpoint_store import (
                CheckpointStore,
            )

            if CheckpointStore.default_checkpoints_exist(
                directory_path=self.root_directory  # type: ignore[arg-type]
            ):
                logger.warning(
                    f"Checkpoint store named '{checkpoint_store_name}' is not a configured store, "
                    f"so will try to use default Checkpoint store.\n  Please update your configuration "
                    f"to the new version number {float(CURRENT_GX_CONFIG_VERSION)} in order to use the new "
                    f"'Checkpoint Store' feature.\n  Visit {AbstractDataContext.MIGRATION_WEBSITE} "
                    f"to learn more about the upgrade process."
                )
                return self._build_store_from_config(  # type: ignore[return-value]
                    checkpoint_store_name,
                    DataContextConfigDefaults.DEFAULT_STORES.value[  # type: ignore[arg-type]
                        checkpoint_store_name
                    ],
                )
            raise gx_exceptions.StoreConfigurationError(
                f'Attempted to access the Checkpoint store: "{checkpoint_store_name}". It is not a configured store.'
            )

    @property
    def concurrency(self) -> Optional[ConcurrencyConfig]:
        return self.variables.concurrency

    @property
    def assistants(self) -> DataAssistantDispatcher:
        return self._assistants

    @property
    def sources(self) -> _SourceFactories:
        return self._sources

    def _add_fluent_datasource(
        self, datasource: Optional[FluentDatasource] = None, **kwargs
    ) -> FluentDatasource:
        if datasource:
            datasource_name = datasource.name
        else:
            datasource_name = kwargs.get("name", "")

        if not datasource_name:
            raise gx_exceptions.DataContextError(
                "Can not write the fluent datasource, because no name was provided."
            )

        # We currently don't allow one to overwrite a datasource with this internal method
        if datasource_name in self.datasources:
            raise gx_exceptions.DataContextError(
                f"Can not write the fluent datasource {datasource_name} because a datasource of that "
                "name already exists in the data context."
            )

        if not datasource:
            ds_type = _SourceFactories.type_lookup[kwargs["type"]]
            datasource = ds_type(**kwargs)
        assert isinstance(datasource, FluentDatasource)

        return_obj = self.datasources.set_datasource(
            name=datasource_name, ds=datasource
        )
        assert isinstance(return_obj, FluentDatasource)
        return_obj._data_context = self
        self._save_project_config()

        return return_obj

    def _update_fluent_datasource(
        self, datasource: Optional[FluentDatasource] = None, **kwargs
    ) -> FluentDatasource:
        if datasource:
            datasource_name = datasource.name
        else:
            datasource_name = kwargs.get("name", "")

        if not datasource_name:
            raise gx_exceptions.DataContextError(
                "Can not write the fluent datasource, because no name was provided."
            )

        if not datasource:
            ds_type = _SourceFactories.type_lookup[kwargs["type"]]
            updated_datasource = ds_type(**kwargs)
        else:
            updated_datasource = datasource

        updated_datasource._rebuild_asset_data_connectors()

        updated_datasource = self.datasources.set_datasource(
            name=datasource_name, ds=updated_datasource
        )
        updated_datasource._data_context = self  # TODO: move from here?
        self._save_project_config()

        assert isinstance(updated_datasource, FluentDatasource)
        return updated_datasource

    def _delete_fluent_datasource(
        self, datasource_name: str, _call_store: bool = True
    ) -> None:
        """
        _call_store = False allows for local deletes without deleting the persisted storage datasource.
        This should generally be avoided.
        """
        self.fluent_config.pop(datasource_name, None)
        datasource = self.datasources.get(datasource_name)
        if datasource:
            if self._datasource_store.cloud_mode and _call_store:
                self._datasource_store.delete(datasource)
        else:
            # Raise key error instead?
            logger.info(f"No Datasource '{datasource_name}' to delete")
        self.datasources.pop(datasource_name, None)

    def set_config(self, project_config: DataContextConfig) -> None:
        self._project_config = project_config
        self.variables.config = project_config

    @overload
    def add_datasource(
        self,
        name: str = ...,
        initialize: bool = ...,
        datasource: None = ...,
        **kwargs,
    ) -> BaseDatasource | FluentDatasource | LegacyDatasource | None:
        """
        A `name` is provided.
        `datasource` should not be provided.
        """
        ...

    @overload
    def add_datasource(
        self,
        name: None = ...,
        initialize: bool = ...,
        datasource: BaseDatasource | FluentDatasource | LegacyDatasource = ...,
        **kwargs,
    ) -> BaseDatasource | FluentDatasource | LegacyDatasource | None:
        """
        A `datasource` is provided.
        `name` should not be provided.
        """
        ...

    @public_api
    @new_argument(
        argument_name="datasource",
        version="0.15.49",
        message="Pass in an existing Datasource instead of individual constructor arguments",
    )
    @usage_statistics_enabled_method(
        event_name=UsageStatsEvents.DATA_CONTEXT_ADD_DATASOURCE,
        args_payload_fn=add_datasource_usage_statistics,
    )
    def add_datasource(
        self,
        name: str | None = None,
        initialize: bool = True,
        datasource: BaseDatasource | FluentDatasource | LegacyDatasource | None = None,
        **kwargs,
    ) -> BaseDatasource | FluentDatasource | LegacyDatasource | None:
        """Add a new Datasource to the data context, with configuration provided as kwargs.

        --Documentation--
            - https://docs.greatexpectations.io/docs/terms/datasource

        Args:
            name: the name of the new Datasource to add
            initialize: if False, add the Datasource to the config, but do not
                initialize it, for example if a user needs to debug database connectivity.
            datasource: an existing Datasource you wish to persist
            kwargs: the configuration for the new Datasource

        Returns:
            Datasource instance added.
        """
        return self._add_datasource(
            name=name,
            initialize=initialize,
            datasource=datasource,
            **kwargs,
        )

    @staticmethod
    def _validate_add_datasource_args(
        name: str | None,
        datasource: BaseDatasource | FluentDatasource | LegacyDatasource | None,
        **kwargs,
    ) -> None:
        if not ((datasource is None) ^ (name is None)):
            error_message = "Must either pass in an existing 'datasource' or individual constructor arguments"
            if datasource and name:
                error_message += " (but not both)"
            raise TypeError(error_message)

        # "type" is only used in FDS so we check for its existence (equivalent for block-style would be "class_name" and "module_name")
        if "type" in kwargs:
            raise TypeError(
                "Creation of fluent-datasources with individual arguments is not supported and should be done through the `context.sources` API."
            )

    def _add_datasource(
        self,
        name: str | None = None,
        initialize: bool = True,
        datasource: BaseDatasource | FluentDatasource | LegacyDatasource | None = None,
        **kwargs,
    ) -> BaseDatasource | FluentDatasource | LegacyDatasource | None:
        self._validate_add_datasource_args(name=name, datasource=datasource, **kwargs)
        if isinstance(datasource, FluentDatasource):
            self._add_fluent_datasource(
                datasource=datasource,
            )
        else:
            datasource = self._add_block_config_datasource(
                name=name,
                initialize=initialize,
                datasource=datasource,
                **kwargs,
            )
        return datasource

    def _add_block_config_datasource(
        self,
        name: str | None = None,
        initialize: bool = True,
        datasource: BaseDatasource | LegacyDatasource | None = None,
        **kwargs,
    ) -> BaseDatasource | LegacyDatasource | None:
        logger.debug(f"Starting AbstractDataContext.add_datasource for {name}")

        if datasource:
            config = datasource.config
        else:
            module_name: str = kwargs.get(
                "module_name", "great_expectations.datasource"
            )
            verify_dynamic_loading_support(module_name=module_name)
            class_name = kwargs.get("class_name", "Datasource")
            datasource_class = load_class(
                class_name=class_name, module_name=module_name
            )

            # For any class that should be loaded, it may control its configuration construction
            # by implementing a classmethod called build_configuration
            if hasattr(datasource_class, "build_configuration"):
                config = datasource_class.build_configuration(**kwargs)
            else:
                config = kwargs

        datasource_config: DatasourceConfig = datasourceConfigSchema.load(
            CommentedMap(**config)
        )
        datasource_config.name = name or datasource_config.name

        return self._instantiate_datasource_from_config_and_update_project_config(
            config=datasource_config,
            initialize=initialize,
        )

    @public_api
    def update_datasource(
        self,
        datasource: BaseDatasource | FluentDatasource | LegacyDatasource,
    ) -> BaseDatasource | FluentDatasource | LegacyDatasource:
        """Updates a Datasource that already exists in the store.

        Args:
            datasource: The Datasource object to update.

        Returns:
            The updated Datasource.
        """
        if isinstance(datasource, FluentDatasource):
            self._update_fluent_datasource(datasource=datasource)
        else:
            datasource = self._update_block_config_datasource(datasource=datasource)
        return datasource

    def _update_block_config_datasource(
        self,
        datasource: LegacyDatasource | BaseDatasource,
    ) -> BaseDatasource | LegacyDatasource:
        name = datasource.name
        config = datasource.config
        # `instantiate_class_from_config` requires `class_name`
        config["class_name"] = datasource.__class__.__name__

        datasource_config_dict: dict = datasourceConfigSchema.dump(config)
        datasource_config = DatasourceConfig(**datasource_config_dict)

        self._datasource_store.update_by_name(
            datasource_name=name, datasource_config=datasource_config
        )

        updated_datasource = (
            self._instantiate_datasource_from_config_and_update_project_config(
                config=datasource_config,
                initialize=True,
            )
        )

        # Invariant based on `initalize=True` above
        assert updated_datasource is not None

        return updated_datasource

    @overload
    def add_or_update_datasource(
        self,
        name: str = ...,
        datasource: None = ...,
        **kwargs,
    ) -> BaseDatasource | FluentDatasource | LegacyDatasource:
        """
        A `name` is provided.
        `datasource` should not be provided.
        """
        ...

    @overload
    def add_or_update_datasource(
        self,
        name: None = ...,
        datasource: BaseDatasource | FluentDatasource | LegacyDatasource = ...,
        **kwargs,
    ) -> BaseDatasource | FluentDatasource | LegacyDatasource:
        """
        A `datasource` is provided.
        `name` should not be provided.
        """
        ...

    @public_api
    @new_method_or_class(version="0.15.48")
    def add_or_update_datasource(
        self,
        name: str | None = None,
        datasource: BaseDatasource | FluentDatasource | LegacyDatasource | None = None,
        **kwargs,
    ) -> BaseDatasource | FluentDatasource | LegacyDatasource:
        """Add a new Datasource or update an existing one on the context depending on whether
        it already exists or not. The configuration is provided as kwargs.

        Args:
            name: The name of the Datasource to add or update.
            datasource: an existing Datasource you wish to persist.
            kwargs: Any relevant keyword args to use when adding or updating the target Datasource named `name`.

        Returns:
            The Datasource added or updated by the input `kwargs`.
        """
        self._validate_add_datasource_args(name=name, datasource=datasource)
        return_datasource: BaseDatasource | FluentDatasource | LegacyDatasource
        if "type" in kwargs:
            assert name, 'Fluent Datasource kwargs must include the keyword "name"'
            kwargs["name"] = name
            if name in self.datasources:
                self._update_fluent_datasource(**kwargs)
            else:
                self._add_fluent_datasource(**kwargs)
            return_datasource = self.datasources[name]
        elif isinstance(datasource, FluentDatasource):
            if datasource.name in self.datasources:
                self._update_fluent_datasource(datasource=datasource)
            else:
                self._add_fluent_datasource(datasource=datasource)
            return_datasource = self.datasources[datasource.name]
        else:
            block_config_datasource = self._add_block_config_datasource(
                name=name,
                datasource=datasource,
                initialize=True,
                **kwargs,
            )
            assert block_config_datasource is not None
            return_datasource = block_config_datasource

        return return_datasource

    def get_site_names(self) -> List[str]:
        """Get a list of configured site names."""
        return list(self.variables.data_docs_sites.keys())  # type: ignore[union-attr]

    def get_config_with_variables_substituted(
        self, config: Optional[DataContextConfig] = None
    ) -> DataContextConfig:
        """
        Substitute vars in config of form ${var} or $(var) with values found in the following places,
        in order of precedence: gx_cloud_config (for Data Contexts in GX Cloud mode), runtime_environment,
        environment variables, config_variables, or gx_cloud_config_variable_defaults (allows certain variables to
        be optional in GX Cloud mode).
        """
        if not config:
            config = self._project_config
        return DataContextConfig(**self.config_provider.substitute_config(config))

    # 2023-08-17 - Chetan - This method is only kept around to support profile_data_asset (a V2 method) and V2-specific tests
    #                       We should delete this as soon as possible as it has been deprecated in v13.
    def _get_batch_v2(
        self,
        batch_kwargs: Union[dict, BatchKwargs],
        expectation_suite_name: Union[str, ExpectationSuite],
        data_asset_type=None,
        batch_parameters=None,
    ) -> DataAsset:
        """Build a batch of data using batch_kwargs, and return a DataAsset with expectation_suite_name attached. If
        batch_parameters are included, they will be available as attributes of the batch.
        Args:
            batch_kwargs: the batch_kwargs to use; must include a datasource key
            expectation_suite_name: The ExpectationSuite or the name of the expectation_suite to get
            data_asset_type: the type of data_asset to build, with associated expectation implementations. This can
                generally be inferred from the datasource.
            batch_parameters: optional parameters to store as the reference description of the batch. They should
                reflect parameters that would provide the passed BatchKwargs.
        Returns:
            DataAsset
        """
        if isinstance(batch_kwargs, dict):
            batch_kwargs = BatchKwargs(batch_kwargs)

        if not isinstance(batch_kwargs, BatchKwargs):
            raise gx_exceptions.BatchKwargsError(
                "BatchKwargs must be a BatchKwargs object or dictionary."
            )

        if not isinstance(
            expectation_suite_name, (ExpectationSuite, ExpectationSuiteIdentifier, str)
        ):
            raise gx_exceptions.DataContextError(
                "expectation_suite_name must be an ExpectationSuite, "
                "ExpectationSuiteIdentifier or string."
            )

        if isinstance(expectation_suite_name, ExpectationSuite):
            expectation_suite = expectation_suite_name
        elif isinstance(expectation_suite_name, ExpectationSuiteIdentifier):
            expectation_suite = self.get_expectation_suite(
                expectation_suite_name.expectation_suite_name
            )
        else:
            expectation_suite = self.get_expectation_suite(expectation_suite_name)

        datasource_name: Optional[Any] = batch_kwargs.get("datasource")
        datasource: LegacyDatasource | BaseDatasource | FluentDatasource
        if isinstance(datasource_name, str):
            datasource = self.get_datasource(datasource_name)
        else:
            datasource = self.get_datasource(None)  #  type: ignore[arg-type]
        assert not isinstance(
            datasource, FluentDatasource
        ), "Fluent Datasource cannot be built from batch_kwargs"
        batch = datasource.get_batch(  #  type: ignore[union-attr]
            batch_kwargs=batch_kwargs, batch_parameters=batch_parameters
        )
        if data_asset_type is None:
            data_asset_type = datasource.config.get("data_asset_type")

        validator = BridgeValidator(
            batch=batch,
            expectation_suite=expectation_suite,
            expectation_engine=data_asset_type,
        )
        return validator.get_dataset()

    def list_stores(self) -> List[Store]:
        """List currently-configured Stores on this context"""
        stores = []
        for (
            name,
            value,
        ) in self.variables.stores.items():  # type: ignore[union-attr]
            store_config = copy.deepcopy(value)
            store_config["name"] = name
            masked_config = PasswordMasker.sanitize_config(store_config)
            stores.append(masked_config)
        return stores  # type: ignore[return-value]

    def list_active_stores(self) -> List[Store]:
        """
        List active Stores on this context. Active stores are identified by setting the following parameters:
            expectations_store_name,
            validations_store_name,
            evaluation_parameter_store_name,
            checkpoint_store_name
        """
        active_store_names: List[str] = [
            self.expectations_store_name,  # type: ignore[list-item]
            self.validations_store_name,  # type: ignore[list-item]
            self.evaluation_parameter_store_name,  # type: ignore[list-item]
        ]

        try:
            active_store_names.append(self.checkpoint_store_name)  # type: ignore[arg-type]
        except (AttributeError, gx_exceptions.InvalidTopLevelConfigKeyError):
            logger.info(
                "Checkpoint store is not configured; omitting it from active stores"
            )

        return [
            store
            for store in self.list_stores()
            if store.get("name") in active_store_names  # type: ignore[arg-type,operator]
        ]

    @public_api
    def list_checkpoints(self) -> Union[List[str], List[ConfigurationIdentifier]]:
        """List existing Checkpoint identifiers on this context.

        Returns:
            Either a list of strings or ConfigurationIdentifiers depending on the environment and context type.
        """
        return self.checkpoint_store.list_checkpoints()

    @public_api
    def get_datasource(
        self, datasource_name: str = "default"
    ) -> BaseDatasource | FluentDatasource | LegacyDatasource:
        """Retrieve a given Datasource by name from the context's underlying DatasourceStore.

        Args:
            datasource_name: The name of the target datasource.

        Returns:
            The target datasource.

        Raises:
            ValueError: The input `datasource_name` is None.
        """
        if datasource_name is None:
            raise ValueError(
                "Must provide a datasource_name to retrieve an existing Datasource"
            )

        try:
            datasource: BaseDatasource | LegacyDatasource | FluentDatasource = (
                self.datasources[datasource_name]
            )
        except KeyError as e:
            raise ValueError(str(e)) from e

        if not isinstance(datasource, BaseDatasource):
            datasource._data_context = self
        return datasource

    def _serialize_substitute_and_sanitize_datasource_config(
        self, serializer: AbstractConfigSerializer, datasource_config: DatasourceConfig
    ) -> dict:
        """Serialize, then make substitutions and sanitize config (mask passwords), return as dict.

        Args:
            serializer: Serializer to use when converting config to dict for substitutions.
            datasource_config: Datasource config to process.

        Returns:
            Dict of config with substitutions and sanitizations applied.
        """
        datasource_dict: dict = serializer.serialize(datasource_config)

        substituted_config = cast(
            dict, self.config_provider.substitute_config(datasource_dict)
        )
        masked_config: dict = PasswordMasker.sanitize_config(substituted_config)
        return masked_config

    @public_api
    def add_store(self, store_name: str, store_config: StoreConfigTypedDict) -> Store:
        """Add a new Store to the DataContext.

        Args:
            store_name: the name to associate with the created store.
            store_config: the config to use to construct the store.

        Returns:
            The instantiated Store.
        """
        store = self._build_store_from_config(store_name, store_config)

        # Both the config and the actual stores need to be kept in sync
        self.config.stores[store_name] = store_config
        self._stores[store_name] = store

        self._save_project_config()
        return store

    @public_api
    @new_method_or_class(version="0.17.2")
    def add_data_docs_site(
        self, site_name: str, site_config: DataDocsSiteConfigTypedDict
    ) -> None:
        """Add a new Data Docs Site to the DataContext.

        Example site config dicts can be found in our "Host and share Data Docs" guides.

        Args:
            site_name: New site name to add.
            site_config: Config dict for the new site.
        """
        if self.config.data_docs_sites is not None:
            if site_name in self.config.data_docs_sites:
                raise gx_exceptions.InvalidKeyError(
                    f"Data Docs Site `{site_name}` already exists in the Data Context."
                )

            sites = self.config.data_docs_sites
            sites[site_name] = site_config
            self.variables.data_docs_sites = sites
            self._save_project_config()

    @public_api
    @new_method_or_class(version="0.17.2")
    def list_data_docs_sites(
        self,
    ) -> dict[str, DataDocsSiteConfigTypedDict]:
        """List all Data Docs Sites with configurations."""

        if self.config.data_docs_sites is None:
            return {}
        else:
            return self.config.data_docs_sites

    @public_api
    @new_method_or_class(version="0.17.2")
    def update_data_docs_site(
        self, site_name: str, site_config: DataDocsSiteConfigTypedDict
    ) -> None:
        """Update an existing Data Docs Site.

        Example site config dicts can be found in our "Host and share Data Docs" guides.

        Args:
            site_name: Site name to update.
            site_config: Config dict that replaces the existing.
        """
        if self.config.data_docs_sites is not None:
            if site_name not in self.config.data_docs_sites:
                raise gx_exceptions.InvalidKeyError(
                    f"Data Docs Site `{site_name}` does not already exist in the Data Context."
                )

            sites = self.config.data_docs_sites
            sites[site_name] = site_config
            self.variables.data_docs_sites = sites
            self._save_project_config()

    @public_api
    @new_method_or_class(version="0.17.2")
    def delete_data_docs_site(self, site_name: str):
        """Delete an existing Data Docs Site.

        Args:
            site_name: Site name to delete.
        """
        if self.config.data_docs_sites is not None:
            if site_name not in self.config.data_docs_sites:
                raise gx_exceptions.InvalidKeyError(
                    f"Data Docs Site `{site_name}` does not already exist in the Data Context."
                )

            sites = self.config.data_docs_sites
            sites.pop(site_name)
            self.variables.data_docs_sites = sites
            self._save_project_config()

    @public_api
    @new_method_or_class(version="0.15.48")
    def delete_store(self, store_name: str) -> None:
        """Delete an existing Store from the DataContext.

        Args:
            store_name: The name of the Store to be deleted.

        Raises:
            StoreConfigurationError if the target Store is not found.
        """
        if store_name not in self.config.stores and store_name not in self._stores:
            raise gx_exceptions.StoreConfigurationError(
                f'Attempted to delete a store named: "{store_name}". It is not a configured store.'
            )

        # Both the config and the actual stores need to be kept in sync
        self.config.stores.pop(store_name, None)
        self._stores.pop(store_name, None)

        self._save_project_config()

    @public_api
    def list_datasources(self) -> List[dict]:
        """List the configurations of the datasources associated with this context.

        Note that any sensitive values are obfuscated before being returned.

        Returns:
            A list of dictionaries representing datasource configurations.
        """
        datasources: List[dict] = []

        datasource_name: str
        datasource_config: Union[dict, DatasourceConfig]
        serializer = NamedDatasourceSerializer(schema=datasourceConfigSchema)

        for datasource_name, datasource_config in self.config.datasources.items():
            if isinstance(datasource_config, dict):
                datasource_config = DatasourceConfig(  # noqa: PLW2901
                    **datasource_config
                )
            datasource_config.name = datasource_name

            masked_config: dict = (
                self._serialize_substitute_and_sanitize_datasource_config(
                    serializer, datasource_config
                )
            )
            datasources.append(masked_config)

        for (
            datasource_name,
            fluent_datasource_config,
        ) in self.fluent_datasources.items():
            datasources.append(fluent_datasource_config.dict())
        return datasources

    @public_api
    def delete_datasource(self, datasource_name: Optional[str]) -> None:
        """Delete a given Datasource by name.

        Note that this method causes deletion from the underlying DatasourceStore.

        Args:
            datasource_name: The name of the target datasource.

        Raises:
            ValueError: The `datasource_name` isn't provided or cannot be found.
        """

        if not datasource_name:
            raise ValueError("Datasource names must be a datasource name")

        datasource = self.get_datasource(datasource_name=datasource_name)

        if isinstance(datasource, FluentDatasource):
            # Note: this results in some unnecessary dict lookups
            self._delete_fluent_datasource(datasource_name)
        else:
            self.datasources.pop(datasource_name, None)

        self.config.datasources.pop(datasource_name, None)

        self._save_project_config()

    @public_api
    @overload
    def add_checkpoint(
        self,
        name: str = ...,
        config_version: float = ...,
        template_name: str | None = ...,
        module_name: str = ...,
        class_name: str = ...,
        run_name_template: str | None = ...,
        expectation_suite_name: str | None = ...,
        batch_request: dict | None = ...,
        action_list: Sequence[ActionDict] | None = ...,
        evaluation_parameters: dict | None = ...,
        runtime_configuration: dict | None = ...,
        validations: list[CheckpointValidationConfig] | list[dict] | None = ...,
        profilers: list[dict] | None = ...,
        ge_cloud_id: str | None = ...,
        expectation_suite_ge_cloud_id: str | None = ...,
        default_validation_id: str | None = ...,
        id: str | None = ...,
        expectation_suite_id: str | None = ...,
        validator: Validator | None = ...,
        checkpoint: None = ...,
    ) -> Checkpoint:
        """
        Individual constructor arguments are provided.
        `checkpoint` should not be provided.
        """
        ...

    @public_api
    @overload
    def add_checkpoint(
        self,
        name: None = ...,
        config_version: float = ...,
        template_name: None = ...,
        module_name: str = ...,
        class_name: str = ...,
        run_name_template: None = ...,
        expectation_suite_name: None = ...,
        batch_request: None = ...,
        action_list: Sequence[ActionDict] | None = ...,
        evaluation_parameters: None = ...,
        runtime_configuration: None = ...,
        validations: None = ...,
        profilers: None = ...,
        ge_cloud_id: None = ...,
        expectation_suite_ge_cloud_id: None = ...,
        default_validation_id: None = ...,
        id: None = ...,
        expectation_suite_id: None = ...,
        validator: Validator | None = ...,
        checkpoint: Checkpoint = ...,
    ) -> Checkpoint:
        """
        A `checkpoint` is provided.
        Individual constructor arguments should not be provided.
        """
        ...

    @public_api
    @new_argument(
        argument_name="id",
        version="0.15.48",
        message="To be used in place of `ge_cloud_id`",
    )
    @new_argument(
        argument_name="expectation_suite_id",
        version="0.15.48",
        message="To be used in place of `expectation_suite_ge_cloud_id`",
    )
    @new_argument(
        argument_name="checkpoint",
        version="0.15.48",
        message="Pass in an existing checkpoint instead of individual constructor args",
    )
    @new_argument(
        argument_name="validator",
        version="0.16.15",
        message="Pass in an existing validator instead of individual validations",
    )
    def add_checkpoint(  # noqa: PLR0913
        self,
        name: str | None = None,
        config_version: float = 1.0,
        template_name: str | None = None,
        module_name: str = "great_expectations.checkpoint",
        class_name: str = "Checkpoint",
        run_name_template: str | None = None,
        expectation_suite_name: str | None = None,
        batch_request: dict | None = None,
        action_list: Sequence[ActionDict] | None = None,
        evaluation_parameters: dict | None = None,
        runtime_configuration: dict | None = None,
        validations: list[CheckpointValidationConfig] | list[dict] | None = None,
        profilers: list[dict] | None = None,
        ge_cloud_id: str | None = None,
        expectation_suite_ge_cloud_id: str | None = None,
        default_validation_id: str | None = None,
        id: str | None = None,
        expectation_suite_id: str | None = None,
        validator: Validator | None = None,
        checkpoint: Checkpoint | None = None,
    ) -> Checkpoint:
        """Add a Checkpoint to the DataContext.

        ---Documentation---
            - https://docs.greatexpectations.io/docs/terms/checkpoint/

        Args:
            name: The name to give the checkpoint.
            config_version: The config version of this checkpoint.
            template_name: The template to use in generating this checkpoint.
            module_name: The module name to use in generating this checkpoint.
            class_name: The class name to use in generating this checkpoint.
            run_name_template: The run name template to use in generating this checkpoint.
            expectation_suite_name: The expectation suite name to use in generating this checkpoint.
            batch_request: The batch request to use in generating this checkpoint.
            action_list: The action list to use in generating this checkpoint.
            evaluation_parameters: The evaluation parameters to use in generating this checkpoint.
            runtime_configuration: The runtime configuration to use in generating this checkpoint.
            validations: The validations to use in generating this checkpoint.
            profilers: The profilers to use in generating this checkpoint.
            ge_cloud_id: The GE Cloud ID to use in generating this checkpoint.
            expectation_suite_ge_cloud_id: The expectation suite GE Cloud ID to use in generating this checkpoint.
            default_validation_id: The default validation ID to use in generating this checkpoint.
            id: The ID to use in generating this checkpoint (preferred over `ge_cloud_id`).
            expectation_suite_id: The expectation suite ID to use in generating this checkpoint (preferred over `expectation_suite_ge_cloud_id`).
            validator: An existing validator used to generate a validations list.
            checkpoint: An existing checkpoint you wish to persist.

        Returns:
            The Checkpoint object created.
        """
        # <GX_RENAME>
        id = self._resolve_id_and_ge_cloud_id(id=id, ge_cloud_id=ge_cloud_id)
        expectation_suite_id = self._resolve_id_and_ge_cloud_id(
            id=expectation_suite_id, ge_cloud_id=expectation_suite_ge_cloud_id
        )
        del ge_cloud_id
        del expectation_suite_ge_cloud_id

        checkpoint = self._resolve_add_checkpoint_args(
            name=name,
            id=id,
            config_version=config_version,
            template_name=template_name,
            module_name=module_name,
            class_name=class_name,
            run_name_template=run_name_template,
            expectation_suite_name=expectation_suite_name,
            batch_request=batch_request,
            action_list=action_list,
            evaluation_parameters=evaluation_parameters,
            runtime_configuration=runtime_configuration,
            validations=validations,
            profilers=profilers,
            expectation_suite_id=expectation_suite_id,
            default_validation_id=default_validation_id,
            validator=validator,
            checkpoint=checkpoint,
        )

        result = self.checkpoint_store.add_checkpoint(checkpoint)

        if isinstance(result, CheckpointConfig):
            result = Checkpoint.instantiate_from_config_with_runtime_args(
                checkpoint_config=result,
                data_context=self,
                name=name,
            )
        return result

    @public_api
    @new_method_or_class(version="0.15.48")
    def update_checkpoint(self, checkpoint: Checkpoint) -> Checkpoint:
        """Update a Checkpoint that already exists.

        Args:
            checkpoint: The checkpoint to use to update.

        Raises:
            DataContextError: A suite with the given name does not already exist.

        Returns:
            The updated Checkpoint.
        """
        result: Checkpoint | CheckpointConfig = self.checkpoint_store.update_checkpoint(
            checkpoint
        )
        if isinstance(result, CheckpointConfig):
            result = Checkpoint.instantiate_from_config_with_runtime_args(
                checkpoint_config=result,
                data_context=self,
                name=result.name,
            )
        return result

    @overload
    def add_or_update_checkpoint(
        self,
        name: str = ...,
        id: str | None = ...,
        config_version: float = ...,
        template_name: str | None = ...,
        module_name: str = ...,
        class_name: str = ...,
        run_name_template: str | None = ...,
        expectation_suite_name: str | None = ...,
        batch_request: dict | None = ...,
        action_list: Sequence[ActionDict] | None = ...,
        evaluation_parameters: dict | None = ...,
        runtime_configuration: dict | None = ...,
        validations: list[dict] | None = ...,
        profilers: list[dict] | None = ...,
        expectation_suite_id: str | None = ...,
        expectation_suite_ge_cloud_id: str | None = ...,
        default_validation_id: str | None = ...,
        validator: Validator | None = ...,
        checkpoint: None = ...,
    ) -> Checkpoint:
        """
        Individual constructor arguments are provided.
        `checkpoint` should not be provided.
        """
        ...

    @overload
    def add_or_update_checkpoint(
        self,
        name: None = ...,
        id: None = ...,
        config_version: float = ...,
        template_name: None = ...,
        module_name: str = ...,
        class_name: str = ...,
        run_name_template: None = ...,
        expectation_suite_name: None = ...,
        batch_request: None = ...,
        action_list: Sequence[ActionDict] | None = ...,
        evaluation_parameters: None = ...,
        runtime_configuration: None = ...,
        validations: None = ...,
        profilers: None = ...,
        expectation_suite_id: None = ...,
        expectation_suite_ge_cloud_id: None = ...,
        default_validation_id: None = ...,
        validator: Validator | None = ...,
        checkpoint: Checkpoint = ...,
    ) -> Checkpoint:
        """
        A `checkpoint` is provided.
        Individual constructor arguments should not be provided.
        """
        ...

    @public_api
    @new_method_or_class(version="0.15.48")
    @new_argument(
        argument_name="validator",
        version="0.16.15",
        message="Pass in an existing validator instead of individual validations",
    )
    def add_or_update_checkpoint(  # noqa: PLR0913
        self,
        name: str | None = None,
        id: str | None = None,
        config_version: float = 1.0,
        template_name: str | None = None,
        module_name: str = "great_expectations.checkpoint",
        class_name: str = "Checkpoint",
        run_name_template: str | None = None,
        expectation_suite_name: str | None = None,
        batch_request: dict | None = None,
        action_list: Sequence[ActionDict] | None = None,
        evaluation_parameters: dict | None = None,
        runtime_configuration: dict | None = None,
        validations: list[CheckpointValidationConfig] | list[dict] | None = None,
        profilers: list[dict] | None = None,
        expectation_suite_id: str | None = None,
        expectation_suite_ge_cloud_id: str | None = None,
        default_validation_id: str | None = None,
        validator: Validator | None = None,
        checkpoint: Checkpoint | None = None,
    ) -> Checkpoint:
        """Add a new Checkpoint or update an existing one on the context depending on whether it already exists or not.

        Args:
            name: The name to give the checkpoint.
            id: The ID to associate with this checkpoint.
            config_version: The config version of this checkpoint.
            template_name: The template to use in generating this checkpoint.
            module_name: The module name to use in generating this checkpoint.
            class_name: The class name to use in generating this checkpoint.
            run_name_template: The run name template to use in generating this checkpoint.
            expectation_suite_name: The expectation suite name to use in generating this checkpoint.
            batch_request: The batch request to use in generating this checkpoint.
            action_list: The action list to use in generating this checkpoint.
            evaluation_parameters: The evaluation parameters to use in generating this checkpoint.
            runtime_configuration: The runtime configuration to use in generating this checkpoint.
            validations: The validations to use in generating this checkpoint.
            profilers: The profilers to use in generating this checkpoint.
            expectation_suite_id: The expectation suite GE Cloud ID to use in generating this checkpoint.
            expectation_suite_ge_cloud_id: An alias for `expectation_suite_id`.
            default_validation_id: The default validation ID to use in generating this checkpoint.
            validator: An existing validator used to generate a validations list.
            checkpoint: An existing checkpoint you wish to persist.

        Returns:
            A new Checkpoint or an updated once (depending on whether or not it existed before this method call).
        """
        expectation_suite_id = self._resolve_id_and_ge_cloud_id(
            id=expectation_suite_id, ge_cloud_id=expectation_suite_ge_cloud_id
        )

        checkpoint = self._resolve_add_checkpoint_args(
            name=name,
            id=id,
            config_version=config_version,
            template_name=template_name,
            module_name=module_name,
            class_name=class_name,
            run_name_template=run_name_template,
            expectation_suite_name=expectation_suite_name,
            batch_request=batch_request,
            action_list=action_list,
            evaluation_parameters=evaluation_parameters,
            runtime_configuration=runtime_configuration,
            validations=validations,
            profilers=profilers,
            expectation_suite_id=expectation_suite_id,
            default_validation_id=default_validation_id,
            validator=validator,
            checkpoint=checkpoint,
        )

        result: Checkpoint | CheckpointConfig = (
            self.checkpoint_store.add_or_update_checkpoint(checkpoint)
        )
        if isinstance(result, CheckpointConfig):
            result = Checkpoint.instantiate_from_config_with_runtime_args(
                checkpoint_config=result,
                data_context=self,
                name=name,
            )
        return result

    def _resolve_add_checkpoint_args(  # noqa: PLR0913
        self,
        name: str | None = None,
        id: str | None = None,
        config_version: float = 1.0,
        template_name: str | None = None,
        module_name: str = "great_expectations.checkpoint",
        class_name: str = "Checkpoint",
        run_name_template: str | None = None,
        expectation_suite_name: str | None = None,
        batch_request: dict | None = None,
        action_list: Sequence[ActionDict] | None = None,
        evaluation_parameters: dict | None = None,
        runtime_configuration: dict | None = None,
        validations: list[CheckpointValidationConfig] | list[dict] | None = None,
        profilers: list[dict] | None = None,
        expectation_suite_id: str | None = None,
        default_validation_id: str | None = None,
        validator: Validator | None = None,
        checkpoint: Checkpoint | None = None,
    ) -> Checkpoint:
        from great_expectations.checkpoint.checkpoint import Checkpoint

        if not ((checkpoint is None) ^ (name is None)):
            error_message = "Must either pass in an existing 'checkpoint' or individual constructor arguments"
            if checkpoint and name:
                error_message += " (but not both)"
            raise TypeError(error_message)

        action_list = action_list or self._determine_default_action_list()

        if not checkpoint:
            assert (
                name
            ), "Guaranteed to have a non-null name if constructing Checkpoint with individual args"
            checkpoint = Checkpoint.construct_from_config_args(
                data_context=self,
                checkpoint_store_name=self.checkpoint_store_name,  # type: ignore[arg-type]
                name=name,
                config_version=config_version,
                template_name=template_name,
                module_name=module_name,
                class_name=class_name,  # type: ignore[arg-type] # should be specific Literal str.
                run_name_template=run_name_template,
                expectation_suite_name=expectation_suite_name,
                batch_request=batch_request,
                action_list=action_list,
                evaluation_parameters=evaluation_parameters,
                runtime_configuration=runtime_configuration,
                validations=validations,
                profilers=profilers,
                ge_cloud_id=id,
                expectation_suite_ge_cloud_id=expectation_suite_id,
                default_validation_id=default_validation_id,
                validator=validator,
            )

        return checkpoint

    def _determine_default_action_list(self) -> Sequence[ActionDict]:
        from great_expectations.checkpoint.checkpoint import Checkpoint

        return Checkpoint.DEFAULT_ACTION_LIST

    @public_api
    @new_argument(
        argument_name="id",
        version="0.15.48",
        message="To be used in place of `ge_cloud_id`",
    )
    def get_checkpoint(
        self,
        name: str | None = None,
        ge_cloud_id: str | None = None,
        id: str | None = None,
    ) -> Checkpoint:
        """Retrieves a given Checkpoint by either name or id.

        Args:
            name: The name of the target Checkpoint.
            ge_cloud_id: The id associated with the target Checkpoint.
            id: The id associated with the target Checkpoint (preferred over `ge_cloud_id`).

        Returns:
            The requested Checkpoint.

        Raises:
            CheckpointNotFoundError: If the requested Checkpoint does not exist.
        """
        # <GX_RENAME>
        id = self._resolve_id_and_ge_cloud_id(id=id, ge_cloud_id=ge_cloud_id)

        if not name and not id:
            raise ValueError("name and id cannot both be None")

        del ge_cloud_id

        from great_expectations.checkpoint.checkpoint import Checkpoint

        checkpoint_config: CheckpointConfig = self.checkpoint_store.get_checkpoint(
            name=name, id=id
        )
        checkpoint: Checkpoint = Checkpoint.instantiate_from_config_with_runtime_args(
            checkpoint_config=checkpoint_config,
            data_context=self,
            name=name,
        )

        return checkpoint

    @public_api
    @new_argument(
        argument_name="id",
        version="0.15.48",
        message="To be used in place of `ge_cloud_id`",
    )
    def delete_checkpoint(
        self,
        name: str | None = None,
        ge_cloud_id: str | None = None,
        id: str | None = None,
    ) -> None:
        """Deletes a given Checkpoint by either name or id.

        Args:
            name: The name of the target Checkpoint.
            ge_cloud_id: The id associated with the target Checkpoint.
            id: The id associated with the target Checkpoint (preferred over `ge_cloud_id`).

        Raises:
            CheckpointNotFoundError: If the requested Checkpoint does not exist.
        """
        # <GX_RENAME>
        id = self._resolve_id_and_ge_cloud_id(id=id, ge_cloud_id=ge_cloud_id)
        del ge_cloud_id

        return self.checkpoint_store.delete_checkpoint(name=name, id=id)

    @public_api
    @new_argument(
        argument_name="id",
        version="0.15.48",
        message="To be used in place of `ge_cloud_id`",
    )
    @new_argument(
        argument_name="expectation_suite_id",
        version="0.15.48",
        message="To be used in place of `expectation_suite_ge_cloud_id`",
    )
    @usage_statistics_enabled_method(
        event_name=UsageStatsEvents.DATA_CONTEXT_RUN_CHECKPOINT,
    )
    def run_checkpoint(  # noqa: PLR0913
        self,
        checkpoint_name: str | None = None,
        ge_cloud_id: str | None = None,
        template_name: str | None = None,
        run_name_template: str | None = None,
        expectation_suite_name: str | None = None,
        batch_request: BatchRequestBase | FluentBatchRequest | dict | None = None,
        action_list: Sequence[ActionDict] | None = None,
        evaluation_parameters: dict | None = None,
        runtime_configuration: dict | None = None,
        validations: list[dict] | None = None,
        profilers: list[dict] | None = None,
        run_id: str | float | None = None,
        run_name: str | None = None,
        run_time: datetime.datetime | None = None,
        result_format: str | None = None,
        expectation_suite_ge_cloud_id: str | None = None,
        id: str | None = None,
        expectation_suite_id: str | None = None,
        **kwargs,
    ) -> CheckpointResult:
        """Validate using an existing Checkpoint.

        Args:
            checkpoint_name: The name of a Checkpoint
            template_name: The name of a Checkpoint template to retrieve from the CheckpointStore
            run_name_template: The template to use for run_name
            expectation_suite_name: Expectation suite to be used by Checkpoint run
            batch_request: Batch request to be used by Checkpoint run
            action_list: List of actions to be performed by the Checkpoint
            evaluation_parameters: $parameter_name syntax references to be evaluated at runtime
            runtime_configuration: Runtime configuration override parameters
            validations: Validations to be performed by the Checkpoint run
            profilers: Profilers to be used by the Checkpoint run
            run_id: The run_id for the validation; if None, a default value will be used
            run_name: The run_name for the validation; if None, a default value will be used
            run_time: The date/time of the run
            result_format: One of several supported formatting directives for expectation validation results
            ge_cloud_id: Great Expectations Cloud id for the checkpoint
            expectation_suite_ge_cloud_id: An alias for `expectation_suite_id`.
            id: Great Expectations Cloud id for the checkpoint (preferred over `ge_cloud_id`)
            expectation_suite_id: Great Expectations Cloud id for the expectation suite (preferred over `expectation_suite_ge_cloud_id`)
            **kwargs: Additional kwargs to pass to the validation operator

        Returns:
            CheckpointResult
        """
        # <GX_RENAME>
        id = self._resolve_id_and_ge_cloud_id(id=id, ge_cloud_id=ge_cloud_id)
        expectation_suite_id = self._resolve_id_and_ge_cloud_id(
            id=expectation_suite_id, ge_cloud_id=expectation_suite_ge_cloud_id
        )
        del ge_cloud_id
        del expectation_suite_ge_cloud_id

        return self._run_checkpoint(
            checkpoint_name=checkpoint_name,
            id=id,
            template_name=template_name,
            run_name_template=run_name_template,
            expectation_suite_name=expectation_suite_name,
            batch_request=batch_request,
            action_list=action_list,
            evaluation_parameters=evaluation_parameters,
            runtime_configuration=runtime_configuration,
            validations=validations,
            profilers=profilers,
            run_id=run_id,
            run_name=run_name,
            run_time=run_time,
            result_format=result_format,
            expectation_suite_ge_cloud_id=expectation_suite_id,
            **kwargs,
        )

    def _run_checkpoint(  # noqa: PLR0913
        self,
        checkpoint_name: str | None = None,
        id: str | None = None,
        template_name: str | None = None,
        run_name_template: str | None = None,
        expectation_suite_name: str | None = None,
        batch_request: BatchRequestBase | FluentBatchRequest | dict | None = None,
        action_list: Sequence[ActionDict] | None = None,
        evaluation_parameters: dict | None = None,
        runtime_configuration: dict | None = None,
        validations: list[CheckpointValidationConfig] | list[dict] | None = None,
        profilers: list[dict] | None = None,
        run_id: str | float | None = None,
        run_name: str | None = None,
        run_time: datetime.datetime | None = None,
        result_format: str | None = None,
        expectation_suite_ge_cloud_id: str | None = None,
        **kwargs,
    ) -> CheckpointResult:
        checkpoint: Checkpoint = self.get_checkpoint(
            name=checkpoint_name,
            id=id,
        )
        result: CheckpointResult = checkpoint.run_with_runtime_args(
            template_name=template_name,
            run_name_template=run_name_template,
            expectation_suite_name=expectation_suite_name,
            batch_request=batch_request,
            action_list=action_list,
            evaluation_parameters=evaluation_parameters,
            runtime_configuration=runtime_configuration,
            validations=validations,
            profilers=profilers,
            run_id=run_id,
            run_name=run_name,
            run_time=run_time,
            result_format=result_format,
            expectation_suite_ge_cloud_id=expectation_suite_ge_cloud_id,
            **kwargs,
        )
        return result

    def store_evaluation_parameters(
        self, validation_results, target_store_name=None
    ) -> None:
        """
        Stores ValidationResult EvaluationParameters to defined store
        """
        if not self._evaluation_parameter_dependencies_compiled:
            self._compile_evaluation_parameter_dependencies()

        if target_store_name is None:
            target_store_name = self.evaluation_parameter_store_name

        self._store_metrics(
            self._evaluation_parameter_dependencies,
            validation_results,
            target_store_name,
        )

    @public_api
    def list_expectation_suite_names(self) -> List[str]:
        """Lists the available expectation suite names.

        Returns:
            A list of suite names (sorted in alphabetic order).
        """
        sorted_expectation_suite_names = [
            i.expectation_suite_name for i in self.list_expectation_suites()  # type: ignore[union-attr]
        ]
        sorted_expectation_suite_names.sort()
        return sorted_expectation_suite_names

    def list_expectation_suites(
        self,
    ) -> Optional[Union[List[str], List[GXCloudIdentifier]]]:
        """Return a list of available expectation suite keys."""
        try:
            keys = self.expectations_store.list_keys()
        except KeyError as e:
            raise gx_exceptions.InvalidConfigError(
                f"Unable to find configured store: {e!s}"
            )
        return keys  # type: ignore[return-value]

    @public_api
    def get_validator(  # noqa: PLR0913
        self,
        datasource_name: Optional[str] = None,
        data_connector_name: Optional[str] = None,
        data_asset_name: Optional[str] = None,
        batch: Optional[Batch] = None,
        batch_list: Optional[List[Batch]] = None,
        batch_request: Optional[Union[BatchRequestBase, FluentBatchRequest]] = None,
        batch_request_list: Optional[List[BatchRequestBase]] = None,
        batch_data: Optional[Any] = None,
        data_connector_query: Optional[Union[IDDict, dict]] = None,
        batch_identifiers: Optional[dict] = None,
        limit: Optional[int] = None,
        index: Optional[Union[int, list, tuple, slice, str]] = None,
        custom_filter_function: Optional[Callable] = None,
        sampling_method: Optional[str] = None,
        sampling_kwargs: Optional[dict] = None,
        splitter_method: Optional[str] = None,
        splitter_kwargs: Optional[dict] = None,
        runtime_parameters: Optional[dict] = None,
        query: Optional[str] = None,
        path: Optional[str] = None,
        batch_filter_parameters: Optional[dict] = None,
        expectation_suite_ge_cloud_id: Optional[str] = None,
        batch_spec_passthrough: Optional[dict] = None,
        expectation_suite_name: Optional[str] = None,
        expectation_suite: Optional[ExpectationSuite] = None,
        create_expectation_suite_with_name: Optional[str] = None,
        include_rendered_content: Optional[bool] = None,
        expectation_suite_id: Optional[str] = None,
        **kwargs,
    ) -> Validator:
        """Retrieve a Validator with a batch list and an `ExpectationSuite`.

        `get_validator` first calls `get_batch_list` to retrieve a batch list, then creates or retrieves
        an `ExpectationSuite` used to validate the Batches in the list.

        Args:
            datasource_name: The name of the Datasource that defines the Data Asset to retrieve the batch for
            data_connector_name: The Data Connector within the datasource for the Data Asset
            data_asset_name: The name of the Data Asset within the Data Connector
            batch: The Batch to use with the Validator
            batch_list: The List of Batches to use with the Validator
            batch_request: Encapsulates all the parameters used here to retrieve a BatchList. Use either
                `batch_request` or the other params (but not both)
            batch_request_list: A List of `BatchRequest` to use with the Validator
            batch_data: Provides runtime data for the batch; is added as the key `batch_data` to
                the `runtime_parameters` dictionary of a BatchRequest
            query: Provides runtime data for the batch; is added as the key `query` to
                the `runtime_parameters` dictionary of a BatchRequest
            path: Provides runtime data for the batch; is added as the key `path` to
                the `runtime_parameters` dictionary of a BatchRequest
            runtime_parameters: Specifies runtime parameters for the BatchRequest; can includes keys `batch_data`,
                `query`, and `path`
            data_connector_query: Used to specify connector query parameters; specifically `batch_filter_parameters`,
                `limit`, `index`, and `custom_filter_function`
            batch_identifiers: Any identifiers of batches for the BatchRequest
            batch_filter_parameters: Filter parameters used in the data connector query
            limit: Part of the data_connector_query, limits the number of batches in the batch list
            index: Part of the data_connector_query, used to specify the index of which batch to return. Negative
                numbers retrieve from the end of the list (ex: `-1` retrieves the last or latest batch)
            custom_filter_function: A `Callable` function that accepts `batch_identifiers` and returns a `bool`
            sampling_method: The method used to sample Batch data (see: Splitting and Sampling)
            sampling_kwargs: Arguments for the sampling method
            splitter_method: The method used to split the Data Asset into Batches
            splitter_kwargs: Arguments for the splitting method
            batch_spec_passthrough: Arguments specific to the `ExecutionEngine` that aid in Batch retrieval
            expectation_suite_ge_cloud_id: The identifier of the ExpectationSuite to retrieve from the DataContext
                (can be used in place of `expectation_suite_name`)
            expectation_suite_name: The name of the ExpectationSuite to retrieve from the DataContext
            expectation_suite: The ExpectationSuite to use with the validator
            create_expectation_suite_with_name: Creates a Validator with a new ExpectationSuite with the provided name
            include_rendered_content: If `True` the ExpectationSuite will include rendered content when saved
            **kwargs: Used to specify either `batch_identifiers` or `batch_filter_parameters`

        Returns:
            Validator: A Validator with the specified Batch list and ExpectationSuite

        Raises:
            DatasourceError: If the specified `datasource_name` does not exist in the DataContext
            TypeError: If the specified types of the `batch_request` are not supported, or if the
                `datasource_name` is not a `str`
            ValueError: If more than one exclusive parameter is specified (ex: specifing more than one
                of `batch_data`, `query` or `path`), or if the `ExpectationSuite` cannot be created or
                retrieved using either the provided name or identifier
        """
        # <GX_RENAME>
        expectation_suite_id = self._resolve_id_and_ge_cloud_id(
            id=expectation_suite_id, ge_cloud_id=expectation_suite_ge_cloud_id
        )
        del expectation_suite_ge_cloud_id

        include_rendered_content = (
            self._determine_if_expectation_validation_result_include_rendered_content(
                include_rendered_content=include_rendered_content
            )
        )

        if (
            sum(
                bool(x)
                for x in [
                    expectation_suite is not None,
                    expectation_suite_name is not None,
                    create_expectation_suite_with_name is not None,
                    expectation_suite_id is not None,
                ]
            )
            > 1
        ):
            raise ValueError(
                "No more than one of expectation_suite_name, "
                f"{'expectation_suite_id, ' if expectation_suite_id else ''}"
                "expectation_suite, or create_expectation_suite_with_name can be specified"
            )

        if expectation_suite_id is not None:
            expectation_suite = self.get_expectation_suite(
                include_rendered_content=include_rendered_content,
                ge_cloud_id=expectation_suite_id,
            )
        if expectation_suite_name is not None:
            expectation_suite = self.get_expectation_suite(
                expectation_suite_name,
                include_rendered_content=include_rendered_content,
            )
        if create_expectation_suite_with_name is not None:
            expectation_suite = self.add_expectation_suite(
                expectation_suite_name=create_expectation_suite_with_name,
            )

        if (
            sum(
                bool(x)
                for x in [
                    batch is not None,
                    batch_list is not None,
                    batch_request is not None,
                    batch_request_list is not None,
                ]
            )
            > 1
        ):
            raise ValueError(
                "No more than one of batch, batch_list, batch_request, or batch_request_list can be specified"
            )

        if batch_list:
            pass

        elif batch:
            batch_list = [batch]

        else:
            batch_list = []
            if not batch_request_list:
                batch_request_list = [batch_request]  # type: ignore[list-item]

            for batch_request in batch_request_list:
                batch_list.extend(
                    self.get_batch_list(
                        datasource_name=datasource_name,
                        data_connector_name=data_connector_name,
                        data_asset_name=data_asset_name,
                        batch_request=batch_request,
                        batch_data=batch_data,
                        data_connector_query=data_connector_query,
                        batch_identifiers=batch_identifiers,
                        limit=limit,
                        index=index,
                        custom_filter_function=custom_filter_function,
                        sampling_method=sampling_method,
                        sampling_kwargs=sampling_kwargs,
                        splitter_method=splitter_method,
                        splitter_kwargs=splitter_kwargs,
                        runtime_parameters=runtime_parameters,
                        query=query,
                        path=path,
                        batch_filter_parameters=batch_filter_parameters,
                        batch_spec_passthrough=batch_spec_passthrough,
                        **kwargs,
                    )
                )

        return self.get_validator_using_batch_list(
            expectation_suite=expectation_suite,  # type: ignore[arg-type]
            batch_list=batch_list,
            include_rendered_content=include_rendered_content,
        )

    # noinspection PyUnusedLocal
    def get_validator_using_batch_list(
        self,
        expectation_suite: ExpectationSuite,
        batch_list: Sequence[Union[Batch, FluentBatch]],
        include_rendered_content: Optional[bool] = None,
        **kwargs: Optional[dict],
    ) -> Validator:
        """

        Args:
            expectation_suite ():
            batch_list ():
            include_rendered_content ():
            **kwargs ():

        Returns:

        """
        if len(batch_list) == 0:
            raise gx_exceptions.InvalidBatchRequestError(
                """Validator could not be created because BatchRequest returned an empty batch_list.
                Please check your parameters and try again."""
            )

        include_rendered_content = (
            self._determine_if_expectation_validation_result_include_rendered_content(
                include_rendered_content=include_rendered_content
            )
        )

        # We get a single batch_definition so we can get the execution_engine here. All batches will share the same one
        # So the batch itself doesn't matter. But we use -1 because that will be the latest batch loaded.
        datasource_name: str = batch_list[-1].batch_definition.datasource_name
        datasource: LegacyDatasource | BaseDatasource | FluentDatasource = (
            self.datasources[datasource_name]
        )
        execution_engine: ExecutionEngine
        if isinstance(datasource, FluentDatasource):
            batch = batch_list[-1]
            assert isinstance(batch, FluentBatch)
            execution_engine = batch.data.execution_engine
        elif isinstance(datasource, BaseDatasource):
            execution_engine = datasource.execution_engine
        else:
            raise gx_exceptions.DatasourceError(
                message="LegacyDatasource cannot be used to create a Validator",
                datasource_name=datasource_name,
            )

        validator = Validator(
            execution_engine=execution_engine,
            interactive_evaluation=True,
            expectation_suite=expectation_suite,
            data_context=self,
            batches=batch_list,
            include_rendered_content=include_rendered_content,
        )

        return validator

    @public_api
    @usage_statistics_enabled_method(
        event_name=UsageStatsEvents.DATA_CONTEXT_GET_BATCH_LIST,
        args_payload_fn=get_batch_list_usage_statistics,
    )
    def get_batch_list(  # noqa: PLR0913
        self,
        datasource_name: Optional[str] = None,
        data_connector_name: Optional[str] = None,
        data_asset_name: Optional[str] = None,
        batch_request: Optional[BatchRequestBase] = None,
        batch_data: Optional[Any] = None,
        data_connector_query: Optional[dict] = None,
        batch_identifiers: Optional[dict] = None,
        limit: Optional[int] = None,
        index: Optional[Union[int, list, tuple, slice, str]] = None,
        custom_filter_function: Optional[Callable] = None,
        sampling_method: Optional[str] = None,
        sampling_kwargs: Optional[dict] = None,
        splitter_method: Optional[str] = None,
        splitter_kwargs: Optional[dict] = None,
        runtime_parameters: Optional[dict] = None,
        query: Optional[str] = None,
        path: Optional[str] = None,
        batch_filter_parameters: Optional[dict] = None,
        batch_spec_passthrough: Optional[dict] = None,
        batch_request_options: Optional[Union[dict, BatchRequestOptions]] = None,
        **kwargs: Optional[dict],
    ) -> List[Batch]:
        """Get the list of zero or more batches, based on a variety of flexible input types.

        `get_batch_list` is the main user-facing API for getting batches.
        In contrast to virtually all other methods in the class, it does not require typed or nested inputs.
        Instead, this method is intended to help the user pick the right parameters

        This method attempts to return any number of batches, including an empty list.

        Args:
            datasource_name: The name of the Datasource that defines the Data Asset to retrieve the batch for
            data_connector_name: The Data Connector within the datasource for the Data Asset
            data_asset_name: The name of the Data Asset within the Data Connector
            batch_request: Encapsulates all the parameters used here to retrieve a BatchList. Use either
                `batch_request` or the other params (but not both)
            batch_data: Provides runtime data for the batch; is added as the key `batch_data` to
                the `runtime_parameters` dictionary of a BatchRequest
            query: Provides runtime data for the batch; is added as the key `query` to
                the `runtime_parameters` dictionary of a BatchRequest
            path: Provides runtime data for the batch; is added as the key `path` to
                the `runtime_parameters` dictionary of a BatchRequest
            runtime_parameters: Specifies runtime parameters for the BatchRequest; can includes keys `batch_data`,
                `query`, and `path`
            data_connector_query: Used to specify connector query parameters; specifically `batch_filter_parameters`,
                `limit`, `index`, and `custom_filter_function`
            batch_identifiers: Any identifiers of batches for the BatchRequest
            batch_filter_parameters: Filter parameters used in the data connector query
            limit: Part of the data_connector_query, limits the number of batches in the batch list
            index: Part of the data_connector_query, used to specify the index of which batch to return. Negative
                numbers retrieve from the end of the list (ex: `-1` retrieves the last or latest batch)
            custom_filter_function: A `Callable` function that accepts `batch_identifiers` and returns a `bool`
            sampling_method: The method used to sample Batch data (see: Splitting and Sampling)
            sampling_kwargs: Arguments for the sampling method
            splitter_method: The method used to split the Data Asset into Batches
            splitter_kwargs: Arguments for the splitting method
            batch_spec_passthrough: Arguments specific to the `ExecutionEngine` that aid in Batch retrieval
            batch_request_options: Options for `FluentBatchRequest`
            **kwargs: Used to specify either `batch_identifiers` or `batch_filter_parameters`

        Returns:
            (Batch) The `list` of requested Batch instances

        Raises:
            DatasourceError: If the specified `datasource_name` does not exist in the DataContext
            TypeError: If the specified types of the `batch_request` are not supported, or if the
                `datasource_name` is not a `str`
            ValueError: If more than one exclusive parameter is specified (ex: specifing more than one
                of `batch_data`, `query` or `path`)

        """
        return self._get_batch_list(
            datasource_name=datasource_name,
            data_connector_name=data_connector_name,
            data_asset_name=data_asset_name,
            batch_request=batch_request,
            batch_data=batch_data,
            data_connector_query=data_connector_query,
            batch_identifiers=batch_identifiers,
            limit=limit,
            index=index,
            custom_filter_function=custom_filter_function,
            sampling_method=sampling_method,
            sampling_kwargs=sampling_kwargs,
            splitter_method=splitter_method,
            splitter_kwargs=splitter_kwargs,
            runtime_parameters=runtime_parameters,
            query=query,
            path=path,
            batch_filter_parameters=batch_filter_parameters,
            batch_spec_passthrough=batch_spec_passthrough,
            batch_request_options=batch_request_options,
            **kwargs,
        )

    def _get_batch_list(  # noqa: PLR0913
        self,
        datasource_name: Optional[str] = None,
        data_connector_name: Optional[str] = None,
        data_asset_name: Optional[str] = None,
        batch_request: Optional[BatchRequestBase] = None,
        batch_data: Optional[Any] = None,
        data_connector_query: Optional[dict] = None,
        batch_identifiers: Optional[dict] = None,
        limit: Optional[int] = None,
        index: Optional[Union[int, list, tuple, slice, str]] = None,
        custom_filter_function: Optional[Callable] = None,
        sampling_method: Optional[str] = None,
        sampling_kwargs: Optional[dict] = None,
        splitter_method: Optional[str] = None,
        splitter_kwargs: Optional[dict] = None,
        runtime_parameters: Optional[dict] = None,
        query: Optional[str] = None,
        path: Optional[str] = None,
        batch_filter_parameters: Optional[dict] = None,
        batch_spec_passthrough: Optional[dict] = None,
        batch_request_options: Optional[Union[dict, BatchRequestOptions]] = None,
        **kwargs: Optional[dict],
    ) -> List[Batch]:
        result = get_batch_request_from_acceptable_arguments(
            datasource_name=datasource_name,
            data_connector_name=data_connector_name,
            data_asset_name=data_asset_name,
            batch_request=batch_request,
            batch_data=batch_data,
            data_connector_query=data_connector_query,
            batch_identifiers=batch_identifiers,
            limit=limit,
            index=index,
            custom_filter_function=custom_filter_function,
            sampling_method=sampling_method,
            sampling_kwargs=sampling_kwargs,
            splitter_method=splitter_method,
            splitter_kwargs=splitter_kwargs,
            runtime_parameters=runtime_parameters,
            query=query,
            path=path,
            batch_filter_parameters=batch_filter_parameters,
            batch_spec_passthrough=batch_spec_passthrough,
            batch_request_options=batch_request_options,
            **kwargs,
        )
        datasource_name = result.datasource_name

        datasource = self.datasources.get(datasource_name)
        if not datasource:
            raise gx_exceptions.DatasourceError(
                datasource_name,
                "The given datasource could not be retrieved from the DataContext; "
                "please confirm that your configuration is accurate.",
            )

        return datasource.get_batch_list_from_batch_request(batch_request=result)

    @overload
    def add_expectation_suite(
        self,
        expectation_suite_name: str,
        id: str | None = ...,
        expectations: list[dict | ExpectationConfiguration] | None = ...,
        evaluation_parameters: dict | None = ...,
        data_asset_type: str | None = ...,
        execution_engine_type: Type[ExecutionEngine] | None = ...,
        meta: dict | None = ...,
        expectation_suite: None = ...,
    ) -> ExpectationSuite:
        """
        An `expectation_suite_name` is provided.
        `expectation_suite` should not be provided.
        """
        ...

    @overload
    def add_expectation_suite(
        self,
        expectation_suite_name: None = ...,
        id: str | None = ...,
        expectations: list[dict | ExpectationConfiguration] | None = ...,
        evaluation_parameters: dict | None = ...,
        data_asset_type: str | None = ...,
        execution_engine_type: Type[ExecutionEngine] | None = ...,
        meta: dict | None = ...,
        expectation_suite: ExpectationSuite = ...,
    ) -> ExpectationSuite:
        """
        An `expectation_suite` is provided.
        `expectation_suite_name` should not be provided.
        """
        ...

    @public_api
    @new_method_or_class(version="0.15.48")
    def add_expectation_suite(  # noqa: PLR0913
        self,
        expectation_suite_name: str | None = None,
        id: str | None = None,
        expectations: list[dict | ExpectationConfiguration] | None = None,
        evaluation_parameters: dict | None = None,
        data_asset_type: str | None = None,
        execution_engine_type: Type[ExecutionEngine] | None = None,
        meta: dict | None = None,
        expectation_suite: ExpectationSuite | None = None,
    ) -> ExpectationSuite:
        """Build a new ExpectationSuite and save it utilizing the context's underlying ExpectationsStore.

        Note that this method can be called by itself or run within the get_validator workflow.

        When run with create_expectation_suite()::

            expectation_suite_name = "genres_movies.fkey"
            context.create_expectation_suite(expectation_suite_name, overwrite_existing=True)
            batch = context.get_batch_list(
                expectation_suite_name=expectation_suite_name
            )[0]


        When run as part of get_validator()::

            validator = context.get_validator(
                datasource_name="my_datasource",
                data_connector_name="whole_table",
                data_asset_name="my_table",
                create_expectation_suite_with_name="my_expectation_suite",
            )
            validator.expect_column_values_to_be_in_set("c1", [4,5,6])


        Args:
            expectation_suite_name: The name of the suite to create.
            id: Identifier to associate with this suite.
            expectations: Expectation Configurations to associate with this suite.
            evaluation_parameters: Evaluation parameters to be substituted when evaluating Expectations.
            data_asset_type: Type of data asset to associate with this suite.
            execution_engine_type: Name of the execution engine type.
            meta: Metadata related to the suite.

        Returns:
            A new ExpectationSuite built with provided input args.

        Raises:
            DataContextError: A suite with the same name already exists (and `overwrite_existing` is not enabled).
            ValueError: The arguments provided are invalid.
        """
        return self._add_expectation_suite(
            expectation_suite_name=expectation_suite_name,
            id=id,
            expectations=expectations,
            evaluation_parameters=evaluation_parameters,
            data_asset_type=data_asset_type,
            execution_engine_type=execution_engine_type,
            meta=meta,
            expectation_suite=expectation_suite,
            overwrite_existing=False,  # `add` does not resolve collisions
        )

    def _add_expectation_suite(  # noqa: PLR0913
        self,
        expectation_suite_name: str | None = None,
        id: str | None = None,
        expectations: Sequence[dict | ExpectationConfiguration] | None = None,
        evaluation_parameters: dict | None = None,
        data_asset_type: str | None = None,
        execution_engine_type: Type[ExecutionEngine] | None = None,
        meta: dict | None = None,
        overwrite_existing: bool = False,
        expectation_suite: ExpectationSuite | None = None,
        **kwargs,
    ) -> ExpectationSuite:
        if not isinstance(overwrite_existing, bool):
            raise ValueError("overwrite_existing must be of type bool.")

        self._validate_expectation_suite_xor_expectation_suite_name(
            expectation_suite, expectation_suite_name
        )

        if not expectation_suite:
            # type narrowing
            assert isinstance(
                expectation_suite_name, str
            ), "expectation_suite_name must be specified."

            expectation_suite = ExpectationSuite(
                expectation_suite_name=expectation_suite_name,
                data_context=self,
                ge_cloud_id=id,
                expectations=expectations,
                evaluation_parameters=evaluation_parameters,
                data_asset_type=data_asset_type,
                execution_engine_type=execution_engine_type,
                meta=meta,
            )

        return self._persist_suite_with_store(
            expectation_suite=expectation_suite,
            overwrite_existing=overwrite_existing,
            **kwargs,
        )

    def _persist_suite_with_store(
        self,
        expectation_suite: ExpectationSuite,
        overwrite_existing: bool,
        **kwargs,
    ) -> ExpectationSuite:
        key = ExpectationSuiteIdentifier(
            expectation_suite_name=expectation_suite.expectation_suite_name
        )

        persistence_fn: Callable
        if overwrite_existing:
            persistence_fn = self.expectations_store.add_or_update
        else:
            persistence_fn = self.expectations_store.add

        persistence_fn(key=key, value=expectation_suite, **kwargs)
        return expectation_suite

    @public_api
    @new_method_or_class(version="0.15.48")
    # 20230216 - Chetan - Decorating with save to ensure no gaps in usage stats collection
    # A future effort will add more granular event names
    @usage_statistics_enabled_method(
        event_name=UsageStatsEvents.DATA_CONTEXT_SAVE_EXPECTATION_SUITE,
        args_payload_fn=save_expectation_suite_usage_statistics,
    )
    def update_expectation_suite(
        self,
        expectation_suite: ExpectationSuite,
    ) -> ExpectationSuite:
        """Update an ExpectationSuite that already exists.

        Args:
            expectation_suite: The suite to use to update.

        Raises:
            DataContextError: A suite with the given name does not already exist.
        """
        return self._update_expectation_suite(expectation_suite=expectation_suite)

    def _update_expectation_suite(
        self,
        expectation_suite: ExpectationSuite,
    ) -> ExpectationSuite:
        """
        Like `update_expectation_suite` but without the usage statistics logging.
        """
        name = expectation_suite.expectation_suite_name
        id = expectation_suite.ge_cloud_id
        key = self._determine_key_for_suite_update(name=name, id=id)
        self.expectations_store.update(key=key, value=expectation_suite)
        return expectation_suite

    def _determine_key_for_suite_update(
        self, name: str, id: str | None
    ) -> Union[ExpectationSuiteIdentifier, GXCloudIdentifier]:
        return ExpectationSuiteIdentifier(name)

    @overload
    def add_or_update_expectation_suite(
        self,
        expectation_suite_name: str,
        id: str | None = ...,
        expectations: list[dict | ExpectationConfiguration] | None = ...,
        evaluation_parameters: dict | None = ...,
        data_asset_type: str | None = ...,
        execution_engine_type: Type[ExecutionEngine] | None = ...,
        meta: dict | None = ...,
        expectation_suite: None = ...,
    ) -> ExpectationSuite:
        """
        Two possible patterns:
            - An expectation_suite_name and optional constructor args
            - An expectation_suite
        """
        ...

    @overload
    def add_or_update_expectation_suite(
        self,
        expectation_suite_name: None = ...,
        id: str | None = ...,
        expectations: list[dict | ExpectationConfiguration] | None = ...,
        evaluation_parameters: dict | None = ...,
        data_asset_type: str | None = ...,
        execution_engine_type: Type[ExecutionEngine] | None = ...,
        meta: dict | None = ...,
        expectation_suite: ExpectationSuite = ...,
    ) -> ExpectationSuite:
        """
        Two possible patterns:
            - An expectation_suite_name and optional constructor args
            - An expectation_suite
        """
        ...

    @public_api
    @new_method_or_class(version="0.15.48")
    # 20230216 - Chetan - Decorating with save to ensure no gaps in usage stats collection
    # A future effort will add more granular event names
    @usage_statistics_enabled_method(
        event_name=UsageStatsEvents.DATA_CONTEXT_SAVE_EXPECTATION_SUITE,
        args_payload_fn=save_expectation_suite_usage_statistics,
    )
    def add_or_update_expectation_suite(  # noqa: PLR0913
        self,
        expectation_suite_name: str | None = None,
        id: str | None = None,
        expectations: list[dict | ExpectationConfiguration] | None = None,
        evaluation_parameters: dict | None = None,
        data_asset_type: str | None = None,
        execution_engine_type: Type[ExecutionEngine] | None = None,
        meta: dict | None = None,
        expectation_suite: ExpectationSuite | None = None,
    ) -> ExpectationSuite:
        """Add a new ExpectationSuite or update an existing one on the context depending on whether it already exists or not.

        Args:
            expectation_suite_name: The name of the suite to create or replace.
            id: Identifier to associate with this suite (ignored if updating existing suite).
            expectations: Expectation Configurations to associate with this suite.
            evaluation_parameters: Evaluation parameters to be substituted when evaluating Expectations.
            data_asset_type: Type of Data Asset to associate with this suite.
            execution_engine_type: Name of the Execution Engine type.
            meta: Metadata related to the suite.
            expectation_suite: The `ExpectationSuite` object you wish to persist.

        Returns:
            The persisted `ExpectationSuite`.
        """
        self._validate_expectation_suite_xor_expectation_suite_name(
            expectation_suite, expectation_suite_name
        )

        if not expectation_suite:
            # type narrowing
            assert isinstance(
                expectation_suite_name, str
            ), "expectation_suite_name must be specified."

            expectation_suite = ExpectationSuite(
                expectation_suite_name=expectation_suite_name,
                data_context=self,
                ge_cloud_id=id,
                expectations=expectations,
                evaluation_parameters=evaluation_parameters,
                data_asset_type=data_asset_type,
                execution_engine_type=execution_engine_type,
                meta=meta,
            )

        try:
            existing = self.get_expectation_suite(
                expectation_suite_name=expectation_suite.name
            )
        except gx_exceptions.DataContextError:
            # not found
            return self._add_expectation_suite(expectation_suite=expectation_suite)

        # The suite object must have an ID in order to request a PUT to GX Cloud.
        expectation_suite.ge_cloud_id = existing.ge_cloud_id
        return self._update_expectation_suite(expectation_suite=expectation_suite)

    @public_api
    @new_argument(
        argument_name="id",
        version="0.15.48",
        message="To be used in place of `ge_cloud_id`",
    )
    def delete_expectation_suite(
        self,
        expectation_suite_name: str | None = None,
        ge_cloud_id: str | None = None,
        id: str | None = None,
    ) -> None:
        """Delete specified expectation suite from data_context expectation store.

        Args:
            expectation_suite_name: The name of the expectation suite to delete
            ge_cloud_id: The identifier of the expectation suite to delete
            id: The identifier of the expectation suite to delete (preferred over `ge_cloud_id`)

        Returns:
            True for Success and False for Failure.
        """
        key = ExpectationSuiteIdentifier(expectation_suite_name)  # type: ignore[arg-type]
        if not self.expectations_store.has_key(key):
            raise gx_exceptions.DataContextError(
                f"expectation_suite with name {expectation_suite_name} does not exist."
            )
        self.expectations_store.remove_key(key)

    @public_api
    @deprecated_argument(argument_name="ge_cloud_id", version="0.15.45")
    def get_expectation_suite(
        self,
        expectation_suite_name: str | None = None,
        include_rendered_content: bool | None = None,
        ge_cloud_id: str | None = None,
    ) -> ExpectationSuite:
        """Get an Expectation Suite by name.

        Args:
            expectation_suite_name (str): The name of the Expectation Suite
            include_rendered_content (bool): Whether to re-populate rendered_content for each
                ExpectationConfiguration.
            ge_cloud_id (str): The GX Cloud ID for the Expectation Suite (unused)

        Returns:
            An existing ExpectationSuite

        Raises:
            DataContextError: There is no expectation suite with the name provided
        """
        if ge_cloud_id is not None:
            # deprecated-v0.15.45
            warnings.warn(
                "ge_cloud_id is deprecated as of v0.15.45 and will be removed in v0.16. Please use"
                "expectation_suite_name instead",
                DeprecationWarning,
            )

        if expectation_suite_name:
            key = ExpectationSuiteIdentifier(
                expectation_suite_name=expectation_suite_name
            )
        else:
            raise ValueError("expectation_suite_name must be provided")

        if include_rendered_content is None:
            include_rendered_content = (
                self._determine_if_expectation_suite_include_rendered_content()
            )

        if self.expectations_store.has_key(key):
            expectations_schema_dict: dict = cast(
                dict, self.expectations_store.get(key)
            )
            # create the ExpectationSuite from constructor
            expectation_suite = ExpectationSuite(
                **expectations_schema_dict, data_context=self
            )
            if include_rendered_content:
                expectation_suite.render()
            return expectation_suite

        else:
            raise gx_exceptions.DataContextError(
                f"expectation_suite {expectation_suite_name} not found"
            )

    def add_validation_operator(
        self, validation_operator_name: str, validation_operator_config: dict
    ) -> ValidationOperator:
        """Add a new ValidationOperator to the DataContext and (for convenience) return the instantiated object.

        Args:
            validation_operator_name (str): a key for the new ValidationOperator in in self._validation_operators
            validation_operator_config (dict): a config for the ValidationOperator to add

        Returns:
            validation_operator (ValidationOperator)
        """

        self.config.validation_operators[
            validation_operator_name
        ] = validation_operator_config
        config = self.variables.validation_operators[validation_operator_name]  # type: ignore[index]
        module_name = "great_expectations.validation_operators"
        new_validation_operator = instantiate_class_from_config(
            config=config,
            runtime_environment={
                "data_context": self,
                "name": validation_operator_name,
            },
            config_defaults={"module_name": module_name},
        )
        if not new_validation_operator:
            raise gx_exceptions.ClassInstantiationError(
                module_name=module_name,
                package_name=None,
                class_name=config["class_name"],
            )
        self.validation_operators[validation_operator_name] = new_validation_operator
        return new_validation_operator

    @usage_statistics_enabled_method(
        event_name=UsageStatsEvents.DATA_CONTEXT_RUN_VALIDATION_OPERATOR,
        args_payload_fn=run_validation_operator_usage_statistics,
    )
    def run_validation_operator(  # noqa: PLR0913
        self,
        validation_operator_name: str,
        assets_to_validate: List,
        run_id: Optional[Union[str, RunIdentifier]] = None,
        evaluation_parameters: Optional[dict] = None,
        run_name: Optional[str] = None,
        run_time: Optional[Union[str, datetime.datetime]] = None,
        result_format: Optional[Union[str, dict]] = None,
        **kwargs,
    ):
        """
        Run a validation operator to validate data assets and to perform the business logic around
        validation that the operator implements.

        Args:
            validation_operator_name: name of the operator, as appears in the context's config file
            assets_to_validate: a list that specifies the data assets that the operator will validate. The members of
                the list can be either batches, or a tuple that will allow the operator to fetch the batch:
                (batch_kwargs, expectation_suite_name)
            evaluation_parameters: $parameter_name syntax references to be evaluated at runtime
            run_id: The run_id for the validation; if None, a default value will be used
            run_name: The run_name for the validation; if None, a default value will be used
            run_time: The date/time of the run
            result_format: one of several supported formatting directives for expectation validation results
            **kwargs: Additional kwargs to pass to the validation operator

        Returns:
            ValidationOperatorResult
        """
        return self._run_validation_operator(
            validation_operator_name=validation_operator_name,
            assets_to_validate=assets_to_validate,
            run_id=run_id,
            evaluation_parameters=evaluation_parameters,
            run_name=run_name,
            run_time=run_time,
            result_format=result_format,
            **kwargs,
        )

    def _run_validation_operator(  # noqa: PLR0913
        self,
        validation_operator_name: str,
        assets_to_validate: List,
        run_id: Optional[Union[str, RunIdentifier]] = None,
        evaluation_parameters: Optional[dict] = None,
        run_name: Optional[str] = None,
        run_time: Optional[Union[str, datetime.datetime]] = None,
        result_format: Optional[Union[str, dict]] = None,
        **kwargs,
    ):
        result_format = result_format or {"result_format": "SUMMARY"}

        if not assets_to_validate:
            raise gx_exceptions.DataContextError(
                "No batches of data were passed in. These are required"
            )

        for batch in assets_to_validate:
            if not isinstance(batch, (tuple, DataAsset, Validator)):
                raise gx_exceptions.DataContextError(
                    "Batches are required to be of type DataAsset or Validator"
                )
        try:
            validation_operator = self.validation_operators[validation_operator_name]
        except KeyError:
            raise gx_exceptions.DataContextError(
                f"No validation operator `{validation_operator_name}` was found in your project. Please verify this in your great_expectations.yml"
            )

        if run_id is None and run_name is None:
            run_name = datetime.datetime.now(datetime.timezone.utc).strftime(
                "%Y%m%dT%H%M%S.%fZ"
            )
            logger.info(f"Setting run_name to: {run_name}")
        if evaluation_parameters is None:
            return validation_operator.run(
                assets_to_validate=assets_to_validate,
                run_id=run_id,
                run_name=run_name,
                run_time=run_time,
                result_format=result_format,
                **kwargs,
            )
        else:
            return validation_operator.run(
                assets_to_validate=assets_to_validate,
                run_id=run_id,
                evaluation_parameters=evaluation_parameters,
                run_name=run_name,
                run_time=run_time,
                result_format=result_format,
                **kwargs,
            )

    def list_validation_operators(self):
        """List currently-configured Validation Operators on this context"""

        validation_operators = []
        for (
            name,
            value,
        ) in self.variables.validation_operators.items():
            value["name"] = name
            validation_operators.append(value)
        return validation_operators

    def list_validation_operator_names(self):
        """List the names of currently-configured Validation Operators on this context"""
        if not self.validation_operators:
            return []

        return list(self.validation_operators.keys())

    BlockConfigDataAssetNames: TypeAlias = Dict[str, List[str]]
    FluentDataAssetNames: TypeAlias = List[str]

    @public_api
    def get_available_data_asset_names(  # noqa: PLR0912
        self,
        datasource_names: str | list[str] | None = None,
        batch_kwargs_generator_names: str | list[str] | None = None,
    ) -> dict[str, BlockConfigDataAssetNames | FluentDataAssetNames]:
        """Inspect datasource and batch kwargs generators to provide available data_asset objects.

        Args:
            datasource_names: List of datasources for which to provide available data asset name objects.
                              If None, return available data assets for all datasources.
            batch_kwargs_generator_names: List of batch kwargs generators for which to provide available data_asset_name objects.

        Returns:
            data_asset_names: Dictionary describing available data assets

        Raises:
            ValueError: `datasource_names` is not None, a string, or list of strings.
        """
        data_asset_names = {}
        fluent_data_asset_names = {}
        if datasource_names is None:
            datasource_names = [
                datasource["name"] for datasource in self.list_datasources()
            ]
        elif isinstance(datasource_names, str):
            datasource_names = [datasource_names]
        elif not isinstance(datasource_names, list):
            raise ValueError(
                "Datasource names must be a datasource name, list of datasource names or None (to list all datasources)"
            )

        if batch_kwargs_generator_names is not None:
            if isinstance(batch_kwargs_generator_names, str):
                batch_kwargs_generator_names = [batch_kwargs_generator_names]
            if len(batch_kwargs_generator_names) == len(
                datasource_names
            ):  # Iterate over both together
                for idx, datasource_name in enumerate(datasource_names):
                    datasource = self.get_datasource(datasource_name)
                    if isinstance(datasource, FluentDatasource):
                        fluent_data_asset_names[datasource_name] = sorted(
                            datasource.get_asset_names()
                        )
                    else:
                        data_asset_names[
                            datasource_name
                        ] = datasource.get_available_data_asset_names(
                            batch_kwargs_generator_names[idx]
                        )

            elif len(batch_kwargs_generator_names) == 1:
                datasource = self.get_datasource(datasource_names[0])
                if isinstance(datasource, FluentDatasource):
                    fluent_data_asset_names[datasource_names[0]] = sorted(
                        datasource.get_asset_names()
                    )

                else:
                    data_asset_names[
                        datasource_names[0]
                    ] = datasource.get_available_data_asset_names(
                        batch_kwargs_generator_names
                    )

            else:
                raise ValueError(
                    "If providing batch kwargs generator, you must either specify one for each datasource or only "
                    "one datasource."
                )
        else:  # generator_names is None
            for datasource_name in datasource_names:
                try:
                    datasource = self.get_datasource(datasource_name)
                    if isinstance(datasource, FluentDatasource):
                        fluent_data_asset_names[datasource_name] = sorted(
                            datasource.get_asset_names()
                        )

                    else:
                        data_asset_names[
                            datasource_name
                        ] = datasource.get_available_data_asset_names()

                except ValueError:
                    # handle the edge case of a non-existent datasource
                    data_asset_names[datasource_name] = {}

        fluent_and_config_data_asset_names = {
            **data_asset_names,
            **fluent_data_asset_names,
        }
        return fluent_and_config_data_asset_names

    def build_batch_kwargs(
        self,
        datasource,
        batch_kwargs_generator,
        data_asset_name=None,
        partition_id=None,
        **kwargs,
    ):
        """Builds batch kwargs using the provided datasource, batch kwargs generator, and batch_parameters.

        Args:
            datasource (str): the name of the datasource for which to build batch_kwargs
            batch_kwargs_generator (str): the name of the batch kwargs generator to use to build batch_kwargs
            data_asset_name (str): an optional name batch_parameter
            **kwargs: additional batch_parameters

        Returns:
            BatchKwargs

        """
        datasource_obj = self.get_datasource(datasource)
        batch_kwargs = datasource_obj.build_batch_kwargs(
            batch_kwargs_generator=batch_kwargs_generator,
            data_asset_name=data_asset_name,
            partition_id=partition_id,
            **kwargs,
        )
        return batch_kwargs

    @usage_statistics_enabled_method(
        event_name=UsageStatsEvents.DATA_CONTEXT_OPEN_DATA_DOCS,
    )
    def open_data_docs(
        self,
        resource_identifier: Optional[str] = None,
        site_name: Optional[str] = None,
        only_if_exists: bool = True,
    ) -> None:
        """
        A stdlib cross-platform way to open a file in a browser.

        Args:
            resource_identifier: ExpectationSuiteIdentifier,
                ValidationResultIdentifier or any other type's identifier. The
                argument is optional - when not supplied, the method returns the
                URL of the index page.
            site_name: Optionally specify which site to open. If not specified,
                open all docs found in the project.
            only_if_exists: Optionally specify flag to pass to "self.get_docs_sites_urls()".
        """
        return self._open_data_docs(
            resource_identifier=resource_identifier,
            site_name=site_name,
            only_if_exists=only_if_exists,
        )

    def _open_data_docs(
        self,
        resource_identifier: Optional[str] = None,
        site_name: Optional[str] = None,
        only_if_exists: bool = True,
    ) -> None:
        data_docs_urls: List[Dict[str, str]] = self.get_docs_sites_urls(
            resource_identifier=resource_identifier,
            site_name=site_name,
            only_if_exists=only_if_exists,
        )
        urls_to_open: List[str] = [site["site_url"] for site in data_docs_urls]

        for url in urls_to_open:
            if url is not None:
                logger.debug(f"Opening Data Docs found here: {url}")
                self._open_url_in_browser(url)

    @staticmethod
    def _open_url_in_browser(url: str) -> None:
        webbrowser.open(url)

    def get_docs_sites_urls(
        self,
        resource_identifier=None,
        site_name: Optional[str] = None,
        only_if_exists=True,
        site_names: Optional[List[str]] = None,
    ) -> List[Dict[str, str]]:
        """
        Get URLs for a resource for all data docs sites.

        This function will return URLs for any configured site even if the sites
        have not been built yet.

        Args:
            resource_identifier (object): optional. It can be an identifier of
                ExpectationSuite's, ValidationResults and other resources that
                have typed identifiers. If not provided, the method will return
                the URLs of the index page.
            site_name: Optionally specify which site to open. If not specified,
                return all urls in the project.
            site_names: Optionally specify which sites are active. Sites not in
                this list are not processed, even if specified in site_name.

        Returns:
            list: a list of URLs. Each item is the URL for the resource for a
                data docs site
        """
        unfiltered_sites = self.variables.data_docs_sites

        # Filter out sites that are not in site_names
        sites = (
            {k: v for k, v in unfiltered_sites.items() if k in site_names}  # type: ignore[union-attr]
            if site_names
            else unfiltered_sites
        )

        if not sites:
            logger.debug("Found no data_docs_sites.")
            return []
        logger.debug(f"Found {len(sites)} data_docs_sites.")

        if site_name:
            if site_name not in sites.keys():
                raise gx_exceptions.DataContextError(
                    f"Could not find site named {site_name}. Please check your configurations"
                )
            site = sites[site_name]
            site_builder = self._load_site_builder_from_site_config(site)
            url = site_builder.get_resource_url(
                resource_identifier=resource_identifier, only_if_exists=only_if_exists
            )
            return [{"site_name": site_name, "site_url": url}]

        site_urls = []
        for _site_name, site_config in sites.items():
            site_builder = self._load_site_builder_from_site_config(site_config)
            url = site_builder.get_resource_url(
                resource_identifier=resource_identifier, only_if_exists=only_if_exists
            )
            site_urls.append({"site_name": _site_name, "site_url": url})

        return site_urls

    def _load_site_builder_from_site_config(self, site_config) -> SiteBuilder:
        default_module_name = "great_expectations.render.renderer.site_builder"
        site_builder = instantiate_class_from_config(
            config=site_config,
            runtime_environment={
                "data_context": self,
                "root_directory": self.root_directory,
            },
            config_defaults={"module_name": default_module_name},
        )
        if not site_builder:
            raise gx_exceptions.ClassInstantiationError(
                module_name=default_module_name,
                package_name=None,
                class_name=site_config["class_name"],
            )
        return site_builder

    def clean_data_docs(self, site_name=None) -> bool:
        """
        Clean a given data docs site.

        This removes all files from the configured Store.

        Args:
            site_name (str): Optional, the name of the site to clean. If not
            specified, all sites will be cleaned.
        """
        data_docs_sites = self.variables.data_docs_sites
        if not data_docs_sites:
            raise gx_exceptions.DataContextError(
                "No data docs sites were found on this DataContext, therefore no sites will be cleaned.",
            )

        data_docs_site_names = list(data_docs_sites.keys())
        if site_name:
            if site_name not in data_docs_site_names:
                raise gx_exceptions.DataContextError(
                    f"The specified site name `{site_name}` does not exist in this project."
                )
            return self._clean_data_docs_site(site_name)

        cleaned = []
        for existing_site_name in data_docs_site_names:
            cleaned.append(self._clean_data_docs_site(existing_site_name))
        return all(cleaned)

    def _clean_data_docs_site(self, site_name: str) -> bool:
        sites = self.variables.data_docs_sites
        if not sites:
            return False
        site_config = sites.get(site_name)

        site_builder = instantiate_class_from_config(
            config=site_config,
            runtime_environment={
                "data_context": self,
                "root_directory": self.root_directory,
            },
            config_defaults={
                "module_name": "great_expectations.render.renderer.site_builder"
            },
        )
        site_builder.clean_site()
        return True

    @staticmethod
    def _get_global_config_value(
        environment_variable: str,
        conf_file_section: Optional[str] = None,
        conf_file_option: Optional[str] = None,
    ) -> Optional[str]:
        """
        Method to retrieve config value.
        Looks for config value in environment_variable and config file section

        Args:
            environment_variable (str): name of environment_variable to retrieve
            conf_file_section (str): section of config
            conf_file_option (str): key in section

        Returns:
            Optional string representing config value
        """
        assert (conf_file_section and conf_file_option) or (
            not conf_file_section and not conf_file_option
        ), "Must pass both 'conf_file_section' and 'conf_file_option' or neither."
        if environment_variable and os.environ.get(  # noqa: TID251
            environment_variable, ""
        ):
            return os.environ.get(environment_variable)  # noqa: TID251
        if conf_file_section and conf_file_option:
            for config_path in AbstractDataContext.GLOBAL_CONFIG_PATHS:
                config: configparser.ConfigParser = configparser.ConfigParser()
                config.read(config_path)
                config_value: Optional[str] = config.get(
                    conf_file_section, conf_file_option, fallback=None
                )
                if config_value:
                    return config_value
        return None

    @staticmethod
    def _get_metric_configuration_tuples(
        metric_configuration: Union[str, dict], base_kwargs: Optional[dict] = None
    ) -> List[Tuple[str, Union[dict, Any]]]:
        if base_kwargs is None:
            base_kwargs = {}

        if isinstance(metric_configuration, str):
            return [(metric_configuration, base_kwargs)]

        metric_configurations_list = []
        for kwarg_name in metric_configuration.keys():
            if not isinstance(metric_configuration[kwarg_name], dict):
                raise gx_exceptions.DataContextError(
                    "Invalid metric_configuration: each key must contain a "
                    "dictionary."
                )
            if (
                kwarg_name == "metric_kwargs_id"
            ):  # this special case allows a hash of multiple kwargs
                for metric_kwargs_id in metric_configuration[kwarg_name].keys():
                    if base_kwargs != {}:
                        raise gx_exceptions.DataContextError(
                            "Invalid metric_configuration: when specifying "
                            "metric_kwargs_id, no other keys or values may be defined."
                        )
                    if not isinstance(
                        metric_configuration[kwarg_name][metric_kwargs_id], list
                    ):
                        raise gx_exceptions.DataContextError(
                            "Invalid metric_configuration: each value must contain a "
                            "list."
                        )
                    metric_configurations_list += [
                        (metric_name, {"metric_kwargs_id": metric_kwargs_id})
                        for metric_name in metric_configuration[kwarg_name][
                            metric_kwargs_id
                        ]
                    ]
            else:
                for kwarg_value in metric_configuration[kwarg_name].keys():
                    base_kwargs.update({kwarg_name: kwarg_value})
                    if not isinstance(
                        metric_configuration[kwarg_name][kwarg_value], list
                    ):
                        raise gx_exceptions.DataContextError(
                            "Invalid metric_configuration: each value must contain a "
                            "list."
                        )
                    for nested_configuration in metric_configuration[kwarg_name][
                        kwarg_value
                    ]:
                        metric_configurations_list += (
                            AbstractDataContext._get_metric_configuration_tuples(
                                nested_configuration, base_kwargs=base_kwargs
                            )
                        )

        return metric_configurations_list

    @classmethod
    def get_or_create_data_context_config(
        cls, project_config: DataContextConfig | Mapping
    ) -> DataContextConfig:
        """Utility method to take in an input config and ensure its conversion to a rich
        DataContextConfig. If the input is already of the appropriate type, the function
        exits early.

        Args:
            project_config: The input config to be evaluated.

        Returns:
            An instance of DataContextConfig.

        Raises:
            ValidationError if the input config does not adhere to the required shape of a DataContextConfig.
        """
        if isinstance(project_config, DataContextConfig):
            return project_config
        try:
            # Roundtrip through schema validation to remove any illegal fields add/or restore any missing fields.
            project_config_dict = dataContextConfigSchema.dump(project_config)
            project_config_dict = dataContextConfigSchema.load(project_config_dict)
            context_config: DataContextConfig = DataContextConfig(**project_config_dict)
            return context_config
        except ValidationError:
            raise

    @overload
    def _normalize_absolute_or_relative_path(self, path: str) -> str:
        ...

    @overload
    def _normalize_absolute_or_relative_path(self, path: None) -> None:
        ...

    def _normalize_absolute_or_relative_path(
        self, path: Optional[str]
    ) -> Optional[str]:
        """
        Why does this exist in AbstractDataContext? CloudDataContext and FileDataContext both use it
        """
        if path is None:
            return None
        if os.path.isabs(path):  # noqa: PTH117
            return path
        else:
            return os.path.join(self.root_directory, path)  # type: ignore[arg-type]  # noqa: PTH118

    def _apply_global_config_overrides(
        self, config: DataContextConfig
    ) -> DataContextConfig:
        """
        Applies global configuration overrides for
            - usage_statistics being enabled
            - data_context_id for usage_statistics
            - global_usage_statistics_url

        Args:
            config (DataContextConfig): Config that is passed into the DataContext constructor

        Returns:
            DataContextConfig with the appropriate overrides
        """
        validation_errors: dict = {}
        config_with_global_config_overrides: DataContextConfig = copy.deepcopy(config)
        usage_stats_enabled: bool = self._is_usage_stats_enabled()
        if not usage_stats_enabled:
            logger.debug(
                "Usage statistics is disabled globally. Applying override to project_config."
            )
            config_with_global_config_overrides.anonymous_usage_statistics.enabled = (
                False
            )
        global_data_context_id: Optional[str] = self._get_data_context_id_override()
        # data_context_id
        if global_data_context_id:
            data_context_id_errors = anonymizedUsageStatisticsSchema.validate(
                {"data_context_id": global_data_context_id}
            )
            if not data_context_id_errors:
                logger.info(
                    "data_context_id is defined globally. Applying override to project_config."
                )
                config_with_global_config_overrides.anonymous_usage_statistics.data_context_id = (
                    global_data_context_id
                )
            else:
                validation_errors.update(data_context_id_errors)

        # usage statistics url
        global_usage_statistics_url: Optional[
            str
        ] = self._get_usage_stats_url_override()
        if global_usage_statistics_url:
            usage_statistics_url_errors = anonymizedUsageStatisticsSchema.validate(
                {"usage_statistics_url": global_usage_statistics_url}
            )
            if not usage_statistics_url_errors:
                logger.debug(
                    "usage_statistics_url is defined globally. Applying override to project_config."
                )
                config_with_global_config_overrides.anonymous_usage_statistics.usage_statistics_url = (
                    global_usage_statistics_url
                )
            else:
                validation_errors.update(usage_statistics_url_errors)
        if validation_errors:
            logger.warning(
                "The following globally-defined config variables failed validation:\n{}\n\n"
                "Please fix the variables if you would like to apply global values to project_config.".format(
                    json.dumps(validation_errors, indent=2)
                )
            )

        return config_with_global_config_overrides

    def _load_config_variables(self) -> Dict:
        config_var_provider = self.config_provider.get_provider(
            _ConfigurationVariablesConfigurationProvider
        )
        if config_var_provider:
            return config_var_provider.get_values()
        return {}

    @staticmethod
    def _is_usage_stats_enabled() -> bool:
        """
        Checks the following locations to see if usage_statistics is disabled in any of the following locations:
            - GE_USAGE_STATS, which is an environment_variable
            - GLOBAL_CONFIG_PATHS
        If GE_USAGE_STATS exists AND its value is one of the FALSEY_STRINGS, usage_statistics is disabled (return False)
        Also checks GLOBAL_CONFIG_PATHS to see if config file contains override for anonymous_usage_statistics
        Returns True otherwise

        Returns:
            bool that tells you whether usage_statistics is on or off
        """
        usage_statistics_enabled: bool = True
        if os.environ.get("GE_USAGE_STATS", False):  # noqa: TID251
            ge_usage_stats = os.environ.get("GE_USAGE_STATS")  # noqa: TID251
            if ge_usage_stats in AbstractDataContext.FALSEY_STRINGS:
                usage_statistics_enabled = False
            else:
                logger.warning(
                    "GE_USAGE_STATS environment variable must be one of: {}".format(
                        AbstractDataContext.FALSEY_STRINGS
                    )
                )
        for config_path in AbstractDataContext.GLOBAL_CONFIG_PATHS:
            config = configparser.ConfigParser()
            states = config.BOOLEAN_STATES
            for falsey_string in AbstractDataContext.FALSEY_STRINGS:
                states[falsey_string] = False  # type: ignore[index]

            states["TRUE"] = True  # type: ignore[index]
            states["True"] = True  # type: ignore[index]
            config.BOOLEAN_STATES = states  # type: ignore[misc] # Cannot assign to class variable via instance
            config.read(config_path)
            try:
                if not config.getboolean("anonymous_usage_statistics", "enabled"):
                    usage_statistics_enabled = False

            except (ValueError, configparser.Error):
                pass
        return usage_statistics_enabled

    def _get_data_context_id_override(self) -> Optional[str]:
        """
        Return data_context_id from environment variable.

        Returns:
            Optional string that represents data_context_id
        """
        return self._get_global_config_value(
            environment_variable="GE_DATA_CONTEXT_ID",
            conf_file_section="anonymous_usage_statistics",
            conf_file_option="data_context_id",
        )

    def _get_usage_stats_url_override(self) -> Optional[str]:
        """
        Return GE_USAGE_STATISTICS_URL from environment variable if it exists

        Returns:
            Optional string that represents GE_USAGE_STATISTICS_URL
        """
        return self._get_global_config_value(
            environment_variable="GE_USAGE_STATISTICS_URL",
            conf_file_section="anonymous_usage_statistics",
            conf_file_option="usage_statistics_url",
        )

    def _build_store_from_config(
        self, store_name: str, store_config: dict | StoreConfigTypedDict
    ) -> Store:
        module_name = "great_expectations.data_context.store"
        # Set expectations_store.store_backend_id to the data_context_id from the project_config if
        # the expectations_store does not yet exist by:
        # adding the data_context_id from the project_config
        # to the store_config under the key manually_initialize_store_backend_id
        if (store_name == self.expectations_store_name) and store_config.get(
            "store_backend"
        ):
            store_config["store_backend"].update(
                {
                    "manually_initialize_store_backend_id": self.variables.anonymous_usage_statistics.data_context_id  # type: ignore[union-attr]
                }
            )

        # Set suppress_store_backend_id = True if store is inactive and has a store_backend.
        if (
            store_name not in [store["name"] for store in self.list_active_stores()]  # type: ignore[index]
            and store_config.get("store_backend") is not None
        ):
            store_config["store_backend"].update({"suppress_store_backend_id": True})

        new_store = Store.build_store_from_config(
            store_name=store_name,
            store_config=store_config,
            module_name=module_name,
            runtime_environment={
                "root_directory": self.root_directory,
            },
        )
        self._stores[store_name] = new_store
        return new_store

    # properties
    @property
    def variables(self) -> DataContextVariables:
        if self._variables is None:
            self._variables = self._init_variables()
        return self._variables

    @property
    def usage_statistics_handler(self) -> Optional[UsageStatisticsHandler]:
        return self._usage_statistics_handler

    @property
    def anonymous_usage_statistics(self) -> AnonymizedUsageStatisticsConfig:
        return self.variables.anonymous_usage_statistics  # type: ignore[return-value]

    @property
    def progress_bars(self) -> Optional[ProgressBarsConfig]:
        return self.variables.progress_bars

    @property
    def include_rendered_content(self) -> IncludeRenderedContentConfig:
        return self.variables.include_rendered_content

    @property
    def datasources(self) -> DatasourceDict:
        """A single holder for all Datasources in this context"""
        return self._datasources

    @property
    def fluent_datasources(self) -> Dict[str, FluentDatasource]:
        return {
            name: ds
            for (name, ds) in self.datasources.items()
            if isinstance(ds, FluentDatasource)
        }

    @property
    def data_context_id(self) -> str:
        return self.variables.anonymous_usage_statistics.data_context_id  # type: ignore[union-attr]

    def _init_primary_stores(
        self, store_configs: Dict[str, StoreConfigTypedDict]
    ) -> None:
        """Initialize all Stores for this DataContext.

        Stores are a good fit for reading/writing objects that:
            1. follow a clear key-value pattern, and
            2. are usually edited programmatically, using the Context

        Note that stores do NOT manage plugins.
        """
        for store_name, store_config in store_configs.items():
            self._build_store_from_config(store_name, store_config)

    @abstractmethod
    def _init_datasource_store(self) -> DatasourceStore:
        """Internal utility responsible for creating a DatasourceStore to persist and manage a user's Datasources.

        Please note that the DatasourceStore lacks the same extensibility that other analagous Stores do; a default
        implementation is provided based on the user's environment but is not customizable.
        """
        raise NotImplementedError

    def _update_config_variables(self) -> None:
        """Updates config_variables cache by re-calling _load_config_variables().
        Necessary after running methods that modify config AND could contain config_variables for credentials
        (example is add_datasource())
        """
        self._config_variables = self._load_config_variables()

    def _initialize_usage_statistics(
        self, usage_statistics_config: AnonymizedUsageStatisticsConfig
    ) -> None:
        """Initialize the usage statistics system."""
        if not usage_statistics_config.enabled:
            logger.info("Usage statistics is disabled; skipping initialization.")
            self._usage_statistics_handler = None
            return

        self._usage_statistics_handler = UsageStatisticsHandler(
            data_context=self,
            data_context_id=self._data_context_id,
            usage_statistics_url=usage_statistics_config.usage_statistics_url,
            oss_id=self._get_oss_id(),
        )

    @classmethod
    def _get_oss_id(cls) -> uuid.UUID | None:
        """
        Retrieves a user's `oss_id` from disk ($HOME/.great_expectations/great_expectations.conf).

        If no such value is present, a new UUID is generated and written to disk for subsequent usage.
        If there is an error when reading from / writing to disk, we default to a NoneType.
        """
        config = configparser.ConfigParser()

        if not cls._ROOT_CONF_FILE.exists():
            success = cls._scaffold_root_conf()
            if not success:
                return None
            return cls._set_oss_id(config)

        try:
            config.read(cls._ROOT_CONF_FILE)
        except OSError as e:
            logger.info(
                f"Something went wrong when trying to read from the user's conf file: {e}"
            )
            return None

        oss_id = config.get("anonymous_usage_statistics", "oss_id", fallback=None)
        if not oss_id:
            return cls._set_oss_id(config)

        return uuid.UUID(oss_id)

    @classmethod
    def _set_oss_id(cls, config: configparser.ConfigParser) -> uuid.UUID | None:
        """
        Generates a random UUID and writes it to disk for subsequent usage.
        Assumes that the root conf file exists.

        Args:
            config: The parser used to read/write the oss_id.

        If there is an error when writing to disk, we default to a NoneType.
        """
        oss_id = uuid.uuid4()

        # If the section already exists, don't overwite usage_statistics_url
        section = "anonymous_usage_statistics"
        if not config.has_section(section):
            config[section] = {}
        config[section]["oss_id"] = str(oss_id)

        try:
            with cls._ROOT_CONF_FILE.open("w") as f:
                config.write(f)
        except OSError as e:
            logger.info(
                f"Something went wrong when trying to write the user's conf file to disk: {e}"
            )
            return None

        return oss_id

    @classmethod
    def _scaffold_root_conf(cls) -> bool:
        """
        Set up an empty root conf file ($HOME/.great_expectations/great_expectations.conf)

        Returns:
            Whether or not directory/file creation was successful.
        """
        try:
            cls._ROOT_CONF_DIR.mkdir(exist_ok=True)
            cls._ROOT_CONF_FILE.touch()
        except OSError as e:
            logger.info(
                f"Something went wrong when trying to write the user's conf file to disk: {e}"
            )
            return False
        return True

    def _init_datasources(self) -> None:
        """Initialize the datasources in store"""
        self._datasources: DatasourceDict = CacheableDatasourceDict(
            context=self,
            datasource_store=self._datasource_store,
        )

        config: DataContextConfig = self.config

        if self._datasource_store.cloud_mode:
            for fds in config.fluent_datasources.values():
                datasource = self._add_fluent_datasource(**fds)
                datasource._rebuild_asset_data_connectors()

        datasources: Dict[str, DatasourceConfig] = cast(
            Dict[str, DatasourceConfig], config.datasources
        )

        for datasource_name, datasource_config in datasources.items():
            try:
                ds = self._init_block_style_datasource(
                    datasource_name=datasource_name, datasource_config=datasource_config
                )
                self.datasources.data[datasource_name] = ds
            except gx_exceptions.DatasourceInitializationError as e:
                logger.warning(f"Cannot initialize datasource {datasource_name}: {e}")
                # this error will happen if our configuration contains datasources that GX can no longer connect to.
                # this is ok, as long as we don't use it to retrieve a batch. If we try to do that, the error will be
                # caught at the context.get_batch_list() step. So we just pass here.
                pass

    def _init_block_style_datasource(
        self, datasource_name: str, datasource_config: DatasourceConfig
    ) -> BaseDatasource:
        config = copy.deepcopy(datasource_config)

        raw_config_dict = dict(datasourceConfigSchema.dump(config))
        substituted_config_dict: dict = self.config_provider.substitute_config(
            raw_config_dict
        )

        raw_datasource_config = datasourceConfigSchema.load(raw_config_dict)
        substituted_datasource_config = datasourceConfigSchema.load(
            substituted_config_dict
        )
        substituted_datasource_config.name = datasource_name

        return self._instantiate_datasource_from_config(
            raw_config=raw_datasource_config,
            substituted_config=substituted_datasource_config,
        )

    def _instantiate_datasource_from_config(
        self,
        raw_config: DatasourceConfig,
        substituted_config: DatasourceConfig,
    ) -> Datasource:
        """Instantiate a new datasource.
        Args:
            config: Datasource config.

        Returns:
            Datasource instantiated from config.

        Raises:
            DatasourceInitializationError
        """
        try:
            datasource: Datasource = self._build_datasource_from_config(
                raw_config=raw_config, substituted_config=substituted_config
            )
        except Exception as e:
            name = getattr(substituted_config, "name", None) or ""
            raise gx_exceptions.DatasourceInitializationError(
                datasource_name=name, message=str(e)
            )
        return datasource

    def _build_datasource_from_config(
        self, raw_config: DatasourceConfig, substituted_config: DatasourceConfig
    ) -> Datasource:
        """Instantiate a Datasource from a config.

        Args:
            config: DatasourceConfig object defining the datsource to instantiate.

        Returns:
            Datasource instantiated from config.

        Raises:
            ClassInstantiationError
        """
        # We convert from the type back to a dictionary for purposes of instantiation
        serializer = DictConfigSerializer(schema=datasourceConfigSchema)
        substituted_config_dict: dict = serializer.serialize(substituted_config)

        # While the new Datasource classes accept "data_context_root_directory", the Legacy Datasource classes do not.
        if substituted_config_dict["class_name"] in [
            "BaseDatasource",
            "Datasource",
        ]:
            substituted_config_dict.update(
                {"data_context_root_directory": self.root_directory}
            )
        module_name: str = "great_expectations.datasource"
        datasource: Datasource = instantiate_class_from_config(
            config=substituted_config_dict,
            runtime_environment={"data_context": self, "concurrency": self.concurrency},
            config_defaults={"module_name": module_name},
        )
        if not datasource:
            raise gx_exceptions.ClassInstantiationError(
                module_name=module_name,
                package_name=None,
                class_name=substituted_config_dict["class_name"],
            )

        # Chetan - 20221103 - Directly accessing private attr in order to patch security vulnerabiliy around credential leakage.
        # This is to be removed once substitution logic is migrated from the context to the individual object level.
        raw_config_dict: dict = serializer.serialize(raw_config)
        datasource._raw_config = raw_config_dict

        return datasource

    def _perform_substitutions_on_datasource_config(
        self, config: DatasourceConfig
    ) -> DatasourceConfig:
        """Substitute variables in a datasource config e.g. from env vars, config_vars.yml

        Config must be persisted with ${VARIABLES} syntax but hydrated at time of use.

        Args:
            config: Datasource Config

        Returns:
            Datasource Config with substitutions performed.
        """
        substitution_serializer = DictConfigSerializer(schema=datasourceConfigSchema)
        raw_config: dict = substitution_serializer.serialize(config)

        substituted_config_dict: dict = self.config_provider.substitute_config(
            raw_config
        )

        substituted_config: DatasourceConfig = datasourceConfigSchema.load(
            substituted_config_dict
        )

        return substituted_config

    def _instantiate_datasource_from_config_and_update_project_config(
        self,
        config: DatasourceConfig,
        initialize: bool,
    ) -> Optional[Datasource]:
        """Perform substitutions and optionally initialize the Datasource and/or store the config.

        Args:
            config: Datasource Config to initialize and/or store.
            initialize: Whether to initialize the datasource, alternatively you can store without initializing.

        Returns:
            Datasource object if initialized.

        Raises:
            DatasourceInitializationError
        """
        # If attempting to override an existing value, ensure that the id persists
        name = config.name
        if not config.id and name and name in self.datasources:
            existing_datasource = self.datasources[name]
            if isinstance(existing_datasource, BaseDatasource):
                config.id = existing_datasource.id

        # Note that the call to `DatasourceStore.set` may alter the config object's state
        # As such, we invoke it at the top of our function so any changes are reflected downstream
        config = self._datasource_store.set(key=None, value=config)

        datasource: Optional[Datasource] = None
        if initialize:
            try:
                substituted_config = self._perform_substitutions_on_datasource_config(
                    config
                )

                datasource = self._instantiate_datasource_from_config(
                    raw_config=config, substituted_config=substituted_config
                )
                name = datasource.name
                self.datasources[name] = datasource
            except gx_exceptions.DatasourceInitializationError as e:
                self._datasource_store.delete(config)
                raise e

        self.config.datasources[name] = config  # type: ignore[index,assignment]

        return datasource

    # TODO: this should just be _instantiate_datasource_from_config after BDS is removed
    def _instantiate_datasource_from_config_with_substitution(
        self, config: DatasourceConfig
    ) -> Datasource:
        """Perform substitutions and initialize the Datasource without storing configuration.

        Args:
            config: Datasource Config to initialize and/or store.

        Returns:
            Datasource object.

        Raises:
            DatasourceInitializationError
        """
        # TODO: Pulling IDs of existing entities is likely not what we want when testing configuration, but keeping
        # existing behavior for now
        name = config.name
        if not config.id and name and name in self.datasources:
            existing_datasource = self.datasources[name]
            if isinstance(existing_datasource, BaseDatasource):
                config.id = existing_datasource.id

        substituted_config = self._perform_substitutions_on_datasource_config(config)

        datasource = self._instantiate_datasource_from_config(
            raw_config=config, substituted_config=substituted_config
        )
        name = datasource.name

        # TODO: also unlikely desired as "testing" whether we can instantiate an object should not update
        # caches or config, but keeping existing behavior for now
        self.datasources[name] = datasource
        self.config.datasources[name] = config  # type: ignore[assignment]

        return datasource

    def _construct_data_context_id(self) -> str:
        # Choose the id of the currently-configured expectations store, if it is a persistent store
        expectations_store = self.stores[self.expectations_store_name]
        if isinstance(expectations_store.store_backend, TupleStoreBackend):
            # suppress_warnings since a warning will already have been issued during the store creation
            # if there was an invalid store config
            return expectations_store.store_backend_id_warnings_suppressed

        # Otherwise choose the id stored in the project_config
        else:
            return self.variables.anonymous_usage_statistics.data_context_id  # type: ignore[union-attr]

    def _compile_evaluation_parameter_dependencies(self) -> None:
        self._evaluation_parameter_dependencies = {}
        # NOTE: Chetan - 20211118: This iteration is reverting the behavior performed here:
        # https://github.com/great-expectations/great_expectations/pull/3377
        # This revision was necessary due to breaking changes but will need to be brought back in a future ticket.
        for key in self.expectations_store.list_keys():
            expectation_suite_dict: dict = cast(dict, self.expectations_store.get(key))
            if not expectation_suite_dict:
                continue
            expectation_suite = ExpectationSuite(
                **expectation_suite_dict, data_context=self
            )

            dependencies: dict = (
                expectation_suite.get_evaluation_parameter_dependencies()
            )
            if len(dependencies) > 0:
                nested_update(self._evaluation_parameter_dependencies, dependencies)

        self._evaluation_parameter_dependencies_compiled = True

    def get_validation_result(  # noqa: PLR0913
        self,
        expectation_suite_name,
        run_id=None,
        batch_identifier=None,
        validations_store_name=None,
        failed_only=False,
        include_rendered_content=None,
    ):
        """Get validation results from a configured store.

        Args:
            expectation_suite_name: expectation_suite name for which to get validation result (default: "default")
            run_id: run_id for which to get validation result (if None, fetch the latest result by alphanumeric sort)
            validations_store_name: the name of the store from which to get validation results
            failed_only: if True, filter the result to return only failed expectations
            include_rendered_content: whether to re-populate the validation_result rendered_content

        Returns:
            validation_result

        """
        if validations_store_name is None:
            validations_store_name = self.validations_store_name
        selected_store = self.stores[validations_store_name]

        if run_id is None or batch_identifier is None:
            # Get most recent run id
            # NOTE : This method requires a (potentially very inefficient) list_keys call.
            # It should probably move to live in an appropriate Store class,
            # but when we do so, that Store will need to function as more than just a key-value Store.
            key_list = selected_store.list_keys()
            filtered_key_list = []
            for key in key_list:
                if run_id is not None and key.run_id != run_id:
                    continue
                if (
                    batch_identifier is not None
                    and key.batch_identifier != batch_identifier
                ):
                    continue
                filtered_key_list.append(key)

            # run_id_set = set([key.run_id for key in filtered_key_list])
            if len(filtered_key_list) == 0:
                logger.warning("No valid run_id values found.")
                return {}

            filtered_key_list = sorted(filtered_key_list, key=lambda x: x.run_id)

            if run_id is None:
                run_id = filtered_key_list[-1].run_id
            if batch_identifier is None:
                batch_identifier = filtered_key_list[-1].batch_identifier

        if include_rendered_content is None:
            include_rendered_content = (
                self._determine_if_expectation_validation_result_include_rendered_content()
            )

        key = ValidationResultIdentifier(
            expectation_suite_identifier=ExpectationSuiteIdentifier(
                expectation_suite_name=expectation_suite_name
            ),
            run_id=run_id,
            batch_identifier=batch_identifier,
        )
        results_dict = selected_store.get(key)

        validation_result = (
            results_dict.get_failed_validation_results()
            if failed_only
            else results_dict
        )

        if include_rendered_content:
            for expectation_validation_result in validation_result.results:
                expectation_validation_result.render()

        return validation_result

    def store_validation_result_metrics(
        self, requested_metrics, validation_results, target_store_name
    ) -> None:
        self._store_metrics(
            requested_metrics=requested_metrics,
            validation_results=validation_results,
            target_store_name=target_store_name,
        )

    def _store_metrics(
        self, requested_metrics, validation_results, target_store_name
    ) -> None:
        """
        requested_metrics is a dictionary like this:

          requested_metrics:
            *: The asterisk here matches *any* expectation suite name
               use the 'kwargs' key to request metrics that are defined by kwargs,
               for example because they are defined only for a particular column
               - column:
                   Age:
                     - expect_column_min_to_be_between.result.observed_value
                - statistics.evaluated_expectations
                - statistics.successful_expectations
        """
        expectation_suite_name = validation_results.meta["expectation_suite_name"]
        run_id = validation_results.meta["run_id"]
        data_asset_name = validation_results.meta.get(
            "active_batch_definition", {}
        ).get("data_asset_name")

        for expectation_suite_dependency, metrics_list in requested_metrics.items():
            if (expectation_suite_dependency != "*") and (  # noqa: PLR1714
                expectation_suite_dependency != expectation_suite_name
            ):
                continue

            if not isinstance(metrics_list, list):
                raise gx_exceptions.DataContextError(
                    "Invalid requested_metrics configuration: metrics requested for "
                    "each expectation suite must be a list."
                )

            for metric_configuration in metrics_list:
                metric_configurations = (
                    AbstractDataContext._get_metric_configuration_tuples(
                        metric_configuration
                    )
                )
                for metric_name, metric_kwargs in metric_configurations:
                    try:
                        metric_value = validation_results.get_metric(
                            metric_name, **metric_kwargs
                        )
                        self.stores[target_store_name].set(
                            ValidationMetricIdentifier(
                                run_id=run_id,
                                data_asset_name=data_asset_name,
                                expectation_suite_identifier=ExpectationSuiteIdentifier(
                                    expectation_suite_name
                                ),
                                metric_name=metric_name,
                                metric_kwargs_id=get_metric_kwargs_id(
                                    metric_kwargs=metric_kwargs
                                ),
                            ),
                            metric_value,
                        )
                    except gx_exceptions.UnavailableMetricError:
                        # This will happen frequently in larger pipelines
                        logger.debug(
                            "metric {} was requested by another expectation suite but is not available in "
                            "this validation result.".format(metric_name)
                        )

    def send_usage_message(
        self, event: str, event_payload: Optional[dict], success: Optional[bool] = None
    ) -> None:
        """helper method to send a usage method using DataContext. Used when sending usage events from
            classes like ExpectationSuite.
            event
        Args:
            event (str): str representation of event
            event_payload (dict): optional event payload
            success (bool): optional success param
        Returns:
            None
        """
        send_usage_message(self, event, event_payload, success)

    def _determine_if_expectation_suite_include_rendered_content(
        self, include_rendered_content: Optional[bool] = None
    ) -> bool:
        if include_rendered_content is None:
            if (
                self.include_rendered_content.expectation_suite is True
                or self.include_rendered_content.globally is True
            ):
                return True
            else:
                return False
        return include_rendered_content

    def _determine_if_expectation_validation_result_include_rendered_content(
        self, include_rendered_content: Optional[bool] = None
    ) -> bool:
        if include_rendered_content is None:
            if (
                self.include_rendered_content.expectation_validation_result is True
                or self.include_rendered_content.globally is True
            ):
                return True
            else:
                return False
        return include_rendered_content

    @public_api
    def test_yaml_config(  # noqa: PLR0913
        self,
        yaml_config: str,
        name: Optional[str] = None,
        class_name: Optional[str] = None,
        runtime_environment: Optional[dict] = None,
        pretty_print: bool = True,
        return_mode: Literal[
            "instantiated_class", "report_object"
        ] = "instantiated_class",
        shorten_tracebacks: bool = False,
    ):
        """Convenience method for testing yaml configs.

        test_yaml_config is a convenience method for configuring the moving
        parts of a Great Expectations deployment. It allows you to quickly
        test out configs for system components, especially Datasources,
        Checkpoints, and Stores.

        For many deployments of Great Expectations, these components (plus
        Expectations) are the only ones you'll need.

        `test_yaml_config` is mainly intended for use within notebooks and tests.

        --Documentation--
            - https://docs.greatexpectations.io/docs/terms/data_context

        Args:
            yaml_config: A string containing the yaml config to be tested
            name: Optional name of the component to instantiate
            class_name: Optional, overridden if provided in the config
            runtime_environment: Optional override for config items
            pretty_print: Determines whether to print human-readable output
            return_mode: Determines what type of object test_yaml_config will return.
                Valid modes are "instantiated_class" and "report_object"
            shorten_tracebacks: If true, catch any errors during instantiation and print only the
                last element of the traceback stack. This can be helpful for
                rapid iteration on configs in a notebook, because it can remove
                the need to scroll up and down a lot.

        Returns:
            The instantiated component (e.g. a Datasource)
            OR
            a json object containing metadata from the component's self_check method.
            The returned object is determined by return_mode.

        """
        yaml_config_validator = _YamlConfigValidator(
            data_context=self,
        )
        return yaml_config_validator.test_yaml_config(
            yaml_config=yaml_config,
            name=name,
            class_name=class_name,
            runtime_environment=runtime_environment,
            pretty_print=pretty_print,
            return_mode=return_mode,
            shorten_tracebacks=shorten_tracebacks,
        )

    @usage_statistics_enabled_method(
        event_name=UsageStatsEvents.DATA_CONTEXT_BUILD_DATA_DOCS,
    )
    @public_api
    def build_data_docs(
        self,
        site_names=None,
        resource_identifiers=None,
        dry_run=False,
        build_index: bool = True,
    ):
        """Build Data Docs for your project.

        --Documentation--
            - https://docs.greatexpectations.io/docs/terms/data_docs/

        Args:
            site_names: if specified, build data docs only for these sites, otherwise,
                build all the sites specified in the context's config
            resource_identifiers: a list of resource identifiers (ExpectationSuiteIdentifier,
                ValidationResultIdentifier). If specified, rebuild HTML
                (or other views the data docs sites are rendering) only for
                the resources in this list. This supports incremental build
                of data docs sites (e.g., when a new validation result is created)
                and avoids full rebuild.
            dry_run: a flag, if True, the method returns a structure containing the
                URLs of the sites that *would* be built, but it does not build
                these sites.
            build_index: a flag if False, skips building the index page

        Returns:
            A dictionary with the names of the updated data documentation sites as keys and the location info
            of their index.html files as values

        Raises:
            ClassInstantiationError: Site config in your Data Context config is not valid.
        """
        return self._build_data_docs(
            site_names=site_names,
            resource_identifiers=resource_identifiers,
            dry_run=dry_run,
            build_index=build_index,
        )

    def _build_data_docs(
        self,
        site_names=None,
        resource_identifiers=None,
        dry_run=False,
        build_index: bool = True,
    ):
        logger.debug("Starting DataContext.build_data_docs")

        index_page_locator_infos = {}

        sites = self.variables.data_docs_sites
        if sites:
            logger.debug("Found data_docs_sites. Building sites...")

            for site_name, site_config in sites.items():
                logger.debug(
                    f"Building Data Docs Site {site_name}",
                )

                if (site_names and (site_name in site_names)) or not site_names:
                    complete_site_config = site_config
                    module_name = "great_expectations.render.renderer.site_builder"
                    site_builder: SiteBuilder = (
                        self._init_site_builder_for_data_docs_site_creation(
                            site_name=site_name,
                            site_config=site_config,
                        )
                    )
                    if not site_builder:
                        raise gx_exceptions.ClassInstantiationError(
                            module_name=module_name,
                            package_name=None,
                            class_name=complete_site_config["class_name"],
                        )
                    if dry_run:
                        index_page_locator_infos[
                            site_name
                        ] = site_builder.get_resource_url(only_if_exists=False)
                    else:
                        index_page_resource_identifier_tuple = site_builder.build(
                            resource_identifiers,
                            build_index=build_index,
                        )
                        if index_page_resource_identifier_tuple:
                            index_page_locator_infos[
                                site_name
                            ] = index_page_resource_identifier_tuple[0]

        else:
            logger.debug("No data_docs_config found. No site(s) built.")

        return index_page_locator_infos

    def _init_site_builder_for_data_docs_site_creation(
        self,
        site_name: str,
        site_config: dict,
    ) -> SiteBuilder:
        site_builder: SiteBuilder = instantiate_class_from_config(
            config=site_config,
            runtime_environment={
                "data_context": self,
                "root_directory": self.root_directory,
                "site_name": site_name,
            },
            config_defaults={
                "class_name": "SiteBuilder",
                "module_name": "great_expectations.render.renderer.site_builder",
            },
        )
        return site_builder

    @public_api
    @new_method_or_class(version="0.16.15")
    def view_validation_result(self, result: CheckpointResult) -> None:
        """
        Opens a validation result in a browser.

        Args:
            result: The result of a Checkpoint run.
        """
        self._view_validation_result(result)

    def _view_validation_result(self, result: CheckpointResult) -> None:
        validation_result_identifier = result.list_validation_result_identifiers()[0]
        self.open_data_docs(resource_identifier=validation_result_identifier)

    def escape_all_config_variables(
        self,
        value: T,
        dollar_sign_escape_string: str = DOLLAR_SIGN_ESCAPE_STRING,
        skip_if_substitution_variable: bool = True,
    ) -> T:
        """
        Replace all `$` characters with the DOLLAR_SIGN_ESCAPE_STRING

        Args:
            value: config variable value
            dollar_sign_escape_string: replaces instances of `$`
            skip_if_substitution_variable: skip if the value is of the form ${MYVAR} or $MYVAR

        Returns:
            input value with all `$` characters replaced with the escape string
        """
        if isinstance(value, dict) or isinstance(value, OrderedDict):  # noqa: PLR1701
            return {
                k: self.escape_all_config_variables(
                    value=v,
                    dollar_sign_escape_string=dollar_sign_escape_string,
                    skip_if_substitution_variable=skip_if_substitution_variable,
                )
                for k, v in value.items()
            }
        elif isinstance(value, list):
            return [
                self.escape_all_config_variables(
                    value=v,
                    dollar_sign_escape_string=dollar_sign_escape_string,
                    skip_if_substitution_variable=skip_if_substitution_variable,
                )
                for v in value
            ]
        if skip_if_substitution_variable:
            if parse_substitution_variable(value) is None:
                return value.replace("$", dollar_sign_escape_string)
            return value
        return value.replace("$", dollar_sign_escape_string)

    def save_config_variable(
        self,
        config_variable_name: str,
        value: Any,
        skip_if_substitution_variable: bool = True,
    ) -> None:
        r"""Save config variable value
        Escapes $ unless they are used in substitution variables e.g. the $ characters in ${SOME_VAR} or $SOME_VAR are not escaped

        Args:
            config_variable_name: name of the property
            value: the value to save for the property
            skip_if_substitution_variable: set to False to escape $ in values in substitution variable form e.g. ${SOME_VAR} -> r"\${SOME_VAR}" or $SOME_VAR -> r"\$SOME_VAR"

        Returns:
            None
        """
        config_variables = self.config_variables
        value = self.escape_all_config_variables(
            value,
            self.DOLLAR_SIGN_ESCAPE_STRING,
            skip_if_substitution_variable=skip_if_substitution_variable,
        )
        config_variables[config_variable_name] = value
        # Required to call _variables instead of variables property because we don't want to trigger substitutions
        config = self._variables.config
        config_variables_filepath = config.config_variables_file_path
        if not config_variables_filepath:
            raise gx_exceptions.InvalidConfigError(
                "'config_variables_file_path' property is not found in config - setting it is required to use this feature"
            )

        config_variables_filepath = os.path.join(  # noqa: PTH118
            self.root_directory, config_variables_filepath  # type: ignore[arg-type]
        )

        os.makedirs(  # noqa: PTH103
            os.path.dirname(config_variables_filepath), exist_ok=True  # noqa: PTH120
        )
        if not os.path.isfile(config_variables_filepath):  # noqa: PTH113
            logger.info(
                f"Creating new substitution_variables file at {config_variables_filepath}"
            )
            with open(config_variables_filepath, "w") as template:
                template.write(CONFIG_VARIABLES_TEMPLATE)

        with open(config_variables_filepath, "w") as config_variables_file:
            yaml.dump(config_variables, config_variables_file)

    def _load_fluent_config(self, config_provider: _ConfigurationProvider) -> GxConfig:
        """Called at beginning of DataContext __init__ after config_providers init."""
        logger.debug(
            f"{self.__class__.__name__} has not implemented `_load_fluent_config()` returning empty `GxConfig`"
        )
        return GxConfig(fluent_datasources=[])

    def _attach_fluent_config_datasources_and_build_data_connectors(
        self, config: GxConfig
    ):
        """Called at end of __init__"""
        for datasource in config.datasources:
            ds_name = datasource.name
            logger.info(f"Loaded '{ds_name}' from fluent config")

            datasource._rebuild_asset_data_connectors()

            self._add_fluent_datasource(datasource=datasource)

    def _synchronize_fluent_datasources(self) -> Dict[str, FluentDatasource]:
        """
        Update `self.fluent_config.fluent_datasources` with any newly added datasources.
        Should be called before serializing `fluent_config`.
        """
        fluent_datasources = self.fluent_datasources
        if fluent_datasources:
            self.fluent_config.update_datasources(datasources=fluent_datasources)

        return self.fluent_config.get_datasources_as_dict()

    @staticmethod
    def _resolve_id_and_ge_cloud_id(
        id: str | None, ge_cloud_id: str | None
    ) -> str | None:
        if id and ge_cloud_id:
            raise ValueError("Please only pass in either id or ge_cloud_id (not both)")
        return id or ge_cloud_id

    @staticmethod
    def _validate_expectation_suite_xor_expectation_suite_name(
        expectation_suite: Optional[ExpectationSuite] = None,
        expectation_suite_name: Optional[str] = None,
    ) -> None:
        """
        Validate that only one of expectation_suite or expectation_suite_name is specified.

        Raises:
            ValueError: Invalid arguments.
        """
        if expectation_suite_name is not None and expectation_suite is not None:
            raise TypeError(
                "Only one of expectation_suite_name or expectation_suite may be specified."
            )
        if expectation_suite_name is None and expectation_suite is None:
            raise TypeError(
                "One of expectation_suite_name or expectation_suite must be specified."
            )<|MERGE_RESOLUTION|>--- conflicted
+++ resolved
@@ -342,10 +342,6 @@
 
     def _init_analytics(self) -> None:
         init_analytics(
-<<<<<<< HEAD
-            user_id=None,
-=======
->>>>>>> 6685927a
             data_context_id=uuid.UUID(self._data_context_id),
             oss_id=self._get_oss_id(),
         )
