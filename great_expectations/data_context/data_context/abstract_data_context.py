from __future__ import annotations

import configparser
import copy
import datetime
import errno
import json
import logging
import os
import sys
import uuid
import warnings
import webbrowser
from abc import ABC, abstractmethod
from typing import (
    TYPE_CHECKING,
    Any,
    Callable,
    Dict,
    List,
    Mapping,
    Optional,
    Tuple,
    Union,
    cast,
)

try:
    from typing import Literal
except ImportError:
    # Fallback for python < 3.8
    from typing_extensions import Literal  # type: ignore[misc]

from dateutil.parser import parse
from ruamel.yaml.comments import CommentedMap

import great_expectations.exceptions as ge_exceptions
from great_expectations.core import ExpectationSuite
from great_expectations.core.batch import (
    Batch,
    BatchDefinition,
    BatchRequestBase,
    IDDict,
    get_batch_request_from_acceptable_arguments,
)
from great_expectations.core.expectation_validation_result import get_metric_kwargs_id
from great_expectations.core.id_dict import BatchKwargs
from great_expectations.core.metric import ValidationMetricIdentifier
from great_expectations.core.run_identifier import RunIdentifier
from great_expectations.core.serializer import (
    AbstractConfigSerializer,
    DictConfigSerializer,
)
from great_expectations.core.usage_statistics.events import UsageStatsEvents
from great_expectations.core.util import nested_update
from great_expectations.core.yaml_handler import YAMLHandler
from great_expectations.data_asset import DataAsset
from great_expectations.data_context.config_validator.yaml_config_validator import (
    _YamlConfigValidator,
)
from great_expectations.data_context.data_context_variables import DataContextVariables
from great_expectations.data_context.store import Store, TupleStoreBackend
from great_expectations.data_context.store.expectations_store import ExpectationsStore
from great_expectations.data_context.store.profiler_store import ProfilerStore
from great_expectations.data_context.store.validations_store import ValidationsStore
from great_expectations.data_context.types.base import (
    CURRENT_GE_CONFIG_VERSION,
    AnonymizedUsageStatisticsConfig,
    CheckpointConfig,
    ConcurrencyConfig,
    DataContextConfig,
    DataContextConfigDefaults,
    DatasourceConfig,
    IncludeRenderedContentConfig,
    NotebookConfig,
    ProgressBarsConfig,
    anonymizedUsageStatisticsSchema,
    datasourceConfigSchema,
)
from great_expectations.data_context.types.refs import GeCloudIdAwareRef
from great_expectations.data_context.types.resource_identifiers import (
    ExpectationSuiteIdentifier,
    ValidationResultIdentifier,
)
from great_expectations.data_context.util import (
    PasswordMasker,
    build_store_from_config,
    instantiate_class_from_config,
    substitute_all_config_variables,
    substitute_config_variable,
)
from great_expectations.dataset.dataset import Dataset
from great_expectations.datasource import LegacyDatasource
from great_expectations.datasource.datasource_serializer import (
    NamedDatasourceSerializer,
)
from great_expectations.datasource.new_datasource import BaseDatasource, Datasource
from great_expectations.execution_engine import ExecutionEngine
from great_expectations.profile.basic_dataset_profiler import BasicDatasetProfiler
from great_expectations.rule_based_profiler.config.base import (
    RuleBasedProfilerConfig,
    ruleBasedProfilerConfigSchema,
)
from great_expectations.rule_based_profiler.data_assistant.data_assistant_dispatcher import (
    DataAssistantDispatcher,
)
from great_expectations.rule_based_profiler.rule_based_profiler import RuleBasedProfiler
from great_expectations.util import load_class, verify_dynamic_loading_support
from great_expectations.validator.validator import BridgeValidator, Validator

from great_expectations.core.usage_statistics.usage_statistics import (  # isort: skip
    UsageStatisticsHandler,
    add_datasource_usage_statistics,
    get_batch_list_usage_statistics,
    send_usage_message,
    usage_statistics_enabled_method,
)

if TYPE_CHECKING:
    from great_expectations.checkpoint import Checkpoint
    from great_expectations.checkpoint.types.checkpoint_result import CheckpointResult
    from great_expectations.data_context.store import (
        CheckpointStore,
        EvaluationParameterStore,
    )
    from great_expectations.data_context.types.resource_identifiers import (
        GeCloudIdentifier,
    )
    from great_expectations.render.renderer.site_builder import SiteBuilder
    from great_expectations.rule_based_profiler import RuleBasedProfilerResult
    from great_expectations.validation_operators.validation_operators import (
        ValidationOperator,
    )

logger = logging.getLogger(__name__)
yaml = YAMLHandler()


class AbstractDataContext(ABC):
    """
    Base class for all DataContexts that contain all context-agnostic data context operations.

    The class encapsulates most store / core components and convenience methods used to access them, meaning the
    majority of DataContext functionality lives here.
    """

    # NOTE: <DataContextRefactor> These can become a property like ExpectationsStore.__name__ or placed in a separate
    # test_yml_config module so AbstractDataContext is not so cluttered.
    FALSEY_STRINGS = ["FALSE", "false", "False", "f", "F", "0"]
    GLOBAL_CONFIG_PATHS = [
        os.path.expanduser("~/.great_expectations/great_expectations.conf"),
        "/etc/great_expectations.conf",
    ]
    DOLLAR_SIGN_ESCAPE_STRING = r"\$"
    MIGRATION_WEBSITE: str = "https://docs.greatexpectations.io/docs/guides/miscellaneous/migration_guide#migrating-to-the-batch-request-v3-api"

    def __init__(self, runtime_environment: Optional[dict] = None) -> None:
        """
        Constructor for AbstractDataContext. Will handle instantiation logic that is common to all DataContext objects

        Args:
            runtime_environment (dict): a dictionary of config variables that
                override those set in config_variables.yml and the environment
        """
        if runtime_environment is None:
            runtime_environment = {}
        self.runtime_environment = runtime_environment

        # These attributes that are set downstream.
        self._variables: Optional[DataContextVariables] = None
        self._config_variables: Optional[dict] = None

        # Init plugin support
        if self.plugins_directory is not None and os.path.exists(
            self.plugins_directory
        ):
            sys.path.append(self.plugins_directory)

        # We want to have directories set up before initializing usage statistics so
        # that we can obtain a context instance id
        self._in_memory_instance_id = (
            None  # This variable *may* be used in case we cannot save an instance id
        )
        # Init stores
        self._stores: dict = {}
        self._init_stores(self.project_config_with_variables_substituted.stores)  # type: ignore[arg-type]

        # Init data_context_id
        self._data_context_id = self._construct_data_context_id()

        # Override the project_config data_context_id if an expectations_store was already set up
        self.config.anonymous_usage_statistics.data_context_id = self._data_context_id
        self._initialize_usage_statistics(
            self.project_config_with_variables_substituted.anonymous_usage_statistics
        )

        # Store cached datasources but don't init them
        self._cached_datasources: dict = {}

        # Build the datasources we know about and have access to
        self._init_datasources()

        self._evaluation_parameter_dependencies_compiled = False
        self._evaluation_parameter_dependencies: dict = {}

        self._assistants = DataAssistantDispatcher(data_context=self)

        # NOTE - 20210112 - Alex Sherstinsky - Validation Operators are planned to be deprecated.
        self.validation_operators: dict = {}

    @abstractmethod
    def _init_variables(self) -> DataContextVariables:
        raise NotImplementedError

    def _save_project_config(self) -> None:
        """
        Each DataContext will define how its project_config will be saved through its internal 'variables'.
            - FileDataContext : Filesystem.
            - CloudDataContext : Cloud endpoint
            - Ephemeral : not saved, and logging message outputted
        """
        self.variables.save_config()

    @abstractmethod
    def save_expectation_suite(
        self,
        expectation_suite: ExpectationSuite,
        expectation_suite_name: Optional[str] = None,
        overwrite_existing: bool = True,
        include_rendered_content: Optional[bool] = None,
        **kwargs: Optional[dict],
    ) -> None:
        """
        Each DataContext will define how ExpectationSuite will be saved.
        """
        raise NotImplementedError

    # Properties
    @property
    def instance_id(self) -> str:
        instance_id: Optional[str] = self.config_variables.get("instance_id")
        if instance_id is None:
            if self._in_memory_instance_id is not None:
                return self._in_memory_instance_id
            instance_id = str(uuid.uuid4())
            self._in_memory_instance_id = instance_id  # type: ignore[assignment]
        return instance_id

    @property
    def config_variables(self) -> Dict:
        """Loads config variables into cache, by calling _load_config_variables()

        Returns: A dictionary containing config_variables from file or empty dictionary.
        """
        if not self._config_variables:
            self._config_variables = self._load_config_variables()
        return self._config_variables

    @property
    def config(self) -> DataContextConfig:
        """
        Returns current DataContext's project_config
        """
        # NOTE: <DataContextRefactor> _project_config is currently only defined in child classes.
        # See if this can this be also defined in AbstractDataContext as abstract property
        return self.variables.config

    @property
    def root_directory(self) -> Optional[str]:
        """The root directory for configuration objects in the data context; the location in which
        ``great_expectations.yml`` is located.
        """
        # NOTE: <DataContextRefactor>  Why does this exist in AbstractDataContext? CloudDataContext and
        # FileDataContext both use it. Determine whether this should stay here or in child classes
        return getattr(self, "_context_root_directory", None)

    @property
    def project_config_with_variables_substituted(self) -> DataContextConfig:
        return self.get_config_with_variables_substituted()

    @property
    def plugins_directory(self) -> Optional[str]:
        """The directory in which custom plugin modules should be placed."""
        # NOTE: <DataContextRefactor>  Why does this exist in AbstractDataContext? CloudDataContext and
        # FileDataContext both use it. Determine whether this should stay here or in child classes
        return self._normalize_absolute_or_relative_path(
            self.variables.plugins_directory
        )

    @property
    def stores(self) -> dict:
        """A single holder for all Stores in this context"""
        return self._stores

    @property
    def expectations_store_name(self) -> Optional[str]:
        return self.variables.expectations_store_name

    @property
    def expectations_store(self) -> ExpectationsStore:
        return self.stores[self.expectations_store_name]

    @property
    def evaluation_parameter_store_name(self) -> Optional[str]:
        return self.variables.evaluation_parameter_store_name

    @property
    def evaluation_parameter_store(self) -> EvaluationParameterStore:
        return self.stores[self.evaluation_parameter_store_name]

    @property
    def validations_store_name(self) -> Optional[str]:
        return self.variables.validations_store_name

    @property
    def validations_store(self) -> ValidationsStore:
        return self.stores[self.validations_store_name]

    @property
    def checkpoint_store_name(self) -> Optional[str]:
        try:
            return self.variables.checkpoint_store_name
        except AttributeError:
            from great_expectations.data_context.store.checkpoint_store import (
                CheckpointStore,
            )

            if CheckpointStore.default_checkpoints_exist(
                directory_path=self.root_directory  # type: ignore[arg-type]
            ):
                return DataContextConfigDefaults.DEFAULT_CHECKPOINT_STORE_NAME.value
            if self.root_directory:
                checkpoint_store_directory: str = os.path.join(
                    self.root_directory,
                    DataContextConfigDefaults.DEFAULT_CHECKPOINT_STORE_BASE_DIRECTORY_RELATIVE_NAME.value,
                )
                error_message: str = (
                    f"Attempted to access the 'checkpoint_store_name' field "
                    f"with no `checkpoints` directory.\n "
                    f"Please create the following directory: {checkpoint_store_directory}.\n "
                    f"To use the new 'Checkpoint Store' feature, please update your configuration "
                    f"to the new version number {float(CURRENT_GE_CONFIG_VERSION)}.\n  "
                    f"Visit {AbstractDataContext.MIGRATION_WEBSITE} "
                    f"to learn more about the upgrade process."
                )
            else:
                error_message = (
                    f"Attempted to access the 'checkpoint_store_name' field "
                    f"with no `checkpoints` directory.\n  "
                    f"Please create a `checkpoints` directory in your Great Expectations directory."
                    f"To use the new 'Checkpoint Store' feature, please update your configuration "
                    f"to the new version number {float(CURRENT_GE_CONFIG_VERSION)}.\n  "
                    f"Visit {AbstractDataContext.MIGRATION_WEBSITE} "
                    f"to learn more about the upgrade process."
                )

            raise ge_exceptions.InvalidTopLevelConfigKeyError(error_message)

    @property
    def checkpoint_store(self) -> CheckpointStore:
        checkpoint_store_name: str = self.checkpoint_store_name  # type: ignore[assignment]
        try:
            return self.stores[checkpoint_store_name]
        except KeyError:
            from great_expectations.data_context.store.checkpoint_store import (
                CheckpointStore,
            )

            if CheckpointStore.default_checkpoints_exist(
                directory_path=self.root_directory  # type: ignore[arg-type]
            ):
                logger.warning(
                    f"Checkpoint store named '{checkpoint_store_name}' is not a configured store, "
                    f"so will try to use default Checkpoint store.\n  Please update your configuration "
                    f"to the new version number {float(CURRENT_GE_CONFIG_VERSION)} in order to use the new "
                    f"'Checkpoint Store' feature.\n  Visit {AbstractDataContext.MIGRATION_WEBSITE} "
                    f"to learn more about the upgrade process."
                )
                return self._build_store_from_config(  # type: ignore[return-value]
                    checkpoint_store_name,
                    DataContextConfigDefaults.DEFAULT_STORES.value[  # type: ignore[arg-type]
                        checkpoint_store_name
                    ],
                )
            raise ge_exceptions.StoreConfigurationError(
                f'Attempted to access the Checkpoint store: "{checkpoint_store_name}". It is not a configured store.'
            )

    @property
    def profiler_store_name(self) -> Optional[str]:
        try:
            return self.variables.profiler_store_name
        except AttributeError:
            if AbstractDataContext._default_profilers_exist(
                directory_path=self.root_directory
            ):
                return DataContextConfigDefaults.DEFAULT_PROFILER_STORE_NAME.value
            if self.root_directory:
                checkpoint_store_directory: str = os.path.join(
                    self.root_directory,
                    DataContextConfigDefaults.DEFAULT_CHECKPOINT_STORE_BASE_DIRECTORY_RELATIVE_NAME.value,
                )
                error_message: str = (
                    f"Attempted to access the 'profiler_store_name' field "
                    f"with no `profilers` directory.\n  "
                    f"Please create the following directory: {checkpoint_store_directory}\n"
                    f"To use the new 'Profiler Store' feature, please update your configuration "
                    f"to the new version number {float(CURRENT_GE_CONFIG_VERSION)}.\n  "
                    f"Visit {AbstractDataContext.MIGRATION_WEBSITE} to learn more about the "
                    f"upgrade process."
                )
            else:
                error_message = (
                    f"Attempted to access the 'profiler_store_name' field "
                    f"with no `profilers` directory.\n  "
                    f"Please create a `profilers` directory in your Great Expectations project "
                    f"directory.\n  "
                    f"To use the new 'Profiler Store' feature, please update your configuration "
                    f"to the new version number {float(CURRENT_GE_CONFIG_VERSION)}.\n  "
                    f"Visit {AbstractDataContext.MIGRATION_WEBSITE} to learn more about the "
                    f"upgrade process."
                )

            raise ge_exceptions.InvalidTopLevelConfigKeyError(error_message)

    @property
    def profiler_store(self) -> ProfilerStore:
        profiler_store_name: Optional[str] = self.profiler_store_name
        try:
            return self.stores[profiler_store_name]
        except KeyError:
            if AbstractDataContext._default_profilers_exist(
                directory_path=self.root_directory
            ):
                logger.warning(
                    f"Profiler store named '{profiler_store_name}' is not a configured store, so will try to use "
                    f"default Profiler store.\n  Please update your configuration to the new version number "
                    f"{float(CURRENT_GE_CONFIG_VERSION)} in order to use the new 'Profiler Store' feature.\n  "
                    f"Visit {AbstractDataContext.MIGRATION_WEBSITE} to learn more about the upgrade process."
                )
                built_store: Optional[Store] = self._build_store_from_config(
                    profiler_store_name,  # type: ignore[arg-type]
                    DataContextConfigDefaults.DEFAULT_STORES.value[profiler_store_name],  # type: ignore[index,arg-type]
                )
                return cast(ProfilerStore, built_store)

            raise ge_exceptions.StoreConfigurationError(
                f"Attempted to access the Profiler store: '{profiler_store_name}'. It is not a configured store."
            )

    @property
    def concurrency(self) -> Optional[ConcurrencyConfig]:
        return self.variables.concurrency

    @property
    def assistants(self) -> DataAssistantDispatcher:
        return self._assistants

    def set_config(self, project_config: DataContextConfig) -> None:
        self._project_config = project_config
        self.variables.config = project_config

    def save_datasource(
        self, datasource: Union[LegacyDatasource, BaseDatasource]
    ) -> Union[LegacyDatasource, BaseDatasource]:
        """Save a Datasource to the configured DatasourceStore.

        Stores the underlying DatasourceConfig in the store and Data Context config,
        updates the cached Datasource and returns the Datasource.
        The cached and returned Datasource is re-constructed from the config
        that was stored as some store implementations make edits to the stored
        config (e.g. adding identifiers).

        Args:
            datasource: Datasource to store.

        Returns:
            The datasource, after storing and retrieving the stored config.
        """

        datasource_config_dict: dict = datasourceConfigSchema.dump(datasource.config)
        # Manually need to add in class name to the config since it is not part of the runtime obj
        datasource_config_dict["class_name"] = datasource.__class__.__name__

        datasource_config = datasourceConfigSchema.load(datasource_config_dict)
        datasource_name: str = datasource.name

        updated_datasource_config_from_store: DatasourceConfig = self._datasource_store.set(  # type: ignore[attr-defined]
            key=None, value=datasource_config
        )
        # Use the updated datasource config, since the store may populate additional info on update.
        self.config.datasources[datasource_name] = updated_datasource_config_from_store  # type: ignore[index,assignment]

        # Also use the updated config to initialize a datasource for the cache and overwrite the existing datasource.
        substituted_config = self._perform_substitutions_on_datasource_config(
            updated_datasource_config_from_store
        )
        updated_datasource: Union[
            LegacyDatasource, BaseDatasource
        ] = self._instantiate_datasource_from_config(
            raw_config=updated_datasource_config_from_store,
            substituted_config=substituted_config,
        )
        self._cached_datasources[datasource_name] = updated_datasource
        return updated_datasource

    @usage_statistics_enabled_method(
        event_name=UsageStatsEvents.DATA_CONTEXT_ADD_DATASOURCE,
        args_payload_fn=add_datasource_usage_statistics,
    )
    def add_datasource(
        self,
        name: str,
        initialize: bool = True,
        save_changes: bool = False,
        **kwargs: Optional[dict],
    ) -> Optional[Union[LegacyDatasource, BaseDatasource]]:
        """Add a new datasource to the data context, with configuration provided as kwargs.
        Args:
            name: the name for the new datasource to add
            initialize: if False, add the datasource to the config, but do not
                initialize it, for example if a user needs to debug database connectivity.
            save_changes (bool): should GE save the Datasource config?
            kwargs (keyword arguments): the configuration for the new datasource

        Returns:
            datasource (Datasource)
        """
        logger.debug(f"Starting BaseDataContext.add_datasource for {name}")

        module_name: str = kwargs.get("module_name", "great_expectations.datasource")  # type: ignore[assignment]
        verify_dynamic_loading_support(module_name=module_name)
        class_name: Optional[str] = kwargs.get("class_name")  # type: ignore[assignment]
        datasource_class = load_class(module_name=module_name, class_name=class_name)  # type: ignore[arg-type]

        # For any class that should be loaded, it may control its configuration construction
        # by implementing a classmethod called build_configuration
        config: Union[CommentedMap, dict]
        if hasattr(datasource_class, "build_configuration"):
            config = datasource_class.build_configuration(**kwargs)
        else:
            config = kwargs

        datasource_config: DatasourceConfig = datasourceConfigSchema.load(
            CommentedMap(**config)
        )
        datasource_config.name = name

        datasource: Optional[
            Union[LegacyDatasource, BaseDatasource]
        ] = self._instantiate_datasource_from_config_and_update_project_config(
            config=datasource_config,
            initialize=initialize,
            save_changes=save_changes,
        )
        return datasource

    def update_datasource(
        self,
        datasource: Union[LegacyDatasource, BaseDatasource],
        save_changes: bool = False,
    ) -> None:
        """
        Updates a DatasourceConfig that already exists in the store.

        Args:
            datasource_config: The config object to persist using the DatasourceStore.
            save_changes: do I save changes to disk?
        """
        datasource_config_dict: dict = datasourceConfigSchema.dump(datasource.config)
        datasource_config = DatasourceConfig(**datasource_config_dict)
        datasource_name: str = datasource.name

        if save_changes:
            self._datasource_store.update_by_name(  # type: ignore[attr-defined]
                datasource_name=datasource_name, datasource_config=datasource_config
            )
        self.config.datasources[datasource_name] = datasource_config  # type: ignore[assignment,index]
        self._cached_datasources[datasource_name] = datasource_config

    def get_site_names(self) -> List[str]:
        """Get a list of configured site names."""
        return list(self.variables.data_docs_sites.keys())  # type: ignore[union-attr]

    def get_config_with_variables_substituted(
        self, config: Optional[DataContextConfig] = None
    ) -> DataContextConfig:
        """
        Substitute vars in config of form ${var} or $(var) with values found in the following places,
        in order of precedence: ge_cloud_config (for Data Contexts in GE Cloud mode), runtime_environment,
        environment variables, config_variables, or ge_cloud_config_variable_defaults (allows certain variables to
        be optional in GE Cloud mode).
        """
        if not config:
            config = self._project_config

        substitutions: dict = self._determine_substitutions()

        return DataContextConfig(
            **substitute_all_config_variables(
                config, substitutions, self.DOLLAR_SIGN_ESCAPE_STRING
            )
        )

    def get_batch(
        self, arg1: Any = None, arg2: Any = None, arg3: Any = None, **kwargs
    ) -> Union[Batch, DataAsset]:
        """Get exactly one batch, based on a variety of flexible input types.
        The method `get_batch` is the main user-facing method for getting batches; it supports both the new (V3) and the
        Legacy (V2) Datasource schemas.  The version-specific implementations are contained in "_get_batch_v2()" and
        "_get_batch_v3()", respectively, both of which are in the present module.

        For the V3 API parameters, please refer to the signature and parameter description of method "_get_batch_v3()".
        For the Legacy usage, please refer to the signature and parameter description of the method "_get_batch_v2()".

        Args:
            arg1: the first positional argument (can take on various types)
            arg2: the second positional argument (can take on various types)
            arg3: the third positional argument (can take on various types)

            **kwargs: variable arguments

        Returns:
            Batch (V3) or DataAsset (V2) -- the requested batch

        Processing Steps:
        1. Determine the version (possible values are "v3" or "v2").
        2. Convert the positional arguments to the appropriate named arguments, based on the version.
        3. Package the remaining arguments as variable keyword arguments (applies only to V3).
        4. Call the version-specific method ("_get_batch_v3()" or "_get_batch_v2()") with the appropriate arguments.
        """

        api_version: Optional[str] = self._get_data_context_version(arg1=arg1, **kwargs)
        if api_version == "v3":
            if "datasource_name" in kwargs:
                datasource_name = kwargs.pop("datasource_name", None)
            else:
                datasource_name = arg1
            if "data_connector_name" in kwargs:
                data_connector_name = kwargs.pop("data_connector_name", None)
            else:
                data_connector_name = arg2
            if "data_asset_name" in kwargs:
                data_asset_name = kwargs.pop("data_asset_name", None)
            else:
                data_asset_name = arg3
            return self._get_batch_v3(
                datasource_name=datasource_name,
                data_connector_name=data_connector_name,
                data_asset_name=data_asset_name,
                **kwargs,
            )
        if "batch_kwargs" in kwargs:
            batch_kwargs = kwargs.get("batch_kwargs", None)
        else:
            batch_kwargs = arg1
        if "expectation_suite_name" in kwargs:
            expectation_suite_name = kwargs.get("expectation_suite_name", None)
        else:
            expectation_suite_name = arg2
        if "data_asset_type" in kwargs:
            data_asset_type = kwargs.get("data_asset_type", None)
        else:
            data_asset_type = arg3
        batch_parameters = kwargs.get("batch_parameters")
        return self._get_batch_v2(
            batch_kwargs=batch_kwargs,
            expectation_suite_name=expectation_suite_name,
            data_asset_type=data_asset_type,
            batch_parameters=batch_parameters,
        )

    def _get_data_context_version(self, arg1: Any, **kwargs) -> Optional[str]:
        """
        arg1: the first positional argument (can take on various types)

        **kwargs: variable arguments

        First check:
        Returns "v3" if the "0.13" entities are specified in the **kwargs.

        Otherwise:
        Returns None if no datasources have been configured (or if there is an exception while getting the datasource).
        Returns "v3" if the datasource is a subclass of the BaseDatasource class.
        Returns "v2" if the datasource is an instance of the LegacyDatasource class.
        """

        if {
            "datasource_name",
            "data_connector_name",
            "data_asset_name",
            "batch_request",
            "batch_data",
        }.intersection(set(kwargs.keys())):
            return "v3"

        if not self.datasources:
            return None

        api_version: Optional[str] = None
        datasource_name: Any
        if "datasource_name" in kwargs:
            datasource_name = kwargs.pop("datasource_name", None)
        else:
            datasource_name = arg1
        try:
            datasource: Union[LegacyDatasource, BaseDatasource] = self.get_datasource(  # type: ignore[assignment]
                datasource_name=datasource_name
            )
            if issubclass(type(datasource), BaseDatasource):
                api_version = "v3"
        except (ValueError, TypeError):
            if "batch_kwargs" in kwargs:
                batch_kwargs = kwargs.get("batch_kwargs", None)
            else:
                batch_kwargs = arg1
            if isinstance(batch_kwargs, dict):
                datasource_name = batch_kwargs.get("datasource")
                if datasource_name is not None:
                    try:
                        datasource: Union[  # type: ignore[no-redef]
                            LegacyDatasource, BaseDatasource
                        ] = self.get_datasource(datasource_name=datasource_name)
                        if isinstance(datasource, LegacyDatasource):
                            api_version = "v2"
                    except (ValueError, TypeError):
                        pass
        return api_version

    def _get_batch_v2(
        self,
        batch_kwargs: Union[dict, BatchKwargs],
        expectation_suite_name: Union[str, ExpectationSuite],
        data_asset_type=None,
        batch_parameters=None,
    ) -> DataAsset:
        """Build a batch of data using batch_kwargs, and return a DataAsset with expectation_suite_name attached. If
        batch_parameters are included, they will be available as attributes of the batch.
        Args:
            batch_kwargs: the batch_kwargs to use; must include a datasource key
            expectation_suite_name: The ExpectationSuite or the name of the expectation_suite to get
            data_asset_type: the type of data_asset to build, with associated expectation implementations. This can
                generally be inferred from the datasource.
            batch_parameters: optional parameters to store as the reference description of the batch. They should
                reflect parameters that would provide the passed BatchKwargs.
        Returns:
            DataAsset
        """
        if isinstance(batch_kwargs, dict):
            batch_kwargs = BatchKwargs(batch_kwargs)

        if not isinstance(batch_kwargs, BatchKwargs):
            raise ge_exceptions.BatchKwargsError(
                "BatchKwargs must be a BatchKwargs object or dictionary."
            )

        if not isinstance(
            expectation_suite_name, (ExpectationSuite, ExpectationSuiteIdentifier, str)
        ):
            raise ge_exceptions.DataContextError(
                "expectation_suite_name must be an ExpectationSuite, "
                "ExpectationSuiteIdentifier or string."
            )

        if isinstance(expectation_suite_name, ExpectationSuite):
            expectation_suite = expectation_suite_name
        elif isinstance(expectation_suite_name, ExpectationSuiteIdentifier):
            expectation_suite = self.get_expectation_suite(
                expectation_suite_name.expectation_suite_name
            )
        else:
            expectation_suite = self.get_expectation_suite(expectation_suite_name)

        datasource = self.get_datasource(batch_kwargs.get("datasource"))  # type: ignore[arg-type]
        batch = datasource.get_batch(  # type: ignore[union-attr]
            batch_kwargs=batch_kwargs, batch_parameters=batch_parameters
        )
        if data_asset_type is None:
            data_asset_type = datasource.config.get("data_asset_type")  # type: ignore[union-attr]

        validator = BridgeValidator(
            batch=batch,
            expectation_suite=expectation_suite,
            expectation_engine=data_asset_type,
        )
        return validator.get_dataset()

    def _get_batch_v3(
        self,
        datasource_name: Optional[str] = None,
        data_connector_name: Optional[str] = None,
        data_asset_name: Optional[str] = None,
        *,
        batch_request: Optional[BatchRequestBase] = None,
        batch_data: Optional[Any] = None,
        data_connector_query: Optional[Union[IDDict, dict]] = None,
        batch_identifiers: Optional[dict] = None,
        limit: Optional[int] = None,
        index: Optional[Union[int, list, tuple, slice, str]] = None,
        custom_filter_function: Optional[Callable] = None,
        batch_spec_passthrough: Optional[dict] = None,
        sampling_method: Optional[str] = None,
        sampling_kwargs: Optional[dict] = None,
        splitter_method: Optional[str] = None,
        splitter_kwargs: Optional[dict] = None,
        runtime_parameters: Optional[dict] = None,
        query: Optional[str] = None,
        path: Optional[str] = None,
        batch_filter_parameters: Optional[dict] = None,
        **kwargs,
    ) -> Union[Batch, DataAsset]:
        """Get exactly one batch, based on a variety of flexible input types.

        Args:
            datasource_name
            data_connector_name
            data_asset_name

            batch_request
            batch_data
            data_connector_query
            batch_identifiers
            batch_filter_parameters

            limit
            index
            custom_filter_function

            batch_spec_passthrough

            sampling_method
            sampling_kwargs

            splitter_method
            splitter_kwargs

            **kwargs

        Returns:
            (Batch) The requested batch

        This method does not require typed or nested inputs.
        Instead, it is intended to help the user pick the right parameters.

        This method attempts to return exactly one batch.
        If 0 or more than 1 batches would be returned, it raises an error.
        """
        batch_list: List[Batch] = self.get_batch_list(
            datasource_name=datasource_name,
            data_connector_name=data_connector_name,
            data_asset_name=data_asset_name,
            batch_request=batch_request,
            batch_data=batch_data,
            data_connector_query=data_connector_query,
            batch_identifiers=batch_identifiers,
            limit=limit,
            index=index,
            custom_filter_function=custom_filter_function,
            batch_spec_passthrough=batch_spec_passthrough,
            sampling_method=sampling_method,
            sampling_kwargs=sampling_kwargs,
            splitter_method=splitter_method,
            splitter_kwargs=splitter_kwargs,
            runtime_parameters=runtime_parameters,
            query=query,
            path=path,
            batch_filter_parameters=batch_filter_parameters,
            **kwargs,
        )
        # NOTE: Alex 20201202 - The check below is duplicate of code in Datasource.get_single_batch_from_batch_request()
        # deprecated-v0.13.20
        warnings.warn(
            "get_batch is deprecated for the V3 Batch Request API as of v0.13.20 and will be removed in v0.16. Please use "
            "get_batch_list instead.",
            DeprecationWarning,
        )
        if len(batch_list) != 1:
            raise ValueError(
                f"Got {len(batch_list)} batches instead of a single batch. If you would like to use a BatchRequest to "
                f"return multiple batches, please use get_batch_list directly instead of calling get_batch"
            )
        return batch_list[0]

    def list_stores(self) -> List[Store]:
        """List currently-configured Stores on this context"""
        stores = []
        for (
            name,
            value,
        ) in self.variables.stores.items():  # type: ignore[union-attr]
            store_config = copy.deepcopy(value)
            store_config["name"] = name
            masked_config = PasswordMasker.sanitize_config(store_config)
            stores.append(masked_config)
        return stores  # type: ignore[return-value]

    def list_active_stores(self) -> List[Store]:
        """
        List active Stores on this context. Active stores are identified by setting the following parameters:
            expectations_store_name,
            validations_store_name,
            evaluation_parameter_store_name,
            checkpoint_store_name
            profiler_store_name
        """
        active_store_names: List[str] = [
            self.expectations_store_name,  # type: ignore[list-item]
            self.validations_store_name,  # type: ignore[list-item]
            self.evaluation_parameter_store_name,  # type: ignore[list-item]
        ]

        try:
            active_store_names.append(self.checkpoint_store_name)  # type: ignore[arg-type]
        except (AttributeError, ge_exceptions.InvalidTopLevelConfigKeyError):
            logger.info(
                "Checkpoint store is not configured; omitting it from active stores"
            )

        try:
            active_store_names.append(self.profiler_store_name)  # type: ignore[arg-type]
        except (AttributeError, ge_exceptions.InvalidTopLevelConfigKeyError):
            logger.info(
                "Profiler store is not configured; omitting it from active stores"
            )

        return [
            store
            for store in self.list_stores()
            if store.get("name") in active_store_names  # type: ignore[arg-type,operator]
        ]

    def get_datasource(
        self, datasource_name: str = "default"
    ) -> Optional[Union[LegacyDatasource, BaseDatasource]]:
        """Get the named datasource

        Args:
            datasource_name (str): the name of the datasource from the configuration

        Returns:
            datasource (Datasource)
        """
        if datasource_name is None:
            raise ValueError(
                "Must provide a datasource_name to retrieve an existing Datasource"
            )

        if datasource_name in self._cached_datasources:
            return self._cached_datasources[datasource_name]

        datasource_config: DatasourceConfig = self._datasource_store.retrieve_by_name(  # type: ignore[attr-defined]
            datasource_name=datasource_name
        )

        raw_config_dict: dict = dict(datasourceConfigSchema.dump(datasource_config))
        raw_config = datasourceConfigSchema.load(raw_config_dict)

        substitutions: dict = self._determine_substitutions()
        substituted_config = substitute_all_config_variables(
            raw_config, substitutions, self.DOLLAR_SIGN_ESCAPE_STRING
        )

        # Instantiate the datasource and add to our in-memory cache of datasources, this does not persist:
        datasource_config = datasourceConfigSchema.load(substituted_config)
        datasource: Optional[
            Union[LegacyDatasource, BaseDatasource]
        ] = self._instantiate_datasource_from_config(
            raw_config=raw_config, substituted_config=substituted_config
        )
        self._cached_datasources[datasource_name] = datasource
        return datasource

    def _serialize_substitute_and_sanitize_datasource_config(
        self, serializer: AbstractConfigSerializer, datasource_config: DatasourceConfig
    ) -> dict:
        """Serialize, then make substitutions and sanitize config (mask passwords), return as dict.

        Args:
            serializer: Serializer to use when converting config to dict for substitutions.
            datasource_config: Datasource config to process.

        Returns:
            Dict of config with substitutions and sanitizations applied.
        """
        substitutions: dict = self._determine_substitutions()
        datasource_dict: dict = serializer.serialize(datasource_config)

        substituted_config: dict = cast(
            dict,
            substitute_all_config_variables(
                datasource_dict, substitutions, self.DOLLAR_SIGN_ESCAPE_STRING
            ),
        )
        masked_config: dict = PasswordMasker.sanitize_config(substituted_config)
        return masked_config

    def add_store(self, store_name: str, store_config: dict) -> Optional[Store]:
        """Add a new Store to the DataContext and (for convenience) return the instantiated Store object.

        Args:
            store_name (str): a key for the new Store in in self._stores
            store_config (dict): a config for the Store to add

        Returns:
            store (Store)
        """

        self.config.stores[store_name] = store_config  # type: ignore[index]
        return self._build_store_from_config(store_name, store_config)

    def list_datasources(self) -> List[dict]:
        """List currently-configured datasources on this context. Masks passwords.

        Returns:
            List(dict): each dictionary includes "name", "class_name", and "module_name" keys
        """
        datasources: List[dict] = []

        datasource_name: str
        datasource_config: Union[dict, DatasourceConfig]
        serializer = NamedDatasourceSerializer(schema=datasourceConfigSchema)

        for datasource_name, datasource_config in self.config.datasources.items():  # type: ignore[union-attr]
            if isinstance(datasource_config, dict):
                datasource_config = DatasourceConfig(**datasource_config)
            datasource_config.name = datasource_name

            masked_config: dict = (
                self._serialize_substitute_and_sanitize_datasource_config(
                    serializer, datasource_config
                )
            )
            datasources.append(masked_config)
        return datasources

    def delete_datasource(
        self, datasource_name: Optional[str], save_changes: bool = False
    ) -> None:
        """Delete a datasource
        Args:
            datasource_name: The name of the datasource to delete.

        Raises:
            ValueError: If the datasource name isn't provided or cannot be found.
        """
        if not datasource_name:
            raise ValueError("Datasource names must be a datasource name")

        datasource = self.get_datasource(datasource_name=datasource_name)

        if datasource is None:
            raise ValueError(f"Datasource {datasource_name} not found")

        if save_changes:
            datasource_config = datasourceConfigSchema.load(datasource.config)
            self._datasource_store.delete(datasource_config)  # type: ignore[attr-defined]
        self._cached_datasources.pop(datasource_name, None)
        self.config.datasources.pop(datasource_name, None)  # type: ignore[union-attr]

    def add_checkpoint(
        self,
        name: str,
        config_version: Optional[Union[int, float]] = None,
        template_name: Optional[str] = None,
        module_name: Optional[str] = None,
        class_name: Optional[str] = None,
        run_name_template: Optional[str] = None,
        expectation_suite_name: Optional[str] = None,
        batch_request: Optional[dict] = None,
        action_list: Optional[List[dict]] = None,
        evaluation_parameters: Optional[dict] = None,
        runtime_configuration: Optional[dict] = None,
        validations: Optional[List[dict]] = None,
        profilers: Optional[List[dict]] = None,
        # Next two fields are for LegacyCheckpoint configuration
        validation_operator_name: Optional[str] = None,
        batches: Optional[List[dict]] = None,
        # the following four arguments are used by SimpleCheckpoint
        site_names: Optional[Union[str, List[str]]] = None,
        slack_webhook: Optional[str] = None,
        notify_on: Optional[str] = None,
        notify_with: Optional[Union[str, List[str]]] = None,
        ge_cloud_id: Optional[str] = None,
        expectation_suite_ge_cloud_id: Optional[str] = None,
        default_validation_id: Optional[str] = None,
    ) -> Checkpoint:

        from great_expectations.checkpoint.checkpoint import Checkpoint

        checkpoint: Checkpoint = Checkpoint.construct_from_config_args(
            data_context=self,
            checkpoint_store_name=self.checkpoint_store_name,  # type: ignore[arg-type]
            name=name,
            config_version=config_version,
            template_name=template_name,
            module_name=module_name,
            class_name=class_name,
            run_name_template=run_name_template,
            expectation_suite_name=expectation_suite_name,
            batch_request=batch_request,
            action_list=action_list,
            evaluation_parameters=evaluation_parameters,
            runtime_configuration=runtime_configuration,
            validations=validations,
            profilers=profilers,
            # Next two fields are for LegacyCheckpoint configuration
            validation_operator_name=validation_operator_name,
            batches=batches,
            # the following four arguments are used by SimpleCheckpoint
            site_names=site_names,
            slack_webhook=slack_webhook,
            notify_on=notify_on,
            notify_with=notify_with,
            ge_cloud_id=ge_cloud_id,
            expectation_suite_ge_cloud_id=expectation_suite_ge_cloud_id,
            default_validation_id=default_validation_id,
        )

        self.checkpoint_store.add_checkpoint(checkpoint, name, ge_cloud_id)
        return checkpoint

    def get_checkpoint(
        self,
        name: Optional[str] = None,
        ge_cloud_id: Optional[str] = None,
    ) -> Checkpoint:
        from great_expectations.checkpoint.checkpoint import Checkpoint

        checkpoint_config: CheckpointConfig = self.checkpoint_store.get_checkpoint(
            name=name, ge_cloud_id=ge_cloud_id
        )
        checkpoint: Checkpoint = Checkpoint.instantiate_from_config_with_runtime_args(
            checkpoint_config=checkpoint_config,
            data_context=self,
            name=name,
        )

        return checkpoint

    def delete_checkpoint(
        self,
        name: Optional[str] = None,
        ge_cloud_id: Optional[str] = None,
    ) -> None:
        return self.checkpoint_store.delete_checkpoint(
            name=name, ge_cloud_id=ge_cloud_id
        )

    @usage_statistics_enabled_method(
        event_name=UsageStatsEvents.DATA_CONTEXT_RUN_CHECKPOINT,
    )
    def run_checkpoint(
        self,
        checkpoint_name: Optional[str] = None,
        ge_cloud_id: Optional[str] = None,
        template_name: Optional[str] = None,
        run_name_template: Optional[str] = None,
        expectation_suite_name: Optional[str] = None,
        batch_request: Optional[BatchRequestBase] = None,
        action_list: Optional[List[dict]] = None,
        evaluation_parameters: Optional[dict] = None,
        runtime_configuration: Optional[dict] = None,
        validations: Optional[List[dict]] = None,
        profilers: Optional[List[dict]] = None,
        run_id: Optional[Union[str, int, float]] = None,
        run_name: Optional[str] = None,
        run_time: Optional[datetime.datetime] = None,
        result_format: Optional[str] = None,
        expectation_suite_ge_cloud_id: Optional[str] = None,
        **kwargs,
    ) -> CheckpointResult:
        """
        Validate against a pre-defined Checkpoint. (Experimental)
        Args:
            checkpoint_name: The name of a Checkpoint defined via the CLI or by manually creating a yml file
            template_name: The name of a Checkpoint template to retrieve from the CheckpointStore
            run_name_template: The template to use for run_name
            expectation_suite_name: Expectation suite to be used by Checkpoint run
            batch_request: Batch request to be used by Checkpoint run
            action_list: List of actions to be performed by the Checkpoint
            evaluation_parameters: $parameter_name syntax references to be evaluated at runtime
            runtime_configuration: Runtime configuration override parameters
            validations: Validations to be performed by the Checkpoint run
            profilers: Profilers to be used by the Checkpoint run
            run_id: The run_id for the validation; if None, a default value will be used
            run_name: The run_name for the validation; if None, a default value will be used
            run_time: The date/time of the run
            result_format: One of several supported formatting directives for expectation validation results
            ge_cloud_id: Great Expectations Cloud id for the checkpoint
            expectation_suite_ge_cloud_id: Great Expectations Cloud id for the expectation suite
            **kwargs: Additional kwargs to pass to the validation operator

        Returns:
            CheckpointResult
        """
        checkpoint: Checkpoint = self.get_checkpoint(
            name=checkpoint_name,
            ge_cloud_id=ge_cloud_id,
        )
        result: CheckpointResult = checkpoint.run_with_runtime_args(
            template_name=template_name,
            run_name_template=run_name_template,
            expectation_suite_name=expectation_suite_name,
            batch_request=batch_request,
            action_list=action_list,
            evaluation_parameters=evaluation_parameters,
            runtime_configuration=runtime_configuration,
            validations=validations,
            profilers=profilers,
            run_id=run_id,
            run_name=run_name,
            run_time=run_time,
            result_format=result_format,
            expectation_suite_ge_cloud_id=expectation_suite_ge_cloud_id,
            **kwargs,
        )
        return result

    def store_evaluation_parameters(
        self, validation_results, target_store_name=None
    ) -> None:
        """
        Stores ValidationResult EvaluationParameters to defined store
        """
        if not self._evaluation_parameter_dependencies_compiled:
            self._compile_evaluation_parameter_dependencies()

        if target_store_name is None:
            target_store_name = self.evaluation_parameter_store_name

        self._store_metrics(
            self._evaluation_parameter_dependencies,
            validation_results,
            target_store_name,
        )

    def list_expectation_suite_names(self) -> List[str]:
        """
        Lists the available expectation suite names.
        """
        sorted_expectation_suite_names = [
            i.expectation_suite_name for i in self.list_expectation_suites()  # type: ignore[union-attr]
        ]
        sorted_expectation_suite_names.sort()
        return sorted_expectation_suite_names

    def list_expectation_suites(
        self,
    ) -> Optional[Union[List[str], List[GeCloudIdentifier]]]:
        """Return a list of available expectation suite keys."""
        try:
            keys = self.expectations_store.list_keys()
        except KeyError as e:
            raise ge_exceptions.InvalidConfigError(
                f"Unable to find configured store: {str(e)}"
            )
        return keys  # type: ignore[return-value]

    def get_validator(
        self,
        datasource_name: Optional[str] = None,
        data_connector_name: Optional[str] = None,
        data_asset_name: Optional[str] = None,
        batch: Optional[Batch] = None,
        batch_list: Optional[List[Batch]] = None,
        batch_request: Optional[BatchRequestBase] = None,
        batch_request_list: Optional[List[BatchRequestBase]] = None,
        batch_data: Optional[Any] = None,
        data_connector_query: Optional[Union[IDDict, dict]] = None,
        batch_identifiers: Optional[dict] = None,
        limit: Optional[int] = None,
        index: Optional[Union[int, list, tuple, slice, str]] = None,
        custom_filter_function: Optional[Callable] = None,
        sampling_method: Optional[str] = None,
        sampling_kwargs: Optional[dict] = None,
        splitter_method: Optional[str] = None,
        splitter_kwargs: Optional[dict] = None,
        runtime_parameters: Optional[dict] = None,
        query: Optional[str] = None,
        path: Optional[str] = None,
        batch_filter_parameters: Optional[dict] = None,
        expectation_suite_ge_cloud_id: Optional[str] = None,
        batch_spec_passthrough: Optional[dict] = None,
        expectation_suite_name: Optional[str] = None,
        expectation_suite: Optional[ExpectationSuite] = None,
        create_expectation_suite_with_name: Optional[str] = None,
        include_rendered_content: Optional[bool] = None,
        **kwargs: Optional[dict],
    ) -> Validator:
        """
        This method applies only to the new (V3) Datasource schema.
        """

        include_rendered_content = (
            self._determine_if_expectation_validation_result_include_rendered_content(
                include_rendered_content=include_rendered_content
            )
        )

        if (
            sum(
                bool(x)
                for x in [
                    expectation_suite is not None,
                    expectation_suite_name is not None,
                    create_expectation_suite_with_name is not None,
                    expectation_suite_ge_cloud_id is not None,
                ]
            )
            > 1
        ):
            ge_cloud_mode = getattr(  # attr not on AbstractDataContext
                self, "ge_cloud_mode"
            )
            raise ValueError(
                "No more than one of expectation_suite_name,"
                f"{'expectation_suite_ge_cloud_id,' if ge_cloud_mode else ''}"
                " expectation_suite, or create_expectation_suite_with_name can be specified"
            )

        if expectation_suite_ge_cloud_id is not None:
            expectation_suite = self.get_expectation_suite(
                include_rendered_content=include_rendered_content,
                ge_cloud_id=expectation_suite_ge_cloud_id,
            )
        if expectation_suite_name is not None:
            expectation_suite = self.get_expectation_suite(
                expectation_suite_name,
                include_rendered_content=include_rendered_content,
            )
        if create_expectation_suite_with_name is not None:
            expectation_suite = self.create_expectation_suite(
                expectation_suite_name=create_expectation_suite_with_name,
            )

        if (
            sum(
                bool(x)
                for x in [
                    batch is not None,
                    batch_list is not None,
                    batch_request is not None,
                    batch_request_list is not None,
                ]
            )
            > 1
        ):
            raise ValueError(
                "No more than one of batch, batch_list, batch_request, or batch_request_list can be specified"
            )

        if batch_list:
            pass

        elif batch:
            batch_list = [batch]

        else:
            batch_list = []
            if not batch_request_list:
                batch_request_list = [batch_request]  # type: ignore[list-item]

            for batch_request in batch_request_list:
                batch_list.extend(
                    self.get_batch_list(
                        datasource_name=datasource_name,
                        data_connector_name=data_connector_name,
                        data_asset_name=data_asset_name,
                        batch_request=batch_request,
                        batch_data=batch_data,
                        data_connector_query=data_connector_query,
                        batch_identifiers=batch_identifiers,
                        limit=limit,
                        index=index,
                        custom_filter_function=custom_filter_function,
                        sampling_method=sampling_method,
                        sampling_kwargs=sampling_kwargs,
                        splitter_method=splitter_method,
                        splitter_kwargs=splitter_kwargs,
                        runtime_parameters=runtime_parameters,
                        query=query,
                        path=path,
                        batch_filter_parameters=batch_filter_parameters,
                        batch_spec_passthrough=batch_spec_passthrough,
                        **kwargs,
                    )
                )

        return self.get_validator_using_batch_list(
            expectation_suite=expectation_suite,  # type: ignore[arg-type]
            batch_list=batch_list,
            include_rendered_content=include_rendered_content,
        )

    # noinspection PyUnusedLocal
    def get_validator_using_batch_list(
        self,
        expectation_suite: ExpectationSuite,
        batch_list: List[Batch],
        include_rendered_content: Optional[bool] = None,
        **kwargs: Optional[dict],
    ) -> Validator:
        """

        Args:
            expectation_suite ():
            batch_list ():
            include_rendered_content ():
            **kwargs ():

        Returns:

        """
        if len(batch_list) == 0:
            raise ge_exceptions.InvalidBatchRequestError(
                """Validator could not be created because BatchRequest returned an empty batch_list.
                Please check your parameters and try again."""
            )

        include_rendered_content = (
            self._determine_if_expectation_validation_result_include_rendered_content(
                include_rendered_content=include_rendered_content
            )
        )
        # We get a single batch_definition so we can get the execution_engine here. All batches will share the same one
        # So the batch itself doesn't matter. But we use -1 because that will be the latest batch loaded.
        batch_definition: BatchDefinition = batch_list[-1].batch_definition
        execution_engine: ExecutionEngine = self.datasources[  # type: ignore[union-attr]
            batch_definition.datasource_name
        ].execution_engine
        validator = Validator(
            execution_engine=execution_engine,
            interactive_evaluation=True,
            expectation_suite=expectation_suite,
            data_context=self,
            batches=batch_list,
            include_rendered_content=include_rendered_content,
        )
        return validator

    @usage_statistics_enabled_method(
        event_name=UsageStatsEvents.DATA_CONTEXT_GET_BATCH_LIST,
        args_payload_fn=get_batch_list_usage_statistics,
    )
    def get_batch_list(
        self,
        datasource_name: Optional[str] = None,
        data_connector_name: Optional[str] = None,
        data_asset_name: Optional[str] = None,
        batch_request: Optional[BatchRequestBase] = None,
        batch_data: Optional[Any] = None,
        data_connector_query: Optional[dict] = None,
        batch_identifiers: Optional[dict] = None,
        limit: Optional[int] = None,
        index: Optional[Union[int, list, tuple, slice, str]] = None,
        custom_filter_function: Optional[Callable] = None,
        sampling_method: Optional[str] = None,
        sampling_kwargs: Optional[dict] = None,
        splitter_method: Optional[str] = None,
        splitter_kwargs: Optional[dict] = None,
        runtime_parameters: Optional[dict] = None,
        query: Optional[str] = None,
        path: Optional[str] = None,
        batch_filter_parameters: Optional[dict] = None,
        batch_spec_passthrough: Optional[dict] = None,
        **kwargs: Optional[dict],
    ) -> List[Batch]:
        """Get the list of zero or more batches, based on a variety of flexible input types.
        This method applies only to the new (V3) Datasource schema.

        Args:
            batch_request

            datasource_name
            data_connector_name
            data_asset_name

            batch_request
            batch_data
            query
            path
            runtime_parameters
            data_connector_query
            batch_identifiers
            batch_filter_parameters

            limit
            index
            custom_filter_function

            sampling_method
            sampling_kwargs

            splitter_method
            splitter_kwargs

            batch_spec_passthrough

            **kwargs

        Returns:
            (Batch) The requested batch

        `get_batch` is the main user-facing API for getting batches.
        In contrast to virtually all other methods in the class, it does not require typed or nested inputs.
        Instead, this method is intended to help the user pick the right parameters

        This method attempts to return any number of batches, including an empty list.
        """

        batch_request = get_batch_request_from_acceptable_arguments(
            datasource_name=datasource_name,
            data_connector_name=data_connector_name,
            data_asset_name=data_asset_name,
            batch_request=batch_request,
            batch_data=batch_data,
            data_connector_query=data_connector_query,
            batch_identifiers=batch_identifiers,
            limit=limit,
            index=index,
            custom_filter_function=custom_filter_function,
            sampling_method=sampling_method,
            sampling_kwargs=sampling_kwargs,
            splitter_method=splitter_method,
            splitter_kwargs=splitter_kwargs,
            runtime_parameters=runtime_parameters,
            query=query,
            path=path,
            batch_filter_parameters=batch_filter_parameters,
            batch_spec_passthrough=batch_spec_passthrough,
            **kwargs,
        )
        datasource_name = batch_request.datasource_name
        if datasource_name in self.datasources:
            datasource: Datasource = cast(Datasource, self.datasources[datasource_name])
        else:
            raise ge_exceptions.DatasourceError(
                datasource_name,
                "The given datasource could not be retrieved from the DataContext; "
                "please confirm that your configuration is accurate.",
            )
        return datasource.get_batch_list_from_batch_request(batch_request=batch_request)

    def create_expectation_suite(
        self,
        expectation_suite_name: str,
        overwrite_existing: bool = False,
        **kwargs: Optional[dict],
    ) -> ExpectationSuite:
        """Build a new expectation suite and save it into the data_context expectation store.

        Args:
            expectation_suite_name: The name of the expectation_suite to create
            overwrite_existing (boolean): Whether to overwrite expectation suite if expectation suite with given name
                already exists.

        Returns:
            A new (empty) expectation suite.
        """
        if not isinstance(overwrite_existing, bool):
            raise ValueError("Parameter overwrite_existing must be of type BOOL")

        expectation_suite = ExpectationSuite(
            expectation_suite_name=expectation_suite_name, data_context=self
        )
        key = ExpectationSuiteIdentifier(expectation_suite_name=expectation_suite_name)
        if (
            self.expectations_store.has_key(key)  # noqa: W601
            and not overwrite_existing
        ):
            raise ge_exceptions.DataContextError(
                "expectation_suite with name {} already exists. If you would like to overwrite this "
                "expectation_suite, set overwrite_existing=True.".format(
                    expectation_suite_name
                )
            )
        self.expectations_store.set(key, expectation_suite, **kwargs)
        return expectation_suite

    def delete_expectation_suite(
        self,
        expectation_suite_name: Optional[str] = None,
        ge_cloud_id: Optional[str] = None,
    ) -> bool:
        """Delete specified expectation suite from data_context expectation store.

        Args:
            expectation_suite_name: The name of the expectation_suite to create

        Returns:
            True for Success and False for Failure.
        """
        key = ExpectationSuiteIdentifier(expectation_suite_name)  # type: ignore[arg-type]
        if not self.expectations_store.has_key(key):  # noqa: W601
            raise ge_exceptions.DataContextError(
                "expectation_suite with name {} does not exist."
            )
        else:
            self.expectations_store.remove_key(key)
            return True

    def get_expectation_suite(
        self,
        expectation_suite_name: Optional[str] = None,
        include_rendered_content: Optional[bool] = None,
        ge_cloud_id: Optional[str] = None,
    ) -> ExpectationSuite:
        """Get an Expectation Suite by name or GE Cloud ID
        Args:
            expectation_suite_name (str): The name of the Expectation Suite
            include_rendered_content (bool): Whether or not to re-populate rendered_content for each
                ExpectationConfiguration.
            ge_cloud_id (str): The GE Cloud ID for the Expectation Suite.

        Returns:
            An existing ExpectationSuite
        """
        key: Optional[ExpectationSuiteIdentifier] = ExpectationSuiteIdentifier(
            expectation_suite_name=expectation_suite_name  # type: ignore[arg-type]
        )

        if include_rendered_content is None:
            include_rendered_content = (
                self._determine_if_expectation_suite_include_rendered_content()
            )

        if self.expectations_store.has_key(key):  # type: ignore[arg-type] # noqa: W601
            expectations_schema_dict: dict = cast(
                dict, self.expectations_store.get(key)
            )
            # create the ExpectationSuite from constructor
            expectation_suite = ExpectationSuite(
                **expectations_schema_dict, data_context=self
            )
            if include_rendered_content:
                expectation_suite.render()
            return expectation_suite

        else:
            raise ge_exceptions.DataContextError(
                f"expectation_suite {expectation_suite_name} not found"
            )

    def add_profiler(
        self,
        name: str,
        config_version: float,
        rules: Dict[str, dict],
        variables: Optional[dict] = None,
    ) -> RuleBasedProfiler:
        config_data = {
            "name": name,
            "config_version": config_version,
            "rules": rules,
            "variables": variables,
        }

        # Roundtrip through schema validation to remove any illegal fields add/or restore any missing fields.
        validated_config: dict = ruleBasedProfilerConfigSchema.load(config_data)
        profiler_config: dict = ruleBasedProfilerConfigSchema.dump(validated_config)
        profiler_config.pop("class_name")
        profiler_config.pop("module_name")

        config = RuleBasedProfilerConfig(**profiler_config)

        profiler = RuleBasedProfiler.add_profiler(
            config=config,
            data_context=self,
            profiler_store=self.profiler_store,
        )
        return profiler

    def get_profiler(
        self,
        name: Optional[str] = None,
        ge_cloud_id: Optional[str] = None,
    ) -> RuleBasedProfiler:
        return RuleBasedProfiler.get_profiler(
            data_context=self,
            profiler_store=self.profiler_store,
            name=name,
            ge_cloud_id=ge_cloud_id,
        )

    def delete_profiler(
        self,
        name: Optional[str] = None,
        ge_cloud_id: Optional[str] = None,
    ) -> None:
        RuleBasedProfiler.delete_profiler(
            profiler_store=self.profiler_store,
            name=name,
            ge_cloud_id=ge_cloud_id,
        )

    @usage_statistics_enabled_method(
        event_name=UsageStatsEvents.DATA_CONTEXT_RUN_RULE_BASED_PROFILER_WITH_DYNAMIC_ARGUMENTS,
    )
    def run_profiler_with_dynamic_arguments(
        self,
        batch_list: Optional[List[Batch]] = None,
        batch_request: Optional[Union[BatchRequestBase, dict]] = None,
        name: Optional[str] = None,
        ge_cloud_id: Optional[str] = None,
        variables: Optional[dict] = None,
        rules: Optional[dict] = None,
    ) -> RuleBasedProfilerResult:
        """Retrieve a RuleBasedProfiler from a ProfilerStore and run it with rules/variables supplied at runtime.

        Args:
            batch_list: Explicit list of Batch objects to supply data at runtime
            batch_request: Explicit batch_request used to supply data at runtime
            name: Identifier used to retrieve the profiler from a store.
            ge_cloud_id: Identifier used to retrieve the profiler from a store (GE Cloud specific).
            variables: Attribute name/value pairs (overrides)
            rules: Key-value pairs of name/configuration-dictionary (overrides)

        Returns:
            Set of rule evaluation results in the form of an RuleBasedProfilerResult

        Raises:
            AssertionError if both a `name` and `ge_cloud_id` are provided.
            AssertionError if both an `expectation_suite` and `expectation_suite_name` are provided.
        """
        return RuleBasedProfiler.run_profiler(
            data_context=self,
            profiler_store=self.profiler_store,
            batch_list=batch_list,
            batch_request=batch_request,
            name=name,
            ge_cloud_id=ge_cloud_id,
            variables=variables,
            rules=rules,
        )

    @usage_statistics_enabled_method(
        event_name=UsageStatsEvents.DATA_CONTEXT_RUN_RULE_BASED_PROFILER_ON_DATA,
    )
    def run_profiler_on_data(
        self,
        batch_list: Optional[List[Batch]] = None,
        batch_request: Optional[BatchRequestBase] = None,
        name: Optional[str] = None,
        ge_cloud_id: Optional[str] = None,
    ) -> RuleBasedProfilerResult:
        """Retrieve a RuleBasedProfiler from a ProfilerStore and run it with a batch request supplied at runtime.

        Args:
            batch_list: Explicit list of Batch objects to supply data at runtime.
            batch_request: Explicit batch_request used to supply data at runtime.
            name: Identifier used to retrieve the profiler from a store.
            ge_cloud_id: Identifier used to retrieve the profiler from a store (GE Cloud specific).

        Returns:
            Set of rule evaluation results in the form of an RuleBasedProfilerResult

        Raises:
            ProfilerConfigurationError is both "batch_list" and "batch_request" arguments are specified.
            AssertionError if both a `name` and `ge_cloud_id` are provided.
            AssertionError if both an `expectation_suite` and `expectation_suite_name` are provided.
        """
        return RuleBasedProfiler.run_profiler_on_data(
            data_context=self,
            profiler_store=self.profiler_store,
            batch_list=batch_list,
            batch_request=batch_request,
            name=name,
            ge_cloud_id=ge_cloud_id,
        )

    def add_validation_operator(
        self, validation_operator_name: str, validation_operator_config: dict
    ) -> ValidationOperator:
        """Add a new ValidationOperator to the DataContext and (for convenience) return the instantiated object.

        Args:
            validation_operator_name (str): a key for the new ValidationOperator in in self._validation_operators
            validation_operator_config (dict): a config for the ValidationOperator to add

        Returns:
            validation_operator (ValidationOperator)
        """

        self.config.validation_operators[
            validation_operator_name
        ] = validation_operator_config
        config = self.variables.validation_operators[validation_operator_name]  # type: ignore[index]
        module_name = "great_expectations.validation_operators"
        new_validation_operator = instantiate_class_from_config(
            config=config,
            runtime_environment={
                "data_context": self,
                "name": validation_operator_name,
            },
            config_defaults={"module_name": module_name},
        )
        if not new_validation_operator:
            raise ge_exceptions.ClassInstantiationError(
                module_name=module_name,
                package_name=None,
                class_name=config["class_name"],
            )
        self.validation_operators[validation_operator_name] = new_validation_operator
        return new_validation_operator

    def list_validation_operators(self):
        """List currently-configured Validation Operators on this context"""

        validation_operators = []
        for (
            name,
            value,
        ) in self.variables.validation_operators.items():
            value["name"] = name
            validation_operators.append(value)
        return validation_operators

    def list_validation_operator_names(self):
        if not self.validation_operators:
            return []

        return list(self.validation_operators.keys())

    def profile_data_asset(  # noqa: C901 - complexity 16
        self,
        datasource_name,
        batch_kwargs_generator_name=None,
        data_asset_name=None,
        batch_kwargs=None,
        expectation_suite_name=None,
        profiler=BasicDatasetProfiler,
        profiler_configuration=None,
        run_id=None,
        additional_batch_kwargs=None,
        run_name=None,
        run_time=None,
    ):
        """
        Profile a data asset

        :param datasource_name: the name of the datasource to which the profiled data asset belongs
        :param batch_kwargs_generator_name: the name of the batch kwargs generator to use to get batches (only if batch_kwargs are not provided)
        :param data_asset_name: the name of the profiled data asset
        :param batch_kwargs: optional - if set, the method will use the value to fetch the batch to be profiled. If not passed, the batch kwargs generator (generator_name arg) will choose a batch
        :param profiler: the profiler class to use
        :param profiler_configuration: Optional profiler configuration dict
        :param run_name: optional - if set, the validation result created by the profiler will be under the provided run_name
        :param additional_batch_kwargs:
        :returns
            A dictionary::

                {
                    "success": True/False,
                    "results": List of (expectation_suite, EVR) tuples for each of the data_assets found in the datasource
                }

            When success = False, the error details are under "error" key
        """

        assert not (run_id and run_name) and not (
            run_id and run_time
        ), "Please provide either a run_id or run_name and/or run_time."
        if isinstance(run_id, str) and not run_name:
            # deprecated-v0.11.0
            warnings.warn(
                "String run_ids are deprecated as of v0.11.0 and support will be removed in v0.16. Please provide a run_id of type "
                "RunIdentifier(run_name=None, run_time=None), or a dictionary containing run_name "
                "and run_time (both optional). Instead of providing a run_id, you may also provide"
                "run_name and run_time separately.",
                DeprecationWarning,
            )
            try:
                run_time = parse(run_id)
            except (ValueError, TypeError):
                pass
            run_id = RunIdentifier(run_name=run_id, run_time=run_time)
        elif isinstance(run_id, dict):
            run_id = RunIdentifier(**run_id)
        elif not isinstance(run_id, RunIdentifier):
            run_name = run_name or "profiling"
            run_id = RunIdentifier(run_name=run_name, run_time=run_time)

        logger.info(f"Profiling '{datasource_name}' with '{profiler.__name__}'")

        if not additional_batch_kwargs:
            additional_batch_kwargs = {}

        if batch_kwargs is None:
            try:
                generator = self.get_datasource(
                    datasource_name=datasource_name
                ).get_batch_kwargs_generator(name=batch_kwargs_generator_name)
                batch_kwargs = generator.build_batch_kwargs(
                    data_asset_name, **additional_batch_kwargs
                )
            except ge_exceptions.BatchKwargsError:
                raise ge_exceptions.ProfilerError(
                    "Unable to build batch_kwargs for datasource {}, using batch kwargs generator {} for name {}".format(
                        datasource_name, batch_kwargs_generator_name, data_asset_name
                    )
                )
            except ValueError:
                raise ge_exceptions.ProfilerError(
                    "Unable to find datasource {} or batch kwargs generator {}.".format(
                        datasource_name, batch_kwargs_generator_name
                    )
                )
        else:
            batch_kwargs.update(additional_batch_kwargs)

        profiling_results = {"success": False, "results": []}

        total_columns, total_expectations, total_rows = 0, 0, 0
        total_start_time = datetime.datetime.now()

        name = data_asset_name
        # logger.info("\tProfiling '%s'..." % name)

        start_time = datetime.datetime.now()

        if expectation_suite_name is None:
            if batch_kwargs_generator_name is None and data_asset_name is None:
                expectation_suite_name = (
                    datasource_name
                    + "."
                    + profiler.__name__
                    + "."
                    + BatchKwargs(batch_kwargs).to_id()
                )
            else:
                expectation_suite_name = (
                    datasource_name
                    + "."
                    + batch_kwargs_generator_name
                    + "."
                    + data_asset_name
                    + "."
                    + profiler.__name__
                )

        self.create_expectation_suite(
            expectation_suite_name=expectation_suite_name, overwrite_existing=True
        )

        # TODO: Add batch_parameters
        batch = self.get_batch(
            expectation_suite_name=expectation_suite_name,
            batch_kwargs=batch_kwargs,
        )

        if not profiler.validate(batch):
            raise ge_exceptions.ProfilerError(
                f"batch '{name}' is not a valid batch for the '{profiler.__name__}' profiler"
            )

        # Note: This logic is specific to DatasetProfilers, which profile a single batch. Multi-batch profilers
        # will have more to unpack.
        expectation_suite, validation_results = profiler.profile(
            batch, run_id=run_id, profiler_configuration=profiler_configuration
        )
        profiling_results["results"].append((expectation_suite, validation_results))

        validation_ref = self.validations_store.set(
            key=ValidationResultIdentifier(
                expectation_suite_identifier=ExpectationSuiteIdentifier(
                    expectation_suite_name=expectation_suite_name
                ),
                run_id=run_id,
                batch_identifier=batch.batch_id,
            ),
            value=validation_results,
        )

        if isinstance(validation_ref, GeCloudIdAwareRef):
            ge_cloud_id = validation_ref.ge_cloud_id
            validation_results.ge_cloud_id = uuid.UUID(ge_cloud_id)

        if isinstance(batch, Dataset):
            # For datasets, we can produce some more detailed statistics
            row_count = batch.get_row_count()
            total_rows += row_count
            new_column_count = len(
                {
                    exp.kwargs["column"]
                    for exp in expectation_suite.expectations
                    if "column" in exp.kwargs
                }
            )
            total_columns += new_column_count

        new_expectation_count = len(expectation_suite.expectations)
        total_expectations += new_expectation_count

        self.save_expectation_suite(expectation_suite)
        duration = (datetime.datetime.now() - start_time).total_seconds()
        # noinspection PyUnboundLocalVariable
        logger.info(
            f"\tProfiled {new_column_count} columns using {row_count} rows from {name} ({duration:.3f} sec)"
        )

        total_duration = (datetime.datetime.now() - total_start_time).total_seconds()
        logger.info(
            f"""
Profiled the data asset, with {total_rows} total rows and {total_columns} columns in {total_duration:.2f} seconds.
Generated, evaluated, and stored {total_expectations} Expectations during profiling. Please review results using data-docs."""
        )

        profiling_results["success"] = True
        return profiling_results

    def get_available_data_asset_names(
        self, datasource_names=None, batch_kwargs_generator_names=None
    ):
        """Inspect datasource and batch kwargs generators to provide available data_asset objects.

        Args:
            datasource_names: list of datasources for which to provide available data_asset_name objects. If None, \
            return available data assets for all datasources.
            batch_kwargs_generator_names: list of batch kwargs generators for which to provide available
            data_asset_name objects.

        Returns:
            data_asset_names (dict): Dictionary describing available data assets
            ::

                {
                  datasource_name: {
                    batch_kwargs_generator_name: [ data_asset_1, data_asset_2, ... ]
                    ...
                  }
                  ...
                }

        """
        data_asset_names = {}
        if datasource_names is None:
            datasource_names = [
                datasource["name"] for datasource in self.list_datasources()
            ]
        elif isinstance(datasource_names, str):
            datasource_names = [datasource_names]
        elif not isinstance(datasource_names, list):
            raise ValueError(
                "Datasource names must be a datasource name, list of datasource names or None (to list all datasources)"
            )

        if batch_kwargs_generator_names is not None:
            if isinstance(batch_kwargs_generator_names, str):
                batch_kwargs_generator_names = [batch_kwargs_generator_names]
            if len(batch_kwargs_generator_names) == len(
                datasource_names
            ):  # Iterate over both together
                for idx, datasource_name in enumerate(datasource_names):
                    datasource = self.get_datasource(datasource_name)
                    data_asset_names[
                        datasource_name
                    ] = datasource.get_available_data_asset_names(
                        batch_kwargs_generator_names[idx]
                    )

            elif len(batch_kwargs_generator_names) == 1:
                datasource = self.get_datasource(datasource_names[0])
                datasource_names[
                    datasource_names[0]
                ] = datasource.get_available_data_asset_names(
                    batch_kwargs_generator_names
                )

            else:
                raise ValueError(
                    "If providing batch kwargs generator, you must either specify one for each datasource or only "
                    "one datasource."
                )
        else:  # generator_names is None
            for datasource_name in datasource_names:
                try:
                    datasource = self.get_datasource(datasource_name)
                    data_asset_names[
                        datasource_name
                    ] = datasource.get_available_data_asset_names()
                except ValueError:
                    # handle the edge case of a non-existent datasource
                    data_asset_names[datasource_name] = {}

        return data_asset_names

    def build_batch_kwargs(
        self,
        datasource,
        batch_kwargs_generator,
        data_asset_name=None,
        partition_id=None,
        **kwargs,
    ):
        """Builds batch kwargs using the provided datasource, batch kwargs generator, and batch_parameters.

        Args:
            datasource (str): the name of the datasource for which to build batch_kwargs
            batch_kwargs_generator (str): the name of the batch kwargs generator to use to build batch_kwargs
            data_asset_name (str): an optional name batch_parameter
            **kwargs: additional batch_parameters

        Returns:
            BatchKwargs

        """
        if kwargs.get("name"):
            if data_asset_name:
                raise ValueError(
                    "Cannot provide both 'name' and 'data_asset_name'. Please use 'data_asset_name' only."
                )
            # deprecated-v0.11.2
            warnings.warn(
                "name is deprecated as a batch_parameter as of v0.11.2 and will be removed in v0.16. Please use data_asset_name instead.",
                DeprecationWarning,
            )
            data_asset_name = kwargs.pop("name")
        datasource_obj = self.get_datasource(datasource)
        batch_kwargs = datasource_obj.build_batch_kwargs(
            batch_kwargs_generator=batch_kwargs_generator,
            data_asset_name=data_asset_name,
            partition_id=partition_id,
            **kwargs,
        )
        return batch_kwargs

    @usage_statistics_enabled_method(
        event_name=UsageStatsEvents.DATA_CONTEXT_OPEN_DATA_DOCS,
    )
    def open_data_docs(
        self,
        resource_identifier: Optional[str] = None,
        site_name: Optional[str] = None,
        only_if_exists: bool = True,
    ) -> None:
        """
        A stdlib cross-platform way to open a file in a browser.

        Args:
            resource_identifier: ExpectationSuiteIdentifier,
                ValidationResultIdentifier or any other type's identifier. The
                argument is optional - when not supplied, the method returns the
                URL of the index page.
            site_name: Optionally specify which site to open. If not specified,
                open all docs found in the project.
            only_if_exists: Optionally specify flag to pass to "self.get_docs_sites_urls()".
        """
        data_docs_urls: List[Dict[str, str]] = self.get_docs_sites_urls(
            resource_identifier=resource_identifier,
            site_name=site_name,
            only_if_exists=only_if_exists,
        )
        urls_to_open: List[str] = [site["site_url"] for site in data_docs_urls]

        for url in urls_to_open:
            if url is not None:
                logger.debug(f"Opening Data Docs found here: {url}")
                webbrowser.open(url)

    def get_docs_sites_urls(
        self,
        resource_identifier=None,
        site_name: Optional[str] = None,
        only_if_exists=True,
        site_names: Optional[List[str]] = None,
    ) -> List[Dict[str, str]]:
        """
        Get URLs for a resource for all data docs sites.

        This function will return URLs for any configured site even if the sites
        have not been built yet.

        Args:
            resource_identifier (object): optional. It can be an identifier of
                ExpectationSuite's, ValidationResults and other resources that
                have typed identifiers. If not provided, the method will return
                the URLs of the index page.
            site_name: Optionally specify which site to open. If not specified,
                return all urls in the project.
            site_names: Optionally specify which sites are active. Sites not in
                this list are not processed, even if specified in site_name.

        Returns:
            list: a list of URLs. Each item is the URL for the resource for a
                data docs site
        """
        unfiltered_sites = self.variables.data_docs_sites

        # Filter out sites that are not in site_names
        sites = (
            {k: v for k, v in unfiltered_sites.items() if k in site_names}  # type: ignore[union-attr]
            if site_names
            else unfiltered_sites
        )

        if not sites:
            logger.debug("Found no data_docs_sites.")
            return []
        logger.debug(f"Found {len(sites)} data_docs_sites.")

        if site_name:
            if site_name not in sites.keys():
                raise ge_exceptions.DataContextError(
                    f"Could not find site named {site_name}. Please check your configurations"
                )
            site = sites[site_name]
            site_builder = self._load_site_builder_from_site_config(site)
            url = site_builder.get_resource_url(
                resource_identifier=resource_identifier, only_if_exists=only_if_exists
            )
            return [{"site_name": site_name, "site_url": url}]

        site_urls = []
        for _site_name, site_config in sites.items():
            site_builder = self._load_site_builder_from_site_config(site_config)
            url = site_builder.get_resource_url(
                resource_identifier=resource_identifier, only_if_exists=only_if_exists
            )
            site_urls.append({"site_name": _site_name, "site_url": url})

        return site_urls

    def _load_site_builder_from_site_config(self, site_config) -> SiteBuilder:
        default_module_name = "great_expectations.render.renderer.site_builder"
        site_builder = instantiate_class_from_config(
            config=site_config,
            runtime_environment={
                "data_context": self,
                "root_directory": self.root_directory,
            },
            config_defaults={"module_name": default_module_name},
        )
        if not site_builder:
            raise ge_exceptions.ClassInstantiationError(
                module_name=default_module_name,
                package_name=None,
                class_name=site_config["class_name"],
            )
        return site_builder

    def clean_data_docs(self, site_name=None) -> bool:
        """
        Clean a given data docs site.

        This removes all files from the configured Store.

        Args:
            site_name (str): Optional, the name of the site to clean. If not
            specified, all sites will be cleaned.
        """
        data_docs_sites = self.variables.data_docs_sites
        if not data_docs_sites:
            raise ge_exceptions.DataContextError(
                "No data docs sites were found on this DataContext, therefore no sites will be cleaned.",
            )

        data_docs_site_names = list(data_docs_sites.keys())
        if site_name:
            if site_name not in data_docs_site_names:
                raise ge_exceptions.DataContextError(
                    f"The specified site name `{site_name}` does not exist in this project."
                )
            return self._clean_data_docs_site(site_name)

        cleaned = []
        for existing_site_name in data_docs_site_names:
            cleaned.append(self._clean_data_docs_site(existing_site_name))
        return all(cleaned)

    def _clean_data_docs_site(self, site_name: str) -> bool:
        sites = self.variables.data_docs_sites
        if not sites:
            return False
        site_config = sites.get(site_name)

        site_builder = instantiate_class_from_config(
            config=site_config,
            runtime_environment={
                "data_context": self,
                "root_directory": self.root_directory,
            },
            config_defaults={
                "module_name": "great_expectations.render.renderer.site_builder"
            },
        )
        site_builder.clean_site()
        return True

    @staticmethod
    def _default_profilers_exist(directory_path: Optional[str]) -> bool:
        """
        Helper method. Do default profilers exist in directory_path?
        """
        if not directory_path:
            return False

        profiler_directory_path: str = os.path.join(
            directory_path,
            DataContextConfigDefaults.DEFAULT_PROFILER_STORE_BASE_DIRECTORY_RELATIVE_NAME.value,
        )
        return os.path.isdir(profiler_directory_path)

    @staticmethod
    def _get_global_config_value(
        environment_variable: str,
        conf_file_section: Optional[str] = None,
        conf_file_option: Optional[str] = None,
    ) -> Optional[str]:
        """
        Method to retrieve config value.
        Looks for config value in environment_variable and config file section

        Args:
            environment_variable (str): name of environment_variable to retrieve
            conf_file_section (str): section of config
            conf_file_option (str): key in section

        Returns:
            Optional string representing config value
        """
        assert (conf_file_section and conf_file_option) or (
            not conf_file_section and not conf_file_option
        ), "Must pass both 'conf_file_section' and 'conf_file_option' or neither."
        if environment_variable and os.environ.get(environment_variable, ""):
            return os.environ.get(environment_variable)
        if conf_file_section and conf_file_option:
            for config_path in AbstractDataContext.GLOBAL_CONFIG_PATHS:
                config: configparser.ConfigParser = configparser.ConfigParser()
                config.read(config_path)
                config_value: Optional[str] = config.get(
                    conf_file_section, conf_file_option, fallback=None
                )
                if config_value:
                    return config_value
        return None

    @staticmethod
    def _get_metric_configuration_tuples(
        metric_configuration: Union[str, dict], base_kwargs: Optional[dict] = None
    ) -> List[Tuple[str, Union[dict, Any]]]:
        if base_kwargs is None:
            base_kwargs = {}

        if isinstance(metric_configuration, str):
            return [(metric_configuration, base_kwargs)]

        metric_configurations_list = []
        for kwarg_name in metric_configuration.keys():
            if not isinstance(metric_configuration[kwarg_name], dict):
                raise ge_exceptions.DataContextError(
                    "Invalid metric_configuration: each key must contain a "
                    "dictionary."
                )
            if (
                kwarg_name == "metric_kwargs_id"
            ):  # this special case allows a hash of multiple kwargs
                for metric_kwargs_id in metric_configuration[kwarg_name].keys():
                    if base_kwargs != {}:
                        raise ge_exceptions.DataContextError(
                            "Invalid metric_configuration: when specifying "
                            "metric_kwargs_id, no other keys or values may be defined."
                        )
                    if not isinstance(
                        metric_configuration[kwarg_name][metric_kwargs_id], list
                    ):
                        raise ge_exceptions.DataContextError(
                            "Invalid metric_configuration: each value must contain a "
                            "list."
                        )
                    metric_configurations_list += [
                        (metric_name, {"metric_kwargs_id": metric_kwargs_id})
                        for metric_name in metric_configuration[kwarg_name][
                            metric_kwargs_id
                        ]
                    ]
            else:
                for kwarg_value in metric_configuration[kwarg_name].keys():
                    base_kwargs.update({kwarg_name: kwarg_value})
                    if not isinstance(
                        metric_configuration[kwarg_name][kwarg_value], list
                    ):
                        raise ge_exceptions.DataContextError(
                            "Invalid metric_configuration: each value must contain a "
                            "list."
                        )
                    for nested_configuration in metric_configuration[kwarg_name][
                        kwarg_value
                    ]:
                        metric_configurations_list += (
                            AbstractDataContext._get_metric_configuration_tuples(
                                nested_configuration, base_kwargs=base_kwargs
                            )
                        )

        return metric_configurations_list

    def _normalize_absolute_or_relative_path(
        self, path: Optional[str]
    ) -> Optional[str]:
        """
        Why does this exist in AbstractDataContext? CloudDataContext and FileDataContext both use it
        """
        if path is None:
            return None
        if os.path.isabs(path):
            return path
        else:
            return os.path.join(self.root_directory, path)  # type: ignore[arg-type]

    def _apply_global_config_overrides(
        self, config: Union[DataContextConfig, Mapping]
    ) -> DataContextConfig:

        """
        Applies global configuration overrides for
            - usage_statistics being enabled
            - data_context_id for usage_statistics
            - global_usage_statistics_url

        Args:
            config (DataContextConfig): Config that is passed into the DataContext constructor

        Returns:
            DataContextConfig with the appropriate overrides
        """
        validation_errors: dict = {}
        config_with_global_config_overrides: DataContextConfig = copy.deepcopy(config)  # type: ignore[assignment]
        usage_stats_opted_out: bool = self._check_global_usage_statistics_opt_out()
        # if usage_stats_opted_out then usage_statistics is false
        # NOTE: <DataContextRefactor> 202207 Refactor so that this becomes usage_stats_enabled
        # (and we don't have to flip a boolean in our minds)
        if usage_stats_opted_out:
            logger.info(
                "Usage statistics is disabled globally. Applying override to project_config."
            )
            config_with_global_config_overrides.anonymous_usage_statistics.enabled = (
                False
            )
        global_data_context_id: Optional[str] = self._get_data_context_id_override()
        # data_context_id
        if global_data_context_id:
            data_context_id_errors = anonymizedUsageStatisticsSchema.validate(
                {"data_context_id": global_data_context_id}
            )
            if not data_context_id_errors:
                logger.info(
                    "data_context_id is defined globally. Applying override to project_config."
                )
                config_with_global_config_overrides.anonymous_usage_statistics.data_context_id = (
                    global_data_context_id
                )
            else:
                validation_errors.update(data_context_id_errors)

        # usage statistics url
        global_usage_statistics_url: Optional[
            str
        ] = self._get_usage_stats_url_override()
        if global_usage_statistics_url:
            usage_statistics_url_errors = anonymizedUsageStatisticsSchema.validate(
                {"usage_statistics_url": global_usage_statistics_url}
            )
            if not usage_statistics_url_errors:
                logger.info(
                    "usage_statistics_url is defined globally. Applying override to project_config."
                )
                config_with_global_config_overrides.anonymous_usage_statistics.usage_statistics_url = (
                    global_usage_statistics_url
                )
            else:
                validation_errors.update(usage_statistics_url_errors)
        if validation_errors:
            logger.warning(
                "The following globally-defined config variables failed validation:\n{}\n\n"
                "Please fix the variables if you would like to apply global values to project_config.".format(
                    json.dumps(validation_errors, indent=2)
                )
            )

        return config_with_global_config_overrides

    def _load_config_variables(self) -> Dict:
        """
        Get all config variables from the default location. For Data Contexts in GE Cloud mode, config variables
        have already been interpolated before being sent from the Cloud API.

        """
        config_variables_file_path = self._project_config.config_variables_file_path
        if config_variables_file_path:
            try:
                # If the user specifies the config variable path with an environment variable, we want to substitute it
                defined_path: str = substitute_config_variable(  # type: ignore[assignment]
                    config_variables_file_path, dict(os.environ)
                )
                if not os.path.isabs(defined_path) and hasattr(self, "root_directory"):
                    # A BaseDataContext will not have a root directory; in that case use the current directory
                    # for any non-absolute path
                    root_directory: str = self.root_directory or os.curdir
                else:
                    root_directory = ""
                var_path = os.path.join(root_directory, defined_path)
                with open(var_path) as config_variables_file:
                    contents = config_variables_file.read()

                variables = yaml.load(contents) or {}
                return dict(variables)

            except OSError as e:
                if e.errno != errno.ENOENT:
                    raise
                return {}
        else:
            return {}

    def _check_global_usage_statistics_opt_out(self) -> bool:
        """
        Method to retrieve config value.
        This method can be overridden in child classes (like FileDataContext) when we need to look for
        config values in other locations like config files.

        Returns:
            bool that tells you whether usage_statistics is opted out
        """
        # NOTE: <DataContextRefactor> Refactor so that opt_out is no longer used, and we don't have to flip boolean in
        # our minds.
        if os.environ.get("GE_USAGE_STATS", False):
            ge_usage_stats = os.environ.get("GE_USAGE_STATS")
            if ge_usage_stats in AbstractDataContext.FALSEY_STRINGS:
                return True
            else:
                logger.warning(
                    "GE_USAGE_STATS environment variable must be one of: {}".format(
                        AbstractDataContext.FALSEY_STRINGS
                    )
                )
        for config_path in AbstractDataContext.GLOBAL_CONFIG_PATHS:
            config = configparser.ConfigParser()
            states = config.BOOLEAN_STATES
            for falsey_string in AbstractDataContext.FALSEY_STRINGS:
                states[falsey_string] = False  # type: ignore[index]

            states["TRUE"] = True  # type: ignore[index]
            states["True"] = True  # type: ignore[index]
            config.BOOLEAN_STATES = states  # type: ignore[misc] # Cannot assign to class variable via instance
            config.read(config_path)
            try:
                if config.getboolean("anonymous_usage_statistics", "enabled") is False:
                    # If stats are disabled, then opt out is true
                    return True
            except (ValueError, configparser.Error):
                pass
        return False

    def _get_data_context_id_override(self) -> Optional[str]:
        """
        Return data_context_id from environment variable.

        Returns:
            Optional string that represents data_context_id
        """
        return self._get_global_config_value(
            environment_variable="GE_DATA_CONTEXT_ID",
            conf_file_section="anonymous_usage_statistics",
            conf_file_option="data_context_id",
        )

    def _get_usage_stats_url_override(self) -> Optional[str]:
        """
        Return GE_USAGE_STATISTICS_URL from environment variable if it exists

        Returns:
            Optional string that represents GE_USAGE_STATISTICS_URL
        """
        return self._get_global_config_value(
            environment_variable="GE_USAGE_STATISTICS_URL",
            conf_file_section="anonymous_usage_statistics",
            conf_file_option="usage_statistics_url",
        )

    def _build_store_from_config(
        self, store_name: str, store_config: dict
    ) -> Optional[Store]:
        module_name = "great_expectations.data_context.store"
        # Set expectations_store.store_backend_id to the data_context_id from the project_config if
        # the expectations_store does not yet exist by:
        # adding the data_context_id from the project_config
        # to the store_config under the key manually_initialize_store_backend_id
        if (store_name == self.expectations_store_name) and store_config.get(
            "store_backend"
        ):
            store_config["store_backend"].update(
                {
                    "manually_initialize_store_backend_id": self.variables.anonymous_usage_statistics.data_context_id  # type: ignore[union-attr]
                }
            )

        # Set suppress_store_backend_id = True if store is inactive and has a store_backend.
        if (
            store_name not in [store["name"] for store in self.list_active_stores()]  # type: ignore[index]
            and store_config.get("store_backend") is not None
        ):
            store_config["store_backend"].update({"suppress_store_backend_id": True})

        new_store = build_store_from_config(
            store_name=store_name,
            store_config=store_config,
            module_name=module_name,
            runtime_environment={
                "root_directory": self.root_directory,
            },
        )
        self._stores[store_name] = new_store
        return new_store

    # properties
    @property
    def variables(self) -> DataContextVariables:
        if self._variables is None:
            self._variables = self._init_variables()

        # By always recalculating substitutions with each call, we ensure we stay up-to-date
        # with the latest changes to env vars and config vars
        substitutions: dict = self._determine_substitutions()
        self._variables.substitutions = substitutions

        return self._variables

    @property
    def usage_statistics_handler(self) -> Optional[UsageStatisticsHandler]:
        return self._usage_statistics_handler

    @property
    def anonymous_usage_statistics(self) -> AnonymizedUsageStatisticsConfig:
        return self.variables.anonymous_usage_statistics  # type: ignore[return-value]

    @property
    def progress_bars(self) -> Optional[ProgressBarsConfig]:
        return self.variables.progress_bars

    @property
    def include_rendered_content(self) -> IncludeRenderedContentConfig:
        return self.variables.include_rendered_content

    @property
    def notebooks(self) -> NotebookConfig:
        return self.variables.notebooks  # type: ignore[return-value]

    @property
    def datasources(self) -> Dict[str, Union[LegacyDatasource, BaseDatasource]]:
        """A single holder for all Datasources in this context"""
        return self._cached_datasources

    @property
    def data_context_id(self) -> str:
        return self.variables.anonymous_usage_statistics.data_context_id  # type: ignore[union-attr]

    def _init_stores(self, store_configs: Dict[str, dict]) -> None:
        """Initialize all Stores for this DataContext.

        Stores are a good fit for reading/writing objects that:
            1. follow a clear key-value pattern, and
            2. are usually edited programmatically, using the Context

        Note that stores do NOT manage plugins.
        """
        for store_name, store_config in store_configs.items():
            self._build_store_from_config(store_name, store_config)

        # The DatasourceStore is inherent to all DataContexts but is not an explicit part of the project config.
        # As such, it must be instantiated separately.
        self._init_datasource_store()

    @abstractmethod
    def _init_datasource_store(self) -> None:
        """Internal utility responsible for creating a DatasourceStore to persist and manage a user's Datasources.

        Please note that the DatasourceStore lacks the same extensibility that other analagous Stores do; a default
        implementation is provided based on the user's environment but is not customizable.
        """
        raise NotImplementedError

    def _update_config_variables(self) -> None:
        """Updates config_variables cache by re-calling _load_config_variables().
        Necessary after running methods that modify config AND could contain config_variables for credentials
        (example is add_datasource())
        """
        self._config_variables = self._load_config_variables()

    def _determine_substitutions(self) -> Dict:
        """Aggregates substitutions from the project's config variables file, any environment variables, and
        the runtime environment.

        Returns: A dictionary containing all possible substitutions that can be applied to a given object
                 using `substitute_all_config_variables`.
        """
        substituted_config_variables: dict = substitute_all_config_variables(
            self.config_variables,
            dict(os.environ),
            self.DOLLAR_SIGN_ESCAPE_STRING,
        )

        substitutions: dict = {
            **substituted_config_variables,
            **dict(os.environ),
            **self.runtime_environment,
        }

        return substitutions

    def _initialize_usage_statistics(
        self, usage_statistics_config: AnonymizedUsageStatisticsConfig
    ) -> None:
        """Initialize the usage statistics system."""
        if not usage_statistics_config.enabled:
            logger.info("Usage statistics is disabled; skipping initialization.")
            self._usage_statistics_handler = None
            return

        self._usage_statistics_handler = UsageStatisticsHandler(
            data_context=self,
            data_context_id=self._data_context_id,
            usage_statistics_url=usage_statistics_config.usage_statistics_url,
        )

    def _init_datasources(self) -> None:
        """Initialize the datasources in store"""
        config: DataContextConfig = self.config
        datasources: Dict[str, DatasourceConfig] = cast(
            Dict[str, DatasourceConfig], config.datasources
        )

        substitutions = self._determine_substitutions()

        for datasource_name, datasource_config in datasources.items():
            try:
                config = copy.deepcopy(datasource_config)  # type: ignore[assignment]

                raw_config_dict = dict(datasourceConfigSchema.dump(config))
                substituted_config_dict: dict = substitute_all_config_variables(
                    raw_config_dict, substitutions, self.DOLLAR_SIGN_ESCAPE_STRING
                )

                raw_datasource_config = datasourceConfigSchema.load(raw_config_dict)
                substituted_datasource_config = datasourceConfigSchema.load(
                    substituted_config_dict
                )
                substituted_datasource_config.name = datasource_name

                datasource = self._instantiate_datasource_from_config(
                    raw_config=raw_datasource_config,
                    substituted_config=substituted_datasource_config,
                )
                self._cached_datasources[datasource_name] = datasource
            except ge_exceptions.DatasourceInitializationError as e:
                logger.warning(f"Cannot initialize datasource {datasource_name}: {e}")
                # this error will happen if our configuration contains datasources that GE can no longer connect to.
                # this is ok, as long as we don't use it to retrieve a batch. If we try to do that, the error will be
                # caught at the context.get_batch() step. So we just pass here.
                pass

    def _instantiate_datasource_from_config(
        self,
        raw_config: DatasourceConfig,
        substituted_config: DatasourceConfig,
    ) -> Datasource:
        """Instantiate a new datasource.
        Args:
            config: Datasource config.

        Returns:
            Datasource instantiated from config.

        Raises:
            DatasourceInitializationError
        """
        try:
            datasource: Datasource = self._build_datasource_from_config(
                raw_config=raw_config, substituted_config=substituted_config
            )
        except Exception as e:
            raise ge_exceptions.DatasourceInitializationError(
                datasource_name=substituted_config.name, message=str(e)
            )
        return datasource

    def _build_datasource_from_config(
        self, raw_config: DatasourceConfig, substituted_config: DatasourceConfig
    ) -> Datasource:
        """Instantiate a Datasource from a config.

        Args:
            config: DatasourceConfig object defining the datsource to instantiate.

        Returns:
            Datasource instantiated from config.

        Raises:
            ClassInstantiationError
        """
        # We convert from the type back to a dictionary for purposes of instantiation
        serializer = DictConfigSerializer(schema=datasourceConfigSchema)
        raw_config_dict: dict = serializer.serialize(raw_config)
        substituted_config_dict: dict = serializer.serialize(substituted_config)
        substituted_config_dict["raw_config"] = raw_config_dict

        # While the new Datasource classes accept "data_context_root_directory", the Legacy Datasource classes do not.
        if substituted_config_dict["class_name"] in [
            "BaseDatasource",
            "Datasource",
        ]:
<<<<<<< HEAD
            substituted_config_dict.update({"data_context_root_directory": self.root_directory})  # type: ignore[union-attr]
=======
            config_dict.update({"data_context_root_directory": self.root_directory})
>>>>>>> 934bdb08
        module_name: str = "great_expectations.datasource"
        datasource: Datasource = instantiate_class_from_config(
            config=substituted_config_dict,
            runtime_environment={"data_context": self, "concurrency": self.concurrency},
            config_defaults={"module_name": module_name},
        )
        if not datasource:
            raise ge_exceptions.ClassInstantiationError(
                module_name=module_name,
                package_name=None,
                class_name=substituted_config_dict["class_name"],
            )
        return datasource

    def _perform_substitutions_on_datasource_config(
        self, config: DatasourceConfig
    ) -> DatasourceConfig:
        """Substitute variables in a datasource config e.g. from env vars, config_vars.yml

        Config must be persisted with ${VARIABLES} syntax but hydrated at time of use.

        Args:
            config: Datasource Config

        Returns:
            Datasource Config with substitutions performed.
        """
        substitutions: dict = self._determine_substitutions()

        substitution_serializer = DictConfigSerializer(schema=datasourceConfigSchema)
        raw_config: dict = substitution_serializer.serialize(config)

        substituted_config_dict: dict = substitute_all_config_variables(
            raw_config, substitutions, self.DOLLAR_SIGN_ESCAPE_STRING
        )

        substituted_config: DatasourceConfig = datasourceConfigSchema.load(
            substituted_config_dict
        )

        return substituted_config

    def _instantiate_datasource_from_config_and_update_project_config(
        self,
        config: DatasourceConfig,
        initialize: bool = True,
        save_changes: bool = False,
    ) -> Optional[Datasource]:
        """Perform substitutions and optionally initialize the Datasource and/or store the config.

        Args:
            config: Datasource Config to initialize and/or store.
            initialize: Whether to initialize the datasource, alternatively you can store without initializing.
            save_changes: Whether to store the configuration in your configuration store (GX cloud or great_expectations.yml)

        Returns:
            Datasource object if initialized.

        Raises:
            DatasourceInitializationError
        """
        if save_changes:
            config = self._datasource_store.set(key=None, value=config)  # type: ignore[attr-defined]

        self.config.datasources[config.name] = config  # type: ignore[index,assignment]

        substituted_config = self._perform_substitutions_on_datasource_config(config)

        datasource: Optional[Datasource] = None
        if initialize:
            try:
                datasource = self._instantiate_datasource_from_config(
                    raw_config=config, substituted_config=substituted_config
                )
                self._cached_datasources[config.name] = datasource
            except ge_exceptions.DatasourceInitializationError as e:
                # Do not keep configuration that could not be instantiated.
                if save_changes:
                    self._datasource_store.delete(config)  # type: ignore[attr-defined]
                # If the DatasourceStore uses an InlineStoreBackend, the config may already be updated
                self.config.datasources.pop(config.name, None)  # type: ignore[union-attr,arg-type]
                raise e

        return datasource

    def _construct_data_context_id(self) -> str:
        # Choose the id of the currently-configured expectations store, if it is a persistent store
        expectations_store = self._stores[self.variables.expectations_store_name]
        if isinstance(expectations_store.store_backend, TupleStoreBackend):
            # suppress_warnings since a warning will already have been issued during the store creation
            # if there was an invalid store config
            return expectations_store.store_backend_id_warnings_suppressed

        # Otherwise choose the id stored in the project_config
        else:
            return self.variables.anonymous_usage_statistics.data_context_id  # type: ignore[union-attr]

    def _compile_evaluation_parameter_dependencies(self) -> None:
        self._evaluation_parameter_dependencies = {}
        # NOTE: Chetan - 20211118: This iteration is reverting the behavior performed here:
        # https://github.com/great-expectations/great_expectations/pull/3377
        # This revision was necessary due to breaking changes but will need to be brought back in a future ticket.
        for key in self.expectations_store.list_keys():
            expectation_suite_dict: dict = cast(dict, self.expectations_store.get(key))
            if not expectation_suite_dict:
                continue
            expectation_suite = ExpectationSuite(
                **expectation_suite_dict, data_context=self
            )

            dependencies: dict = (
                expectation_suite.get_evaluation_parameter_dependencies()
            )
            if len(dependencies) > 0:
                nested_update(self._evaluation_parameter_dependencies, dependencies)

        self._evaluation_parameter_dependencies_compiled = True

    def get_validation_result(
        self,
        expectation_suite_name,
        run_id=None,
        batch_identifier=None,
        validations_store_name=None,
        failed_only=False,
        include_rendered_content=None,
    ):
        """Get validation results from a configured store.

        Args:
            expectation_suite_name: expectation_suite name for which to get validation result (default: "default")
            run_id: run_id for which to get validation result (if None, fetch the latest result by alphanumeric sort)
            validations_store_name: the name of the store from which to get validation results
            failed_only: if True, filter the result to return only failed expectations
            include_rendered_content: whether to re-populate the validation_result rendered_content

        Returns:
            validation_result

        """
        if validations_store_name is None:
            validations_store_name = self.validations_store_name
        selected_store = self.stores[validations_store_name]

        if run_id is None or batch_identifier is None:
            # Get most recent run id
            # NOTE : This method requires a (potentially very inefficient) list_keys call.
            # It should probably move to live in an appropriate Store class,
            # but when we do so, that Store will need to function as more than just a key-value Store.
            key_list = selected_store.list_keys()
            filtered_key_list = []
            for key in key_list:
                if run_id is not None and key.run_id != run_id:
                    continue
                if (
                    batch_identifier is not None
                    and key.batch_identifier != batch_identifier
                ):
                    continue
                filtered_key_list.append(key)

            # run_id_set = set([key.run_id for key in filtered_key_list])
            if len(filtered_key_list) == 0:
                logger.warning("No valid run_id values found.")
                return {}

            filtered_key_list = sorted(filtered_key_list, key=lambda x: x.run_id)

            if run_id is None:
                run_id = filtered_key_list[-1].run_id
            if batch_identifier is None:
                batch_identifier = filtered_key_list[-1].batch_identifier

        if include_rendered_content is None:
            include_rendered_content = (
                self._determine_if_expectation_validation_result_include_rendered_content()
            )

        key = ValidationResultIdentifier(
            expectation_suite_identifier=ExpectationSuiteIdentifier(
                expectation_suite_name=expectation_suite_name
            ),
            run_id=run_id,
            batch_identifier=batch_identifier,
        )
        results_dict = selected_store.get(key)

        validation_result = (
            results_dict.get_failed_validation_results()
            if failed_only
            else results_dict
        )

        if include_rendered_content:
            for expectation_validation_result in validation_result.results:
                expectation_validation_result.render()
                expectation_validation_result.expectation_config.render()

        return validation_result

    def store_validation_result_metrics(
        self, requested_metrics, validation_results, target_store_name
    ) -> None:
        self._store_metrics(requested_metrics, validation_results, target_store_name)

    def _store_metrics(
        self, requested_metrics, validation_results, target_store_name
    ) -> None:
        """
        requested_metrics is a dictionary like this:

          requested_metrics:
            *: The asterisk here matches *any* expectation suite name
               use the 'kwargs' key to request metrics that are defined by kwargs,
               for example because they are defined only for a particular column
               - column:
                   Age:
                     - expect_column_min_to_be_between.result.observed_value
                - statistics.evaluated_expectations
                - statistics.successful_expectations
        """
        expectation_suite_name = validation_results.meta["expectation_suite_name"]
        run_id = validation_results.meta["run_id"]
        data_asset_name = validation_results.meta.get("batch_kwargs", {}).get(
            "data_asset_name"
        )

        for expectation_suite_dependency, metrics_list in requested_metrics.items():
            if (expectation_suite_dependency != "*") and (
                expectation_suite_dependency != expectation_suite_name
            ):
                continue

            if not isinstance(metrics_list, list):
                raise ge_exceptions.DataContextError(
                    "Invalid requested_metrics configuration: metrics requested for "
                    "each expectation suite must be a list."
                )

            for metric_configuration in metrics_list:
                metric_configurations = (
                    AbstractDataContext._get_metric_configuration_tuples(
                        metric_configuration
                    )
                )
                for metric_name, metric_kwargs in metric_configurations:
                    try:
                        metric_value = validation_results.get_metric(
                            metric_name, **metric_kwargs
                        )
                        self.stores[target_store_name].set(
                            ValidationMetricIdentifier(
                                run_id=run_id,
                                data_asset_name=data_asset_name,
                                expectation_suite_identifier=ExpectationSuiteIdentifier(
                                    expectation_suite_name
                                ),
                                metric_name=metric_name,
                                metric_kwargs_id=get_metric_kwargs_id(
                                    metric_name, metric_kwargs
                                ),
                            ),
                            metric_value,
                        )
                    except ge_exceptions.UnavailableMetricError:
                        # This will happen frequently in larger pipelines
                        logger.debug(
                            "metric {} was requested by another expectation suite but is not available in "
                            "this validation result.".format(metric_name)
                        )

    def send_usage_message(
        self, event: str, event_payload: Optional[dict], success: Optional[bool] = None
    ) -> None:
        """helper method to send a usage method using DataContext. Used when sending usage events from
            classes like ExpectationSuite.
            event
        Args:
            event (str): str representation of event
            event_payload (dict): optional event payload
            success (bool): optional success param
        Returns:
            None
        """
        send_usage_message(self, event, event_payload, success)

    def _determine_if_expectation_suite_include_rendered_content(
        self, include_rendered_content: Optional[bool] = None
    ) -> bool:
        if include_rendered_content is None:
            if (
                self.include_rendered_content.expectation_suite is True
                or self.include_rendered_content.globally is True
            ):
                return True
            else:
                return False
        return include_rendered_content

    def _determine_if_expectation_validation_result_include_rendered_content(
        self, include_rendered_content: Optional[bool] = None
    ) -> bool:
        if include_rendered_content is None:
            if (
                self.include_rendered_content.expectation_validation_result is True
                or self.include_rendered_content.globally is True
            ):
                return True
            else:
                return False
        return include_rendered_content

    def test_yaml_config(  # noqa: C901 - complexity 17
        self,
        yaml_config: str,
        name: Optional[str] = None,
        class_name: Optional[str] = None,
        runtime_environment: Optional[dict] = None,
        pretty_print: bool = True,
        return_mode: Literal[
            "instantiated_class", "report_object"
        ] = "instantiated_class",
        shorten_tracebacks: bool = False,
    ):
        """Convenience method for testing yaml configs

        test_yaml_config is a convenience method for configuring the moving
        parts of a Great Expectations deployment. It allows you to quickly
        test out configs for system components, especially Datasources,
        Checkpoints, and Stores.

        For many deployments of Great Expectations, these components (plus
        Expectations) are the only ones you'll need.

        test_yaml_config is mainly intended for use within notebooks and tests.

        --Public API--

        --Documentation--
            https://docs.greatexpectations.io/docs/terms/data_context
            https://docs.greatexpectations.io/docs/guides/validation/checkpoints/how_to_configure_a_new_checkpoint_using_test_yaml_config

        Args:
            yaml_config: A string containing the yaml config to be tested
            name: (Optional) A string containing the name of the component to instantiate
            pretty_print: Determines whether to print human-readable output
            return_mode: Determines what type of object test_yaml_config will return.
                Valid modes are "instantiated_class" and "report_object"
            shorten_tracebacks:If true, catch any errors during instantiation and print only the
                last element of the traceback stack. This can be helpful for
                rapid iteration on configs in a notebook, because it can remove
                the need to scroll up and down a lot.

        Returns:
            The instantiated component (e.g. a Datasource)
            OR
            a json object containing metadata from the component's self_check method.
            The returned object is determined by return_mode.
        """
        yaml_config_validator = _YamlConfigValidator(
            data_context=self,
        )
        return yaml_config_validator.test_yaml_config(
            yaml_config=yaml_config,
            name=name,
            class_name=class_name,
            runtime_environment=runtime_environment,
            pretty_print=pretty_print,
            return_mode=return_mode,
            shorten_tracebacks=shorten_tracebacks,
        )<|MERGE_RESOLUTION|>--- conflicted
+++ resolved
@@ -2808,11 +2808,7 @@
             "BaseDatasource",
             "Datasource",
         ]:
-<<<<<<< HEAD
             substituted_config_dict.update({"data_context_root_directory": self.root_directory})  # type: ignore[union-attr]
-=======
-            config_dict.update({"data_context_root_directory": self.root_directory})
->>>>>>> 934bdb08
         module_name: str = "great_expectations.datasource"
         datasource: Datasource = instantiate_class_from_config(
             config=substituted_config_dict,
