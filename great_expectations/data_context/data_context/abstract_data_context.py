--- conflicted
+++ resolved
@@ -756,11 +756,9 @@
         else:
             datasource_name = kwargs.get("name", "")
 
-<<<<<<< HEAD
     def _update_fluent_datasource(self, datasource: FluentDatasource) -> None:
         # NOTE: this is not called
         self.datasources[datasource.name] = datasource
-=======
         if not datasource_name:
             raise gx_exceptions.DataContextError(
                 "Can not write the fluent datasource, because no name was provided."
@@ -780,7 +778,6 @@
         update_datasource._data_context._save_project_config()
 
         self.datasources[datasource_name] = update_datasource
->>>>>>> 878deda9
 
     def _delete_fluent_datasource(self, datasource_name: str) -> None:
         datasource = self.datasources.get(datasource_name)
