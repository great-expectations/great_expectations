import logging
<<<<<<< HEAD
import os
from typing import Mapping, Union
=======
from typing import Mapping, Optional, Union
>>>>>>> 03f592fb

from great_expectations.data_context.data_context.abstract_data_context import (
    AbstractDataContext,
)
from great_expectations.data_context.data_context_variables import (
    FileDataContextVariables,
)
from great_expectations.data_context.types.base import DataContextConfig

logger = logging.getLogger(__name__)


class FileDataContext(AbstractDataContext):
    """
    Extends AbstractDataContext, contains only functionality necessary to hydrate state from disk.

    TODO: Most of the functionality in DataContext will be refactored into this class, and the current DataContext
    class will exist only for backwards-compatibility reasons.
    """

    GE_YML = "great_expectations.yml"

    def __init__(
        self,
        project_config: Union[DataContextConfig, Mapping],
        context_root_dir: str,
        runtime_environment: dict,
    ) -> None:
        """FileDataContext constructor

        Args:
            project_config (DataContextConfig):  Config for current DataContext
            context_root_dir (Optional[str]): location to look for the ``great_expectations.yml`` file. If None,
                searches for the file based on conventions for project subdirectories.
            runtime_environment (Optional[dict]): a dictionary of config variables that override both those set in
                config_variables.yml and the environment
        """
        self._context_root_directory: str = context_root_dir
        self._project_config: DataContextConfig = self._apply_global_config_overrides(
            config=project_config
        )
        super().__init__(runtime_environment=runtime_environment)

    def _init_variables(self) -> FileDataContextVariables:
        raise NotImplementedError

<<<<<<< HEAD
    def _save_project_config(self) -> None:
        """Save the current project to disk."""
        logger.debug("Starting FileDataContext._save_project_config")
        config_filepath: str = os.path.join(self.root_directory, self.GE_YML)
        with open(config_filepath, "w") as outfile:
            self.config.to_yaml(outfile)
=======
    @property
    def root_directory(self) -> Optional[str]:
        """The root directory for configuration objects in the data context; the location in which
        ``great_expectations.yml`` is located.

        Why does this exist in AbstractDataContext? CloudDataContext and FileDataContext both use it

        """
        return self._context_root_directory
>>>>>>> 03f592fb
<|MERGE_RESOLUTION|>--- conflicted
+++ resolved
@@ -1,10 +1,5 @@
 import logging
-<<<<<<< HEAD
-import os
-from typing import Mapping, Union
-=======
 from typing import Mapping, Optional, Union
->>>>>>> 03f592fb
 
 from great_expectations.data_context.data_context.abstract_data_context import (
     AbstractDataContext,
@@ -51,14 +46,13 @@
     def _init_variables(self) -> FileDataContextVariables:
         raise NotImplementedError
 
-<<<<<<< HEAD
     def _save_project_config(self) -> None:
         """Save the current project to disk."""
         logger.debug("Starting FileDataContext._save_project_config")
         config_filepath: str = os.path.join(self.root_directory, self.GE_YML)
         with open(config_filepath, "w") as outfile:
             self.config.to_yaml(outfile)
-=======
+
     @property
     def root_directory(self) -> Optional[str]:
         """The root directory for configuration objects in the data context; the location in which
@@ -67,5 +61,4 @@
         Why does this exist in AbstractDataContext? CloudDataContext and FileDataContext both use it
 
         """
-        return self._context_root_directory
->>>>>>> 03f592fb
+        return self._context_root_directory