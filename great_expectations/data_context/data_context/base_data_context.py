--- conflicted
+++ resolved
@@ -1640,8 +1640,6 @@
     def assistants(self) -> DataAssistantDispatcher:
         return self._assistants
 
-<<<<<<< HEAD
-=======
     @property
     def root_directory(self) -> Optional[str]:
         if hasattr(self._data_context, "_context_root_directory"):
@@ -1665,7 +1663,6 @@
 
         self._evaluation_parameter_dependencies_compiled = True
 
->>>>>>> 03f592fb
     def get_validation_result(
         self,
         expectation_suite_name,
