import copy
import datetime
import errno
import logging
import os
import sys
import traceback
import uuid
import warnings
import webbrowser
from collections import OrderedDict
from typing import Any, Callable, Dict, List, Mapping, Optional, Tuple, Union, cast

from dateutil.parser import parse
from ruamel.yaml import YAML
from ruamel.yaml.comments import CommentedMap

from great_expectations.core.config_peer import ConfigPeer
from great_expectations.core.usage_statistics.events import UsageStatsEvents
from great_expectations.execution_engine import ExecutionEngine
from great_expectations.rule_based_profiler.config.base import (
    ruleBasedProfilerConfigSchema,
)
from great_expectations.rule_based_profiler.data_assistant.data_assistant_dispatcher import (
    DataAssistantDispatcher,
)

try:
    from typing import Literal
except ImportError:
    # Fallback for python < 3.8
    from typing_extensions import Literal

import great_expectations.exceptions as ge_exceptions
from great_expectations.checkpoint import Checkpoint, SimpleCheckpoint
from great_expectations.checkpoint.types.checkpoint_result import CheckpointResult
from great_expectations.core.batch import (
    Batch,
    BatchDefinition,
    BatchRequestBase,
    IDDict,
    get_batch_request_from_acceptable_arguments,
)
from great_expectations.core.expectation_suite import ExpectationSuite
from great_expectations.core.expectation_validation_result import get_metric_kwargs_id
from great_expectations.core.id_dict import BatchKwargs
from great_expectations.core.metric import ValidationMetricIdentifier
from great_expectations.core.run_identifier import RunIdentifier
from great_expectations.core.usage_statistics.anonymizers.anonymizer import Anonymizer
from great_expectations.core.usage_statistics.anonymizers.datasource_anonymizer import (
    DatasourceAnonymizer,
)
from great_expectations.core.usage_statistics.usage_statistics import (
    UsageStatisticsHandler,
    add_datasource_usage_statistics,
    get_batch_list_usage_statistics,
    run_validation_operator_usage_statistics,
    save_expectation_suite_usage_statistics,
    send_usage_message,
    usage_statistics_enabled_method,
)
from great_expectations.core.util import nested_update
from great_expectations.data_asset import DataAsset
from great_expectations.data_context.data_context.cloud_data_context import (
    CloudDataContext,
)
from great_expectations.data_context.data_context.ephemeral_data_context import (
    EphemeralDataContext,
)
from great_expectations.data_context.data_context.file_data_context import (
    FileDataContext,
)
from great_expectations.data_context.store import Store, TupleStoreBackend
from great_expectations.data_context.store.expectations_store import ExpectationsStore
from great_expectations.data_context.store.profiler_store import ProfilerStore
from great_expectations.data_context.store.validations_store import ValidationsStore
from great_expectations.data_context.templates import CONFIG_VARIABLES_TEMPLATE
from great_expectations.data_context.types.base import (
    CURRENT_GE_CONFIG_VERSION,
    DEFAULT_USAGE_STATISTICS_URL,
    AnonymizedUsageStatisticsConfig,
    CheckpointConfig,
    ConcurrencyConfig,
    DataContextConfig,
    DataContextConfigDefaults,
    DatasourceConfig,
    GeCloudConfig,
    ProgressBarsConfig,
    dataContextConfigSchema,
    datasourceConfigSchema,
)
from great_expectations.data_context.types.refs import GeCloudIdAwareRef
from great_expectations.data_context.types.resource_identifiers import (
    ConfigurationIdentifier,
    ExpectationSuiteIdentifier,
    GeCloudIdentifier,
    ValidationResultIdentifier,
)
from great_expectations.data_context.util import (
    PasswordMasker,
    build_store_from_config,
    instantiate_class_from_config,
    load_class,
    parse_substitution_variable,
    substitute_all_config_variables,
    substitute_config_variable,
)
from great_expectations.dataset import Dataset
from great_expectations.datasource import LegacyDatasource
from great_expectations.datasource.data_connector.data_connector import DataConnector
from great_expectations.datasource.new_datasource import BaseDatasource, Datasource
from great_expectations.marshmallow__shade import ValidationError
from great_expectations.profile.basic_dataset_profiler import BasicDatasetProfiler
from great_expectations.render.renderer.site_builder import SiteBuilder
from great_expectations.rule_based_profiler import (
    RuleBasedProfiler,
    RuleBasedProfilerResult,
)
from great_expectations.rule_based_profiler.config import RuleBasedProfilerConfig
from great_expectations.util import (
    filter_properties_dict,
    verify_dynamic_loading_support,
)
from great_expectations.validator.validator import BridgeValidator, Validator

try:
    from sqlalchemy.exc import SQLAlchemyError
except ImportError:
    # We'll redefine this error in code below to catch ProfilerError, which is caught above, so SA errors will
    # just fall through
    SQLAlchemyError = ge_exceptions.ProfilerError

logger = logging.getLogger(__name__)
# TODO: check if this can be refactored to use YAMLHandler class
yaml = YAML()
yaml.indent(mapping=2, sequence=4, offset=2)
yaml.default_flow_style = False


# TODO: <WILL> Most of the logic here will be migrated to EphemeralDataContext


class BaseDataContext(EphemeralDataContext, ConfigPeer):
    """
        This class implements most of the functionality of DataContext, with a few exceptions.

        1. BaseDataContext does not attempt to keep its project_config in sync with a file on disc.
        2. BaseDataContext doesn't attempt to "guess" paths or objects types. Instead, that logic is pushed
            into DataContext class.

        Together, these changes make BaseDataContext class more testable.

    --ge-feature-maturity-info--

        id: os_linux
        title: OS - Linux
        icon:
        short_description:
        description:
        how_to_guide_url:
        maturity: Production
        maturity_details:
            api_stability: N/A
            implementation_completeness: N/A
            unit_test_coverage: Complete
            integration_infrastructure_test_coverage: Complete
            documentation_completeness: Complete
            bug_risk: Low

        id: os_macos
        title: OS - MacOS
        icon:
        short_description:
        description:
        how_to_guide_url:
        maturity: Production
        maturity_details:
            api_stability: N/A
            implementation_completeness: N/A
            unit_test_coverage: Complete (local only)
            integration_infrastructure_test_coverage: Complete (local only)
            documentation_completeness: Complete
            bug_risk: Low

        id: os_windows
        title: OS - Windows
        icon:
        short_description:
        description:
        how_to_guide_url:
        maturity: Beta
        maturity_details:
            api_stability: N/A
            implementation_completeness: N/A
            unit_test_coverage: Minimal
            integration_infrastructure_test_coverage: Minimal
            documentation_completeness: Complete
            bug_risk: Moderate
    ------------------------------------------------------------
        id: workflow_create_edit_expectations_cli_scaffold
        title: Create and Edit Expectations - suite scaffold
        icon:
        short_description: Creating a new Expectation Suite using suite scaffold
        description: Creating Expectation Suites through an interactive development loop using suite scaffold
        how_to_guide_url: https://docs.greatexpectations.io/en/latest/how_to_guides/creating_and_editing_expectations/how_to_automatically_create_a_new_expectation_suite.html
        maturity: Experimental (expect exciting changes to Profiler capability)
        maturity_details:
            api_stability: N/A
            implementation_completeness: N/A
            unit_test_coverage: N/A
            integration_infrastructure_test_coverage: Partial
            documentation_completeness: Complete
            bug_risk: Low

        id: workflow_create_edit_expectations_cli_edit
        title: Create and Edit Expectations - CLI
        icon:
        short_description: Creating a new Expectation Suite using the CLI
        description: Creating a Expectation Suite great_expectations suite new command
        how_to_guide_url: https://docs.greatexpectations.io/en/latest/how_to_guides/creating_and_editing_expectations/how_to_create_a_new_expectation_suite_using_the_cli.html
        maturity: Experimental (expect exciting changes to Profiler and Suite Renderer capability)
        maturity_details:
            api_stability: N/A
            implementation_completeness: N/A
            unit_test_coverage: N/A
            integration_infrastructure_test_coverage: Partial
            documentation_completeness: Complete
            bug_risk: Low

        id: workflow_create_edit_expectations_json_schema
        title: Create and Edit Expectations - Json schema
        icon:
        short_description: Creating a new Expectation Suite from a json schema file
        description: Creating a new Expectation Suite using JsonSchemaProfiler function and json schema file
        how_to_guide_url: https://docs.greatexpectations.io/en/latest/how_to_guides/creating_and_editing_expectations/how_to_create_a_suite_from_a_json_schema_file.html
        maturity: Experimental (expect exciting changes to Profiler capability)
        maturity_details:
            api_stability: N/A
            implementation_completeness: N/A
            unit_test_coverage: N/A
            integration_infrastructure_test_coverage: Partial
            documentation_completeness: Complete
            bug_risk: Low

    --ge-feature-maturity-info--
    """

    PROFILING_ERROR_CODE_TOO_MANY_DATA_ASSETS = 2
    PROFILING_ERROR_CODE_SPECIFIED_DATA_ASSETS_NOT_FOUND = 3
    PROFILING_ERROR_CODE_NO_BATCH_KWARGS_GENERATORS_FOUND = 4
    PROFILING_ERROR_CODE_MULTIPLE_BATCH_KWARGS_GENERATORS_FOUND = 5
    UNCOMMITTED_DIRECTORIES = ["data_docs", "validations"]
    GE_UNCOMMITTED_DIR = "uncommitted"
    BASE_DIRECTORIES = [
        DataContextConfigDefaults.CHECKPOINTS_BASE_DIRECTORY.value,
        DataContextConfigDefaults.EXPECTATIONS_BASE_DIRECTORY.value,
        DataContextConfigDefaults.PLUGINS_BASE_DIRECTORY.value,
        DataContextConfigDefaults.PROFILERS_BASE_DIRECTORY.value,
        GE_UNCOMMITTED_DIR,
    ]
    GE_DIR = "great_expectations"
    GE_YML = "great_expectations.yml"
    GE_EDIT_NOTEBOOK_DIR = GE_UNCOMMITTED_DIR
    DOLLAR_SIGN_ESCAPE_STRING = r"\$"
    TEST_YAML_CONFIG_SUPPORTED_STORE_TYPES = [
        "ExpectationsStore",
        "ValidationsStore",
        "HtmlSiteStore",
        "EvaluationParameterStore",
        "MetricStore",
        "SqlAlchemyQueryStore",
        "CheckpointStore",
        "ProfilerStore",
    ]
    TEST_YAML_CONFIG_SUPPORTED_DATASOURCE_TYPES = [
        "Datasource",
        "SimpleSqlalchemyDatasource",
    ]
    TEST_YAML_CONFIG_SUPPORTED_DATA_CONNECTOR_TYPES = [
        "InferredAssetFilesystemDataConnector",
        "ConfiguredAssetFilesystemDataConnector",
        "InferredAssetS3DataConnector",
        "ConfiguredAssetS3DataConnector",
        "InferredAssetAzureDataConnector",
        "ConfiguredAssetAzureDataConnector",
        "InferredAssetGCSDataConnector",
        "ConfiguredAssetGCSDataConnector",
        "InferredAssetSqlDataConnector",
        "ConfiguredAssetSqlDataConnector",
    ]
    TEST_YAML_CONFIG_SUPPORTED_CHECKPOINT_TYPES = [
        "Checkpoint",
        "SimpleCheckpoint",
    ]
    TEST_YAML_CONFIG_SUPPORTED_PROFILER_TYPES = [
        "RuleBasedProfiler",
    ]
    ALL_TEST_YAML_CONFIG_DIAGNOSTIC_INFO_TYPES = [
        "__substitution_error__",
        "__yaml_parse_error__",
        "__custom_subclass_not_core_ge__",
        "__class_name_not_provided__",
    ]
    ALL_TEST_YAML_CONFIG_SUPPORTED_TYPES = (
        TEST_YAML_CONFIG_SUPPORTED_STORE_TYPES
        + TEST_YAML_CONFIG_SUPPORTED_DATASOURCE_TYPES
        + TEST_YAML_CONFIG_SUPPORTED_DATA_CONNECTOR_TYPES
        + TEST_YAML_CONFIG_SUPPORTED_CHECKPOINT_TYPES
        + TEST_YAML_CONFIG_SUPPORTED_PROFILER_TYPES
    )

    _data_context = None

    @classmethod
    def validate_config(cls, project_config: Union[DataContextConfig, Mapping]) -> bool:
        if isinstance(project_config, DataContextConfig):
            return True
        try:
            dataContextConfigSchema.load(project_config)
        except ValidationError:
            raise
        return True

    @usage_statistics_enabled_method(
        event_name=UsageStatsEvents.DATA_CONTEXT___INIT__.value,
    )
    def __init__(
        self,
        project_config: Union[DataContextConfig, Mapping],
        context_root_dir: Optional[str] = None,
        runtime_environment: Optional[dict] = None,
        ge_cloud_mode: bool = False,
        ge_cloud_config: Optional[GeCloudConfig] = None,
    ) -> None:
        """DataContext constructor

        Args:
            context_root_dir: location to look for the ``great_expectations.yml`` file. If None, searches for the file \
            based on conventions for project subdirectories.
            runtime_environment: a dictionary of config variables that
            override both those set in config_variables.yml and the environment

        Returns:
            None
        """
        if not BaseDataContext.validate_config(project_config):
            raise ge_exceptions.InvalidConfigError(
                "Your project_config is not valid. Try using the CLI check-config command."
            )
        self._ge_cloud_mode = ge_cloud_mode
        self._ge_cloud_config = ge_cloud_config
<<<<<<< HEAD
=======
        self._project_config = self._apply_global_config_overrides(
            config=project_config
        )
>>>>>>> 65a7a421

        if context_root_dir is not None:
            context_root_dir = os.path.abspath(context_root_dir)
        self._context_root_directory = context_root_dir

        self.runtime_environment = runtime_environment or {}

        if self._ge_cloud_mode:
            self._data_context = CloudDataContext(
                project_config=project_config,
                runtime_environment=runtime_environment,
                ge_cloud_mode=ge_cloud_mode,
                ge_cloud_config=ge_cloud_config,
            )
        elif self._context_root_directory:
            self._data_context = FileDataContext(
                project_config=project_config,
                context_root_dir=context_root_dir,
                runtime_environment=runtime_environment,
            )
        else:
            self._data_context = EphemeralDataContext(
                project_config=project_config, runtime_environment=runtime_environment
            )
        # HERE IS CODE THAT WILL GO AWAY EVENTUALLY
        self._project_config = self._data_context._project_config
        # self._project_config = project_config
        # Init plugin support
        if self.plugins_directory is not None and os.path.exists(
            self.plugins_directory
        ):
            sys.path.append(self.plugins_directory)

        # We want to have directories set up before initializing usage statistics so that we can obtain a context instance id
        self._in_memory_instance_id = (
            None  # This variable *may* be used in case we cannot save an instance id
        )

        # Init stores
        self._stores = {}
        self._init_stores(self.project_config_with_variables_substituted.stores)

        # Init data_context_id
        self._data_context_id = self._construct_data_context_id()

        # Override the project_config data_context_id if an expectations_store was already set up
        self.config.anonymous_usage_statistics.data_context_id = self._data_context_id
        self._initialize_usage_statistics(
            self.project_config_with_variables_substituted.anonymous_usage_statistics
        )

        # Store cached datasources but don't init them
        self._cached_datasources = {}

        # Build the datasources we know about and have access to
        self._init_datasources(self.project_config_with_variables_substituted)

        # Init validation operators
        # NOTE - 20200522 - JPC - A consistent approach to lazy loading for plugins will be useful here, harmonizing
        # the way that execution environments (AKA datasources), validation operators, site builders and other
        # plugins are built.
        self.validation_operators = {}
        # NOTE - 20210112 - Alex Sherstinsky - Validation Operators are planned to be deprecated.
        if (
            "validation_operators" in self.get_config().commented_map
            and self.config.validation_operators
        ):
            for (
                validation_operator_name,
                validation_operator_config,
            ) in self.config.validation_operators.items():
                self.add_validation_operator(
                    validation_operator_name,
                    validation_operator_config,
                )

        self._evaluation_parameter_dependencies_compiled = False
        self._evaluation_parameter_dependencies = {}

        self._assistants = DataAssistantDispatcher(data_context=self)

    @property
    def ge_cloud_config(self) -> Optional[GeCloudConfig]:
        return self._ge_cloud_config

    @property
    def ge_cloud_mode(self) -> bool:
        return self._ge_cloud_mode

    def _build_store_from_config(
        self, store_name: str, store_config: dict
    ) -> Optional[Store]:
        module_name = "great_expectations.data_context.store"
        # Set expectations_store.store_backend_id to the data_context_id from the project_config if
        # the expectations_store does not yet exist by:
        # adding the data_context_id from the project_config
        # to the store_config under the key manually_initialize_store_backend_id
        if (store_name == self.expectations_store_name) and store_config.get(
            "store_backend"
        ):
            store_config["store_backend"].update(
                {
                    "manually_initialize_store_backend_id": self.project_config_with_variables_substituted.anonymous_usage_statistics.data_context_id
                }
            )

        # Set suppress_store_backend_id = True if store is inactive and has a store_backend.
        if (
            store_name not in [store["name"] for store in self.list_active_stores()]
            and store_config.get("store_backend") is not None
        ):
            store_config["store_backend"].update({"suppress_store_backend_id": True})

        new_store = build_store_from_config(
            store_name=store_name,
            store_config=store_config,
            module_name=module_name,
            runtime_environment={
                "root_directory": self.root_directory,
            },
        )
        self._stores[store_name] = new_store
        return new_store

    def _init_stores(self, store_configs: Dict[str, dict]) -> None:
        """Initialize all Stores for this DataContext.

        Stores are a good fit for reading/writing objects that:
            1. follow a clear key-value pattern, and
            2. are usually edited programmatically, using the Context

        Note that stores do NOT manage plugins.
        """
        for store_name, store_config in store_configs.items():
            self._build_store_from_config(store_name, store_config)

    def _init_datasources(self, config: DataContextConfig) -> None:
        if not config.datasources:
            return
        for datasource_name in config.datasources:
            try:
                self._cached_datasources[datasource_name] = self.get_datasource(
                    datasource_name=datasource_name
                )
            except ge_exceptions.DatasourceInitializationError as e:
                logger.warning(f"Cannot initialize datasource {datasource_name}: {e}")
                # this error will happen if our configuration contains datasources that GE can no longer connect to.
                # this is ok, as long as we don't use it to retrieve a batch. If we try to do that, the error will be
                # caught at the context.get_batch() step. So we just pass here.
                pass

<<<<<<< HEAD
=======
    def _apply_global_config_overrides(
        self, config: DataContextConfig
    ) -> DataContextConfig:
        # check for global usage statistics opt out
        validation_errors = {}

        config_with_global_config_overrides: DataContextConfig = copy.deepcopy(config)

        if self._check_global_usage_statistics_opt_out():
            logger.info(
                "Usage statistics is disabled globally. Applying override to project_config."
            )
            config_with_global_config_overrides.anonymous_usage_statistics.enabled = (
                False
            )

        # check for global data_context_id
        global_data_context_id = self._get_global_config_value(
            environment_variable="GE_DATA_CONTEXT_ID",
            conf_file_section="anonymous_usage_statistics",
            conf_file_option="data_context_id",
        )
        if global_data_context_id:
            data_context_id_errors = anonymizedUsageStatisticsSchema.validate(
                {"data_context_id": global_data_context_id}
            )
            if not data_context_id_errors:
                logger.info(
                    "data_context_id is defined globally. Applying override to project_config."
                )
                config_with_global_config_overrides.anonymous_usage_statistics.data_context_id = (
                    global_data_context_id
                )
            else:
                validation_errors.update(data_context_id_errors)
        # check for global usage_statistics url
        global_usage_statistics_url = self._get_global_config_value(
            environment_variable="GE_USAGE_STATISTICS_URL",
            conf_file_section="anonymous_usage_statistics",
            conf_file_option="usage_statistics_url",
        )
        if global_usage_statistics_url:
            usage_statistics_url_errors = anonymizedUsageStatisticsSchema.validate(
                {"usage_statistics_url": global_usage_statistics_url}
            )
            if not usage_statistics_url_errors:
                logger.info(
                    "usage_statistics_url is defined globally. Applying override to project_config."
                )
                config_with_global_config_overrides.anonymous_usage_statistics.usage_statistics_url = (
                    global_usage_statistics_url
                )
            else:
                validation_errors.update(usage_statistics_url_errors)
        if validation_errors:
            logger.warning(
                "The following globally-defined config variables failed validation:\n{}\n\n"
                "Please fix the variables if you would like to apply global values to project_config.".format(
                    json.dumps(validation_errors, indent=2)
                )
            )
        return config_with_global_config_overrides

    @classmethod
    def _get_global_config_value(
        cls,
        environment_variable: Optional[str] = None,
        conf_file_section=None,
        conf_file_option=None,
    ) -> Optional[str]:
        assert (conf_file_section and conf_file_option) or (
            not conf_file_section and not conf_file_option
        ), "Must pass both 'conf_file_section' and 'conf_file_option' or neither."
        if environment_variable and os.environ.get(environment_variable, False):
            return os.environ.get(environment_variable)
        if conf_file_section and conf_file_option:
            for config_path in BaseDataContext.GLOBAL_CONFIG_PATHS:
                config = configparser.ConfigParser()
                config.read(config_path)
                config_value = config.get(
                    conf_file_section, conf_file_option, fallback=None
                )
                if config_value:
                    return config_value
        return None

    @staticmethod
    def _check_global_usage_statistics_opt_out() -> bool:
        if os.environ.get("GE_USAGE_STATS", False):
            ge_usage_stats = os.environ.get("GE_USAGE_STATS")
            if ge_usage_stats in BaseDataContext.FALSEY_STRINGS:
                return True
            else:
                logger.warning(
                    "GE_USAGE_STATS environment variable must be one of: {}".format(
                        BaseDataContext.FALSEY_STRINGS
                    )
                )
        for config_path in BaseDataContext.GLOBAL_CONFIG_PATHS:
            config = configparser.ConfigParser()
            states = config.BOOLEAN_STATES
            for falsey_string in BaseDataContext.FALSEY_STRINGS:
                states[falsey_string] = False
            states["TRUE"] = True
            states["True"] = True
            config.BOOLEAN_STATES = states
            config.read(config_path)
            try:
                if config.getboolean("anonymous_usage_statistics", "enabled") is False:
                    # If stats are disabled, then opt out is true
                    return True
            except (ValueError, configparser.Error):
                pass
        return False

>>>>>>> 65a7a421
    def _construct_data_context_id(self) -> str:
        """
        Choose the id of the currently-configured expectations store, if available and a persistent store.
        If not, it should choose the id stored in DataContextConfig.
        Returns:
            UUID to use as the data_context_id
        """

        # if in ge_cloud_mode, use ge_cloud_organization_id
        if self.ge_cloud_mode:
            return self.ge_cloud_config.organization_id
        # Choose the id of the currently-configured expectations store, if it is a persistent store
        expectations_store = self._stores[
            self.project_config_with_variables_substituted.expectations_store_name
        ]
        if isinstance(expectations_store.store_backend, TupleStoreBackend):
            # suppress_warnings since a warning will already have been issued during the store creation if there was an invalid store config
            return expectations_store.store_backend_id_warnings_suppressed

        # Otherwise choose the id stored in the project_config
        else:
            return (
                self.project_config_with_variables_substituted.anonymous_usage_statistics.data_context_id
            )

    def _initialize_usage_statistics(
        self, usage_statistics_config: AnonymizedUsageStatisticsConfig
    ) -> None:
        """Initialize the usage statistics system."""
        if not usage_statistics_config.enabled:
            logger.info("Usage statistics is disabled; skipping initialization.")
            self._usage_statistics_handler = None
            return

        self._usage_statistics_handler = UsageStatisticsHandler(
            data_context=self,
            data_context_id=self._data_context_id,
            usage_statistics_url=usage_statistics_config.usage_statistics_url,
        )

    def add_store(self, store_name: str, store_config: dict) -> Optional[Store]:
        """Add a new Store to the DataContext and (for convenience) return the instantiated Store object.

        Args:
            store_name (str): a key for the new Store in in self._stores
            store_config (dict): a config for the Store to add

        Returns:
            store (Store)
        """

        self.config["stores"][store_name] = store_config
        return self._build_store_from_config(store_name, store_config)

    def add_validation_operator(
        self, validation_operator_name: str, validation_operator_config: dict
    ) -> "ValidationOperator":
        """Add a new ValidationOperator to the DataContext and (for convenience) return the instantiated object.

        Args:
            validation_operator_name (str): a key for the new ValidationOperator in in self._validation_operators
            validation_operator_config (dict): a config for the ValidationOperator to add

        Returns:
            validation_operator (ValidationOperator)
        """

        self.config["validation_operators"][
            validation_operator_name
        ] = validation_operator_config
        config = self.project_config_with_variables_substituted.validation_operators[
            validation_operator_name
        ]
        module_name = "great_expectations.validation_operators"
        new_validation_operator = instantiate_class_from_config(
            config=config,
            runtime_environment={
                "data_context": self,
                "name": validation_operator_name,
            },
            config_defaults={"module_name": module_name},
        )
        if not new_validation_operator:
            raise ge_exceptions.ClassInstantiationError(
                module_name=module_name,
                package_name=None,
                class_name=config["class_name"],
            )
        self.validation_operators[validation_operator_name] = new_validation_operator
        return new_validation_operator

    def _normalize_absolute_or_relative_path(
        self, path: Optional[str]
    ) -> Optional[str]:
        if path is None:
            return
        if os.path.isabs(path):
            return path
        else:
            return os.path.join(self.root_directory, path)

    def _normalize_store_path(self, resource_store):
        if resource_store["type"] == "filesystem":
            if not os.path.isabs(resource_store["base_directory"]):
                resource_store["base_directory"] = os.path.join(
                    self.root_directory, resource_store["base_directory"]
                )
        return resource_store

    def get_site_names(self) -> List[str]:
        """Get a list of configured site names."""
        return list(
            self.project_config_with_variables_substituted.data_docs_sites.keys()
        )

    def get_docs_sites_urls(
        self,
        resource_identifier=None,
        site_name: Optional[str] = None,
        only_if_exists=True,
        site_names: Optional[List[str]] = None,
    ) -> List[Dict[str, str]]:
        """
        Get URLs for a resource for all data docs sites.

        This function will return URLs for any configured site even if the sites
        have not been built yet.

        Args:
            resource_identifier (object): optional. It can be an identifier of
                ExpectationSuite's, ValidationResults and other resources that
                have typed identifiers. If not provided, the method will return
                the URLs of the index page.
            site_name: Optionally specify which site to open. If not specified,
                return all urls in the project.
            site_names: Optionally specify which sites are active. Sites not in
                this list are not processed, even if specified in site_name.

        Returns:
            list: a list of URLs. Each item is the URL for the resource for a
                data docs site
        """
        unfiltered_sites = (
            self.project_config_with_variables_substituted.data_docs_sites
        )

        # Filter out sites that are not in site_names
        sites = (
            {k: v for k, v in unfiltered_sites.items() if k in site_names}
            if site_names
            else unfiltered_sites
        )

        if not sites:
            logger.debug("Found no data_docs_sites.")
            return []
        logger.debug(f"Found {len(sites)} data_docs_sites.")

        if site_name:
            if site_name not in sites.keys():
                raise ge_exceptions.DataContextError(
                    f"Could not find site named {site_name}. Please check your configurations"
                )
            site = sites[site_name]
            site_builder = self._load_site_builder_from_site_config(site)
            url = site_builder.get_resource_url(
                resource_identifier=resource_identifier, only_if_exists=only_if_exists
            )
            return [{"site_name": site_name, "site_url": url}]

        site_urls = []
        for _site_name, site_config in sites.items():
            site_builder = self._load_site_builder_from_site_config(site_config)
            url = site_builder.get_resource_url(
                resource_identifier=resource_identifier, only_if_exists=only_if_exists
            )
            site_urls.append({"site_name": _site_name, "site_url": url})

        return site_urls

    def _load_site_builder_from_site_config(self, site_config) -> SiteBuilder:
        default_module_name = "great_expectations.render.renderer.site_builder"
        site_builder = instantiate_class_from_config(
            config=site_config,
            runtime_environment={
                "data_context": self,
                "root_directory": self.root_directory,
            },
            config_defaults={"module_name": default_module_name},
        )
        if not site_builder:
            raise ge_exceptions.ClassInstantiationError(
                module_name=default_module_name,
                package_name=None,
                class_name=site_config["class_name"],
            )
        return site_builder

    @usage_statistics_enabled_method(
        event_name=UsageStatsEvents.DATA_CONTEXT_OPEN_DATA_DOCS.value,
    )
    def open_data_docs(
        self,
        resource_identifier: Optional[str] = None,
        site_name: Optional[str] = None,
        only_if_exists: bool = True,
    ) -> None:
        """
        A stdlib cross-platform way to open a file in a browser.

        Args:
            resource_identifier: ExpectationSuiteIdentifier,
                ValidationResultIdentifier or any other type's identifier. The
                argument is optional - when not supplied, the method returns the
                URL of the index page.
            site_name: Optionally specify which site to open. If not specified,
                open all docs found in the project.
            only_if_exists: Optionally specify flag to pass to "self.get_docs_sites_urls()".
        """
        data_docs_urls: List[Dict[str, str]] = self.get_docs_sites_urls(
            resource_identifier=resource_identifier,
            site_name=site_name,
            only_if_exists=only_if_exists,
        )
        urls_to_open: List[str] = [site["site_url"] for site in data_docs_urls]

        for url in urls_to_open:
            if url is not None:
                logger.debug(f"Opening Data Docs found here: {url}")
                webbrowser.open(url)

    @property
    def root_directory(self):
        """The root directory for configuration objects in the data context; the location in which
        ``great_expectations.yml`` is located."""
        return self._context_root_directory

    @property
    def plugins_directory(self):
        """The directory in which custom plugin modules should be placed."""
        return self._normalize_absolute_or_relative_path(
            self.project_config_with_variables_substituted.plugins_directory
        )

    @property
    def usage_statistics_handler(self) -> Optional[UsageStatisticsHandler]:
        return self._usage_statistics_handler

    @property
    def project_config_with_variables_substituted(self) -> DataContextConfig:
        return self.get_config_with_variables_substituted()

    @property
    def anonymous_usage_statistics(self):
        return self.project_config_with_variables_substituted.anonymous_usage_statistics

    @property
    def concurrency(self) -> Optional[ConcurrencyConfig]:
        return self.project_config_with_variables_substituted.concurrency

    @property
    def progress_bars(self) -> Optional[ProgressBarsConfig]:
        return self.project_config_with_variables_substituted.progress_bars

    @property
    def notebooks(self):
        return self.project_config_with_variables_substituted.notebooks

    @property
    def stores(self):
        """A single holder for all Stores in this context"""
        return self._stores

    @property
    def datasources(self) -> Dict[str, Union[LegacyDatasource, BaseDatasource]]:
        """A single holder for all Datasources in this context"""
        return self._cached_datasources

    @property
    def checkpoint_store_name(self):
        try:
            return self.project_config_with_variables_substituted.checkpoint_store_name
        except AttributeError:
            from great_expectations.data_context.store.checkpoint_store import (
                CheckpointStore,
            )

            if CheckpointStore.default_checkpoints_exist(
                directory_path=self.root_directory
            ):
                return DataContextConfigDefaults.DEFAULT_CHECKPOINT_STORE_NAME.value
            if self.root_directory:
                error_message: str = f'Attempted to access the "checkpoint_store_name" field with no `checkpoints` directory.\n  Please create the following directory: {os.path.join(self.root_directory, DataContextConfigDefaults.DEFAULT_CHECKPOINT_STORE_BASE_DIRECTORY_RELATIVE_NAME.value)}\n  To use the new "Checkpoint Store" feature, please update your configuration to the new version number {float(CURRENT_GE_CONFIG_VERSION)}.\n  Visit https://docs.greatexpectations.io/docs/guides/miscellaneous/migration_guide#migrating-to-the-batch-request-v3-api to learn more about the upgrade process.'
            else:
                error_message: str = f'Attempted to access the "checkpoint_store_name" field with no `checkpoints` directory.\n  Please create a `checkpoints` directory in your Great Expectations project " f"directory.\n  To use the new "Checkpoint Store" feature, please update your configuration to the new version number {float(CURRENT_GE_CONFIG_VERSION)}.\n  Visit https://docs.greatexpectations.io/docs/guides/miscellaneous/migration_guide#migrating-to-the-batch-request-v3-api to learn more about the upgrade process.'
            raise ge_exceptions.InvalidTopLevelConfigKeyError(error_message)

    @property
    def checkpoint_store(self) -> "CheckpointStore":  # noqa: F821
        checkpoint_store_name: str = self.checkpoint_store_name
        try:
            return self.stores[checkpoint_store_name]
        except KeyError:
            from great_expectations.data_context.store.checkpoint_store import (
                CheckpointStore,
            )

            if CheckpointStore.default_checkpoints_exist(
                directory_path=self.root_directory
            ):
                logger.warning(
                    f'Checkpoint store named "{checkpoint_store_name}" is not a configured store, so will try to use default Checkpoint store.\n  Please update your configuration to the new version number {float(CURRENT_GE_CONFIG_VERSION)} in order to use the new "Checkpoint Store" feature.\n  Visit https://docs.greatexpectations.io/docs/guides/miscellaneous/migration_guide#migrating-to-the-batch-request-v3-api to learn more about the upgrade process.'
                )
                return self._build_store_from_config(
                    checkpoint_store_name,
                    DataContextConfigDefaults.DEFAULT_STORES.value[
                        checkpoint_store_name
                    ],
                )
            raise ge_exceptions.StoreConfigurationError(
                f'Attempted to access the Checkpoint store named "{checkpoint_store_name}", which is not a configured store.'
            )

    @property
    def profiler_store_name(self) -> str:
        try:
            return self.project_config_with_variables_substituted.profiler_store_name
        except AttributeError:
            if BaseDataContext._default_profilers_exist(
                directory_path=self.root_directory
            ):
                return DataContextConfigDefaults.DEFAULT_PROFILER_STORE_NAME.value
            if self.root_directory:
                error_message: str = f'Attempted to access the "profiler_store_name" field with no `profilers` directory.\n  Please create the following directory: {os.path.join(self.root_directory, DataContextConfigDefaults.DEFAULT_PROFILER_STORE_BASE_DIRECTORY_RELATIVE_NAME.value)}\n  To use the new "Profiler Store" feature, please update your configuration to the new version number {float(CURRENT_GE_CONFIG_VERSION)}.\n  Visit https://docs.greatexpectations.io/docs/guides/miscellaneous/migration_guide#migrating-to-the-batch-request-v3-api to learn more about the upgrade process.'
            else:
                error_message: str = f'Attempted to access the "profiler_store_name" field with no `profilers` directory.\n  Please create a `profilers` directory in your Great Expectations project " f"directory.\n  To use the new "Profiler Store" feature, please update your configuration to the new version number {float(CURRENT_GE_CONFIG_VERSION)}.\n  Visit https://docs.greatexpectations.io/docs/guides/miscellaneous/migration_guide#migrating-to-the-batch-request-v3-api to learn more about the upgrade process.'
            raise ge_exceptions.InvalidTopLevelConfigKeyError(error_message)

    @property
    def profiler_store(self) -> ProfilerStore:
        profiler_store_name: str = self.profiler_store_name
        try:
            return self.stores[profiler_store_name]
        except KeyError:
            if BaseDataContext._default_profilers_exist(
                directory_path=self.root_directory
            ):
                logger.warning(
                    f'Profiler store named "{profiler_store_name}" is not a configured store, so will try to use default Profiler store.\n  Please update your configuration to the new version number {float(CURRENT_GE_CONFIG_VERSION)} in order to use the new "Profiler Store" feature.\n  Visit https://docs.greatexpectations.io/docs/guides/miscellaneous/migration_guide#migrating-to-the-batch-request-v3-api to learn more about the upgrade process.'
                )
                return self._build_store_from_config(
                    profiler_store_name,
                    DataContextConfigDefaults.DEFAULT_STORES.value[profiler_store_name],
                )
            raise ge_exceptions.StoreConfigurationError(
                f'Attempted to access the Profiler store named "{profiler_store_name}", which is not a configured store.'
            )

    @staticmethod
    def _default_profilers_exist(directory_path: Optional[str]) -> bool:
        if not directory_path:
            return False

        profiler_directory_path: str = os.path.join(
            directory_path,
            DataContextConfigDefaults.DEFAULT_PROFILER_STORE_BASE_DIRECTORY_RELATIVE_NAME.value,
        )
        return os.path.isdir(profiler_directory_path)

    @property
    def expectations_store_name(self) -> Optional[str]:
        return self.project_config_with_variables_substituted.expectations_store_name

    @property
    def expectations_store(self) -> ExpectationsStore:
        return self.stores[self.expectations_store_name]

    @property
    def data_context_id(self):
        return (
            self.project_config_with_variables_substituted.anonymous_usage_statistics.data_context_id
        )

    @property
    def instance_id(self):
        instance_id = self._load_config_variables_file().get("instance_id")
        if instance_id is None:
            if self._in_memory_instance_id is not None:
                return self._in_memory_instance_id
            instance_id = str(uuid.uuid4())
            self._in_memory_instance_id = instance_id
        return instance_id

    @property
    def config_variables(self):
        # Note Abe 20121114 : We should probably cache config_variables instead of loading them from disk every time.
        return dict(self._load_config_variables_file())

    @property
    def config(self) -> DataContextConfig:
        return self._project_config

    #####
    #
    # Internal helper methods
    #
    #####

    def _load_config_variables_file(self) -> dict:
        """
        Get all config variables from the default location. For Data Contexts in GE Cloud mode, config variables
        have already been interpolated before being sent from the Cloud API.
        """
        if self.ge_cloud_mode:
            return {}
        config_variables_file_path = cast(
            DataContextConfig, self.get_config()
        ).config_variables_file_path
        if config_variables_file_path:
            try:
                # If the user specifies the config variable path with an environment variable, we want to substitute it
                defined_path = substitute_config_variable(
                    config_variables_file_path, dict(os.environ)
                )
                if not os.path.isabs(defined_path):
                    # A BaseDataContext will not have a root directory; in that case use the current directory
                    # for any non-absolute path
                    root_directory = self.root_directory or os.curdir
                else:
                    root_directory = ""
                var_path = os.path.join(root_directory, defined_path)
                with open(var_path) as config_variables_file:
                    return yaml.load(config_variables_file) or {}
            except OSError as e:
                if e.errno != errno.ENOENT:
                    raise
                logger.debug("Generating empty config variables file.")
                return {}
        else:
            return {}

    def get_config_with_variables_substituted(
        self, config: Optional[DataContextConfig] = None
    ) -> DataContextConfig:
        """
        Substitute vars in config of form ${var} or $(var) with values found in the following places,
        in order of precedence: ge_cloud_config (for Data Contexts in GE Cloud mode), runtime_environment,
        environment variables, config_variables, or ge_cloud_config_variable_defaults (allows certain variables to
        be optional in GE Cloud mode).
        """
        if not config:
            config = self.config
        # THIS FRICKEN CODE RIGHT HERE
        substituted_config_variables = substitute_all_config_variables(
            self.config_variables,
            dict(os.environ),
            self.DOLLAR_SIGN_ESCAPE_STRING,
        )

        # Substitutions should have already occurred for GE Cloud configs at this point
        substitutions = {
            **substituted_config_variables,
            **dict(os.environ),
            **self.runtime_environment,
        }

        if self.ge_cloud_mode:
            ge_cloud_config_variable_defaults = {
                "plugins_directory": self._normalize_absolute_or_relative_path(
                    DataContextConfigDefaults.DEFAULT_PLUGINS_DIRECTORY.value
                ),
                "usage_statistics_url": DEFAULT_USAGE_STATISTICS_URL,
            }
            for config_variable, value in ge_cloud_config_variable_defaults.items():
                if substitutions.get(config_variable) is None:
                    logger.info(
                        f'Config variable "{config_variable}" was not found in environment or global config ('
                        f'{super().GLOBAL_CONFIG_PATHS}). Using default value "{value}" instead. If you would '
                        f"like to "
                        f"use a different value, please specify it in an environment variable or in a "
                        f"great_expectations.conf file located at one of the above paths, in a section named "
                        f'"ge_cloud_config".'
                    )
                    substitutions[config_variable] = value

        return DataContextConfig(
            **substitute_all_config_variables(
                config, substitutions, self.DOLLAR_SIGN_ESCAPE_STRING
            )
        )

    def escape_all_config_variables(
        self,
        value: Union[str, dict, list],
        dollar_sign_escape_string: str = DOLLAR_SIGN_ESCAPE_STRING,
        skip_if_substitution_variable: bool = True,
    ) -> Union[str, dict, list]:
        """
        Replace all `$` characters with the DOLLAR_SIGN_ESCAPE_STRING

        Args:
            value: config variable value
            dollar_sign_escape_string: replaces instances of `$`
            skip_if_substitution_variable: skip if the value is of the form ${MYVAR} or $MYVAR

        Returns:
            input value with all `$` characters replaced with the escape string
        """

        if isinstance(value, dict) or isinstance(value, OrderedDict):
            return {
                k: self.escape_all_config_variables(
                    v, dollar_sign_escape_string, skip_if_substitution_variable
                )
                for k, v in value.items()
            }

        elif isinstance(value, list):
            return [
                self.escape_all_config_variables(
                    v, dollar_sign_escape_string, skip_if_substitution_variable
                )
                for v in value
            ]
        if skip_if_substitution_variable:
            if parse_substitution_variable(value) is None:
                return value.replace("$", dollar_sign_escape_string)
            else:
                return value
        else:
            return value.replace("$", dollar_sign_escape_string)

    def save_config_variable(
        self,
        config_variable_name: str,
        value: Any,
        skip_if_substitution_variable: bool = True,
    ) -> None:
        r"""Save config variable value
        Escapes $ unless they are used in substitution variables e.g. the $ characters in ${SOME_VAR} or $SOME_VAR are not escaped

        Args:
            config_variable_name: name of the property
            value: the value to save for the property
            skip_if_substitution_variable: set to False to escape $ in values in substitution variable form e.g. ${SOME_VAR} -> r"\${SOME_VAR}" or $SOME_VAR -> r"\$SOME_VAR"

        Returns:
            None
        """
        config_variables = self._load_config_variables_file()
        value = self.escape_all_config_variables(
            value,
            self.DOLLAR_SIGN_ESCAPE_STRING,
            skip_if_substitution_variable=skip_if_substitution_variable,
        )
        config_variables[config_variable_name] = value
        config_variables_filepath = cast(
            DataContextConfig, self.get_config()
        ).config_variables_file_path
        if not config_variables_filepath:
            raise ge_exceptions.InvalidConfigError(
                "'config_variables_file_path' property is not found in config - setting it is required to use this feature"
            )

        config_variables_filepath = os.path.join(
            self.root_directory, config_variables_filepath
        )

        os.makedirs(os.path.dirname(config_variables_filepath), exist_ok=True)
        if not os.path.isfile(config_variables_filepath):
            logger.info(
                "Creating new substitution_variables file at {config_variables_filepath}".format(
                    config_variables_filepath=config_variables_filepath
                )
            )
            with open(config_variables_filepath, "w") as template:
                template.write(CONFIG_VARIABLES_TEMPLATE)

        with open(config_variables_filepath, "w") as config_variables_file:
            yaml.dump(config_variables, config_variables_file)

    def delete_datasource(self, datasource_name: str) -> None:
        """Delete a data source
        Args:
            datasource_name: The name of the datasource to delete.

        Raises:
            ValueError: If the datasource name isn't provided or cannot be found.
        """
        if datasource_name is None:
            raise ValueError("Datasource names must be a datasource name")
        else:
            datasource = self.get_datasource(datasource_name=datasource_name)
            if datasource:
                # remove key until we have a delete method on project_config
                # self.project_config_with_variables_substituted.datasources[
                # datasource_name].remove()
                del self.config["datasources"][datasource_name]
                del self._cached_datasources[datasource_name]
            else:
                raise ValueError(f"Datasource {datasource_name} not found")

    def get_available_data_asset_names(
        self, datasource_names=None, batch_kwargs_generator_names=None
    ):
        """Inspect datasource and batch kwargs generators to provide available data_asset objects.

        Args:
            datasource_names: list of datasources for which to provide available data_asset_name objects. If None, \
            return available data assets for all datasources.
            batch_kwargs_generator_names: list of batch kwargs generators for which to provide available
            data_asset_name objects.

        Returns:
            data_asset_names (dict): Dictionary describing available data assets
            ::

                {
                  datasource_name: {
                    batch_kwargs_generator_name: [ data_asset_1, data_asset_2, ... ]
                    ...
                  }
                  ...
                }

        """
        data_asset_names = {}
        if datasource_names is None:
            datasource_names = [
                datasource["name"] for datasource in self.list_datasources()
            ]
        elif isinstance(datasource_names, str):
            datasource_names = [datasource_names]
        elif not isinstance(datasource_names, list):
            raise ValueError(
                "Datasource names must be a datasource name, list of datasource names or None (to list all datasources)"
            )

        if batch_kwargs_generator_names is not None:
            if isinstance(batch_kwargs_generator_names, str):
                batch_kwargs_generator_names = [batch_kwargs_generator_names]
            if len(batch_kwargs_generator_names) == len(
                datasource_names
            ):  # Iterate over both together
                for idx, datasource_name in enumerate(datasource_names):
                    datasource = self.get_datasource(datasource_name)
                    data_asset_names[
                        datasource_name
                    ] = datasource.get_available_data_asset_names(
                        batch_kwargs_generator_names[idx]
                    )

            elif len(batch_kwargs_generator_names) == 1:
                datasource = self.get_datasource(datasource_names[0])
                datasource_names[
                    datasource_names[0]
                ] = datasource.get_available_data_asset_names(
                    batch_kwargs_generator_names
                )

            else:
                raise ValueError(
                    "If providing batch kwargs generator, you must either specify one for each datasource or only "
                    "one datasource."
                )
        else:  # generator_names is None
            for datasource_name in datasource_names:
                try:
                    datasource = self.get_datasource(datasource_name)
                    data_asset_names[
                        datasource_name
                    ] = datasource.get_available_data_asset_names()
                except ValueError:
                    # handle the edge case of a non-existent datasource
                    data_asset_names[datasource_name] = {}

        return data_asset_names

    def build_batch_kwargs(
        self,
        datasource,
        batch_kwargs_generator,
        data_asset_name=None,
        partition_id=None,
        **kwargs,
    ):
        """Builds batch kwargs using the provided datasource, batch kwargs generator, and batch_parameters.

        Args:
            datasource (str): the name of the datasource for which to build batch_kwargs
            batch_kwargs_generator (str): the name of the batch kwargs generator to use to build batch_kwargs
            data_asset_name (str): an optional name batch_parameter
            **kwargs: additional batch_parameters

        Returns:
            BatchKwargs

        """
        if kwargs.get("name"):
            if data_asset_name:
                raise ValueError(
                    "Cannot provide both 'name' and 'data_asset_name'. Please use 'data_asset_name' only."
                )
            # deprecated-v0.11.2
            warnings.warn(
                "name is deprecated as a batch_parameter as of v0.11.2 and will be removed in v0.16. Please use data_asset_name instead.",
                DeprecationWarning,
            )
            data_asset_name = kwargs.pop("name")
        datasource_obj = self.get_datasource(datasource)
        batch_kwargs = datasource_obj.build_batch_kwargs(
            batch_kwargs_generator=batch_kwargs_generator,
            data_asset_name=data_asset_name,
            partition_id=partition_id,
            **kwargs,
        )
        return batch_kwargs

    def _get_batch_v2(
        self,
        batch_kwargs: Union[dict, BatchKwargs],
        expectation_suite_name: Union[str, ExpectationSuite],
        data_asset_type=None,
        batch_parameters=None,
    ) -> DataAsset:
        """Build a batch of data using batch_kwargs, and return a DataAsset with expectation_suite_name attached. If
        batch_parameters are included, they will be available as attributes of the batch.
        Args:
            batch_kwargs: the batch_kwargs to use; must include a datasource key
            expectation_suite_name: The ExpectationSuite or the name of the expectation_suite to get
            data_asset_type: the type of data_asset to build, with associated expectation implementations. This can
                generally be inferred from the datasource.
            batch_parameters: optional parameters to store as the reference description of the batch. They should
                reflect parameters that would provide the passed BatchKwargs.
        Returns:
            DataAsset
        """
        if isinstance(batch_kwargs, dict):
            batch_kwargs = BatchKwargs(batch_kwargs)

        if not isinstance(batch_kwargs, BatchKwargs):
            raise ge_exceptions.BatchKwargsError(
                "BatchKwargs must be a BatchKwargs object or dictionary."
            )

        if not isinstance(
            expectation_suite_name, (ExpectationSuite, ExpectationSuiteIdentifier, str)
        ):
            raise ge_exceptions.DataContextError(
                "expectation_suite_name must be an ExpectationSuite, "
                "ExpectationSuiteIdentifier or string."
            )

        if isinstance(expectation_suite_name, ExpectationSuite):
            expectation_suite = expectation_suite_name
        elif isinstance(expectation_suite_name, ExpectationSuiteIdentifier):
            expectation_suite = self.get_expectation_suite(
                expectation_suite_name.expectation_suite_name
            )
        else:
            expectation_suite = self.get_expectation_suite(expectation_suite_name)

        datasource = self.get_datasource(batch_kwargs.get("datasource"))
        batch = datasource.get_batch(
            batch_kwargs=batch_kwargs, batch_parameters=batch_parameters
        )
        if data_asset_type is None:
            data_asset_type = datasource.config.get("data_asset_type")

        validator = BridgeValidator(
            batch=batch,
            expectation_suite=expectation_suite,
            expectation_engine=data_asset_type,
        )
        return validator.get_dataset()

    def _get_batch_v3(
        self,
        datasource_name: Optional[str] = None,
        data_connector_name: Optional[str] = None,
        data_asset_name: Optional[str] = None,
        *,
        batch_request: Optional[BatchRequestBase] = None,
        batch_data: Optional[Any] = None,
        data_connector_query: Optional[Union[IDDict, dict]] = None,
        batch_identifiers: Optional[dict] = None,
        limit: Optional[int] = None,
        index: Optional[Union[int, list, tuple, slice, str]] = None,
        custom_filter_function: Optional[Callable] = None,
        batch_spec_passthrough: Optional[dict] = None,
        sampling_method: Optional[str] = None,
        sampling_kwargs: Optional[dict] = None,
        splitter_method: Optional[str] = None,
        splitter_kwargs: Optional[dict] = None,
        runtime_parameters: Optional[dict] = None,
        query: Optional[str] = None,
        path: Optional[str] = None,
        batch_filter_parameters: Optional[dict] = None,
        **kwargs,
    ) -> Union[Batch, DataAsset]:
        """Get exactly one batch, based on a variety of flexible input types.

        Args:
            datasource_name
            data_connector_name
            data_asset_name

            batch_request
            batch_data
            data_connector_query
            batch_identifiers
            batch_filter_parameters

            limit
            index
            custom_filter_function

            batch_spec_passthrough

            sampling_method
            sampling_kwargs

            splitter_method
            splitter_kwargs

            **kwargs

        Returns:
            (Batch) The requested batch

        This method does not require typed or nested inputs.
        Instead, it is intended to help the user pick the right parameters.

        This method attempts to return exactly one batch.
        If 0 or more than 1 batches would be returned, it raises an error.
        """
        batch_list: List[Batch] = self.get_batch_list(
            datasource_name=datasource_name,
            data_connector_name=data_connector_name,
            data_asset_name=data_asset_name,
            batch_request=batch_request,
            batch_data=batch_data,
            data_connector_query=data_connector_query,
            batch_identifiers=batch_identifiers,
            limit=limit,
            index=index,
            custom_filter_function=custom_filter_function,
            batch_spec_passthrough=batch_spec_passthrough,
            sampling_method=sampling_method,
            sampling_kwargs=sampling_kwargs,
            splitter_method=splitter_method,
            splitter_kwargs=splitter_kwargs,
            runtime_parameters=runtime_parameters,
            query=query,
            path=path,
            batch_filter_parameters=batch_filter_parameters,
            **kwargs,
        )
        # NOTE: Alex 20201202 - The check below is duplicate of code in Datasource.get_single_batch_from_batch_request()
        # deprecated-v0.13.20
        warnings.warn(
            "get_batch is deprecated for the V3 Batch Request API as of v0.13.20 and will be removed in v0.16. Please use "
            "get_batch_list instead.",
            DeprecationWarning,
        )
        if len(batch_list) != 1:
            raise ValueError(
                f"Got {len(batch_list)} batches instead of a single batch. If you would like to use a BatchRequest to "
                f"return multiple batches, please use get_batch_list directly instead of calling get_batch"
            )
        return batch_list[0]

    @usage_statistics_enabled_method(
        event_name=UsageStatsEvents.DATA_CONTEXT_RUN_VALIDATION_OPERATOR.value,
        args_payload_fn=run_validation_operator_usage_statistics,
    )
    def run_validation_operator(
        self,
        validation_operator_name: str,
        assets_to_validate: List,
        run_id: Optional[Union[str, RunIdentifier]] = None,
        evaluation_parameters: Optional[dict] = None,
        run_name: Optional[str] = None,
        run_time: Optional[Union[str, datetime.datetime]] = None,
        result_format: Optional[Union[str, dict]] = None,
        **kwargs,
    ):
        """
        Run a validation operator to validate data assets and to perform the business logic around
        validation that the operator implements.

        Args:
            validation_operator_name: name of the operator, as appears in the context's config file
            assets_to_validate: a list that specifies the data assets that the operator will validate. The members of
                the list can be either batches, or a tuple that will allow the operator to fetch the batch:
                (batch_kwargs, expectation_suite_name)
            evaluation_parameters: $parameter_name syntax references to be evaluated at runtime
            run_id: The run_id for the validation; if None, a default value will be used
            run_name: The run_name for the validation; if None, a default value will be used
            run_time: The date/time of the run
            result_format: one of several supported formatting directives for expectation validation results
            **kwargs: Additional kwargs to pass to the validation operator

        Returns:
            ValidationOperatorResult
        """
        result_format = result_format or {"result_format": "SUMMARY"}

        if not assets_to_validate:
            raise ge_exceptions.DataContextError(
                "No batches of data were passed in. These are required"
            )

        for batch in assets_to_validate:
            if not isinstance(batch, (tuple, DataAsset, Validator)):
                raise ge_exceptions.DataContextError(
                    "Batches are required to be of type DataAsset or Validator"
                )
        try:
            validation_operator = self.validation_operators[validation_operator_name]
        except KeyError:
            raise ge_exceptions.DataContextError(
                f"No validation operator `{validation_operator_name}` was found in your project. Please verify this in your great_expectations.yml"
            )

        if run_id is None and run_name is None:
            run_name = datetime.datetime.now(datetime.timezone.utc).strftime(
                "%Y%m%dT%H%M%S.%fZ"
            )
            logger.info(f"Setting run_name to: {run_name}")
        if evaluation_parameters is None:
            return validation_operator.run(
                assets_to_validate=assets_to_validate,
                run_id=run_id,
                run_name=run_name,
                run_time=run_time,
                result_format=result_format,
                **kwargs,
            )
        else:
            return validation_operator.run(
                assets_to_validate=assets_to_validate,
                run_id=run_id,
                evaluation_parameters=evaluation_parameters,
                run_name=run_name,
                run_time=run_time,
                result_format=result_format,
                **kwargs,
            )

    def _get_data_context_version(self, arg1: Any, **kwargs) -> Optional[str]:
        """
        arg1: the first positional argument (can take on various types)

        **kwargs: variable arguments

        First check:
        Returns "v3" if the "0.13" entities are specified in the **kwargs.

        Otherwise:
        Returns None if no datasources have been configured (or if there is an exception while getting the datasource).
        Returns "v3" if the datasource is a subclass of the BaseDatasource class.
        Returns "v2" if the datasource is an instance of the LegacyDatasource class.
        """

        if {
            "datasource_name",
            "data_connector_name",
            "data_asset_name",
            "batch_request",
            "batch_data",
        }.intersection(set(kwargs.keys())):
            return "v3"

        if not self.datasources:
            return None

        api_version: Optional[str] = None
        datasource_name: Any
        if "datasource_name" in kwargs:
            datasource_name = kwargs.pop("datasource_name", None)
        else:
            datasource_name = arg1
        try:
            datasource: Union[LegacyDatasource, BaseDatasource] = self.get_datasource(
                datasource_name=datasource_name
            )
            if issubclass(type(datasource), BaseDatasource):
                api_version = "v3"
        except (ValueError, TypeError):
            if "batch_kwargs" in kwargs:
                batch_kwargs = kwargs.get("batch_kwargs", None)
            else:
                batch_kwargs = arg1
            if isinstance(batch_kwargs, dict):
                datasource_name = batch_kwargs.get("datasource")
                if datasource_name is not None:
                    try:
                        datasource: Union[
                            LegacyDatasource, BaseDatasource
                        ] = self.get_datasource(datasource_name=datasource_name)
                        if isinstance(datasource, LegacyDatasource):
                            api_version = "v2"
                    except (ValueError, TypeError):
                        pass
        return api_version

    def get_batch(
        self, arg1: Any = None, arg2: Any = None, arg3: Any = None, **kwargs
    ) -> Union[Batch, DataAsset]:
        """Get exactly one batch, based on a variety of flexible input types.
        The method `get_batch` is the main user-facing method for getting batches; it supports both the new (V3) and the
        Legacy (V2) Datasource schemas.  The version-specific implementations are contained in "_get_batch_v2()" and
        "_get_batch_v3()", respectively, both of which are in the present module.

        For the V3 API parameters, please refer to the signature and parameter description of method "_get_batch_v3()".
        For the Legacy usage, please refer to the signature and parameter description of the method "_get_batch_v2()".

        Args:
            arg1: the first positional argument (can take on various types)
            arg2: the second positional argument (can take on various types)
            arg3: the third positional argument (can take on various types)

            **kwargs: variable arguments

        Returns:
            Batch (V3) or DataAsset (V2) -- the requested batch

        Processing Steps:
        1. Determine the version (possible values are "v3" or "v2").
        2. Convert the positional arguments to the appropriate named arguments, based on the version.
        3. Package the remaining arguments as variable keyword arguments (applies only to V3).
        4. Call the version-specific method ("_get_batch_v3()" or "_get_batch_v2()") with the appropriate arguments.
        """

        api_version: Optional[str] = self._get_data_context_version(arg1=arg1, **kwargs)
        if api_version == "v3":
            if "datasource_name" in kwargs:
                datasource_name = kwargs.pop("datasource_name", None)
            else:
                datasource_name = arg1
            if "data_connector_name" in kwargs:
                data_connector_name = kwargs.pop("data_connector_name", None)
            else:
                data_connector_name = arg2
            if "data_asset_name" in kwargs:
                data_asset_name = kwargs.pop("data_asset_name", None)
            else:
                data_asset_name = arg3
            return self._get_batch_v3(
                datasource_name=datasource_name,
                data_connector_name=data_connector_name,
                data_asset_name=data_asset_name,
                **kwargs,
            )
        if "batch_kwargs" in kwargs:
            batch_kwargs = kwargs.get("batch_kwargs", None)
        else:
            batch_kwargs = arg1
        if "expectation_suite_name" in kwargs:
            expectation_suite_name = kwargs.get("expectation_suite_name", None)
        else:
            expectation_suite_name = arg2
        if "data_asset_type" in kwargs:
            data_asset_type = kwargs.get("data_asset_type", None)
        else:
            data_asset_type = arg3
        batch_parameters = kwargs.get("batch_parameters")
        return self._get_batch_v2(
            batch_kwargs=batch_kwargs,
            expectation_suite_name=expectation_suite_name,
            data_asset_type=data_asset_type,
            batch_parameters=batch_parameters,
        )

    @usage_statistics_enabled_method(
        event_name=UsageStatsEvents.DATA_CONTEXT_GET_BATCH_LIST.value,
        args_payload_fn=get_batch_list_usage_statistics,
    )
    def get_batch_list(
        self,
        datasource_name: Optional[str] = None,
        data_connector_name: Optional[str] = None,
        data_asset_name: Optional[str] = None,
        *,
        batch_request: Optional[BatchRequestBase] = None,
        batch_data: Optional[Any] = None,
        data_connector_query: Optional[dict] = None,
        batch_identifiers: Optional[dict] = None,
        limit: Optional[int] = None,
        index: Optional[Union[int, list, tuple, slice, str]] = None,
        custom_filter_function: Optional[Callable] = None,
        sampling_method: Optional[str] = None,
        sampling_kwargs: Optional[dict] = None,
        splitter_method: Optional[str] = None,
        splitter_kwargs: Optional[dict] = None,
        runtime_parameters: Optional[dict] = None,
        query: Optional[str] = None,
        path: Optional[str] = None,
        batch_filter_parameters: Optional[dict] = None,
        batch_spec_passthrough: Optional[dict] = None,
        **kwargs,
    ) -> List[Batch]:
        """Get the list of zero or more batches, based on a variety of flexible input types.
        This method applies only to the new (V3) Datasource schema.

        Args:
            batch_request

            datasource_name
            data_connector_name
            data_asset_name

            batch_request
            batch_data
            query
            path
            runtime_parameters
            data_connector_query
            batch_identifiers
            batch_filter_parameters

            limit
            index
            custom_filter_function

            sampling_method
            sampling_kwargs

            splitter_method
            splitter_kwargs

            batch_spec_passthrough

            **kwargs

        Returns:
            (Batch) The requested batch

        `get_batch` is the main user-facing API for getting batches.
        In contrast to virtually all other methods in the class, it does not require typed or nested inputs.
        Instead, this method is intended to help the user pick the right parameters

        This method attempts to return any number of batches, including an empty list.
        """

        batch_request = get_batch_request_from_acceptable_arguments(
            datasource_name=datasource_name,
            data_connector_name=data_connector_name,
            data_asset_name=data_asset_name,
            batch_request=batch_request,
            batch_data=batch_data,
            data_connector_query=data_connector_query,
            batch_identifiers=batch_identifiers,
            limit=limit,
            index=index,
            custom_filter_function=custom_filter_function,
            sampling_method=sampling_method,
            sampling_kwargs=sampling_kwargs,
            splitter_method=splitter_method,
            splitter_kwargs=splitter_kwargs,
            runtime_parameters=runtime_parameters,
            query=query,
            path=path,
            batch_filter_parameters=batch_filter_parameters,
            batch_spec_passthrough=batch_spec_passthrough,
            **kwargs,
        )
        datasource_name = batch_request.datasource_name
        if datasource_name in self.datasources:
            datasource: Datasource = cast(Datasource, self.datasources[datasource_name])
        else:
            raise ge_exceptions.DatasourceError(
                datasource_name,
                "The given datasource could not be retrieved from the DataContext; please confirm that your configuration is accurate.",
            )
        return datasource.get_batch_list_from_batch_request(batch_request=batch_request)

    def get_validator(
        self,
        datasource_name: Optional[str] = None,
        data_connector_name: Optional[str] = None,
        data_asset_name: Optional[str] = None,
        *,
        batch: Optional[Batch] = None,
        batch_list: Optional[List[Batch]] = None,
        batch_request: Optional[BatchRequestBase] = None,
        batch_request_list: List[Optional[BatchRequestBase]] = None,
        batch_data: Optional[Any] = None,
        data_connector_query: Optional[Union[IDDict, dict]] = None,
        batch_identifiers: Optional[dict] = None,
        limit: Optional[int] = None,
        index: Optional[Union[int, list, tuple, slice, str]] = None,
        custom_filter_function: Optional[Callable] = None,
        sampling_method: Optional[str] = None,
        sampling_kwargs: Optional[dict] = None,
        splitter_method: Optional[str] = None,
        splitter_kwargs: Optional[dict] = None,
        runtime_parameters: Optional[dict] = None,
        query: Optional[str] = None,
        path: Optional[str] = None,
        batch_filter_parameters: Optional[dict] = None,
        expectation_suite_ge_cloud_id: Optional[str] = None,
        batch_spec_passthrough: Optional[dict] = None,
        expectation_suite_name: Optional[str] = None,
        expectation_suite: Optional[ExpectationSuite] = None,
        create_expectation_suite_with_name: Optional[str] = None,
        **kwargs,
    ) -> Validator:
        """
        This method applies only to the new (V3) Datasource schema.
        """

        if (
            sum(
                bool(x)
                for x in [
                    expectation_suite is not None,
                    expectation_suite_name is not None,
                    create_expectation_suite_with_name is not None,
                    expectation_suite_ge_cloud_id is not None,
                ]
            )
            > 1
        ):
            raise ValueError(
                f"No more than one of expectation_suite_name,{'expectation_suite_ge_cloud_id,' if self.ge_cloud_mode else ''} expectation_suite, or create_expectation_suite_with_name can be specified"
            )

        if expectation_suite_ge_cloud_id is not None:
            expectation_suite = self.get_expectation_suite(
                ge_cloud_id=expectation_suite_ge_cloud_id
            )
        if expectation_suite_name is not None:
            expectation_suite = self.get_expectation_suite(expectation_suite_name)
        if create_expectation_suite_with_name is not None:
            expectation_suite = self.create_expectation_suite(
                expectation_suite_name=create_expectation_suite_with_name
            )

        if (
            sum(
                bool(x)
                for x in [
                    batch is not None,
                    batch_list is not None,
                    batch_request is not None,
                    batch_request_list is not None,
                ]
            )
            > 1
        ):
            raise ValueError(
                "No more than one of batch, batch_list, batch_request, or batch_request_list can be specified"
            )

        if batch_list:
            pass

        elif batch:
            batch_list: List = [batch]

        else:
            batch_list: List = []
            if not batch_request_list:
                batch_request_list = [batch_request]

            for batch_request in batch_request_list:
                batch_list.extend(
                    self.get_batch_list(
                        datasource_name=datasource_name,
                        data_connector_name=data_connector_name,
                        data_asset_name=data_asset_name,
                        batch_request=batch_request,
                        batch_data=batch_data,
                        data_connector_query=data_connector_query,
                        batch_identifiers=batch_identifiers,
                        limit=limit,
                        index=index,
                        custom_filter_function=custom_filter_function,
                        sampling_method=sampling_method,
                        sampling_kwargs=sampling_kwargs,
                        splitter_method=splitter_method,
                        splitter_kwargs=splitter_kwargs,
                        runtime_parameters=runtime_parameters,
                        query=query,
                        path=path,
                        batch_filter_parameters=batch_filter_parameters,
                        batch_spec_passthrough=batch_spec_passthrough,
                        **kwargs,
                    )
                )

        return self.get_validator_using_batch_list(
            expectation_suite=expectation_suite,
            batch_list=batch_list,
        )

    def get_validator_using_batch_list(
        self,
        expectation_suite: ExpectationSuite,
        batch_list: List[Batch],
    ) -> Validator:
        if len(batch_list) == 0:
            raise ge_exceptions.InvalidBatchRequestError(
                """Validator could not be created because BatchRequest returned an empty batch_list.
                Please check your parameters and try again."""
            )
        # We get a single batch_definition so we can get the execution_engine here. All batches will share the same one
        # So the batch itself doesn't matter. But we use -1 because that will be the latest batch loaded.
        batch_definition: BatchDefinition = batch_list[-1].batch_definition
        execution_engine: ExecutionEngine = self.datasources[
            batch_definition.datasource_name
        ].execution_engine
        validator: Validator = Validator(
            execution_engine=execution_engine,
            interactive_evaluation=True,
            expectation_suite=expectation_suite,
            data_context=self,
            batches=batch_list,
        )
        return validator

    def list_validation_operator_names(self):
        if not self.validation_operators:
            return []

        return list(self.validation_operators.keys())

    @usage_statistics_enabled_method(
        event_name=UsageStatsEvents.DATA_CONTEXT_ADD_DATASOURCE.value,
        args_payload_fn=add_datasource_usage_statistics,
    )
    def add_datasource(
        self, name, initialize=True, **kwargs
    ) -> Optional[Dict[str, Union[LegacyDatasource, BaseDatasource]]]:
        """Add a new datasource to the data context, with configuration provided as kwargs.
        Args:
            name: the name for the new datasource to add
            initialize: if False, add the datasource to the config, but do not
                initialize it, for example if a user needs to debug database connectivity.
            kwargs (keyword arguments): the configuration for the new datasource

        Returns:
            datasource (Datasource)
        """
        logger.debug(f"Starting BaseDataContext.add_datasource for {name}")

        module_name = kwargs.get("module_name", "great_expectations.datasource")
        verify_dynamic_loading_support(module_name=module_name)
        class_name = kwargs.get("class_name")
        datasource_class = load_class(module_name=module_name, class_name=class_name)

        # For any class that should be loaded, it may control its configuration construction
        # by implementing a classmethod called build_configuration
        config: Union[CommentedMap, dict]
        if hasattr(datasource_class, "build_configuration"):
            config = datasource_class.build_configuration(**kwargs)
        else:
            config = kwargs

        return self._instantiate_datasource_from_config_and_update_project_config(
            name=name,
            config=config,
            initialize=initialize,
        )

    def _instantiate_datasource_from_config_and_update_project_config(
        self, name: str, config: dict, initialize: bool = True
    ) -> Optional[Union[LegacyDatasource, BaseDatasource]]:
        datasource_config: DatasourceConfig = datasourceConfigSchema.load(
            CommentedMap(**config)
        )
        self.config["datasources"][name] = datasource_config
        datasource_config = self.project_config_with_variables_substituted.datasources[
            name
        ]
        config = dict(datasourceConfigSchema.dump(datasource_config))
        datasource: Optional[Union[LegacyDatasource, BaseDatasource]]
        if initialize:
            try:
                datasource = self._instantiate_datasource_from_config(
                    name=name, config=config
                )
                self._cached_datasources[name] = datasource
            except ge_exceptions.DatasourceInitializationError as e:
                # Do not keep configuration that could not be instantiated.
                del self.config["datasources"][name]
                raise e
        else:
            datasource = None
        return datasource

    def _instantiate_datasource_from_config(
        self, name: str, config: dict
    ) -> Union[LegacyDatasource, BaseDatasource]:
        """Instantiate a new datasource to the data context, with configuration provided as kwargs.
        Args:
            name(str): name of datasource
            config(dict): dictionary of configuration

        Returns:
            datasource (Datasource)
        """
        # We perform variable substitution in the datasource's config here before using the config
        # to instantiate the datasource object. Variable substitution is a service that the data
        # context provides. Datasources should not see unsubstituted variables in their config.

        try:
            datasource: Union[
                LegacyDatasource, BaseDatasource
            ] = self._build_datasource_from_config(name=name, config=config)
        except Exception as e:
            raise ge_exceptions.DatasourceInitializationError(
                datasource_name=name, message=str(e)
            )
        return datasource

    def add_batch_kwargs_generator(
        self, datasource_name, batch_kwargs_generator_name, class_name, **kwargs
    ):
        """
        Add a batch kwargs generator to the named datasource, using the provided
        configuration.

        Args:
            datasource_name: name of datasource to which to add the new batch kwargs generator
            batch_kwargs_generator_name: name of the generator to add
            class_name: class of the batch kwargs generator to add
            **kwargs: batch kwargs generator configuration, provided as kwargs

        Returns:

        """
        datasource_obj = self.get_datasource(datasource_name)
        generator = datasource_obj.add_batch_kwargs_generator(
            name=batch_kwargs_generator_name, class_name=class_name, **kwargs
        )
        return generator

    def set_config(self, project_config: DataContextConfig) -> None:
        self._project_config = project_config

    def _build_datasource_from_config(
        self, name: str, config: Union[dict, DatasourceConfig]
    ):
        # We convert from the type back to a dictionary for purposes of instantiation
        if isinstance(config, DatasourceConfig):
            config = datasourceConfigSchema.dump(config)
        config.update({"name": name})
        # While the new Datasource classes accept "data_context_root_directory", the Legacy Datasource classes do not.
        if config["class_name"] in [
            "BaseDatasource",
            "Datasource",
        ]:
            config.update({"data_context_root_directory": self.root_directory})
        module_name = "great_expectations.datasource"
        datasource = instantiate_class_from_config(
            config=config,
            runtime_environment={"data_context": self, "concurrency": self.concurrency},
            config_defaults={"module_name": module_name},
        )
        if not datasource:
            raise ge_exceptions.ClassInstantiationError(
                module_name=module_name,
                package_name=None,
                class_name=config["class_name"],
            )
        return datasource

    def get_datasource(
        self, datasource_name: str = "default"
    ) -> Optional[Union[LegacyDatasource, BaseDatasource]]:
        """Get the named datasource

        Args:
            datasource_name (str): the name of the datasource from the configuration

        Returns:
            datasource (Datasource)
        """
        if datasource_name in self._cached_datasources:
            return self._cached_datasources[datasource_name]
        if (
            datasource_name
            in self.project_config_with_variables_substituted.datasources
        ):
            datasource_config: DatasourceConfig = copy.deepcopy(
                self.project_config_with_variables_substituted.datasources[
                    datasource_name
                ]
            )
        else:
            raise ValueError(
                f"Unable to load datasource `{datasource_name}` -- no configuration found or invalid configuration."
            )
        config: dict = dict(datasourceConfigSchema.dump(datasource_config))
        datasource: Optional[
            Union[LegacyDatasource, BaseDatasource]
        ] = self._instantiate_datasource_from_config(
            name=datasource_name, config=config
        )
        self._cached_datasources[datasource_name] = datasource
        return datasource

    def list_expectation_suites(self):
        """Return a list of available expectation suite keys."""
        try:
            keys = self.expectations_store.list_keys()
        except KeyError as e:
            raise ge_exceptions.InvalidConfigError(
                f"Unable to find configured store: {str(e)}"
            )
        return keys

    def list_datasources(self):
        """List currently-configured datasources on this context. Masks passwords.

        Returns:
            List(dict): each dictionary includes "name", "class_name", and "module_name" keys
        """
        datasources = []
        for (
            name,
            value,
        ) in self.project_config_with_variables_substituted.datasources.items():
            datasource_config = copy.deepcopy(value)
            datasource_config["name"] = name
            masked_config = PasswordMasker.sanitize_config(datasource_config)
            datasources.append(masked_config)
        return datasources

    def list_stores(self):
        """List currently-configured Stores on this context"""

        stores = []
        for (
            name,
            value,
        ) in self.project_config_with_variables_substituted.stores.items():
            store_config = copy.deepcopy(value)
            store_config["name"] = name
            masked_config = PasswordMasker.sanitize_config(store_config)
            stores.append(masked_config)
        return stores

    def list_active_stores(self):
        """
        List active Stores on this context. Active stores are identified by setting the following parameters:
            expectations_store_name,
            validations_store_name,
            evaluation_parameter_store_name,
            checkpoint_store_name
            profiler_store_name
        """
        active_store_names: List[str] = [
            self.expectations_store_name,
            self.validations_store_name,
            self.evaluation_parameter_store_name,
        ]

        try:
            active_store_names.append(self.checkpoint_store_name)
        except (AttributeError, ge_exceptions.InvalidTopLevelConfigKeyError):
            logger.info(
                "Checkpoint store is not configured; omitting it from active stores"
            )

        try:
            active_store_names.append(self.profiler_store_name)
        except (AttributeError, ge_exceptions.InvalidTopLevelConfigKeyError):
            logger.info(
                "Profiler store is not configured; omitting it from active stores"
            )

        return [
            store for store in self.list_stores() if store["name"] in active_store_names
        ]

    def list_validation_operators(self):
        """List currently-configured Validation Operators on this context"""

        validation_operators = []
        for (
            name,
            value,
        ) in (
            self.project_config_with_variables_substituted.validation_operators.items()
        ):
            value["name"] = name
            validation_operators.append(value)
        return validation_operators

    def send_usage_message(
        self, event: str, event_payload: Optional[dict], success: Optional[bool] = None
    ) -> None:
        """helper method to send a usage method using DataContext. Used when sending usage events from
            classes like ExpectationSuite.
            event
        Args:
            event (str): str representation of event
            event_payload (dict): optional event payload
            success (bool): optional success param
        Returns:
            None
        """
        send_usage_message(self, event, event_payload, success)

    def create_expectation_suite(
        self,
        expectation_suite_name: str,
        overwrite_existing: bool = False,
        ge_cloud_id: Optional[str] = None,
        **kwargs,
    ) -> ExpectationSuite:
        """Build a new expectation suite and save it into the data_context expectation store.

        Args:
            expectation_suite_name: The name of the expectation_suite to create
            overwrite_existing (boolean): Whether to overwrite expectation suite if expectation suite with given name
                already exists.

        Returns:
            A new (empty) expectation suite.
        """
        if not isinstance(overwrite_existing, bool):
            raise ValueError("Parameter overwrite_existing must be of type BOOL")

        expectation_suite: ExpectationSuite = ExpectationSuite(
            expectation_suite_name=expectation_suite_name, data_context=self
        )
        if self.ge_cloud_mode:
            key: GeCloudIdentifier = GeCloudIdentifier(
                resource_type="expectation_suite", ge_cloud_id=ge_cloud_id
            )
            if self.expectations_store.has_key(key) and not overwrite_existing:
                raise ge_exceptions.DataContextError(
                    "expectation_suite with GE Cloud ID {} already exists. If you would like to overwrite this "
                    "expectation_suite, set overwrite_existing=True.".format(
                        ge_cloud_id
                    )
                )
        else:
            key: ExpectationSuiteIdentifier = ExpectationSuiteIdentifier(
                expectation_suite_name=expectation_suite_name
            )
            if self.expectations_store.has_key(key) and not overwrite_existing:
                raise ge_exceptions.DataContextError(
                    "expectation_suite with name {} already exists. If you would like to overwrite this "
                    "expectation_suite, set overwrite_existing=True.".format(
                        expectation_suite_name
                    )
                )

        self.expectations_store.set(key, expectation_suite, **kwargs)
        return expectation_suite

    def delete_expectation_suite(
        self,
        expectation_suite_name: Optional[str] = None,
        ge_cloud_id: Optional[str] = None,
    ):
        """Delete specified expectation suite from data_context expectation store.

        Args:
            expectation_suite_name: The name of the expectation_suite to create

        Returns:
            True for Success and False for Failure.
        """
        if self.ge_cloud_mode:
            key: GeCloudIdentifier = GeCloudIdentifier(
                resource_type="expectation_suite", ge_cloud_id=ge_cloud_id
            )
        else:
            key: ExpectationSuiteIdentifier = ExpectationSuiteIdentifier(
                expectation_suite_name
            )
        if not self.expectations_store.has_key(key):
            raise ge_exceptions.DataContextError(
                "expectation_suite with name {} does not exist."
            )
        else:
            self.expectations_store.remove_key(key)
            return True

    def get_expectation_suite(
        self,
        expectation_suite_name: Optional[str] = None,
        ge_cloud_id: Optional[str] = None,
    ) -> ExpectationSuite:
        """Get an Expectation Suite by name or GE Cloud ID
        Args:
            expectation_suite_name (str): the name for the Expectation Suite
            ge_cloud_id (str): the GE Cloud ID for the Expectation Suite

        Returns:
            expectation_suite
        """
        if self.ge_cloud_mode:
            key: GeCloudIdentifier = GeCloudIdentifier(
                resource_type="expectation_suite", ge_cloud_id=ge_cloud_id
            )
        else:
            key: Optional[ExpectationSuiteIdentifier] = ExpectationSuiteIdentifier(
                expectation_suite_name=expectation_suite_name
            )

        if self.expectations_store.has_key(key):
            expectations_schema_dict: dict = cast(
                dict, self.expectations_store.get(key)
            )
            # create the ExpectationSuite from constructor
            return ExpectationSuite(**expectations_schema_dict, data_context=self)

        else:
            raise ge_exceptions.DataContextError(
                f"expectation_suite {expectation_suite_name} not found"
            )

    def list_expectation_suite_names(self) -> List[str]:
        """
        Lists the available expectation suite names. If in ge_cloud_mode, a list of
        GE Cloud ids is returned instead.
        """
        if self.ge_cloud_mode:
            return [
                suite_key.ge_cloud_id for suite_key in self.list_expectation_suites()
            ]

        sorted_expectation_suite_names = [
            i.expectation_suite_name for i in self.list_expectation_suites()
        ]
        sorted_expectation_suite_names.sort()
        return sorted_expectation_suite_names

    @usage_statistics_enabled_method(
        event_name=UsageStatsEvents.DATA_CONTEXT_SAVE_EXPECTATION_SUITE.value,
        args_payload_fn=save_expectation_suite_usage_statistics,
    )
    def save_expectation_suite(
        self,
        expectation_suite: ExpectationSuite,
        expectation_suite_name: Optional[str] = None,
        overwrite_existing: bool = True,
        ge_cloud_id: Optional[str] = None,
        **kwargs,
    ):
        """Save the provided expectation suite into the DataContext.

        Args:
            expectation_suite: the suite to save
            expectation_suite_name: the name of this expectation suite. If no name is provided the name will \
                be read from the suite

        Returns:
            None
        """
        if self.ge_cloud_mode:
            key: GeCloudIdentifier = GeCloudIdentifier(
                resource_type="expectation_suite",
                ge_cloud_id=ge_cloud_id
                if ge_cloud_id is not None
                else str(expectation_suite.ge_cloud_id),
            )
            if self.expectations_store.has_key(key) and not overwrite_existing:
                raise ge_exceptions.DataContextError(
                    "expectation_suite with GE Cloud ID {} already exists. If you would like to overwrite this "
                    "expectation_suite, set overwrite_existing=True.".format(
                        ge_cloud_id
                    )
                )
        else:
            if expectation_suite_name is None:
                key: ExpectationSuiteIdentifier = ExpectationSuiteIdentifier(
                    expectation_suite_name=expectation_suite.expectation_suite_name
                )
            else:
                expectation_suite.expectation_suite_name = expectation_suite_name
                key: ExpectationSuiteIdentifier = ExpectationSuiteIdentifier(
                    expectation_suite_name=expectation_suite_name
                )
            if self.expectations_store.has_key(key) and not overwrite_existing:
                raise ge_exceptions.DataContextError(
                    "expectation_suite with name {} already exists. If you would like to overwrite this "
                    "expectation_suite, set overwrite_existing=True.".format(
                        expectation_suite_name
                    )
                )

        self._evaluation_parameter_dependencies_compiled = False
        return self.expectations_store.set(key, expectation_suite, **kwargs)

    def _store_metrics(
        self, requested_metrics, validation_results, target_store_name
    ) -> None:
        """
        requested_metrics is a dictionary like this:

              requested_metrics:
                *:  # The asterisk here matches *any* expectation suite name
                  # use the 'kwargs' key to request metrics that are defined by kwargs,
                  # for example because they are defined only for a particular column
                  # - column:
                  #     Age:
                  #        - expect_column_min_to_be_between.result.observed_value
                    - statistics.evaluated_expectations
                    - statistics.successful_expectations

        Args:
            requested_metrics:
            validation_results:
            target_store_name:

        Returns:

        """
        expectation_suite_name = validation_results.meta["expectation_suite_name"]
        run_id = validation_results.meta["run_id"]
        data_asset_name = validation_results.meta.get("batch_kwargs", {}).get(
            "data_asset_name"
        )

        for expectation_suite_dependency, metrics_list in requested_metrics.items():
            if (expectation_suite_dependency != "*") and (
                expectation_suite_dependency != expectation_suite_name
            ):
                continue

            if not isinstance(metrics_list, list):
                raise ge_exceptions.DataContextError(
                    "Invalid requested_metrics configuration: metrics requested for "
                    "each expectation suite must be a list."
                )

            for metric_configuration in metrics_list:
                metric_configurations = (
                    BaseDataContext._get_metric_configuration_tuples(
                        metric_configuration
                    )
                )
                for metric_name, metric_kwargs in metric_configurations:
                    try:
                        metric_value = validation_results.get_metric(
                            metric_name, **metric_kwargs
                        )
                        self.stores[target_store_name].set(
                            ValidationMetricIdentifier(
                                run_id=run_id,
                                data_asset_name=data_asset_name,
                                expectation_suite_identifier=ExpectationSuiteIdentifier(
                                    expectation_suite_name
                                ),
                                metric_name=metric_name,
                                metric_kwargs_id=get_metric_kwargs_id(
                                    metric_name, metric_kwargs
                                ),
                            ),
                            metric_value,
                        )
                    except ge_exceptions.UnavailableMetricError:
                        # This will happen frequently in larger pipelines
                        logger.debug(
                            "metric {} was requested by another expectation suite but is not available in "
                            "this validation result.".format(metric_name)
                        )

    def store_validation_result_metrics(
        self, requested_metrics, validation_results, target_store_name
    ) -> None:
        self._store_metrics(requested_metrics, validation_results, target_store_name)

    def store_evaluation_parameters(
        self, validation_results, target_store_name=None
    ) -> None:
        if not self._evaluation_parameter_dependencies_compiled:
            self._compile_evaluation_parameter_dependencies()

        if target_store_name is None:
            target_store_name = self.evaluation_parameter_store_name

        self._store_metrics(
            self._evaluation_parameter_dependencies,
            validation_results,
            target_store_name,
        )

    @property
    def evaluation_parameter_store(self):
        return self.stores[self.evaluation_parameter_store_name]

    @property
    def evaluation_parameter_store_name(self):
        return (
            self.project_config_with_variables_substituted.evaluation_parameter_store_name
        )

    @property
    def validations_store_name(self):
        return self.project_config_with_variables_substituted.validations_store_name

    @property
    def validations_store(self) -> ValidationsStore:
        return self.stores[self.validations_store_name]

    @property
    def assistants(self) -> DataAssistantDispatcher:
        return self._assistants

    def _compile_evaluation_parameter_dependencies(self) -> None:
        self._evaluation_parameter_dependencies = {}
        # NOTE: Chetan - 20211118: This iteration is reverting the behavior performed here: https://github.com/great-expectations/great_expectations/pull/3377
        # This revision was necessary due to breaking changes but will need to be brought back in a future ticket.
        for key in self.expectations_store.list_keys():
            expectation_suite_dict: dict = cast(dict, self.expectations_store.get(key))
            if not expectation_suite_dict:
                continue
            expectation_suite: ExpectationSuite = ExpectationSuite(
                **expectation_suite_dict, data_context=self
            )

            dependencies = expectation_suite.get_evaluation_parameter_dependencies()
            if len(dependencies) > 0:
                nested_update(self._evaluation_parameter_dependencies, dependencies)

        self._evaluation_parameter_dependencies_compiled = True

    def get_validation_result(
        self,
        expectation_suite_name,
        run_id=None,
        batch_identifier=None,
        validations_store_name=None,
        failed_only=False,
    ):
        """Get validation results from a configured store.

        Args:
            expectation_suite_name: expectation_suite name for which to get validation result (default: "default")
            run_id: run_id for which to get validation result (if None, fetch the latest result by alphanumeric sort)
            validations_store_name: the name of the store from which to get validation results
            failed_only: if True, filter the result to return only failed expectations

        Returns:
            validation_result

        """
        if validations_store_name is None:
            validations_store_name = self.validations_store_name
        selected_store = self.stores[validations_store_name]

        if run_id is None or batch_identifier is None:
            # Get most recent run id
            # NOTE : This method requires a (potentially very inefficient) list_keys call.
            # It should probably move to live in an appropriate Store class,
            # but when we do so, that Store will need to function as more than just a key-value Store.
            key_list = selected_store.list_keys()
            filtered_key_list = []
            for key in key_list:
                if run_id is not None and key.run_id != run_id:
                    continue
                if (
                    batch_identifier is not None
                    and key.batch_identifier != batch_identifier
                ):
                    continue
                filtered_key_list.append(key)

            # run_id_set = set([key.run_id for key in filtered_key_list])
            if len(filtered_key_list) == 0:
                logger.warning("No valid run_id values found.")
                return {}

            filtered_key_list = sorted(filtered_key_list, key=lambda x: x.run_id)

            if run_id is None:
                run_id = filtered_key_list[-1].run_id
            if batch_identifier is None:
                batch_identifier = filtered_key_list[-1].batch_identifier

        key = ValidationResultIdentifier(
            expectation_suite_identifier=ExpectationSuiteIdentifier(
                expectation_suite_name=expectation_suite_name
            ),
            run_id=run_id,
            batch_identifier=batch_identifier,
        )
        results_dict = selected_store.get(key)

        return (
            results_dict.get_failed_validation_results()
            if failed_only
            else results_dict
        )

    def update_return_obj(self, data_asset, return_obj):
        """Helper called by data_asset.

        Args:
            data_asset: The data_asset whose validation produced the current return object
            return_obj: the return object to update

        Returns:
            return_obj: the return object, potentially changed into a widget by the configured expectation explorer
        """
        return return_obj

    @usage_statistics_enabled_method(
        event_name=UsageStatsEvents.DATA_CONTEXT_BUILD_DATA_DOCS.value,
    )
    def build_data_docs(
        self,
        site_names=None,
        resource_identifiers=None,
        dry_run=False,
        build_index: bool = True,
    ):
        """
        Build Data Docs for your project.

        These make it simple to visualize data quality in your project. These
        include Expectations, Validations & Profiles. The are built for all
        Datasources from JSON artifacts in the local repo including validations
        & profiles from the uncommitted directory.

        :param site_names: if specified, build data docs only for these sites, otherwise,
                            build all the sites specified in the context's config
        :param resource_identifiers: a list of resource identifiers (ExpectationSuiteIdentifier,
                            ValidationResultIdentifier). If specified, rebuild HTML
                            (or other views the data docs sites are rendering) only for
                            the resources in this list. This supports incremental build
                            of data docs sites (e.g., when a new validation result is created)
                            and avoids full rebuild.
        :param dry_run: a flag, if True, the method returns a structure containing the
                            URLs of the sites that *would* be built, but it does not build
                            these sites. The motivation for adding this flag was to allow
                            the CLI to display the the URLs before building and to let users
                            confirm.

        :param build_index: a flag if False, skips building the index page

        Returns:
            A dictionary with the names of the updated data documentation sites as keys and the the location info
            of their index.html files as values
        """
        logger.debug("Starting DataContext.build_data_docs")

        index_page_locator_infos = {}

        sites = self.project_config_with_variables_substituted.data_docs_sites
        if sites:
            logger.debug("Found data_docs_sites. Building sites...")

            for site_name, site_config in sites.items():
                logger.debug(
                    f"Building Data Docs Site {site_name}",
                )

                if (site_names and (site_name in site_names)) or not site_names:
                    complete_site_config = site_config
                    module_name = "great_expectations.render.renderer.site_builder"
                    site_builder: SiteBuilder = instantiate_class_from_config(
                        config=complete_site_config,
                        runtime_environment={
                            "data_context": self,
                            "root_directory": self.root_directory,
                            "site_name": site_name,
                            "ge_cloud_mode": self.ge_cloud_mode,
                        },
                        config_defaults={"module_name": module_name},
                    )
                    if not site_builder:
                        raise ge_exceptions.ClassInstantiationError(
                            module_name=module_name,
                            package_name=None,
                            class_name=complete_site_config["class_name"],
                        )
                    if dry_run:
                        index_page_locator_infos[
                            site_name
                        ] = site_builder.get_resource_url(only_if_exists=False)
                    else:
                        index_page_resource_identifier_tuple = site_builder.build(
                            resource_identifiers,
                            build_index=(build_index and not self.ge_cloud_mode),
                        )
                        if index_page_resource_identifier_tuple:
                            index_page_locator_infos[
                                site_name
                            ] = index_page_resource_identifier_tuple[0]

        else:
            logger.debug("No data_docs_config found. No site(s) built.")

        return index_page_locator_infos

    def clean_data_docs(self, site_name=None) -> bool:
        """
        Clean a given data docs site.

        This removes all files from the configured Store.

        Args:
            site_name (str): Optional, the name of the site to clean. If not
            specified, all sites will be cleaned.
        """
        data_docs_sites = self.project_config_with_variables_substituted.data_docs_sites
        if not data_docs_sites:
            raise ge_exceptions.DataContextError(
                "No data docs sites were found on this DataContext, therefore no sites will be cleaned.",
            )

        data_docs_site_names = list(data_docs_sites.keys())
        if site_name:
            if site_name not in data_docs_site_names:
                raise ge_exceptions.DataContextError(
                    f"The specified site name `{site_name}` does not exist in this project."
                )
            return self._clean_data_docs_site(site_name)

        cleaned = []
        for existing_site_name in data_docs_site_names:
            cleaned.append(self._clean_data_docs_site(existing_site_name))
        return all(cleaned)

    def _clean_data_docs_site(self, site_name: str) -> bool:
        sites = self.project_config_with_variables_substituted.data_docs_sites
        if not sites:
            return False
        site_config = sites.get(site_name)

        site_builder = instantiate_class_from_config(
            config=site_config,
            runtime_environment={
                "data_context": self,
                "root_directory": self.root_directory,
            },
            config_defaults={
                "module_name": "great_expectations.render.renderer.site_builder"
            },
        )
        site_builder.clean_site()
        return True

    def profile_datasource(
        self,
        datasource_name,
        batch_kwargs_generator_name=None,
        data_assets=None,
        max_data_assets=20,
        profile_all_data_assets=True,
        profiler=BasicDatasetProfiler,
        profiler_configuration=None,
        dry_run=False,
        run_id=None,
        additional_batch_kwargs=None,
        run_name=None,
        run_time=None,
    ):
        """Profile the named datasource using the named profiler.

        Args:
            datasource_name: the name of the datasource for which to profile data_assets
            batch_kwargs_generator_name: the name of the batch kwargs generator to use to get batches
            data_assets: list of data asset names to profile
            max_data_assets: if the number of data assets the batch kwargs generator yields is greater than this max_data_assets,
                profile_all_data_assets=True is required to profile all
            profile_all_data_assets: when True, all data assets are profiled, regardless of their number
            profiler: the profiler class to use
            profiler_configuration: Optional profiler configuration dict
            dry_run: when true, the method checks arguments and reports if can profile or specifies the arguments that are missing
            additional_batch_kwargs: Additional keyword arguments to be provided to get_batch when loading the data asset.
        Returns:
            A dictionary::

                {
                    "success": True/False,
                    "results": List of (expectation_suite, EVR) tuples for each of the data_assets found in the datasource
                }

            When success = False, the error details are under "error" key
        """

        # We don't need the datasource object, but this line serves to check if the datasource by the name passed as
        # an arg exists and raise an error if it does not.
        datasource = self.get_datasource(datasource_name)

        if not dry_run:
            logger.info(f"Profiling '{datasource_name}' with '{profiler.__name__}'")

        profiling_results = {}

        # Build the list of available data asset names (each item a tuple of name and type)

        data_asset_names_dict = self.get_available_data_asset_names(datasource_name)

        available_data_asset_name_list = []
        try:
            datasource_data_asset_names_dict = data_asset_names_dict[datasource_name]
        except KeyError:
            # KeyError will happen if there is not datasource
            raise ge_exceptions.ProfilerError(f"No datasource {datasource_name} found.")

        if batch_kwargs_generator_name is None:
            # if no generator name is passed as an arg and the datasource has only
            # one generator with data asset names, use it.
            # if ambiguous, raise an exception
            for name in datasource_data_asset_names_dict.keys():
                if batch_kwargs_generator_name is not None:
                    profiling_results = {
                        "success": False,
                        "error": {
                            "code": BaseDataContext.PROFILING_ERROR_CODE_MULTIPLE_BATCH_KWARGS_GENERATORS_FOUND
                        },
                    }
                    return profiling_results

                if len(datasource_data_asset_names_dict[name]["names"]) > 0:
                    available_data_asset_name_list = datasource_data_asset_names_dict[
                        name
                    ]["names"]
                    batch_kwargs_generator_name = name

            if batch_kwargs_generator_name is None:
                profiling_results = {
                    "success": False,
                    "error": {
                        "code": BaseDataContext.PROFILING_ERROR_CODE_NO_BATCH_KWARGS_GENERATORS_FOUND
                    },
                }
                return profiling_results
        else:
            # if the generator name is passed as an arg, get this generator's available data asset names
            try:
                available_data_asset_name_list = datasource_data_asset_names_dict[
                    batch_kwargs_generator_name
                ]["names"]
            except KeyError:
                raise ge_exceptions.ProfilerError(
                    "batch kwargs Generator {} not found. Specify the name of a generator configured in this datasource".format(
                        batch_kwargs_generator_name
                    )
                )

        available_data_asset_name_list = sorted(
            available_data_asset_name_list, key=lambda x: x[0]
        )

        if len(available_data_asset_name_list) == 0:
            raise ge_exceptions.ProfilerError(
                "No Data Assets found in Datasource {}. Used batch kwargs generator: {}.".format(
                    datasource_name, batch_kwargs_generator_name
                )
            )
        total_data_assets = len(available_data_asset_name_list)

        if isinstance(data_assets, list) and len(data_assets) > 0:
            not_found_data_assets = [
                name
                for name in data_assets
                if name not in [da[0] for da in available_data_asset_name_list]
            ]
            if len(not_found_data_assets) > 0:
                profiling_results = {
                    "success": False,
                    "error": {
                        "code": BaseDataContext.PROFILING_ERROR_CODE_SPECIFIED_DATA_ASSETS_NOT_FOUND,
                        "not_found_data_assets": not_found_data_assets,
                        "data_assets": available_data_asset_name_list,
                    },
                }
                return profiling_results

            data_assets.sort()
            data_asset_names_to_profiled = data_assets
            total_data_assets = len(available_data_asset_name_list)
            if not dry_run:
                logger.info(
                    "Profiling the white-listed data assets: %s, alphabetically."
                    % (",".join(data_assets))
                )
        else:
            if not profile_all_data_assets:
                if total_data_assets > max_data_assets:
                    profiling_results = {
                        "success": False,
                        "error": {
                            "code": BaseDataContext.PROFILING_ERROR_CODE_TOO_MANY_DATA_ASSETS,
                            "num_data_assets": total_data_assets,
                            "data_assets": available_data_asset_name_list,
                        },
                    }
                    return profiling_results

            data_asset_names_to_profiled = [
                name[0] for name in available_data_asset_name_list
            ]
        if not dry_run:
            logger.info(
                "Profiling all %d data assets from batch kwargs generator %s"
                % (len(available_data_asset_name_list), batch_kwargs_generator_name)
            )
        else:
            logger.info(
                "Found %d data assets from batch kwargs generator %s"
                % (len(available_data_asset_name_list), batch_kwargs_generator_name)
            )

        profiling_results["success"] = True

        if not dry_run:
            profiling_results["results"] = []
            total_columns, total_expectations, total_rows, skipped_data_assets = (
                0,
                0,
                0,
                0,
            )
            total_start_time = datetime.datetime.now()

            for name in data_asset_names_to_profiled:
                logger.info(f"\tProfiling '{name}'...")
                try:
                    profiling_results["results"].append(
                        self.profile_data_asset(
                            datasource_name=datasource_name,
                            batch_kwargs_generator_name=batch_kwargs_generator_name,
                            data_asset_name=name,
                            profiler=profiler,
                            profiler_configuration=profiler_configuration,
                            run_id=run_id,
                            additional_batch_kwargs=additional_batch_kwargs,
                            run_name=run_name,
                            run_time=run_time,
                        )["results"][0]
                    )

                except ge_exceptions.ProfilerError as err:
                    logger.warning(err.message)
                except OSError as err:
                    logger.warning(
                        "IOError while profiling %s. (Perhaps a loading error?) Skipping."
                        % name[1]
                    )
                    logger.debug(str(err))
                    skipped_data_assets += 1
                except SQLAlchemyError as e:
                    logger.warning(
                        f"SqlAlchemyError while profiling {name[1]}. Skipping."
                    )
                    logger.debug(str(e))
                    skipped_data_assets += 1

            total_duration = (
                datetime.datetime.now() - total_start_time
            ).total_seconds()
            logger.info(
                """
    Profiled %d of %d named data assets, with %d total rows and %d columns in %.2f seconds.
    Generated, evaluated, and stored %d Expectations during profiling. Please review results using data-docs."""
                % (
                    len(data_asset_names_to_profiled),
                    total_data_assets,
                    total_rows,
                    total_columns,
                    total_duration,
                    total_expectations,
                )
            )
            if skipped_data_assets > 0:
                logger.warning(
                    "Skipped %d data assets due to errors." % skipped_data_assets
                )

        profiling_results["success"] = True
        return profiling_results

    def profile_data_asset(
        self,
        datasource_name,
        batch_kwargs_generator_name=None,
        data_asset_name=None,
        batch_kwargs=None,
        expectation_suite_name=None,
        profiler=BasicDatasetProfiler,
        profiler_configuration=None,
        run_id=None,
        additional_batch_kwargs=None,
        run_name=None,
        run_time=None,
    ):
        """
        Profile a data asset

        :param datasource_name: the name of the datasource to which the profiled data asset belongs
        :param batch_kwargs_generator_name: the name of the batch kwargs generator to use to get batches (only if batch_kwargs are not provided)
        :param data_asset_name: the name of the profiled data asset
        :param batch_kwargs: optional - if set, the method will use the value to fetch the batch to be profiled. If not passed, the batch kwargs generator (generator_name arg) will choose a batch
        :param profiler: the profiler class to use
        :param profiler_configuration: Optional profiler configuration dict
        :param run_name: optional - if set, the validation result created by the profiler will be under the provided run_name
        :param additional_batch_kwargs:
        :returns
            A dictionary::

                {
                    "success": True/False,
                    "results": List of (expectation_suite, EVR) tuples for each of the data_assets found in the datasource
                }

            When success = False, the error details are under "error" key
        """

        assert not (run_id and run_name) and not (
            run_id and run_time
        ), "Please provide either a run_id or run_name and/or run_time."
        if isinstance(run_id, str) and not run_name:
            # deprecated-v0.11.0
            warnings.warn(
                "String run_ids are deprecated as of v0.11.0 and support will be removed in v0.16. Please provide a run_id of type "
                "RunIdentifier(run_name=None, run_time=None), or a dictionary containing run_name "
                "and run_time (both optional). Instead of providing a run_id, you may also provide"
                "run_name and run_time separately.",
                DeprecationWarning,
            )
            try:
                run_time = parse(run_id)
            except (ValueError, TypeError):
                pass
            run_id = RunIdentifier(run_name=run_id, run_time=run_time)
        elif isinstance(run_id, dict):
            run_id = RunIdentifier(**run_id)
        elif not isinstance(run_id, RunIdentifier):
            run_name = run_name or "profiling"
            run_id = RunIdentifier(run_name=run_name, run_time=run_time)

        logger.info(f"Profiling '{datasource_name}' with '{profiler.__name__}'")

        if not additional_batch_kwargs:
            additional_batch_kwargs = {}

        if batch_kwargs is None:
            try:
                generator = self.get_datasource(
                    datasource_name=datasource_name
                ).get_batch_kwargs_generator(name=batch_kwargs_generator_name)
                batch_kwargs = generator.build_batch_kwargs(
                    data_asset_name, **additional_batch_kwargs
                )
            except ge_exceptions.BatchKwargsError:
                raise ge_exceptions.ProfilerError(
                    "Unable to build batch_kwargs for datasource {}, using batch kwargs generator {} for name {}".format(
                        datasource_name, batch_kwargs_generator_name, data_asset_name
                    )
                )
            except ValueError:
                raise ge_exceptions.ProfilerError(
                    "Unable to find datasource {} or batch kwargs generator {}.".format(
                        datasource_name, batch_kwargs_generator_name
                    )
                )
        else:
            batch_kwargs.update(additional_batch_kwargs)

        profiling_results = {"success": False, "results": []}

        total_columns, total_expectations, total_rows, skipped_data_assets = 0, 0, 0, 0
        total_start_time = datetime.datetime.now()

        name = data_asset_name
        # logger.info("\tProfiling '%s'..." % name)

        start_time = datetime.datetime.now()

        if expectation_suite_name is None:
            if batch_kwargs_generator_name is None and data_asset_name is None:
                expectation_suite_name = (
                    datasource_name
                    + "."
                    + profiler.__name__
                    + "."
                    + BatchKwargs(batch_kwargs).to_id()
                )
            else:
                expectation_suite_name = (
                    datasource_name
                    + "."
                    + batch_kwargs_generator_name
                    + "."
                    + data_asset_name
                    + "."
                    + profiler.__name__
                )

        self.create_expectation_suite(
            expectation_suite_name=expectation_suite_name, overwrite_existing=True
        )

        # TODO: Add batch_parameters
        batch = self.get_batch(
            expectation_suite_name=expectation_suite_name,
            batch_kwargs=batch_kwargs,
        )

        if not profiler.validate(batch):
            raise ge_exceptions.ProfilerError(
                "batch '%s' is not a valid batch for the '%s' profiler"
                % (name, profiler.__name__)
            )

        # Note: This logic is specific to DatasetProfilers, which profile a single batch. Multi-batch profilers
        # will have more to unpack.
        expectation_suite, validation_results = profiler.profile(
            batch, run_id=run_id, profiler_configuration=profiler_configuration
        )
        profiling_results["results"].append((expectation_suite, validation_results))

        validation_ref = self.validations_store.set(
            key=ValidationResultIdentifier(
                expectation_suite_identifier=ExpectationSuiteIdentifier(
                    expectation_suite_name=expectation_suite_name
                ),
                run_id=run_id,
                batch_identifier=batch.batch_id,
            ),
            value=validation_results,
        )

        if isinstance(validation_ref, GeCloudIdAwareRef):
            ge_cloud_id = validation_ref.ge_cloud_id
            validation_results.ge_cloud_id = uuid.UUID(ge_cloud_id)

        if isinstance(batch, Dataset):
            # For datasets, we can produce some more detailed statistics
            row_count = batch.get_row_count()
            total_rows += row_count
            new_column_count = len(
                {
                    exp.kwargs["column"]
                    for exp in expectation_suite.expectations
                    if "column" in exp.kwargs
                }
            )
            total_columns += new_column_count

        new_expectation_count = len(expectation_suite.expectations)
        total_expectations += new_expectation_count

        self.save_expectation_suite(expectation_suite)
        duration = (datetime.datetime.now() - start_time).total_seconds()
        # noinspection PyUnboundLocalVariable
        logger.info(
            "\tProfiled %d columns using %d rows from %s (%.3f sec)"
            % (new_column_count, row_count, name, duration)
        )

        total_duration = (datetime.datetime.now() - total_start_time).total_seconds()
        logger.info(
            """
Profiled the data asset, with %d total rows and %d columns in %.2f seconds.
Generated, evaluated, and stored %d Expectations during profiling. Please review results using data-docs."""
            % (
                total_rows,
                total_columns,
                total_duration,
                total_expectations,
            )
        )

        profiling_results["success"] = True
        return profiling_results

    def list_checkpoints(self) -> List[str]:
        return self.checkpoint_store.list_checkpoints(ge_cloud_mode=self.ge_cloud_mode)

    def add_checkpoint(
        self,
        name: str,
        config_version: Optional[Union[int, float]] = None,
        template_name: Optional[str] = None,
        module_name: Optional[str] = None,
        class_name: Optional[str] = None,
        run_name_template: Optional[str] = None,
        expectation_suite_name: Optional[str] = None,
        batch_request: Optional[dict] = None,
        action_list: Optional[List[dict]] = None,
        evaluation_parameters: Optional[dict] = None,
        runtime_configuration: Optional[dict] = None,
        validations: Optional[List[dict]] = None,
        profilers: Optional[List[dict]] = None,
        # Next two fields are for LegacyCheckpoint configuration
        validation_operator_name: Optional[str] = None,
        batches: Optional[List[dict]] = None,
        # the following four arguments are used by SimpleCheckpoint
        site_names: Optional[Union[str, List[str]]] = None,
        slack_webhook: Optional[str] = None,
        notify_on: Optional[str] = None,
        notify_with: Optional[Union[str, List[str]]] = None,
        ge_cloud_id: Optional[str] = None,
        expectation_suite_ge_cloud_id: Optional[str] = None,
    ) -> Checkpoint:

        checkpoint: Checkpoint = Checkpoint.construct_from_config_args(
            data_context=self,
            checkpoint_store_name=self.checkpoint_store_name,
            name=name,
            config_version=config_version,
            template_name=template_name,
            module_name=module_name,
            class_name=class_name,
            run_name_template=run_name_template,
            expectation_suite_name=expectation_suite_name,
            batch_request=batch_request,
            action_list=action_list,
            evaluation_parameters=evaluation_parameters,
            runtime_configuration=runtime_configuration,
            validations=validations,
            profilers=profilers,
            # Next two fields are for LegacyCheckpoint configuration
            validation_operator_name=validation_operator_name,
            batches=batches,
            # the following four arguments are used by SimpleCheckpoint
            site_names=site_names,
            slack_webhook=slack_webhook,
            notify_on=notify_on,
            notify_with=notify_with,
            ge_cloud_id=ge_cloud_id,
            expectation_suite_ge_cloud_id=expectation_suite_ge_cloud_id,
        )

        self.checkpoint_store.add_checkpoint(checkpoint, name, ge_cloud_id)
        return checkpoint

    def get_checkpoint(
        self,
        name: Optional[str] = None,
        ge_cloud_id: Optional[str] = None,
    ) -> Checkpoint:
        checkpoint_config: CheckpointConfig = self.checkpoint_store.get_checkpoint(
            name=name, ge_cloud_id=ge_cloud_id
        )
        checkpoint: Checkpoint = Checkpoint.instantiate_from_config_with_runtime_args(
            checkpoint_config=checkpoint_config,
            data_context=self,
            name=name,
        )

        return checkpoint

    def delete_checkpoint(
        self,
        name: Optional[str] = None,
        ge_cloud_id: Optional[str] = None,
    ) -> None:
        return self.checkpoint_store.delete_checkpoint(
            name=name, ge_cloud_id=ge_cloud_id
        )

    @usage_statistics_enabled_method(
        event_name=UsageStatsEvents.DATA_CONTEXT_RUN_CHECKPOINT.value,
    )
    def run_checkpoint(
        self,
        checkpoint_name: Optional[str] = None,
        ge_cloud_id: Optional[str] = None,
        template_name: Optional[str] = None,
        run_name_template: Optional[str] = None,
        expectation_suite_name: Optional[str] = None,
        batch_request: Optional[BatchRequestBase] = None,
        action_list: Optional[List[dict]] = None,
        evaluation_parameters: Optional[dict] = None,
        runtime_configuration: Optional[dict] = None,
        validations: Optional[List[dict]] = None,
        profilers: Optional[List[dict]] = None,
        run_id: Optional[Union[str, int, float]] = None,
        run_name: Optional[str] = None,
        run_time: Optional[datetime.datetime] = None,
        result_format: Optional[str] = None,
        expectation_suite_ge_cloud_id: Optional[str] = None,
        **kwargs,
    ) -> CheckpointResult:
        """
        Validate against a pre-defined Checkpoint. (Experimental)
        Args:
            checkpoint_name: The name of a Checkpoint defined via the CLI or by manually creating a yml file
            template_name: The name of a Checkpoint template to retrieve from the CheckpointStore
            run_name_template: The template to use for run_name
            expectation_suite_name: Expectation suite to be used by Checkpoint run
            batch_request: Batch request to be used by Checkpoint run
            action_list: List of actions to be performed by the Checkpoint
            evaluation_parameters: $parameter_name syntax references to be evaluated at runtime
            runtime_configuration: Runtime configuration override parameters
            validations: Validations to be performed by the Checkpoint run
            profilers: Profilers to be used by the Checkpoint run
            run_id: The run_id for the validation; if None, a default value will be used
            run_name: The run_name for the validation; if None, a default value will be used
            run_time: The date/time of the run
            result_format: One of several supported formatting directives for expectation validation results
            ge_cloud_id: Great Expectations Cloud id for the checkpoint
            expectation_suite_ge_cloud_id: Great Expectations Cloud id for the expectation suite
            **kwargs: Additional kwargs to pass to the validation operator

        Returns:
            CheckpointResult
        """
        checkpoint: Checkpoint = self.get_checkpoint(
            name=checkpoint_name,
            ge_cloud_id=ge_cloud_id,
        )
        result: CheckpointResult = checkpoint.run_with_runtime_args(
            template_name=template_name,
            run_name_template=run_name_template,
            expectation_suite_name=expectation_suite_name,
            batch_request=batch_request,
            action_list=action_list,
            evaluation_parameters=evaluation_parameters,
            runtime_configuration=runtime_configuration,
            validations=validations,
            profilers=profilers,
            run_id=run_id,
            run_name=run_name,
            run_time=run_time,
            result_format=result_format,
            expectation_suite_ge_cloud_id=expectation_suite_ge_cloud_id,
            **kwargs,
        )
        return result

    def add_profiler(
        self,
        name: str,
        config_version: float,
        rules: Dict[str, dict],
        variables: Optional[dict] = None,
        ge_cloud_id: Optional[str] = None,
    ):
        config_data = {
            "name": name,
            "config_version": config_version,
            "rules": rules,
            "variables": variables,
        }

        # Roundtrip through schema validation to remove any illegal fields add/or restore any missing fields.
        validated_config: dict = ruleBasedProfilerConfigSchema.load(config_data)
        profiler_config: dict = ruleBasedProfilerConfigSchema.dump(validated_config)
        profiler_config.pop("class_name")
        profiler_config.pop("module_name")

        config: RuleBasedProfilerConfig = RuleBasedProfilerConfig(**profiler_config)

        return RuleBasedProfiler.add_profiler(
            config=config,
            data_context=self,
            profiler_store=self.profiler_store,
            ge_cloud_id=ge_cloud_id,
        )

    def save_profiler(
        self,
        profiler: RuleBasedProfiler,
        name: Optional[str] = None,
        ge_cloud_id: Optional[str] = None,
    ) -> None:
        key: Union[
            GeCloudIdentifier, ConfigurationIdentifier
        ] = self.profiler_store.determine_key(name=name, ge_cloud_id=ge_cloud_id)
        self.profiler_store.set(key=key, value=profiler.config)

    def get_profiler(
        self,
        name: Optional[str] = None,
        ge_cloud_id: Optional[str] = None,
    ) -> RuleBasedProfiler:
        return RuleBasedProfiler.get_profiler(
            data_context=self,
            profiler_store=self.profiler_store,
            name=name,
            ge_cloud_id=ge_cloud_id,
        )

    def delete_profiler(
        self,
        name: Optional[str] = None,
        ge_cloud_id: Optional[str] = None,
    ) -> None:
        RuleBasedProfiler.delete_profiler(
            profiler_store=self.profiler_store,
            name=name,
            ge_cloud_id=ge_cloud_id,
        )

    def list_profilers(self) -> List[str]:
        if self.profiler_store is None:
            raise ge_exceptions.StoreConfigurationError(
                "Attempted to list profilers from a Profiler Store, which is not a configured store."
            )
        return RuleBasedProfiler.list_profilers(
            profiler_store=self.profiler_store,
            ge_cloud_mode=self.ge_cloud_mode,
        )

    @usage_statistics_enabled_method(
        event_name=UsageStatsEvents.DATA_CONTEXT_RUN_RULE_BASED_PROFILER_WITH_DYNAMIC_ARGUMENTS.value,
    )
    def run_profiler_with_dynamic_arguments(
        self,
        batch_list: Optional[List[Batch]] = None,
        batch_request: Optional[Union[BatchRequestBase, dict]] = None,
        name: Optional[str] = None,
        ge_cloud_id: Optional[str] = None,
        variables: Optional[dict] = None,
        rules: Optional[dict] = None,
    ) -> RuleBasedProfilerResult:
        """Retrieve a RuleBasedProfiler from a ProfilerStore and run it with rules/variables supplied at runtime.

        Args:
            batch_list: Explicit list of Batch objects to supply data at runtime
            batch_request: Explicit batch_request used to supply data at runtime
            name: Identifier used to retrieve the profiler from a store.
            ge_cloud_id: Identifier used to retrieve the profiler from a store (GE Cloud specific).
            variables: Attribute name/value pairs (overrides)
            rules: Key-value pairs of name/configuration-dictionary (overrides)

        Returns:
            Set of rule evaluation results in the form of an RuleBasedProfilerResult

        Raises:
            AssertionError if both a `name` and `ge_cloud_id` are provided.
            AssertionError if both an `expectation_suite` and `expectation_suite_name` are provided.
        """
        return RuleBasedProfiler.run_profiler(
            data_context=self,
            profiler_store=self.profiler_store,
            batch_list=batch_list,
            batch_request=batch_request,
            name=name,
            ge_cloud_id=ge_cloud_id,
            variables=variables,
            rules=rules,
        )

    @usage_statistics_enabled_method(
        event_name=UsageStatsEvents.DATA_CONTEXT_RUN_RULE_BASED_PROFILER_ON_DATA.value,
    )
    def run_profiler_on_data(
        self,
        batch_list: Optional[List[Batch]] = None,
        batch_request: Optional[BatchRequestBase] = None,
        name: Optional[str] = None,
        ge_cloud_id: Optional[str] = None,
    ) -> RuleBasedProfilerResult:
        """Retrieve a RuleBasedProfiler from a ProfilerStore and run it with a batch request supplied at runtime.

        Args:
            batch_list: Explicit list of Batch objects to supply data at runtime.
            batch_request: Explicit batch_request used to supply data at runtime.
            name: Identifier used to retrieve the profiler from a store.
            ge_cloud_id: Identifier used to retrieve the profiler from a store (GE Cloud specific).

        Returns:
            Set of rule evaluation results in the form of an RuleBasedProfilerResult

        Raises:
            ProfilerConfigurationError is both "batch_list" and "batch_request" arguments are specified.
            AssertionError if both a `name` and `ge_cloud_id` are provided.
            AssertionError if both an `expectation_suite` and `expectation_suite_name` are provided.
        """
        return RuleBasedProfiler.run_profiler_on_data(
            data_context=self,
            profiler_store=self.profiler_store,
            batch_list=batch_list,
            batch_request=batch_request,
            name=name,
            ge_cloud_id=ge_cloud_id,
        )

    def test_yaml_config(
        self,
        yaml_config: str,
        name: Optional[str] = None,
        class_name: Optional[str] = None,
        runtime_environment: Optional[dict] = None,
        pretty_print: bool = True,
        return_mode: Union[
            Literal["instantiated_class"], Literal["report_object"]
        ] = "instantiated_class",
        shorten_tracebacks: bool = False,
    ):
        """Convenience method for testing yaml configs

        test_yaml_config is a convenience method for configuring the moving
        parts of a Great Expectations deployment. It allows you to quickly
        test out configs for system components, especially Datasources,
        Checkpoints, and Stores.

        For many deployments of Great Expectations, these components (plus
        Expectations) are the only ones you'll need.

        test_yaml_config is mainly intended for use within notebooks and tests.

        --Public API--

        --Documentation--
            https://docs.greatexpectations.io/docs/terms/data_context
            https://docs.greatexpectations.io/docs/guides/validation/checkpoints/how_to_configure_a_new_checkpoint_using_test_yaml_config

        Args:
            yaml_config: A string containing the yaml config to be tested
            name: (Optional) A string containing the name of the component to instantiate
            pretty_print: Determines whether to print human-readable output
            return_mode: Determines what type of object test_yaml_config will return.
                Valid modes are "instantiated_class" and "report_object"
            shorten_tracebacks:If true, catch any errors during instantiation and print only the
                last element of the traceback stack. This can be helpful for
                rapid iteration on configs in a notebook, because it can remove
                the need to scroll up and down a lot.

        Returns:
            The instantiated component (e.g. a Datasource)
            OR
            a json object containing metadata from the component's self_check method.
            The returned object is determined by return_mode.
        """
        if return_mode not in ["instantiated_class", "report_object"]:
            raise ValueError(f"Unknown return_mode: {return_mode}.")

        if runtime_environment is None:
            runtime_environment = {}

        runtime_environment = {
            **runtime_environment,
            **self.runtime_environment,
        }

        usage_stats_event_name: str = "data_context.test_yaml_config"

        config = self._test_yaml_config_prepare_config(
            yaml_config, runtime_environment, usage_stats_event_name
        )

        if "class_name" in config:
            class_name = config["class_name"]

        instantiated_class: Any = None
        usage_stats_event_payload: Dict[str, Union[str, List[str]]] = {}

        if pretty_print:
            print("Attempting to instantiate class from config...")
        try:
            if class_name in self.TEST_YAML_CONFIG_SUPPORTED_STORE_TYPES:
                (
                    instantiated_class,
                    usage_stats_event_payload,
                ) = self._test_instantiation_of_store_from_yaml_config(
                    name, class_name, config
                )
            elif class_name in self.TEST_YAML_CONFIG_SUPPORTED_DATASOURCE_TYPES:
                (
                    instantiated_class,
                    usage_stats_event_payload,
                ) = self._test_instantiation_of_datasource_from_yaml_config(
                    name, class_name, config
                )
            elif class_name in self.TEST_YAML_CONFIG_SUPPORTED_CHECKPOINT_TYPES:
                (
                    instantiated_class,
                    usage_stats_event_payload,
                ) = self._test_instantiation_of_checkpoint_from_yaml_config(
                    name, class_name, config
                )
            elif class_name in self.TEST_YAML_CONFIG_SUPPORTED_DATA_CONNECTOR_TYPES:
                (
                    instantiated_class,
                    usage_stats_event_payload,
                ) = self._test_instantiation_of_data_connector_from_yaml_config(
                    name, class_name, config, runtime_environment
                )
            elif class_name in self.TEST_YAML_CONFIG_SUPPORTED_PROFILER_TYPES:
                (
                    instantiated_class,
                    usage_stats_event_payload,
                ) = self._test_instantiation_of_profiler_from_yaml_config(
                    name, class_name, config
                )
            else:
                (
                    instantiated_class,
                    usage_stats_event_payload,
                ) = self._test_instantiation_of_misc_class_from_yaml_config(
                    name, config, runtime_environment, usage_stats_event_payload
                )

            send_usage_message(
                data_context=self,
                event=usage_stats_event_name,
                event_payload=usage_stats_event_payload,
                success=True,
            )
            if pretty_print:
                print(
                    f"\tSuccessfully instantiated {instantiated_class.__class__.__name__}\n"
                )

            report_object: dict = instantiated_class.self_check(
                pretty_print=pretty_print
            )

            if return_mode == "instantiated_class":
                return instantiated_class

            return report_object

        except Exception as e:
            if class_name is None:
                usage_stats_event_payload[
                    "diagnostic_info"
                ] = usage_stats_event_payload.get("diagnostic_info", []) + [
                    "__class_name_not_provided__"
                ]
            elif (
                usage_stats_event_payload.get("parent_class") is None
                and class_name in self.ALL_TEST_YAML_CONFIG_SUPPORTED_TYPES
            ):
                # add parent_class if it doesn't exist and class_name is one of our supported core GE types
                usage_stats_event_payload["parent_class"] = class_name
            send_usage_message(
                data_context=self,
                event=usage_stats_event_name,
                event_payload=usage_stats_event_payload,
                success=False,
            )
            if shorten_tracebacks:
                traceback.print_exc(limit=1)
            else:
                raise e

    def _test_yaml_config_prepare_config(
        self, yaml_config: str, runtime_environment: dict, usage_stats_event_name: str
    ) -> CommentedMap:
        """
        Performs variable substitution and conversion from YAML to CommentedMap.
        See `test_yaml_config` for more details.
        """
        try:
            substituted_config_variables: Union[
                DataContextConfig, dict
            ] = substitute_all_config_variables(
                self.config_variables,
                dict(os.environ),
            )

            substitutions: dict = {
                **substituted_config_variables,
                **dict(os.environ),
                **runtime_environment,
            }

            config_str_with_substituted_variables: Union[
                DataContextConfig, dict
            ] = substitute_all_config_variables(
                yaml_config,
                substitutions,
            )
        except Exception as e:
            usage_stats_event_payload: dict = {
                "diagnostic_info": ["__substitution_error__"],
            }
            send_usage_message(
                data_context=self,
                event=usage_stats_event_name,
                event_payload=usage_stats_event_payload,
                success=False,
            )
            raise e

        try:
            config: CommentedMap = yaml.load(config_str_with_substituted_variables)
            return config

        except Exception as e:
            usage_stats_event_payload: dict = {
                "diagnostic_info": ["__yaml_parse_error__"],
            }
            send_usage_message(
                data_context=self,
                event=usage_stats_event_name,
                event_payload=usage_stats_event_payload,
                success=False,
            )
            raise e

    def _test_instantiation_of_store_from_yaml_config(
        self, name: Optional[str], class_name: str, config: CommentedMap
    ) -> Tuple[Store, dict]:
        """
        Helper to create store instance and update usage stats payload.
        See `test_yaml_config` for more details.
        """
        print(f"\tInstantiating as a Store, since class_name is {class_name}")
        store_name: str = name or config.get("name") or "my_temp_store"
        instantiated_class = cast(
            Store,
            self._build_store_from_config(
                store_name=store_name,
                store_config=config,
            ),
        )
        store_name = instantiated_class.store_name or store_name
        self.config["stores"][store_name] = config

        anonymizer = Anonymizer(self.data_context_id)
        usage_stats_event_payload = anonymizer.anonymize(
            store_name=store_name, store_obj=instantiated_class
        )
        return instantiated_class, usage_stats_event_payload

    def _test_instantiation_of_datasource_from_yaml_config(
        self, name: Optional[str], class_name: str, config: CommentedMap
    ) -> Tuple[Datasource, dict]:
        """
        Helper to create datasource instance and update usage stats payload.
        See `test_yaml_config` for more details.
        """
        print(f"\tInstantiating as a Datasource, since class_name is {class_name}")
        datasource_name: str = name or config.get("name") or "my_temp_datasource"
        instantiated_class = cast(
            Datasource,
            self._instantiate_datasource_from_config_and_update_project_config(
                name=datasource_name,
                config=config,
                initialize=True,
            ),
        )

        anonymizer = Anonymizer(self.data_context_id)

        if class_name == "SimpleSqlalchemyDatasource":
            # Use the raw config here, defaults will be added in the anonymizer
            usage_stats_event_payload = anonymizer.anonymize(
                obj=instantiated_class, name=datasource_name, config=config
            )
        else:
            # Roundtrip through schema validation to remove any illegal fields add/or restore any missing fields.
            datasource_config = datasourceConfigSchema.load(instantiated_class.config)
            full_datasource_config = datasourceConfigSchema.dump(datasource_config)
            usage_stats_event_payload = anonymizer.anonymize(
                obj=instantiated_class,
                name=datasource_name,
                config=full_datasource_config,
            )
        return instantiated_class, usage_stats_event_payload

    def _test_instantiation_of_checkpoint_from_yaml_config(
        self, name: Optional[str], class_name: str, config: CommentedMap
    ) -> Tuple[Checkpoint, dict]:
        """
        Helper to create checkpoint instance and update usage stats payload.
        See `test_yaml_config` for more details.
        """
        print(f"\tInstantiating as a {class_name}, since class_name is {class_name}")

        checkpoint_name: str = name or config.get("name") or "my_temp_checkpoint"

        checkpoint_config: Union[CheckpointConfig, dict]

        checkpoint_config = CheckpointConfig.from_commented_map(commented_map=config)
        checkpoint_config = checkpoint_config.to_json_dict()
        checkpoint_config.update({"name": checkpoint_name})

        checkpoint_class_args: dict = filter_properties_dict(
            properties=checkpoint_config,
            delete_fields={"class_name", "module_name"},
            clean_falsy=True,
        )

        if class_name == "Checkpoint":
            instantiated_class = Checkpoint(data_context=self, **checkpoint_class_args)
        elif class_name == "SimpleCheckpoint":
            instantiated_class = SimpleCheckpoint(
                data_context=self, **checkpoint_class_args
            )
        else:
            raise ValueError(f'Unknown Checkpoint class_name: "{class_name}".')

        anonymizer: Anonymizer = Anonymizer(self.data_context_id)

        usage_stats_event_payload = anonymizer.anonymize(
            obj=instantiated_class, name=checkpoint_name, config=checkpoint_config
        )

        return instantiated_class, usage_stats_event_payload

    def _test_instantiation_of_data_connector_from_yaml_config(
        self,
        name: Optional[str],
        class_name: str,
        config: CommentedMap,
        runtime_environment: dict,
    ) -> Tuple[DataConnector, dict]:
        """
        Helper to create data connector instance and update usage stats payload.
        See `test_yaml_config` for more details.
        """
        print(f"\tInstantiating as a DataConnector, since class_name is {class_name}")
        data_connector_name: str = (
            name or config.get("name") or "my_temp_data_connector"
        )
        instantiated_class = instantiate_class_from_config(
            config=config,
            runtime_environment={
                **runtime_environment,
                **{
                    "root_directory": self.root_directory,
                },
            },
            config_defaults={},
        )

        anonymizer = Anonymizer(self.data_context_id)

        usage_stats_event_payload = anonymizer.anonymize(
            obj=instantiated_class, name=data_connector_name, config=config
        )
        return instantiated_class, usage_stats_event_payload

    def _test_instantiation_of_profiler_from_yaml_config(
        self, name: Optional[str], class_name: str, config: CommentedMap
    ) -> Tuple[RuleBasedProfiler, dict]:
        """
        Helper to create profiler instance and update usage stats payload.
        See `test_yaml_config` for more details.
        """
        print(f"\tInstantiating as a {class_name}, since class_name is {class_name}")

        profiler_name: str = name or config.get("name") or "my_temp_profiler"

        profiler_config: Union[
            RuleBasedProfilerConfig, dict
        ] = RuleBasedProfilerConfig.from_commented_map(commented_map=config)
        profiler_config = profiler_config.to_json_dict()
        profiler_config.update({"name": profiler_name})

        instantiated_class = instantiate_class_from_config(
            config=profiler_config,
            runtime_environment={"data_context": self},
            config_defaults={
                "module_name": "great_expectations.rule_based_profiler",
                "class_name": "RuleBasedProfiler",
            },
        )

        anonymizer: Anonymizer = Anonymizer(self.data_context_id)

        usage_stats_event_payload: dict = anonymizer.anonymize(
            obj=instantiated_class, name=profiler_name, config=profiler_config
        )

        return instantiated_class, usage_stats_event_payload

    def _test_instantiation_of_misc_class_from_yaml_config(
        self,
        name: Optional[str],
        config: CommentedMap,
        runtime_environment: dict,
        usage_stats_event_payload: dict,
    ) -> Tuple[Any, dict]:
        """
        Catch-all to cover all classes not covered in other `_test_instantiation` methods.
        Attempts to match config to the relevant class/parent and update usage stats payload.
        See `test_yaml_config` for more details.
        """
        print(
            "\tNo matching class found. Attempting to instantiate class from the raw config..."
        )
        instantiated_class = instantiate_class_from_config(
            config=config,
            runtime_environment={
                **runtime_environment,
                **{
                    "root_directory": self.root_directory,
                },
            },
            config_defaults={},
        )

        # If a subclass of a supported type, find the parent class and anonymize
        anonymizer: Anonymizer = Anonymizer(self.data_context_id)

        parent_class_from_object = anonymizer.get_parent_class(
            object_=instantiated_class
        )
        parent_class_from_config = anonymizer.get_parent_class(object_config=config)

        if parent_class_from_object is not None and parent_class_from_object.endswith(
            "Store"
        ):
            store_name: str = name or config.get("name") or "my_temp_store"
            store_name = instantiated_class.store_name or store_name
            usage_stats_event_payload = anonymizer.anonymize(
                store_name=store_name, store_obj=instantiated_class
            )
        elif parent_class_from_config is not None and parent_class_from_config.endswith(
            "Datasource"
        ):
            datasource_name: str = name or config.get("name") or "my_temp_datasource"
            if DatasourceAnonymizer.get_parent_class_v3_api(config=config):
                # Roundtrip through schema validation to remove any illegal fields add/or restore any missing fields.
                datasource_config = datasourceConfigSchema.load(
                    instantiated_class.config
                )
                full_datasource_config = datasourceConfigSchema.dump(datasource_config)
            else:
                # for v2 api
                full_datasource_config = config
            if parent_class_from_config == "SimpleSqlalchemyDatasource":
                # Use the raw config here, defaults will be added in the anonymizer
                usage_stats_event_payload = anonymizer.anonymize(
                    obj=instantiated_class, name=datasource_name, config=config
                )
            else:
                usage_stats_event_payload = anonymizer.anonymize(
                    obj=instantiated_class,
                    name=datasource_name,
                    config=full_datasource_config,
                )

        elif parent_class_from_config is not None and parent_class_from_config.endswith(
            "Checkpoint"
        ):
            checkpoint_name: str = name or config.get("name") or "my_temp_checkpoint"
            # Roundtrip through schema validation to remove any illegal fields add/or restore any missing fields.
            checkpoint_config: Union[CheckpointConfig, dict]
            checkpoint_config = CheckpointConfig.from_commented_map(
                commented_map=config
            )
            checkpoint_config = checkpoint_config.to_json_dict()
            checkpoint_config.update({"name": checkpoint_name})
            usage_stats_event_payload = anonymizer.anonymize(
                obj=checkpoint_config, name=checkpoint_name, config=checkpoint_config
            )

        elif parent_class_from_config is not None and parent_class_from_config.endswith(
            "DataConnector"
        ):
            data_connector_name: str = (
                name or config.get("name") or "my_temp_data_connector"
            )
            usage_stats_event_payload = anonymizer.anonymize(
                obj=instantiated_class, name=data_connector_name, config=config
            )

        else:
            # If class_name is not a supported type or subclass of a supported type,
            # mark it as custom with no additional information since we can't anonymize
            usage_stats_event_payload[
                "diagnostic_info"
            ] = usage_stats_event_payload.get("diagnostic_info", []) + [
                "__custom_subclass_not_core_ge__"
            ]

        return instantiated_class, usage_stats_event_payload

    @staticmethod
    def _get_metric_configuration_tuples(metric_configuration, base_kwargs=None):
        if base_kwargs is None:
            base_kwargs = {}

        if isinstance(metric_configuration, str):
            return [(metric_configuration, base_kwargs)]

        metric_configurations_list = []
        for kwarg_name in metric_configuration.keys():
            if not isinstance(metric_configuration[kwarg_name], dict):
                raise ge_exceptions.DataContextError(
                    "Invalid metric_configuration: each key must contain a "
                    "dictionary."
                )
            if (
                kwarg_name == "metric_kwargs_id"
            ):  # this special case allows a hash of multiple kwargs
                for metric_kwargs_id in metric_configuration[kwarg_name].keys():
                    if base_kwargs != {}:
                        raise ge_exceptions.DataContextError(
                            "Invalid metric_configuration: when specifying "
                            "metric_kwargs_id, no other keys or values may be defined."
                        )
                    if not isinstance(
                        metric_configuration[kwarg_name][metric_kwargs_id], list
                    ):
                        raise ge_exceptions.DataContextError(
                            "Invalid metric_configuration: each value must contain a "
                            "list."
                        )
                    metric_configurations_list += [
                        (metric_name, {"metric_kwargs_id": metric_kwargs_id})
                        for metric_name in metric_configuration[kwarg_name][
                            metric_kwargs_id
                        ]
                    ]
            else:
                for kwarg_value in metric_configuration[kwarg_name].keys():
                    base_kwargs.update({kwarg_name: kwarg_value})
                    if not isinstance(
                        metric_configuration[kwarg_name][kwarg_value], list
                    ):
                        raise ge_exceptions.DataContextError(
                            "Invalid metric_configuration: each value must contain a "
                            "list."
                        )
                    for nested_configuration in metric_configuration[kwarg_name][
                        kwarg_value
                    ]:
                        metric_configurations_list += (
                            BaseDataContext._get_metric_configuration_tuples(
                                nested_configuration, base_kwargs=base_kwargs
                            )
                        )

        return metric_configurations_list<|MERGE_RESOLUTION|>--- conflicted
+++ resolved
@@ -349,12 +349,6 @@
             )
         self._ge_cloud_mode = ge_cloud_mode
         self._ge_cloud_config = ge_cloud_config
-<<<<<<< HEAD
-=======
-        self._project_config = self._apply_global_config_overrides(
-            config=project_config
-        )
->>>>>>> 65a7a421
 
         if context_root_dir is not None:
             context_root_dir = os.path.abspath(context_root_dir)
@@ -505,125 +499,6 @@
                 # this is ok, as long as we don't use it to retrieve a batch. If we try to do that, the error will be
                 # caught at the context.get_batch() step. So we just pass here.
                 pass
-
-<<<<<<< HEAD
-=======
-    def _apply_global_config_overrides(
-        self, config: DataContextConfig
-    ) -> DataContextConfig:
-        # check for global usage statistics opt out
-        validation_errors = {}
-
-        config_with_global_config_overrides: DataContextConfig = copy.deepcopy(config)
-
-        if self._check_global_usage_statistics_opt_out():
-            logger.info(
-                "Usage statistics is disabled globally. Applying override to project_config."
-            )
-            config_with_global_config_overrides.anonymous_usage_statistics.enabled = (
-                False
-            )
-
-        # check for global data_context_id
-        global_data_context_id = self._get_global_config_value(
-            environment_variable="GE_DATA_CONTEXT_ID",
-            conf_file_section="anonymous_usage_statistics",
-            conf_file_option="data_context_id",
-        )
-        if global_data_context_id:
-            data_context_id_errors = anonymizedUsageStatisticsSchema.validate(
-                {"data_context_id": global_data_context_id}
-            )
-            if not data_context_id_errors:
-                logger.info(
-                    "data_context_id is defined globally. Applying override to project_config."
-                )
-                config_with_global_config_overrides.anonymous_usage_statistics.data_context_id = (
-                    global_data_context_id
-                )
-            else:
-                validation_errors.update(data_context_id_errors)
-        # check for global usage_statistics url
-        global_usage_statistics_url = self._get_global_config_value(
-            environment_variable="GE_USAGE_STATISTICS_URL",
-            conf_file_section="anonymous_usage_statistics",
-            conf_file_option="usage_statistics_url",
-        )
-        if global_usage_statistics_url:
-            usage_statistics_url_errors = anonymizedUsageStatisticsSchema.validate(
-                {"usage_statistics_url": global_usage_statistics_url}
-            )
-            if not usage_statistics_url_errors:
-                logger.info(
-                    "usage_statistics_url is defined globally. Applying override to project_config."
-                )
-                config_with_global_config_overrides.anonymous_usage_statistics.usage_statistics_url = (
-                    global_usage_statistics_url
-                )
-            else:
-                validation_errors.update(usage_statistics_url_errors)
-        if validation_errors:
-            logger.warning(
-                "The following globally-defined config variables failed validation:\n{}\n\n"
-                "Please fix the variables if you would like to apply global values to project_config.".format(
-                    json.dumps(validation_errors, indent=2)
-                )
-            )
-        return config_with_global_config_overrides
-
-    @classmethod
-    def _get_global_config_value(
-        cls,
-        environment_variable: Optional[str] = None,
-        conf_file_section=None,
-        conf_file_option=None,
-    ) -> Optional[str]:
-        assert (conf_file_section and conf_file_option) or (
-            not conf_file_section and not conf_file_option
-        ), "Must pass both 'conf_file_section' and 'conf_file_option' or neither."
-        if environment_variable and os.environ.get(environment_variable, False):
-            return os.environ.get(environment_variable)
-        if conf_file_section and conf_file_option:
-            for config_path in BaseDataContext.GLOBAL_CONFIG_PATHS:
-                config = configparser.ConfigParser()
-                config.read(config_path)
-                config_value = config.get(
-                    conf_file_section, conf_file_option, fallback=None
-                )
-                if config_value:
-                    return config_value
-        return None
-
-    @staticmethod
-    def _check_global_usage_statistics_opt_out() -> bool:
-        if os.environ.get("GE_USAGE_STATS", False):
-            ge_usage_stats = os.environ.get("GE_USAGE_STATS")
-            if ge_usage_stats in BaseDataContext.FALSEY_STRINGS:
-                return True
-            else:
-                logger.warning(
-                    "GE_USAGE_STATS environment variable must be one of: {}".format(
-                        BaseDataContext.FALSEY_STRINGS
-                    )
-                )
-        for config_path in BaseDataContext.GLOBAL_CONFIG_PATHS:
-            config = configparser.ConfigParser()
-            states = config.BOOLEAN_STATES
-            for falsey_string in BaseDataContext.FALSEY_STRINGS:
-                states[falsey_string] = False
-            states["TRUE"] = True
-            states["True"] = True
-            config.BOOLEAN_STATES = states
-            config.read(config_path)
-            try:
-                if config.getboolean("anonymous_usage_statistics", "enabled") is False:
-                    # If stats are disabled, then opt out is true
-                    return True
-            except (ValueError, configparser.Error):
-                pass
-        return False
-
->>>>>>> 65a7a421
     def _construct_data_context_id(self) -> str:
         """
         Choose the id of the currently-configured expectations store, if available and a persistent store.
