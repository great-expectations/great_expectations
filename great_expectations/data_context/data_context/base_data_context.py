--- conflicted
+++ resolved
@@ -1300,15 +1300,8 @@
             updated_datasource_config: DatasourceConfig = self._datasource_store.update(
                 config=datasource_config
             )
-<<<<<<< HEAD
-            # Use datasource config updated from store if saved to store
-            self.config.datasources[datasource_name] = updated_datasource_config
         self.config.datasources[datasource_name] = datasource_config
         self._cached_datasources[datasource_name] = datasource
-=======
-        self.config.datasources[datasource_name] = datasource_config  # type: ignore[assignment,index]
-        self._cached_datasources[datasource_name] = datasource_config
->>>>>>> 1e2f3eda
 
     def add_batch_kwargs_generator(
         self, datasource_name, batch_kwargs_generator_name, class_name, **kwargs
