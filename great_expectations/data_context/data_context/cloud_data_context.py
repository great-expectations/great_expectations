--- conflicted
+++ resolved
@@ -36,16 +36,9 @@
 
 
 class GECloudEnvironmentVariable(str, Enum):
-<<<<<<< HEAD
-    BASE_URL = "base_url"
-    ORGANIZATION_ID = "organization_id"
-    ACCESS_TOKEN = "access_token"
-=======
     BASE_URL = "GE_CLOUD_BASE_URL"
-    ACCOUNT_ID = "GE_CLOUD_ACCOUNT_ID"  # Deprecated
     ORGANIZATION_ID = "GE_CLOUD_ORGANIZATION_ID"
     ACCESS_TOKEN = "GE_CLOUD_ACCESS_TOKEN"
->>>>>>> 163adad0
 
 
 class CloudDataContext(AbstractDataContext):
