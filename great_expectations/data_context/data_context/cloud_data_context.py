from __future__ import annotations

import logging
import os
from enum import Enum
from typing import TYPE_CHECKING, Dict, List, Mapping, Optional, Union, cast

import requests

import great_expectations.exceptions as ge_exceptions
from great_expectations import __version__
from great_expectations.core import ExpectationSuite
from great_expectations.core.config_provider import (
    CloudConfigurationProvider,
    ConfigurationProvider,
)
from great_expectations.core.serializer import JsonConfigSerializer
<<<<<<< HEAD
from great_expectations.data_context.cloud_constants import (
    CLOUD_DEFAULT_BASE_URL,
    GXCloudEnvironmentVariable,
    GXCloudRESTResource,
)
=======
from great_expectations.data_context.cloud_constants import CLOUD_DEFAULT_BASE_URL
>>>>>>> 93ee0e9c
from great_expectations.data_context.data_context.abstract_data_context import (
    AbstractDataContext,
)
from great_expectations.data_context.data_context_variables import (
    CloudDataContextVariables,
)
from great_expectations.data_context.store.ge_cloud_store_backend import (
    GeCloudRESTResource,
)
from great_expectations.data_context.types.base import (
    DEFAULT_USAGE_STATISTICS_URL,
    DataContextConfig,
    DataContextConfigDefaults,
    GeCloudConfig,
    datasourceConfigSchema,
)
from great_expectations.data_context.types.refs import GeCloudResourceRef
from great_expectations.data_context.types.resource_identifiers import GeCloudIdentifier
from great_expectations.data_context.util import substitute_all_config_variables
from great_expectations.exceptions.exceptions import DataContextError

if TYPE_CHECKING:
    from great_expectations.checkpoint.checkpoint import Checkpoint

logger = logging.getLogger(__name__)


class GECloudEnvironmentVariable(str, Enum):
    BASE_URL = "GE_CLOUD_BASE_URL"
    ORGANIZATION_ID = "GE_CLOUD_ORGANIZATION_ID"
    ACCESS_TOKEN = "GE_CLOUD_ACCESS_TOKEN"


class CloudDataContext(AbstractDataContext):
    """
    Subclass of AbstractDataContext that contains functionality necessary to hydrate state from cloud
    """

    def __init__(
        self,
        project_config: Optional[Union[DataContextConfig, Mapping]] = None,
        context_root_dir: Optional[str] = None,
        runtime_environment: Optional[dict] = None,
        ge_cloud_base_url: Optional[str] = None,
        ge_cloud_access_token: Optional[str] = None,
        ge_cloud_organization_id: Optional[str] = None,
    ) -> None:
        """
        CloudDataContext constructor

        Args:
            project_config (DataContextConfig): config for CloudDataContext
            runtime_environment (dict):  a dictionary of config variables that override both those set in
                config_variables.yml and the environment
            ge_cloud_config (GeCloudConfig): GeCloudConfig corresponding to current CloudDataContext
        """
        self._ge_cloud_mode = True  # property needed for backward compatibility

        self._ge_cloud_config = self.get_ge_cloud_config(
            ge_cloud_base_url=ge_cloud_base_url,
            ge_cloud_access_token=ge_cloud_access_token,
            ge_cloud_organization_id=ge_cloud_organization_id,
        )

        self._context_root_directory = self.determine_context_root_directory(
            context_root_dir
        )

        if project_config is None:
            project_config = self.retrieve_data_context_config_from_ge_cloud(
                ge_cloud_config=self._ge_cloud_config,
            )

        project_data_context_config: DataContextConfig = (
            CloudDataContext.get_or_create_data_context_config(project_config)
        )

        self._project_config = self._apply_global_config_overrides(
            config=project_data_context_config
        )
        self._variables = self._init_variables()
        super().__init__(
            runtime_environment=runtime_environment,
        )

    def _register_providers(self, config_provider: ConfigurationProvider) -> None:
        """
        To ensure that Cloud credentials are accessible downstream, we want to ensure that
        we register a CloudConfigurationProvider.

        Note that it is registered last as it takes the highest precedence.
        """
        super()._register_providers(config_provider)
        config_provider.register_provider(
            CloudConfigurationProvider(self._ge_cloud_config)
        )

    @classmethod
    def is_ge_cloud_config_available(
        cls,
        ge_cloud_base_url: Optional[str] = None,
        ge_cloud_access_token: Optional[str] = None,
        ge_cloud_organization_id: Optional[str] = None,
    ) -> bool:
        """
        Helper method called by gx.get_context() method to determine whether all the information needed
        to build a ge_cloud_config is available.

        If provided as explicit arguments, ge_cloud_base_url, ge_cloud_access_token and
        ge_cloud_organization_id will use runtime values instead of environment variables or conf files.

        If any of the values are missing, the method will return False. It will return True otherwise.

        Args:
            ge_cloud_base_url: Optional, you may provide this alternatively via
                environment variable GE_CLOUD_BASE_URL or within a config file.
            ge_cloud_access_token: Optional, you may provide this alternatively
                via environment variable GE_CLOUD_ACCESS_TOKEN or within a config file.
            ge_cloud_organization_id: Optional, you may provide this alternatively
                via environment variable GE_CLOUD_ORGANIZATION_ID or within a config file.

        Returns:
            bool: Is all the information needed to build a ge_cloud_config is available?
        """
        ge_cloud_config_dict = cls._get_ge_cloud_config_dict(
            ge_cloud_base_url=ge_cloud_base_url,
            ge_cloud_access_token=ge_cloud_access_token,
            ge_cloud_organization_id=ge_cloud_organization_id,
        )
        for key, val in ge_cloud_config_dict.items():
            if not val:
                return False
        return True

    @classmethod
    def determine_context_root_directory(cls, context_root_dir: Optional[str]) -> str:
        if context_root_dir is None:
            context_root_dir = os.getcwd()
            logger.info(
                f'context_root_dir was not provided - defaulting to current working directory "'
                f'{context_root_dir}".'
            )
        return os.path.abspath(os.path.expanduser(context_root_dir))

    @classmethod
    def retrieve_data_context_config_from_ge_cloud(
        cls, ge_cloud_config: GeCloudConfig
    ) -> DataContextConfig:
        """
        Utilizes the GeCloudConfig instantiated in the constructor to create a request to the Cloud API.
        Given proper authorization, the request retrieves a data context config that is pre-populated with
        GE objects specific to the user's Cloud environment (datasources, data connectors, etc).

        Please note that substitution for ${VAR} variables is performed in GE Cloud before being sent
        over the wire.

        :return: the configuration object retrieved from the Cloud API
        """
        base_url = ge_cloud_config.base_url
        organization_id = ge_cloud_config.organization_id
        ge_cloud_url = (
            f"{base_url}/organizations/{organization_id}/data-context-configuration"
        )
        headers = {
            "Content-Type": "application/vnd.api+json",
            "Authorization": f"Bearer {ge_cloud_config.access_token}",
            "Gx-Version": __version__,
        }

        response = requests.get(ge_cloud_url, headers=headers)
        if response.status_code != 200:
            raise ge_exceptions.GeCloudError(
                f"Bad request made to GE Cloud; {response.text}"
            )
        config = response.json()
        return DataContextConfig(**config)

    @classmethod
    def get_ge_cloud_config(
        cls,
        ge_cloud_base_url: Optional[str] = None,
        ge_cloud_access_token: Optional[str] = None,
        ge_cloud_organization_id: Optional[str] = None,
    ) -> GeCloudConfig:
        """
        Build a GeCloudConfig object. Config attributes are collected from any combination of args passed in at
        runtime, environment variables, or a global great_expectations.conf file (in order of precedence).

        If provided as explicit arguments, ge_cloud_base_url, ge_cloud_access_token and
        ge_cloud_organization_id will use runtime values instead of environment variables or conf files.

        Args:
            ge_cloud_base_url: Optional, you may provide this alternatively via
                environment variable GE_CLOUD_BASE_URL or within a config file.
            ge_cloud_access_token: Optional, you may provide this alternatively
                via environment variable GE_CLOUD_ACCESS_TOKEN or within a config file.
            ge_cloud_organization_id: Optional, you may provide this alternatively
                via environment variable GE_CLOUD_ORGANIZATION_ID or within a config file.

        Returns:
            GeCloudConfig

        Raises:
            GeCloudError if a GE Cloud variable is missing
        """
        ge_cloud_config_dict = cls._get_ge_cloud_config_dict(
            ge_cloud_base_url=ge_cloud_base_url,
            ge_cloud_access_token=ge_cloud_access_token,
            ge_cloud_organization_id=ge_cloud_organization_id,
        )

        missing_keys = []
        for key, val in ge_cloud_config_dict.items():
            if not val:
                missing_keys.append(key)
        if len(missing_keys) > 0:
            missing_keys_str = [f'"{key}"' for key in missing_keys]
            global_config_path_str = [
                f'"{path}"' for path in super().GLOBAL_CONFIG_PATHS
            ]
            raise DataContextError(
                f"{(', ').join(missing_keys_str)} arg(s) required for ge_cloud_mode but neither provided nor found in "
                f"environment or in global configs ({(', ').join(global_config_path_str)})."
            )

        base_url = ge_cloud_config_dict[GXCloudEnvironmentVariable.BASE_URL]
        assert base_url is not None
        access_token = ge_cloud_config_dict[GXCloudEnvironmentVariable.ACCESS_TOKEN]
        organization_id = ge_cloud_config_dict[
            GXCloudEnvironmentVariable.ORGANIZATION_ID
        ]

        return GeCloudConfig(
            base_url=base_url,
            access_token=access_token,
            organization_id=organization_id,
        )

    @classmethod
    def _get_ge_cloud_config_dict(
        cls,
        ge_cloud_base_url: Optional[str] = None,
        ge_cloud_access_token: Optional[str] = None,
        ge_cloud_organization_id: Optional[str] = None,
    ) -> Dict[GXCloudEnvironmentVariable, Optional[str]]:
        ge_cloud_base_url = (
            ge_cloud_base_url
            or CloudDataContext._get_global_config_value(
                environment_variable=GXCloudEnvironmentVariable.BASE_URL,
                conf_file_section="ge_cloud_config",
                conf_file_option="base_url",
            )
            or CLOUD_DEFAULT_BASE_URL
        )
        ge_cloud_organization_id = (
            ge_cloud_organization_id
            or CloudDataContext._get_global_config_value(
                environment_variable=GXCloudEnvironmentVariable.ORGANIZATION_ID,
                conf_file_section="ge_cloud_config",
                conf_file_option="organization_id",
            )
        )
        ge_cloud_access_token = (
            ge_cloud_access_token
            or CloudDataContext._get_global_config_value(
                environment_variable=GXCloudEnvironmentVariable.ACCESS_TOKEN,
                conf_file_section="ge_cloud_config",
                conf_file_option="access_token",
            )
        )
        return {
            GXCloudEnvironmentVariable.BASE_URL: ge_cloud_base_url,
            GXCloudEnvironmentVariable.ORGANIZATION_ID: ge_cloud_organization_id,
            GXCloudEnvironmentVariable.ACCESS_TOKEN: ge_cloud_access_token,
        }

    def _init_datasource_store(self) -> None:
        from great_expectations.data_context.store.datasource_store import (
            DatasourceStore,
        )

        store_name: str = "datasource_store"  # Never explicitly referenced but adheres
        # to the convention set by other internal Stores
        store_backend: dict = {"class_name": "GeCloudStoreBackend"}
        runtime_environment: dict = {
            "root_directory": self.root_directory,
            "ge_cloud_credentials": self.ge_cloud_config.to_dict(),  # type: ignore[union-attr]
            "ge_cloud_resource_type": GXCloudRESTResource.DATASOURCE,
            "ge_cloud_base_url": self.ge_cloud_config.base_url,  # type: ignore[union-attr]
        }

        datasource_store = DatasourceStore(
            store_name=store_name,
            store_backend=store_backend,
            runtime_environment=runtime_environment,
            serializer=JsonConfigSerializer(schema=datasourceConfigSchema),
        )
        self._datasource_store = datasource_store

    def list_expectation_suite_names(self) -> List[str]:
        """
        Lists the available expectation suite names. If in ge_cloud_mode, a list of
        GE Cloud ids is returned instead.
        """
        return [suite_key.resource_name for suite_key in self.list_expectation_suites()]  # type: ignore[union-attr]

    @property
    def ge_cloud_config(self) -> Optional[GeCloudConfig]:
        return self._ge_cloud_config

    @property
    def ge_cloud_mode(self) -> bool:
        return self._ge_cloud_mode

    def _init_variables(self) -> CloudDataContextVariables:
        ge_cloud_base_url: str = self._ge_cloud_config.base_url
        ge_cloud_organization_id: str = self._ge_cloud_config.organization_id  # type: ignore[assignment]
        ge_cloud_access_token: str = self._ge_cloud_config.access_token

        variables = CloudDataContextVariables(
            config=self._project_config,
            ge_cloud_base_url=ge_cloud_base_url,
            ge_cloud_organization_id=ge_cloud_organization_id,
            ge_cloud_access_token=ge_cloud_access_token,
        )
        return variables

    def _construct_data_context_id(self) -> str:
        """
        Choose the id of the currently-configured expectations store, if available and a persistent store.
        If not, it should choose the id stored in DataContextConfig.
        Returns:
            UUID to use as the data_context_id
        """

        # if in ge_cloud_mode, use ge_cloud_organization_id
        return self.ge_cloud_config.organization_id  # type: ignore[return-value,union-attr]

    def get_config_with_variables_substituted(
        self, config: Optional[DataContextConfig] = None
    ) -> DataContextConfig:
        """
        Substitute vars in config of form ${var} or $(var) with values found in the following places,
        in order of precedence: ge_cloud_config (for Data Contexts in GE Cloud mode), runtime_environment,
        environment variables, config_variables, or ge_cloud_config_variable_defaults (allows certain variables to
        be optional in GE Cloud mode).
        """
        if not config:
            config = self.config

        substitutions: dict = self._determine_substitutions()

        ge_cloud_config_variable_defaults = {
            "plugins_directory": self._normalize_absolute_or_relative_path(
                path=DataContextConfigDefaults.DEFAULT_PLUGINS_DIRECTORY.value
            ),
            "usage_statistics_url": DEFAULT_USAGE_STATISTICS_URL,
        }
        for config_variable, value in ge_cloud_config_variable_defaults.items():
            if substitutions.get(config_variable) is None:
                logger.info(
                    f'Config variable "{config_variable}" was not found in environment or global config ('
                    f'{self.GLOBAL_CONFIG_PATHS}). Using default value "{value}" instead. If you would '
                    f"like to "
                    f"use a different value, please specify it in an environment variable or in a "
                    f"great_expectations.conf file located at one of the above paths, in a section named "
                    f'"ge_cloud_config".'
                )
                substitutions[config_variable] = value

        return DataContextConfig(
            **substitute_all_config_variables(
                config, substitutions, self.DOLLAR_SIGN_ESCAPE_STRING
            )
        )

    def create_expectation_suite(
        self,
        expectation_suite_name: str,
        overwrite_existing: bool = False,
        **kwargs: Optional[dict],
    ) -> ExpectationSuite:
        """Build a new expectation suite and save it into the data_context expectation store.

        Args:
            expectation_suite_name: The name of the expectation_suite to create
            overwrite_existing (boolean): Whether to overwrite expectation suite if expectation suite with given name
                already exists.

        Returns:
            A new (empty) expectation suite.
        """
        if not isinstance(overwrite_existing, bool):
            raise ValueError("Parameter overwrite_existing must be of type BOOL")

        expectation_suite = ExpectationSuite(
            expectation_suite_name=expectation_suite_name, data_context=self
        )

        existing_suite_names = self.list_expectation_suite_names()
        ge_cloud_id: Optional[str] = None
        if expectation_suite_name in existing_suite_names and not overwrite_existing:
            raise ge_exceptions.DataContextError(
                f"expectation_suite '{expectation_suite_name}' already exists. If you would like to overwrite this "
                "expectation_suite, set overwrite_existing=True."
            )
        elif expectation_suite_name in existing_suite_names and overwrite_existing:
            identifiers: Optional[
                Union[List[str], List[GeCloudIdentifier]]
            ] = self.list_expectation_suites()
            if identifiers:
                for ge_cloud_identifier in identifiers:
                    if isinstance(ge_cloud_identifier, GeCloudIdentifier):
                        ge_cloud_identifier_tuple = ge_cloud_identifier.to_tuple()
                        name: str = ge_cloud_identifier_tuple[2]
                        if name == expectation_suite_name:
                            ge_cloud_id = ge_cloud_identifier_tuple[1]
                            expectation_suite.ge_cloud_id = ge_cloud_id

        key = GeCloudIdentifier(
            resource_type=GXCloudRESTResource.EXPECTATION_SUITE,
            ge_cloud_id=ge_cloud_id,
        )

        response: Union[bool, GeCloudResourceRef] = self.expectations_store.set(key, expectation_suite, **kwargs)  # type: ignore[func-returns-value]
        if isinstance(response, GeCloudResourceRef):
            expectation_suite.ge_cloud_id = response.ge_cloud_id

        return expectation_suite

    def delete_expectation_suite(
        self,
        expectation_suite_name: Optional[str] = None,
        ge_cloud_id: Optional[str] = None,
    ) -> bool:
        """Delete specified expectation suite from data_context expectation store.

        Args:
            expectation_suite_name: The name of the expectation_suite to create

        Returns:
            True for Success and False for Failure.
        """
        key = GeCloudIdentifier(
            resource_type=GXCloudRESTResource.EXPECTATION_SUITE,
            ge_cloud_id=ge_cloud_id,
        )
        if not self.expectations_store.has_key(key):  # noqa: W601
            raise ge_exceptions.DataContextError(
                f"expectation_suite with id {ge_cloud_id} does not exist."
            )

        return self.expectations_store.remove_key(key)

    def get_expectation_suite(
        self,
        expectation_suite_name: Optional[str] = None,
        include_rendered_content: Optional[bool] = None,
        ge_cloud_id: Optional[str] = None,
    ) -> ExpectationSuite:
        """Get an Expectation Suite by name or GE Cloud ID
        Args:
            expectation_suite_name (str): The name of the Expectation Suite
            include_rendered_content (bool): Whether or not to re-populate rendered_content for each
                ExpectationConfiguration.
            ge_cloud_id (str): The GE Cloud ID for the Expectation Suite.

        Returns:
            An existing ExpectationSuite
        """
        key = GeCloudIdentifier(
            resource_type=GXCloudRESTResource.EXPECTATION_SUITE,
            ge_cloud_id=ge_cloud_id,
        )
        if not self.expectations_store.has_key(key):  # noqa: W601
            raise ge_exceptions.DataContextError(
                f"expectation_suite with id {ge_cloud_id} not found"
            )

        expectations_schema_dict: dict = cast(dict, self.expectations_store.get(key))

        if include_rendered_content is None:
            include_rendered_content = (
                self._determine_if_expectation_suite_include_rendered_content()
            )

        # create the ExpectationSuite from constructor
        expectation_suite = ExpectationSuite(
            **expectations_schema_dict, data_context=self
        )
        if include_rendered_content:
            expectation_suite.render()
        return expectation_suite

    def save_expectation_suite(
        self,
        expectation_suite: ExpectationSuite,
        expectation_suite_name: Optional[str] = None,
        overwrite_existing: bool = True,
        include_rendered_content: Optional[bool] = None,
        **kwargs: Optional[dict],
    ) -> None:
        """Save the provided expectation suite into the DataContext.

        Args:
            expectation_suite: The suite to save.
            expectation_suite_name: The name of this Expectation Suite. If no name is provided, the name will be read
                from the suite.
            overwrite_existing: Whether to overwrite the suite if it already exists.
            include_rendered_content: Whether to save the prescriptive rendered content for each expectation.

        Returns:
            None
        """
        id = (
            str(expectation_suite.ge_cloud_id)
            if expectation_suite.ge_cloud_id
            else None
        )
        key = GeCloudIdentifier(
            resource_type=GXCloudRESTResource.EXPECTATION_SUITE,
            ge_cloud_id=id,
            resource_name=expectation_suite.expectation_suite_name,
        )

        if not overwrite_existing:
            self._validate_suite_unique_constaints_before_save(key)

        self._evaluation_parameter_dependencies_compiled = False
        include_rendered_content = (
            self._determine_if_expectation_suite_include_rendered_content(
                include_rendered_content=include_rendered_content
            )
        )
        if include_rendered_content:
            expectation_suite.render()

        response = self.expectations_store.set(key, expectation_suite, **kwargs)  # type: ignore[func-returns-value]
        if isinstance(response, GeCloudResourceRef):
            expectation_suite.ge_cloud_id = response.ge_cloud_id

    def _validate_suite_unique_constaints_before_save(
        self, key: GeCloudIdentifier
    ) -> None:
        ge_cloud_id = key.ge_cloud_id
        if ge_cloud_id:
            if self.expectations_store.has_key(key):  # noqa: W601
                raise ge_exceptions.DataContextError(
                    f"expectation_suite with GE Cloud ID {ge_cloud_id} already exists. "
                    f"If you would like to overwrite this expectation_suite, set overwrite_existing=True."
                )

        suite_name = key.resource_name
        existing_suite_names = self.list_expectation_suite_names()
        if suite_name in existing_suite_names:
            raise ge_exceptions.DataContextError(
                f"expectation_suite '{suite_name}' already exists. If you would like to overwrite this "
                "expectation_suite, set overwrite_existing=True."
            )

    @property
    def root_directory(self) -> Optional[str]:
        """The root directory for configuration objects in the data context; the location in which
        ``great_expectations.yml`` is located.

        Why does this exist in AbstractDataContext? CloudDataContext and FileDataContext both use it

        """
        return self._context_root_directory

    def add_checkpoint(
        self,
        name: str,
        config_version: Optional[Union[int, float]] = None,
        template_name: Optional[str] = None,
        module_name: Optional[str] = None,
        class_name: Optional[str] = None,
        run_name_template: Optional[str] = None,
        expectation_suite_name: Optional[str] = None,
        batch_request: Optional[dict] = None,
        action_list: Optional[List[dict]] = None,
        evaluation_parameters: Optional[dict] = None,
        runtime_configuration: Optional[dict] = None,
        validations: Optional[List[dict]] = None,
        profilers: Optional[List[dict]] = None,
        # Next two fields are for LegacyCheckpoint configuration
        validation_operator_name: Optional[str] = None,
        batches: Optional[List[dict]] = None,
        # the following four arguments are used by SimpleCheckpoint
        site_names: Optional[Union[str, List[str]]] = None,
        slack_webhook: Optional[str] = None,
        notify_on: Optional[str] = None,
        notify_with: Optional[Union[str, List[str]]] = None,
        ge_cloud_id: Optional[str] = None,
        expectation_suite_ge_cloud_id: Optional[str] = None,
        default_validation_id: Optional[str] = None,
    ) -> Checkpoint:
        """
        See `AbstractDataContext.add_checkpoint` for more information.
        """

        from great_expectations.checkpoint.checkpoint import Checkpoint

        checkpoint: Checkpoint = Checkpoint.construct_from_config_args(
            data_context=self,
            checkpoint_store_name=self.checkpoint_store_name,  # type: ignore[arg-type]
            name=name,
            config_version=config_version,
            template_name=template_name,
            module_name=module_name,
            class_name=class_name,
            run_name_template=run_name_template,
            expectation_suite_name=expectation_suite_name,
            batch_request=batch_request,
            action_list=action_list,
            evaluation_parameters=evaluation_parameters,
            runtime_configuration=runtime_configuration,
            validations=validations,
            profilers=profilers,
            # Next two fields are for LegacyCheckpoint configuration
            validation_operator_name=validation_operator_name,
            batches=batches,
            # the following four arguments are used by SimpleCheckpoint
            site_names=site_names,
            slack_webhook=slack_webhook,
            notify_on=notify_on,
            notify_with=notify_with,
            ge_cloud_id=ge_cloud_id,
            expectation_suite_ge_cloud_id=expectation_suite_ge_cloud_id,
            default_validation_id=default_validation_id,
        )

        checkpoint_config = self.checkpoint_store.create(
            checkpoint_config=checkpoint.config
        )

        checkpoint = Checkpoint.instantiate_from_config_with_runtime_args(
            checkpoint_config=checkpoint_config, data_context=self  # type: ignore[arg-type]
        )
        return checkpoint<|MERGE_RESOLUTION|>--- conflicted
+++ resolved
@@ -2,7 +2,6 @@
 
 import logging
 import os
-from enum import Enum
 from typing import TYPE_CHECKING, Dict, List, Mapping, Optional, Union, cast
 
 import requests
@@ -15,23 +14,16 @@
     ConfigurationProvider,
 )
 from great_expectations.core.serializer import JsonConfigSerializer
-<<<<<<< HEAD
 from great_expectations.data_context.cloud_constants import (
     CLOUD_DEFAULT_BASE_URL,
     GXCloudEnvironmentVariable,
     GXCloudRESTResource,
 )
-=======
-from great_expectations.data_context.cloud_constants import CLOUD_DEFAULT_BASE_URL
->>>>>>> 93ee0e9c
 from great_expectations.data_context.data_context.abstract_data_context import (
     AbstractDataContext,
 )
 from great_expectations.data_context.data_context_variables import (
     CloudDataContextVariables,
-)
-from great_expectations.data_context.store.ge_cloud_store_backend import (
-    GeCloudRESTResource,
 )
 from great_expectations.data_context.types.base import (
     DEFAULT_USAGE_STATISTICS_URL,
@@ -49,12 +41,6 @@
     from great_expectations.checkpoint.checkpoint import Checkpoint
 
 logger = logging.getLogger(__name__)
-
-
-class GECloudEnvironmentVariable(str, Enum):
-    BASE_URL = "GE_CLOUD_BASE_URL"
-    ORGANIZATION_ID = "GE_CLOUD_ORGANIZATION_ID"
-    ACCESS_TOKEN = "GE_CLOUD_ACCESS_TOKEN"
 
 
 class CloudDataContext(AbstractDataContext):
