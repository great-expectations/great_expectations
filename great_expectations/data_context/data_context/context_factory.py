--- conflicted
+++ resolved
@@ -44,12 +44,9 @@
         ValidationsStore,
     )
     from great_expectations.data_context.types.base import DataContextConfig
-<<<<<<< HEAD
     from great_expectations.datasource.datasource_dict import DatasourceDict
-=======
     from great_expectations.datasource.fluent.batch_request import BatchRequest
     from great_expectations.validator.validator import Validator
->>>>>>> 8d871c59
 
 ContextModes: TypeAlias = Literal["file", "cloud", "ephemeral"]
 
@@ -122,21 +119,21 @@
             )
         return self._project.evaluation_parameter_store
 
-<<<<<<< HEAD
     def get_datasources(self) -> DatasourceDict:
-=======
-    def get_validator(self, batch_request: BatchRequest) -> Validator:
->>>>>>> 8d871c59
         if not self._project:
             raise RuntimeError(
                 "This action requires an active DataContext. "
                 + "Please call `get_context()` first, then try your action again."
             )
-<<<<<<< HEAD
         return self._project.datasources
-=======
+
+    def get_validator(self, batch_request: BatchRequest) -> Validator:
+        if not self._project:
+            raise RuntimeError(
+                "This action requires an active DataContext. "
+                + "Please call `get_context()` first, then try your action again."
+            )
         return self._project.get_validator(batch_request=batch_request)
->>>>>>> 8d871c59
 
     def _build_context(  # noqa: PLR0913
         self,
