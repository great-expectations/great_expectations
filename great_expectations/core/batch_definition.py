from __future__ import annotations

from typing import TYPE_CHECKING, Any, Generic, Optional, TypeVar

from great_expectations.compatibility import pydantic

# if we move this import into the TYPE_CHECKING block, we need to provide the
# Partitioner class when we update forward refs, so we just import here.
from great_expectations.core.partitioners import ColumnPartitioner, FileNamePartitioner
from great_expectations.core.serdes import _EncodedValidationData, _IdentifierBundle
from great_expectations.exceptions.exceptions import (
    BatchDefinitionSaveError,
    ResourceNotSavedError,
    StoreBackendError,
)

if TYPE_CHECKING:
    from great_expectations.datasource.fluent.batch_request import (
        BatchParameters,
        BatchRequest,
    )
    from great_expectations.datasource.fluent.interfaces import Batch, DataAsset

# Depending on the Asset
PartitionerT = TypeVar("PartitionerT", ColumnPartitioner, FileNamePartitioner, None)


class BatchDefinition(pydantic.GenericModel, Generic[PartitionerT]):
    """Configuration for a batch of data.

    References the DataAsset to be used, and any additional parameters needed to fetch the data.
    """

    id: Optional[str] = None
    name: str
    partitioner: Optional[PartitionerT] = None

    # private attributes that must be set immediately after instantiation
    # Note that we're using type Any, but the getter setter ensure the right types.
    # If we actually specify DataAsset, pydantic errors out.
    _data_asset: Any = pydantic.PrivateAttr()

    @property
    def data_asset(self) -> DataAsset[Any, PartitionerT]:
        return self._data_asset

    def set_data_asset(self, data_asset: DataAsset[Any, PartitionerT]) -> None:
        # pydantic prevents us from using @data_asset.setter
        self._data_asset = data_asset

    def build_batch_request(
        self, batch_parameters: Optional[BatchParameters] = None
    ) -> BatchRequest[PartitionerT]:
        """Build a BatchRequest from the asset and batch parameters."""
        return self.data_asset.build_batch_request(
            options=batch_parameters,
            partitioner=self.partitioner,
        )

    def get_batch(self, batch_parameters: Optional[BatchParameters] = None) -> Batch:
        """
        Retrieves a batch from the underlying asset. Defaults to the last batch
        from the asset's batch list.

        Args:
            batch_parameters: Additional parameters to be used in fetching the batch.

        Returns:
            A Batch of data.
        """
        batch_list = self.data_asset.get_batch_list_from_batch_request(
            self.build_batch_request(batch_parameters=batch_parameters)
        )

        if len(batch_list) == 0:
            raise ValueError("No batch found")  # noqa: TRY003

        return batch_list[-1]

<<<<<<< HEAD
    def save(self) -> None:
        from great_expectations.data_context.data_context.context_factory import project_manager

        datasource = self.data_asset.datasource
        datasource_dict = project_manager.get_datasources()

        try:
            datasource_dict.set_datasource(name=datasource.name, ds=datasource)
        except StoreBackendError as e:
            raise BatchDefinitionSaveError(name=self.name) from e

    def is_saved(self) -> tuple[bool, list[ResourceNotSavedError]]:
        if self.id:
            return True, []
        return False, [
            ResourceNotSavedError(
                resource_type=self.__class__.__name__, resource_identifier=self.name
            )
        ]

=======
>>>>>>> 36e265e3
    def identifier_bundle(self) -> _EncodedValidationData:
        # Utilized as a custom json_encoder
        asset = self.data_asset
        data_source = asset.datasource

        data_source_bundle = _IdentifierBundle(
            name=data_source.name,
            id=str(data_source.id) if data_source.id else None,
        )
        asset_bundle = _IdentifierBundle(
            name=asset.name,
            id=str(asset.id) if asset.id else None,
        )
        batch_definition_bundle = _IdentifierBundle(
            name=self.name,
            id=self.id,
        )

        return _EncodedValidationData(
            datasource=data_source_bundle,
            asset=asset_bundle,
            batch_definition=batch_definition_bundle,
        )<|MERGE_RESOLUTION|>--- conflicted
+++ resolved
@@ -9,9 +9,7 @@
 from great_expectations.core.partitioners import ColumnPartitioner, FileNamePartitioner
 from great_expectations.core.serdes import _EncodedValidationData, _IdentifierBundle
 from great_expectations.exceptions.exceptions import (
-    BatchDefinitionSaveError,
     ResourceNotSavedError,
-    StoreBackendError,
 )
 
 if TYPE_CHECKING:
@@ -77,29 +75,13 @@
 
         return batch_list[-1]
 
-<<<<<<< HEAD
-    def save(self) -> None:
-        from great_expectations.data_context.data_context.context_factory import project_manager
-
-        datasource = self.data_asset.datasource
-        datasource_dict = project_manager.get_datasources()
-
-        try:
-            datasource_dict.set_datasource(name=datasource.name, ds=datasource)
-        except StoreBackendError as e:
-            raise BatchDefinitionSaveError(name=self.name) from e
-
     def is_saved(self) -> tuple[bool, list[ResourceNotSavedError]]:
         if self.id:
             return True, []
         return False, [
-            ResourceNotSavedError(
-                resource_type=self.__class__.__name__, resource_identifier=self.name
-            )
+            ResourceNotSavedError(resource_type=self.__class__.__name__, resource_name=self.name)
         ]
 
-=======
->>>>>>> 36e265e3
     def identifier_bundle(self) -> _EncodedValidationData:
         # Utilized as a custom json_encoder
         asset = self.data_asset
