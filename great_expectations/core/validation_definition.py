from __future__ import annotations

import datetime
from typing import TYPE_CHECKING, Any, Optional, Union

import great_expectations.exceptions as gx_exceptions
from great_expectations._docs_decorators import public_api
from great_expectations.compatibility.pydantic import (
    BaseModel,
    Extra,
    ValidationError,
    validator,
)
from great_expectations.core.added_diagnostics import (
    ValidationDefinitionAddedDiagnostics,
)
from great_expectations.core.batch_definition import BatchDefinition
from great_expectations.core.expectation_suite import (
    ExpectationSuite,
)
from great_expectations.core.result_format import ResultFormat
from great_expectations.core.run_identifier import RunIdentifier
from great_expectations.core.serdes import _EncodedValidationData, _IdentifierBundle
from great_expectations.data_context.cloud_constants import GXCloudRESTResource
from great_expectations.data_context.data_context.context_factory import project_manager
from great_expectations.data_context.types.refs import GXCloudResourceRef
from great_expectations.data_context.types.resource_identifiers import (
    ExpectationSuiteIdentifier,
    GXCloudIdentifier,
    ValidationResultIdentifier,
)
from great_expectations.exceptions.exceptions import (
    ValidationDefinitionNotAddedError,
)
from great_expectations.validator.v1_validator import Validator

if TYPE_CHECKING:
    from great_expectations.core.expectation_validation_result import (
        ExpectationSuiteValidationResult,
    )
    from great_expectations.data_context.store.validation_results_store import (
        ValidationResultsStore,
    )
    from great_expectations.datasource.fluent.batch_request import BatchParameters
    from great_expectations.datasource.fluent.interfaces import DataAsset, Datasource

DATAFRAME_INDICATOR = "<DATAFRAME>"


@public_api
class ValidationDefinition(BaseModel):
    """
    Responsible for running a suite against data and returning a validation result.

    Args:
        name: The name of the validation.
        data: A batch definition to validate.
        suite: A grouping of expectations to validate against the data.
        id: A unique identifier for the validation; added when persisted with a store.

    """

    class Config:
        extra = Extra.forbid
        arbitrary_types_allowed = True  # Necessary for compatibility with suite's Marshmallow dep
        copy_on_model_validation = (
            "none"  # Necessary to prevent cloning when passing to a checkpoint
        )
        validate_assignment = True
        """
        When serialized, the suite and data fields should be encoded as a set of identifiers.
        These will be used as foreign keys to retrieve the actual objects from the appropriate stores.

        Example:
        {
            "name": "my_validation",
            "data": {
                "datasource": {
                    "name": "my_datasource",
                    "id": "a758816-64c8-46cb-8f7e-03c12cea1d67"
                },
                "asset": {
                    "name": "my_asset",
                    "id": "b5s8816-64c8-46cb-8f7e-03c12cea1d67"
                },
                "batch_definition": {
                    "name": "my_batch_definition",
                    "id": "3a758816-64c8-46cb-8f7e-03c12cea1d67"
                }
            },
            "suite": {
                "name": "my_suite",
                "id": "8r2g816-64c8-46cb-8f7e-03c12cea1d67"
            },
            "id": "20dna816-64c8-46cb-8f7e-03c12cea1d67"
        }
        """  # noqa: E501
        json_encoders = {
            ExpectationSuite: lambda e: e.identifier_bundle(),
            BatchDefinition: lambda b: b.identifier_bundle(),
        }

    name: str
    data: BatchDefinition
    suite: ExpectationSuite
    id: Union[str, None] = None

    @property
    @public_api
    def batch_definition(self) -> BatchDefinition:
        return self.data

    @property
    @public_api
    def asset(self) -> DataAsset:
        return self.data.data_asset

    @property
    def data_source(self) -> Datasource:
        return self.asset.datasource

    @property
    def _validation_results_store(self) -> ValidationResultsStore:
        return project_manager.get_validation_results_store()

    def is_added(self) -> ValidationDefinitionAddedDiagnostics:
        validation_definition_diagnostics = ValidationDefinitionAddedDiagnostics(
            errors=[] if self.id else [ValidationDefinitionNotAddedError(name=self.name)]
        )
        suite_diagnostics = self.suite.is_added()
        data_diagnostics = self.data.is_added()
        validation_definition_diagnostics.update_with_children(suite_diagnostics, data_diagnostics)

        return validation_definition_diagnostics

    @validator("suite", pre=True)
    def _validate_suite(cls, v: dict | ExpectationSuite):
        # Input will be a dict of identifiers if being deserialized or a suite object if being constructed by a user.  # noqa: E501
        if isinstance(v, dict):
            return cls._decode_suite(v)
        elif isinstance(v, ExpectationSuite):
            return v
        raise ValueError(  # noqa: TRY003
            "Suite must be a dictionary (if being deserialized) or an ExpectationSuite object."
        )

    @validator("data", pre=True)
    def _validate_data(cls, v: dict | BatchDefinition):
        # Input will be a dict of identifiers if being deserialized or a rich type if being constructed by a user.  # noqa: E501
        if isinstance(v, dict):
            return cls._decode_data(v)
        elif isinstance(v, BatchDefinition):
            return v
        raise ValueError(  # noqa: TRY003
            "Data must be a dictionary (if being deserialized) or a BatchDefinition object."
        )

    @classmethod
    def _decode_suite(cls, suite_dict: dict) -> ExpectationSuite:
        # Take in raw JSON, ensure it contains appropriate identifiers, and use them to retrieve the actual suite.  # noqa: E501
        try:
            suite_identifiers = _IdentifierBundle.parse_obj(suite_dict)
        except ValidationError as e:
            raise ValueError("Serialized suite did not contain expected identifiers") from e  # noqa: TRY003

        name = suite_identifiers.name
        id = suite_identifiers.id

        expectation_store = project_manager.get_expectations_store()
        key = expectation_store.get_key(name=name, id=id)

        try:
            config: dict = expectation_store.get(key)
        except gx_exceptions.InvalidKeyError as e:
            raise ValueError(f"Could not find suite with name: {name} and id: {id}") from e  # noqa: TRY003

        return ExpectationSuite(**config)

    @classmethod
    def _decode_data(cls, data_dict: dict) -> BatchDefinition:
        # Take in raw JSON, ensure it contains appropriate identifiers, and use them to retrieve the actual data.  # noqa: E501
        try:
            data_identifiers = _EncodedValidationData.parse_obj(data_dict)
        except ValidationError as e:
            raise ValueError("Serialized data did not contain expected identifiers") from e  # noqa: TRY003

        ds_name = data_identifiers.datasource.name
        asset_name = data_identifiers.asset.name
        batch_definition_name = data_identifiers.batch_definition.name

        datasource_dict = project_manager.get_datasources()
        try:
            ds = datasource_dict[ds_name]
        except KeyError as e:
            raise ValueError(f"Could not find datasource named '{ds_name}'.") from e  # noqa: TRY003

        try:
            asset = ds.get_asset(asset_name)
        except LookupError as e:
            raise ValueError(  # noqa: TRY003
                f"Could not find asset named '{asset_name}' within '{ds_name}' datasource."
            ) from e

        try:
            batch_definition = asset.get_batch_definition(batch_definition_name)
        except KeyError as e:
            raise ValueError(  # noqa: TRY003
                f"Could not find batch definition named '{batch_definition_name}' within '{asset_name}' asset and '{ds_name}' datasource."  # noqa: E501
            ) from e

        return batch_definition

    @public_api
    def run(
        self,
        *,
        checkpoint_id: Optional[str] = None,
        batch_parameters: Optional[BatchParameters] = None,
        expectation_parameters: Optional[dict[str, Any]] = None,
        result_format: ResultFormat | dict = ResultFormat.SUMMARY,
        run_id: RunIdentifier | None = None,
    ) -> ExpectationSuiteValidationResult:
        """
        Runs a validation using the configured data and suite.

        Args:
            batch_parameters: The dictionary of parameters necessary for selecting the
              correct batch to run the validation on. The keys are strings that are determined
              by the BatchDefinition used to instantiate this ValidationDefinition. For example:

              - whole table -> None
              - yearly -> year
              - monthly -> year, month
              - daily -> year, month, day

            expectation_parameters: A dictionary of parameters values for any expectations using
              parameterized values (the $PARAMETER syntax). The keys are the parameter names
              and the values are the values to be used for this validation run.
            result_format: A parameter controlling how much diagnostic information the result
              contains.
            checkpoint_id: This is used by the checkpoints code when it runs a validation
              definition. Otherwise, it should be None.
            run_id: An identifier for this run. Typically, this should be set to None and it will
              be generated by this call.
        """
        diagnostics = self.is_added()
        if not diagnostics.is_added:
            # The validation definition itself is not added but all children are - we can add it for the user # noqa: E501
            if not diagnostics.parent_added and diagnostics.children_added:
                self._add_to_store()
            else:
                diagnostics.raise_for_error()

        validator = Validator(
            batch_definition=self.batch_definition,
            batch_parameters=batch_parameters,
            result_format=result_format,
        )
        results = validator.validate_expectation_suite(self.suite, expectation_parameters)
        results.meta["validation_id"] = self.id
        results.meta["checkpoint_id"] = checkpoint_id

        # NOTE: We should promote this to a top-level field of the result.
        #       Meta should be reserved for user-defined information.
        if run_id:
            results.meta["run_id"] = run_id
            results.meta["validation_time"] = run_id.run_time
        if batch_parameters:
            batch_parameters_copy = {k: v for k, v in batch_parameters.items()}
            if "dataframe" in batch_parameters_copy:
                batch_parameters_copy["dataframe"] = DATAFRAME_INDICATOR
            results.meta["batch_parameters"] = batch_parameters_copy
        else:
            results.meta["batch_parameters"] = None

        (
            expectation_suite_identifier,
            validation_result_id,
        ) = self._get_expectation_suite_and_validation_result_ids(
            validator=validator, run_id=run_id
        )

        ref = self._validation_results_store.store_validation_results(
            suite_validation_result=results,
            suite_validation_result_identifier=validation_result_id,
            expectation_suite_identifier=expectation_suite_identifier,
        )

        if isinstance(ref, GXCloudResourceRef):
            results.result_url = self._validation_results_store.parse_result_url_from_gx_cloud_ref(
                ref
            )

        return results

    def _get_expectation_suite_and_validation_result_ids(
        self,
        validator: Validator,
        run_id: RunIdentifier | None = None,
    ) -> (
        tuple[GXCloudIdentifier, GXCloudIdentifier]
        | tuple[ExpectationSuiteIdentifier, ValidationResultIdentifier]
    ):
        expectation_suite_identifier: GXCloudIdentifier | ExpectationSuiteIdentifier
        validation_result_id: GXCloudIdentifier | ValidationResultIdentifier
        if self._validation_results_store.cloud_mode:
            expectation_suite_identifier = GXCloudIdentifier(
                resource_type=GXCloudRESTResource.EXPECTATION_SUITE,
                id=self.suite.id,
            )
            validation_result_id = GXCloudIdentifier(
                resource_type=GXCloudRESTResource.VALIDATION_RESULT
            )
            return expectation_suite_identifier, validation_result_id
        else:
            run_id = run_id or RunIdentifier(
                run_time=datetime.datetime.now(tz=datetime.timezone.utc)
            )
            expectation_suite_identifier = ExpectationSuiteIdentifier(name=self.suite.name)
            validation_result_id = ValidationResultIdentifier(
                batch_identifier=validator.active_batch_id,
                expectation_suite_identifier=expectation_suite_identifier,
                run_id=run_id,
            )
            return expectation_suite_identifier, validation_result_id

    def identifier_bundle(self) -> _IdentifierBundle:
        # Utilized as a custom json_encoder
        diagnostics = self.is_added()
        diagnostics.raise_for_error()

        return _IdentifierBundle(name=self.name, id=self.id)

    @public_api
    def save(self) -> None:
<<<<<<< HEAD
=======
        """Persists the ValidationDefinition."""
        from great_expectations.data_context.data_context.context_factory import project_manager

>>>>>>> 99b19e83
        store = project_manager.get_validation_definition_store()
        key = store.get_key(name=self.name, id=self.id)

        store.update(key=key, value=self)

    def _add_to_store(self) -> None:
        """This is used to persist a validation_definition before we run it.

        We need to persist a validation_definition before it can be run. If user calls runs but
        hasn't persisted it we add it for them."""
        store = project_manager.get_validation_definition_store()
        key = store.get_key(name=self.name, id=self.id)

        store.add(key=key, value=self)<|MERGE_RESOLUTION|>--- conflicted
+++ resolved
@@ -333,12 +333,6 @@
 
     @public_api
     def save(self) -> None:
-<<<<<<< HEAD
-=======
-        """Persists the ValidationDefinition."""
-        from great_expectations.data_context.data_context.context_factory import project_manager
-
->>>>>>> 99b19e83
         store = project_manager.get_validation_definition_store()
         key = store.get_key(name=self.name, id=self.id)
 
