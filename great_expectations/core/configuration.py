"""Contains general abstract or base classes used across configuration objects."""
from abc import ABC
from typing import Optional

from great_expectations.marshmallow__shade.decorators import post_dump
from great_expectations.marshmallow__shade.schema import Schema
from great_expectations.types import SerializableDictDot


class AbstractConfig(ABC, SerializableDictDot):
    """Abstract base class for Config objects. Sets the fields that must be included on a Config."""

    def __init__(self, id_: Optional[str] = None, name: Optional[str] = None) -> None:
<<<<<<< HEAD
        # Note: name is optional currently to avoid updating all documentation and callers
        # within the scope of this work.
        self.id_ = id_
        if name is not None:
            self.name = name
        super().__init__()
=======
        self.id_ = id_
        self.name = name
        super().__init__()


class AbstractConfigSchema(Schema):
    REMOVE_KEYS_IF_NONE = ["id", "name"]

    @post_dump
    def filter_none(self, data: dict, **kwargs) -> dict:
        return {
            key: value
            for key, value in data.items()
            if key not in AbstractConfigSchema.REMOVE_KEYS_IF_NONE or value is not None
        }
>>>>>>> 18924f83
<|MERGE_RESOLUTION|>--- conflicted
+++ resolved
@@ -11,14 +11,6 @@
     """Abstract base class for Config objects. Sets the fields that must be included on a Config."""
 
     def __init__(self, id_: Optional[str] = None, name: Optional[str] = None) -> None:
-<<<<<<< HEAD
-        # Note: name is optional currently to avoid updating all documentation and callers
-        # within the scope of this work.
-        self.id_ = id_
-        if name is not None:
-            self.name = name
-        super().__init__()
-=======
         self.id_ = id_
         self.name = name
         super().__init__()
@@ -33,5 +25,4 @@
             key: value
             for key, value in data.items()
             if key not in AbstractConfigSchema.REMOVE_KEYS_IF_NONE or value is not None
-        }
->>>>>>> 18924f83
+        }