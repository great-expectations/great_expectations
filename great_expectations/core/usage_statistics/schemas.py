###
# These schemas are used to ensure that we *never* take unexpected usage stats message and provide full transparency
# about usage statistics. Please reach out to the Great Expectations with any questions!
###


# An anonymized string *must* be an md5 hash, so must have exactly 32 characters
anonymized_string_schema = {
    "$schema": "http://json-schema.org/schema#",
    "type": "string",
    "minLength": 32,
    "maxLength": 32,
}

anonymized_datasource_schema = {
    "$schema": "http://json-schema.org/schema#",
    "title": "anonymized-datasource",
    "definitions": {"anonymized_string": anonymized_string_schema},
    "oneOf": [
        {
            "type": "object",
            "properties": {
                "anonymized_name": {"$ref": "#/definitions/anonymized_string"},
                "parent_class": {"type": "string", "maxLength": 256},
                "anonymized_class": {"$ref": "#/definitions/anonymized_string"},
                "sqlalchemy_dialect": {"type": "string", "maxLength": 256,},
            },
            "additionalProperties": False,
            "required": ["parent_class", "anonymized_name"],
        }
    ],
}

anonymized_class_info_schema = {
    "$schema": "http://json-schema.org/schema#",
    "title": "anonymized-class-info",
    "definitions": {"anonymized_string": anonymized_string_schema},
    "oneOf": [
        {
            "type": "object",
            "properties": {
                "anonymized_name": {"$ref": "#/definitions/anonymized_string"},
                "parent_class": {"type": "string", "maxLength": 256},
                "anonymized_class": {"$ref": "#/definitions/anonymized_string"},
            },
<<<<<<< HEAD
            "additionalProperties": True,
            # we don't want this to be true, but this is required to allow show_cta_footer
=======
            "additionalProperties": True,  # we don't want this to be true, but this is required to allow show_cta_footer
>>>>>>> fb1b1ce7
            "required": ["parent_class",],
        }
    ],
}

anonymized_store_schema = {
    "$schema": "http://json-schema.org/schema#",
    "title": "anonymized-store",
    "definitions": {
        "anonymized_string": anonymized_string_schema,
        "anonymized_class_info": anonymized_class_info_schema,
    },
    "oneOf": [
        {
            "type": "object",
            "properties": {
                "anonymized_name": {"$ref": "#/definitions/anonymized_string"},
                "parent_class": {"type": "string", "maxLength": 256},
                "anonymized_class": {"$ref": "#/definitions/anonymized_string"},
                "anonymized_store_backend": {
                    "$ref": "#/definitions/anonymized_class_info"
                },
            },
            "additionalProperties": False,
            "required": ["parent_class", "anonymized_name"],
        }
    ],
}

anonymized_action_schema = {
    "$schema": "http://json-schema.org/schema#",
    "title": "anonymized-action",
    "definitions": {"anonymized_string": anonymized_string_schema,},
    "oneOf": [
        {
            "type": "object",
            "properties": {
                "anonymized_name": {"$ref": "#/definitions/anonymized_string"},
                "parent_class": {"type": "string", "maxLength": 256},
                "anonymized_class": {"$ref": "#/definitions/anonymized_string"},
            },
            "additionalProperties": False,
            "required": ["parent_class", "anonymized_name"],
        }
    ],
}

anonymized_validation_operator_schema = {
    "$schema": "http://json-schema.org/schema#",
    "title": "anonymized-validation-operator",
    "definitions": {
        "anonymized_string": anonymized_string_schema,
        "anonymized_action": anonymized_action_schema,
    },
    "oneOf": [
        {
            "type": "object",
            "properties": {
                "anonymized_name": {"$ref": "#/definitions/anonymized_string"},
                "parent_class": {"type": "string", "maxLength": 256},
                "anonymized_class": {"$ref": "#/definitions/anonymized_string"},
                "anonymized_action_list": {
                    "type": "array",
                    "maxItems": 1000,
                    "items": {"$ref": "#/definitions/anonymized_action"},
                },
            },
            "additionalProperties": False,
            "required": ["parent_class", "anonymized_name"],
        }
    ],
}

empty_payload_schema = {
    "$schema": "http://json-schema.org/schema#",
    "type": "object",
    "properties": {},
    "additionalProperties": False,
}

anonymized_data_docs_site_schema = {
    "$schema": "http://json-schema.org/schema#",
    "title": "anonymized-validation-operator",
    "definitions": {
        "anonymized_string": anonymized_string_schema,
        "anonymized_class_info": anonymized_class_info_schema,
    },
    "oneOf": [
        {
            "type": "object",
            "properties": {
                "anonymized_name": {"$ref": "#/definitions/anonymized_string"},
                "parent_class": {"type": "string", "maxLength": 256},
                "anonymized_class": {"$ref": "#/definitions/anonymized_string"},
                "anonymized_store_backend": {
                    "$ref": "#/definitions/anonymized_class_info"
                },
                "anonymized_site_index_builder": {
                    "$ref": "#/definitions/anonymized_class_info"
                },
            },
            "additionalProperties": False,
            "required": ["parent_class", "anonymized_name"],
        }
    ],
}

anonymized_expectation_suite_schema = {
    "$schema": "http://json-schema.org/schema#",
    "title": "anonymized-expectation_suite_schema",
    "definitions": {"anonymized_string": anonymized_string_schema,},
    "oneOf": [
        {
            "type": "object",
            "properties": {
                "anonymized_name": {"$ref": "#/definitions/anonymized_string"},
                "expectation_count": {"type": "number"},
                "anonymized_expectation_type_counts": {"type": "object"},
            },
            "additionalProperties": False,
        }
    ],
}

init_payload_schema = {
    "$schema": "https://json-schema.org/schema#",
    "definitions": {
        "anonymized_string": anonymized_string_schema,
        "anonymized_class_info": anonymized_class_info_schema,
        "anonymized_datasource": anonymized_datasource_schema,
        "anonymized_validation_operator": anonymized_validation_operator_schema,
        "anonymized_data_docs_site": anonymized_data_docs_site_schema,
        "anonymized_store": anonymized_store_schema,
        "anonymized_action": anonymized_action_schema,
        "anonymized_expectation_suite": anonymized_expectation_suite_schema,
    },
    "type": "object",
    "properties": {
        "version": {"enum": ["1.0.0"]},
        "platform.system": {"type": "string", "maxLength": 256},
        "platform.release": {"type": "string", "maxLength": 256},
        "version_info": {"type": "string", "maxLength": 256},
        "anonymized_datasources": {
            "type": "array",
            "maxItems": 1000,
            "items": {"$ref": "#/definitions/anonymized_datasource"},
        },
        "anonymized_stores": {
            "type": "array",
            "maxItems": 1000,
            "items": {"$ref": "#/definitions/anonymized_store"},
        },
        "anonymized_validation_operators": {
            "type": "array",
            "maxItems": 1000,
            "items": {"$ref": "#/definitions/anonymized_validation_operator"},
        },
        "anonymized_data_docs_sites": {
            "type": "array",
            "maxItems": 1000,
            "items": {"$ref": "#/definitions/anonymized_data_docs_site"},
        },
        "anonymized_expectation_suites": {
            "type": "array",
            "items": {"$ref": "#/definitions/anonymized_expectation_suite"},
        },
    },
    "required": [
        "platform.system",
        "platform.release",
        "version_info",
        "anonymized_datasources",
        "anonymized_stores",
        "anonymized_validation_operators",
        "anonymized_data_docs_sites",
        "anonymized_expectation_suites",
    ],
    "additionalProperties": False,
}

anonymized_batch_schema = {
    "$schema": "http://json-schema.org/schema#",
    "title": "anonymized-batch",
    "definitions": {"anonymized_string": anonymized_string_schema,},
    "oneOf": [
        {
            "type": "object",
            "properties": {
                "anonymized_batch_kwarg_keys": {
                    "type": "array",
                    "maxItems": 1000,
                    "items": {
                        "oneOf": [
                            {"$ref": "#/definitions/anonymized_string"},
                            {"type": "string", "maxLength": 256},
                        ]
                    },
                },
                "anonymized_expectation_suite_name": {
                    "$ref": "#/definitions/anonymized_string"
                },
                "anonymized_datasource_name": {
                    "$ref": "#/definitions/anonymized_string"
                },
            },
            "additionalProperties": False,
            "required": [
                "anonymized_batch_kwarg_keys",
                "anonymized_expectation_suite_name",
                "anonymized_datasource_name",
            ],
        }
    ],
}

run_validation_operator_payload_schema = {
    "$schema": "http://json-schema.org/schema#",
    "definitions": {
        "anonymized_string": anonymized_string_schema,
        "anonymized_batch": anonymized_batch_schema,
    },
    "type": "object",
    "properties": {
        "anonymized_operator_name": {"$ref": "#/definitions/anonymized_string"},
        "anonymized_batches": {
            "type": "array",
            "maxItems": 1000,
            "items": {"$ref": "#/definitions/anonymized_batch"},
        },
    },
    "required": ["anonymized_operator_name"],
    "additionalProperties": False,
}

save_or_edit_expectation_suite_payload_schema = {
    "$schema": "http://json-schema.org/schema#",
    "definitions": {"anonymized_string": anonymized_string_schema,},
    "type": "object",
    "properties": {
        "anonymized_expectation_suite_name": {
            "$ref": "#/definitions/anonymized_string"
        },
    },
    "required": ["anonymized_expectation_suite_name"],
    "additionalProperties": False,
}

usage_statistics_record_schema = {
    "$schema": "http://json-schema.org/schema#",
    "definitions": {
        "anonymized_string": anonymized_string_schema,
        "anonymized_datasource": anonymized_datasource_schema,
        "anonymized_store": anonymized_store_schema,
        "anonymized_class_info": anonymized_class_info_schema,
        "anonymized_validation_operator": anonymized_validation_operator_schema,
        "anonymized_action": anonymized_action_schema,
        "empty_payload": empty_payload_schema,
        "init_payload": init_payload_schema,
        "run_validation_operator_payload": run_validation_operator_payload_schema,
        "anonymized_data_docs_site": anonymized_data_docs_site_schema,
        "anonymized_batch": anonymized_batch_schema,
        "anonymized_expectation_suite": anonymized_expectation_suite_schema,
        "save_or_edit_expectation_suite_payload": save_or_edit_expectation_suite_payload_schema,
    },
    "type": "object",
    "properties": {
        "version": {"enum": ["1.0.0"]},
        "event_time": {"type": "string", "format": "date-time"},
        "data_context_id": {"type": "string", "format": "uuid"},
        "data_context_instance_id": {"type": "string", "format": "uuid"},
        "ge_version": {"type": "string", "maxLength": 32},
        "success": {"type": ["boolean", "null"]},
    },
    "oneOf": [
        {
            "type": "object",
            "properties": {
                "event": {"enum": ["data_context.__init__"],},
                "event_payload": {"$ref": "#/definitions/init_payload"},
            },
        },
        {
            "type": "object",
            "properties": {
                "event": {
                    "enum": ["data_context.save_expectation_suite", "cli.suite.edit",]
                },
                "event_payload": {
                    "$ref": "#/definitions/save_or_edit_expectation_suite_payload"
                },
            },
        },
        {
            "type": "object",
            "properties": {
                "event": {"enum": ["data_context.run_validation_operator"],},
                "event_payload": {
                    "$ref": "#/definitions/run_validation_operator_payload"
                },
            },
        },
        {
            "type": "object",
            "properties": {
                "event": {"enum": ["data_asset.validate"],},
                "event_payload": {"$ref": "#/definitions/anonymized_batch"},
            },
        },
        {
            "type": "object",
            "properties": {
                "event": {
                    "enum": [
                        "cli.suite.list",
                        "cli.suite.new",
                        "cli.store.list",
                        "cli.project.check_config",
                        "cli.validation_operator.run",
                        "cli.validation_operator.list",
                        "cli.tap.new",
                        "cli.docs.list",
                        "cli.docs.build",
                        "cli.datasource.profile",
                        "cli.datasource.list",
                        "cli.datasource.new",
                        "data_context.open_data_docs",
                        "data_context.build_data_docs",
<<<<<<< HEAD
                        "cli.init.ctx_new",
=======
                        "cli.init.create",
>>>>>>> fb1b1ce7
                    ],
                },
                "event_payload": {"$ref": "#/definitions/empty_payload"},
            },
        },
    ],
    "required": [
        "version",
        "event_time",
        "data_context_id",
        "data_context_instance_id",
        "ge_version",
        "event",
        "success",
        "event_payload",
    ],
}<|MERGE_RESOLUTION|>--- conflicted
+++ resolved
@@ -43,12 +43,8 @@
                 "parent_class": {"type": "string", "maxLength": 256},
                 "anonymized_class": {"$ref": "#/definitions/anonymized_string"},
             },
-<<<<<<< HEAD
             "additionalProperties": True,
             # we don't want this to be true, but this is required to allow show_cta_footer
-=======
-            "additionalProperties": True,  # we don't want this to be true, but this is required to allow show_cta_footer
->>>>>>> fb1b1ce7
             "required": ["parent_class",],
         }
     ],
@@ -376,11 +372,7 @@
                         "cli.datasource.new",
                         "data_context.open_data_docs",
                         "data_context.build_data_docs",
-<<<<<<< HEAD
-                        "cli.init.ctx_new",
-=======
                         "cli.init.create",
->>>>>>> fb1b1ce7
                     ],
                 },
                 "event_payload": {"$ref": "#/definitions/empty_payload"},
