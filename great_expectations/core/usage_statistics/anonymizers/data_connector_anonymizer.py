from great_expectations.core.usage_statistics.anonymizers.anonymizer import Anonymizer
from great_expectations.datasource.data_connector import (
    ConfiguredAssetAzureDataConnector,
    ConfiguredAssetFilePathDataConnector,
    ConfiguredAssetFilesystemDataConnector,
    ConfiguredAssetGCSDataConnector,
    ConfiguredAssetS3DataConnector,
    ConfiguredAssetSqlDataConnector,
    DataConnector,
    FilePathDataConnector,
    InferredAssetAzureDataConnector,
    InferredAssetFilePathDataConnector,
    InferredAssetFilesystemDataConnector,
    InferredAssetGCSDataConnector,
    InferredAssetS3DataConnector,
    InferredAssetSqlDataConnector,
    RuntimeDataConnector,
)


class DataConnectorAnonymizer(Anonymizer):
    def __init__(self, salt=None):
        super().__init__(salt=salt)

        # This list should contain all DataConnector types. When new DataConnector types
        # are created, please make sure to add ordered bottom up in terms of inheritance order
        self._ge_classes = [
<<<<<<< HEAD
            InferredAssetAzureDataConnector,
=======
            InferredAssetGCSDataConnector,
>>>>>>> 7adcbfbe
            InferredAssetS3DataConnector,
            InferredAssetFilesystemDataConnector,
            InferredAssetFilePathDataConnector,
            InferredAssetSqlDataConnector,
            ConfiguredAssetGCSDataConnector,
            ConfiguredAssetS3DataConnector,
            ConfiguredAssetAzureDataConnector,
            ConfiguredAssetFilesystemDataConnector,
            ConfiguredAssetFilePathDataConnector,
            ConfiguredAssetSqlDataConnector,
            RuntimeDataConnector,
            FilePathDataConnector,
            DataConnector,
        ]

    def anonymize_data_connector_info(self, name, config):
        anonymized_info_dict = {}
        anonymized_info_dict["anonymized_name"] = self.anonymize(name)

        self.anonymize_object_info(
            anonymized_info_dict=anonymized_info_dict,
            ge_classes=self._ge_classes,
            object_config=config,
        )

        return anonymized_info_dict

    def is_parent_class_recognized(self, config):
        return self._is_parent_class_recognized(
            classes_to_check=self._ge_classes,
            object_config=config,
        )<|MERGE_RESOLUTION|>--- conflicted
+++ resolved
@@ -25,11 +25,8 @@
         # This list should contain all DataConnector types. When new DataConnector types
         # are created, please make sure to add ordered bottom up in terms of inheritance order
         self._ge_classes = [
-<<<<<<< HEAD
             InferredAssetAzureDataConnector,
-=======
             InferredAssetGCSDataConnector,
->>>>>>> 7adcbfbe
             InferredAssetS3DataConnector,
             InferredAssetFilesystemDataConnector,
             InferredAssetFilePathDataConnector,
