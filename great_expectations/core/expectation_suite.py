--- conflicted
+++ resolved
@@ -31,15 +31,11 @@
 from great_expectations.compatibility.typing_extensions import override
 from great_expectations.core.serdes import _IdentifierBundle
 from great_expectations.exceptions.exceptions import (
-<<<<<<< HEAD
     ExpectationSuiteError,
-    ExpectationSuiteNotAddedToStoreError,
+    ExpectationSuiteNotAddedError,
     ExpectationSuiteSaveError,
     ResourceNotSavedError,
     StoreBackendError,
-=======
-    ExpectationSuiteNotAddedError,
->>>>>>> 36e265e3
 )
 from great_expectations.render import (
     AtomicPrescriptiveRendererType,
@@ -249,7 +245,7 @@
             else:
                 self._store.add(key=key, value=self)
         except (
-            ExpectationSuiteNotAddedToStoreError,  # Raised by failure in ExpectationsStore._update
+            ExpectationSuiteNotAddedError,  # Raised by failure in ExpectationsStore._update
             ExpectationSuiteError,  # Raised by failure in ExpectationsStore._add
             StoreBackendError,  # Generic error raised by store backends (namely GXCloudStoreBackend) # noqa: E501
         ) as e:
@@ -259,9 +255,7 @@
         if self.id:
             return True, []
         return False, [
-            ResourceNotSavedError(
-                resource_type=self.__class__.__name__, resource_identifier=self.name
-            )
+            ResourceNotSavedError(resource_type=self.__class__.__name__, resource_name=self.name)
         ]
 
     def _has_been_saved(self) -> bool:
