import copy
import datetime
import json
import logging
import types
<<<<<<< HEAD
from typing import Any, Callable, Optional, Union
=======
from typing import Any, Callable, Optional, Set, Union
>>>>>>> c34a57ee

import great_expectations.exceptions as ge_exceptions
from great_expectations.core.id_dict import BatchKwargs, BatchSpec, IDDict
from great_expectations.core.util import convert_to_json_serializable
from great_expectations.exceptions import InvalidBatchIdError
from great_expectations.types import SerializableDictDot
from great_expectations.util import filter_properties_dict
from great_expectations.validator.metric_configuration import MetricConfiguration

logger = logging.getLogger(__name__)


<<<<<<< HEAD
BATCH_REQUEST_INSTANTIATION_KEYS: set = {
=======
BATCH_REQUEST_INSTANTIATION_KEYS: Set[str] = {
>>>>>>> c34a57ee
    "datasource_name",
    "data_connector_name",
    "data_asset_name",
    "batch_data",
    "data_connector_query",
    "batch_identifiers",
    "limit",
    "index",
    "custom_filter_function",
    "batch_spec_passthrough",
    "sampling_method",
    "sampling_kwargs",
    "splitter_method",
    "splitter_kwargs",
    "runtime_parameters",
    "query",
    "path",
    "batch_filter_parameters",
}


class BatchDefinition(SerializableDictDot):
    def __init__(
        self,
        datasource_name: str,
        data_connector_name: str,
        data_asset_name: str,
        batch_identifiers: IDDict,
        batch_spec_passthrough: Optional[dict] = None,
    ):
        self._validate_batch_definition(
            datasource_name=datasource_name,
            data_connector_name=data_connector_name,
            data_asset_name=data_asset_name,
            batch_identifiers=batch_identifiers,
        )

        assert type(batch_identifiers) == IDDict

        self._datasource_name = datasource_name
        self._data_connector_name = data_connector_name
        self._data_asset_name = data_asset_name
        self._batch_identifiers = batch_identifiers
        self._batch_spec_passthrough = batch_spec_passthrough

    def to_json_dict(self) -> dict:
        return convert_to_json_serializable(
            {
                "datasource_name": self.datasource_name,
                "data_connector_name": self.data_connector_name,
                "data_asset_name": self.data_asset_name,
                "batch_identifiers": self.batch_identifiers,
            }
        )

    def __repr__(self) -> str:
        doc_fields_dict: dict = {
            "datasource_name": self._datasource_name,
            "data_connector_name": self._data_connector_name,
            "data_asset_name": self.data_asset_name,
            "batch_identifiers": self._batch_identifiers,
        }
        return str(doc_fields_dict)

    @staticmethod
    def _validate_batch_definition(
        datasource_name: str,
        data_connector_name: str,
        data_asset_name: str,
        batch_identifiers: IDDict,
    ):
        if datasource_name is None:
            raise ValueError("A valid datasource must be specified.")
        if datasource_name and not isinstance(datasource_name, str):
            raise TypeError(
                f"""The type of an datasource name must be a string (Python "str").  The type given is
"{str(type(datasource_name))}", which is illegal.
            """
            )
        if data_connector_name is None:
            raise ValueError("A valid data_connector must be specified.")
        if data_connector_name and not isinstance(data_connector_name, str):
            raise TypeError(
                f"""The type of a data_connector name must be a string (Python "str").  The type given is
"{str(type(data_connector_name))}", which is illegal.
                """
            )
        if data_asset_name is None:
            raise ValueError("A valid data_asset_name must be specified.")
        if data_asset_name and not isinstance(data_asset_name, str):
            raise TypeError(
                f"""The type of a data_asset name must be a string (Python "str").  The type given is
"{str(type(data_asset_name))}", which is illegal.
                """
            )
        if batch_identifiers and not isinstance(batch_identifiers, IDDict):
            raise TypeError(
                f"""The type of batch_identifiers must be an IDDict object.  The type given is \
"{str(type(batch_identifiers))}", which is illegal.
"""
            )

    #         if limit and not isinstance(limit, int):
    #             raise ge_exceptions.BatchDefinitionError(
    #                 f'''The type of limit must be an integer (Python "int").  The type given is "{str(type(limit))}", which
    # is illegal.
    #                 '''
    #             )

    @property
    def datasource_name(self) -> str:
        return self._datasource_name

    @property
    def data_connector_name(self) -> str:
        return self._data_connector_name

    @property
    def data_asset_name(self) -> str:
        return self._data_asset_name

    @property
    def batch_identifiers(self) -> IDDict:
        return self._batch_identifiers

    @property
    def batch_spec_passthrough(self) -> dict:
        return self._batch_spec_passthrough

    @batch_spec_passthrough.setter
    def batch_spec_passthrough(self, batch_spec_passthrough: Optional[dict]):
        self._batch_spec_passthrough = batch_spec_passthrough

    @property
    def id(self) -> str:
        return IDDict(self.to_json_dict()).to_id()

    def __eq__(self, other):
        if not isinstance(other, self.__class__):
            # Delegate comparison to the other instance's __eq__.
            return NotImplemented
        return self.id == other.id

    def __str__(self):
        return json.dumps(self.to_json_dict(), indent=2)

    def __hash__(self) -> int:
        """Overrides the default implementation"""
        _result_hash: int = hash(self.id)
        return _result_hash


class BatchRequestBase(SerializableDictDot):
    """
    This class is for internal inter-object protocol purposes only.
    As such, it contains all attributes of a batch_request, but does not validate them.
    See the BatchRequest class, which extends BatchRequestBase and validates the attributes.

    BatchRequestBase is used for the internal protocol purposes exclusively, not part of API for the developer users.

    Previously, the very same BatchRequest was used for both the internal protocol purposes and as part of the API
    exposed to developers.  However, while convenient for internal data interchange, using the same BatchRequest class
    as arguments to the externally-exported DataContext.get_batch(), DataContext.get_batch_list(), and
    DataContext.get_validator() API calls for obtaining batches and/or validators was insufficiently expressive to
    fulfill the needs of both. In the user-accessible API, BatchRequest, must enforce that all members of the triple,
    consisting of data_source_name, data_connector_name, and data_asset_name, are not NULL.  Whereas for the internal
    protocol, BatchRequest is used as a flexible bag of attributes, in which any fields are allowed to be NULL.  Hence,
    now, BatchRequestBase is dedicated for the use as the bag oof attributes for the internal protocol use, whereby NULL
    values are allowed as per the internal needs.  The BatchRequest class extends BatchRequestBase and adds to it strong
    validation (described above plus additional attribute validation) so as to formally validate user specified fields.
    """

    def __init__(
        self,
        datasource_name: str,
        data_connector_name: str,
        data_asset_name: str,
        data_connector_query: Optional[dict] = None,
        limit: Optional[int] = None,
        runtime_parameters: Optional[dict] = None,
        batch_identifiers: Optional[dict] = None,
        batch_spec_passthrough: Optional[dict] = None,
    ):
        self._datasource_name = datasource_name
        self._data_connector_name = data_connector_name
        self._data_asset_name = data_asset_name
        self._data_connector_query = data_connector_query
        self._limit = limit

        self._runtime_parameters = runtime_parameters
        self._batch_identifiers = batch_identifiers
        self._batch_spec_passthrough = batch_spec_passthrough

    @property
    def runtime_parameters(self) -> dict:
        return self._runtime_parameters

    @property
    def batch_identifiers(self) -> dict:
        return self._batch_identifiers

    @property
    def datasource_name(self) -> str:
        return self._datasource_name

    @property
    def data_connector_name(self) -> str:
        return self._data_connector_name

    @property
    def data_asset_name(self) -> str:
        return self._data_asset_name

    @data_asset_name.setter
    def data_asset_name(self, data_asset_name):
        self._data_asset_name = data_asset_name

    @property
    def data_connector_query(
        self,
    ) -> dict:
        return self._data_connector_query

    @property
    def limit(self) -> int:
        return self._limit

    @property
    def batch_spec_passthrough(self) -> dict:
        return self._batch_spec_passthrough

    def to_json_dict(self) -> dict:
        data_connector_query: Optional[dict] = None
        if self.data_connector_query is not None:
            data_connector_query = copy.deepcopy(self.data_connector_query)
            if data_connector_query.get("custom_filter_function") is not None:
                data_connector_query["custom_filter_function"] = data_connector_query[
                    "custom_filter_function"
                ].__name__

        json_dict: dict = {
            "datasource_name": self.datasource_name,
            "data_connector_name": self.data_connector_name,
            "data_asset_name": self.data_asset_name,
            "data_connector_query": data_connector_query,
        }

        if self.batch_spec_passthrough is not None:
            json_dict["batch_spec_passthrough"] = self.batch_spec_passthrough

        if self.limit is not None:
            json_dict["limit"] = self.limit

        if self.batch_identifiers is not None:
            json_dict["batch_identifiers"] = self.batch_identifiers

        if self.runtime_parameters is not None:
            json_dict["runtime_parameters"] = self.runtime_parameters
            if json_dict["runtime_parameters"].get("batch_data") is not None:
                json_dict["runtime_parameters"]["batch_data"] = str(
                    type(json_dict["runtime_parameters"]["batch_data"])
                )

        filter_properties_dict(properties=json_dict, clean_falsy=True, inplace=True)

        return json_dict

    def __str__(self):
        return json.dumps(self.to_json_dict(), indent=2)

    @property
    def id(self) -> str:
        return IDDict(self.to_json_dict()).to_id()

    def __eq__(self, other):
        if not isinstance(other, self.__class__):
            # Delegate comparison to the other instance's __eq__.
            return NotImplemented
        return self.id == other.id


class BatchRequest(BatchRequestBase):
    """
    This class contains all attributes of a batch_request.  See the comments in BatchRequestBase for design specifics.
    limit: refers to the number of batches requested (not rows per batch)
    """

    def __init__(
        self,
        datasource_name: str,
        data_connector_name: str,
        data_asset_name: str,
        data_connector_query: Optional[dict] = None,
        limit: Optional[int] = None,
        batch_spec_passthrough: Optional[dict] = None,
    ):
        self._validate_init_parameters(
            datasource_name=datasource_name,
            data_connector_name=data_connector_name,
            data_asset_name=data_asset_name,
            data_connector_query=data_connector_query,
            limit=limit,
        )
        super().__init__(
            datasource_name=datasource_name,
            data_connector_name=data_connector_name,
            data_asset_name=data_asset_name,
            data_connector_query=data_connector_query,
            limit=limit,
            batch_spec_passthrough=batch_spec_passthrough,
        )

    @staticmethod
    def _validate_init_parameters(
        datasource_name: str,
        data_connector_name: str,
        data_asset_name: str,
        data_connector_query: Optional[dict] = None,
        limit: Optional[int] = None,
    ):
        # TODO test and check all logic in this validator!
        if not (datasource_name and isinstance(datasource_name, str)):
            raise TypeError(
                f"""The type of an datasource name must be a string (Python "str").  The type given is
"{str(type(datasource_name))}", which is illegal.
            """
            )
        if not (data_connector_name and isinstance(data_connector_name, str)):
            raise TypeError(
                f"""The type of data_connector name must be a string (Python "str").  The type given is
"{str(type(data_connector_name))}", which is illegal.
                """
            )
        if not (data_asset_name and isinstance(data_asset_name, str)):
            raise TypeError(
                f"""The type of data_asset name must be a string (Python "str").  The type given is
        "{str(type(data_asset_name))}", which is illegal.
                        """
            )
        # TODO Abe 20201015: Switch this to DataConnectorQuery.
        if data_connector_query and not isinstance(data_connector_query, dict):
            raise TypeError(
                f"""The type of data_connector_query must be a dict object.  The type given is
"{str(type(data_connector_query))}", which is illegal.
                """
            )
        if limit and not isinstance(limit, int):
            raise TypeError(
                f"""The type of limit must be an integer (Python "int").  The type given is "{str(type(limit))}", which
is illegal.
                """
            )

    @staticmethod
    def _validate_runtime_batch_request_specific_init_parameters(
        runtime_parameters: dict,
        batch_identifiers: dict,
        batch_spec_passthrough: Optional[dict] = None,
    ):
        if not (runtime_parameters and (isinstance(runtime_parameters, dict))):
            raise TypeError(
                f"""The type for runtime_parameters must be a dict object.
                The type given is "{str(type(runtime_parameters))}", which is illegal."""
            )

        if not (batch_identifiers and isinstance(batch_identifiers, dict)):
            raise TypeError(
                f"""The type for batch_identifiers must be a dict object, with keys being identifiers defined in the
                data connector configuration.  The type given is "{str(type(batch_identifiers))}", which is illegal."""
            )

        if batch_spec_passthrough and not (isinstance(batch_spec_passthrough, dict)):
            raise TypeError(
                f"""The type for batch_spec_passthrough must be a dict object. The type given is \
"{str(type(batch_spec_passthrough))}", which is illegal.
"""
            )


class RuntimeBatchRequest(BatchRequest):
    def __init__(
        self,
        datasource_name: str,
        data_connector_name: str,
        data_asset_name: str,
        runtime_parameters: dict,
        batch_identifiers: dict,
        batch_spec_passthrough: Optional[dict] = None,
    ):
        super().__init__(
            datasource_name=datasource_name,
            data_connector_name=data_connector_name,
            data_asset_name=data_asset_name,
            batch_spec_passthrough=batch_spec_passthrough,
        )

        self._validate_runtime_batch_request_specific_init_parameters(
            runtime_parameters, batch_identifiers, batch_spec_passthrough
        )
        self._runtime_parameters = runtime_parameters
        self._batch_identifiers = batch_identifiers

    def __deepcopy__(self, memo):
        runtime_parameters = getattr(self, "_runtime_parameters", None)
        if isinstance(runtime_parameters, dict) and "batch_data" in runtime_parameters:
            batch_data = runtime_parameters.pop("batch_data")
            deepcopy_method = self.__deepcopy__
            self.__deepcopy__ = None
            cp = copy.deepcopy(self, memo)
            self.__deepcopy__ = deepcopy_method
            # Copy the function object
            func = types.FunctionType(
                deepcopy_method.__code__,
                deepcopy_method.__globals__,
                deepcopy_method.__name__,
                deepcopy_method.__defaults__,
                deepcopy_method.__closure__,
            )
            # Bind to cp and set
            bound_method = func.__get__(cp, cp.__class__)
            cp.__deepcopy__ = bound_method
            cp._runtime_parameters["batch_data"] = batch_data
            self._runtime_parameters["batch_data"] = batch_data
            return cp
        else:
            # Don't use custom deepcopy if batch_data isn't found
            self.__deepcopy__ = None
        return copy.deepcopy(self, memo)


# TODO: <Alex>The following class is to support the backward compatibility with the legacy design.</Alex>
class BatchMarkers(BatchKwargs):
    """A BatchMarkers is a special type of BatchKwargs (so that it has a batch_fingerprint) but it generally does
    NOT require specific keys and instead captures information about the OUTPUT of a datasource's fetch
    process, such as the timestamp at which a query was executed."""

    def __init__(self, *args, **kwargs):
        super().__init__(*args, **kwargs)
        if "ge_load_time" not in self:
            raise InvalidBatchIdError("BatchMarkers requires a ge_load_time")

    @property
    def ge_load_time(self):
        return self.get("ge_load_time")


# TODO: <Alex>This module needs to be cleaned up.
#  We have Batch used for the legacy design, and we also need Batch for the new design.
#  However, right now, the Batch from the legacy design is imported into execution engines of the new design.
#  As a result, we have multiple, inconsistent versions of BatchMarkers, extending legacy/new classes.</Alex>
# TODO: <Alex>See also "great_expectations/datasource/types/batch_spec.py".</Alex>
class Batch(SerializableDictDot):
    def __init__(
        self,
        data,
        batch_request: BatchRequest = None,
        batch_definition: BatchDefinition = None,
        batch_spec: BatchSpec = None,
        batch_markers: BatchMarkers = None,
        # The remaining parameters are for backward compatibility.
        data_context=None,
        datasource_name=None,
        batch_parameters=None,
        batch_kwargs=None,
    ):
        self._data = data
        if batch_request is None:
            batch_request = {}
        self._batch_request = batch_request
        if batch_definition is None:
            batch_definition = IDDict()
        self._batch_definition = batch_definition
        if batch_spec is None:
            batch_spec = BatchSpec()
        self._batch_spec = batch_spec

        if batch_markers is None:
            batch_markers = BatchMarkers(
                {
                    "ge_load_time": datetime.datetime.now(
                        datetime.timezone.utc
                    ).strftime("%Y%m%dT%H%M%S.%fZ")
                }
            )
        self._batch_markers = batch_markers

        # The remaining parameters are for backward compatibility.
        self._data_context = data_context
        self._datasource_name = datasource_name
        self._batch_parameters = batch_parameters
        self._batch_kwargs = batch_kwargs or BatchKwargs()

    @property
    def data(self):
        return self._data

    @property
    def batch_request(self):
        return self._batch_request

    @batch_request.setter
    def batch_request(self, batch_request):
        self._batch_request = batch_request

    @property
    def batch_definition(self):
        return self._batch_definition

    @batch_definition.setter
    def batch_definition(self, batch_definition):
        self._batch_definition = batch_definition

    @property
    def batch_spec(self):
        return self._batch_spec

    @property
    def batch_markers(self):
        return self._batch_markers

    # The remaining properties are for backward compatibility.
    @property
    def data_context(self):
        return self._data_context

    @property
    def datasource_name(self):
        return self._datasource_name

    @property
    def batch_parameters(self):
        return self._batch_parameters

    @property
    def batch_kwargs(self):
        return self._batch_kwargs

    def to_json_dict(self) -> dict:
        json_dict: dict = {
            "data": str(self.data),
            "batch_request": self.batch_request.to_json_dict(),
            "batch_definition": self.batch_definition.to_json_dict()
            if isinstance(self.batch_definition, BatchDefinition)
            else {},
            "batch_spec": str(self.batch_spec),
            "batch_markers": str(self.batch_markers),
        }
        return json_dict

    @property
    def id(self):
        batch_definition = self._batch_definition
        return (
            batch_definition.id
            if isinstance(batch_definition, BatchDefinition)
            else batch_definition.to_id()
        )

    def __str__(self):
        return json.dumps(self.to_json_dict(), indent=2)

    def head(self, n_rows=5, fetch_all=False):
        # FIXME - we should use a Validator after resolving circularity
        # Validator(self._data.execution_engine, batches=(self,)).get_metric(MetricConfiguration("table.head", {"batch_id": self.id}, {"n_rows": n_rows, "fetch_all": fetch_all}))
        metric = MetricConfiguration(
            "table.head",
            {"batch_id": self.id},
            {"n_rows": n_rows, "fetch_all": fetch_all},
        )
        return self._data.execution_engine.resolve_metrics((metric,))[metric.id]


def get_batch_request_from_acceptable_arguments(
    datasource_name: Optional[str] = None,
    data_connector_name: Optional[str] = None,
    data_asset_name: Optional[str] = None,
    *,
    batch_request: Optional[Union[BatchRequest, RuntimeBatchRequest]] = None,
    batch_data: Optional[Any] = None,
    data_connector_query: Optional[dict] = None,
    batch_identifiers: Optional[dict] = None,
    limit: Optional[int] = None,
    index: Optional[Union[int, list, tuple, slice, str]] = None,
    custom_filter_function: Optional[Callable] = None,
    batch_spec_passthrough: Optional[dict] = None,
    sampling_method: Optional[str] = None,
    sampling_kwargs: Optional[dict] = None,
    splitter_method: Optional[str] = None,
    splitter_kwargs: Optional[dict] = None,
    runtime_parameters: Optional[dict] = None,
    query: Optional[str] = None,
    path: Optional[str] = None,
    batch_filter_parameters: Optional[dict] = None,
    **kwargs,
) -> Union[BatchRequest, RuntimeBatchRequest]:
    """Obtain formal BatchRequest typed object from allowed attributes (supplied as arguments).
    This method applies only to the new (V3) Datasource schema.

    Args:
        batch_request

        datasource_name
        data_connector_name
        data_asset_name

        batch_request
        batch_data
        query
        path
        runtime_parameters
        data_connector_query
        batch_identifiers
        batch_filter_parameters

        limit
        index
        custom_filter_function

        sampling_method
        sampling_kwargs

        splitter_method
        splitter_kwargs

        batch_spec_passthrough

        **kwargs

    Returns:
        (BatchRequest) The formal BatchRequest object
    """

<<<<<<< HEAD
    datasource_name: str
=======
>>>>>>> c34a57ee
    if batch_request:
        if not isinstance(batch_request, BatchRequest):
            raise TypeError(
                f"batch_request must be an instance of BatchRequest object, not {type(batch_request)}"
            )
        datasource_name = batch_request.datasource_name

    # ensure that the first parameter is datasource_name, which should be a str. This check prevents users
    # from passing in batch_request as an unnamed parameter.
    if not isinstance(datasource_name, str):
        raise ge_exceptions.GreatExpectationsTypeError(
            f"the first parameter, datasource_name, must be a str, not {type(datasource_name)}"
        )

    if len([arg for arg in [batch_data, query, path] if arg is not None]) > 1:
        raise ValueError("Must provide only one of batch_data, query, or path.")

    if any(
        [
            batch_data is not None
            and runtime_parameters
            and "batch_data" in runtime_parameters,
            query and runtime_parameters and "query" in runtime_parameters,
            path and runtime_parameters and "path" in runtime_parameters,
        ]
    ):
        raise ValueError(
            "If batch_data, query, or path arguments are provided, the same keys cannot appear in the "
            "runtime_parameters argument."
        )

    if batch_request:
        # TODO: Raise a warning if any parameters besides batch_requests are specified
        return batch_request

    if any([batch_data is not None, query, path, runtime_parameters]):
        runtime_parameters = runtime_parameters or {}
        if batch_data is not None:
            runtime_parameters["batch_data"] = batch_data
        elif query is not None:
            runtime_parameters["query"] = query
        elif path is not None:
            runtime_parameters["path"] = path

        if batch_identifiers is None:
            batch_identifiers = kwargs
        else:
            # Raise a warning if kwargs exist
            pass

        batch_request = RuntimeBatchRequest(
            datasource_name=datasource_name,
            data_connector_name=data_connector_name,
            data_asset_name=data_asset_name,
            runtime_parameters=runtime_parameters,
            batch_identifiers=batch_identifiers,
            batch_spec_passthrough=batch_spec_passthrough,
        )
    else:
        if data_connector_query is None:
<<<<<<< HEAD
            if (
                batch_filter_parameters is not None
                and batch_identifiers is not None
            ):
=======
            if batch_filter_parameters is not None and batch_identifiers is not None:
>>>>>>> c34a57ee
                raise ValueError(
                    'Must provide either "batch_filter_parameters" or "batch_identifiers", not both.'
                )
            elif batch_filter_parameters is None and batch_identifiers is not None:
                logger.warning(
                    'Attempting to build data_connector_query but "batch_identifiers" was provided '
                    'instead of "batch_filter_parameters". The "batch_identifiers" key on '
                    'data_connector_query has been renamed to "batch_filter_parameters". Please update '
                    'your code. Falling back on provided "batch_identifiers".'
                )
                batch_filter_parameters = batch_identifiers
            elif batch_filter_parameters is None and batch_identifiers is None:
                batch_filter_parameters = kwargs
            else:
                # Raise a warning if kwargs exist
                pass

            data_connector_query_params: dict = {
                "batch_filter_parameters": batch_filter_parameters,
                "limit": limit,
                "index": index,
                "custom_filter_function": custom_filter_function,
            }
            data_connector_query = IDDict(data_connector_query_params)
        else:
            # Raise a warning if batch_filter_parameters or kwargs exist
            data_connector_query = IDDict(data_connector_query)

        if batch_spec_passthrough is None:
            batch_spec_passthrough = {}
            if sampling_method is not None:
                sampling_params: dict = {
                    "sampling_method": sampling_method,
                }
                if sampling_kwargs is not None:
                    sampling_params["sampling_kwargs"] = sampling_kwargs
                batch_spec_passthrough.update(sampling_params)
            if splitter_method is not None:
                splitter_params: dict = {
                    "splitter_method": splitter_method,
                }
                if splitter_kwargs is not None:
                    splitter_params["splitter_kwargs"] = splitter_kwargs
                batch_spec_passthrough.update(splitter_params)

        batch_request = BatchRequest(
            datasource_name=datasource_name,
            data_connector_name=data_connector_name,
            data_asset_name=data_asset_name,
            data_connector_query=data_connector_query,
            batch_spec_passthrough=batch_spec_passthrough,
        )

    return batch_request<|MERGE_RESOLUTION|>--- conflicted
+++ resolved
@@ -3,11 +3,7 @@
 import json
 import logging
 import types
-<<<<<<< HEAD
-from typing import Any, Callable, Optional, Union
-=======
 from typing import Any, Callable, Optional, Set, Union
->>>>>>> c34a57ee
 
 import great_expectations.exceptions as ge_exceptions
 from great_expectations.core.id_dict import BatchKwargs, BatchSpec, IDDict
@@ -20,11 +16,7 @@
 logger = logging.getLogger(__name__)
 
 
-<<<<<<< HEAD
-BATCH_REQUEST_INSTANTIATION_KEYS: set = {
-=======
 BATCH_REQUEST_INSTANTIATION_KEYS: Set[str] = {
->>>>>>> c34a57ee
     "datasource_name",
     "data_connector_name",
     "data_asset_name",
@@ -657,10 +649,6 @@
         (BatchRequest) The formal BatchRequest object
     """
 
-<<<<<<< HEAD
-    datasource_name: str
-=======
->>>>>>> c34a57ee
     if batch_request:
         if not isinstance(batch_request, BatchRequest):
             raise TypeError(
@@ -721,14 +709,7 @@
         )
     else:
         if data_connector_query is None:
-<<<<<<< HEAD
-            if (
-                batch_filter_parameters is not None
-                and batch_identifiers is not None
-            ):
-=======
             if batch_filter_parameters is not None and batch_identifiers is not None:
->>>>>>> c34a57ee
                 raise ValueError(
                     'Must provide either "batch_filter_parameters" or "batch_identifiers", not both.'
                 )
