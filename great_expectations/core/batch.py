import datetime
import hashlib
import json
<<<<<<< HEAD
from typing import Any, Optional, Union
=======
import copy
from typing import Union, Any, Optional
>>>>>>> 57db1b46

from great_expectations.core.id_dict import (
    BatchKwargs,
    BatchSpec,
    IDDict,
    PartitionDefinition,
    PartitionRequest,
)
from great_expectations.types import DictDot
from great_expectations.exceptions import InvalidBatchIdError

class BatchDefinition(DictDot):
    def __init__(
        self,
        execution_environment_name: str,
        data_connector_name: str,
        data_asset_name: str,
        partition_definition: PartitionDefinition,
    ):
        self._validate_batch_definition(
            execution_environment_name=execution_environment_name,
            data_connector_name=data_connector_name,
            data_asset_name=data_asset_name,
            partition_definition=partition_definition,
            # limit=limit,
        )

        assert type(partition_definition) == PartitionDefinition

        self._execution_environment_name = execution_environment_name
        self._data_connector_name = data_connector_name
        self._data_asset_name = data_asset_name
        self._partition_definition = partition_definition

    def __repr__(self) -> str:
        doc_fields_dict: dict = {
            "execution_environment_name": self._execution_environment_name,
            "data_connector_name": self._data_connector_name,
            "data_asset_name": self.data_asset_name,
            "partition_definition": repr(self._partition_definition),
        }
        return str(doc_fields_dict)

    @staticmethod
    def _validate_batch_definition(
        execution_environment_name: str,
        data_connector_name: str,
        data_asset_name: str,
        partition_definition: PartitionDefinition,
        # limit: Union[int, None] = None,
    ):
        if execution_environment_name is None:
            raise ValueError("A valid execution_environment must be specified.")
        if execution_environment_name and not isinstance(
            execution_environment_name, str
        ):
            raise TypeError(
                f"""The type of an execution_environment name must be a string (Python "str").  The type given is
"{str(type(execution_environment_name))}", which is illegal.
            """
            )
        if data_connector_name is None:
            raise ValueError("A valid data_connector must be specified.")
        if data_connector_name and not isinstance(data_connector_name, str):
            raise TypeError(
                f"""The type of a data_connector name must be a string (Python "str").  The type given is
"{str(type(data_connector_name))}", which is illegal.
                """
            )
        if data_asset_name is None:
            raise ValueError("A valid data_asset_name must be specified.")
        if data_asset_name and not isinstance(data_asset_name, str):
            raise TypeError(
                f"""The type of a data_asset name must be a string (Python "str").  The type given is
"{str(type(data_asset_name))}", which is illegal.
                """
            )
        if partition_definition and not isinstance(
            partition_definition, PartitionDefinition
        ):
            raise TypeError(
                f"""The type of a partition_request must be a PartitionDefinition object.  The type given is
"{str(type(partition_definition))}", which is illegal.
                """
            )

    #         if limit and not isinstance(limit, int):
    #             raise ge_exceptions.BatchDefinitionError(
    #                 f'''The type of limit must be an integer (Python "int").  The type given is "{str(type(limit))}", which
    # is illegal.
    #                 '''
    #             )

    @property
    def execution_environment_name(self) -> str:
        return self._execution_environment_name

    @property
    def data_connector_name(self) -> str:
        return self._data_connector_name

    @property
    def data_asset_name(self) -> str:
        return self._data_asset_name

    @property
    def partition_definition(self) -> PartitionDefinition:
        return self._partition_definition

    def get_json_dict(self) -> dict:
        return {
            "execution_environment_name": self.execution_environment_name,
            "data_connector_name": self.data_connector_name,
            "data_asset_name": self.data_asset_name,
            "partition_definition": self.partition_definition,
        }

    @property
    def id(self) -> str:
        return hashlib.md5(
            json.dumps(self.get_json_dict(), sort_keys=True).encode("utf-8")
        ).hexdigest()

    def __eq__(self, other):
        if not isinstance(other, self.__class__):
            # Delegate comparison to the other instance's __eq__.
            return NotImplemented
        return self.id == other.id

    def __str__(self):
        return json.dumps(self.get_json_dict(), indent=2)

    def __hash__(self) -> int:
        """Overrides the default implementation"""
        _result_hash: int = hash(self.execution_environment_name) ^ hash(
            self.data_connector_name
        ) ^ hash(self.data_asset_name)
        if self.definition is not None:
            for key, value in self.partition_definition.items():
                _result_hash = _result_hash ^ hash(key) ^ hash(str(value))
        return _result_hash


class BatchRequest(DictDot):
    """
    This class contains all attributes of a batch_request.
    """

    def __init__(
        self,
        execution_environment_name: str = None,
        data_connector_name: str = None,
        data_asset_name: str = None,
        partition_request: Optional[dict] = None,
        batch_data: Any = None,
        limit: Union[int, None] = None,
        sampling: Union[dict, None] = None,
    ):
        self._validate_batch_request(
            execution_environment_name=execution_environment_name,
            data_connector_name=data_connector_name,
            data_asset_name=data_asset_name,
            partition_request=partition_request,
            limit=limit,
        )

        self._execution_environment_name = execution_environment_name
        self._data_connector_name = data_connector_name
        self._data_asset_name = data_asset_name
        self._partition_request = partition_request
        self._batch_data = batch_data
        self._limit = limit
        self._sampling = sampling

    @property
    def execution_environment_name(self) -> str:
        return self._execution_environment_name

    @property
    def data_connector_name(self) -> str:
        return self._data_connector_name

    @property
    def data_asset_name(self) -> str:
        return self._data_asset_name

    @property
    def partition_request(self) -> dict:  # PartitionRequest:
        return self._partition_request

    @property
    def batch_data(self) -> Any:
        return self._batch_data

    @property
    def limit(self) -> int:
        return self._limit

    @staticmethod
    def _validate_batch_request(
        execution_environment_name: str,
        data_connector_name: str,
        data_asset_name: str,
        partition_request: Optional[Union[PartitionRequest, dict]] = None,
        limit: Union[int, None] = None,
    ):
        if execution_environment_name and not isinstance(
            execution_environment_name, str
        ):
            raise TypeError(
                f"""The type of an execution_environment name must be a string (Python "str").  The type given is
"{str(type(execution_environment_name))}", which is illegal.
            """
            )
        if data_connector_name and not isinstance(data_connector_name, str):
            raise TypeError(
                f"""The type of a data_connector name must be a string (Python "str").  The type given is
"{str(type(data_connector_name))}", which is illegal.
                """
            )
        if data_asset_name and not isinstance(data_asset_name, str):
            raise TypeError(
                f"""The type of a data_asset name must be a string (Python "str").  The type given is
"{str(type(data_asset_name))}", which is illegal.
                """
            )
        # TODO Abe 20201015: Switch this to PartitionRequest.
        if partition_request and not isinstance(partition_request, dict):
            raise TypeError(
                f"""The type of a partition_request must be a dict object.  The type given is
"{str(type(partition_request))}", which is illegal.
                """
            )
        if limit and not isinstance(limit, int):
            raise TypeError(
                f"""The type of limit must be an integer (Python "int").  The type given is "{str(type(limit))}", which
is illegal.
                """
            )

    def get_json_dict(self) -> dict:
        partition_request: Optional[dict] = None
        if self.partition_request is not None:
            partition_request = copy.deepcopy(self.partition_request)
            if partition_request.get("custom_filter_function") is not None:
                partition_request["custom_filter_function"] = partition_request["custom_filter_function"].__name__
        return {
            "execution_environment_name": self.execution_environment_name,
            "data_connector_name": self.data_connector_name,
            "data_asset_name": self.data_asset_name,
            "partition_request": partition_request,
        }

    def __str__(self):
        return json.dumps(self.get_json_dict(), indent=2)

    @property
    def id(self) -> str:
        return hashlib.md5(
            json.dumps(self.get_json_dict(), sort_keys=True).encode("utf-8")
        ).hexdigest()

    def __eq__(self, other):
        if not isinstance(other, self.__class__):
            # Delegate comparison to the other instance's __eq__.
            return NotImplemented
        return self.id == other.id


# TODO: <Alex>The following class is to support the backward compatibility with the legacy design.</Alex>
class BatchMarkers(BatchKwargs):
    """A BatchMarkers is a special type of BatchKwargs (so that it has a batch_fingerprint) but it generally does
    NOT require specific keys and instead captures information about the OUTPUT of a datasource's fetch
    process, such as the timestamp at which a query was executed."""

    def __init__(self, *args, **kwargs):
        super().__init__(*args, **kwargs)
        if "ge_load_time" not in self:
            raise InvalidBatchIdError("BatchMarkers requires a ge_load_time")

    @property
    def ge_load_time(self):
        return self.get("ge_load_time")


# TODO: <Alex>This module needs to be cleaned up.
#  We have Batch used for the legacy design, and we also need Batch for the new design.
#  However, right now, the Batch from the legacy design is imported into execution engines of the new design.
#  As a result, we have multiple, inconsistent versions of BatchMarkers, extending legacy/new classes.</Alex>
# TODO: <Alex>See also "great_expectations/execution_environment/types/batch_spec.py".</Alex>
class Batch(DictDot):
    def __init__(
        self,
        data,
        batch_request: BatchRequest = None,
        batch_definition: BatchDefinition = None,
        batch_spec: BatchSpec = None,
        batch_markers: BatchMarkers = None,
        # The remaining parameters are for backward compatibility.
        data_context=None,
        datasource_name=None,
        batch_parameters=None,
        batch_kwargs=None,
    ):
        self._data = data
        if batch_request is None:
            batch_request = dict()
        self._batch_request = batch_request
        if batch_definition is None:
            batch_definition = IDDict()
        self._batch_definition = batch_definition
        if batch_spec is None:
            batch_spec = BatchSpec()
        self._batch_spec = batch_spec

        if batch_markers is None:
            batch_markers = BatchMarkers(
                {
                    "ge_load_time": datetime.datetime.now(
                        datetime.timezone.utc
                    ).strftime("%Y%m%dT%H%M%S.%fZ")
                }
            )
        self._batch_markers = batch_markers

        # The remaining parameters are for backward compatibility.
        self._data_context = data_context
        self._datasource_name = datasource_name
        self._batch_parameters = batch_parameters
        self._batch_kwargs = batch_kwargs or BatchKwargs()

    @property
    def data(self):
        return self._data

    @property
    def batch_request(self):
        return self._batch_request

    @batch_request.setter
    def batch_request(self, batch_request):
        self._batch_request = batch_request

    @property
    def batch_definition(self):
        return self._batch_definition

    @batch_definition.setter
    def batch_definition(self, batch_definition):
        self._batch_definition = batch_definition

    @property
    def batch_spec(self):
        return self._batch_spec

    @property
    def batch_markers(self):
        return self._batch_markers

    # The remaining properties are for backward compatibility.
    @property
    def data_context(self):
        return self._data_context

    @property
    def datasource_name(self):
        return self._datasource_name

    @property
    def batch_parameters(self):
        return self._batch_parameters

    @property
    def batch_kwargs(self):
        return self._batch_kwargs

    @property
    def id(self):
        return self._batch_definition.to_id()

    def __str__(self):
        json_dict = {
            "data": str(self.data),
            "batch_request": self.batch_request.get_json_dict(),
            "batch_definition": self.batch_definition.get_json_dict(),
            "batch_spec": str(self.batch_spec),
            "batch_markers": str(self.batch_markers),
        }
        return json.dumps(json_dict, indent=2)<|MERGE_RESOLUTION|>--- conflicted
+++ resolved
@@ -1,12 +1,8 @@
+import copy
 import datetime
 import hashlib
 import json
-<<<<<<< HEAD
 from typing import Any, Optional, Union
-=======
-import copy
-from typing import Union, Any, Optional
->>>>>>> 57db1b46
 
 from great_expectations.core.id_dict import (
     BatchKwargs,
@@ -15,8 +11,9 @@
     PartitionDefinition,
     PartitionRequest,
 )
+from great_expectations.exceptions import InvalidBatchIdError
 from great_expectations.types import DictDot
-from great_expectations.exceptions import InvalidBatchIdError
+
 
 class BatchDefinition(DictDot):
     def __init__(
@@ -252,7 +249,9 @@
         if self.partition_request is not None:
             partition_request = copy.deepcopy(self.partition_request)
             if partition_request.get("custom_filter_function") is not None:
-                partition_request["custom_filter_function"] = partition_request["custom_filter_function"].__name__
+                partition_request["custom_filter_function"] = partition_request[
+                    "custom_filter_function"
+                ].__name__
         return {
             "execution_environment_name": self.execution_environment_name,
             "data_connector_name": self.data_connector_name,
