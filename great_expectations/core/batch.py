from __future__ import annotations

import dataclasses
import datetime
import json
import logging
from typing import TYPE_CHECKING, Any, Callable, Dict, Optional, Set, Type, Union

import pandas as pd

import great_expectations.exceptions as gx_exceptions
from great_expectations.alias_types import JSONValues  # noqa: TCH001
from great_expectations.compatibility import pyspark
from great_expectations.core._docs_decorators import deprecated_argument, public_api
from great_expectations.core.id_dict import BatchKwargs, BatchSpec, IDDict
from great_expectations.core.util import convert_to_json_serializable
from great_expectations.exceptions import InvalidBatchIdError
from great_expectations.types import DictDot, SerializableDictDot, safe_deep_copy
from great_expectations.util import deep_filter_properties_iterable, load_class

if TYPE_CHECKING:
    from great_expectations.datasource.fluent.interfaces import Batch as FluentBatch
    from great_expectations.datasource.fluent.interfaces import (
        BatchRequest as FluentBatchRequest,
    )
    from great_expectations.validator.metrics_calculator import MetricsCalculator


logger = logging.getLogger(__name__)

def _is_fluent_batch_request(args: dict[str, Any]) -> bool:
    result: bool

    if "datasource_name" in args and "data_asset_name" in args:
        if "data_connector_name" in args:
            if str(args["data_connector_name"]).lower() == "fluent":
                result = True
            else:
                result = False
        else:
            result = True

    else:
        result = False

    return result

def _get_fluent_batch_request_class() -> Type[FluentBatchRequest]:
    """Using this function helps work around circular import dependncies."""
    module_name = "great_expectations.datasource.fluent.interfaces"
    class_name = "BatchRequest"
    return load_class(class_name=class_name, module_name=module_name)


def _get_fluent_batch_class() -> Type[FluentBatch]:
    """Using this function helps work around circular import dependncies."""
    module_name = "great_expectations.datasource.fluent.interfaces"
    class_name = "Batch"
    return load_class(class_name=class_name, module_name=module_name)


def _get_metrics_calculator_class() -> Type[MetricsCalculator]:
    """Using this function helps work around circular import dependncies."""
    module_name = "great_expectations.validator.metrics_calculator"
    class_name = "MetricsCalculator"
    return load_class(class_name=class_name, module_name=module_name)


@public_api
class BatchDefinition(SerializableDictDot):
    """Precisely identifies a set of data from a data source.

    More concretely, a BatchDefinition includes all the information required to precisely
    identify a set of data from the external data source that should be
    translated into a Batch. One or more BatchDefinitions should always be
    *returned* from the Datasource, as a result of processing the Batch Request.

    ---Documentation---
            - https://docs.greatexpectations.io/docs/terms/batch/#batches-and-batch-requests-design-motivation

    Args:
        datasource_name: name of the Datasource used to connect to the data
        data_connector_name: name of the DataConnector used to connect to the data
        data_asset_name: name of the DataAsset used to connect to the data
        batch_identifiers: key-value pairs that the DataConnector
            will use to obtain a specific set of data
        batch_spec_passthrough: a dictionary of additional parameters that
            the ExecutionEngine will use to obtain a specific set of data

    Returns:
        BatchDefinition
    """

    def __init__(
        self,
        datasource_name: str,
        data_connector_name: str,
        data_asset_name: str,
        batch_identifiers: IDDict,
        batch_spec_passthrough: Optional[dict] = None,
    ) -> None:
        self._validate_batch_definition(
            datasource_name=datasource_name,
            data_connector_name=data_connector_name,
            data_asset_name=data_asset_name,
            batch_identifiers=batch_identifiers,
        )

        assert type(batch_identifiers) == IDDict

        self._datasource_name = datasource_name
        self._data_connector_name = data_connector_name
        self._data_asset_name = data_asset_name
        self._batch_identifiers = batch_identifiers
        self._batch_spec_passthrough = batch_spec_passthrough

    @public_api
    def to_json_dict(self) -> Dict[str, JSONValues]:
        """Returns a JSON-serializable dict representation of this BatchDefinition.

        Returns:
            A JSON-serializable dict representation of this BatchDefinition.
        """
        fields_dict: dict = {
            "datasource_name": self._datasource_name,
            "data_connector_name": self._data_connector_name,
            "data_asset_name": self._data_asset_name,
            "batch_identifiers": self._batch_identifiers,
        }
        if self._batch_spec_passthrough:
            fields_dict["batch_spec_passthrough"] = self._batch_spec_passthrough

        return convert_to_json_serializable(data=fields_dict)

    def __repr__(self) -> str:
        doc_fields_dict: dict = {
            "datasource_name": self._datasource_name,
            "data_connector_name": self._data_connector_name,
            "data_asset_name": self._data_asset_name,
            "batch_identifiers": self._batch_identifiers,
        }
        return str(doc_fields_dict)

    @staticmethod
    def _validate_batch_definition(
        datasource_name: str,
        data_connector_name: str,
        data_asset_name: str,
        batch_identifiers: IDDict,
    ) -> None:
        if datasource_name is None:
            raise ValueError("A valid datasource must be specified.")
        if datasource_name and not isinstance(datasource_name, str):
            raise TypeError(
                f"""The type of an datasource name must be a string (Python "str").  The type given is
"{str(type(datasource_name))}", which is illegal.
            """
            )
        if data_connector_name is None:
            raise ValueError("A valid data_connector must be specified.")
        if data_connector_name and not isinstance(data_connector_name, str):
            raise TypeError(
                f"""The type of a data_connector name must be a string (Python "str").  The type given is
"{str(type(data_connector_name))}", which is illegal.
                """
            )
        if data_asset_name is None:
            raise ValueError("A valid data_asset_name must be specified.")
        if data_asset_name and not isinstance(data_asset_name, str):
            raise TypeError(
                f"""The type of a data_asset name must be a string (Python "str").  The type given is
"{str(type(data_asset_name))}", which is illegal.
                """
            )
        if batch_identifiers and not isinstance(batch_identifiers, IDDict):
            raise TypeError(
                f"""The type of batch_identifiers must be an IDDict object.  The type given is \
"{str(type(batch_identifiers))}", which is illegal.
"""
            )

    @property
    def datasource_name(self) -> str:
        return self._datasource_name

    @property
    def data_connector_name(self) -> str:
        return self._data_connector_name

    @property
    def data_asset_name(self) -> str:
        return self._data_asset_name

    @property
    def batch_identifiers(self) -> IDDict:
        return self._batch_identifiers

    @property
    def batch_spec_passthrough(self) -> dict:
        return self._batch_spec_passthrough

    @batch_spec_passthrough.setter
    def batch_spec_passthrough(self, batch_spec_passthrough: Optional[dict]) -> None:
        self._batch_spec_passthrough = batch_spec_passthrough

    @property
    def id(self) -> str:
        return IDDict(self.to_json_dict()).to_id()

    def __eq__(self, other):
        if not isinstance(other, self.__class__):
            # Delegate comparison to the other instance's __eq__.
            return NotImplemented
        return self.id == other.id

    def __str__(self):
        return json.dumps(self.to_json_dict(), indent=2)

    def __hash__(self) -> int:
        """Overrides the default implementation"""
        _result_hash: int = hash(self.id)
        return _result_hash


class BatchRequestBase(SerializableDictDot):
    """
    This class is for internal inter-object protocol purposes only.
    As such, it contains all attributes of a batch_request, but does not validate them.
    See the BatchRequest class, which extends BatchRequestBase and validates the attributes.

    BatchRequestBase is used for the internal protocol purposes exclusively, not part of API for the developer users.

    Previously, the very same BatchRequest was used for both the internal protocol purposes and as part of the API
    exposed to developers.  However, while convenient for internal data interchange, using the same BatchRequest class
    as arguments to the externally-exported DataContext.get_batch(), DataContext.get_batch_list(), and
    DataContext.get_validator() API calls for obtaining batches and/or validators was insufficiently expressive to
    fulfill the needs of both. In the user-accessible API, BatchRequest, must enforce that all members of the triple,
    consisting of data_source_name, data_connector_name, and data_asset_name, are not NULL.  Whereas for the internal
    protocol, BatchRequest is used as a flexible bag of attributes, in which any fields are allowed to be NULL.  Hence,
    now, BatchRequestBase is dedicated for the use as the bag oof attributes for the internal protocol use, whereby NULL
    values are allowed as per the internal needs.  The BatchRequest class extends BatchRequestBase and adds to it strong
    validation (described above plus additional attribute validation) so as to formally validate user specified fields.
    """

    def __init__(
        self,
        datasource_name: str,
        data_connector_name: str,
        data_asset_name: str,
        data_connector_query: Optional[dict] = None,
        limit: Optional[int] = None,
        runtime_parameters: Optional[dict] = None,
        batch_identifiers: Optional[dict] = None,
        batch_spec_passthrough: Optional[dict] = None,
    ) -> None:
        self._datasource_name = datasource_name
        self._data_connector_name = data_connector_name
        self._data_asset_name = data_asset_name
        self._data_connector_query = data_connector_query
        self._limit = limit

        self._runtime_parameters = runtime_parameters
        self._batch_identifiers = batch_identifiers
        self._batch_spec_passthrough = batch_spec_passthrough

    @property
    def datasource_name(self) -> str:
        return self._datasource_name

    @datasource_name.setter
    def datasource_name(self, value: str) -> None:
        self._datasource_name = value

    @property
    def data_connector_name(self) -> str:
        return self._data_connector_name

    @data_connector_name.setter
    def data_connector_name(self, value: str) -> None:
        self._data_connector_name = value

    @property
    def data_asset_name(self) -> str:
        return self._data_asset_name

    @data_asset_name.setter
    def data_asset_name(self, data_asset_name) -> None:
        self._data_asset_name = data_asset_name

    @property
    def data_connector_query(self) -> dict:
        return self._data_connector_query

    @data_connector_query.setter
    def data_connector_query(self, value: dict) -> None:
        self._data_connector_query = value

    @property
    def limit(self) -> int:
        return self._limit

    @limit.setter
    def limit(self, value: int) -> None:
        self._limit = value

    @property
    def runtime_parameters(self) -> dict:
        return self._runtime_parameters

    @runtime_parameters.setter
    def runtime_parameters(self, value: dict) -> None:
        self._runtime_parameters = value

    @property
    def batch_identifiers(self) -> dict:
        return self._batch_identifiers

    @batch_identifiers.setter
    def batch_identifiers(self, value: dict) -> None:
        self._batch_identifiers = value

    @property
    def batch_spec_passthrough(self) -> dict:
        return self._batch_spec_passthrough

    @batch_spec_passthrough.setter
    def batch_spec_passthrough(self, value: dict) -> None:
        self._batch_spec_passthrough = value

    @property
    def id(self) -> str:
        return IDDict(self.to_json_dict()).to_id()

    def to_dict(self) -> dict:
        return standardize_batch_request_display_ordering(
            batch_request=super().to_dict()
        )

    # While this class is private, it is inherited from and this method is part
    # of the public api on the child.
    @public_api
    def to_json_dict(self) -> Dict[str, JSONValues]:
        """Returns a JSON-serializable dict representation of this BatchRequestBase.

        Returns:
            A JSON-serializable dict representation of this BatchRequestBase.
        """
        # TODO: <Alex>2/4/2022</Alex>
        # This implementation of "SerializableDictDot.to_json_dict() occurs frequently and should ideally serve as the
        # reference implementation in the "SerializableDictDot" class itself.  However, the circular import dependencies,
        # due to the location of the "great_expectations/types/__init__.py" and "great_expectations/core/util.py" modules
        # make this refactoring infeasible at the present time.

        # if batch_data appears in BatchRequest, temporarily replace it with
        # str placeholder before calling convert_to_json_serializable so that
        # batch_data is not serialized
        if batch_request_contains_batch_data(batch_request=self):
            batch_data: Union[BatchRequestBase, dict] = self.runtime_parameters[
                "batch_data"
            ]
            self.runtime_parameters["batch_data"]: str = str(type(batch_data))
            serializeable_dict: dict = convert_to_json_serializable(data=self.to_dict())
            # after getting serializable_dict, restore original batch_data
            self.runtime_parameters["batch_data"]: Union[
                BatchRequestBase, dict
            ] = batch_data
        else:
            serializeable_dict: dict = convert_to_json_serializable(data=self.to_dict())

        return serializeable_dict

    def __deepcopy__(self, memo):
        cls = self.__class__
        result = cls.__new__(cls)

        memo[id(self)] = result

        for key, value in self.to_raw_dict().items():
            value_copy = safe_deep_copy(data=value, memo=memo)
            setattr(result, key, value_copy)

        return result

    def __eq__(self, other):
        if not isinstance(other, self.__class__):
            # Delegate comparison to the other instance's __eq__.
            return NotImplemented

        return self.id == other.id

    def __repr__(self) -> str:
        """
        # TODO: <Alex>2/4/2022</Alex>
        This implementation of a custom "__repr__()" occurs frequently and should ideally serve as the reference
        implementation in the "SerializableDictDot" class.  However, the circular import dependencies, due to the
        location of the "great_expectations/types/__init__.py" and "great_expectations/core/util.py" modules make this
        refactoring infeasible at the present time.
        """
        json_dict: dict = self.to_json_dict()
        deep_filter_properties_iterable(
            properties=json_dict,
            inplace=True,
        )
        return json.dumps(json_dict, indent=2)

    def __str__(self) -> str:
        """
        # TODO: <Alex>2/4/2022</Alex>
        This implementation of a custom "__str__()" occurs frequently and should ideally serve as the reference
        implementation in the "SerializableDictDot" class.  However, the circular import dependencies, due to the
        location of the "great_expectations/types/__init__.py" and "great_expectations/core/util.py" modules make this
        refactoring infeasible at the present time.
        """
        return self.__repr__()

    @staticmethod
    def _validate_init_parameters(
        datasource_name: str,
        data_connector_name: str,
        data_asset_name: str,
        data_connector_query: Optional[dict] = None,
        limit: Optional[int] = None,
    ) -> None:
        # TODO test and check all logic in this validator!
        if not (datasource_name and isinstance(datasource_name, str)):
            raise TypeError(
                f"""The type of an datasource name must be a string (Python "str").  The type given is
"{str(type(datasource_name))}", which is illegal.
            """
            )
        if not (data_connector_name and isinstance(data_connector_name, str)):
            raise TypeError(
                f"""The type of data_connector name must be a string (Python "str").  The type given is
"{str(type(data_connector_name))}", which is illegal.
                """
            )
        if not (data_asset_name and isinstance(data_asset_name, str)):
            raise TypeError(
                f"""The type of data_asset name must be a string (Python "str").  The type given is
        "{str(type(data_asset_name))}", which is illegal.
                        """
            )
        # TODO Abe 20201015: Switch this to DataConnectorQuery.
        if data_connector_query and not isinstance(data_connector_query, dict):
            raise TypeError(
                f"""The type of data_connector_query must be a dict object.  The type given is
"{str(type(data_connector_query))}", which is illegal.
                """
            )
        if limit and not isinstance(limit, int):
            raise TypeError(
                f"""The type of limit must be an integer (Python "int").  The type given is "{str(type(limit))}", which
is illegal.
                """
            )


@public_api
class BatchRequest(BatchRequestBase):
    """A BatchRequest is the way to specify which data Great Expectations will validate.

    A Batch Request is provided to a Datasource in order to create a Batch.

    ---Documentation---
        - https://docs.greatexpectations.io/docs/guides/connecting_to_your_data/how_to_get_one_or_more_batches_of_data_from_a_configured_datasource/#1-construct-a-batchrequest
        - https://docs.greatexpectations.io/docs/terms/batch_request

    The `data_connector_query` parameter can include an index slice:

    ```python
    {
        "index": "-3:"
    }
    ```

    or it can include a filter:

    ```python
    {
        "batch_filter_parameters": {"year": "2020"}
    }
    ```

    Args:
        datasource_name: name of the Datasource used to connect to the data
        data_connector_name: name of the DataConnector used to connect to the data
        data_asset_name: name of the DataAsset used to connect to the data
        data_connector_query: a dictionary of query parameters the DataConnector
            should use to filter the batches returned from a BatchRequest
        limit: if specified, the maximum number of *batches* to be returned
            (limit does not affect the number of records in each batch)
        batch_spec_passthrough: a dictionary of additional parameters that
            the ExecutionEngine will use to obtain a specific set of data

    Returns:
        BatchRequest
    """

    include_field_names: Set[str] = {
        "datasource_name",
        "data_connector_name",
        "data_asset_name",
        "data_connector_query",
        "limit",
        "batch_spec_passthrough",
    }

    def __init__(
        self,
        datasource_name: str,
        data_connector_name: str,
        data_asset_name: str,
        data_connector_query: Optional[dict] = None,
        limit: Optional[int] = None,
        batch_spec_passthrough: Optional[dict] = None,
    ) -> None:
        self._validate_init_parameters(
            datasource_name=datasource_name,
            data_connector_name=data_connector_name,
            data_asset_name=data_asset_name,
            data_connector_query=data_connector_query,
            limit=limit,
        )
        super().__init__(
            datasource_name=datasource_name,
            data_connector_name=data_connector_name,
            data_asset_name=data_asset_name,
            data_connector_query=data_connector_query,
            limit=limit,
            batch_spec_passthrough=batch_spec_passthrough,
        )


@public_api
class RuntimeBatchRequest(BatchRequestBase):
    """A RuntimeBatchRequest creates a Batch for a RuntimeDataConnector.

    Instead of serving as a description of what data Great Expectations should
    fetch, a RuntimeBatchRequest serves as a wrapper for data that is passed in
    at runtime (as an in-memory dataframe, file/S3 path, or SQL query), with
    user-provided identifiers for uniquely identifying the data.

    ---Documentation---
        - https://docs.greatexpectations.io/docs/terms/batch_request/#runtimedataconnector-and-runtimebatchrequest
        - https://docs.greatexpectations.io/docs/guides/connecting_to_your_data/how_to_configure_a_runtimedataconnector/

    runtime_parameters will vary depending on the Datasource used with the data.

    For a dataframe:

    ```python
    {"batch_data": df}
    ```

    For a path on a filesystem:

    ```python
        {"path": "/path/to/data/file.csv"}
    ```

    Args:
        datasource_name: name of the Datasource used to connect to the data
        data_connector_name: name of the DataConnector used to connect to the data
        data_asset_name: name of the DataAsset used to connect to the data
        runtime_parameters: a dictionary containing the data to process,
            a path to the data, or a query, depending on the associated Datasource
        batch_identifiers: a dictionary to serve as a persistent, unique
            identifier for the data included in the Batch
        batch_spec_passthrough: a dictionary of additional parameters that
            the ExecutionEngine will use to obtain a specific set of data
    Returns:
        BatchRequest
    """

    include_field_names: Set[str] = {
        "datasource_name",
        "data_connector_name",
        "data_asset_name",
        "runtime_parameters",
        "batch_identifiers",
        "batch_spec_passthrough",
    }

    def __init__(
        self,
        datasource_name: str,
        data_connector_name: str,
        data_asset_name: str,
        runtime_parameters: dict,
        batch_identifiers: dict,
        batch_spec_passthrough: Optional[dict] = None,
    ) -> None:
        self._validate_init_parameters(
            datasource_name=datasource_name,
            data_connector_name=data_connector_name,
            data_asset_name=data_asset_name,
        )
        self._validate_runtime_batch_request_specific_init_parameters(
            runtime_parameters=runtime_parameters,
            batch_identifiers=batch_identifiers,
            batch_spec_passthrough=batch_spec_passthrough,
        )
        super().__init__(
            datasource_name=datasource_name,
            data_connector_name=data_connector_name,
            data_asset_name=data_asset_name,
            runtime_parameters=runtime_parameters,
            batch_identifiers=batch_identifiers,
            batch_spec_passthrough=batch_spec_passthrough,
        )

    @staticmethod
    def _validate_runtime_batch_request_specific_init_parameters(
        runtime_parameters: dict,
        batch_identifiers: dict,
        batch_spec_passthrough: Optional[dict] = None,
    ) -> None:
        if not (runtime_parameters and (isinstance(runtime_parameters, dict))):
            raise TypeError(
                f"""The runtime_parameters must be a non-empty dict object.
                The type given is "{str(type(runtime_parameters))}", which is an illegal type or an empty dictionary."""
            )

        if not (batch_identifiers and isinstance(batch_identifiers, dict)):
            raise TypeError(
                f"""The type for batch_identifiers must be a dict object, with keys being identifiers defined in the
                data connector configuration.  The type given is "{str(type(batch_identifiers))}", which is illegal."""
            )

        if batch_spec_passthrough and not (isinstance(batch_spec_passthrough, dict)):
            raise TypeError(
                f"""The type for batch_spec_passthrough must be a dict object. The type given is \
"{str(type(batch_spec_passthrough))}", which is illegal.
"""
            )


# TODO: <Alex>The following class is to support the backward compatibility with the legacy design.</Alex>
class BatchMarkers(BatchKwargs):
    """A BatchMarkers is a special type of BatchKwargs (so that it has a batch_fingerprint) but it generally does
    NOT require specific keys and instead captures information about the OUTPUT of a datasource's fetch
    process, such as the timestamp at which a query was executed."""

    def __init__(self, *args, **kwargs) -> None:
        super().__init__(*args, **kwargs)
        if "ge_load_time" not in self:
            raise InvalidBatchIdError("BatchMarkers requires a ge_load_time")

    @property
    def ge_load_time(self):
        return self.get("ge_load_time")


class BatchData:
    def __init__(self, execution_engine) -> None:
        self._execution_engine = execution_engine

    @property
    def execution_engine(self):
        return self._execution_engine

    # noinspection PyMethodMayBeStatic
    def head(self, *args, **kwargs):
        # CONFLICT ON PURPOSE. REMOVE.
        return pd.DataFrame({})


if pyspark:
    BatchDataType = Union[BatchData, pd.DataFrame, pyspark.DataFrame]
else:
    BatchDataType = Union[BatchData, pd.DataFrame]


# TODO: <Alex>This module needs to be cleaned up.
#  We have Batch used for the legacy design, and we also need Batch for the new design.
#  However, right now, the Batch from the legacy design is imported into execution engines of the new design.
#  As a result, we have multiple, inconsistent versions of BatchMarkers, extending legacy/new classes.</Alex>
# TODO: <Alex>See also "great_expectations/datasource/types/batch_spec.py".</Alex>
@public_api
@deprecated_argument(argument_name="data_context", version="0.14.0")
@deprecated_argument(argument_name="datasource_name", version="0.14.0")
@deprecated_argument(argument_name="batch_parameters", version="0.14.0")
@deprecated_argument(argument_name="batch_kwargs", version="0.14.0")
class Batch(SerializableDictDot):
    """A Batch is a selection of records from a Data Asset.

    A Datasource produces Batch objects to interact directly with data. Creating
    a Batch does NOT require moving data; the Batch facilitates access to the
    data and maintains metadata.

    ---Documentation---
            - https://docs.greatexpectations.io/docs/terms/batch/

    Args:
        data: A BatchDataType object which interacts directly with the
            ExecutionEngine.
        batch_request: BatchRequest that was used to obtain the data.
        batch_definition: Complete BatchDefinition that describes the data.
        batch_spec: Complete BatchSpec that describes the data.
        batch_markers: Additional metadata that may be useful to understand
            batch.
        data_context: DataContext connected to the
        datasource_name: name of datasource used to obtain the batch
        batch_parameters: keyword arguments describing the batch data
        batch_kwargs: keyword arguments used to request a batch from a Datasource

    Returns:
        Batch instance created.
    """

    def __init__(
        self,
        data: Optional[BatchDataType] = None,
        batch_request: Optional[Union[BatchRequestBase, dict]] = None,
        batch_definition: Optional[BatchDefinition] = None,
        batch_spec: Optional[BatchSpec] = None,
        batch_markers: Optional[BatchMarkers] = None,
        # The remaining parameters are for backward compatibility.
        data_context=None,
        datasource_name=None,
        batch_parameters=None,
        batch_kwargs=None,
    ) -> None:
        self._data = data
        if batch_request is None:
            batch_request = {}

        self._batch_request = batch_request

        if batch_definition is None:
            batch_definition = IDDict()

        self._batch_definition = batch_definition

        if batch_spec is None:
            batch_spec = BatchSpec()

        self._batch_spec = batch_spec

        if batch_markers is None:
            batch_markers = BatchMarkers(
                {
                    "ge_load_time": datetime.datetime.now(
                        datetime.timezone.utc
                    ).strftime("%Y%m%dT%H%M%S.%fZ")
                }
            )

        self._batch_markers = batch_markers

        # The remaining parameters are for backward compatibility.
        self._data_context = data_context
        self._datasource_name = datasource_name
        self._batch_parameters = batch_parameters
        self._batch_kwargs = batch_kwargs or BatchKwargs()

    @property
    def data(self) -> BatchDataType:
        """Getter for Batch data"""
        return self._data

    @data.setter
    def data(self, value: BatchDataType) -> None:
        """Setter for Batch data"""
        self._data = value

    @property
    def batch_request(self):
        return self._batch_request

    @batch_request.setter
    def batch_request(self, batch_request) -> None:
        self._batch_request = batch_request

    @property
    def batch_definition(self):
        return self._batch_definition

    @batch_definition.setter
    def batch_definition(self, batch_definition) -> None:
        self._batch_definition = batch_definition

    @property
    def batch_spec(self):
        return self._batch_spec

    @property
    def batch_markers(self):
        return self._batch_markers

    # The remaining properties are for backward compatibility.
    @property
    def data_context(self):
        return self._data_context

    @property
    def datasource_name(self):
        return self._datasource_name

    @property
    def batch_parameters(self):
        return self._batch_parameters

    @property
    def batch_kwargs(self):
        return self._batch_kwargs

    def to_dict(self) -> dict:
        dict_obj: dict = {
            "data": str(self.data),
            "batch_request": self.batch_request.to_dict(),
            "batch_definition": self.batch_definition.to_json_dict()
            if isinstance(self.batch_definition, BatchDefinition)
            else {},
            "batch_spec": self.batch_spec,
            "batch_markers": self.batch_markers,
        }
        return dict_obj

    @public_api
    def to_json_dict(self) -> Dict[str, JSONValues]:
        """Returns a JSON-serializable dict representation of this Batch.

        Returns:
            A JSON-serializable dict representation of this Batch.
        """
        json_dict: dict = self.to_dict()
        deep_filter_properties_iterable(
            properties=json_dict["batch_request"],
            inplace=True,
        )
        return json_dict

    @property
    def id(self):
        batch_definition = self._batch_definition
        if isinstance(batch_definition, BatchDefinition):
            return batch_definition.id

        if isinstance(batch_definition, IDDict):
            return batch_definition.to_id()

        if isinstance(batch_definition, dict):
            return IDDict(batch_definition).to_id()

        return IDDict({}).to_id()

    def __str__(self):
        return json.dumps(self.to_json_dict(), indent=2)

    @public_api
    def head(self, n_rows=5, fetch_all=False):
        """Return the first n rows from the Batch.

        This function returns the first n_rows rows. It is useful for quickly testing
        if your object has the data you expected.

        It will always obtain data from the Datasource and return a Pandas
        DataFrame available locally.

        Args:
             n_rows: the number of rows to return
             fetch_all: whether to fetch all rows; overrides n_rows if set to True

        Returns:
            A Pandas DataFrame
        """
        self._data.execution_engine.batch_manager.load_batch_list(batch_list=[self])
        metrics_calculator = _get_metrics_calculator_class()(
            execution_engine=self._data.execution_engine,
            show_progress_bars=True,
        )
        table_head_df: pd.DataFrame = metrics_calculator.head(
            n_rows=n_rows,
            domain_kwargs={"batch_id": self.id},
            fetch_all=fetch_all,
        )
        return table_head_df


def materialize_batch_request(
    batch_request: Optional[Union[BatchRequestBase, dict]] = None,
) -> Optional[BatchRequestBase]:
    effective_batch_request: dict = get_batch_request_as_dict(
        batch_request=batch_request
    )

    if not effective_batch_request:
        return None

    batch_request_class: type
<<<<<<< HEAD
    if "options" in effective_batch_request:
        if not effective_batch_request["options"]:
            effective_batch_request["options"] = {}

=======
    if _is_fluent_batch_request(effective_batch_request):
>>>>>>> 01fa53b6
        batch_request_class = _get_fluent_batch_request_class()
    elif batch_request_contains_runtime_parameters(
        batch_request=effective_batch_request
    ):
        batch_request_class = RuntimeBatchRequest
    else:
        batch_request_class = BatchRequest

    return batch_request_class(**effective_batch_request)


def batch_request_contains_batch_data(
    batch_request: Optional[Union[BatchRequestBase, dict]] = None
) -> bool:
    return (
        batch_request_contains_runtime_parameters(batch_request=batch_request)
        and batch_request["runtime_parameters"].get("batch_data") is not None
    )


def batch_request_contains_runtime_parameters(
    batch_request: Optional[Union[BatchRequestBase, dict]] = None
) -> bool:
    return (
        batch_request is not None
        and isinstance(batch_request, (dict, DictDot))
        and batch_request.get("runtime_parameters") is not None
    )


def get_batch_request_as_dict(
    batch_request: Optional[Union[BatchRequestBase, FluentBatchRequest, dict]] = None
) -> Optional[dict]:
    if batch_request is None:
        return None

    if isinstance(batch_request, (BatchRequest, RuntimeBatchRequest)):
        batch_request = batch_request.to_dict()

    if isinstance(batch_request, _get_fluent_batch_request_class()):
        batch_request = dataclasses.asdict(batch_request)

    return batch_request


def get_batch_request_from_acceptable_arguments(  # noqa: C901 - complexity 21
    datasource_name: Optional[str] = None,
    data_connector_name: Optional[str] = None,
    data_asset_name: Optional[str] = None,
    *,
    batch_request: Optional[BatchRequestBase] = None,
    batch_data: Optional[Any] = None,
    data_connector_query: Optional[dict] = None,
    batch_identifiers: Optional[dict] = None,
    limit: Optional[int] = None,
    index: Optional[Union[int, list, tuple, slice, str]] = None,
    custom_filter_function: Optional[Callable] = None,
    batch_spec_passthrough: Optional[dict] = None,
    sampling_method: Optional[str] = None,
    sampling_kwargs: Optional[dict] = None,
    splitter_method: Optional[str] = None,
    splitter_kwargs: Optional[dict] = None,
    runtime_parameters: Optional[dict] = None,
    query: Optional[str] = None,
    path: Optional[str] = None,
    batch_filter_parameters: Optional[dict] = None,
    **kwargs,
) -> Union[BatchRequest, RuntimeBatchRequest]:
    """Obtain formal BatchRequest typed object from allowed attributes (supplied as arguments).
    This method applies only to the new (V3) Datasource schema.

    Args:
        datasource_name
        data_connector_name
        data_asset_name

        batch_request
        batch_data
        query
        path
        runtime_parameters
        data_connector_query
        batch_identifiers
        batch_filter_parameters

        limit
        index
        custom_filter_function

        sampling_method
        sampling_kwargs

        splitter_method
        splitter_kwargs

        batch_spec_passthrough

        **kwargs

    Returns:
        (BatchRequest or RuntimeBatchRequest) The formal BatchRequest or RuntimeBatchRequest object
    """

    if batch_request:
        if not isinstance(
            batch_request,
            (BatchRequest, RuntimeBatchRequest, _get_fluent_batch_request_class()),
        ):
            raise TypeError(
                "batch_request must be a BatchRequest, RuntimeBatchRequest, or a "
                f"fluent BatchRequest object, not {type(batch_request)}"
            )

        datasource_name = batch_request.datasource_name

    # ensure that the first parameter is datasource_name, which should be a str. This check prevents users
    # from passing in batch_request as an unnamed parameter.
    if not isinstance(datasource_name, str):
        raise gx_exceptions.GreatExpectationsTypeError(
            f"the first parameter, datasource_name, must be a str, not {type(datasource_name)}"
        )

    if len([arg for arg in [batch_data, query, path] if arg is not None]) > 1:
        raise ValueError("Must provide only one of batch_data, query, or path.")

    if any(
        [
            batch_data is not None
            and runtime_parameters
            and "batch_data" in runtime_parameters,
            query and runtime_parameters and "query" in runtime_parameters,
            path and runtime_parameters and "path" in runtime_parameters,
        ]
    ):
        raise ValueError(
            "If batch_data, query, or path arguments are provided, the same keys cannot appear in the "
            "runtime_parameters argument."
        )

    if batch_request:
        # TODO: Raise a warning if any parameters besides batch_requests are specified
        return batch_request

    batch_request_class: type
    batch_request_as_dict: dict

    if any([batch_data is not None, query, path, runtime_parameters]):
        batch_request_class = RuntimeBatchRequest

        runtime_parameters = runtime_parameters or {}
        if batch_data is not None:
            runtime_parameters["batch_data"] = batch_data
        elif query is not None:
            runtime_parameters["query"] = query
        elif path is not None:
            runtime_parameters["path"] = path

        if batch_identifiers is None:
            batch_identifiers = kwargs
        else:
            # Raise a warning if kwargs exist
            pass

        batch_request_as_dict = {
            "datasource_name": datasource_name,
            "data_connector_name": data_connector_name,
            "data_asset_name": data_asset_name,
            "runtime_parameters": runtime_parameters,
            "batch_identifiers": batch_identifiers,
            "batch_spec_passthrough": batch_spec_passthrough,
        }
    else:
        batch_request_class = BatchRequest

        if data_connector_query is None:
            if batch_filter_parameters is not None and batch_identifiers is not None:
                raise ValueError(
                    'Must provide either "batch_filter_parameters" or "batch_identifiers", not both.'
                )

            if batch_filter_parameters is None and batch_identifiers is not None:
                logger.warning(
                    'Attempting to build data_connector_query but "batch_identifiers" was provided '
                    'instead of "batch_filter_parameters". The "batch_identifiers" key on '
                    'data_connector_query has been renamed to "batch_filter_parameters". Please update '
                    'your code. Falling back on provided "batch_identifiers".'
                )
                batch_filter_parameters = batch_identifiers
            elif batch_filter_parameters is None and batch_identifiers is None:
                batch_filter_parameters = kwargs
            else:
                # Raise a warning if kwargs exist
                pass

            data_connector_query_params: dict = {
                "batch_filter_parameters": batch_filter_parameters,
                "limit": limit,
                "index": index,
                "custom_filter_function": custom_filter_function,
            }
            data_connector_query = IDDict(data_connector_query_params)
        else:
            # Raise a warning if batch_filter_parameters or kwargs exist
            data_connector_query = IDDict(data_connector_query)

        if batch_spec_passthrough is None:
            batch_spec_passthrough = {}
            if sampling_method is not None:
                sampling_params: dict = {
                    "sampling_method": sampling_method,
                }
                if sampling_kwargs is not None:
                    sampling_params["sampling_kwargs"] = sampling_kwargs
                batch_spec_passthrough.update(sampling_params)
            if splitter_method is not None:
                splitter_params: dict = {
                    "splitter_method": splitter_method,
                }
                if splitter_kwargs is not None:
                    splitter_params["splitter_kwargs"] = splitter_kwargs
                batch_spec_passthrough.update(splitter_params)

        batch_request_as_dict: dict = {
            "datasource_name": datasource_name,
            "data_connector_name": data_connector_name,
            "data_asset_name": data_asset_name,
            "data_connector_query": data_connector_query,
            "batch_spec_passthrough": batch_spec_passthrough,
        }

    deep_filter_properties_iterable(
        properties=batch_request_as_dict,
        inplace=True,
    )

    batch_request = batch_request_class(**batch_request_as_dict)

    return batch_request


def standardize_batch_request_display_ordering(
    batch_request: Dict[str, Union[str, int, Dict[str, Any]]]
) -> Dict[str, Union[str, Dict[str, Any]]]:
    batch_request_as_dict: Union[str, Dict[str, Any]] = safe_deep_copy(
        data=batch_request
    )
    datasource_name: str = batch_request_as_dict["datasource_name"]
    data_connector_name: str = batch_request_as_dict["data_connector_name"]
    data_asset_name: str = batch_request_as_dict["data_asset_name"]
    runtime_parameters: str = batch_request_as_dict.get("runtime_parameters")
    batch_identifiers: str = batch_request_as_dict.get("batch_identifiers")
    batch_request_as_dict.pop("datasource_name")
    batch_request_as_dict.pop("data_connector_name")
    batch_request_as_dict.pop("data_asset_name")
    # NOTE: AJB 20211217 The below conditionals should be refactored
    if runtime_parameters is not None:
        batch_request_as_dict.pop("runtime_parameters")
    if batch_identifiers is not None:
        batch_request_as_dict.pop("batch_identifiers")
    if runtime_parameters is not None and batch_identifiers is not None:
        batch_request_as_dict = {
            "datasource_name": datasource_name,
            "data_connector_name": data_connector_name,
            "data_asset_name": data_asset_name,
            "runtime_parameters": runtime_parameters,
            "batch_identifiers": batch_identifiers,
            **batch_request_as_dict,
        }
    elif runtime_parameters is not None and batch_identifiers is None:
        batch_request_as_dict = {
            "datasource_name": datasource_name,
            "data_connector_name": data_connector_name,
            "data_asset_name": data_asset_name,
            "runtime_parameters": runtime_parameters,
            **batch_request_as_dict,
        }
    elif runtime_parameters is None and batch_identifiers is not None:
        batch_request_as_dict = {
            "datasource_name": datasource_name,
            "data_connector_name": data_connector_name,
            "data_asset_name": data_asset_name,
            "batch_identifiers": batch_identifiers,
            **batch_request_as_dict,
        }
    else:
        batch_request_as_dict = {
            "datasource_name": datasource_name,
            "data_connector_name": data_connector_name,
            "data_asset_name": data_asset_name,
            **batch_request_as_dict,
        }

    return batch_request_as_dict<|MERGE_RESOLUTION|>--- conflicted
+++ resolved
@@ -889,14 +889,7 @@
         return None
 
     batch_request_class: type
-<<<<<<< HEAD
-    if "options" in effective_batch_request:
-        if not effective_batch_request["options"]:
-            effective_batch_request["options"] = {}
-
-=======
     if _is_fluent_batch_request(effective_batch_request):
->>>>>>> 01fa53b6
         batch_request_class = _get_fluent_batch_request_class()
     elif batch_request_contains_runtime_parameters(
         batch_request=effective_batch_request
