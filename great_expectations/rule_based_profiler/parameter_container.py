--- conflicted
+++ resolved
@@ -231,17 +231,6 @@
     source: Union[T, dict]
 ) -> Union[T, ParameterNode]:
     if isinstance(source, dict):
-<<<<<<< HEAD
-        return _convert_dictionary_to_parameter_node(source=ParameterNode(source))
-
-    # Must allow for non-dictionary source types, since their internal nested structures may contain dictionaries.
-    if isinstance(source, (list, set, tuple)):
-        data_type: type = type(source)
-
-        element: Any
-        return data_type(
-            [convert_dictionary_to_parameter_node(source=element) for element in source]
-=======
         return _deep_convert_properties_iterable_to_parameter_node(
             source=ParameterNode(source)
         )
@@ -256,7 +245,6 @@
                 deep_convert_properties_iterable_to_parameter_node(source=element)
                 for element in source
             ]
->>>>>>> 366e64eb
         )
 
     return source
@@ -267,24 +255,16 @@
     value: Any
     for key, value in source.items():
         if isinstance(value, dict):
-<<<<<<< HEAD
-            source[key] = _convert_dictionary_to_parameter_node(source=value)
-=======
             source[key] = _deep_convert_properties_iterable_to_parameter_node(
                 source=value
             )
->>>>>>> 366e64eb
         elif isinstance(value, (list, set, tuple)):
             data_type: type = type(value)
 
             element: Any
             source[key] = data_type(
                 [
-<<<<<<< HEAD
-                    convert_dictionary_to_parameter_node(source=element)
-=======
                     deep_convert_properties_iterable_to_parameter_node(source=element)
->>>>>>> 366e64eb
                     for element in value
                 ]
             )
