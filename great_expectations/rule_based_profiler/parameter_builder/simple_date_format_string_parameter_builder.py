import logging
from typing import Any, Dict, Iterable, List, Optional, Set, Tuple, Union

from great_expectations.core.batch import Batch, BatchRequest, RuntimeBatchRequest
from great_expectations.rule_based_profiler.parameter_builder.parameter_builder import (
    AttributedResolvedMetrics,
    MetricComputationResult,
    MetricValues,
    ParameterBuilder,
)
from great_expectations.rule_based_profiler.types import Domain, ParameterContainer
from great_expectations.rule_based_profiler.util import (
    get_parameter_value_and_validate_return_type,
)

logger = logging.getLogger(__name__)

DEFAULT_CANDIDATE_STRINGS: Set[str] = {
    "%H:%M:%S",
    "%H:%M:%S,%f",
    "%H:%M:%S.%f",
    "%Y %b %d %H:%M:%S.%f",
    "%Y %b %d %H:%M:%S.%f %Z",
    "%Y %b %d %H:%M:%S.%f*%Z",
    "%Y%m%d %H:%M:%S.%f",
    "%Y-%m-%d",
    "%Y-%m-%d %H:%M:%S",
    "%Y-%m-%d %H:%M:%S %z",
    "%Y-%m-%d %H:%M:%S%z",
    "%Y-%m-%d %H:%M:%S,%f",
    "%Y-%m-%d %H:%M:%S,%f%z",
    "%Y-%m-%d %H:%M:%S.%f",
    "%Y-%m-%d %H:%M:%S.%f%z",
    "%Y-%m-%d'T'%H:%M:%S",
    "%Y-%m-%d'T'%H:%M:%S%z",
    "%Y-%m-%d'T'%H:%M:%S'%z'",
    "%Y-%m-%d'T'%H:%M:%S.%f",
    "%Y-%m-%d'T'%H:%M:%S.%f'%z'",
    "%Y-%m-%d*%H:%M:%S",
    "%Y-%m-%d*%H:%M:%S:%f",
    "%Y-%m-%dT%z",
    "%Y/%m/%d",
    "%Y/%m/%d*%H:%M:%S",
    "%b %d %H:%M:%S",
    "%b %d %H:%M:%S %Y",
    "%b %d %H:%M:%S %z",
    "%b %d %H:%M:%S %z %Y",
    "%b %d %Y %H:%M:%S",
    "%b %d, %Y %H:%M:%S %p",
    "%d %b %Y %H:%M:%S",
    "%d %b %Y %H:%M:%S*%f",
    "%d-%b-%Y %H:%M:%S",
    "%d-%b-%Y %H:%M:%S.%f",
    "%d-%m-%Y",
    "%d/%b %H:%M:%S,%f",
    "%d/%b/%Y %H:%M:%S",
    "%d/%b/%Y:%H:%M:%S",
    "%d/%b/%Y:%H:%M:%S %z",
    "%d/%m/%Y",
    "%m%d_%H:%M:%S",
    "%m%d_%H:%M:%S.%f",
    "%m-%d-%Y",
    "%m/%d/%Y",
    "%m/%d/%Y %H:%M:%S %p",
    "%m/%d/%Y %H:%M:%S %p:%f",
    "%m/%d/%Y %H:%M:%S %z",
    "%m/%d/%Y*%H:%M:%S",
    "%m/%d/%Y*%H:%M:%S*%f",
    "%m/%d/%y %H:%M:%S %z",
    "%m/%d/%y*%H:%M:%S",
    "%y%m%d %H:%M:%S",
    "%y-%m-%d",
    "%y-%m-%d %H:%M:%S",
    "%y-%m-%d %H:%M:%S,%f",
    "%y-%m-%d %H:%M:%S,%f %z",
    "%y/%m/%d",
    "%y/%m/%d %H:%M:%S",
}


class SimpleDateFormatStringParameterBuilder(ParameterBuilder):
    """
    Detects the domain date format from a set of candidate date format strings by computing the
    column_values.match_strftime_format.unexpected_count metric for each candidate format and returning the format that
    has the lowest unexpected_count ratio.
    """

    def __init__(
        self,
        name: str,
        metric_domain_kwargs: Optional[Union[str, dict]] = None,
        metric_value_kwargs: Optional[Union[str, dict]] = None,
        threshold: Union[float, str] = 1.0,
        candidate_strings: Optional[Union[Iterable[str], str]] = None,
        data_context: Optional["DataContext"] = None,  # noqa: F821
        batch_list: Optional[List[Batch]] = None,
        batch_request: Optional[Union[BatchRequest, RuntimeBatchRequest, dict]] = None,
    ):
        """
        Configure this SimpleDateFormatStringParameterBuilder
        Args:
            name: the name of this parameter -- this is user-specified parameter name (from configuration);
            it is not the fully-qualified parameter name; a fully-qualified parameter name must start with "$parameter."
            and may contain one or more subsequent parts (e.g., "$parameter.<my_param_from_config>.<metric_name>").
            metric_domain_kwargs: used in MetricConfiguration
            metric_value_kwargs: used in MetricConfiguration
            threshold: the ratio of values that must match a format string for it to be accepted
            candidate_strings: a list of candidate date format strings that will replace the default
            data_context: DataContext
            batch_list: explicitly passed Batch objects for parameter computation (take precedence over batch_request).
            batch_request: specified in ParameterBuilder configuration to get Batch objects for parameter computation.
        """
        super().__init__(
            name=name,
            data_context=data_context,
            batch_list=batch_list,
            batch_request=batch_request,
        )

        self._metric_domain_kwargs = metric_domain_kwargs
        self._metric_value_kwargs = metric_value_kwargs

        self._threshold = threshold

        if candidate_strings is not None and isinstance(candidate_strings, list):
            self._candidate_strings = set(candidate_strings)
        else:
            self._candidate_strings = DEFAULT_CANDIDATE_STRINGS

    @property
    def fully_qualified_parameter_name(self) -> str:
        return f"$parameter.{self.name}"

    """
    Full getter/setter accessors for needed properties are for configuring MetricMultiBatchParameterBuilder dynamically.
    """

    @property
    def metric_domain_kwargs(self) -> Optional[Union[str, dict]]:
        return self._metric_domain_kwargs

    @property
    def metric_value_kwargs(self) -> Optional[Union[str, dict]]:
        return self._metric_value_kwargs

    @metric_value_kwargs.setter
    def metric_value_kwargs(self, value: Optional[Union[str, dict]]) -> None:
        self._metric_value_kwargs = value

    @property
    def threshold(self) -> Union[str, float]:
        return self._threshold

    @property
    def candidate_strings(
        self,
    ) -> Union[str, Union[List[str], Set[str]]]:
        return self._candidate_strings

    def _build_parameters(
        self,
        parameter_container: ParameterContainer,
        domain: Domain,
        variables: Optional[ParameterContainer] = None,
        parameters: Optional[Dict[str, ParameterContainer]] = None,
    ) -> Tuple[Any, dict]:
        """
        Check the percentage of values matching each string, and return the best fit, or None if no
        string exceeds the configured threshold.

        return: Tuple containing computed_parameter_value and parameter_computation_details metadata.
        """
        metric_computation_result: MetricComputationResult

        metric_computation_result = self.get_metrics(
            metric_name="column_values.nonnull.count",
            metric_domain_kwargs=self.metric_domain_kwargs,
            metric_value_kwargs=self.metric_value_kwargs,
            domain=domain,
            variables=variables,
            parameters=parameters,
        )

        metric_values: MetricValues

        metric_values = metric_computation_result.metric_values

        # Now obtain 1-dimensional vector of values of computed metric (each element corresponds to a Batch ID).
        metric_values = metric_values[:, 0]

        nonnull_count: int = sum(metric_values)

        # Obtain candidate_strings from "rule state" (i.e., variables and parameters); from instance variable otherwise.
        candidate_strings: Union[
            List[str],
            Set[str],
        ] = get_parameter_value_and_validate_return_type(
            domain=domain,
            parameter_reference=self.candidate_strings,
            expected_return_type=None,
            variables=variables,
            parameters=parameters,
        )

        # Gather "metric_value_kwargs" for all candidate "strftime_format" strings.
        fmt_string: str
        match_strftime_metric_value_kwargs_list: List[dict] = []
        match_strftime_metric_value_kwargs: dict
        for fmt_string in candidate_strings:
            if self.metric_value_kwargs:
                match_strftime_metric_value_kwargs = {
                    **self.metric_value_kwargs,
                    **{"strftime_format": fmt_string},
                }
            else:
                match_strftime_metric_value_kwargs = {
                    "strftime_format": fmt_string,
                }

            match_strftime_metric_value_kwargs_list.append(
                match_strftime_metric_value_kwargs
            )

        # Obtain resolved metrics and metadata for all metric configurations and available Batch objects simultaneously.
        metric_computation_result: MetricComputationResult = self.get_metrics(
            metric_name="column_values.match_strftime_format.unexpected_count",
            metric_domain_kwargs=self.metric_domain_kwargs,
            metric_value_kwargs=match_strftime_metric_value_kwargs_list,
            domain=domain,
            variables=variables,
            parameters=parameters,
        )

        format_string_success_ratios: dict = {}

        attributed_resolved_metrics: AttributedResolvedMetrics
        for attributed_resolved_metrics in metric_computation_result.metric_values:
            # Now obtain 1-dimensional vector of values of computed metric (each element corresponds to a Batch ID).
            metric_values = attributed_resolved_metrics.metric_values[:, 0]

            match_strftime_unexpected_count: int = sum(metric_values)
            success_ratio: float = (
                nonnull_count - match_strftime_unexpected_count
            ) / nonnull_count
            format_string_success_ratios[
                attributed_resolved_metrics.metric_attributes["strftime_format"]
            ] = success_ratio

        best_fmt_string: Optional[str] = None
        best_ratio: float = 0.0

        # Obtain threshold from "rule state" (i.e., variables and parameters); from instance variable otherwise.
        threshold: float = get_parameter_value_and_validate_return_type(
            domain=domain,
            parameter_reference=self.threshold,
            expected_return_type=float,
            variables=variables,
            parameters=parameters,
        )

        ratio: float
        for fmt_string, ratio in format_string_success_ratios.items():
            if ratio > best_ratio and ratio >= threshold:
                best_fmt_string = fmt_string
                best_ratio = ratio

<<<<<<< HEAD
        parameter_values: Dict[str, Any] = {
            f"$parameter.{self.name}": {
                "value": best_fmt_string,
                "details": {
                    "success_ratio": best_ratio,
                    "candidate_strings": sorted(candidate_strings),
                },
=======
        return (
            best_fmt_string,
            {
                "success_ratio": best_ratio,
>>>>>>> d40a4a15
            },
        )<|MERGE_RESOLUTION|>--- conflicted
+++ resolved
@@ -264,7 +264,6 @@
                 best_fmt_string = fmt_string
                 best_ratio = ratio
 
-<<<<<<< HEAD
         parameter_values: Dict[str, Any] = {
             f"$parameter.{self.name}": {
                 "value": best_fmt_string,
@@ -272,11 +271,5 @@
                     "success_ratio": best_ratio,
                     "candidate_strings": sorted(candidate_strings),
                 },
-=======
-        return (
-            best_fmt_string,
-            {
-                "success_ratio": best_ratio,
->>>>>>> d40a4a15
             },
         )