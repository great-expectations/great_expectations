from __future__ import annotations

from typing import TYPE_CHECKING, ClassVar, Dict, List, Optional, Set

import numpy as np
import pandas as pd

import great_expectations.exceptions as gx_exceptions
from great_expectations.core.domain import Domain  # noqa: TCH001
from great_expectations.rule_based_profiler.config import ParameterBuilderConfig
from great_expectations.rule_based_profiler.helpers.util import (
    NP_EPSILON,
    _is_iterable_of_numeric_dtypes,
    get_parameter_value_and_validate_return_type,
)
from great_expectations.rule_based_profiler.parameter_builder import (
    MetricSingleBatchParameterBuilder,
)
from great_expectations.rule_based_profiler.parameter_container import (
    DOMAIN_KWARGS_PARAMETER_FULLY_QUALIFIED_NAME,
    FULLY_QUALIFIED_PARAMETER_NAME_METADATA_KEY,
    FULLY_QUALIFIED_PARAMETER_NAME_VALUE_KEY,
    RAW_PARAMETER_KEY,
    ParameterContainer,
    ParameterNode,
)
from great_expectations.types.attributes import Attributes
from great_expectations.validator.computed_metric import MetricValue  # noqa: TCH001

if TYPE_CHECKING:
    from great_expectations.data_context.data_context.abstract_data_context import (
        AbstractDataContext,
    )


class HistogramSingleBatchParameterBuilder(MetricSingleBatchParameterBuilder):
    """
    Compute histogram using specified metric for one Batch of data.
    """

    exclude_field_names: ClassVar[
        Set[str]
    ] = MetricSingleBatchParameterBuilder.exclude_field_names | {
        "column_partition_metric_single_batch_parameter_builder_config",
        "metric_name",
        "metric_domain_kwargs",
        "metric_value_kwargs",
        "enforce_numeric_metric",
        "replace_nan_with_zero",
        "reduce_scalar_metric",
    }

    def __init__(  # noqa: PLR0913
        self,
        name: str,
        bins: str = "uniform",
        n_bins: int = 10,
        allow_relative_error: bool = False,
        evaluation_parameter_builder_configs: Optional[
            List[ParameterBuilderConfig]
        ] = None,
        data_context: Optional[AbstractDataContext] = None,
    ) -> None:
        """
        Args:
            name: the name of this parameter -- this is user-specified parameter name (from configuration);
            it is not the fully-qualified parameter name; a fully-qualified parameter name must start with "$parameter."
            and may contain one or more subsequent parts (e.g., "$parameter.<my_param_from_config>.<metric_name>").
            bins: Partitioning strategy (one of "uniform", "ntile", "quantile", "percentile", or "auto"); please refer
            to "ColumnPartition" (great_expectations/expectations/metrics/column_aggregate_metrics/column_partition.py).
            n_bins: Number of bins for histogram computation (ignored and recomputed if "bins" argument is "auto").
            allow_relative_error: Used for partitioning strategy values that involve quantiles (all except "uniform").
            evaluation_parameter_builder_configs: ParameterBuilder configurations, executing and making whose respective
            ParameterBuilder objects' outputs available (as fully-qualified parameter names) is pre-requisite.
            These "ParameterBuilder" configurations help build parameters needed for this "ParameterBuilder".
            data_context: AbstractDataContext associated with this ParameterBuilder
        """

        self._column_partition_metric_single_batch_parameter_builder_config = (
            ParameterBuilderConfig(
                module_name="great_expectations.rule_based_profiler.parameter_builder",
                class_name="MetricSingleBatchParameterBuilder",
                name="column_partition_metric_single_batch_parameter_builder",
                metric_name="column.partition",
                metric_domain_kwargs=DOMAIN_KWARGS_PARAMETER_FULLY_QUALIFIED_NAME,
                metric_value_kwargs={
                    "bins": bins,
                    "n_bins": n_bins,
                    "allow_relative_error": allow_relative_error,
                },
                enforce_numeric_metric=False,
                replace_nan_with_zero=False,
                reduce_scalar_metric=False,
                evaluation_parameter_builder_configs=None,
            )
        )

        if evaluation_parameter_builder_configs is None:
            evaluation_parameter_builder_configs = [
                self._column_partition_metric_single_batch_parameter_builder_config,
            ]

        super().__init__(
            name=name,
            metric_name=None,
            metric_domain_kwargs=DOMAIN_KWARGS_PARAMETER_FULLY_QUALIFIED_NAME,
            metric_value_kwargs=None,
            enforce_numeric_metric=False,
            replace_nan_with_zero=False,
            reduce_scalar_metric=False,
            evaluation_parameter_builder_configs=evaluation_parameter_builder_configs,
            data_context=data_context,
        )

    def _build_parameters(
        self,
        domain: Domain,
        variables: Optional[ParameterContainer] = None,
        parameters: Optional[Dict[str, ParameterContainer]] = None,
        runtime_configuration: Optional[dict] = None,
    ) -> Attributes:
        """
        Builds ParameterContainer object that holds ParameterNode objects with attribute name-value pairs and details.

        Returns:
            Attributes object, containing computed parameter values and parameter computation details metadata.
        """
        fully_qualified_column_partition_metric_single_batch_parameter_builder_name: str = f"{RAW_PARAMETER_KEY}{self._column_partition_metric_single_batch_parameter_builder_config.name}"
        # Obtain "column.partition" from "rule state" (i.e., variables and parameters); from instance variable otherwise.
        column_partition_parameter_node: ParameterNode = get_parameter_value_and_validate_return_type(
            domain=domain,
            parameter_reference=fully_qualified_column_partition_metric_single_batch_parameter_builder_name,
            expected_return_type=None,
            variables=variables,
            parameters=parameters,
        )
        bins: MetricValue | None = column_partition_parameter_node[
            FULLY_QUALIFIED_PARAMETER_NAME_VALUE_KEY
        ]

        if bins is None:
            raise gx_exceptions.ProfilerExecutionError(
                message=f"""Partitioning values for {self.__class__.__name__} by \
{self._column_partition_metric_single_batch_parameter_builder_config.name} into bins encountered empty or non-existent \
elements.
"""
            )

<<<<<<< HEAD
        # TODO: <Alex>ALEX -- extra subscripting in compliance with multi-Batch metrics.</Alex>
        bins = bins[0]
        # TODO: <Alex>ALEX</Alex>
        if not (np.issubdtype(bins.dtype, np.number) or np.all(pd.isnull(bins))):
=======
        if not _is_iterable_of_numeric_dtypes(bins):
>>>>>>> 2f04470d
            raise gx_exceptions.ProfilerExecutionError(
                message=f"""Partitioning values for {self.__class__.__name__} by \
{self._column_partition_metric_single_batch_parameter_builder_config.name} did not yield bins of supported data type.
"""
            )

        # Only unique "bins" are necessary (hence, "n_bins" is potentially lowered to fit data distribution).
        bins = sorted(set(bins))

        column_values_nonnull_count_metric_single_batch_parameter_builder = MetricSingleBatchParameterBuilder(
            name="column_values_nonnull_count_metric_single_batch_parameter_builder",
            metric_name="column_values.nonnull.count",
            metric_domain_kwargs=DOMAIN_KWARGS_PARAMETER_FULLY_QUALIFIED_NAME,
            metric_value_kwargs=None,
            enforce_numeric_metric=False,
            replace_nan_with_zero=False,
            reduce_scalar_metric=False,
            evaluation_parameter_builder_configs=None,
            data_context=self.data_context,
        )
        column_values_nonnull_count_metric_single_batch_parameter_builder.build_parameters(
            domain=domain,
            variables=variables,
            parameters=parameters,
            batch_list=self.batch_list,
            batch_request=self.batch_request,
            runtime_configuration=runtime_configuration,
        )
        # Obtain "column_values.nonnull.count" from "rule state" (i.e., variables and parameters); from instance variable otherwise.
        column_values_nonnull_count_parameter_node: ParameterNode = get_parameter_value_and_validate_return_type(
            domain=domain,
            parameter_reference=column_values_nonnull_count_metric_single_batch_parameter_builder.raw_fully_qualified_parameter_name,
            expected_return_type=None,
            variables=variables,
            parameters=parameters,
        )

        self.metric_name = "column.histogram"
        self.metric_value_kwargs = {
            "bins": tuple(bins),
        }

        # Compute metric value for one Batch object.
        super().build_parameters(
            domain=domain,
            variables=variables,
            parameters=parameters,
            parameter_computation_impl=super()._build_parameters,
            runtime_configuration=runtime_configuration,
        )

        # Retrieve metric values for one Batch object.
        parameter_node: ParameterNode = get_parameter_value_and_validate_return_type(
            domain=domain,
            parameter_reference=self.raw_fully_qualified_parameter_name,
            expected_return_type=None,
            variables=variables,
            parameters=parameters,
        )

        # TODO: <Alex>ALEX -- extra subscripting in compliance with multi-Batch metrics.</Alex>
        weights: np.ndarray = np.asarray(
            parameter_node[FULLY_QUALIFIED_PARAMETER_NAME_VALUE_KEY][0]
        ) / (
            column_values_nonnull_count_parameter_node[
                FULLY_QUALIFIED_PARAMETER_NAME_VALUE_KEY
            ][0]
            + NP_EPSILON
        )
        # TODO: <Alex>ALEX</Alex>
        tail_weights: float = (1.0 - sum(weights)) / 2.0

        partition_object: dict = {
            "bins": bins,
            "weights": weights.tolist(),
            "tail_weights": [tail_weights, tail_weights],
        }
        details: dict = parameter_node[FULLY_QUALIFIED_PARAMETER_NAME_METADATA_KEY]

        return Attributes(
            {
                FULLY_QUALIFIED_PARAMETER_NAME_VALUE_KEY: partition_object,
                FULLY_QUALIFIED_PARAMETER_NAME_METADATA_KEY: details,
            }
        )<|MERGE_RESOLUTION|>--- conflicted
+++ resolved
@@ -146,14 +146,14 @@
 """
             )
 
-<<<<<<< HEAD
         # TODO: <Alex>ALEX -- extra subscripting in compliance with multi-Batch metrics.</Alex>
         bins = bins[0]
         # TODO: <Alex>ALEX</Alex>
-        if not (np.issubdtype(bins.dtype, np.number) or np.all(pd.isnull(bins))):
-=======
-        if not _is_iterable_of_numeric_dtypes(bins):
->>>>>>> 2f04470d
+        if not (
+            np.issubdtype(bins.dtype, np.number)
+            or np.all(pd.isnull(bins))
+            or _is_iterable_of_numeric_dtypes(bins)
+        ):
             raise gx_exceptions.ProfilerExecutionError(
                 message=f"""Partitioning values for {self.__class__.__name__} by \
 {self._column_partition_metric_single_batch_parameter_builder_config.name} did not yield bins of supported data type.
