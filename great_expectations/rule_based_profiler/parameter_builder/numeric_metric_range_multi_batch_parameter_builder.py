import copy
import itertools
import warnings
from numbers import Number
from typing import Any, Callable, Dict, List, Optional, Union, cast

import numpy as np

import great_expectations.exceptions as ge_exceptions
from great_expectations.rule_based_profiler.config import ParameterBuilderConfig
from great_expectations.rule_based_profiler.helpers.util import (
    NP_EPSILON,
    compute_bootstrap_quantiles_point_estimate,
    compute_quantiles,
    get_parameter_value_and_validate_return_type,
    integer_semantic_domain_type,
)
from great_expectations.rule_based_profiler.parameter_builder import (
    AttributedResolvedMetrics,
    MetricMultiBatchParameterBuilder,
    MetricValues,
)
from great_expectations.rule_based_profiler.types import (
    FULLY_QUALIFIED_PARAMETER_NAME_ATTRIBUTED_VALUE_KEY,
    FULLY_QUALIFIED_PARAMETER_NAME_METADATA_KEY,
    FULLY_QUALIFIED_PARAMETER_NAME_VALUE_KEY,
    Domain,
    NumericRangeEstimationResult,
    ParameterContainer,
    ParameterNode,
)
from great_expectations.rule_based_profiler.types.numeric_range_estimation_result import (
    NUM_HISTOGRAM_BINS,
)
from great_expectations.types.attributes import Attributes
from great_expectations.util import is_numeric

MAX_DECIMALS: int = 9


class NumericMetricRangeMultiBatchParameterBuilder(MetricMultiBatchParameterBuilder):
    """
    A Multi-Batch implementation for obtaining the range estimation bounds for a resolved (evaluated) numeric metric,
    using domain_kwargs, value_kwargs, metric_name, and false_positive_rate (tolerance) as arguments.

    This Multi-Batch ParameterBuilder is general in the sense that any metric that computes numbers can be accommodated.
    On the other hand, it is specific in the sense that the parameter names will always have the semantics of numeric
    ranges, which will incorporate the requirements, imposed by the configured false_positive_rate tolerances.

    The implementation supports two methods of estimating parameter values from data:
    * bootstrapped (default) -- a statistical technique (see "https://en.wikipedia.org/wiki/Bootstrapping_(statistics)")
    * one-shot -- assumes that metric values, computed on batch data, are normally distributed and computes the mean
      and the standard error using the queried batches as the single sample of the distribution (fast, but inaccurate).
    """

    RECOGNIZED_SAMPLING_METHOD_NAMES: set = {
        "oneshot",
        "bootstrap",
    }

    DEFAULT_BOOTSTRAP_NUM_RESAMPLES: int = 9999

    RECOGNIZED_TRUNCATE_DISTRIBUTION_KEYS: set = {
        "lower_bound",
        "upper_bound",
    }

    RECOGNIZED_QUANTILE_STATISTIC_INTERPOLATION_METHODS: set = {
        "auto",
        "nearest",
        "linear",
    }

    def __init__(
        self,
        name: str,
        metric_name: Optional[str] = None,
        metric_domain_kwargs: Optional[Union[str, dict]] = None,
        metric_value_kwargs: Optional[Union[str, dict]] = None,
        enforce_numeric_metric: Union[str, bool] = True,
        replace_nan_with_zero: Union[str, bool] = True,
        reduce_scalar_metric: Union[str, bool] = True,
        false_positive_rate: Union[str, float] = 5.0e-2,
        quantile_statistic_interpolation_method: str = "auto",
        estimator: str = "bootstrap",
        num_bootstrap_samples: Optional[Union[str, int]] = None,
        bootstrap_random_seed: Optional[Union[str, int]] = None,
        include_bootstrap_samples_histogram_in_details: Union[str, bool] = False,
        truncate_values: Optional[
            Union[str, Dict[str, Union[Optional[int], Optional[float]]]]
        ] = None,
        round_decimals: Optional[Union[str, int]] = None,
        evaluation_parameter_builder_configs: Optional[
            List[ParameterBuilderConfig]
        ] = None,
        json_serialize: Union[str, bool] = True,
        data_context: Optional["BaseDataContext"] = None,  # noqa: F821
    ) -> None:
        """
        Args:
            name: the name of this parameter -- this is user-specified parameter name (from configuration);
            it is not the fully-qualified parameter name; a fully-qualified parameter name must start with "$parameter."
            and may contain one or more subsequent parts (e.g., "$parameter.<my_param_from_config>.<metric_name>").
            metric_name: the name of a metric used in MetricConfiguration (must be a supported and registered metric)
            metric_domain_kwargs: used in MetricConfiguration
            metric_value_kwargs: used in MetricConfiguration
            enforce_numeric_metric: used in MetricConfiguration to insure that metric computations return numeric values
            replace_nan_with_zero: if False, then if the computed metric gives NaN, then exception is raised; otherwise,
            if True (default), then if the computed metric gives NaN, then it is converted to the 0.0 (float) value.
            reduce_scalar_metric: if True (default), then reduces computation of 1-dimensional metric to scalar value.
            false_positive_rate: user-configured fraction between 0 and 1 expressing desired false positive rate for
            identifying unexpected values as judged by the upper- and lower- quantiles of the observed metric data.
            quantile_statistic_interpolation_method: Applicable only for the "bootstrap" sampling method --
            supplies value of (interpolation) "method" to "np.quantile()" statistic, used for confidence intervals.
            estimator: choice of the estimation algorithm: "oneshot" (one observation) or "bootstrap" (default)
            num_bootstrap_samples: Applicable only for the "bootstrap" sampling method -- if omitted (default), then
            9999 is used (default in "https://docs.scipy.org/doc/scipy/reference/generated/scipy.stats.bootstrap.html").
            bootstrap_random_seed: Applicable only for the "bootstrap" sampling method -- if omitted (default), then
            uses "np.random.choice"; otherwise, utilizes "np.random.Generator(np.random.PCG64(bootstrap_random_seed))".
            include_bootstrap_samples_histogram_in_details: Applicable only for the "bootstrap" sampling method -- if
            True, then add 10-bin histogram of bootstraps to "details"; otherwise, omit this information (default).
            truncate_values: user-configured directive for whether or not to allow the computed parameter values
            (i.e., lower_bound, upper_bound) to take on values outside the specified bounds when packaged on output.
            round_decimals: user-configured non-negative integer indicating the number of decimals of the
            rounding precision of the computed parameter values (i.e., min_value, max_value) prior to packaging them on
            output.  If omitted, then no rounding is performed, unless the computed value is already an integer.
            evaluation_parameter_builder_configs: ParameterBuilder configurations, executing and making whose respective
            ParameterBuilder objects' outputs available (as fully-qualified parameter names) is pre-requisite.
            These "ParameterBuilder" configurations help build parameters needed for this "ParameterBuilder".
            json_serialize: If True (default), convert computed value to JSON prior to saving results.
            data_context: BaseDataContext associated with this ParameterBuilder
        """
        super().__init__(
            name=name,
            metric_name=metric_name,
            metric_domain_kwargs=metric_domain_kwargs,
            metric_value_kwargs=metric_value_kwargs,
            enforce_numeric_metric=enforce_numeric_metric,
            replace_nan_with_zero=replace_nan_with_zero,
            reduce_scalar_metric=reduce_scalar_metric,
            evaluation_parameter_builder_configs=evaluation_parameter_builder_configs,
            json_serialize=json_serialize,
            data_context=data_context,
        )

        self._false_positive_rate = false_positive_rate

        self._quantile_statistic_interpolation_method = (
            quantile_statistic_interpolation_method
        )

        self._estimator = estimator

        self._num_bootstrap_samples = num_bootstrap_samples

        self._bootstrap_random_seed = bootstrap_random_seed

        self._include_bootstrap_samples_histogram_in_details = (
            include_bootstrap_samples_histogram_in_details
        )

        self._round_decimals = round_decimals

        if not truncate_values:
            truncate_values = {
                "lower_bound": None,
                "upper_bound": None,
            }
        else:
            if not isinstance(truncate_values, str):
                truncate_values_keys: set = set(truncate_values.keys())
                if (
                    not truncate_values_keys
                    <= NumericMetricRangeMultiBatchParameterBuilder.RECOGNIZED_TRUNCATE_DISTRIBUTION_KEYS
                ):
                    raise ge_exceptions.ProfilerExecutionError(
                        message=f"""Unrecognized truncate_values key(s) in {self.__class__.__name__}:
"{str(truncate_values_keys - NumericMetricRangeMultiBatchParameterBuilder.RECOGNIZED_TRUNCATE_DISTRIBUTION_KEYS)}" \
detected.
"""
                    )

        self._truncate_values = truncate_values

    """
    Full getter/setter accessors for needed properties are for configuring MetricMultiBatchParameterBuilder dynamically.
    """

    @property
    def false_positive_rate(self) -> Union[str, float]:
        return self._false_positive_rate

    @property
    def quantile_statistic_interpolation_method(self) -> str:
        return self._quantile_statistic_interpolation_method

    @property
    def estimator(self) -> str:
        return self._estimator

    @property
    def num_bootstrap_samples(self) -> Optional[Union[str, int]]:
        return self._num_bootstrap_samples

    @property
    def bootstrap_random_seed(self) -> Optional[Union[str, int]]:
        return self._bootstrap_random_seed

    @property
    def include_bootstrap_samples_histogram_in_details(self) -> Union[str, bool]:
        return self._include_bootstrap_samples_histogram_in_details

    @property
    def truncate_values(
        self,
    ) -> Optional[Union[str, Dict[str, Union[Optional[int], Optional[float]]]]]:
        return self._truncate_values

    @property
    def round_decimals(self) -> Optional[Union[str, int]]:
        return self._round_decimals

    def _build_parameters(
        self,
        domain: Domain,
        variables: Optional[ParameterContainer] = None,
        parameters: Optional[Dict[str, ParameterContainer]] = None,
        recompute_existing_parameter_values: bool = False,
    ) -> Attributes:
        """
        Builds ParameterContainer object that holds ParameterNode objects with attribute name-value pairs and details.

        Returns:
            Attributes object, containing computed parameter values and parameter computation details metadata.

         The algorithm operates according to the following steps:
         1. Obtain batch IDs of interest using BaseDataContext and BatchRequest (unless passed explicitly as argument).
         2. Set up metric_domain_kwargs and metric_value_kwargs (using configuration and/or variables and parameters).
         3. Instantiate the Validator object corresponding to BatchRequest (with a temporary expectation_suite_name) in
            order to have access to all Batch objects, on each of which the specified metric_name will be computed.
         4. Perform metric computations and obtain the result in the array-like form (one metric value per each Batch).
         5. Using the configured directives and heuristics, determine whether or not the ranges should be clipped.
         6. Using the configured directives and heuristics, determine if return values should be rounded to an integer.
         7. Convert the multi-dimensional metric computation results to a numpy array (for further computations).
         8. Compute [low, high] for the desired metric using the chosen estimator method.
         9. Return [low, high] for the desired metric as estimated by the specified sampling method.
        10. Set up the arguments and call build_parameter_container() to store the parameter as part of "rule state".
        """
        # Obtain false_positive_rate from "rule state" (i.e., variables and parameters); from instance variable otherwise.
        false_positive_rate: np.float64 = get_parameter_value_and_validate_return_type(
            domain=domain,
            parameter_reference=self.false_positive_rate,
            expected_return_type=(float, np.float64),
            variables=variables,
            parameters=parameters,
        )

        if not (0.0 <= false_positive_rate <= 1.0):
            raise ge_exceptions.ProfilerExecutionError(
                f"""false_positive_rate must be a positive decimal number between 0 and 1 inclusive [0, 1],
but {false_positive_rate} was provided."""
<<<<<<< HEAD
            )
        elif false_positive_rate <= NP_EPSILON:
            warnings.warn(
                f"""You have chosen a false_positive_rate of {false_positive_rate}, which is too close to 0.
A false_positive_rate of {NP_EPSILON} has been selected instead."""
            )
=======
            )
        elif false_positive_rate <= NP_EPSILON:
            warnings.warn(
                f"""You have chosen a false_positive_rate of {false_positive_rate}, which is too close to 0.
A false_positive_rate of {NP_EPSILON} has been selected instead."""
            )
>>>>>>> 3d76b740
            false_positive_rate = NP_EPSILON
        elif false_positive_rate >= (1.0 - NP_EPSILON):
            warnings.warn(
                f"""You have chosen a false_positive_rate of {false_positive_rate}, which is too close to 1.
A false_positive_rate of {1.0-NP_EPSILON} has been selected instead."""
            )
            false_positive_rate = np.float64(1.0 - NP_EPSILON)

        # Compute metric value for each Batch object.
        super().build_parameters(
            domain=domain,
            variables=variables,
            parameters=parameters,
            parameter_computation_impl=super()._build_parameters,
            json_serialize=False,
            recompute_existing_parameter_values=recompute_existing_parameter_values,
        )

        # Retrieve metric values for all Batch objects.
        parameter_node: ParameterNode = get_parameter_value_and_validate_return_type(
            domain=domain,
            parameter_reference=self.fully_qualified_parameter_name,
            expected_return_type=None,
            variables=variables,
            parameters=parameters,
        )
        metric_values: MetricValues = (
            AttributedResolvedMetrics.get_metric_values_from_attributed_metric_values(
                attributed_metric_values=parameter_node[
                    FULLY_QUALIFIED_PARAMETER_NAME_ATTRIBUTED_VALUE_KEY
                ]
            )
        )

        # Obtain estimator directive from "rule state" (i.e., variables and parameters); from instance variable otherwise.
        estimator: str = get_parameter_value_and_validate_return_type(
            domain=domain,
            parameter_reference=self.estimator,
            expected_return_type=str,
            variables=variables,
            parameters=parameters,
        )
        if (
            estimator
            not in NumericMetricRangeMultiBatchParameterBuilder.RECOGNIZED_SAMPLING_METHOD_NAMES
        ):
            raise ge_exceptions.ProfilerExecutionError(
                message=f"""The directive "estimator" for {self.__class__.__name__} can be only one of
{NumericMetricRangeMultiBatchParameterBuilder.RECOGNIZED_SAMPLING_METHOD_NAMES} ("{estimator}" was detected).
"""
            )

        round_decimals: int

        # Obtain quantile_statistic_interpolation_method directive from "rule state" (i.e., variables and parameters); from instance variable otherwise.
        quantile_statistic_interpolation_method: str = (
            get_parameter_value_and_validate_return_type(
                domain=domain,
                parameter_reference=self.quantile_statistic_interpolation_method,
                expected_return_type=str,
                variables=variables,
                parameters=parameters,
            )
        )
        if (
            quantile_statistic_interpolation_method
            not in NumericMetricRangeMultiBatchParameterBuilder.RECOGNIZED_QUANTILE_STATISTIC_INTERPOLATION_METHODS
        ):
            raise ge_exceptions.ProfilerExecutionError(
                message=f"""The directive "quantile_statistic_interpolation_method" for {self.__class__.__name__} can \
be only one of {NumericMetricRangeMultiBatchParameterBuilder.RECOGNIZED_QUANTILE_STATISTIC_INTERPOLATION_METHODS} \
("{quantile_statistic_interpolation_method}" was detected).
"""
            )

        if integer_semantic_domain_type(domain=domain):
            round_decimals = 0
        else:
            round_decimals = self._get_round_decimals_using_heuristics(
                metric_values=metric_values,
                domain=domain,
                variables=variables,
                parameters=parameters,
            )

        if quantile_statistic_interpolation_method == "auto":
            if round_decimals == 0:
                quantile_statistic_interpolation_method = "nearest"
            else:
                quantile_statistic_interpolation_method = "linear"

        estimator_func: Callable
        estimator_kwargs: dict
        if estimator == "bootstrap":
            estimator_func = self._get_bootstrap_estimate
            estimator_kwargs = {
                "false_positive_rate": false_positive_rate,
                "quantile_statistic_interpolation_method": quantile_statistic_interpolation_method,
                "num_bootstrap_samples": self.num_bootstrap_samples,
                "bootstrap_random_seed": self.bootstrap_random_seed,
            }
        else:
            estimator_func = self._get_deterministic_estimate
            estimator_kwargs = {
                "false_positive_rate": false_positive_rate,
                "quantile_statistic_interpolation_method": quantile_statistic_interpolation_method,
            }

        numeric_range_estimation_result: NumericRangeEstimationResult = (
            self._estimate_metric_value_range(
                metric_values=metric_values,
                estimator_func=estimator_func,
                round_decimals=round_decimals,
                domain=domain,
                variables=variables,
                parameters=parameters,
                **estimator_kwargs,
            )
        )

        value_range: np.ndarray = numeric_range_estimation_result.value_range
<<<<<<< HEAD
        details: Dict[str, Any] = dict(
            **parameter_node[FULLY_QUALIFIED_PARAMETER_NAME_METADATA_KEY],
            **{
                "estimation_histogram": numeric_range_estimation_result.estimation_histogram,
            },
=======
        details: Dict[str, Any] = copy.deepcopy(
            parameter_node[FULLY_QUALIFIED_PARAMETER_NAME_METADATA_KEY]
>>>>>>> 3d76b740
        )

        # Obtain include_bootstrap_samples_histogram_in_details from "rule state" (i.e., variables and parameters); from instance variable otherwise.
        include_bootstrap_samples_histogram_in_details: bool = (
            get_parameter_value_and_validate_return_type(
                domain=domain,
                parameter_reference=self.include_bootstrap_samples_histogram_in_details,
                expected_return_type=bool,
                variables=variables,
                parameters=parameters,
            )
        )

        if include_bootstrap_samples_histogram_in_details:
            details[
                "estimation_histogram"
            ] = numeric_range_estimation_result.estimation_histogram

        return Attributes(
            {
                FULLY_QUALIFIED_PARAMETER_NAME_VALUE_KEY: value_range,
                FULLY_QUALIFIED_PARAMETER_NAME_METADATA_KEY: details,
            }
        )

    def _estimate_metric_value_range(
        self,
        metric_values: np.ndarray,
        estimator_func: Callable,
        round_decimals: int,
        domain: Optional[Domain] = None,
        variables: Optional[ParameterContainer] = None,
        parameters: Optional[Dict[str, ParameterContainer]] = None,
        **kwargs,
    ) -> NumericRangeEstimationResult:
        """
        This method accepts an estimator Callable and data samples in the format "N x R^m", where "N" (most significant
        dimension) is the number of measurements (e.g., one per Batch of data), while "R^m" is the multi-dimensional
        metric, whose values are being estimated.  Thus, for each element in the "R^m" hypercube, an "N"-dimensional
        vector of sample measurements is constructed and given to the estimator to apply its specific algorithm for
        computing the range of values in this vector.  Estimator algorithms differ based on their use of data samples.
        """
        truncate_values: Dict[str, Number] = self._get_truncate_values_using_heuristics(
            metric_values=metric_values,
            domain=domain,
            variables=variables,
            parameters=parameters,
        )
        lower_bound: Optional[float] = truncate_values.get("lower_bound")
        upper_bound: Optional[float] = truncate_values.get("upper_bound")

        min_value: Number
        max_value: Number

        # Outer-most dimension is data samples (e.g., one per Batch); the rest are dimensions of the actual metric.
        metric_value_shape: tuple = metric_values.shape[1:]

        # Generate all permutations of indexes for accessing every element of the multi-dimensional metric.
        metric_value_shape_idx: int
        axes: List[np.ndarray] = [
            np.indices(dimensions=(metric_value_shape_idx,))[0]
            for metric_value_shape_idx in metric_value_shape
        ]
        metric_value_indices: List[tuple] = list(itertools.product(*tuple(axes)))

        # Generate all permutations of indexes for accessing estimates of every element of the multi-dimensional metric.
        # Prefixing multi-dimensional index with "(slice(None, None, None),)" is equivalent to "[:,]" access.
        metric_value_idx: tuple
        metric_value_vector_indices: List[tuple] = [
            (slice(None, None, None),) + metric_value_idx
            for metric_value_idx in metric_value_indices
        ]

        # Initialize value range estimate for multi-dimensional metric to all trivial values (to be updated in situ).
        # Since range includes min and max values, value range estimate contains 2-element least-significant dimension.
        metric_value_range_shape: tuple = metric_value_shape + (2,)
        metric_value_range: np.ndarray = np.zeros(shape=metric_value_range_shape)
        # Initialize observed_values for multi-dimensional metric to all trivial values (to be updated in situ).
        # Since "numpy.histogram()" uses 10 bins by default, histogram contains 10-element least-significant dimension.
        estimation_histogram_shape: tuple = metric_value_shape + (10,)
        estimation_histogram: np.ndarray = np.zeros(shape=estimation_histogram_shape)

        metric_value_vector: np.ndarray
        metric_value_range_min_idx: tuple
        metric_value_range_max_idx: tuple
        numeric_range_estimation_result: NumericRangeEstimationResult
        # Traverse indices of sample vectors corresponding to every element of multi-dimensional metric.
        for metric_value_idx in metric_value_vector_indices:
            # Obtain "N"-element-long vector of samples for each element of multi-dimensional metric.
            metric_value_vector = metric_values[metric_value_idx]
            if np.all(np.isclose(metric_value_vector, metric_value_vector[0])):
                # Computation is unnecessary if distribution is degenerate.
                numeric_range_estimation_result = NumericRangeEstimationResult(
                    estimation_histogram=np.histogram(
                        a=metric_value_vector, bins=NUM_HISTOGRAM_BINS
                    )[0],
                    value_range=np.array(
                        [metric_value_vector[0], metric_value_vector[0]]
                    ),
                )
            else:
                # Compute low and high estimates for vector of samples for given element of multi-dimensional metric.
                numeric_range_estimation_result = estimator_func(
                    metric_values=metric_value_vector,
                    domain=domain,
                    variables=variables,
                    parameters=parameters,
                    **kwargs,
                )

            min_value = numeric_range_estimation_result.value_range[0]
            if lower_bound is not None:
                min_value = max(cast(float, min_value), lower_bound)

            max_value = numeric_range_estimation_result.value_range[1]
            if upper_bound is not None:
                max_value = min(cast(float, max_value), upper_bound)

            # Obtain index of metric element (by discarding "N"-element samples dimension).
            metric_value_idx = metric_value_idx[1:]

            # Compute indices for min and max value range estimates.
            metric_value_range_min_idx = metric_value_idx + (
                slice(0, 1, None),
            )  # appends "[0]" element
            metric_value_range_max_idx = metric_value_idx + (
                slice(1, 2, None),
            )  # appends "[1]" element

            # Store computed estimation_histogram into allocated range estimate for multi-dimensional metric.
            estimation_histogram[
                metric_value_idx
            ] = numeric_range_estimation_result.estimation_histogram
            # Store computed min and max value estimates into allocated range estimate for multi-dimensional metric.
            metric_value_range[metric_value_range_min_idx] = round(
                cast(float, min_value), round_decimals
            )
            metric_value_range[metric_value_range_max_idx] = round(
                cast(float, max_value), round_decimals
            )

        # As a simplification, apply reduction to scalar in case of one-dimensional metric (for convenience).
        if metric_value_range.shape[0] == 1:
            estimation_histogram = estimation_histogram[0]
            metric_value_range = metric_value_range[0]

        if round_decimals == 0:
            metric_value_range = metric_value_range.astype(np.int64)

        return NumericRangeEstimationResult(
            estimation_histogram=estimation_histogram,
            value_range=metric_value_range,
        )

    def _get_truncate_values_using_heuristics(
        self,
        metric_values: np.ndarray,
        domain: Domain,
        *,
        variables: Optional[ParameterContainer] = None,
        parameters: Optional[Dict[str, ParameterContainer]] = None,
    ) -> Dict[str, Union[Optional[int], Optional[float]]]:
        # Obtain truncate_values directive from "rule state" (i.e., variables and parameters); from instance variable otherwise.
        truncate_values: Dict[
            str, Optional[Number]
        ] = get_parameter_value_and_validate_return_type(
            domain=domain,
            parameter_reference=self.truncate_values,
            expected_return_type=dict,
            variables=variables,
            parameters=parameters,
        )

        distribution_boundary: Optional[Union[int, float]]
        if not all(
            [
                (
                    distribution_boundary is None
                    or is_numeric(value=distribution_boundary)
                )
                for distribution_boundary in truncate_values.values()
            ]
        ):
            raise ge_exceptions.ProfilerExecutionError(
                message=f"""The directive "truncate_values" for {self.__class__.__name__} must specify the
[lower_bound, upper_bound] closed interval, where either boundary is a numeric value (or None).
"""
            )

        lower_bound: Optional[Number] = truncate_values.get("lower_bound")
        upper_bound: Optional[Number] = truncate_values.get("upper_bound")

        if lower_bound is None and np.all(np.greater(metric_values, NP_EPSILON)):
            lower_bound = 0.0

        if upper_bound is None and np.all(np.less(metric_values, (-NP_EPSILON))):
            upper_bound = 0.0

        return {
            "lower_bound": lower_bound,
            "upper_bound": upper_bound,
        }

    def _get_round_decimals_using_heuristics(
        self,
        metric_values: np.ndarray,
        domain: Domain,
        variables: Optional[ParameterContainer] = None,
        parameters: Optional[Dict[str, ParameterContainer]] = None,
    ) -> int:
        # Obtain round_decimals directive from "rule state" (i.e., variables and parameters); from instance variable otherwise.
        round_decimals: Optional[int] = get_parameter_value_and_validate_return_type(
            domain=domain,
            parameter_reference=self.round_decimals,
            expected_return_type=None,
            variables=variables,
            parameters=parameters,
        )
        if round_decimals is None:
            round_decimals = MAX_DECIMALS
        else:
            if not isinstance(round_decimals, int) or (round_decimals < 0):
                raise ge_exceptions.ProfilerExecutionError(
                    message=f"""The directive "round_decimals" for {self.__class__.__name__} can be 0 or a
positive integer, or must be omitted (or set to None).
"""
                )

        if np.issubdtype(metric_values.dtype, np.integer):
            round_decimals = 0

        return round_decimals

    @staticmethod
    def _get_bootstrap_estimate(
        metric_values: np.ndarray,
        domain: Domain,
        variables: Optional[ParameterContainer] = None,
        parameters: Optional[Dict[str, ParameterContainer]] = None,
        **kwargs,
    ) -> NumericRangeEstimationResult:
        # Obtain num_bootstrap_samples override from "rule state" (i.e., variables and parameters); from instance variable otherwise.
        num_bootstrap_samples: Optional[
            int
        ] = get_parameter_value_and_validate_return_type(
            domain=domain,
            parameter_reference=kwargs.get("num_bootstrap_samples"),
            expected_return_type=None,
            variables=variables,
            parameters=parameters,
        )

        n_resamples: int
        if num_bootstrap_samples is None:
            n_resamples = (
                NumericMetricRangeMultiBatchParameterBuilder.DEFAULT_BOOTSTRAP_NUM_RESAMPLES
            )
        else:
            n_resamples = num_bootstrap_samples

        # Obtain random_seed override from "rule state" (i.e., variables and parameters); from instance variable otherwise.
        random_seed: Optional[int] = get_parameter_value_and_validate_return_type(
            domain=domain,
            parameter_reference=kwargs.get("bootstrap_random_seed"),
            expected_return_type=None,
            variables=variables,
            parameters=parameters,
        )

        false_positive_rate: np.float64 = kwargs.get("false_positive_rate", 5.0e-2)
        quantile_statistic_interpolation_method: str = kwargs.get(
            "quantile_statistic_interpolation_method"
        )

        return compute_bootstrap_quantiles_point_estimate(
            metric_values=metric_values,
            false_positive_rate=false_positive_rate,
            n_resamples=n_resamples,
            random_seed=random_seed,
            quantile_statistic_interpolation_method=quantile_statistic_interpolation_method,
        )

    @staticmethod
    def _get_deterministic_estimate(
        metric_values: np.ndarray,
        **kwargs,
    ) -> NumericRangeEstimationResult:
        false_positive_rate: np.float64 = kwargs.get("false_positive_rate", 5.0e-2)
        quantile_statistic_interpolation_method: str = kwargs.get(
            "quantile_statistic_interpolation_method"
        )

        return compute_quantiles(
            metric_values=metric_values,
            false_positive_rate=false_positive_rate,
            quantile_statistic_interpolation_method=quantile_statistic_interpolation_method,
        )<|MERGE_RESOLUTION|>--- conflicted
+++ resolved
@@ -259,21 +259,12 @@
             raise ge_exceptions.ProfilerExecutionError(
                 f"""false_positive_rate must be a positive decimal number between 0 and 1 inclusive [0, 1],
 but {false_positive_rate} was provided."""
-<<<<<<< HEAD
             )
         elif false_positive_rate <= NP_EPSILON:
             warnings.warn(
                 f"""You have chosen a false_positive_rate of {false_positive_rate}, which is too close to 0.
 A false_positive_rate of {NP_EPSILON} has been selected instead."""
             )
-=======
-            )
-        elif false_positive_rate <= NP_EPSILON:
-            warnings.warn(
-                f"""You have chosen a false_positive_rate of {false_positive_rate}, which is too close to 0.
-A false_positive_rate of {NP_EPSILON} has been selected instead."""
-            )
->>>>>>> 3d76b740
             false_positive_rate = NP_EPSILON
         elif false_positive_rate >= (1.0 - NP_EPSILON):
             warnings.warn(
@@ -395,16 +386,8 @@
         )
 
         value_range: np.ndarray = numeric_range_estimation_result.value_range
-<<<<<<< HEAD
-        details: Dict[str, Any] = dict(
-            **parameter_node[FULLY_QUALIFIED_PARAMETER_NAME_METADATA_KEY],
-            **{
-                "estimation_histogram": numeric_range_estimation_result.estimation_histogram,
-            },
-=======
         details: Dict[str, Any] = copy.deepcopy(
             parameter_node[FULLY_QUALIFIED_PARAMETER_NAME_METADATA_KEY]
->>>>>>> 3d76b740
         )
 
         # Obtain include_bootstrap_samples_histogram_in_details from "rule state" (i.e., variables and parameters); from instance variable otherwise.
