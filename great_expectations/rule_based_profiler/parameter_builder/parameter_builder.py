--- conflicted
+++ resolved
@@ -7,10 +7,7 @@
 import numpy as np
 
 import great_expectations.exceptions as ge_exceptions
-<<<<<<< HEAD
-=======
 from great_expectations.core.batch import BatchRequest, RuntimeBatchRequest
->>>>>>> 2bd6ea6a
 from great_expectations.rule_based_profiler.domain_builder import Domain
 from great_expectations.rule_based_profiler.parameter_builder import ParameterContainer
 from great_expectations.rule_based_profiler.util import build_metric_domain_kwargs
@@ -57,15 +54,9 @@
 
     def __init__(
         self,
-<<<<<<< HEAD
-        parameter_name: str,
-        data_context: Optional["DataContext"] = None,
-        batch_request: Optional[Union[dict, str]] = None,
-=======
         name: str,
         data_context: Optional["DataContext"] = None,  # noqa: F821
         batch_request: Optional[Union[BatchRequest, RuntimeBatchRequest, dict]] = None,
->>>>>>> 2bd6ea6a
     ):
         """
         The ParameterBuilder will build parameters for the active domain from the rule.
@@ -258,11 +249,7 @@
         return self._parameter_name
 
     @property
-<<<<<<< HEAD
-    def data_context(self) -> "DataContext":
-=======
     def data_context(self) -> "DataContext":  # noqa: F821
->>>>>>> 2bd6ea6a
         return self._data_context
 
     @property
