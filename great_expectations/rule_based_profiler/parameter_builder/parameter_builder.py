import copy
import itertools
import logging
from abc import ABC, abstractmethod
from collections import OrderedDict
from dataclasses import asdict, dataclass, make_dataclass
from typing import Any, Callable, Dict, List, Optional, Set, Tuple, Union, cast

import numpy as np
import pandas as pd

import great_expectations.exceptions as ge_exceptions
from great_expectations.core.batch import Batch, BatchRequestBase
from great_expectations.core.util import convert_to_json_serializable
from great_expectations.data_context.util import instantiate_class_from_config
from great_expectations.rule_based_profiler.config import ParameterBuilderConfig
from great_expectations.rule_based_profiler.helpers.util import (
    build_metric_domain_kwargs,
)
from great_expectations.rule_based_profiler.helpers.util import (
    get_batch_ids as get_batch_ids_from_batch_list_or_batch_request,
)
from great_expectations.rule_based_profiler.helpers.util import (
    get_parameter_value_and_validate_return_type,
)
from great_expectations.rule_based_profiler.helpers.util import (
    get_validator as get_validator_using_batch_list_or_batch_request,
)
from great_expectations.rule_based_profiler.types import (
    PARAMETER_KEY,
    Builder,
    Domain,
    ParameterContainer,
    build_parameter_container,
    get_fully_qualified_parameter_names,
)
from great_expectations.types import SerializableDictDot
from great_expectations.types.attributes import Attributes
from great_expectations.validator.metric_configuration import MetricConfiguration

logger = logging.getLogger(__name__)
logger.setLevel(logging.INFO)

# TODO: <Alex>These are placeholder types, until a formal metric computation state class is made available.</Alex>
MetricValue = Union[Any, List[Any], pd.DataFrame, pd.Series, np.ndarray]
MetricValues = Union[MetricValue, pd.DataFrame, pd.Series, np.ndarray]
MetricComputationDetails = Dict[str, Any]
MetricComputationResult = make_dataclass(
    "MetricComputationResult", ["attributed_resolved_metrics", "details"]
)


@dataclass
class AttributedResolvedMetrics(SerializableDictDot):
    """
    This class facilitates computing multiple metrics as one operation.

    In order to gather results pertaining to diverse MetricConfiguration directives, computed metrics are augmented
    with uniquely identifiable attribution object so that receivers can filter them from overall resolved metrics.
    """

    metric_attributes: Optional[Attributes] = None
    metric_values_by_batch_id: Optional[Dict[str, MetricValue]] = None

    @staticmethod
    def get_metric_values_from_attributed_metric_values(
        attributed_metric_values: Dict[str, MetricValue]
    ) -> MetricValues:
        if attributed_metric_values is None:
            return None

        values: MetricValues = list(attributed_metric_values.values())[0]
        if values is not None and isinstance(values, (pd.DataFrame, pd.Series)):
            return list(attributed_metric_values.values())

        return np.array(list(attributed_metric_values.values()))

    def add_resolved_metric(self, batch_id: str, value: MetricValue) -> None:
        if self.metric_values_by_batch_id is None:
            self.metric_values_by_batch_id = {}

        if not isinstance(self.metric_values_by_batch_id, OrderedDict):
            self.metric_values_by_batch_id = OrderedDict(self.metric_values_by_batch_id)

        self.metric_values_by_batch_id[batch_id] = value

    @property
    def id(self) -> str:
        return self.metric_attributes.to_id()

    @property
    def attributed_metric_values(self) -> Optional[Dict[str, MetricValue]]:
        return self.metric_values_by_batch_id

    @property
    def metric_values(self) -> MetricValues:
        return (
            AttributedResolvedMetrics.get_metric_values_from_attributed_metric_values(
                attributed_metric_values=self.attributed_metric_values
            )
        )

    def to_dict(self) -> dict:
        return asdict(self)

    def to_json_dict(self) -> dict:
        return convert_to_json_serializable(data=self.to_dict())


class ParameterBuilder(ABC, Builder):
    """
    A ParameterBuilder implementation provides support for building Expectation Configuration Parameters suitable for
    use in other ParameterBuilders or in ConfigurationBuilders as part of profiling.

    A ParameterBuilder is configured as part of a ProfilerRule. Its primary interface is the `build_parameters` method.

    As part of a ProfilerRule, the following configuration will create a new parameter for each domain returned by the
    domain_builder, with an associated id.

        ```
        parameter_builders:
          - name: my_parameter_builder
            class_name: MetricMultiBatchParameterBuilder
            metric_name: column.mean
        ```
    """

    exclude_field_names: Set[str] = Builder.exclude_field_names | {
        "evaluation_parameter_builders",
    }

    def __init__(
        self,
        name: str,
        evaluation_parameter_builder_configs: Optional[
            List[ParameterBuilderConfig]
        ] = None,
        json_serialize: Union[str, bool] = True,
        data_context: Optional["BaseDataContext"] = None,  # noqa: F821
    ) -> None:
        """
        The ParameterBuilder will build ParameterNode objects for a Domain from the Rule.

        Args:
            name: the name of this parameter builder -- this is user-specified parameter name (from configuration);
            it is not the fully-qualified parameter name; a fully-qualified parameter name must start with "$parameter."
            and may contain one or more subsequent parts (e.g., "$parameter.<my_param_from_config>.<metric_name>").
            evaluation_parameter_builder_configs: ParameterBuilder configurations, executing and making whose respective
            ParameterBuilder objects' outputs available (as fully-qualified parameter names) is pre-requisite.
            These "ParameterBuilder" configurations help build parameters needed for this "ParameterBuilder".
            json_serialize: If True (default), convert computed value to JSON prior to saving results.
            data_context: BaseDataContext associated with ParameterBuilder
        """
        super().__init__(data_context=data_context)

        self._name = name

        self._evaluation_parameter_builder_configs = (
            evaluation_parameter_builder_configs
        )

        self._evaluation_parameter_builders = init_rule_parameter_builders(
            parameter_builder_configs=evaluation_parameter_builder_configs,
            data_context=self._data_context,
        )

        self._json_serialize = json_serialize

    def build_parameters(
        self,
        domain: Domain,
        variables: Optional[ParameterContainer] = None,
        parameters: Optional[Dict[str, ParameterContainer]] = None,
        parameter_computation_impl: Optional[Callable] = None,
        json_serialize: Optional[bool] = None,
        batch_list: Optional[List[Batch]] = None,
        batch_request: Optional[Union[BatchRequestBase, dict]] = None,
        recompute_existing_parameter_values: bool = False,
    ) -> None:
        """
        Args:
            domain: Domain object that is context for execution of this ParameterBuilder object.
            variables: attribute name/value pairs
            parameters: Dictionary of ParameterContainer objects corresponding to all Domain objects in memory.
            parameter_computation_impl: Object containing desired ParameterBuilder implementation.
            json_serialize: If absent, use property value (in standard way, supporting variables look-up).
            batch_list: Explicit list of Batch objects to supply data at runtime.
            batch_request: Explicit batch_request used to supply data at runtime.
            recompute_existing_parameter_values: If "True", recompute value if "fully_qualified_parameter_name" exists.
        """
        fully_qualified_parameter_names: List[
            str
        ] = get_fully_qualified_parameter_names(
            domain=domain,
            variables=variables,
            parameters=parameters,
        )
        if (
            recompute_existing_parameter_values
            or self.fully_qualified_parameter_name
            not in fully_qualified_parameter_names
        ):
            self.set_batch_list_or_batch_request(
                batch_list=batch_list,
                batch_request=batch_request,
            )

            resolve_evaluation_dependencies(
                parameter_builder=self,
                domain=domain,
                variables=variables,
                parameters=parameters,
                fully_qualified_parameter_names=fully_qualified_parameter_names,
                recompute_existing_parameter_values=recompute_existing_parameter_values,
            )

            if parameter_computation_impl is None:
                parameter_computation_impl = self._build_parameters

            parameter_computation_result: Attributes = parameter_computation_impl(
                domain=domain,
                variables=variables,
                parameters=parameters,
                recompute_existing_parameter_values=recompute_existing_parameter_values,
            )

            if json_serialize is None:
                # Obtain json_serialize directive from "rule state" (i.e., variables and parameters); from instance variable otherwise.
                json_serialize = get_parameter_value_and_validate_return_type(
                    domain=domain,
                    parameter_reference=self.json_serialize,
                    expected_return_type=bool,
                    variables=variables,
                    parameters=parameters,
                )

            parameter_values: Dict[str, Any] = {
                self.fully_qualified_parameter_name: convert_to_json_serializable(
                    data=parameter_computation_result
                )
                if json_serialize
                else parameter_computation_result,
            }

            build_parameter_container(
                parameter_container=parameters[domain.id],
                parameter_values=parameter_values,
            )

    @property
    def name(self) -> str:
        return self._name

    @property
    def evaluation_parameter_builders(
        self,
    ) -> Optional[List["ParameterBuilder"]]:  # noqa: F821
        return self._evaluation_parameter_builders

    @property
    def evaluation_parameter_builder_configs(
        self,
    ) -> Optional[List[ParameterBuilderConfig]]:
        return self._evaluation_parameter_builder_configs

    @property
    def json_serialize(self) -> Union[str, bool]:
        return self._json_serialize

    @json_serialize.setter
<<<<<<< HEAD
    def json_serialize(self, value: Union[str, bool]):
=======
    def json_serialize(self, value: Union[str, bool]) -> None:
>>>>>>> d7e7cdad
        self._json_serialize = value

    @property
    def fully_qualified_parameter_name(self) -> str:
        return f"{PARAMETER_KEY}{self.name}"

    @abstractmethod
    def _build_parameters(
        self,
        domain: Domain,
        variables: Optional[ParameterContainer] = None,
        parameters: Optional[Dict[str, ParameterContainer]] = None,
        recompute_existing_parameter_values: bool = False,
    ) -> Attributes:
        """
        Builds ParameterContainer object that holds ParameterNode objects with attribute name-value pairs and details.

        Returns:
            Attributes object, containing computed parameter values and parameter computation details metadata.
        """
        pass

    def get_validator(
        self,
        domain: Optional[Domain] = None,
        variables: Optional[ParameterContainer] = None,
        parameters: Optional[Dict[str, ParameterContainer]] = None,
    ) -> Optional["Validator"]:  # noqa: F821
        return get_validator_using_batch_list_or_batch_request(
            purpose="parameter_builder",
            data_context=self.data_context,
            batch_list=self.batch_list,
            batch_request=self.batch_request,
            domain=domain,
            variables=variables,
            parameters=parameters,
        )

    def get_batch_ids(
        self,
        domain: Optional[Domain] = None,
        variables: Optional[ParameterContainer] = None,
        parameters: Optional[Dict[str, ParameterContainer]] = None,
    ) -> Optional[List[str]]:
        return get_batch_ids_from_batch_list_or_batch_request(
            data_context=self.data_context,
            batch_list=self.batch_list,
            batch_request=self.batch_request,
            domain=domain,
            variables=variables,
            parameters=parameters,
        )

    def get_metrics(
        self,
        metric_name: str,
        metric_domain_kwargs: Optional[
            Union[Union[str, dict], List[Union[str, dict]]]
        ] = None,
        metric_value_kwargs: Optional[
            Union[Union[str, dict], List[Union[str, dict]]]
        ] = None,
        enforce_numeric_metric: Union[str, bool] = False,
        replace_nan_with_zero: Union[str, bool] = False,
        domain: Optional[Domain] = None,
        variables: Optional[ParameterContainer] = None,
        parameters: Optional[Dict[str, ParameterContainer]] = None,
    ) -> MetricComputationResult:
        """
        General multi-batch metric computation facility.

        Computes specified metric (can be multi-dimensional, numeric, non-numeric, or mixed) and conditions (or
        "sanitizes") result according to two criteria: enforcing metric output to be numeric and handling NaN values.
        :param metric_name: Name of metric of interest, being computed.
        :param metric_domain_kwargs: Metric Domain Kwargs is an essential parameter of the MetricConfiguration object.
        :param metric_value_kwargs: Metric Value Kwargs is an essential parameter of the MetricConfiguration object.
        :param enforce_numeric_metric: Flag controlling whether or not metric output must be numerically-valued.
        :param replace_nan_with_zero: Directive controlling how NaN metric values, if encountered, should be handled.
        :param domain: Domain object scoping "$variable"/"$parameter"-style references in configuration and runtime.
        :param variables: Part of the "rule state" available for "$variable"-style references.
        :param parameters: Part of the "rule state" available for "$parameter"-style references.
        :return: MetricComputationResult object, containing both: data samples in the format "N x R^m", where "N" (most
        significant dimension) is the number of measurements (e.g., one per Batch of data), while "R^m" is the
        multi-dimensional metric, whose values are being estimated, and details (to be used for metadata purposes).
        """
        if not metric_name:
            raise ge_exceptions.ProfilerExecutionError(
                message=f"""Utilizing "{self.__class__.__name__}.get_metrics()" requires valid "metric_name" to be \
specified (empty "metric_name" value detected)."""
            )

        batch_ids: Optional[List[str]] = self.get_batch_ids(
            domain=domain,
            variables=variables,
            parameters=parameters,
        )
        if not batch_ids:
            raise ge_exceptions.ProfilerExecutionError(
                message=f"Utilizing a {self.__class__.__name__} requires a non-empty list of Batch identifiers."
            )

        """
        Compute metrics, corresponding to multiple "MetricConfiguration" directives, together, rather than individually.

        As a strategy, since "metric_domain_kwargs" changes depending on "batch_id", "metric_value_kwargs" serves as
        identifying entity (through "AttributedResolvedMetrics") for accessing resolved metrics (computation results).

        All "MetricConfiguration" directives are generated by combining each metric_value_kwargs" with
        "metric_domain_kwargs" for all "batch_ids" (where every "metric_domain_kwargs" represents separate "batch_id").
        Then, all "MetricConfiguration" objects, collected into list as container, are resolved simultaneously.
        """

        # Step-1: Gather "metric_domain_kwargs" (corresponding to "batch_ids").

        domain_kwargs: dict = build_metric_domain_kwargs(
            batch_id=None,
            metric_domain_kwargs=metric_domain_kwargs,
            domain=domain,
            variables=variables,
            parameters=parameters,
        )

        batch_id: str

        metric_domain_kwargs = [
            copy.deepcopy(
                build_metric_domain_kwargs(
                    batch_id=batch_id,
                    metric_domain_kwargs=copy.deepcopy(domain_kwargs),
                    domain=domain,
                    variables=variables,
                    parameters=parameters,
                )
            )
            for batch_id in batch_ids
        ]

        # Step-2: Gather "metric_value_kwargs" (caller may require same metric computed for multiple arguments).

        if not isinstance(metric_value_kwargs, list):
            metric_value_kwargs = [metric_value_kwargs]

        value_kwargs_cursor: dict
        metric_value_kwargs = [
            # Obtain value kwargs from "rule state" (i.e., variables and parameters); from instance variable otherwise.
            get_parameter_value_and_validate_return_type(
                domain=domain,
                parameter_reference=value_kwargs_cursor,
                expected_return_type=None,
                variables=variables,
                parameters=parameters,
            )
            for value_kwargs_cursor in metric_value_kwargs
        ]

        # Step-3: Generate "MetricConfiguration" directives for all "metric_domain_kwargs"/"metric_value_kwargs" pairs.

        domain_kwargs_cursor: dict
        kwargs_combinations: List[List[dict]] = [
            [domain_kwargs_cursor, value_kwargs_cursor]
            for value_kwargs_cursor in metric_value_kwargs
            for domain_kwargs_cursor in metric_domain_kwargs
        ]

        metrics_to_resolve: List[MetricConfiguration]

        kwargs_pair_cursor: List[dict, dict]
        metrics_to_resolve = [
            MetricConfiguration(
                metric_name=metric_name,
                metric_domain_kwargs=kwargs_pair_cursor[0],
                metric_value_kwargs=kwargs_pair_cursor[1],
                metric_dependencies=None,
            )
            for kwargs_pair_cursor in kwargs_combinations
        ]

        # Step-4: Sort "MetricConfiguration" directives by "metric_value_kwargs_id" and "batch_id" (in that order).
        # This precise sort order enables pairing every metric value with its respective "batch_id" (e.g., for display).

        metrics_to_resolve = sorted(
            metrics_to_resolve,
            key=lambda metric_configuration_element: (
                metric_configuration_element.metric_value_kwargs_id,
                metric_configuration_element.metric_domain_kwargs["batch_id"],
            ),
        )

        # Step-5: Resolve all metrics in one operation simultaneously.

        # The Validator object used for metric calculation purposes.
        validator: "Validator" = self.get_validator(  # noqa: F821
            domain=domain,
            variables=variables,
            parameters=parameters,
        )

        resolved_metrics: Dict[Tuple[str, str, str], Any] = validator.compute_metrics(
            metric_configurations=metrics_to_resolve
        )

        # Step-6: Sort resolved metrics according to same sort order as was applied to "MetricConfiguration" directives.

        resolved_metrics_sorted: Dict[Tuple[str, str, str], Any] = {}

        metric_configuration: MetricConfiguration

        resolved_metric_value: Any

        for metric_configuration in metrics_to_resolve:
            if metric_configuration.id not in resolved_metrics:
                logger.warning(
                    f"{metric_configuration.id[0]} was not found in the resolved Metrics for ParameterBuilder."
                )
                continue

            resolved_metrics_sorted[metric_configuration.id] = resolved_metrics[
                metric_configuration.id
            ]

        # Step-7: Map resolved metrics to their attributes for identification and recovery by receiver.

        attributed_resolved_metrics_map: Dict[str, AttributedResolvedMetrics] = {}

        attributed_resolved_metrics: AttributedResolvedMetrics

        for metric_configuration in metrics_to_resolve:
            attributed_resolved_metrics = attributed_resolved_metrics_map.get(
                metric_configuration.metric_value_kwargs_id
            )
            if attributed_resolved_metrics is None:
                attributed_resolved_metrics = AttributedResolvedMetrics(
                    metric_attributes=metric_configuration.metric_value_kwargs,
                    metric_values_by_batch_id=None,
                )
                attributed_resolved_metrics_map[
                    metric_configuration.metric_value_kwargs_id
                ] = attributed_resolved_metrics

            if metric_configuration.id in resolved_metrics_sorted:
                resolved_metric_value = resolved_metrics_sorted[metric_configuration.id]
                attributed_resolved_metrics.add_resolved_metric(
                    batch_id=metric_configuration.metric_domain_kwargs["batch_id"],
                    value=resolved_metric_value,
                )
            else:
                continue

        # Step-8: Convert scalar metric values to vectors to enable uniformity of processing in subsequent operations.

        metric_attributes_id: str
        for (
            metric_attributes_id,
            attributed_resolved_metrics,
        ) in attributed_resolved_metrics_map.items():
            if (
                isinstance(attributed_resolved_metrics.metric_values, np.ndarray)
                and attributed_resolved_metrics.metric_values.ndim == 1
            ):
                attributed_resolved_metrics.metric_values_by_batch_id = {
                    batch_id: [resolved_metric_value]
                    for batch_id, resolved_metric_value in attributed_resolved_metrics.attributed_metric_values.items()
                }
                attributed_resolved_metrics_map[
                    metric_attributes_id
                ] = attributed_resolved_metrics

        # Step-9: Apply numeric/hygiene flags (e.g., "enforce_numeric_metric", "replace_nan_with_zero") to results.

        for (
            metric_attributes_id,
            attributed_resolved_metrics,
        ) in attributed_resolved_metrics_map.items():
            self._sanitize_metric_computation(
                metric_name=metric_name,
                attributed_resolved_metrics=attributed_resolved_metrics,
                enforce_numeric_metric=enforce_numeric_metric,
                replace_nan_with_zero=replace_nan_with_zero,
                domain=domain,
                variables=variables,
                parameters=parameters,
            )

        # Step-10: Build and return result to receiver (apply simplifications to cases of single "metric_value_kwargs").

        return MetricComputationResult(
            attributed_resolved_metrics=list(attributed_resolved_metrics_map.values()),
            details={
                "metric_configuration": {
                    "metric_name": metric_name,
                    "domain_kwargs": domain_kwargs,
                    "metric_value_kwargs": metric_value_kwargs[0]
                    if len(metric_value_kwargs) == 1
                    else metric_value_kwargs,
                    "metric_dependencies": None,
                },
                "num_batches": len(batch_ids),
            },
        )

    def _sanitize_metric_computation(
        self,
        metric_name: str,
        attributed_resolved_metrics: AttributedResolvedMetrics,
        enforce_numeric_metric: Union[str, bool] = False,
        replace_nan_with_zero: Union[str, bool] = False,
        domain: Optional[Domain] = None,
        variables: Optional[ParameterContainer] = None,
        parameters: Optional[Dict[str, ParameterContainer]] = None,
    ) -> AttributedResolvedMetrics:
        """
        This method conditions (or "sanitizes") data samples in the format "N x R^m", where "N" (most significant
        dimension) is the number of measurements (e.g., one per Batch of data), while "R^m" is the multi-dimensional
        metric, whose values are being estimated.  The "conditioning" operations are:
        1. If "enforce_numeric_metric" flag is set, raise an error if a non-numeric value is found in sample vectors.
        2. Further, if a NaN is encountered in a sample vectors and "replace_nan_with_zero" is True, then replace those
        NaN values with the 0.0 floating point number; if "replace_nan_with_zero" is False, then raise an error.
        """
        # Obtain enforce_numeric_metric from "rule state" (i.e., variables and parameters); from instance variable otherwise.
        enforce_numeric_metric = get_parameter_value_and_validate_return_type(
            domain=domain,
            parameter_reference=enforce_numeric_metric,
            expected_return_type=bool,
            variables=variables,
            parameters=parameters,
        )

        # Obtain replace_nan_with_zero from "rule state" (i.e., variables and parameters); from instance variable otherwise.
        replace_nan_with_zero = get_parameter_value_and_validate_return_type(
            domain=domain,
            parameter_reference=replace_nan_with_zero,
            expected_return_type=bool,
            variables=variables,
            parameters=parameters,
        )

        if not (enforce_numeric_metric or replace_nan_with_zero):
            return attributed_resolved_metrics

        metric_values: MetricValues = attributed_resolved_metrics.metric_values

        # Outer-most dimension is data samples (e.g., one per Batch); the rest are dimensions of the actual metric.
        metric_value_shape: tuple = metric_values.shape[1:]

        # Generate all permutations of indexes for accessing every element of the multi-dimensional metric.
        metric_value_shape_idx: int
        axes: List[np.ndarray] = [
            np.indices(dimensions=(metric_value_shape_idx,))[0]
            for metric_value_shape_idx in metric_value_shape
        ]
        metric_value_indices: List[tuple] = list(itertools.product(*tuple(axes)))

        # Generate all permutations of indexes for accessing estimates of every element of the multi-dimensional metric.
        # Prefixing multi-dimensional index with "(slice(None, None, None),)" is equivalent to "[:,]" access.
        metric_value_idx: tuple
        metric_value_vector_indices: List[tuple] = [
            (slice(None, None, None),) + metric_value_idx
            for metric_value_idx in metric_value_indices
        ]

        # Traverse indices of sample vectors corresponding to every element of multi-dimensional metric.
        metric_value_vector: np.ndarray
        batch_id: str
        resolved_metric_value: Any
        for metric_value_idx in metric_value_vector_indices:
            # Obtain "N"-element-long vector of samples for each element of multi-dimensional metric.
            metric_value_vector = cast(np.ndarray, metric_values)[metric_value_idx]
            if enforce_numeric_metric:
                if not np.issubdtype(metric_value_vector.dtype, np.number):
                    raise ge_exceptions.ProfilerExecutionError(
                        message=f"""Applicability of {self.__class__.__name__} is restricted to numeric-valued metrics \
(value of type "{str(metric_value_vector.dtype)}" was computed).
"""
                    )

                if np.any(np.isnan(metric_value_vector)):
                    if not replace_nan_with_zero:
                        raise ValueError(
                            f"""Computation of metric "{metric_name}" resulted in NaN ("not a number") value.
"""
                        )

                    attributed_resolved_metrics.metric_values_by_batch_id = {
                        batch_id: np.nan_to_num(
                            metric_value_vector, copy=False, nan=0.0
                        )
                        for batch_id, resolved_metric_value in attributed_resolved_metrics.attributed_metric_values.items()
                    }

        return attributed_resolved_metrics

    @staticmethod
    def _get_best_candidate_above_threshold(
        candidate_ratio_dict: Dict[str, float],
        threshold: float,
    ) -> Tuple[Optional[str], float]:
        """
        Helper method to calculate which candidate strings or patterns are the best match (ie. highest ratio),
        provided they are also above the threshold.
        """
        best_candidate: Optional[str] = None
        best_ratio: float = 0.0

        candidate: str
        ratio: float
        for candidate, ratio in candidate_ratio_dict.items():
            if ratio > best_ratio and ratio >= threshold:
                best_candidate = candidate
                best_ratio = ratio

        return best_candidate, best_ratio

    @staticmethod
    def _get_sorted_candidates_and_ratios(
        candidate_ratio_dict: Dict[str, float],
    ) -> Dict[str, float]:
        """
        Helper method to sort all candidate strings or patterns by success ratio (how well they matched the domain).

        Returns sorted dict of candidate as key and ratio as value
        """
        # noinspection PyTypeChecker
        return dict(
            sorted(
                candidate_ratio_dict.items(),
                key=lambda element: element[1],
                reverse=True,
            )
        )


def init_rule_parameter_builders(
    parameter_builder_configs: Optional[List[dict]] = None,
    data_context: Optional["BaseDataContext"] = None,  # noqa: F821
) -> Optional[List["ParameterBuilder"]]:  # noqa: F821
    if parameter_builder_configs is None:
        return None

    return [
        init_parameter_builder(
            parameter_builder_config=parameter_builder_config,
            data_context=data_context,
        )
        for parameter_builder_config in parameter_builder_configs
    ]


def init_parameter_builder(
    parameter_builder_config: Union["ParameterBuilderConfig", dict],  # noqa: F821
    data_context: Optional["BaseDataContext"] = None,  # noqa: F821
) -> "ParameterBuilder":  # noqa: F821
    if not isinstance(parameter_builder_config, dict):
        parameter_builder_config = parameter_builder_config.to_dict()

    parameter_builder: "ParameterBuilder" = instantiate_class_from_config(  # noqa: F821
        config=parameter_builder_config,
        runtime_environment={"data_context": data_context},
        config_defaults={
            "module_name": "great_expectations.rule_based_profiler.parameter_builder"
        },
    )
    return parameter_builder


def resolve_evaluation_dependencies(
    parameter_builder: "ParameterBuilder",  # noqa: F821
    domain: Domain,
    variables: Optional[ParameterContainer] = None,
    parameters: Optional[Dict[str, ParameterContainer]] = None,
    fully_qualified_parameter_names: Optional[List[str]] = None,
    recompute_existing_parameter_values: bool = False,
) -> None:
    """
    This method computes ("resolves") pre-requisite ("evaluation") dependencies (i.e., results of executing other
    "ParameterBuilder" objects), whose output(s) are needed by specified "ParameterBuilder" object to fulfill its goals.
    """

    # Step-1: Check if any "evaluation_parameter_builders" are configured for specified "ParameterBuilder" object.
    evaluation_parameter_builders: List[
        "ParameterBuilder"  # noqa: F821
    ] = parameter_builder.evaluation_parameter_builders

    if not evaluation_parameter_builders:
        return

    # Step-2: Obtain all fully-qualified parameter names ("variables" and "parameter" keys) in namespace of "Domain"
    # (fully-qualified parameter names are stored in "ParameterNode" objects of "ParameterContainer" of "Domain"
    # whenever "ParameterBuilder.build_parameters()" is executed for "ParameterBuilder.fully_qualified_parameter_name").
    if fully_qualified_parameter_names is None:
        fully_qualified_parameter_names = get_fully_qualified_parameter_names(
            domain=domain,
            variables=variables,
            parameters=parameters,
        )

    # Step-3: Check for presence of fully-qualified parameter names of "ParameterBuilder" objects, obtained by iterating
    # over evaluation dependencies.  "Execute ParameterBuilder.build_parameters()" if absent from "Domain" scoped list.
    evaluation_parameter_builder: "ParameterBuilder"  # noqa: F821
    for evaluation_parameter_builder in evaluation_parameter_builders:
        fully_qualified_evaluation_parameter_builder_name: str = (
            f"{PARAMETER_KEY}{evaluation_parameter_builder.name}"
        )

        if (
            fully_qualified_evaluation_parameter_builder_name
            not in fully_qualified_parameter_names
        ):
            evaluation_parameter_builder.set_batch_list_or_batch_request(
                batch_list=parameter_builder.batch_list,
                batch_request=parameter_builder.batch_request,
            )

            evaluation_parameter_builder.build_parameters(
                domain=domain,
                variables=variables,
                parameters=parameters,
                recompute_existing_parameter_values=recompute_existing_parameter_values,
            )

            # Step-4: Any "ParameterBuilder" object, including members of "evaluation_parameter_builders" list may be
            # configured with its own "evaluation_parameter_builders" list.  Recursive call handles such situations.
            resolve_evaluation_dependencies(
                parameter_builder=evaluation_parameter_builder,
                domain=domain,
                variables=variables,
                parameters=parameters,
                recompute_existing_parameter_values=recompute_existing_parameter_values,
            )<|MERGE_RESOLUTION|>--- conflicted
+++ resolved
@@ -268,11 +268,7 @@
         return self._json_serialize
 
     @json_serialize.setter
-<<<<<<< HEAD
-    def json_serialize(self, value: Union[str, bool]):
-=======
     def json_serialize(self, value: Union[str, bool]) -> None:
->>>>>>> d7e7cdad
         self._json_serialize = value
 
     @property
