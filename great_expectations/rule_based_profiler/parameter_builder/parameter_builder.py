--- conflicted
+++ resolved
@@ -69,15 +69,12 @@
         if attributed_metric_values is None:
             return None
 
-<<<<<<< HEAD
-=======
         values: MetricValues = list(attributed_metric_values.values())[0]
         if values is not None and isinstance(values, (pd.DataFrame, pd.Series)):
             return list(attributed_metric_values.values())
 
         return np.array(list(attributed_metric_values.values()))
 
->>>>>>> ca62bbc1
     def add_resolved_metric(self, batch_id: str, value: MetricValue) -> None:
         if self.metric_values_by_batch_id is None:
             self.metric_values_by_batch_id = {}
