--- conflicted
+++ resolved
@@ -1,37 +1,25 @@
-<<<<<<< HEAD
-=======
 import copy
-import uuid
->>>>>>> 40053d7b
 from abc import ABC, abstractmethod
 from typing import Any, Dict, List, Optional, Union
 
-<<<<<<< HEAD
-=======
 import numpy as np
 
 import great_expectations.exceptions as ge_exceptions
-from great_expectations.core.batch import Batch, BatchRequest
->>>>>>> 40053d7b
 from great_expectations.data_context import DataContext
 from great_expectations.rule_based_profiler.domain_builder import Domain
 from great_expectations.rule_based_profiler.parameter_builder import ParameterContainer
+from great_expectations.rule_based_profiler.util import build_metric_domain_kwargs
 from great_expectations.rule_based_profiler.util import (
     get_batch_ids as get_batch_ids_from_batch_request,
 )
 from great_expectations.rule_based_profiler.util import (
+    get_parameter_value_and_validate_return_type,
+)
+from great_expectations.rule_based_profiler.util import (
     get_validator as get_validator_from_batch_request,
-)
-<<<<<<< HEAD
-=======
-from great_expectations.rule_based_profiler.util import (
-    build_batch_request,
-    build_metric_domain_kwargs,
-    get_parameter_value_and_validate_return_type,
 )
 from great_expectations.util import is_numeric
 from great_expectations.validator.validation_graph import MetricConfiguration
->>>>>>> 40053d7b
 from great_expectations.validator.validator import Validator
 
 
@@ -127,17 +115,6 @@
             variables=variables,
             parameters=parameters,
         )
-
-<<<<<<< HEAD
-=======
-        batch_list: List[Batch] = self.data_context.get_batch_list(
-            batch_request=batch_request
-        )
-
-        batch: Batch
-        batch_ids: List[str] = [batch.id for batch in batch_list]
-
-        return batch_ids
 
     def get_batch_id(
         self,
@@ -318,7 +295,6 @@
             },
         }
 
->>>>>>> 40053d7b
     @property
     def parameter_name(self) -> str:
         return self._parameter_name
