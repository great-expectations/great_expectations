--- conflicted
+++ resolved
@@ -842,12 +842,8 @@
         Returns:
             An altair line chart
         """
-<<<<<<< HEAD
+        metric_type: alt.StandardType = AltairDataTypes.QUANTITATIVE.value
         metric_plot_component: MetricPlotComponent = MetricPlotComponent(
-=======
-        metric_type: alt.StandardType = AltairDataTypes.QUANTITATIVE.value
-        metric_component: MetricPlotComponent = MetricPlotComponent(
->>>>>>> 6805c5c8
             name=metric_name, alt_type=metric_type
         )
 
@@ -855,16 +851,12 @@
         batch_identifiers: List[str] = [
             column for column in df.columns if column not in {metric_name, batch_name}
         ]
-<<<<<<< HEAD
-        batch_plot_component: BatchPlotComponent = BatchPlotComponent(
-=======
         batch_type: alt.StandardType
         if sequential:
             batch_type = AltairDataTypes.ORDINAL.value
         else:
             batch_type = AltairDataTypes.NOMINAL.value
-        batch_component: BatchPlotComponent = BatchPlotComponent(
->>>>>>> 6805c5c8
+        batch_plot_component: BatchPlotComponent = BatchPlotComponent(
             name=batch_name,
             alt_type=batch_type,
             batch_identifiers=batch_identifiers,
@@ -936,28 +928,19 @@
                 strict_max,
             }
         ]
-<<<<<<< HEAD
-        batch_plot_component: BatchPlotComponent = BatchPlotComponent(
-=======
 
         batch_type: alt.StandardType
         if sequential:
             batch_type = AltairDataTypes.ORDINAL.value
         else:
             batch_type = AltairDataTypes.NOMINAL.value
-        batch_component: BatchPlotComponent = BatchPlotComponent(
->>>>>>> 6805c5c8
+        batch_plot_component: BatchPlotComponent = BatchPlotComponent(
             name=batch_name,
             alt_type=batch_type,
             batch_identifiers=batch_identifiers,
         )
-<<<<<<< HEAD
         metric_plot_component: MetricPlotComponent = MetricPlotComponent(
-            name=metric_name, alt_type=metric_type
-=======
-        metric_component: MetricPlotComponent = MetricPlotComponent(
             name=metric_name, alt_type=AltairDataTypes.QUANTITATIVE.value
->>>>>>> 6805c5c8
         )
         min_value_plot_component: ExpectationKwargPlotComponent = (
             ExpectationKwargPlotComponent(
@@ -977,12 +960,7 @@
         domain_plot_component: DomainPlotComponent
         tooltip: List[alt.Tooltip]
         if domain_type == MetricDomainTypes.COLUMN:
-<<<<<<< HEAD
-            column_type: alt.StandardType = AltairDataTypes.NOMINAL.value
             domain_plot_component = DomainPlotComponent(
-=======
-            domain_component = DomainPlotComponent(
->>>>>>> 6805c5c8
                 name=column_name,
                 alt_type=AltairDataTypes.NOMINAL.value,
                 subtitle=subtitle,
@@ -1071,26 +1049,18 @@
         batch_identifiers: List[str] = [
             column for column in all_columns if column not in {metric_name, batch_name}
         ]
-<<<<<<< HEAD
-        batch_plot_component: BatchPlotComponent = BatchPlotComponent(
-=======
         batch_type: alt.StandardType
         if sequential:
             batch_type = AltairDataTypes.ORDINAL.value
         else:
             batch_type = AltairDataTypes.NOMINAL.value
-        batch_component: BatchPlotComponent = BatchPlotComponent(
->>>>>>> 6805c5c8
+        batch_plot_component: BatchPlotComponent = BatchPlotComponent(
             name=batch_name,
             alt_type=batch_type,
             batch_identifiers=batch_identifiers,
         )
-<<<<<<< HEAD
+        metric_type: alt.StandardType = AltairDataTypes.QUANTITATIVE.value
         metric_plot_component: MetricPlotComponent = MetricPlotComponent(
-=======
-        metric_type: alt.StandardType = AltairDataTypes.QUANTITATIVE.value
-        metric_component: MetricPlotComponent = MetricPlotComponent(
->>>>>>> 6805c5c8
             name=metric_name, alt_type=metric_type
         )
 
@@ -1161,28 +1131,18 @@
                 strict_max,
             }
         ]
-<<<<<<< HEAD
-        batch_type: alt.StandardType = AltairDataTypes.NOMINAL.value
-        batch_plot_component: BatchPlotComponent = BatchPlotComponent(
-=======
         batch_type: alt.StandardType
         if sequential:
             batch_type = AltairDataTypes.ORDINAL.value
         else:
             batch_type = AltairDataTypes.NOMINAL.value
-        batch_component: BatchPlotComponent = BatchPlotComponent(
->>>>>>> 6805c5c8
+        batch_plot_component: BatchPlotComponent = BatchPlotComponent(
             name=batch_name,
             alt_type=batch_type,
             batch_identifiers=batch_identifiers,
         )
-<<<<<<< HEAD
         metric_plot_component: MetricPlotComponent = MetricPlotComponent(
-            name=metric_name, alt_type=metric_type
-=======
-        metric_component: MetricPlotComponent = MetricPlotComponent(
             name=metric_name, alt_type=AltairDataTypes.QUANTITATIVE.value
->>>>>>> 6805c5c8
         )
 
         domain_plot_component: DomainPlotComponent = DomainPlotComponent(
@@ -1375,35 +1335,21 @@
     @staticmethod
     def _get_expect_domain_values_to_be_between_line_chart(
         df: pd.DataFrame,
-<<<<<<< HEAD
         metric_plot_component: MetricPlotComponent,
         batch_plot_component: BatchPlotComponent,
         domain_plot_component: DomainPlotComponent,
         min_value_plot_component: PlotComponent,
         max_value_plot_component: PlotComponent,
-=======
-        metric_component: MetricPlotComponent,
-        batch_component: BatchPlotComponent,
-        domain_component: DomainPlotComponent,
-        min_value_component: ExpectationKwargPlotComponent,
-        max_value_component: ExpectationKwargPlotComponent,
->>>>>>> 6805c5c8
         tooltip: List[alt.Tooltip],
         expectation_type: Optional[str] = None,
     ) -> alt.Chart:
         line_color: alt.HexColor = alt.HexColor(ColorPalettes.HEATMAP_6.value[4])
 
         title: alt.TitleParams = determine_plot_title(
-<<<<<<< HEAD
+            expectation_type=expectation_type,
             metric_plot_component=metric_plot_component,
             batch_plot_component=batch_plot_component,
             domain_plot_component=domain_plot_component,
-=======
-            expectation_type=expectation_type,
-            metric_plot_component=metric_component,
-            batch_plot_component=batch_component,
-            domain_plot_component=domain_component,
->>>>>>> 6805c5c8
         )
 
         lower_limit: alt.Chart = (
@@ -1476,35 +1422,21 @@
     @staticmethod
     def _get_expect_domain_values_to_be_between_bar_chart(
         df: pd.DataFrame,
-<<<<<<< HEAD
         metric_plot_component: MetricPlotComponent,
         batch_plot_component: BatchPlotComponent,
         domain_plot_component: DomainPlotComponent,
-        min_value_plot_component: PlotComponent,
-        max_value_plot_component: PlotComponent,
-=======
-        metric_component: MetricPlotComponent,
-        batch_component: BatchPlotComponent,
-        domain_component: DomainPlotComponent,
-        min_value_component: ExpectationKwargPlotComponent,
-        max_value_component: ExpectationKwargPlotComponent,
->>>>>>> 6805c5c8
+        min_value_plot_component: ExpectationKwargPlotComponent,
+        max_value_plot_component: ExpectationKwargPlotComponent,
         tooltip: List[alt.Tooltip],
         expectation_type: Optional[str] = None,
     ) -> alt.Chart:
         line_color: alt.HexColor = alt.HexColor(ColorPalettes.HEATMAP_6.value[4])
 
         title: alt.TitleParams = determine_plot_title(
-<<<<<<< HEAD
+            expectation_type=expectation_type,
             metric_plot_component=metric_plot_component,
             batch_plot_component=batch_plot_component,
             domain_plot_component=domain_plot_component,
-=======
-            expectation_type=expectation_type,
-            metric_plot_component=metric_component,
-            batch_plot_component=batch_component,
-            domain_plot_component=domain_component,
->>>>>>> 6805c5c8
         )
 
         lower_limit: alt.Chart = (
@@ -1915,7 +1847,6 @@
     def _get_interactive_detail_expect_column_values_to_be_between_line_chart(
         expectation_type: str,
         df: pd.DataFrame,
-<<<<<<< HEAD
         metric_plot_component: MetricPlotComponent,
         batch_plot_component: BatchPlotComponent,
         domain_plot_component: DomainPlotComponent,
@@ -1923,15 +1854,6 @@
         max_value_plot_component: PlotComponent,
         strict_min_plot_component: PlotComponent,
         strict_max_plot_component: PlotComponent,
-=======
-        metric_component: MetricPlotComponent,
-        batch_component: BatchPlotComponent,
-        domain_component: DomainPlotComponent,
-        min_value_component: ExpectationKwargPlotComponent,
-        max_value_component: ExpectationKwargPlotComponent,
-        strict_min_component: ExpectationKwargPlotComponent,
-        strict_max_component: ExpectationKwargPlotComponent,
->>>>>>> 6805c5c8
         predicate: Union[bool, int],
     ) -> alt.VConcatChart:
         line_color: alt.HexColor = alt.HexColor(ColorPalettes.HEATMAP_6.value[4])
@@ -2045,7 +1967,6 @@
     def _get_interactive_detail_expect_column_values_to_be_between_bar_chart(
         expectation_type: str,
         df: pd.DataFrame,
-<<<<<<< HEAD
         metric_plot_component: MetricPlotComponent,
         batch_plot_component: BatchPlotComponent,
         domain_plot_component: DomainPlotComponent,
@@ -2053,15 +1974,6 @@
         max_value_plot_component: PlotComponent,
         strict_min_plot_component: PlotComponent,
         strict_max_plot_component: PlotComponent,
-=======
-        metric_component: MetricPlotComponent,
-        batch_component: BatchPlotComponent,
-        domain_component: DomainPlotComponent,
-        min_value_component: ExpectationKwargPlotComponent,
-        max_value_component: ExpectationKwargPlotComponent,
-        strict_min_component: ExpectationKwargPlotComponent,
-        strict_max_component: ExpectationKwargPlotComponent,
->>>>>>> 6805c5c8
         predicate: Union[bool, int],
     ) -> alt.VConcatChart:
         line_color: alt.HexColor = alt.HexColor(ColorPalettes.HEATMAP_6.value[4])
