--- conflicted
+++ resolved
@@ -1,12 +1,7 @@
 import copy
 from abc import abstractmethod
-<<<<<<< HEAD
 from dataclasses import dataclass
-from typing import Any, Dict, List, Optional, Union
-=======
-from dataclasses import asdict, dataclass
 from typing import Any, Dict, List, Optional, Tuple, Union
->>>>>>> 928949ae
 
 import altair as alt
 import pandas as pd
