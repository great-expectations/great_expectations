import copy
from abc import abstractmethod
from dataclasses import asdict, dataclass
from typing import Any, Dict, List, Optional, Union

import altair as alt
import pandas as pd
from IPython.display import HTML, display

from great_expectations.core import ExpectationSuite
from great_expectations.core.util import convert_to_json_serializable, nested_update
from great_expectations.rule_based_profiler.types import (
    FULLY_QUALIFIED_PARAMETER_NAME_ATTRIBUTED_VALUE_KEY,
    FULLY_QUALIFIED_PARAMETER_NAME_METADATA_KEY,
    Domain,
    ParameterNode,
)
from great_expectations.rule_based_profiler.types.altair import (
    AltairDataTypes,
    AltairThemes,
)
from great_expectations.rule_based_profiler.types.data_assistant_result.plot_result import (
    PlotResult,
)
from great_expectations.types import ColorPalettes, Colors, SerializableDictDot


@dataclass
class DataAssistantResult(SerializableDictDot):
    """
    DataAssistantResult is a "dataclass" object, designed to hold results of executing "DataAssistant.run()" method.
    Available properties ("metrics_by_domain", "expectation_suite", and configuration object ("RuleBasedProfilerConfig")
    of effective Rule-Based Profiler, which embodies given "DataAssistant".
    """

    profiler_config: Optional["RuleBasedProfilerConfig"] = None  # noqa: F821
    metrics_by_domain: Optional[Dict[Domain, Dict[str, Any]]] = None
    # Obtain "expectation_configurations" using "expectation_configurations = expectation_suite.expectations".
    # Obtain "meta/details" using "meta = expectation_suite.meta".
    expectation_suite: Optional[ExpectationSuite] = None
    execution_time: Optional[float] = None  # Execution time (in seconds).

    def to_dict(self) -> dict:
        """Returns: this DataAssistantResult as a dictionary"""
        return asdict(self)

    def to_json_dict(self) -> dict:
        """Returns: this DataAssistantResult as a json dictionary"""
        return convert_to_json_serializable(data=self.to_dict())

    def get_attributed_metrics_by_domain(
        self,
    ) -> Dict[Domain, Dict[str, ParameterNode]]:
        domain: Domain
        parameter_values_for_fully_qualified_parameter_names: Dict[str, ParameterNode]
        fully_qualified_parameter_name: str
        parameter_value: ParameterNode
        metrics_attributed_values_by_domain: Dict[Domain, Dict[str, ParameterNode]] = {
            domain: {
                parameter_value[
                    FULLY_QUALIFIED_PARAMETER_NAME_METADATA_KEY
                ].metric_configuration.metric_name: parameter_value[
                    FULLY_QUALIFIED_PARAMETER_NAME_ATTRIBUTED_VALUE_KEY
                ]
                for fully_qualified_parameter_name, parameter_value in parameter_values_for_fully_qualified_parameter_names.items()
            }
            for domain, parameter_values_for_fully_qualified_parameter_names in self.metrics_by_domain.items()
        }
        return metrics_attributed_values_by_domain

    @staticmethod
    def display(
        charts: List[alt.Chart],
        theme: Optional[Dict[str, Any]],
    ) -> None:
        """
        Display each chart passed by DataAssistantResult.plot()

        Altair theme configuration reference:
            https://altair-viz.github.io/user_guide/configuration.html#top-level-chart-configuration

        Args:
            charts: A list of altair chart objects to display
            theme: An Optional Altair top-level chart configuration dictionary to apply over the base_theme
        """
        altair_theme: Dict[str, Any] = copy.deepcopy(AltairThemes.DEFAULT_THEME.value)
        if theme is not None:
            nested_update(altair_theme, theme)

        display(
            HTML(
                f"""
                <style>
                span.vega-bind-name {{
                    color: {Colors.PURPLE.value};
                    font: Veranda;
                    font-weight: bold;
                }}
                form.vega-bindings {{
                  position: absolute;
                  left: 70px;
                  top: 28px;
                }}
                </style>
                """
            )
        )

        chart: alt.Chart
        for chart in charts:
            chart.configure(**altair_theme).display()

    @staticmethod
    def get_line_chart(
        df: pd.DataFrame,
        metric_name: str,
        metric_type: alt.StandardType,
        domain_name: str,
        domain_type: alt.StandardType,
        subtitle: Optional[str] = None,
    ) -> alt.Chart:
        """
        Args:
            df: A pandas dataframe containing the data to be plotted
            metric_name: The name of the metric as it exists in the pandas dataframe
            metric_type: The altair data type for the metric being plotted
            domain_name: The name of the domain as it exists in the pandas dataframe
            domain_type: The altair data type for the domain being plotted

        Returns:
            An altair line chart
        """
        metric_title: str = metric_name.replace("_", " ").title()
        domain_title: str = domain_name.title()

        title: Union[str, alt.TitleParams] = f"{metric_title} per {domain_title}"
        if subtitle:
            title = alt.TitleParams(title, subtitle=[subtitle])

        batch_id: str = "batch_id"
        batch_id_type: alt.StandardType = AltairDataTypes.NOMINAL.value

        tooltip: List[alt.Tooltip] = [
            alt.Tooltip(field=batch_id, type=batch_id_type),
            alt.Tooltip(field=metric_name, type=metric_type, format=","),
        ]

        line: alt.Chart = (
            alt.Chart(data=df, title=title)
            .mark_line()
            .encode(
                x=alt.X(
                    domain_name,
                    type=domain_type,
                    title=domain_title,
                ),
                y=alt.Y(metric_name, type=metric_type, title=metric_title),
                tooltip=tooltip,
            )
        )

        points: alt.Chart = (
            alt.Chart(data=df, title=title)
            .mark_point()
            .encode(
                x=alt.X(
                    domain_name,
                    type=domain_type,
                    title=domain_title,
                ),
                y=alt.Y(metric_name, type=metric_type, title=metric_title),
                tooltip=tooltip,
            )
        )

        return line + points

    @staticmethod
    def get_expect_values_to_be_between_chart(
        df: pd.DataFrame,
        metric_name: str,
        metric_type: alt.StandardType,
        domain_name: str,
        domain_type: alt.StandardType,
        subtitle: Optional[str],
    ) -> alt.Chart:
        """
        Args:
            df: A pandas dataframe containing the data to be plotted
            metric_name: The name of the metric as it exists in the pandas dataframe
            metric_type: The altair data type for the metric being plotted
            domain_name: The name of the domain as it exists in the pandas dataframe
            domain_type: The altair data type for the domain being plotted

        Returns:
            An altair line chart with confidence intervals corresponding to "between" expectations
        """
        line_color: alt.HexColor = alt.HexColor(ColorPalettes.HEATMAP_6.value[4])

        metric_title: str = metric_name.replace("_", " ").title()
        domain_title: str = domain_name.title()

        batch_id: str = "batch_id"
        batch_id_type: alt.StandardType = AltairDataTypes.NOMINAL.value
        min_value: str = "min_value"
        min_value_type: alt.StandardType = AltairDataTypes.QUANTITATIVE.value
        max_value: str = "max_value"
        max_value_type: alt.StandardType = AltairDataTypes.QUANTITATIVE.value

        tooltip: List[alt.Tooltip] = [
            alt.Tooltip(field=batch_id, type=batch_id_type),
            alt.Tooltip(field=metric_name, type=metric_type, format=","),
            alt.Tooltip(field=min_value, type=min_value_type, format=","),
            alt.Tooltip(field=max_value, type=max_value_type, format=","),
        ]

        lower_limit: alt.Chart = (
            alt.Chart(data=df)
            .mark_line(color=line_color)
            .encode(
                x=alt.X(
                    domain_name,
                    type=domain_type,
                    title=domain_title,
                ),
                y=alt.Y(min_value, type=metric_type, title=metric_title),
                tooltip=tooltip,
            )
        )

        upper_limit: alt.Chart = (
            alt.Chart(data=df)
            .mark_line(color=line_color)
            .encode(
                x=alt.X(
                    domain_name,
                    type=domain_type,
                    title=domain_title,
                ),
                y=alt.Y(max_value, type=metric_type, title=metric_title),
                tooltip=tooltip,
            )
        )

        band: alt.Chart = (
            alt.Chart(data=df)
            .mark_area()
            .encode(
                x=alt.X(
                    domain_name,
                    type=domain_type,
                    title=domain_title,
                ),
                y=alt.Y(min_value, title=metric_title, type=metric_type),
                y2=alt.Y2(max_value, title=metric_title),
            )
        )

        line: alt.Chart = DataAssistantResult.get_line_chart(
            df=df,
            metric_name=metric_name,
            metric_type=metric_type,
            domain_name=domain_name,
            domain_type=domain_type,
<<<<<<< HEAD
        )

        # encode point color based on anomalies
        predicate: alt.expr.core.BinaryExpression = (
            (alt.datum.min_value > alt.datum[metric_name])
            & (alt.datum.max_value > alt.datum[metric_name])
        ) | (
            (alt.datum.min_value < alt.datum[metric_name])
            & (alt.datum.max_value < alt.datum[metric_name])
        )
        point_color_condition: alt.condition = alt.condition(
            predicate=predicate,
            if_false=alt.value(Colors.GREEN.value),
            if_true=alt.value(Colors.PINK.value),
        )

        anomaly_coded_points = line.layer[1].encode(
            color=point_color_condition, tooltip=tooltip
        )
        anomaly_coded_line = alt.layer(line.layer[0], anomaly_coded_points)

        return band + lower_limit + upper_limit + anomaly_coded_line

    @staticmethod
    def get_interactive_detail_multi_line_chart(
        column_dfs: List[Tuple[str, pd.DataFrame]],
        metric_name: str,
        metric_type: alt.StandardType,
        domain_name: str,
        domain_type: alt.StandardType,
    ) -> alt.VConcatChart:
        """
        Args:
            column_dfs: A list of tuples pairing pandas dataframes with the columns they correspond to
            metric_name: The name of the metric as it exists in the pandas dataframe
            metric_type: The altair data type for the metric being plotted
            domain_name: The name of the domain as it exists in the pandas dataframe
            domain_type: The altair data type for the domain being plotted

        Returns:
            A interactive detail altair multi-line chart
        """
        metric_title: str = metric_name.replace("_", " ").title()
        domain_title: str = domain_name.title()
        title: alt.TitleParams = alt.TitleParams(
            f"{metric_title} per {domain_title}",
            dy=-30,
        )

        batch_id: str = "batch_id"
        batch_id_title: str = batch_id.replace("_", " ").title().replace("Id", "ID")
        batch_id_type: alt.StandardType = AltairDataTypes.NOMINAL.value

        column_name: str = "column_name"
        column_name_title: str = "Column Name"
        column_name_type: alt.StandardType = AltairDataTypes.NOMINAL.value

        detail_title_font_size: int = 14
        detail_title_font_weight: str = "bold"

        line_chart_height: int = 150
        detail_line_chart_height: int = 75

        point_size: int = 50

        unselected_color: alt.value = alt.value("lightgray")

        selected_opacity: float = 1.0
        unselected_opacity: float = 0.4

        tooltip: List[alt.Tooltip] = [
            alt.Tooltip(
                field=column_name, type=column_name_type, title=column_name_title
            ),
            alt.Tooltip(field=batch_id, type=batch_id_type, title=batch_id_title),
            alt.Tooltip(
                field=metric_name, type=metric_type, title=metric_title, format=","
            ),
        ]

        df: pd.DataFrame = pd.DataFrame(
            columns=[column_name, "batch", batch_id, metric_name]
        )
        for column, column_df in column_dfs:
            column_df[column_name] = column
            df = pd.concat([df, column_df], axis=0)

        columns: List[str] = [" "] + pd.unique(df[column_name]).tolist()
        input_dropdown: alt.binding_select = alt.binding_select(
            options=columns, name="Select Column: "
        )
        selection: alt.selection_single = alt.selection_single(
            empty="none",
            bind=input_dropdown,
            fields=[column_name],
        )

        line: alt.Chart = (
            alt.Chart(df)
            .mark_line()
            .encode(
                x=alt.X(
                    domain_name,
                    type=domain_type,
                    axis=alt.Axis(ticks=False, title=None, labels=False),
                ),
                y=alt.Y(metric_name, type=metric_type, title=None),
                color=alt.condition(
                    selection,
                    alt.Color(
                        column_name,
                        type=AltairDataTypes.NOMINAL.value,
                        scale=alt.Scale(range=ColorPalettes.ORDINAL_7.value),
                        legend=None,
                    ),
                    unselected_color,
                ),
                opacity=alt.condition(
                    selection,
                    alt.value(selected_opacity),
                    alt.value(unselected_opacity),
                ),
                tooltip=tooltip,
            )
            .properties(height=line_chart_height, title=title)
        )

        points: alt.Chart = (
            alt.Chart(df)
            .mark_point(size=point_size)
            .encode(
                x=alt.X(
                    domain_name,
                    type=domain_type,
                    axis=alt.Axis(ticks=False, title=None, labels=False),
                ),
                y=alt.Y(metric_name, type=metric_type, title=None),
                color=alt.condition(
                    selection,
                    alt.value(Colors.GREEN.value),
                    unselected_color,
                ),
                opacity=alt.condition(
                    selection,
                    alt.value(selected_opacity),
                    alt.value(unselected_opacity),
                ),
                tooltip=tooltip,
            )
            .properties(height=line_chart_height, title=title)
        )

        highlight_line: alt.Chart = (
            alt.Chart(df)
            .mark_line(strokeWidth=2.5)
            .encode(
                x=alt.X(
                    domain_name,
                    type=domain_type,
                    axis=alt.Axis(ticks=False, title=None, labels=False),
                ),
                y=alt.Y(metric_name, type=metric_type, title=None),
                color=alt.condition(
                    selection,
                    alt.Color(
                        column_name,
                        type=AltairDataTypes.NOMINAL.value,
                        scale=alt.Scale(range=ColorPalettes.ORDINAL_7.value),
                        legend=None,
                    ),
                    unselected_color,
                ),
                opacity=alt.condition(
                    selection,
                    alt.value(selected_opacity),
                    alt.value(unselected_opacity),
                ),
                tooltip=tooltip,
            )
            .properties(height=line_chart_height, title=title)
            .transform_filter(selection)
        )

        highlight_points: alt.Chart = (
            alt.Chart(df)
            .mark_point(size=40)
            .encode(
                x=alt.X(
                    domain_name,
                    type=domain_type,
                    axis=alt.Axis(ticks=False, title=None, labels=False),
                ),
                y=alt.Y(metric_name, type=metric_type, title=None),
                color=alt.condition(
                    selection,
                    alt.value(Colors.GREEN.value),
                    unselected_color,
                ),
                opacity=alt.condition(
                    selection,
                    alt.value(selected_opacity),
                    alt.value(unselected_opacity),
                ),
                tooltip=tooltip,
            )
            .properties(height=line_chart_height, title=title)
            .transform_filter(selection)
        )

        detail_line: alt.Chart = (
            alt.Chart(
                df,
            )
            .mark_line()
            .encode(
                x=alt.X(
                    domain_name,
                    type=domain_type,
                    title=domain_title,
                ),
                y=alt.Y(metric_name, type=metric_type, title=None),
                color=alt.condition(
                    selection,
                    alt.Color(
                        column_name,
                        type=AltairDataTypes.NOMINAL.value,
                        scale=alt.Scale(range=ColorPalettes.ORDINAL_7.value),
                    ),
                    unselected_color,
                ),
                opacity=alt.condition(
                    selection,
                    alt.value(selected_opacity),
                    alt.value(unselected_opacity),
                ),
                tooltip=tooltip,
            )
            .properties(height=detail_line_chart_height)
            .transform_filter(selection)
        )

        detail_points: alt.Chart = (
            alt.Chart(
                df,
            )
            .mark_point(size=point_size)
            .encode(
                x=alt.X(
                    domain_name,
                    type=domain_type,
                    title=domain_title,
                ),
                y=alt.Y(metric_name, type=metric_type, title=None),
                color=alt.condition(
                    selection,
                    alt.value(Colors.GREEN.value),
                    unselected_color,
                ),
                opacity=alt.condition(
                    selection,
                    alt.value(selected_opacity),
                    alt.value(unselected_opacity),
                ),
                tooltip=tooltip,
            )
            .properties(height=detail_line_chart_height)
            .transform_filter(selection)
        )

        detail_title_column_names: pd.DataFrame = pd.DataFrame(
            {column_name: pd.unique(df[column_name])}
        )
        detail_title_column_titles: str = "column_title"
        detail_title_column_names[
            detail_title_column_titles
        ] = detail_title_column_names[column_name].apply(
            lambda x: f"Column ({x}) Selection Detail"
        )
        detail_title_text: alt.condition = alt.condition(
            selection, detail_title_column_titles, alt.value("")
        )

        detail_title = (
            alt.Chart(detail_title_column_names)
            .mark_text(
                color=Colors.PURPLE.value,
                fontSize=detail_title_font_size,
                fontWeight=detail_title_font_weight,
            )
            .encode(text=detail_title_text)
            .transform_filter(selection)
            .properties(height=10)
        )

        # special title for combined y-axis across two charts
        y_axis_title = alt.TitleParams(
            metric_title,
            color=Colors.PURPLE.value,
            orient="left",
            angle=270,
            fontSize=14,
            dx=70,
            dy=-5,
        )

        return (
            alt.VConcatChart(
                vconcat=[
                    line + points + highlight_line + highlight_points,
                    detail_title,
                    detail_line + detail_points,
                ],
            )
            .properties(title=y_axis_title)
            .add_selection(selection)
        )

    @staticmethod
    def get_interactive_detail_expect_column_values_to_be_between_chart(
        column_dfs: List[Tuple[str, pd.DataFrame]],
        metric_name: str,
        metric_type: alt.StandardType,
        domain_name: str,
        domain_type: alt.StandardType,
    ) -> alt.Chart:
        """
        Args:
            column_dfs: A list of tuples pairing pandas dataframes with the columns they correspond to
            metric_name: The name of the metric as it exists in the pandas dataframe
            metric_type: The altair data type for the metric being plotted
            domain_name: The name of the domain as it exists in the pandas dataframe
            domain_type: The altair data type for the domain being plotted

        Returns:
            An interactive detail multi line expect_column_values_to_be_between chart
        """
        line_color: alt.HexColor = alt.HexColor(ColorPalettes.HEATMAP_6.value[4])

        metric_title: str = metric_name.replace("_", " ").title()
        domain_title: str = domain_name.title()

        batch_id: str = "batch_id"
        batch_id_type: alt.StandardType = AltairDataTypes.NOMINAL.value
        min_value: str = "min_value"
        min_value_type: alt.StandardType = AltairDataTypes.QUANTITATIVE.value
        max_value: str = "max_value"
        max_value_type: alt.StandardType = AltairDataTypes.QUANTITATIVE.value
        strict_min: str = "strict_min"
        strict_min_type: alt.StandardType = AltairDataTypes.NOMINAL.value
        strict_max: str = "strict_max"
        strict_max_type: alt.StandardType = AltairDataTypes.NOMINAL.value

        tooltip: List[alt.Tooltip] = [
            alt.Tooltip(field=batch_id, type=batch_id_type),
            alt.Tooltip(field=metric_name, type=metric_type, format=","),
            alt.Tooltip(field=min_value, type=min_value_type, format=","),
            alt.Tooltip(field=max_value, type=max_value_type, format=","),
            alt.Tooltip(field=strict_min, type=strict_min_type),
            alt.Tooltip(field=strict_max, type=strict_max_type),
        ]

        column_name: str = "column_name"
        batch: str = "batch"

        df: pd.DataFrame = pd.DataFrame(
            columns=[
                column_name,
                batch,
                batch_id,
                metric_name,
                min_value,
                max_value,
                strict_min,
                strict_max,
            ]
        )
        for column, column_df in column_dfs:
            column_df[column_name] = column
            df = pd.concat([df, column_df], axis=0)

        df = df.drop(columns=["column"])

        detail_line_chart_height: int = 75

        interactive_detail_multi_line_chart: alt.VConcatChart = (
            DataAssistantResult.get_interactive_detail_multi_line_chart(
                column_dfs=column_dfs,
                metric_name=metric_name,
                metric_type=metric_type,
                domain_name=domain_name,
                domain_type=domain_type,
            )
        )

        # use existing selection
        selection_name: str = list(
            interactive_detail_multi_line_chart.vconcat[2].layer[0].selection.keys()
        )[0]
        selection_def: alt.SelectionDef = (
            interactive_detail_multi_line_chart.vconcat[2]
            .layer[0]
            .selection[selection_name]
        )
        selection: alt.selection = alt.selection(
            name=selection_name, **selection_def.to_dict()
        )

        lower_limit: alt.Chart = (
            alt.Chart(data=df)
            .mark_line(color=line_color)
            .encode(
                x=alt.X(
                    domain_name,
                    type=domain_type,
                    title=domain_title,
                ),
                y=alt.Y(min_value, type=metric_type, title=metric_title),
                tooltip=tooltip,
            )
            .properties(height=detail_line_chart_height)
            .transform_filter(selection)
        )

        upper_limit: alt.Chart = (
            alt.Chart(data=df)
            .mark_line(color=line_color)
            .encode(
                x=alt.X(
                    domain_name,
                    type=domain_type,
                    title=domain_title,
                ),
                y=alt.Y(max_value, type=metric_type, title=metric_title),
                tooltip=tooltip,
            )
            .properties(height=detail_line_chart_height)
            .transform_filter(selection)
        )

        band: alt.Chart = (
            alt.Chart(data=df)
            .mark_area()
            .encode(
                x=alt.X(
                    domain_name,
                    type=domain_type,
                    title=domain_title,
                ),
                y=alt.Y(min_value, title=metric_title, type=metric_type),
                y2=alt.Y2(max_value, title=metric_title),
            )
            .properties(height=detail_line_chart_height)
            .transform_filter(selection)
        )

        # encode point color based on anomalies
        predicate: alt.expr.core.BinaryExpression
        if strict_min and strict_max:
            predicate = (
                (alt.datum.min_value > alt.datum[metric_name])
                & (alt.datum.max_value > alt.datum[metric_name])
            ) | (
                (alt.datum.min_value < alt.datum[metric_name])
                & (alt.datum.max_value < alt.datum[metric_name])
            )
        elif strict_min:
            predicate = (
                (alt.datum.min_value > alt.datum[metric_name])
                & (alt.datum.max_value >= alt.datum[metric_name])
            ) | (
                (alt.datum.min_value < alt.datum[metric_name])
                & (alt.datum.max_value <= alt.datum[metric_name])
            )
        elif strict_max:
            predicate = (
                (alt.datum.min_value >= alt.datum[metric_name])
                & (alt.datum.max_value > alt.datum[metric_name])
            ) | (
                (alt.datum.min_value <= alt.datum[metric_name])
                & (alt.datum.max_value < alt.datum[metric_name])
            )
        else:
            predicate: alt.expr.core.BinaryExpression = (
                (alt.datum.min_value >= alt.datum[metric_name])
                & (alt.datum.max_value >= alt.datum[metric_name])
            ) | (
                (alt.datum.min_value <= alt.datum[metric_name])
                & (alt.datum.max_value <= alt.datum[metric_name])
=======
            subtitle=subtitle,
        )

        anomaly_coded_line: alt.Chart = (
            DataAssistantResult._determine_anomaly_coded_line(
                line, tooltip, metric_name
>>>>>>> c4cdfff2
            )
        point_color_condition: alt.condition = alt.condition(
            predicate=predicate,
            if_false=alt.value(Colors.GREEN.value),
            if_true=alt.value(Colors.PINK.value),
        )

        interactive_detail_multi_line_chart.vconcat[0].layer[3] = (
            interactive_detail_multi_line_chart.vconcat[0]
            .layer[3]
            .encode(color=point_color_condition, tooltip=tooltip)
        )

        interactive_detail_multi_line_chart.vconcat[2].layer[1] = (
            interactive_detail_multi_line_chart.vconcat[2]
            .layer[1]
            .encode(color=point_color_condition, tooltip=tooltip)
        )

        # add expectation kwargs
        detail_chart: alt.LayerChart = interactive_detail_multi_line_chart.vconcat[2]
        detail_chart_layers: list[alt.Chart] = [
            band,
            lower_limit,
            upper_limit,
            detail_chart.layer[0].encode(tooltip=tooltip),
            detail_chart.layer[1].encode(tooltip=tooltip),
        ]
        interactive_detail_multi_line_chart.vconcat[2].layer = detail_chart_layers

        return interactive_detail_multi_line_chart

    @abstractmethod
    def plot(
        self,
        prescriptive: bool = False,
        theme: Optional[Dict[str, Any]] = None,
    ) -> PlotResult:
        """
        Use contents of "DataAssistantResult" object to display mentrics and other detail for visualization purposes.

        Altair theme configuration reference:
            https://altair-viz.github.io/user_guide/configuration.html#top-level-chart-configuration

        Args:
            prescriptive: Type of plot to generate, prescriptive if True, descriptive if False
            theme: Altair top-level chart configuration dictionary

        Returns:
            PlotResult wrapper object around Altair charts.
        """
        pass<|MERGE_RESOLUTION|>--- conflicted
+++ resolved
@@ -262,7 +262,6 @@
             metric_type=metric_type,
             domain_name=domain_name,
             domain_type=domain_type,
-<<<<<<< HEAD
         )
 
         # encode point color based on anomalies
@@ -751,14 +750,6 @@
             ) | (
                 (alt.datum.min_value <= alt.datum[metric_name])
                 & (alt.datum.max_value <= alt.datum[metric_name])
-=======
-            subtitle=subtitle,
-        )
-
-        anomaly_coded_line: alt.Chart = (
-            DataAssistantResult._determine_anomaly_coded_line(
-                line, tooltip, metric_name
->>>>>>> c4cdfff2
             )
         point_color_condition: alt.condition = alt.condition(
             predicate=predicate,
