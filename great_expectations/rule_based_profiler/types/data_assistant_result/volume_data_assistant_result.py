--- conflicted
+++ resolved
@@ -143,13 +143,8 @@
         expectation_configurations: List[ExpectationConfiguration],
         include_column_names: Optional[List[str]],
         exclude_column_names: Optional[List[str]],
-<<<<<<< HEAD
         plot_mode: PlotMode,
     ) -> Tuple[alt.VConcatChart, List[alt.Chart]]:
-=======
-        prescriptive: bool,
-    ) -> Tuple[List[alt.VConcatChart], List[alt.Chart]]:
->>>>>>> f564d406
         def _filter(e: ExpectationConfiguration) -> bool:
             if e.expectation_type != "expect_column_unique_value_count_to_be_between":
                 return False
@@ -219,13 +214,9 @@
             df=df,
             metric_name=metric_name,
             metric_type=metric_type,
-<<<<<<< HEAD
             domain_name=domain_name,
             domain_type=domain_type,
             plot_mode=plot_mode,
-=======
-            prescriptive=prescriptive,
->>>>>>> f564d406
             subtitle=None,
         )
 
@@ -234,13 +225,9 @@
         df: pd.DataFrame,
         metric_name: str,
         metric_type: alt.StandardType,
-<<<<<<< HEAD
         domain_name: str,
         domain_type: alt.StandardType,
         plot_mode: PlotMode,
-=======
-        prescriptive: bool,
->>>>>>> f564d406
         subtitle: Optional[str],
     ) -> alt.Chart:
         plot_impl: Callable[
@@ -254,13 +241,8 @@
             ],
             alt.Chart,
         ]
-<<<<<<< HEAD
         if plot_mode is PlotMode.PRESCRIPTIVE:
             return_impl = self.get_expect_domain_values_to_be_between_chart
-=======
-        if prescriptive:
-            plot_impl = self.get_expect_domain_values_to_be_between_chart
->>>>>>> f564d406
         else:
             plot_impl = self.get_line_chart
 
@@ -276,17 +258,11 @@
         self,
         expectation_configurations: List[ExpectationConfiguration],
         attributed_metrics: Dict[Domain, Dict[str, ParameterNode]],
-<<<<<<< HEAD
         plot_mode: PlotMode,
     ) -> alt.Chart:
         column_dfs: List[
             pd.DataFrame
         ] = VolumeDataAssistantResult._create_column_dfs_for_charting(
-=======
-        prescriptive: bool,
-    ) -> List[alt.VConcatChart]:
-        column_dfs: List[pd.DataFrame] = self._create_column_dfs_for_charting(
->>>>>>> f564d406
             attributed_metrics=attributed_metrics,
             expectation_configurations=expectation_configurations,
             plot_mode=plot_mode,
@@ -306,13 +282,9 @@
             column_dfs=column_dfs,
             metric_name=metric_name,
             metric_type=metric_type,
-<<<<<<< HEAD
             domain_name=domain_name,
             domain_type=domain_type,
             plot_mode=plot_mode,
-=======
-            prescriptive=prescriptive,
->>>>>>> f564d406
         )
 
     def _create_return_chart_for_column_domain_expectation(
@@ -358,13 +330,9 @@
             df=df,
             metric_name=metric_name,
             metric_type=metric_type,
-<<<<<<< HEAD
             domain_name=domain_name,
             domain_type=domain_type,
             plot_mode=plot_mode,
-=======
-            prescriptive=prescriptive,
->>>>>>> f564d406
             subtitle=subtitle,
         )
 
@@ -373,15 +341,10 @@
         column_dfs: List[Tuple[str, pd.DataFrame]],
         metric_name: str,
         metric_type: alt.StandardType,
-<<<<<<< HEAD
         domain_name: str,
         domain_type: alt.StandardType,
         plot_mode: PlotMode,
     ) -> Tuple[alt.VConcatChart]:
-=======
-        prescriptive: bool,
-    ) -> List[alt.VConcatChart]:
->>>>>>> f564d406
         plot_impl: Callable[
             [
                 List[Tuple[str, pd.DataFrame]],
@@ -390,13 +353,8 @@
             ],
             alt.VConcatChart,
         ]
-<<<<<<< HEAD
         if plot_mode is PlotMode.PRESCRIPTIVE:
             display_impl = (
-=======
-        if prescriptive:
-            plot_impl = (
->>>>>>> f564d406
                 self.get_interactive_detail_expect_column_values_to_be_between_chart
             )
         else:
@@ -408,7 +366,6 @@
             metric_type=metric_type,
         )
 
-<<<<<<< HEAD
         return [display_chart]
 
     @staticmethod
@@ -491,7 +448,4 @@
             column_name: str = expectation_configuration.kwargs["column"]
             column_dfs.append((column_name, df))
 
-        return column_dfs
-=======
-        return [display_chart]
->>>>>>> f564d406
+        return column_dfs