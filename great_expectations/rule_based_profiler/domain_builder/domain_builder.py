--- conflicted
+++ resolved
@@ -119,16 +119,7 @@
 """
             )
 
-<<<<<<< HEAD
         return batch_ids[0]
-
-    @property
-    def batch_request(self) -> Optional[Union[BatchRequest, RuntimeBatchRequest, dict]]:
-        return self._batch_request
-
-    @property
-    def data_context(self) -> "DataContext":  # noqa: F821
-        return self._data_context
 
 
 def build_domains_from_column_names(column_names: List[str]) -> List[Domain]:
@@ -151,7 +142,4 @@
         for column_name in column_names
     ]
 
-    return domains
-=======
-        return batch_ids[0]
->>>>>>> b7905ce6
+    return domains