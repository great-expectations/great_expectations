from __future__ import annotations

from typing import (
    TYPE_CHECKING,
<<<<<<< HEAD
    Any,
=======
>>>>>>> 49bba0f0
    ClassVar,
    Dict,
    Iterable,
    List,
    Optional,
    Set,
    Tuple,
<<<<<<< HEAD
=======
    Type,
>>>>>>> 49bba0f0
    Union,
)

import great_expectations.exceptions as gx_exceptions
from great_expectations.core.domain import Domain, SemanticDomainTypes
from great_expectations.core.metric_domain_types import MetricDomainTypes
from great_expectations.rule_based_profiler.domain_builder import ColumnDomainBuilder
from great_expectations.rule_based_profiler.helpers.cardinality_checker import (
    AbsoluteCardinalityLimit,
    CardinalityChecker,
    CardinalityLimitMode,
    RelativeCardinalityLimit,
    validate_input_parameters,
)
from great_expectations.rule_based_profiler.helpers.util import (
    build_domains_from_column_names,
    get_parameter_value_and_validate_return_type,
    get_resolved_metrics_by_key,
)
from great_expectations.rule_based_profiler.parameter_container import (
    ParameterContainer,  # noqa: TCH001
)
from great_expectations.validator.computed_metric import MetricValue  # noqa: TCH001
from great_expectations.validator.metric_configuration import MetricConfiguration

if TYPE_CHECKING:
    from great_expectations.data_context.data_context.abstract_data_context import (
        AbstractDataContext,
    )
    from great_expectations.validator.validator import Validator


class CategoricalColumnDomainBuilder(ColumnDomainBuilder):
    """
    This DomainBuilder uses column cardinality to identify domains.
    """

    exclude_field_names: ClassVar[
        Set[str]
    ] = ColumnDomainBuilder.exclude_field_names | {
        "cardinality_checker",
    }
    cardinality_limit_modes: Type[CardinalityLimitMode] = CardinalityLimitMode

    def __init__(
        self,
        include_column_names: Optional[Union[str, Optional[List[str]]]] = None,
        exclude_column_names: Optional[Union[str, Optional[List[str]]]] = None,
        include_column_name_suffixes: Optional[Union[str, Iterable, List[str]]] = None,
        exclude_column_name_suffixes: Optional[Union[str, Iterable, List[str]]] = None,
        semantic_type_filter_module_name: Optional[str] = None,
        semantic_type_filter_class_name: Optional[str] = None,
        include_semantic_types: Optional[
            Union[str, SemanticDomainTypes, List[Union[str, SemanticDomainTypes]]]
        ] = None,
        exclude_semantic_types: Optional[
            Union[str, SemanticDomainTypes, List[Union[str, SemanticDomainTypes]]]
        ] = None,
        allowed_semantic_types_passthrough: Optional[
            Union[str, SemanticDomainTypes, List[Union[str, SemanticDomainTypes]]]
        ] = None,
        cardinality_limit_mode: Optional[Union[str, CardinalityLimitMode, dict]] = None,
        max_unique_values: Optional[Union[str, int]] = None,
        max_proportion_unique: Optional[Union[str, float]] = None,
        data_context: Optional[AbstractDataContext] = None,
    ) -> None:
        """Create column domains where cardinality is within the specified limit.

        Cardinality refers to the number of unique values in a given domain.
        Categorical generally refers to columns with relatively limited
        number of unique values.
        Limit mode can be absolute (number of unique values) or relative
        (proportion of unique values). You can choose one of: cardinality_limit_mode,
        max_unique_values or max_proportion_unique to specify the cardinality
        limit.
        Note that the limit must be met for each Batch separately.
        If other Batch objects contain additional columns, these will not be considered.

        Args:
            include_column_names: Explicitly specified desired columns (if None, it is computed based on active Batch).
            exclude_column_names: If provided, these columns are pre-filtered and excluded from consideration.
            include_column_name_suffixes: Explicitly specified desired suffixes for corresponding columns to match.
            exclude_column_name_suffixes: Explicitly specified desired suffixes for corresponding columns to not match.
            semantic_type_filter_module_name: module_name containing class that implements SemanticTypeFilter interfaces
            semantic_type_filter_class_name: class_name of class that implements SemanticTypeFilter interfaces
            include_semantic_types: single/multiple type specifications using SemanticDomainTypes (or str equivalents)
            to be included
            exclude_semantic_types: single/multiple type specifications using SemanticDomainTypes (or str equivalents)
            to be excluded
            allowed_semantic_types_passthrough: single/multiple type specifications using SemanticDomainTypes
            (or str equivalents) to be allowed without processing, if encountered among available column_names
            cardinality_limit_mode: CardinalityLimitMode or string name of the mode
                defining the maximum allowable cardinality to use when
                filtering columns.
                Accessible for convenience via CategoricalColumnDomainBuilder.cardinality_limit_modes e.g.:
                cardinality_limit_mode=CategoricalColumnDomainBuilder.cardinality_limit_modes.VERY_FEW,
            max_unique_values: number of max unique rows for a custom
                cardinality limit to use when filtering columns.
            max_proportion_unique: proportion of unique values for a
                custom cardinality limit to use when filtering columns.
            data_context: AbstractDataContext associated with this DomainBuilder
        """
        if exclude_column_names is None:
            exclude_column_names = [
                "id",
                "ID",
                "Id",
            ]

        if exclude_column_name_suffixes is None:
            exclude_column_name_suffixes = [
                "_id",
                "_ID",
            ]

        if exclude_semantic_types is None:
            exclude_semantic_types = [
                SemanticDomainTypes.BINARY,
                SemanticDomainTypes.CURRENCY,
                SemanticDomainTypes.IDENTIFIER,
            ]

        if allowed_semantic_types_passthrough is None:
            allowed_semantic_types_passthrough = [
                SemanticDomainTypes.LOGIC,
            ]

        self._allowed_semantic_types_passthrough: Optional[
            Union[str, SemanticDomainTypes, List[Union[str, SemanticDomainTypes]]]
        ] = allowed_semantic_types_passthrough

        super().__init__(
            include_column_names=include_column_names,
            exclude_column_names=exclude_column_names,
            include_column_name_suffixes=include_column_name_suffixes,
            exclude_column_name_suffixes=exclude_column_name_suffixes,
            semantic_type_filter_module_name=semantic_type_filter_module_name,
            semantic_type_filter_class_name=semantic_type_filter_class_name,
            include_semantic_types=include_semantic_types,
            exclude_semantic_types=exclude_semantic_types,
            data_context=data_context,
        )

        self._cardinality_limit_mode = cardinality_limit_mode
        self._max_unique_values = max_unique_values
        self._max_proportion_unique = max_proportion_unique

        self._cardinality_checker: Optional[CardinalityChecker] = None

    @property
    def domain_type(self) -> MetricDomainTypes:
        return MetricDomainTypes.COLUMN

    @property
    def allowed_semantic_types_passthrough(
        self,
    ) -> Optional[
        Union[str, SemanticDomainTypes, List[Union[str, SemanticDomainTypes]]]
    ]:
        return self._allowed_semantic_types_passthrough

    @allowed_semantic_types_passthrough.setter
    def allowed_semantic_types_passthrough(
        self,
        value: Optional[
            Union[str, SemanticDomainTypes, List[Union[str, SemanticDomainTypes]]]
        ],
    ) -> None:
        self._allowed_semantic_types_passthrough = value

    @property
    def cardinality_limit_mode(
        self,
    ) -> Optional[Union[str, CardinalityLimitMode, dict]]:
        return self._cardinality_limit_mode

    @cardinality_limit_mode.setter
    def cardinality_limit_mode(
        self, value: Optional[Union[str, CardinalityLimitMode, dict]]
    ) -> None:
        self._cardinality_limit_mode = value

    @property
    def max_unique_values(self) -> Optional[Union[str, int]]:
        return self._max_unique_values

    @property
    def max_proportion_unique(self) -> Optional[Union[str, float]]:
        return self._max_proportion_unique

    @property
    def cardinality_checker(self) -> Optional[CardinalityChecker]:
        return self._cardinality_checker

    def _get_domains(
        self,
        rule_name: str,
        variables: Optional[ParameterContainer] = None,
        runtime_configuration: Optional[dict] = None,
    ) -> List[Domain]:
        """Return domains matching the selected cardinality_limit_mode.

        Args:
            rule_name: name of Rule object, for which "Domain" objects are obtained.
            variables: Optional variables to substitute when evaluating.
            runtime_configuration: Additional run-time settings (see "Validator.DEFAULT_RUNTIME_CONFIGURATION").

        Returns:
            List of domains that match the desired cardinality.
        """
        batch_ids: Optional[List[str]] = self.get_batch_ids(variables=variables)

        validator: Optional[Validator] = self.get_validator(variables=variables)

        effective_column_names: List[str] = self.get_effective_column_names(
            batch_ids=batch_ids,
            validator=validator,
            variables=variables,
        )

        # Obtain cardinality_limit_mode from "rule state" (i.e., variables and parameters); from instance variable otherwise.
        cardinality_limit_mode: Optional[
            Union[str, CardinalityLimitMode, dict]
        ] = get_parameter_value_and_validate_return_type(
            domain=None,
            parameter_reference=self.cardinality_limit_mode,
            expected_return_type=None,
            variables=variables,
            parameters=None,
        )

        # Obtain max_unique_values from "rule state" (i.e., variables and parameters); from instance variable otherwise.
        max_unique_values: Optional[int] = get_parameter_value_and_validate_return_type(
            domain=None,
            parameter_reference=self.max_unique_values,
            expected_return_type=None,
            variables=variables,
            parameters=None,
        )

        # Obtain max_proportion_unique from "rule state" (i.e., variables and parameters); from instance variable otherwise.
        max_proportion_unique: Optional[
            float
        ] = get_parameter_value_and_validate_return_type(
            domain=None,
            parameter_reference=self.max_proportion_unique,
            expected_return_type=None,
            variables=variables,
            parameters=None,
        )

        validate_input_parameters(
            cardinality_limit_mode=cardinality_limit_mode,
            max_unique_values=max_unique_values,
            max_proportion_unique=max_proportion_unique,
        )

        self._cardinality_checker = CardinalityChecker(
            cardinality_limit_mode=cardinality_limit_mode,
            max_unique_values=max_unique_values,
            max_proportion_unique=max_proportion_unique,
        )

        # Obtain allowed_semantic_types_passthrough from "rule state" (i.e., variables and parameters); from instance variable otherwise.
        allowed_semantic_types_passthrough: Union[
            str, SemanticDomainTypes, List[Union[str, SemanticDomainTypes]]
        ] = get_parameter_value_and_validate_return_type(
            domain=None,
            parameter_reference=self.allowed_semantic_types_passthrough,
            expected_return_type=None,
            variables=variables,
            parameters=None,
        )
        allowed_semantic_types_passthrough = self.semantic_type_filter.parse_semantic_domain_type_argument(  # type: ignore[assignment,union-attr] # could be None
            semantic_types=allowed_semantic_types_passthrough
        )

        column_name: str

        allowed_column_names_passthrough: List[str] = [
            column_name
            for column_name in effective_column_names
            if self.semantic_type_filter.table_column_name_to_inferred_semantic_domain_type_map[  # type: ignore[operator,union-attr] # could be None
                column_name
            ]
            in allowed_semantic_types_passthrough
        ]

        effective_column_names = [
            column_name
            for column_name in effective_column_names
            if column_name not in allowed_column_names_passthrough
        ]

        metrics_for_cardinality_check: Dict[
            str, List[MetricConfiguration]
        ] = self._generate_metric_configurations_to_check_cardinality(
            column_names=effective_column_names, batch_ids=batch_ids
        )

        if validator is None:
            raise gx_exceptions.ProfilerExecutionError(
                message=f"Error: Failed to obtain Validator {self.__class__.__name__} (Validator is required for cardinality checks)."
            )

        candidate_column_names: List[
            str
        ] = self._column_names_meeting_cardinality_limit(
            validator=validator,
            metrics_for_cardinality_check=metrics_for_cardinality_check,
            runtime_configuration=runtime_configuration,
        )
        candidate_column_names.extend(allowed_column_names_passthrough)

        domains: List[Domain] = build_domains_from_column_names(
            rule_name=rule_name,
            column_names=candidate_column_names,
            domain_type=self.domain_type,
            table_column_name_to_inferred_semantic_domain_type_map=self.semantic_type_filter.table_column_name_to_inferred_semantic_domain_type_map,  # type: ignore[operator,union-attr] # could be None
        )

        return domains

    def _generate_metric_configurations_to_check_cardinality(
        self,
        column_names: List[str],
        batch_ids: Optional[List[str]] = None,
    ) -> Dict[str, List[MetricConfiguration]]:
        """Generate metric configurations used to compute metrics for checking cardinality.

        Args:
            column_names: List of column_names used to create metric configurations.
            batch_ids: List of batch_ids used to create metric configurations.

        Returns:
            Dictionary of the form {
                "my_column_name": List[MetricConfiguration],
            }
        """
        batch_ids = batch_ids or []

        cardinality_limit_mode: Union[
            AbsoluteCardinalityLimit, RelativeCardinalityLimit
        ] = self.cardinality_checker.cardinality_limit_mode  # type: ignore[union-attr] # could be None

        batch_id: str
        metric_configurations: Dict[str, List[MetricConfiguration]] = {
            column_name: [
                MetricConfiguration(
                    metric_name=cardinality_limit_mode.metric_name_defining_limit,
                    metric_domain_kwargs={
                        "column": column_name,
                        "batch_id": batch_id,
                    },
                    metric_value_kwargs=None,
                )
                for batch_id in batch_ids
            ]
            for column_name in column_names
        }

        return metric_configurations

    def _column_names_meeting_cardinality_limit(
        self,
        validator: Validator,
        metrics_for_cardinality_check: Dict[str, List[MetricConfiguration]],
        runtime_configuration: Optional[dict] = None,
    ) -> List[str]:
        """Compute cardinality and return column names meeting cardinality limit.

        Args:
            validator: Validator used to compute column cardinality.
            metrics_for_cardinality_check: metric configurations used to compute cardinality.
            runtime_configuration: Additional run-time settings (see "Validator.DEFAULT_RUNTIME_CONFIGURATION").

        Returns:
            List of column names meeting cardinality.
        """
        column_name: str
        resolved_metrics: Dict[Tuple[str, str, str], MetricValue]
        metric_value: MetricValue

        resolved_metrics_by_column_name: Dict[
            str, Dict[Tuple[str, str, str], MetricValue]
        ] = get_resolved_metrics_by_key(
            validator=validator,
            metric_configurations_by_key=metrics_for_cardinality_check,
            runtime_configuration=runtime_configuration,
        )

        candidate_column_names: List[str] = [
            column_name
            for column_name, resolved_metrics in resolved_metrics_by_column_name.items()
            if all(
                [
                    self.cardinality_checker.cardinality_within_limit(  # type: ignore[union-attr] # could be None
                        metric_value=metric_value
                    )
                    for metric_value in resolved_metrics.values()
                ]
            )
        ]

        return candidate_column_names<|MERGE_RESOLUTION|>--- conflicted
+++ resolved
@@ -2,10 +2,6 @@
 
 from typing import (
     TYPE_CHECKING,
-<<<<<<< HEAD
-    Any,
-=======
->>>>>>> 49bba0f0
     ClassVar,
     Dict,
     Iterable,
@@ -13,10 +9,7 @@
     Optional,
     Set,
     Tuple,
-<<<<<<< HEAD
-=======
     Type,
->>>>>>> 49bba0f0
     Union,
 )
 
