<<<<<<< HEAD
from numbers import Number
from typing import Any, Dict, List, Union
=======
from typing import Any, Dict, List, Optional, Union
>>>>>>> e73af89c

import altair as alt
import pandas as pd

from great_expectations.core.batch import BatchRequestBase
from great_expectations.data_context import BaseDataContext
from great_expectations.execution_engine.execution_engine import MetricDomainTypes
from great_expectations.rule_based_profiler.data_assistant import DataAssistant
from great_expectations.rule_based_profiler.parameter_builder import (
    MetricMultiBatchParameterBuilder,
    ParameterBuilder,
)
from great_expectations.rule_based_profiler.rule import Rule
from great_expectations.rule_based_profiler.types import (
    DOMAIN_KWARGS_PARAMETER_FULLY_QUALIFIED_NAME,
    DataAssistantResult,
    Domain,
)
from great_expectations.types import Colors


class VolumeDataAssistant(DataAssistant):
    """
    VolumeDataAssistant provides exploration and validation of "Data Volume" aspects of specified data Batch objects.

    Self-Initializing Expectations relevant for assessing "Data Volume" include:
        - "expect_table_row_count_to_be_between";
        # TODO: <Alex>ALEX Implement Self-Initializing Capability for "expect_column_unique_value_count_to_be_between".</Alex>
        - "expect_column_unique_value_count_to_be_between";
        - Others in the future.
    """

    def __init__(
        self,
        name: str,
        batch_request: Union[BatchRequestBase, dict],
        data_context: BaseDataContext = None,
    ):
        super().__init__(
            name=name,
            batch_request=batch_request,
            data_context=data_context,
        )

<<<<<<< HEAD
    def build(self) -> None:
        """
        Custom "Rule" objects can be added to "self.profiler" property after calling "super().build()".
        """
        super().build()

    def plot(self, data_assistant_result: DataAssistantResult):
        """
        VolumeDataAssistant-specific plots are defined with Altair and passed to "super().plot()" for display.
        """
        metric_name: str = self.metrics_parameter_builders_by_domain_type[
            MetricDomainTypes.TABLE
        ][0]["metric_name"]
        metric_label = metric_name.replace(".", " ").replace("_", " ").title()
        x_axis_label: str = "Batch"

        # available data types: https://altair-viz.github.io/user_guide/encoding.html#encoding-data-types
        x_axis_type: str = "nominal"
        metric_type: str = "quantitative"

        fully_qualified_parameter_name: str = (
            self.metrics_parameter_builders_by_domain_type[MetricDomainTypes.TABLE][0][
                "fully_qualified_parameter_name"
            ]
        )
        data: list[Number] = data_assistant_result.metrics[
            Domain(
                domain_type="table",
            )
        ][f"{fully_qualified_parameter_name}.value"]
        df: pd.DataFrame = pd.DataFrame(data, columns=[metric_label])
        df[x_axis_label] = df.index + 1

        # all available encodings https://altair-viz.github.io/user_guide/encoding.html
        charts: List[alt.Chart] = []

        line_chart_title: str = f"{metric_label} per {x_axis_label}"
        line_chart: alt.Chart = (
            alt.Chart(df, title=line_chart_title)
            .mark_line(color=Colors.BLUE_2.value)
            .encode(
                x=alt.X(x_axis_label, type=x_axis_type, axis=alt.Axis(labelAngle=90)),
                y=alt.Y(metric_label, type=metric_type),
            )
        )
        charts.append(line_chart)

        super().plot(charts=charts)

=======
>>>>>>> e73af89c
    @property
    def expectation_kwargs_by_expectation_type(self) -> Dict[str, Dict[str, Any]]:
        return {
            "expect_table_row_count_to_be_between": {
                "auto": True,
                "profiler_config": None,
            },
        }

    @property
    def metrics_parameter_builders_by_domain_type(
        self,
    ) -> Dict[MetricDomainTypes, List[ParameterBuilder]]:
        table_row_count_metric_multi_batch_parameter_builder: MetricMultiBatchParameterBuilder = MetricMultiBatchParameterBuilder(
            name="table_row_count",
            metric_name="table.row_count",
            metric_domain_kwargs=DOMAIN_KWARGS_PARAMETER_FULLY_QUALIFIED_NAME,
            metric_value_kwargs=None,
            enforce_numeric_metric=True,
            replace_nan_with_zero=True,
            reduce_scalar_metric=True,
            evaluation_parameter_builder_configs=None,
            json_serialize=True,
            batch_list=None,
            batch_request=None,
            data_context=None,
        )
        return {
            MetricDomainTypes.TABLE: [
                table_row_count_metric_multi_batch_parameter_builder,
            ],
        }

    @property
    def variables(self) -> Optional[Dict[str, Any]]:
        return None

    @property
    def rules(self) -> Optional[List[Rule]]:
        return None<|MERGE_RESOLUTION|>--- conflicted
+++ resolved
@@ -1,9 +1,5 @@
-<<<<<<< HEAD
 from numbers import Number
-from typing import Any, Dict, List, Union
-=======
 from typing import Any, Dict, List, Optional, Union
->>>>>>> e73af89c
 
 import altair as alt
 import pandas as pd
@@ -48,7 +44,6 @@
             data_context=data_context,
         )
 
-<<<<<<< HEAD
     def build(self) -> None:
         """
         Custom "Rule" objects can be added to "self.profiler" property after calling "super().build()".
@@ -98,8 +93,6 @@
 
         super().plot(charts=charts)
 
-=======
->>>>>>> e73af89c
     @property
     def expectation_kwargs_by_expectation_type(self) -> Dict[str, Dict[str, Any]]:
         return {
