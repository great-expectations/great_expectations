from typing import Any, Dict, List, Optional

from great_expectations.rule_based_profiler.config import ParameterBuilderConfig
from great_expectations.rule_based_profiler.data_assistant import DataAssistant
from great_expectations.rule_based_profiler.data_assistant.data_assistant import (
    build_map_metric_rule,
)
from great_expectations.rule_based_profiler.domain_builder import (
    CategoricalColumnDomainBuilder,
    ColumnDomainBuilder,
    TableDomainBuilder,
)
from great_expectations.rule_based_profiler.expectation_configuration_builder import (
    DefaultExpectationConfigurationBuilder,
    ExpectationConfigurationBuilder,
)
from great_expectations.rule_based_profiler.helpers.cardinality_checker import (
    CardinalityLimitMode,
)
from great_expectations.rule_based_profiler.helpers.util import sanitize_parameter_name
from great_expectations.rule_based_profiler.parameter_builder import (
    MeanTableColumnsSetMatchMultiBatchParameterBuilder,
    MetricMultiBatchParameterBuilder,
    ParameterBuilder,
    ValueSetMultiBatchParameterBuilder,
)
from great_expectations.rule_based_profiler.parameter_builder.numeric_metric_range_multi_batch_parameter_builder import (
    NumericMetricRangeMultiBatchParameterBuilder,
)
from great_expectations.rule_based_profiler.rule import Rule
from great_expectations.rule_based_profiler.types import (
    DOMAIN_KWARGS_PARAMETER_FULLY_QUALIFIED_NAME,
    FULLY_QUALIFIED_PARAMETER_NAME_METADATA_KEY,
    FULLY_QUALIFIED_PARAMETER_NAME_SEPARATOR_CHARACTER,
    FULLY_QUALIFIED_PARAMETER_NAME_VALUE_KEY,
    VARIABLES_KEY,
    SemanticDomainTypes,
)
from great_expectations.rule_based_profiler.types.data_assistant_result import (
    DataAssistantResult,
    OnboardingDataAssistantResult,
)
from great_expectations.validator.validator import Validator


class OnboardingDataAssistant(DataAssistant):
    """
    OnboardingDataAssistant provides dataset exploration and validation to help with Great Expectations "Onboarding".
    """

    __alias__: str = "onboarding"

    def __init__(
        self,
        name: str,
        validator: Validator,
    ) -> None:
        super().__init__(
            name=name,
            validator=validator,
        )

    def get_variables(self) -> Optional[Dict[str, Any]]:
        """
        Returns:
            Optional "variables" configuration attribute name/value pairs (overrides), commonly-used in Builder objects.
        """
        return None

    def get_rules(self) -> Optional[List[Rule]]:
        """
        Returns:
            Optional custom list of "Rule" objects implementing particular "DataAssistant" functionality.
        """
        table_rule: Rule = self._build_table_rule()
        column_value_uniqueness_rule: Rule = build_map_metric_rule(
            rule_name="column_value_uniqueness_rule",
            expectation_type="expect_column_values_to_be_unique",
            map_metric_name="column_values.unique",
            include_column_names=None,
            exclude_column_names=None,
            include_column_name_suffixes=None,
            exclude_column_name_suffixes=None,
            semantic_type_filter_module_name=None,
            semantic_type_filter_class_name=None,
            include_semantic_types=None,
            exclude_semantic_types=None,
            max_unexpected_values=0,
            max_unexpected_ratio=None,
            min_max_unexpected_values_proportion=9.75e-1,
        )
        column_value_nullity_rule: Rule = build_map_metric_rule(
            rule_name="column_value_nullity_rule",
            expectation_type="expect_column_values_to_be_null",
            map_metric_name="column_values.null",
            include_column_names=None,
            exclude_column_names=None,
            include_column_name_suffixes=None,
            exclude_column_name_suffixes=None,
            semantic_type_filter_module_name=None,
            semantic_type_filter_class_name=None,
            include_semantic_types=None,
            exclude_semantic_types=None,
            max_unexpected_values=0,
            max_unexpected_ratio=None,
            min_max_unexpected_values_proportion=9.75e-1,
        )
        column_value_nonnullity_rule: Rule = build_map_metric_rule(
            rule_name="column_value_nonnullity_rule",
            expectation_type="expect_column_values_to_not_be_null",
            map_metric_name="column_values.nonnull",
            include_column_names=None,
            exclude_column_names=None,
            include_column_name_suffixes=None,
            exclude_column_name_suffixes=None,
            semantic_type_filter_module_name=None,
            semantic_type_filter_class_name=None,
            include_semantic_types=None,
            exclude_semantic_types=None,
            max_unexpected_values=0,
            max_unexpected_ratio=None,
            min_max_unexpected_values_proportion=9.75e-1,
        )
<<<<<<< HEAD
        numeric_rule: Rule = self._build_numeric_rule()
        datetime_rule: Rule = self._build_datetime_rule()
        categorical_rule: Rule = self._build_categorical_rule()
        text_rule: Rule = self._build_text_rule()
=======
        numeric_columns_rule: Rule = self._build_numeric_columns_rule()
        datetime_columns_rule: Rule = self._build_datetime_columns_rule()
        categorical_columns_rule: Rule = self._build_categorical_columns_rule()
>>>>>>> abc90626

        return [
            table_rule,
            column_value_uniqueness_rule,
            column_value_nullity_rule,
            column_value_nonnullity_rule,
<<<<<<< HEAD
            numeric_rule,
            datetime_rule,
            categorical_rule,
            text_rule,
=======
            numeric_columns_rule,
            datetime_columns_rule,
            categorical_columns_rule,
>>>>>>> abc90626
        ]

    def _build_data_assistant_result(
        self, data_assistant_result: DataAssistantResult
    ) -> DataAssistantResult:
        return OnboardingDataAssistantResult(
            batch_id_to_batch_identifier_display_name_map=data_assistant_result.batch_id_to_batch_identifier_display_name_map,
            profiler_config=data_assistant_result.profiler_config,
            metrics_by_domain=data_assistant_result.metrics_by_domain,
            expectation_configurations=data_assistant_result.expectation_configurations,
            citation=data_assistant_result.citation,
            execution_time=data_assistant_result.execution_time,
        )

    @staticmethod
    def _build_table_rule() -> Rule:
        """
        This method builds "Rule" object focused on emitting "ExpectationConfiguration" objects for table "Domain" type.
        """
        # Step-1: Instantiate "TableDomainBuilder" object.

        table_domain_builder: TableDomainBuilder = TableDomainBuilder(
            data_context=None,
        )

        # Step-2: Declare "ParameterBuilder" for every metric of interest.

        table_row_count_metric_multi_batch_parameter_builder_for_metrics: ParameterBuilder = DataAssistant.commonly_used_parameter_builders.get_table_row_count_metric_multi_batch_parameter_builder(
            json_serialize=True
        )
        table_columns_metric_multi_batch_parameter_builder_for_metrics: ParameterBuilder = DataAssistant.commonly_used_parameter_builders.get_table_columns_metric_multi_batch_parameter_builder(
            json_serialize=True
        )

        # Step-3: Declare "ParameterBuilder" for every "validation" need in "ExpectationConfigurationBuilder" objects.

        table_row_count_range_parameter_builder_for_validations: ParameterBuilder = DataAssistant.commonly_used_parameter_builders.build_numeric_metric_range_multi_batch_parameter_builder(
            metric_name="table.row_count",
            metric_value_kwargs=None,
            json_serialize=True,
        )
        mean_table_columns_set_match_multi_batch_parameter_builder_config: ParameterBuilder = MeanTableColumnsSetMatchMultiBatchParameterBuilder(
            name="column_names_set_estimator",
            metric_domain_kwargs=DOMAIN_KWARGS_PARAMETER_FULLY_QUALIFIED_NAME,
            metric_value_kwargs=None,
            evaluation_parameter_builder_configs=None,
            json_serialize=True,
        )

        validation_parameter_builder_configs: Optional[List[ParameterBuilderConfig]]

        # Step-4: Pass "validation" "ParameterBuilderConfig" objects to every "DefaultExpectationConfigurationBuilder", responsible for emitting "ExpectationConfiguration" (with specified "expectation_type").

        validation_parameter_builder_configs = [
            ParameterBuilderConfig(
                **table_row_count_range_parameter_builder_for_validations.to_json_dict(),
            ),
        ]
        expect_table_row_count_to_be_between_expectation_configuration_builder: DefaultExpectationConfigurationBuilder = DefaultExpectationConfigurationBuilder(
            expectation_type="expect_table_row_count_to_be_between",
            validation_parameter_builder_configs=validation_parameter_builder_configs,
            min_value=f"{table_row_count_range_parameter_builder_for_validations.fully_qualified_parameter_name}{FULLY_QUALIFIED_PARAMETER_NAME_SEPARATOR_CHARACTER}{FULLY_QUALIFIED_PARAMETER_NAME_VALUE_KEY}[0]",
            max_value=f"{table_row_count_range_parameter_builder_for_validations.fully_qualified_parameter_name}{FULLY_QUALIFIED_PARAMETER_NAME_SEPARATOR_CHARACTER}{FULLY_QUALIFIED_PARAMETER_NAME_VALUE_KEY}[1]",
            meta={
                "profiler_details": f"{table_row_count_range_parameter_builder_for_validations.fully_qualified_parameter_name}{FULLY_QUALIFIED_PARAMETER_NAME_SEPARATOR_CHARACTER}{FULLY_QUALIFIED_PARAMETER_NAME_METADATA_KEY}",
            },
        )

        validation_parameter_builder_configs = [
            ParameterBuilderConfig(
                **mean_table_columns_set_match_multi_batch_parameter_builder_config.to_json_dict(),
            ),
        ]
        expect_table_columns_to_match_set_expectation_configuration_builder: DefaultExpectationConfigurationBuilder = DefaultExpectationConfigurationBuilder(
            expectation_type="expect_table_columns_to_match_set",
            validation_parameter_builder_configs=validation_parameter_builder_configs,
            condition=f"{mean_table_columns_set_match_multi_batch_parameter_builder_config.fully_qualified_parameter_name}{FULLY_QUALIFIED_PARAMETER_NAME_SEPARATOR_CHARACTER}{FULLY_QUALIFIED_PARAMETER_NAME_METADATA_KEY}{FULLY_QUALIFIED_PARAMETER_NAME_SEPARATOR_CHARACTER}success_ratio >= {VARIABLES_KEY}success_ratio",
            column_set=f"{mean_table_columns_set_match_multi_batch_parameter_builder_config.fully_qualified_parameter_name}{FULLY_QUALIFIED_PARAMETER_NAME_SEPARATOR_CHARACTER}{FULLY_QUALIFIED_PARAMETER_NAME_VALUE_KEY}",
            exact_match=f"{VARIABLES_KEY}exact_match",
            meta={
                "profiler_details": f"{mean_table_columns_set_match_multi_batch_parameter_builder_config.fully_qualified_parameter_name}{FULLY_QUALIFIED_PARAMETER_NAME_SEPARATOR_CHARACTER}{FULLY_QUALIFIED_PARAMETER_NAME_METADATA_KEY}",
            },
        )

        # Step-5: Instantiate and return "Rule" object, comprised of "variables", "domain_builder", "parameter_builders", and "expectation_configuration_builders" components.

        variables: dict = {
            "false_positive_rate": 0.05,
            "quantile_statistic_interpolation_method": "auto",
            "estimator": "bootstrap",
            "n_resamples": 9999,
            "random_seed": None,
            "include_estimator_samples_histogram_in_details": False,
            "truncate_values": {
                "lower_bound": 0,
                "upper_bound": None,
            },
            "round_decimals": 0,
            "exact_match": None,
            "success_ratio": 1.0,
        }
        parameter_builders: List[ParameterBuilder] = [
            table_row_count_metric_multi_batch_parameter_builder_for_metrics,
            table_columns_metric_multi_batch_parameter_builder_for_metrics,
        ]
        expectation_configuration_builders: List[ExpectationConfigurationBuilder] = [
            expect_table_row_count_to_be_between_expectation_configuration_builder,
            expect_table_columns_to_match_set_expectation_configuration_builder,
        ]
        rule: Rule = Rule(
            name="table_rule",
            variables=variables,
            domain_builder=table_domain_builder,
            parameter_builders=parameter_builders,
            expectation_configuration_builders=expectation_configuration_builders,
        )

        return rule

    @staticmethod
    def _build_numeric_columns_rule() -> Rule:
        """
        This method builds "Rule" object focused on emitting "ExpectationConfiguration" objects for numeric columns.
        """

        # Step-1: Instantiate "ColumnDomainBuilder" for selecting numeric columns (but not "ID-type" columns).

        numeric_column_type_domain_builder: ColumnDomainBuilder = ColumnDomainBuilder(
            include_column_names=None,
            exclude_column_names=None,
            include_column_name_suffixes=None,
            exclude_column_name_suffixes=[
                "_id",
            ],
            semantic_type_filter_module_name=None,
            semantic_type_filter_class_name=None,
            include_semantic_types=[
                SemanticDomainTypes.NUMERIC,
            ],
            exclude_semantic_types=[
                SemanticDomainTypes.IDENTIFIER,
            ],
            data_context=None,
        )

        # Step-2: Declare "ParameterBuilder" for every metric of interest.

        column_histogram_metric_multi_batch_parameter_builder_for_metrics: ParameterBuilder = DataAssistant.commonly_used_parameter_builders.get_column_histogram_metric_multi_batch_parameter_builder(
            json_serialize=True
        )
        column_column_quantile_values_metric_multi_batch_parameter_builder_for_metrics: ParameterBuilder = DataAssistant.commonly_used_parameter_builders.get_column_quantile_values_metric_multi_batch_parameter_builder(
            json_serialize=True
        )
        column_min_metric_multi_batch_parameter_builder_for_metrics: ParameterBuilder = DataAssistant.commonly_used_parameter_builders.get_column_min_metric_multi_batch_parameter_builder(
            json_serialize=True
        )
        column_max_metric_multi_batch_parameter_builder_for_metrics: ParameterBuilder = DataAssistant.commonly_used_parameter_builders.get_column_max_metric_multi_batch_parameter_builder(
            json_serialize=True
        )
        column_median_metric_multi_batch_parameter_builder_for_metrics: ParameterBuilder = DataAssistant.commonly_used_parameter_builders.get_column_median_metric_multi_batch_parameter_builder(
            json_serialize=True
        )
        column_mean_metric_multi_batch_parameter_builder_for_metrics: ParameterBuilder = DataAssistant.commonly_used_parameter_builders.get_column_mean_metric_multi_batch_parameter_builder(
            json_serialize=True
        )
        column_standard_deviation_metric_multi_batch_parameter_builder_for_metrics: ParameterBuilder = DataAssistant.commonly_used_parameter_builders.get_column_standard_deviation_metric_multi_batch_parameter_builder(
            json_serialize=True
        )

        # Step-3: Declare "ParameterBuilder" for every "validation" need in "ExpectationConfigurationBuilder" objects.

        column_min_values_range_parameter_builder_for_validations: ParameterBuilder = DataAssistant.commonly_used_parameter_builders.build_numeric_metric_range_multi_batch_parameter_builder(
            metric_name="column.min",
            metric_value_kwargs=None,
            json_serialize=True,
        )
        column_max_values_range_parameter_builder_for_validations: ParameterBuilder = DataAssistant.commonly_used_parameter_builders.build_numeric_metric_range_multi_batch_parameter_builder(
            metric_name="column.max",
            metric_value_kwargs=None,
            json_serialize=True,
        )
        column_quantile_values_range_parameter_builder_for_validations: ParameterBuilder = DataAssistant.commonly_used_parameter_builders.build_numeric_metric_range_multi_batch_parameter_builder(
            metric_name="column.quantile_values",
            metric_value_kwargs={
                "quantiles": f"{VARIABLES_KEY}quantiles",
                "allow_relative_error": f"{VARIABLES_KEY}allow_relative_error",
            },
            json_serialize=True,
        )
        column_median_values_range_parameter_builder_for_validations: ParameterBuilder = DataAssistant.commonly_used_parameter_builders.build_numeric_metric_range_multi_batch_parameter_builder(
            metric_name="column.median",
            metric_value_kwargs=None,
            json_serialize=True,
        )
        column_mean_values_range_parameter_builder_for_validations: ParameterBuilder = DataAssistant.commonly_used_parameter_builders.build_numeric_metric_range_multi_batch_parameter_builder(
            metric_name="column.mean",
            metric_value_kwargs=None,
            json_serialize=True,
        )
        column_standard_deviation_values_range_parameter_builder_for_validations: ParameterBuilder = DataAssistant.commonly_used_parameter_builders.build_numeric_metric_range_multi_batch_parameter_builder(
            metric_name="column.standard_deviation",
            metric_value_kwargs=None,
            json_serialize=True,
        )

        validation_parameter_builder_configs: Optional[List[ParameterBuilderConfig]]

        # Step-4: Pass "validation" "ParameterBuilderConfig" objects to every "DefaultExpectationConfigurationBuilder", responsible for emitting "ExpectationConfiguration" (with specified "expectation_type").

        validation_parameter_builder_configs = [
            ParameterBuilderConfig(
                **column_min_values_range_parameter_builder_for_validations.to_json_dict(),
            ),
        ]
        expect_column_min_to_be_between_expectation_configuration_builder: DefaultExpectationConfigurationBuilder = DefaultExpectationConfigurationBuilder(
            expectation_type="expect_column_min_to_be_between",
            validation_parameter_builder_configs=validation_parameter_builder_configs,
            column=f"{DOMAIN_KWARGS_PARAMETER_FULLY_QUALIFIED_NAME}{FULLY_QUALIFIED_PARAMETER_NAME_SEPARATOR_CHARACTER}column",
            min_value=f"{column_min_values_range_parameter_builder_for_validations.fully_qualified_parameter_name}{FULLY_QUALIFIED_PARAMETER_NAME_SEPARATOR_CHARACTER}{FULLY_QUALIFIED_PARAMETER_NAME_VALUE_KEY}[0]",
            max_value=f"{column_min_values_range_parameter_builder_for_validations.fully_qualified_parameter_name}{FULLY_QUALIFIED_PARAMETER_NAME_SEPARATOR_CHARACTER}{FULLY_QUALIFIED_PARAMETER_NAME_VALUE_KEY}[1]",
            strict_min=f"{VARIABLES_KEY}strict_min",
            strict_max=f"{VARIABLES_KEY}strict_max",
            meta={
                "profiler_details": f"{column_min_values_range_parameter_builder_for_validations.fully_qualified_parameter_name}{FULLY_QUALIFIED_PARAMETER_NAME_SEPARATOR_CHARACTER}{FULLY_QUALIFIED_PARAMETER_NAME_METADATA_KEY}",
            },
        )

        validation_parameter_builder_configs = [
            ParameterBuilderConfig(
                **column_max_values_range_parameter_builder_for_validations.to_json_dict(),
            ),
        ]
        expect_column_max_to_be_between_expectation_configuration_builder: DefaultExpectationConfigurationBuilder = DefaultExpectationConfigurationBuilder(
            expectation_type="expect_column_max_to_be_between",
            validation_parameter_builder_configs=validation_parameter_builder_configs,
            column=f"{DOMAIN_KWARGS_PARAMETER_FULLY_QUALIFIED_NAME}{FULLY_QUALIFIED_PARAMETER_NAME_SEPARATOR_CHARACTER}column",
            min_value=f"{column_max_values_range_parameter_builder_for_validations.fully_qualified_parameter_name}{FULLY_QUALIFIED_PARAMETER_NAME_SEPARATOR_CHARACTER}{FULLY_QUALIFIED_PARAMETER_NAME_VALUE_KEY}[0]",
            max_value=f"{column_max_values_range_parameter_builder_for_validations.fully_qualified_parameter_name}{FULLY_QUALIFIED_PARAMETER_NAME_SEPARATOR_CHARACTER}{FULLY_QUALIFIED_PARAMETER_NAME_VALUE_KEY}[1]",
            strict_min=f"{VARIABLES_KEY}strict_min",
            strict_max=f"{VARIABLES_KEY}strict_max",
            meta={
                "profiler_details": f"{column_max_values_range_parameter_builder_for_validations.fully_qualified_parameter_name}{FULLY_QUALIFIED_PARAMETER_NAME_SEPARATOR_CHARACTER}{FULLY_QUALIFIED_PARAMETER_NAME_METADATA_KEY}",
            },
        )

        validation_parameter_builder_configs = [
            ParameterBuilderConfig(
                **column_min_values_range_parameter_builder_for_validations.to_json_dict(),
            ),
            ParameterBuilderConfig(
                **column_max_values_range_parameter_builder_for_validations.to_json_dict(),
            ),
        ]
        expect_column_values_to_be_between_expectation_configuration_builder: DefaultExpectationConfigurationBuilder = DefaultExpectationConfigurationBuilder(
            expectation_type="expect_column_values_to_be_between",
            validation_parameter_builder_configs=validation_parameter_builder_configs,
            column=f"{DOMAIN_KWARGS_PARAMETER_FULLY_QUALIFIED_NAME}{FULLY_QUALIFIED_PARAMETER_NAME_SEPARATOR_CHARACTER}column",
            min_value=f"{column_min_values_range_parameter_builder_for_validations.fully_qualified_parameter_name}{FULLY_QUALIFIED_PARAMETER_NAME_SEPARATOR_CHARACTER}{FULLY_QUALIFIED_PARAMETER_NAME_VALUE_KEY}[0]",
            max_value=f"{column_max_values_range_parameter_builder_for_validations.fully_qualified_parameter_name}{FULLY_QUALIFIED_PARAMETER_NAME_SEPARATOR_CHARACTER}{FULLY_QUALIFIED_PARAMETER_NAME_VALUE_KEY}[1]",
            mostly=f"{VARIABLES_KEY}mostly",
            strict_min=f"{VARIABLES_KEY}strict_min",
            strict_max=f"{VARIABLES_KEY}strict_max",
            meta={
                "profiler_details": {
                    "column_min_values_range_estimator": f"{column_min_values_range_parameter_builder_for_validations.fully_qualified_parameter_name}{FULLY_QUALIFIED_PARAMETER_NAME_SEPARATOR_CHARACTER}{FULLY_QUALIFIED_PARAMETER_NAME_METADATA_KEY}",
                    "column_max_values_range_estimator": f"{column_max_values_range_parameter_builder_for_validations.fully_qualified_parameter_name}{FULLY_QUALIFIED_PARAMETER_NAME_SEPARATOR_CHARACTER}{FULLY_QUALIFIED_PARAMETER_NAME_METADATA_KEY}",
                },
            },
        )

        validation_parameter_builder_configs = [
            ParameterBuilderConfig(
                **column_quantile_values_range_parameter_builder_for_validations.to_json_dict(),
            ),
        ]
        expect_expect_column_quantile_values_to_be_between_expectation_configuration_builder: DefaultExpectationConfigurationBuilder = DefaultExpectationConfigurationBuilder(
            expectation_type="expect_column_quantile_values_to_be_between",
            validation_parameter_builder_configs=validation_parameter_builder_configs,
            column=f"{DOMAIN_KWARGS_PARAMETER_FULLY_QUALIFIED_NAME}{FULLY_QUALIFIED_PARAMETER_NAME_SEPARATOR_CHARACTER}column",
            quantile_ranges={
                "quantiles": f"{VARIABLES_KEY}quantiles",
                "value_ranges": f"{column_quantile_values_range_parameter_builder_for_validations.fully_qualified_parameter_name}{FULLY_QUALIFIED_PARAMETER_NAME_SEPARATOR_CHARACTER}{FULLY_QUALIFIED_PARAMETER_NAME_VALUE_KEY}",
            },
            allow_relative_error=f"{VARIABLES_KEY}allow_relative_error",
            meta={
                "profiler_details": f"{column_max_values_range_parameter_builder_for_validations.fully_qualified_parameter_name}{FULLY_QUALIFIED_PARAMETER_NAME_SEPARATOR_CHARACTER}{FULLY_QUALIFIED_PARAMETER_NAME_METADATA_KEY}",
            },
        )

        validation_parameter_builder_configs = [
            ParameterBuilderConfig(
                **column_median_values_range_parameter_builder_for_validations.to_json_dict(),
            ),
        ]
        expect_column_median_to_be_between_expectation_configuration_builder: DefaultExpectationConfigurationBuilder = DefaultExpectationConfigurationBuilder(
            expectation_type="expect_column_median_to_be_between",
            validation_parameter_builder_configs=validation_parameter_builder_configs,
            column=f"{DOMAIN_KWARGS_PARAMETER_FULLY_QUALIFIED_NAME}{FULLY_QUALIFIED_PARAMETER_NAME_SEPARATOR_CHARACTER}column",
            min_value=f"{column_median_values_range_parameter_builder_for_validations.fully_qualified_parameter_name}{FULLY_QUALIFIED_PARAMETER_NAME_SEPARATOR_CHARACTER}{FULLY_QUALIFIED_PARAMETER_NAME_VALUE_KEY}[0]",
            max_value=f"{column_median_values_range_parameter_builder_for_validations.fully_qualified_parameter_name}{FULLY_QUALIFIED_PARAMETER_NAME_SEPARATOR_CHARACTER}{FULLY_QUALIFIED_PARAMETER_NAME_VALUE_KEY}[1]",
            strict_min=f"{VARIABLES_KEY}strict_min",
            strict_max=f"{VARIABLES_KEY}strict_max",
            meta={
                "profiler_details": f"{column_median_values_range_parameter_builder_for_validations.fully_qualified_parameter_name}{FULLY_QUALIFIED_PARAMETER_NAME_SEPARATOR_CHARACTER}{FULLY_QUALIFIED_PARAMETER_NAME_METADATA_KEY}",
            },
        )

        validation_parameter_builder_configs = [
            ParameterBuilderConfig(
                **column_mean_values_range_parameter_builder_for_validations.to_json_dict(),
            ),
        ]
        expect_column_mean_to_be_between_expectation_configuration_builder: DefaultExpectationConfigurationBuilder = DefaultExpectationConfigurationBuilder(
            expectation_type="expect_column_mean_to_be_between",
            validation_parameter_builder_configs=validation_parameter_builder_configs,
            column=f"{DOMAIN_KWARGS_PARAMETER_FULLY_QUALIFIED_NAME}{FULLY_QUALIFIED_PARAMETER_NAME_SEPARATOR_CHARACTER}column",
            min_value=f"{column_mean_values_range_parameter_builder_for_validations.fully_qualified_parameter_name}{FULLY_QUALIFIED_PARAMETER_NAME_SEPARATOR_CHARACTER}{FULLY_QUALIFIED_PARAMETER_NAME_VALUE_KEY}[0]",
            max_value=f"{column_mean_values_range_parameter_builder_for_validations.fully_qualified_parameter_name}{FULLY_QUALIFIED_PARAMETER_NAME_SEPARATOR_CHARACTER}{FULLY_QUALIFIED_PARAMETER_NAME_VALUE_KEY}[1]",
            strict_min=f"{VARIABLES_KEY}strict_min",
            strict_max=f"{VARIABLES_KEY}strict_max",
            meta={
                "profiler_details": f"{column_mean_values_range_parameter_builder_for_validations.fully_qualified_parameter_name}{FULLY_QUALIFIED_PARAMETER_NAME_SEPARATOR_CHARACTER}{FULLY_QUALIFIED_PARAMETER_NAME_METADATA_KEY}",
            },
        )

        validation_parameter_builder_configs = [
            ParameterBuilderConfig(
                **column_standard_deviation_values_range_parameter_builder_for_validations.to_json_dict(),
            ),
        ]
        expect_column_standard_deviation_to_be_between_expectation_configuration_builder: DefaultExpectationConfigurationBuilder = DefaultExpectationConfigurationBuilder(
            expectation_type="expect_column_standard_deviation_to_be_between",
            validation_parameter_builder_configs=validation_parameter_builder_configs,
            column=f"{DOMAIN_KWARGS_PARAMETER_FULLY_QUALIFIED_NAME}{FULLY_QUALIFIED_PARAMETER_NAME_SEPARATOR_CHARACTER}column",
            min_value=f"{column_standard_deviation_values_range_parameter_builder_for_validations.fully_qualified_parameter_name}{FULLY_QUALIFIED_PARAMETER_NAME_SEPARATOR_CHARACTER}{FULLY_QUALIFIED_PARAMETER_NAME_VALUE_KEY}[0]",
            max_value=f"{column_standard_deviation_values_range_parameter_builder_for_validations.fully_qualified_parameter_name}{FULLY_QUALIFIED_PARAMETER_NAME_SEPARATOR_CHARACTER}{FULLY_QUALIFIED_PARAMETER_NAME_VALUE_KEY}[1]",
            strict_min=f"{VARIABLES_KEY}strict_min",
            strict_max=f"{VARIABLES_KEY}strict_max",
            meta={
                "profiler_details": f"{column_standard_deviation_values_range_parameter_builder_for_validations.fully_qualified_parameter_name}{FULLY_QUALIFIED_PARAMETER_NAME_SEPARATOR_CHARACTER}{FULLY_QUALIFIED_PARAMETER_NAME_METADATA_KEY}",
            },
        )

        # Step-5: Instantiate and return "Rule" object, comprised of "variables", "domain_builder", "parameter_builders", and "expectation_configuration_builders" components.

        variables: dict = {
            "mostly": 1.0,
            "strict_min": False,
            "strict_max": False,
            "quantiles": [
                0.25,
                0.5,
                0.75,
            ],
            "allow_relative_error": "linear",
            "bins": 10,
            "false_positive_rate": 0.05,
            "quantile_statistic_interpolation_method": "auto",
            "estimator": "bootstrap",
            "n_resamples": 9999,
            "random_seed": None,
            "include_estimator_samples_histogram_in_details": False,
            "truncate_values": {
                "lower_bound": None,
                "upper_bound": None,
            },
            "round_decimals": 1,
        }
        parameter_builders: List[ParameterBuilder] = [
            column_histogram_metric_multi_batch_parameter_builder_for_metrics,
            column_column_quantile_values_metric_multi_batch_parameter_builder_for_metrics,
            column_min_metric_multi_batch_parameter_builder_for_metrics,
            column_max_metric_multi_batch_parameter_builder_for_metrics,
            column_median_metric_multi_batch_parameter_builder_for_metrics,
            column_mean_metric_multi_batch_parameter_builder_for_metrics,
            column_standard_deviation_metric_multi_batch_parameter_builder_for_metrics,
        ]
        expectation_configuration_builders: List[ExpectationConfigurationBuilder] = [
            expect_column_min_to_be_between_expectation_configuration_builder,
            expect_column_max_to_be_between_expectation_configuration_builder,
            expect_column_values_to_be_between_expectation_configuration_builder,
            expect_expect_column_quantile_values_to_be_between_expectation_configuration_builder,
            expect_column_median_to_be_between_expectation_configuration_builder,
            expect_column_mean_to_be_between_expectation_configuration_builder,
            expect_column_standard_deviation_to_be_between_expectation_configuration_builder,
        ]
        rule: Rule = Rule(
            name="numeric_columns_rule",
            variables=variables,
            domain_builder=numeric_column_type_domain_builder,
            parameter_builders=parameter_builders,
            expectation_configuration_builders=expectation_configuration_builders,
        )

        return rule

    @staticmethod
    def _build_datetime_columns_rule() -> Rule:
        """
        This method builds "Rule" object focused on emitting "ExpectationConfiguration" objects for datetime columns.
        """

        # Step-1: Instantiate "ColumnDomainBuilder" for selecting proper datetime columns (not "datetime-looking" text).

        datetime_column_type_domain_builder: ColumnDomainBuilder = ColumnDomainBuilder(
            include_column_names=None,
            exclude_column_names=None,
            include_column_name_suffixes=None,
            exclude_column_name_suffixes=None,
            semantic_type_filter_module_name=None,
            semantic_type_filter_class_name=None,
            include_semantic_types=[
                SemanticDomainTypes.DATETIME,
            ],
            exclude_semantic_types=[
                SemanticDomainTypes.TEXT,
            ],
            data_context=None,
        )

        # Step-2: Declare "ParameterBuilder" for every metric of interest.

        column_histogram_metric_multi_batch_parameter_builder_for_metrics: ParameterBuilder = DataAssistant.commonly_used_parameter_builders.get_column_histogram_metric_multi_batch_parameter_builder(
            json_serialize=True
        )
        column_column_quantile_values_metric_multi_batch_parameter_builder_for_metrics: ParameterBuilder = DataAssistant.commonly_used_parameter_builders.get_column_quantile_values_metric_multi_batch_parameter_builder(
            json_serialize=True
        )
        column_min_metric_multi_batch_parameter_builder_for_metrics: ParameterBuilder = DataAssistant.commonly_used_parameter_builders.get_column_min_metric_multi_batch_parameter_builder(
            json_serialize=True
        )
        column_max_metric_multi_batch_parameter_builder_for_metrics: ParameterBuilder = DataAssistant.commonly_used_parameter_builders.get_column_max_metric_multi_batch_parameter_builder(
            json_serialize=True
        )
        column_median_metric_multi_batch_parameter_builder_for_metrics: ParameterBuilder = DataAssistant.commonly_used_parameter_builders.get_column_median_metric_multi_batch_parameter_builder(
            json_serialize=True
        )
        column_mean_metric_multi_batch_parameter_builder_for_metrics: ParameterBuilder = DataAssistant.commonly_used_parameter_builders.get_column_mean_metric_multi_batch_parameter_builder(
            json_serialize=True
        )
        column_standard_deviation_metric_multi_batch_parameter_builder_for_metrics: ParameterBuilder = DataAssistant.commonly_used_parameter_builders.get_column_standard_deviation_metric_multi_batch_parameter_builder(
            json_serialize=True
        )

        # Step-3: Declare "ParameterBuilder" for every "validation" need in "ExpectationConfigurationBuilder" objects.

        column_min_values_range_parameter_builder_for_validations: ParameterBuilder = DataAssistant.commonly_used_parameter_builders.build_numeric_metric_range_multi_batch_parameter_builder(
            metric_name="column.min",
            metric_value_kwargs=None,
            json_serialize=True,
        )
        column_max_values_range_parameter_builder_for_validations: ParameterBuilder = DataAssistant.commonly_used_parameter_builders.build_numeric_metric_range_multi_batch_parameter_builder(
            metric_name="column.max",
            metric_value_kwargs=None,
            json_serialize=True,
        )

        validation_parameter_builder_configs: Optional[List[ParameterBuilderConfig]]

        # Step-4: Pass "validation" "ParameterBuilderConfig" objects to every "DefaultExpectationConfigurationBuilder", responsible for emitting "ExpectationConfiguration" (with specified "expectation_type").

        validation_parameter_builder_configs = [
            ParameterBuilderConfig(
                **column_min_values_range_parameter_builder_for_validations.to_json_dict(),
            ),
        ]
        expect_column_min_to_be_between_expectation_configuration_builder: DefaultExpectationConfigurationBuilder = DefaultExpectationConfigurationBuilder(
            expectation_type="expect_column_min_to_be_between",
            validation_parameter_builder_configs=validation_parameter_builder_configs,
            column=f"{DOMAIN_KWARGS_PARAMETER_FULLY_QUALIFIED_NAME}{FULLY_QUALIFIED_PARAMETER_NAME_SEPARATOR_CHARACTER}column",
            min_value=f"{column_min_values_range_parameter_builder_for_validations.fully_qualified_parameter_name}{FULLY_QUALIFIED_PARAMETER_NAME_SEPARATOR_CHARACTER}{FULLY_QUALIFIED_PARAMETER_NAME_VALUE_KEY}[0]",
            max_value=f"{column_min_values_range_parameter_builder_for_validations.fully_qualified_parameter_name}{FULLY_QUALIFIED_PARAMETER_NAME_SEPARATOR_CHARACTER}{FULLY_QUALIFIED_PARAMETER_NAME_VALUE_KEY}[1]",
            strict_min=f"{VARIABLES_KEY}strict_min",
            strict_max=f"{VARIABLES_KEY}strict_max",
            meta={
                "profiler_details": f"{column_min_values_range_parameter_builder_for_validations.fully_qualified_parameter_name}{FULLY_QUALIFIED_PARAMETER_NAME_SEPARATOR_CHARACTER}{FULLY_QUALIFIED_PARAMETER_NAME_METADATA_KEY}",
            },
        )

        validation_parameter_builder_configs = [
            ParameterBuilderConfig(
                **column_max_values_range_parameter_builder_for_validations.to_json_dict(),
            ),
        ]
        expect_column_max_to_be_between_expectation_configuration_builder: DefaultExpectationConfigurationBuilder = DefaultExpectationConfigurationBuilder(
            expectation_type="expect_column_max_to_be_between",
            validation_parameter_builder_configs=validation_parameter_builder_configs,
            column=f"{DOMAIN_KWARGS_PARAMETER_FULLY_QUALIFIED_NAME}{FULLY_QUALIFIED_PARAMETER_NAME_SEPARATOR_CHARACTER}column",
            min_value=f"{column_max_values_range_parameter_builder_for_validations.fully_qualified_parameter_name}{FULLY_QUALIFIED_PARAMETER_NAME_SEPARATOR_CHARACTER}{FULLY_QUALIFIED_PARAMETER_NAME_VALUE_KEY}[0]",
            max_value=f"{column_max_values_range_parameter_builder_for_validations.fully_qualified_parameter_name}{FULLY_QUALIFIED_PARAMETER_NAME_SEPARATOR_CHARACTER}{FULLY_QUALIFIED_PARAMETER_NAME_VALUE_KEY}[1]",
            strict_min=f"{VARIABLES_KEY}strict_min",
            strict_max=f"{VARIABLES_KEY}strict_max",
            meta={
                "profiler_details": f"{column_max_values_range_parameter_builder_for_validations.fully_qualified_parameter_name}{FULLY_QUALIFIED_PARAMETER_NAME_SEPARATOR_CHARACTER}{FULLY_QUALIFIED_PARAMETER_NAME_METADATA_KEY}",
            },
        )

        validation_parameter_builder_configs = [
            ParameterBuilderConfig(
                **column_min_values_range_parameter_builder_for_validations.to_json_dict(),
            ),
            ParameterBuilderConfig(
                **column_max_values_range_parameter_builder_for_validations.to_json_dict(),
            ),
        ]
        expect_column_values_to_be_between_expectation_configuration_builder: DefaultExpectationConfigurationBuilder = DefaultExpectationConfigurationBuilder(
            expectation_type="expect_column_values_to_be_between",
            validation_parameter_builder_configs=validation_parameter_builder_configs,
            column=f"{DOMAIN_KWARGS_PARAMETER_FULLY_QUALIFIED_NAME}{FULLY_QUALIFIED_PARAMETER_NAME_SEPARATOR_CHARACTER}column",
            min_value=f"{column_min_values_range_parameter_builder_for_validations.fully_qualified_parameter_name}{FULLY_QUALIFIED_PARAMETER_NAME_SEPARATOR_CHARACTER}{FULLY_QUALIFIED_PARAMETER_NAME_VALUE_KEY}[0]",
            max_value=f"{column_max_values_range_parameter_builder_for_validations.fully_qualified_parameter_name}{FULLY_QUALIFIED_PARAMETER_NAME_SEPARATOR_CHARACTER}{FULLY_QUALIFIED_PARAMETER_NAME_VALUE_KEY}[1]",
            mostly=f"{VARIABLES_KEY}mostly",
            strict_min=f"{VARIABLES_KEY}strict_min",
            strict_max=f"{VARIABLES_KEY}strict_max",
            meta={
                "profiler_details": {
                    "column_min_values_range_estimator": f"{column_min_values_range_parameter_builder_for_validations.fully_qualified_parameter_name}{FULLY_QUALIFIED_PARAMETER_NAME_SEPARATOR_CHARACTER}{FULLY_QUALIFIED_PARAMETER_NAME_METADATA_KEY}",
                    "column_max_values_range_estimator": f"{column_max_values_range_parameter_builder_for_validations.fully_qualified_parameter_name}{FULLY_QUALIFIED_PARAMETER_NAME_SEPARATOR_CHARACTER}{FULLY_QUALIFIED_PARAMETER_NAME_METADATA_KEY}",
                },
            },
        )

        # Step-5: Instantiate and return "Rule" object, comprised of "variables", "domain_builder", "parameter_builders", and "expectation_configuration_builders" components.

        variables: dict = {
            "mostly": 1.0,
            "strict_min": False,
            "strict_max": False,
            "bins": 10,
            "false_positive_rate": 0.05,
            "quantile_statistic_interpolation_method": "auto",
            "estimator": "bootstrap",
            "n_resamples": 9999,
            "random_seed": None,
            "include_estimator_samples_histogram_in_details": False,
            "truncate_values": {
                "lower_bound": None,
                "upper_bound": None,
            },
            "round_decimals": 1,
        }
        parameter_builders: List[ParameterBuilder] = [
            column_histogram_metric_multi_batch_parameter_builder_for_metrics,
            column_column_quantile_values_metric_multi_batch_parameter_builder_for_metrics,
            column_min_metric_multi_batch_parameter_builder_for_metrics,
            column_max_metric_multi_batch_parameter_builder_for_metrics,
            column_median_metric_multi_batch_parameter_builder_for_metrics,
            column_mean_metric_multi_batch_parameter_builder_for_metrics,
            column_standard_deviation_metric_multi_batch_parameter_builder_for_metrics,
        ]
        expectation_configuration_builders: List[ExpectationConfigurationBuilder] = [
            expect_column_min_to_be_between_expectation_configuration_builder,
            expect_column_max_to_be_between_expectation_configuration_builder,
            expect_column_values_to_be_between_expectation_configuration_builder,
        ]
        rule: Rule = Rule(
            name="datetime_columns_rule",
            variables=variables,
            domain_builder=datetime_column_type_domain_builder,
            parameter_builders=parameter_builders,
            expectation_configuration_builders=expectation_configuration_builders,
        )

        return rule

    @staticmethod
    def _build_categorical_columns_rule() -> Rule:
        """
        This method builds "Rule" object focused on emitting "ExpectationConfiguration" objects for categorical columns.
        """

        # Step-1: Instantiate "CategoricalColumnDomainBuilder" for selecting columns containing "FEW" discrete values.

        categorical_column_type_domain_builder: CategoricalColumnDomainBuilder = (
            CategoricalColumnDomainBuilder(
                include_column_names=None,
                exclude_column_names=None,
                include_column_name_suffixes=None,
                exclude_column_name_suffixes=None,
                semantic_type_filter_module_name=None,
                semantic_type_filter_class_name=None,
                include_semantic_types=None,
                exclude_semantic_types=None,
                allowed_semantic_types_passthrough=None,
                limit_mode=CardinalityLimitMode.FEW,
                max_unique_values=None,
                max_proportion_unique=None,
                data_context=None,
            )
        )

        # Step-2: Declare "ParameterBuilder" for every metric of interest.

        column_distinct_values_count_metric_multi_batch_parameter_builder_for_metrics: ParameterBuilder = DataAssistant.commonly_used_parameter_builders.get_column_distinct_values_count_metric_multi_batch_parameter_builder(
            json_serialize=True
        )
        metric_name: str = "column.value_counts"
        name: str = sanitize_parameter_name(name=metric_name)
        column_value_counts_metric_multi_batch_parameter_builder_for_metrics: ParameterBuilder = MetricMultiBatchParameterBuilder(
            name=name,
            metric_name=metric_name,
            metric_domain_kwargs=DOMAIN_KWARGS_PARAMETER_FULLY_QUALIFIED_NAME,
            metric_value_kwargs={
                "sort": "value",
            },
            enforce_numeric_metric=False,
            replace_nan_with_zero=False,
            reduce_scalar_metric=True,
            evaluation_parameter_builder_configs=None,
            json_serialize=True,
            data_context=None,
        )

        # Step-3: Declare "ParameterBuilder" for every "validation" need in "ExpectationConfigurationBuilder" objects.

        value_set_multi_batch_parameter_builder_for_validations: ParameterBuilder = (
            ValueSetMultiBatchParameterBuilder(
                name="value_set_estimator",
                metric_domain_kwargs=DOMAIN_KWARGS_PARAMETER_FULLY_QUALIFIED_NAME,
                metric_value_kwargs=None,
                evaluation_parameter_builder_configs=None,
                json_serialize=True,
                data_context=None,
            )
        )
        column_distinct_values_count_range_parameter_builder_for_validations: ParameterBuilder = DataAssistant.commonly_used_parameter_builders.build_numeric_metric_range_multi_batch_parameter_builder(
            metric_name="column.distinct_values.count",
            metric_value_kwargs=None,
            json_serialize=True,
        )
        column_unique_proportion_range_parameter_builder_for_validations: ParameterBuilder = DataAssistant.commonly_used_parameter_builders.build_numeric_metric_range_multi_batch_parameter_builder(
            metric_name="column.unique_proportion",
            metric_value_kwargs=None,
            json_serialize=True,
        )

        validation_parameter_builder_configs: Optional[List[ParameterBuilderConfig]]

        # Step-4: Pass "validation" "ParameterBuilderConfig" objects to every "DefaultExpectationConfigurationBuilder", responsible for emitting "ExpectationConfiguration" (with specified "expectation_type").

        validation_parameter_builder_configs = [
            ParameterBuilderConfig(
                **value_set_multi_batch_parameter_builder_for_validations.to_json_dict(),
            ),
        ]
        expect_column_values_to_be_in_set_expectation_configuration_builder: DefaultExpectationConfigurationBuilder = DefaultExpectationConfigurationBuilder(
            expectation_type="expect_column_values_to_be_in_set",
            validation_parameter_builder_configs=validation_parameter_builder_configs,
            column=f"{DOMAIN_KWARGS_PARAMETER_FULLY_QUALIFIED_NAME}{FULLY_QUALIFIED_PARAMETER_NAME_SEPARATOR_CHARACTER}column",
            value_set=f"{value_set_multi_batch_parameter_builder_for_validations.fully_qualified_parameter_name}{FULLY_QUALIFIED_PARAMETER_NAME_SEPARATOR_CHARACTER}{FULLY_QUALIFIED_PARAMETER_NAME_VALUE_KEY}",
            mostly=f"{VARIABLES_KEY}mostly",
            meta={
                "profiler_details": f"{value_set_multi_batch_parameter_builder_for_validations.fully_qualified_parameter_name}{FULLY_QUALIFIED_PARAMETER_NAME_SEPARATOR_CHARACTER}{FULLY_QUALIFIED_PARAMETER_NAME_METADATA_KEY}",
            },
        )

        validation_parameter_builder_configs = [
            ParameterBuilderConfig(
                **column_distinct_values_count_range_parameter_builder_for_validations.to_json_dict(),
            ),
        ]
        expect_column_unique_value_count_to_be_between_expectation_configuration_builder: DefaultExpectationConfigurationBuilder = DefaultExpectationConfigurationBuilder(
            expectation_type="expect_column_unique_value_count_to_be_between",
            validation_parameter_builder_configs=validation_parameter_builder_configs,
            column=f"{DOMAIN_KWARGS_PARAMETER_FULLY_QUALIFIED_NAME}{FULLY_QUALIFIED_PARAMETER_NAME_SEPARATOR_CHARACTER}column",
            min_value=f"{column_distinct_values_count_range_parameter_builder_for_validations.fully_qualified_parameter_name}{FULLY_QUALIFIED_PARAMETER_NAME_SEPARATOR_CHARACTER}{FULLY_QUALIFIED_PARAMETER_NAME_VALUE_KEY}[0]",
            max_value=f"{column_distinct_values_count_range_parameter_builder_for_validations.fully_qualified_parameter_name}{FULLY_QUALIFIED_PARAMETER_NAME_SEPARATOR_CHARACTER}{FULLY_QUALIFIED_PARAMETER_NAME_VALUE_KEY}[1]",
            strict_min=f"{VARIABLES_KEY}strict_min",
            strict_max=f"{VARIABLES_KEY}strict_max",
            meta={
                "profiler_details": f"{column_distinct_values_count_range_parameter_builder_for_validations.fully_qualified_parameter_name}{FULLY_QUALIFIED_PARAMETER_NAME_SEPARATOR_CHARACTER}{FULLY_QUALIFIED_PARAMETER_NAME_METADATA_KEY}",
            },
        )

        validation_parameter_builder_configs = [
            ParameterBuilderConfig(
                **column_unique_proportion_range_parameter_builder_for_validations.to_json_dict(),
            ),
        ]
        expect_column_proportion_of_unique_values_to_be_between_expectation_configuration_builder: DefaultExpectationConfigurationBuilder = DefaultExpectationConfigurationBuilder(
            expectation_type="expect_column_proportion_of_unique_values_to_be_between",
            validation_parameter_builder_configs=validation_parameter_builder_configs,
            column=f"{DOMAIN_KWARGS_PARAMETER_FULLY_QUALIFIED_NAME}{FULLY_QUALIFIED_PARAMETER_NAME_SEPARATOR_CHARACTER}column",
            min_value=f"{column_unique_proportion_range_parameter_builder_for_validations.fully_qualified_parameter_name}{FULLY_QUALIFIED_PARAMETER_NAME_SEPARATOR_CHARACTER}{FULLY_QUALIFIED_PARAMETER_NAME_VALUE_KEY}[0]",
            max_value=f"{column_unique_proportion_range_parameter_builder_for_validations.fully_qualified_parameter_name}{FULLY_QUALIFIED_PARAMETER_NAME_SEPARATOR_CHARACTER}{FULLY_QUALIFIED_PARAMETER_NAME_VALUE_KEY}[1]",
            strict_min=f"{VARIABLES_KEY}strict_min",
            strict_max=f"{VARIABLES_KEY}strict_max",
            meta={
                "profiler_details": f"{column_unique_proportion_range_parameter_builder_for_validations.fully_qualified_parameter_name}{FULLY_QUALIFIED_PARAMETER_NAME_SEPARATOR_CHARACTER}{FULLY_QUALIFIED_PARAMETER_NAME_METADATA_KEY}",
            },
        )

        # Step-5: Instantiate and return "Rule" object, comprised of "variables", "domain_builder", "parameter_builders", and "expectation_configuration_builders" components.

        variables: dict = {
            "mostly": 1.0,
            "strict_min": False,
            "strict_max": False,
            "false_positive_rate": 0.05,
            "quantile_statistic_interpolation_method": "auto",
            "estimator": "bootstrap",
            "n_resamples": 9999,
            "random_seed": None,
            "include_estimator_samples_histogram_in_details": False,
            "truncate_values": {
                "lower_bound": 0.0,
                "upper_bound": None,
            },
            "round_decimals": 1,
        }
        parameter_builders: List[ParameterBuilder] = [
            column_distinct_values_count_metric_multi_batch_parameter_builder_for_metrics,
            column_value_counts_metric_multi_batch_parameter_builder_for_metrics,
        ]
        expectation_configuration_builders: List[ExpectationConfigurationBuilder] = [
            expect_column_values_to_be_in_set_expectation_configuration_builder,
            expect_column_unique_value_count_to_be_between_expectation_configuration_builder,
            expect_column_proportion_of_unique_values_to_be_between_expectation_configuration_builder,
        ]
        rule: Rule = Rule(
            name="categorical_columns_rule",
            variables=variables,
            domain_builder=categorical_column_type_domain_builder,
            parameter_builders=parameter_builders,
            expectation_configuration_builders=expectation_configuration_builders,
        )

        return rule

    @staticmethod
    def _build_text_rule() -> Rule:

        # Step-1: Instantiate "ColumnDomainBuilder" for selecting proper text columns.

        text_column_type_domain_builder: ColumnDomainBuilder = ColumnDomainBuilder(
            include_column_names=None,
            exclude_column_names=None,
            include_column_name_suffixes=None,
            exclude_column_name_suffixes=None,
            semantic_type_filter_module_name=None,
            semantic_type_filter_class_name=None,
            include_semantic_types=[
                SemanticDomainTypes.TEXT,
            ],
            exclude_semantic_types=None,
            data_context=None,
        )

        # Step-2: Declare "ParameterBuilder" for every metric of interest.

        column_min_length_range_estimator_parameter_builder: NumericMetricRangeMultiBatchParameterBuilder = NumericMetricRangeMultiBatchParameterBuilder(
            name="column_min_length_range_estimator",
            metric_name="column_values.length.min",
            metric_domain_kwargs=DOMAIN_KWARGS_PARAMETER_FULLY_QUALIFIED_NAME,
            metric_value_kwargs=None,
            enforce_numeric_metric=True,
            replace_nan_with_zero=True,
            reduce_scalar_metric=True,
            false_positive_rate=f"{VARIABLES_KEY}false_positive_rate",
            quantile_statistic_interpolation_method=f"{VARIABLES_KEY}quantile_statistic_interpolation_method",
            estimator=f"{VARIABLES_KEY}estimator",
            n_resamples=f"{VARIABLES_KEY}n_resamples",
            random_seed=f"{VARIABLES_KEY}random_seed",
            include_estimator_samples_histogram_in_details=f"{VARIABLES_KEY}include_estimator_samples_histogram_in_details",
            truncate_values=f"{VARIABLES_KEY}truncate_values",
            round_decimals=f"{VARIABLES_KEY}round_decimals",
            evaluation_parameter_builder_configs=None,
            json_serialize=True,
        )
        column_max_length_range_estimator_parameter_builder: NumericMetricRangeMultiBatchParameterBuilder = NumericMetricRangeMultiBatchParameterBuilder(
            name="column_max_length_range_estimator",
            metric_name="column_values.length.max",
            metric_domain_kwargs=DOMAIN_KWARGS_PARAMETER_FULLY_QUALIFIED_NAME,
            metric_value_kwargs=None,
            enforce_numeric_metric=True,
            replace_nan_with_zero=True,
            reduce_scalar_metric=True,
            false_positive_rate=f"{VARIABLES_KEY}false_positive_rate",
            quantile_statistic_interpolation_method=f"{VARIABLES_KEY}quantile_statistic_interpolation_method",
            estimator=f"{VARIABLES_KEY}estimator",
            n_resamples=f"{VARIABLES_KEY}n_resamples",
            random_seed=f"{VARIABLES_KEY}random_seed",
            include_estimator_samples_histogram_in_details=f"{VARIABLES_KEY}include_estimator_samples_histogram_in_details",
            truncate_values=f"{VARIABLES_KEY}truncate_values",
            round_decimals=f"{VARIABLES_KEY}round_decimals",
            evaluation_parameter_builder_configs=None,
            json_serialize=True,
        )

        # Step-3: Declare "ParameterBuilder" for every "validation" need in "ExpectationConfigurationBuilder" objects.

        column_min_length_range_parameter_builder_for_validations: ParameterBuilder = DataAssistant.commonly_used_parameter_builders.build_numeric_metric_range_multi_batch_parameter_builder(
            metric_name="column_values.length.min",
            metric_value_kwargs=None,
            json_serialize=True,
        )
        column_max_length_range_parameter_builder_for_validations: ParameterBuilder = DataAssistant.commonly_used_parameter_builders.build_numeric_metric_range_multi_batch_parameter_builder(
            metric_name="column_values.length.max",
            metric_value_kwargs=None,
            json_serialize=True,
        )

        # Step-4: Pass "validation" "ParameterBuilderConfig" objects to every "DefaultExpectationConfigurationBuilder", responsible for emitting "ExpectationConfiguration" (with specified "expectation_type").

        validation_parameter_builder_configs = [
            ParameterBuilderConfig(
                **column_min_length_range_parameter_builder_for_validations.to_json_dict(),
            ),
            ParameterBuilderConfig(
                **column_max_length_range_parameter_builder_for_validations.to_json_dict(),
            ),
        ]
        expect_column_value_lengths_to_be_between_expectation_configuration_builder: DefaultExpectationConfigurationBuilder = DefaultExpectationConfigurationBuilder(
            expectation_type="expect_column_value_lengths_to_be_between",
            validation_parameter_builder_configs=validation_parameter_builder_configs,
            column=f"{DOMAIN_KWARGS_PARAMETER_FULLY_QUALIFIED_NAME}{FULLY_QUALIFIED_PARAMETER_NAME_SEPARATOR_CHARACTER}column",
            min_value=f"{column_min_length_range_parameter_builder_for_validations.fully_qualified_parameter_name}{FULLY_QUALIFIED_PARAMETER_NAME_SEPARATOR_CHARACTER}{FULLY_QUALIFIED_PARAMETER_NAME_VALUE_KEY}[0]",
            max_value=f"{column_max_length_range_parameter_builder_for_validations.fully_qualified_parameter_name}{FULLY_QUALIFIED_PARAMETER_NAME_SEPARATOR_CHARACTER}{FULLY_QUALIFIED_PARAMETER_NAME_VALUE_KEY}[1]",
            mostly=f"{VARIABLES_KEY}mostly",
            strict_min=f"{VARIABLES_KEY}strict_min",
            strict_max=f"{VARIABLES_KEY}strict_max",
            meta={
                "profiler_details": {
                    "column_min_length_range_estimator": f"{column_min_length_range_parameter_builder_for_validations.fully_qualified_parameter_name}{FULLY_QUALIFIED_PARAMETER_NAME_SEPARATOR_CHARACTER}{FULLY_QUALIFIED_PARAMETER_NAME_METADATA_KEY}",
                    "column_max_length_range_estimator": f"{column_max_length_range_parameter_builder_for_validations.fully_qualified_parameter_name}{FULLY_QUALIFIED_PARAMETER_NAME_SEPARATOR_CHARACTER}{FULLY_QUALIFIED_PARAMETER_NAME_METADATA_KEY}",
                },
            },
        )

        # Step-5: Instantiate and return "Rule" object, comprised of "variables", "domain_builder", "parameter_builders", and "expectation_configuration_builders" components.

        variables: dict = {
            "mostly": 1.0,
            "strict_min": False,
            "strict_max": False,
            "false_positive_rate": 0.05,
            "quantile_statistic_interpolation_method": "auto",
            "estimator": "bootstrap",
            "n_resamples": 9999,
            "random_seed": None,
            "include_estimator_samples_histogram_in_details": False,
            "truncate_values": {
                "lower_bound": None,
                "upper_bound": None,
            },
            "round_decimals": 1,
        }
        parameter_builders: List[ParameterBuilder] = [
            column_min_length_range_estimator_parameter_builder,
            column_max_length_range_estimator_parameter_builder,
        ]
        expectation_configuration_builders: List[ExpectationConfigurationBuilder] = [
            expect_column_value_lengths_to_be_between_expectation_configuration_builder
        ]
        rule: Rule = Rule(
            name="text_columns_rule",
            variables=variables,
            domain_builder=text_column_type_domain_builder,
            parameter_builders=parameter_builders,
            expectation_configuration_builders=expectation_configuration_builders,
        )

        return rule<|MERGE_RESOLUTION|>--- conflicted
+++ resolved
@@ -121,32 +121,20 @@
             max_unexpected_ratio=None,
             min_max_unexpected_values_proportion=9.75e-1,
         )
-<<<<<<< HEAD
         numeric_rule: Rule = self._build_numeric_rule()
         datetime_rule: Rule = self._build_datetime_rule()
+        text_rule: Rule = self._build_text_rule()
         categorical_rule: Rule = self._build_categorical_rule()
-        text_rule: Rule = self._build_text_rule()
-=======
-        numeric_columns_rule: Rule = self._build_numeric_columns_rule()
-        datetime_columns_rule: Rule = self._build_datetime_columns_rule()
-        categorical_columns_rule: Rule = self._build_categorical_columns_rule()
->>>>>>> abc90626
 
         return [
             table_rule,
             column_value_uniqueness_rule,
             column_value_nullity_rule,
             column_value_nonnullity_rule,
-<<<<<<< HEAD
             numeric_rule,
             datetime_rule,
+            text_rule,
             categorical_rule,
-            text_rule,
-=======
-            numeric_columns_rule,
-            datetime_columns_rule,
-            categorical_columns_rule,
->>>>>>> abc90626
         ]
 
     def _build_data_assistant_result(
@@ -713,6 +701,141 @@
         return rule
 
     @staticmethod
+    def _build_text_rule() -> Rule:
+
+        # Step-1: Instantiate "ColumnDomainBuilder" for selecting proper text columns.
+
+        text_column_type_domain_builder: ColumnDomainBuilder = ColumnDomainBuilder(
+            include_column_names=None,
+            exclude_column_names=None,
+            include_column_name_suffixes=None,
+            exclude_column_name_suffixes=None,
+            semantic_type_filter_module_name=None,
+            semantic_type_filter_class_name=None,
+            include_semantic_types=[
+                SemanticDomainTypes.TEXT,
+            ],
+            exclude_semantic_types=None,
+            data_context=None,
+        )
+
+        # Step-2: Declare "ParameterBuilder" for every metric of interest.
+
+        column_min_length_range_estimator_parameter_builder: NumericMetricRangeMultiBatchParameterBuilder = NumericMetricRangeMultiBatchParameterBuilder(
+            name="column_min_length_range_estimator",
+            metric_name="column_values.length.min",
+            metric_domain_kwargs=DOMAIN_KWARGS_PARAMETER_FULLY_QUALIFIED_NAME,
+            metric_value_kwargs=None,
+            enforce_numeric_metric=True,
+            replace_nan_with_zero=True,
+            reduce_scalar_metric=True,
+            false_positive_rate=f"{VARIABLES_KEY}false_positive_rate",
+            quantile_statistic_interpolation_method=f"{VARIABLES_KEY}quantile_statistic_interpolation_method",
+            estimator=f"{VARIABLES_KEY}estimator",
+            n_resamples=f"{VARIABLES_KEY}n_resamples",
+            random_seed=f"{VARIABLES_KEY}random_seed",
+            include_estimator_samples_histogram_in_details=f"{VARIABLES_KEY}include_estimator_samples_histogram_in_details",
+            truncate_values=f"{VARIABLES_KEY}truncate_values",
+            round_decimals=f"{VARIABLES_KEY}round_decimals",
+            evaluation_parameter_builder_configs=None,
+            json_serialize=True,
+        )
+        column_max_length_range_estimator_parameter_builder: NumericMetricRangeMultiBatchParameterBuilder = NumericMetricRangeMultiBatchParameterBuilder(
+            name="column_max_length_range_estimator",
+            metric_name="column_values.length.max",
+            metric_domain_kwargs=DOMAIN_KWARGS_PARAMETER_FULLY_QUALIFIED_NAME,
+            metric_value_kwargs=None,
+            enforce_numeric_metric=True,
+            replace_nan_with_zero=True,
+            reduce_scalar_metric=True,
+            false_positive_rate=f"{VARIABLES_KEY}false_positive_rate",
+            quantile_statistic_interpolation_method=f"{VARIABLES_KEY}quantile_statistic_interpolation_method",
+            estimator=f"{VARIABLES_KEY}estimator",
+            n_resamples=f"{VARIABLES_KEY}n_resamples",
+            random_seed=f"{VARIABLES_KEY}random_seed",
+            include_estimator_samples_histogram_in_details=f"{VARIABLES_KEY}include_estimator_samples_histogram_in_details",
+            truncate_values=f"{VARIABLES_KEY}truncate_values",
+            round_decimals=f"{VARIABLES_KEY}round_decimals",
+            evaluation_parameter_builder_configs=None,
+            json_serialize=True,
+        )
+
+        # Step-3: Declare "ParameterBuilder" for every "validation" need in "ExpectationConfigurationBuilder" objects.
+
+        column_min_length_range_parameter_builder_for_validations: ParameterBuilder = DataAssistant.commonly_used_parameter_builders.build_numeric_metric_range_multi_batch_parameter_builder(
+            metric_name="column_values.length.min",
+            metric_value_kwargs=None,
+            json_serialize=True,
+        )
+        column_max_length_range_parameter_builder_for_validations: ParameterBuilder = DataAssistant.commonly_used_parameter_builders.build_numeric_metric_range_multi_batch_parameter_builder(
+            metric_name="column_values.length.max",
+            metric_value_kwargs=None,
+            json_serialize=True,
+        )
+
+        # Step-4: Pass "validation" "ParameterBuilderConfig" objects to every "DefaultExpectationConfigurationBuilder", responsible for emitting "ExpectationConfiguration" (with specified "expectation_type").
+
+        validation_parameter_builder_configs = [
+            ParameterBuilderConfig(
+                **column_min_length_range_parameter_builder_for_validations.to_json_dict(),
+            ),
+            ParameterBuilderConfig(
+                **column_max_length_range_parameter_builder_for_validations.to_json_dict(),
+            ),
+        ]
+        expect_column_value_lengths_to_be_between_expectation_configuration_builder: DefaultExpectationConfigurationBuilder = DefaultExpectationConfigurationBuilder(
+            expectation_type="expect_column_value_lengths_to_be_between",
+            validation_parameter_builder_configs=validation_parameter_builder_configs,
+            column=f"{DOMAIN_KWARGS_PARAMETER_FULLY_QUALIFIED_NAME}{FULLY_QUALIFIED_PARAMETER_NAME_SEPARATOR_CHARACTER}column",
+            min_value=f"{column_min_length_range_parameter_builder_for_validations.fully_qualified_parameter_name}{FULLY_QUALIFIED_PARAMETER_NAME_SEPARATOR_CHARACTER}{FULLY_QUALIFIED_PARAMETER_NAME_VALUE_KEY}[0]",
+            max_value=f"{column_max_length_range_parameter_builder_for_validations.fully_qualified_parameter_name}{FULLY_QUALIFIED_PARAMETER_NAME_SEPARATOR_CHARACTER}{FULLY_QUALIFIED_PARAMETER_NAME_VALUE_KEY}[1]",
+            mostly=f"{VARIABLES_KEY}mostly",
+            strict_min=f"{VARIABLES_KEY}strict_min",
+            strict_max=f"{VARIABLES_KEY}strict_max",
+            meta={
+                "profiler_details": {
+                    "column_min_length_range_estimator": f"{column_min_length_range_parameter_builder_for_validations.fully_qualified_parameter_name}{FULLY_QUALIFIED_PARAMETER_NAME_SEPARATOR_CHARACTER}{FULLY_QUALIFIED_PARAMETER_NAME_METADATA_KEY}",
+                    "column_max_length_range_estimator": f"{column_max_length_range_parameter_builder_for_validations.fully_qualified_parameter_name}{FULLY_QUALIFIED_PARAMETER_NAME_SEPARATOR_CHARACTER}{FULLY_QUALIFIED_PARAMETER_NAME_METADATA_KEY}",
+                },
+            },
+        )
+
+        # Step-5: Instantiate and return "Rule" object, comprised of "variables", "domain_builder", "parameter_builders", and "expectation_configuration_builders" components.
+
+        variables: dict = {
+            "mostly": 1.0,
+            "strict_min": False,
+            "strict_max": False,
+            "false_positive_rate": 0.05,
+            "quantile_statistic_interpolation_method": "auto",
+            "estimator": "bootstrap",
+            "n_resamples": 9999,
+            "random_seed": None,
+            "include_estimator_samples_histogram_in_details": False,
+            "truncate_values": {
+                "lower_bound": None,
+                "upper_bound": None,
+            },
+            "round_decimals": 1,
+        }
+        parameter_builders: List[ParameterBuilder] = [
+            column_min_length_range_estimator_parameter_builder,
+            column_max_length_range_estimator_parameter_builder,
+        ]
+        expectation_configuration_builders: List[ExpectationConfigurationBuilder] = [
+            expect_column_value_lengths_to_be_between_expectation_configuration_builder
+        ]
+        rule: Rule = Rule(
+            name="text_columns_rule",
+            variables=variables,
+            domain_builder=text_column_type_domain_builder,
+            parameter_builders=parameter_builders,
+            expectation_configuration_builders=expectation_configuration_builders,
+        )
+
+        return rule
+
+    @staticmethod
     def _build_categorical_columns_rule() -> Rule:
         """
         This method builds "Rule" object focused on emitting "ExpectationConfiguration" objects for categorical columns.
@@ -874,139 +997,4 @@
             expectation_configuration_builders=expectation_configuration_builders,
         )
 
-        return rule
-
-    @staticmethod
-    def _build_text_rule() -> Rule:
-
-        # Step-1: Instantiate "ColumnDomainBuilder" for selecting proper text columns.
-
-        text_column_type_domain_builder: ColumnDomainBuilder = ColumnDomainBuilder(
-            include_column_names=None,
-            exclude_column_names=None,
-            include_column_name_suffixes=None,
-            exclude_column_name_suffixes=None,
-            semantic_type_filter_module_name=None,
-            semantic_type_filter_class_name=None,
-            include_semantic_types=[
-                SemanticDomainTypes.TEXT,
-            ],
-            exclude_semantic_types=None,
-            data_context=None,
-        )
-
-        # Step-2: Declare "ParameterBuilder" for every metric of interest.
-
-        column_min_length_range_estimator_parameter_builder: NumericMetricRangeMultiBatchParameterBuilder = NumericMetricRangeMultiBatchParameterBuilder(
-            name="column_min_length_range_estimator",
-            metric_name="column_values.length.min",
-            metric_domain_kwargs=DOMAIN_KWARGS_PARAMETER_FULLY_QUALIFIED_NAME,
-            metric_value_kwargs=None,
-            enforce_numeric_metric=True,
-            replace_nan_with_zero=True,
-            reduce_scalar_metric=True,
-            false_positive_rate=f"{VARIABLES_KEY}false_positive_rate",
-            quantile_statistic_interpolation_method=f"{VARIABLES_KEY}quantile_statistic_interpolation_method",
-            estimator=f"{VARIABLES_KEY}estimator",
-            n_resamples=f"{VARIABLES_KEY}n_resamples",
-            random_seed=f"{VARIABLES_KEY}random_seed",
-            include_estimator_samples_histogram_in_details=f"{VARIABLES_KEY}include_estimator_samples_histogram_in_details",
-            truncate_values=f"{VARIABLES_KEY}truncate_values",
-            round_decimals=f"{VARIABLES_KEY}round_decimals",
-            evaluation_parameter_builder_configs=None,
-            json_serialize=True,
-        )
-        column_max_length_range_estimator_parameter_builder: NumericMetricRangeMultiBatchParameterBuilder = NumericMetricRangeMultiBatchParameterBuilder(
-            name="column_max_length_range_estimator",
-            metric_name="column_values.length.max",
-            metric_domain_kwargs=DOMAIN_KWARGS_PARAMETER_FULLY_QUALIFIED_NAME,
-            metric_value_kwargs=None,
-            enforce_numeric_metric=True,
-            replace_nan_with_zero=True,
-            reduce_scalar_metric=True,
-            false_positive_rate=f"{VARIABLES_KEY}false_positive_rate",
-            quantile_statistic_interpolation_method=f"{VARIABLES_KEY}quantile_statistic_interpolation_method",
-            estimator=f"{VARIABLES_KEY}estimator",
-            n_resamples=f"{VARIABLES_KEY}n_resamples",
-            random_seed=f"{VARIABLES_KEY}random_seed",
-            include_estimator_samples_histogram_in_details=f"{VARIABLES_KEY}include_estimator_samples_histogram_in_details",
-            truncate_values=f"{VARIABLES_KEY}truncate_values",
-            round_decimals=f"{VARIABLES_KEY}round_decimals",
-            evaluation_parameter_builder_configs=None,
-            json_serialize=True,
-        )
-
-        # Step-3: Declare "ParameterBuilder" for every "validation" need in "ExpectationConfigurationBuilder" objects.
-
-        column_min_length_range_parameter_builder_for_validations: ParameterBuilder = DataAssistant.commonly_used_parameter_builders.build_numeric_metric_range_multi_batch_parameter_builder(
-            metric_name="column_values.length.min",
-            metric_value_kwargs=None,
-            json_serialize=True,
-        )
-        column_max_length_range_parameter_builder_for_validations: ParameterBuilder = DataAssistant.commonly_used_parameter_builders.build_numeric_metric_range_multi_batch_parameter_builder(
-            metric_name="column_values.length.max",
-            metric_value_kwargs=None,
-            json_serialize=True,
-        )
-
-        # Step-4: Pass "validation" "ParameterBuilderConfig" objects to every "DefaultExpectationConfigurationBuilder", responsible for emitting "ExpectationConfiguration" (with specified "expectation_type").
-
-        validation_parameter_builder_configs = [
-            ParameterBuilderConfig(
-                **column_min_length_range_parameter_builder_for_validations.to_json_dict(),
-            ),
-            ParameterBuilderConfig(
-                **column_max_length_range_parameter_builder_for_validations.to_json_dict(),
-            ),
-        ]
-        expect_column_value_lengths_to_be_between_expectation_configuration_builder: DefaultExpectationConfigurationBuilder = DefaultExpectationConfigurationBuilder(
-            expectation_type="expect_column_value_lengths_to_be_between",
-            validation_parameter_builder_configs=validation_parameter_builder_configs,
-            column=f"{DOMAIN_KWARGS_PARAMETER_FULLY_QUALIFIED_NAME}{FULLY_QUALIFIED_PARAMETER_NAME_SEPARATOR_CHARACTER}column",
-            min_value=f"{column_min_length_range_parameter_builder_for_validations.fully_qualified_parameter_name}{FULLY_QUALIFIED_PARAMETER_NAME_SEPARATOR_CHARACTER}{FULLY_QUALIFIED_PARAMETER_NAME_VALUE_KEY}[0]",
-            max_value=f"{column_max_length_range_parameter_builder_for_validations.fully_qualified_parameter_name}{FULLY_QUALIFIED_PARAMETER_NAME_SEPARATOR_CHARACTER}{FULLY_QUALIFIED_PARAMETER_NAME_VALUE_KEY}[1]",
-            mostly=f"{VARIABLES_KEY}mostly",
-            strict_min=f"{VARIABLES_KEY}strict_min",
-            strict_max=f"{VARIABLES_KEY}strict_max",
-            meta={
-                "profiler_details": {
-                    "column_min_length_range_estimator": f"{column_min_length_range_parameter_builder_for_validations.fully_qualified_parameter_name}{FULLY_QUALIFIED_PARAMETER_NAME_SEPARATOR_CHARACTER}{FULLY_QUALIFIED_PARAMETER_NAME_METADATA_KEY}",
-                    "column_max_length_range_estimator": f"{column_max_length_range_parameter_builder_for_validations.fully_qualified_parameter_name}{FULLY_QUALIFIED_PARAMETER_NAME_SEPARATOR_CHARACTER}{FULLY_QUALIFIED_PARAMETER_NAME_METADATA_KEY}",
-                },
-            },
-        )
-
-        # Step-5: Instantiate and return "Rule" object, comprised of "variables", "domain_builder", "parameter_builders", and "expectation_configuration_builders" components.
-
-        variables: dict = {
-            "mostly": 1.0,
-            "strict_min": False,
-            "strict_max": False,
-            "false_positive_rate": 0.05,
-            "quantile_statistic_interpolation_method": "auto",
-            "estimator": "bootstrap",
-            "n_resamples": 9999,
-            "random_seed": None,
-            "include_estimator_samples_histogram_in_details": False,
-            "truncate_values": {
-                "lower_bound": None,
-                "upper_bound": None,
-            },
-            "round_decimals": 1,
-        }
-        parameter_builders: List[ParameterBuilder] = [
-            column_min_length_range_estimator_parameter_builder,
-            column_max_length_range_estimator_parameter_builder,
-        ]
-        expectation_configuration_builders: List[ExpectationConfigurationBuilder] = [
-            expect_column_value_lengths_to_be_between_expectation_configuration_builder
-        ]
-        rule: Rule = Rule(
-            name="text_columns_rule",
-            variables=variables,
-            domain_builder=text_column_type_domain_builder,
-            parameter_builders=parameter_builders,
-            expectation_configuration_builders=expectation_configuration_builders,
-        )
-
         return rule