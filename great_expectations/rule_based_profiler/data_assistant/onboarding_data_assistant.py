--- conflicted
+++ resolved
@@ -3,23 +3,8 @@
 from great_expectations.execution_engine.execution_engine import MetricDomainTypes
 from great_expectations.rule_based_profiler.data_assistant import DataAssistant
 from great_expectations.rule_based_profiler.data_assistant.data_assistant import (
-<<<<<<< HEAD
     build_map_metric_rule,
     set_parameter_builders_json_serialize,
-=======
-    set_parameter_builders_json_serialize,
-)
-from great_expectations.rule_based_profiler.domain_builder import (
-    MapMetricColumnDomainBuilder,
-)
-from great_expectations.rule_based_profiler.expectation_configuration_builder import (
-    DefaultExpectationConfigurationBuilder,
-    ExpectationConfigurationBuilder,
-)
-from great_expectations.rule_based_profiler.parameter_builder import (
-    MeanUnexpectedMapMetricMultiBatchParameterBuilder,
-    ParameterBuilder,
->>>>>>> 681137b8
 )
 from great_expectations.rule_based_profiler.parameter_builder import ParameterBuilder
 from great_expectations.rule_based_profiler.rule import Rule
@@ -62,21 +47,11 @@
         self,
     ) -> Dict[Domain, List[ParameterBuilder]]:
         table_row_count_metric_multi_batch_parameter_builder: ParameterBuilder = (
-<<<<<<< HEAD
-            DataAssistant.COMMONLY_USED_PARAMETER_BUILDERS[
-                "table_row_count_metric_multi_batch_parameter_builder"
-            ]
-        )
-        column_values_unique_unexpected_count_metric_multi_batch_parameter_builder: ParameterBuilder = DataAssistant.COMMONLY_USED_PARAMETER_BUILDERS[
-            "column_values_unique_unexpected_count_metric_multi_batch_parameter_builder"
-        ]
-=======
             DataAssistant.COMMONLY_USED_PARAMETER_BUILDERS.table_row_count_metric_multi_batch_parameter_builder
         )
         column_values_unique_unexpected_count_metric_multi_batch_parameter_builder: ParameterBuilder = (
             DataAssistant.COMMONLY_USED_PARAMETER_BUILDERS.column_values_unique_unexpected_count_metric_multi_batch_parameter_builder
         )
->>>>>>> 681137b8
 
         set_parameter_builders_json_serialize(
             parameter_builders=[
@@ -132,93 +107,4 @@
             expectation_configurations=data_assistant_result.expectation_configurations,
             citation=data_assistant_result.citation,
             execution_time=data_assistant_result.execution_time,
-<<<<<<< HEAD
-        )
-=======
-        )
-
-    def _build_uniqueness_rule(self) -> Rule:
-        """
-        This method builds "Rule" object focused on emitting "ExpectationConfiguration" objects focused on "uniqueness".
-        """
-        column_values_unique_domain_builder: MapMetricColumnDomainBuilder = (
-            MapMetricColumnDomainBuilder(
-                map_metric_name="column_values.unique",
-                include_column_names=None,
-                exclude_column_names=None,
-                include_column_name_suffixes=None,
-                exclude_column_name_suffixes=None,
-                semantic_type_filter_module_name=None,
-                semantic_type_filter_class_name=None,
-                include_semantic_types=None,
-                exclude_semantic_types=None,
-                max_unexpected_values=0,
-                max_unexpected_ratio=None,
-                min_max_unexpected_values_proportion=9.75e-1,
-                data_context=self._validator.data_context,
-            )
-        )
-        total_count_metric_multi_batch_parameter_builder: ParameterBuilder = (
-            DataAssistant.COMMONLY_USED_PARAMETER_BUILDERS.table_row_count_metric_multi_batch_parameter_builder
-        )
-        column_values_nonnull_unexpected_count_metric_multi_batch_parameter_builder: ParameterBuilder = (
-            DataAssistant.COMMONLY_USED_PARAMETER_BUILDERS.column_values_nonnull_unexpected_count_metric_multi_batch_parameter_builder
-        )
-
-        set_parameter_builders_json_serialize(
-            parameter_builders=[
-                total_count_metric_multi_batch_parameter_builder,
-                column_values_nonnull_unexpected_count_metric_multi_batch_parameter_builder,
-            ],
-            json_serialize=False,
-        )
-
-        evaluation_parameter_builder_configs: Optional[List[ParameterBuilderConfig]] = [
-            ParameterBuilderConfig(
-                **total_count_metric_multi_batch_parameter_builder.to_json_dict()
-            ),
-            ParameterBuilderConfig(
-                **column_values_nonnull_unexpected_count_metric_multi_batch_parameter_builder.to_json_dict()
-            ),
-        ]
-        column_values_unique_mean_unexpected_value_multi_batch_parameter_builder: MeanUnexpectedMapMetricMultiBatchParameterBuilder = MeanUnexpectedMapMetricMultiBatchParameterBuilder(
-            name="column_values_unique_mean_unexpected_value",
-            map_metric_name="column_values.unique",
-            total_count_parameter_builder_name=total_count_metric_multi_batch_parameter_builder.name,
-            null_count_parameter_builder_name=column_values_nonnull_unexpected_count_metric_multi_batch_parameter_builder.name,
-            metric_domain_kwargs=DOMAIN_KWARGS_PARAMETER_FULLY_QUALIFIED_NAME,
-            metric_value_kwargs=None,
-            evaluation_parameter_builder_configs=evaluation_parameter_builder_configs,
-            json_serialize=True,
-            data_context=self._validator.data_context,
-        )
-
-        validation_parameter_builder_configs: Optional[List[ParameterBuilderConfig]] = [
-            ParameterBuilderConfig(
-                **column_values_unique_mean_unexpected_value_multi_batch_parameter_builder.to_json_dict()
-            ),
-        ]
-        max_column_values_unique_mean_unexpected_value_ratio: float = 1.0e-2
-        expect_column_values_to_be_unique_expectation_configuration_builder: DefaultExpectationConfigurationBuilder = DefaultExpectationConfigurationBuilder(
-            expectation_type="expect_column_values_to_be_unique",
-            condition=f"{column_values_unique_mean_unexpected_value_multi_batch_parameter_builder.fully_qualified_parameter_name}.{FULLY_QUALIFIED_PARAMETER_NAME_VALUE_KEY} <= {max_column_values_unique_mean_unexpected_value_ratio}",
-            validation_parameter_builder_configs=validation_parameter_builder_configs,
-            meta={
-                "profiler_details": f"{column_values_unique_mean_unexpected_value_multi_batch_parameter_builder.fully_qualified_parameter_name}.{FULLY_QUALIFIED_PARAMETER_NAME_METADATA_KEY}",
-            },
-        )
-
-        parameter_builders = []
-        expectation_configuration_builders: List[ExpectationConfigurationBuilder] = [
-            expect_column_values_to_be_unique_expectation_configuration_builder,
-        ]
-        uniqueness_rule: Rule = Rule(
-            name="uniqueness_rule",
-            variables=None,
-            domain_builder=column_values_unique_domain_builder,
-            parameter_builders=parameter_builders,
-            expectation_configuration_builders=expectation_configuration_builders,
-        )
-
-        return uniqueness_rule
->>>>>>> 681137b8
+        )