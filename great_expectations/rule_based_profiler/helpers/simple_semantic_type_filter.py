--- conflicted
+++ resolved
@@ -21,19 +21,10 @@
         validator: Optional["Validator"] = None,  # noqa: F821
         column_names: Optional[List[str]] = None,
     ) -> None:
-<<<<<<< HEAD
-        self._table_column_name_to_inferred_semantic_domain_type_mapping = (
-            self._get_table_column_name_to_inferred_semantic_domain_type_mapping(
-                batch_ids=batch_ids,
-                validator=validator,
-                column_names=column_names,
-            )
-=======
         self._build_table_column_name_to_inferred_semantic_domain_type_map(
             batch_ids=batch_ids,
             validator=validator,
             column_names=column_names,
->>>>>>> ca62bbc1
         )
 
     @property
