import copy
import itertools
import logging
import re
import uuid
import warnings
<<<<<<< HEAD
=======
from dataclasses import field
>>>>>>> 59f78bc0
from numbers import Number
from typing import Any, Callable, Dict, List, Optional, Tuple, Union

import numpy as np
import scipy.stats as stats

import great_expectations.exceptions as ge_exceptions
from great_expectations.core import ExpectationSuite
from great_expectations.core.batch import (
    Batch,
    BatchRequest,
    BatchRequestBase,
    RuntimeBatchRequest,
    materialize_batch_request,
)
from great_expectations.core.metric_domain_types import MetricDomainTypes
from great_expectations.rule_based_profiler.domain import (
    INFERRED_SEMANTIC_TYPE_KEY,
    SemanticDomainTypes,
)
from great_expectations.rule_based_profiler.estimators.numeric_range_estimation_result import (
    NUM_HISTOGRAM_BINS,
    NumericRangeEstimationResult,
)
from great_expectations.rule_based_profiler.parameter_container import (
    FULLY_QUALIFIED_PARAMETER_NAME_SEPARATOR_CHARACTER,
    VARIABLES_PREFIX,
    Domain,
    ParameterContainer,
    ParameterNode,
    get_parameter_value_by_fully_qualified_parameter_name,
    is_fully_qualified_parameter_name_literal_string_format,
)
from great_expectations.types import safe_deep_copy
from great_expectations.util import numpy_quantile
from great_expectations.validator.metric_configuration import MetricConfiguration

logger = logging.getLogger(__name__)
logger.setLevel(logging.INFO)

NP_EPSILON: Union[Number, np.float64] = np.finfo(float).eps

TEMPORARY_EXPECTATION_SUITE_NAME_PREFIX: str = "tmp"
TEMPORARY_EXPECTATION_SUITE_NAME_STEM: str = "suite"
TEMPORARY_EXPECTATION_SUITE_NAME_PATTERN: re.Pattern = re.compile(
    rf"^{TEMPORARY_EXPECTATION_SUITE_NAME_PREFIX}\..+\.{TEMPORARY_EXPECTATION_SUITE_NAME_STEM}\.\w{8}"
)

RECOGNIZED_QUANTILE_STATISTIC_INTERPOLATION_METHODS: set = {
    "auto",
    "nearest",
    "linear",
}


def get_validator(
    purpose: str,
    *,
    data_context: Optional["BaseDataContext"] = None,  # noqa: F821
    batch_list: Optional[List[Batch]] = None,
    batch_request: Optional[Union[str, BatchRequestBase, dict]] = None,
    domain: Optional[Domain] = None,
    variables: Optional[ParameterContainer] = None,
    parameters: Optional[Dict[str, ParameterContainer]] = None,
) -> Optional["Validator"]:  # noqa: F821
    validator: Optional["Validator"]  # noqa: F821

    expectation_suite_name: str = f"tmp.{purpose}"
    if domain is None:
        expectation_suite_name = (
            f"{expectation_suite_name}_suite_{str(uuid.uuid4())[:8]}"
        )
    else:
        expectation_suite_name = (
            f"{expectation_suite_name}_{domain.id}_suite_{str(uuid.uuid4())[:8]}"
        )

    batch: Batch
    if batch_list is None or all([batch is None for batch in batch_list]):
        if batch_request is None:
            return None

        batch_request = build_batch_request(
            domain=domain,
            batch_request=batch_request,
            variables=variables,
            parameters=parameters,
        )
    else:
        num_batches: int = len(batch_list)
        if num_batches == 0:
            raise ge_exceptions.ProfilerExecutionError(
                message=f"""{__name__}.get_validator() must utilize at least one Batch ({num_batches} are available).
"""
            )

    validator = get_validator_with_expectation_suite(
        data_context=data_context,
        batch_list=batch_list,
        batch_request=batch_request,
        expectation_suite=None,
        expectation_suite_name=expectation_suite_name,
        component_name=f"rule_based_profiler-{expectation_suite_name}",
        persist=False,
    )

    # Always disabled for RBP and DataAssistants due to volume of metric calculations
    validator.show_progress_bars = False

    return validator


def get_batch_ids(
    data_context: Optional["BaseDataContext"] = None,  # noqa: F821
    batch_list: Optional[List[Batch]] = None,
    batch_request: Optional[Union[str, BatchRequestBase, dict]] = None,
    domain: Optional[Domain] = None,
    variables: Optional[ParameterContainer] = None,
    parameters: Optional[Dict[str, ParameterContainer]] = None,
) -> Optional[List[str]]:
    batch: Batch
    if batch_list is None or all([batch is None for batch in batch_list]):
        if batch_request is None:
            return None

        batch_request = build_batch_request(
            domain=domain,
            batch_request=batch_request,
            variables=variables,
            parameters=parameters,
        )

        batch_list = data_context.get_batch_list(batch_request=batch_request)

    batch_ids: List[str] = [batch.id for batch in batch_list]

    num_batch_ids: int = len(batch_ids)
    if num_batch_ids == 0:
        raise ge_exceptions.ProfilerExecutionError(
            message=f"""{__name__}.get_batch_ids() must return at least one batch_id ({num_batch_ids} were retrieved).
"""
        )

    return batch_ids


def build_batch_request(
    batch_request: Optional[Union[str, BatchRequestBase, dict]] = None,
    domain: Optional[Domain] = None,
    variables: Optional[ParameterContainer] = None,
    parameters: Optional[Dict[str, ParameterContainer]] = None,
) -> Optional[Union[BatchRequest, RuntimeBatchRequest]]:
    if batch_request is None:
        return None

    # Obtain BatchRequest from "rule state" (i.e., variables and parameters); from instance variable otherwise.
    effective_batch_request: Optional[
        Union[BatchRequestBase, dict]
    ] = get_parameter_value_and_validate_return_type(
        domain=domain,
        parameter_reference=batch_request,
        expected_return_type=(BatchRequestBase, dict),
        variables=variables,
        parameters=parameters,
    )
    materialized_batch_request: Optional[
        Union[BatchRequest, RuntimeBatchRequest]
    ] = materialize_batch_request(batch_request=effective_batch_request)

    return materialized_batch_request


def build_metric_domain_kwargs(
    batch_id: Optional[str] = None,
    metric_domain_kwargs: Optional[Union[str, dict]] = None,
    domain: Optional[Domain] = None,
    variables: Optional[ParameterContainer] = None,
    parameters: Optional[Dict[str, ParameterContainer]] = None,
):
    # Obtain domain kwargs from "rule state" (i.e., variables and parameters); from instance variable otherwise.
    metric_domain_kwargs = get_parameter_value_and_validate_return_type(
        domain=domain,
        parameter_reference=metric_domain_kwargs,
        expected_return_type=None,
        variables=variables,
        parameters=parameters,
    )
    if metric_domain_kwargs is None:
        metric_domain_kwargs = {}

    metric_domain_kwargs = copy.deepcopy(metric_domain_kwargs)

    if batch_id:
        metric_domain_kwargs["batch_id"] = batch_id

    return metric_domain_kwargs


def get_parameter_value_and_validate_return_type(
    domain: Optional[Domain] = None,
    parameter_reference: Optional[Union[Any, str]] = None,
    expected_return_type: Optional[Union[type, tuple]] = None,
    variables: Optional[ParameterContainer] = None,
    parameters: Optional[Dict[str, ParameterContainer]] = None,
) -> Optional[Any]:
    """
    This method allows for the parameter_reference to be specified as an object (literal, dict, any typed object, etc.)
    or as a fully-qualified parameter name.  In either case, it can optionally validate the type of the return value.
    """
    if isinstance(parameter_reference, dict):
        parameter_reference = safe_deep_copy(data=parameter_reference)

    parameter_reference = get_parameter_value(
        domain=domain,
        parameter_reference=parameter_reference,
        variables=variables,
        parameters=parameters,
    )

    if expected_return_type is not None:
        if not isinstance(parameter_reference, expected_return_type):
            raise ge_exceptions.ProfilerExecutionError(
                message=f"""Argument "{parameter_reference}" must be of type "{str(expected_return_type)}" \
(value of type "{str(type(parameter_reference))}" was encountered).
"""
            )

    return parameter_reference


def get_parameter_value(
    domain: Optional[Domain] = None,
    parameter_reference: Optional[Union[Any, str]] = None,
    variables: Optional[ParameterContainer] = None,
    parameters: Optional[Dict[str, ParameterContainer]] = None,
) -> Optional[Any]:
    """
    This method allows for the parameter_reference to be specified as an object (literal, dict, any typed object, etc.)
    or as a fully-qualified parameter name.  Moreover, if the parameter_reference argument is an object of type "dict",
    it will recursively detect values using the fully-qualified parameter name format and evaluate them accordingly.
    """
    if isinstance(parameter_reference, dict):
        for key, value in parameter_reference.items():
            parameter_reference[key] = get_parameter_value(
                domain=domain,
                parameter_reference=value,
                variables=variables,
                parameters=parameters,
            )
    elif isinstance(parameter_reference, (list, set, tuple)):
        parameter_reference_type: type = type(parameter_reference)
        element: Any
        return parameter_reference_type(
            [
                get_parameter_value(
                    domain=domain,
                    parameter_reference=element,
                    variables=variables,
                    parameters=parameters,
                )
                for element in parameter_reference
            ]
        )
    elif isinstance(
        parameter_reference, str
    ) and is_fully_qualified_parameter_name_literal_string_format(
        fully_qualified_parameter_name=parameter_reference
    ):
        parameter_reference = get_parameter_value_by_fully_qualified_parameter_name(
            fully_qualified_parameter_name=parameter_reference,
            domain=domain,
            variables=variables,
            parameters=parameters,
        )
        parameter_reference = get_parameter_value(
            domain=domain,
            parameter_reference=parameter_reference,
            variables=variables,
            parameters=parameters,
        )

    return parameter_reference


def get_resolved_metrics_by_key(
    validator: "Validator",  # noqa: F821
    metric_configurations_by_key: Dict[str, List[MetricConfiguration]],
) -> Dict[str, Dict[Tuple[str, str, str], Any]]:
    """
    Compute (resolve) metrics for every column name supplied on input.

    Args:
        validator: Validator used to compute column cardinality.
        metric_configurations_by_key: metric configurations used to compute figures of merit.
        Dictionary of the form {
            "my_key": List[MetricConfiguration],  # examples of "my_key" are: "my_column_name", "my_batch_id", etc.
        }

    Returns:
        Dictionary of the form {
            "my_key": Dict[Tuple[str, str, str], Any],
        }
    """
    key: str
    metric_configuration: MetricConfiguration
    metric_configurations_for_key: List[MetricConfiguration]

    # Step 1: Gather "MetricConfiguration" objects corresponding to all possible key values/combinations.
    # and compute all metric values (resolve "MetricConfiguration" objects ) using a single method call.
    resolved_metrics: Dict[Tuple[str, str, str], Any] = validator.compute_metrics(
        metric_configurations=[
            metric_configuration
            for key, metric_configurations_for_key in metric_configurations_by_key.items()
            for metric_configuration in metric_configurations_for_key
        ]
    )

    # Step 2: Gather "MetricConfiguration" ID values for each key (one element per batch_id in every list).
    metric_configuration_ids_by_key: Dict[str, List[Tuple[str, str, str]]] = {
        key: [
            metric_configuration.id
            for metric_configuration in metric_configurations_for_key
        ]
        for key, metric_configurations_for_key in metric_configurations_by_key.items()
    }

    metric_configuration_ids: List[Tuple[str, str, str]]
    # Step 3: Obtain flattened list of "MetricConfiguration" ID values across all key values/combinations.
    metric_configuration_ids_all_keys: List[Tuple[str, str, str]] = list(
        itertools.chain(
            *[
                metric_configuration_ids
                for metric_configuration_ids in metric_configuration_ids_by_key.values()
            ]
        )
    )

    # Step 4: Retain only those metric computation results that both, correspond to "MetricConfiguration" objects of
    # interest (reflecting specified key values/combinations).
    metric_configuration_id: Tuple[str, str, str]
    metric_value: Any
    resolved_metrics = {
        metric_configuration_id: metric_value
        for metric_configuration_id, metric_value in resolved_metrics.items()
        if metric_configuration_id in metric_configuration_ids_all_keys
    }

    # Step 5: Gather "MetricConfiguration" ID values for effective collection of resolved metrics.
    metric_configuration_ids_resolved_metrics: List[Tuple[str, str, str]] = list(
        resolved_metrics.keys()
    )

    # Step 6: Produce "key" list, corresponding to effective "MetricConfiguration" ID values.
    candidate_keys: List[str] = [
        key
        for key, metric_configuration_ids in metric_configuration_ids_by_key.items()
        if all(
            [
                metric_configuration_id in metric_configuration_ids_resolved_metrics
                for metric_configuration_id in metric_configuration_ids
            ]
        )
    ]

    resolved_metrics_by_key: Dict[str, Dict[Tuple[str, str, str], Any]] = {
        key: {
            metric_configuration.id: resolved_metrics[metric_configuration.id]
            for metric_configuration in metric_configurations_by_key[key]
        }
        for key in candidate_keys
    }

    return resolved_metrics_by_key


def build_domains_from_column_names(
    rule_name: str,
    column_names: List[str],
    domain_type: MetricDomainTypes,
    table_column_name_to_inferred_semantic_domain_type_map: Optional[
        Dict[str, SemanticDomainTypes]
    ] = None,
) -> List[Domain]:
    """
    This utility method builds "simple" Domain objects (i.e., required fields only, no "details" metadata accepted).

    :param rule_name: name of Rule object, for which "Domain" objects are obtained.
    :param column_names: list of column names to serve as values for "column" keys in "domain_kwargs" dictionary
    :param domain_type: type of Domain objects (same "domain_type" must be applicable to all Domain objects returned)
    :param table_column_name_to_inferred_semantic_domain_type_map: map from column name to inferred semantic type
    :return: list of resulting Domain objects
    """
    column_name: str
    domains: List[Domain] = [
        Domain(
            domain_type=domain_type,
            domain_kwargs={
                "column": column_name,
            },
            details={
                INFERRED_SEMANTIC_TYPE_KEY: {
                    column_name: table_column_name_to_inferred_semantic_domain_type_map[
                        column_name
                    ],
                }
                if table_column_name_to_inferred_semantic_domain_type_map
                else None,
            },
            rule_name=rule_name,
        )
        for column_name in column_names
    ]

    return domains


def convert_variables_to_dict(
    variables: Optional[ParameterContainer] = None,
) -> Dict[str, Any]:
    variables_as_dict: Optional[
        Union[ParameterNode, Dict[str, Any]]
    ] = get_parameter_value_and_validate_return_type(
        domain=None,
        parameter_reference=VARIABLES_PREFIX,
        expected_return_type=None,
        variables=variables,
        parameters=None,
    )
    if isinstance(variables_as_dict, ParameterNode):
        return variables_as_dict.to_dict()

    if variables_as_dict is None:
        return {}

    return variables_as_dict


def integer_semantic_domain_type(domain: Domain) -> bool:
    """
    This method examines "INFERRED_SEMANTIC_TYPE_KEY" attribute of "Domain" argument to check whether or not underlying
    "SemanticDomainTypes" enum value is an "integer".  Because explicitly designated "SemanticDomainTypes.INTEGER" type
    is unavaiable, "SemanticDomainTypes.LOGIC" and "SemanticDomainTypes.IDENTIFIER" are intepreted as "integer" values.

    This method can be used "NumericMetricRangeMultiBatchParameterBuilder._get_round_decimals_using_heuristics()".

    Note: Inability to assess underlying "SemanticDomainTypes" details of "Domain" object produces "False" return value.

    Args:
        domain: "Domain" object to inspect for underlying "SemanticDomainTypes" details

    Returns:
        Boolean value indicating whether or not specified "Domain" is inferred to denote "integer" values

    """

    inferred_semantic_domain_type: Dict[str, SemanticDomainTypes] = domain.details.get(
        INFERRED_SEMANTIC_TYPE_KEY
    )

    semantic_domain_type: SemanticDomainTypes
    return inferred_semantic_domain_type and all(
        [
            semantic_domain_type
            in [
                SemanticDomainTypes.LOGIC,
                SemanticDomainTypes.IDENTIFIER,
            ]
            for semantic_domain_type in inferred_semantic_domain_type.values()
        ]
    )


def get_false_positive_rate_from_rule_state(
    false_positive_rate: Union[str, float],
    domain: Domain,
    variables: Optional[ParameterContainer] = None,
    parameters: Optional[Dict[str, ParameterContainer]] = None,
) -> Union[float, np.float64]:
    """
    This method obtains false_positive_rate from "rule state" (i.e., variables and parameters) and validates the result.
    """
    if false_positive_rate is None:
        return 5.0e-2

    # Obtain false_positive_rate from "rule state" (i.e., variables and parameters); from instance variable otherwise.
    false_positive_rate = get_parameter_value_and_validate_return_type(
        domain=domain,
        parameter_reference=false_positive_rate,
        expected_return_type=(float, np.float64),
        variables=variables,
        parameters=parameters,
    )
    if not (0.0 <= false_positive_rate <= 1.0):
        raise ge_exceptions.ProfilerExecutionError(
            f"""false_positive_rate must be a positive decimal number between 0 and 1 inclusive [0, 1], but \
{false_positive_rate} was provided.
"""
        )
    elif false_positive_rate <= NP_EPSILON:
        warnings.warn(
            f"""You have chosen a false_positive_rate of {false_positive_rate}, which is too close to 0.  A \
false_positive_rate of {NP_EPSILON} has been selected instead.
"""
        )
        false_positive_rate = np.float64(NP_EPSILON)
    elif false_positive_rate >= (1.0 - NP_EPSILON):
        warnings.warn(
            f"""You have chosen a false_positive_rate of {false_positive_rate}, which is too close to 1.  A \
false_positive_rate of {1.0 - NP_EPSILON} has been selected instead.
"""
        )
        false_positive_rate = np.float64(1.0 - NP_EPSILON)

    return false_positive_rate


def get_quantile_statistic_interpolation_method_from_rule_state(
    quantile_statistic_interpolation_method: str,
    round_decimals: int,
    domain: Domain,
    variables: Optional[ParameterContainer] = None,
    parameters: Optional[Dict[str, ParameterContainer]] = None,
) -> str:
    """
    This method obtains quantile_statistic_interpolation_method from "rule state" (i.e., variables and parameters) and
    validates the result.
    """
    # Obtain quantile_statistic_interpolation_method directive from "rule state" (i.e., variables and parameters); from instance variable otherwise.
    quantile_statistic_interpolation_method = (
        get_parameter_value_and_validate_return_type(
            domain=domain,
            parameter_reference=quantile_statistic_interpolation_method,
            expected_return_type=str,
            variables=variables,
            parameters=parameters,
        )
    )
    if (
        quantile_statistic_interpolation_method
        not in RECOGNIZED_QUANTILE_STATISTIC_INTERPOLATION_METHODS
    ):
        raise ge_exceptions.ProfilerExecutionError(
            message=f"""The directive "quantile_statistic_interpolation_method" can be only one of \
{RECOGNIZED_QUANTILE_STATISTIC_INTERPOLATION_METHODS} ("{quantile_statistic_interpolation_method}" was detected).
"""
        )

    if quantile_statistic_interpolation_method == "auto":
        if round_decimals == 0:
            quantile_statistic_interpolation_method = "nearest"
        else:
            quantile_statistic_interpolation_method = "linear"

    return quantile_statistic_interpolation_method


def compute_quantiles(
    metric_values: np.ndarray,
    false_positive_rate: np.float64,
    quantile_statistic_interpolation_method: str,
) -> NumericRangeEstimationResult:
    lower_quantile = numpy_quantile(
        a=metric_values,
        q=(false_positive_rate / 2.0),
        axis=0,
        method=quantile_statistic_interpolation_method,
    )
    upper_quantile = numpy_quantile(
        a=metric_values,
        q=1.0 - (false_positive_rate / 2.0),
        axis=0,
        method=quantile_statistic_interpolation_method,
    )
    return build_numeric_range_estimation_result(
        metric_values=metric_values,
        min_value=lower_quantile,
        max_value=upper_quantile,
    )


def compute_kde_quantiles_point_estimate(
    metric_values: np.ndarray,
    false_positive_rate: np.float64,
    n_resamples: int,
    quantile_statistic_interpolation_method: str,
    bw_method: Union[str, float, Callable],
    random_seed: Optional[int] = None,
) -> NumericRangeEstimationResult:
    """
    ML Flow Experiment: parameter_builders_bootstrap/kde_quantiles
    ML Flow Experiment ID: 721280826919117

    An internal implementation of the "kernel density estimation" estimator method, returning a point estimate for a
    population parameter of interest (lower and upper quantiles in this case).

    Overview: https://en.wikipedia.org/wiki/Kernel_density_estimation
    Bandwidth Effect: https://en.wikipedia.org/wiki/Kernel_density_estimation#Bandwidth_selection
    Bandwidth Method: https://stats.stackexchange.com/questions/90656/kernel-bandwidth-scotts-vs-silvermans-rules

    Args:
        metric_values: "numpy.ndarray" of "dtype.float" values with elements corresponding to "Batch" data samples.
        false_positive_rate: user-configured fraction between 0 and 1 expressing desired false positive rate for
            identifying unexpected values as judged by the upper- and lower- quantiles of the observed metric data.
        n_resamples: A positive integer indicating the sample size resulting from the sampling with replacement
            procedure.
        quantile_statistic_interpolation_method: Supplies value of (interpolation) "method" to "np.quantile()"
            statistic, used for confidence intervals.
        bw_method: The estimator bandwidth as described in:
            https://docs.scipy.org/doc/scipy/reference/generated/scipy.stats.gaussian_kde.html
        random_seed: An optional random_seed to pass to "np.random.Generator(np.random.PCG64(random_seed))"
            for making probabilistic sampling deterministic.
    """
    lower_quantile_pct: float = false_positive_rate / 2.0
    upper_quantile_pct: float = 1.0 - (false_positive_rate / 2.0)

    metric_values_density_estimate: stats.gaussian_kde = stats.gaussian_kde(
        metric_values, bw_method=bw_method
    )

    metric_values_gaussian_sample: np.ndarray
    if random_seed:
        metric_values_gaussian_sample = metric_values_density_estimate.resample(
            n_resamples,
            seed=random_seed,
        )
    else:
        metric_values_gaussian_sample = metric_values_density_estimate.resample(
            n_resamples,
        )

    lower_quantile_point_estimate: np.float64 = numpy_quantile(
        metric_values_gaussian_sample,
        q=lower_quantile_pct,
        method=quantile_statistic_interpolation_method,
    )
    upper_quantile_point_estimate: np.float64 = numpy_quantile(
        metric_values_gaussian_sample,
        q=upper_quantile_pct,
        method=quantile_statistic_interpolation_method,
    )
    return build_numeric_range_estimation_result(
        metric_values=metric_values,
        min_value=lower_quantile_point_estimate,
        max_value=upper_quantile_point_estimate,
    )


def compute_bootstrap_quantiles_point_estimate(
    metric_values: np.ndarray,
    false_positive_rate: np.float64,
    n_resamples: int,
    quantile_statistic_interpolation_method: str,
    quantile_bias_correction: bool,
    quantile_bias_std_error_ratio_threshold: float,
    random_seed: Optional[int] = None,
) -> NumericRangeEstimationResult:
    """
    ML Flow Experiment: parameter_builders_bootstrap/bootstrap_quantiles
    ML Flow Experiment ID: 4129654509298109

    An internal implementation of the "bootstrap" estimator method, returning a point estimate for a population
    parameter of interest (lower and upper quantiles in this case). See
    https://en.wikipedia.org/wiki/Bootstrapping_(statistics) for an introduction to "bootstrapping" in statistics.

    The methods implemented here can be found in:
    Efron, B., & Tibshirani, R. J. (1993). Estimates of bias. An Introduction to the Bootstrap (pp. 124-130).
        Springer Science and Business Media Dordrecht. DOI 10.1007/978-1-4899-4541-9

    This implementation is sub-par compared to the one available from the "SciPy" standard library
    ("https://docs.scipy.org/doc/scipy/reference/generated/scipy.stats.bootstrap.html"), in that it does not handle
    multi-dimensional statistics. "scipy.stats.bootstrap" is vectorized, thus having the ability to accept a
    multi-dimensional statistic function and process all dimensions.

    Unfortunately, as of March 4th, 2022, the SciPy implementation has two issues: 1) it only returns a confidence
    interval and not a point estimate for the population parameter of interest, which is what we require for our use
    cases. 2) It can not handle multi-dimensional statistics and correct for bias simultaneously. You must either use
    one feature or the other.

    This implementation could only be replaced by "scipy.stats.bootstrap" if Great Expectations drops support for
    Python 3.6, thereby enabling us to use a more up-to-date version of the "scipy" Python package (the currently used
    version does not have "bootstrap"). Also, as discussed above, two contributions would need to be made to the SciPy
    package to enable 1) bias correction for multi-dimensional statistics and 2) a return value of a point estimate for
    the population parameter of interest (lower and upper quantiles in this case).

    Additional future direction could include developing enhancements to bootstrapped estimator based on theory
    presented in "http://dido.econ.yale.edu/~dwka/pub/p1001.pdf":
    @article{Andrews2000a,
        added-at = {2008-04-25T10:38:44.000+0200},
        author = {Andrews, Donald W. K. and Buchinsky, Moshe},
        biburl = {https://www.bibsonomy.org/bibtex/28e2f0a58cdb95e39659921f989a17bdd/smicha},
        day = 01,
        interhash = {778746398daa9ba63bdd95391f1efd37},
        intrahash = {8e2f0a58cdb95e39659921f989a17bdd},
        journal = {Econometrica},
        keywords = {imported},
        month = Jan,
        note = {doi: 10.1111/1468-0262.00092},
        number = 1,
        pages = {23--51},
        timestamp = {2008-04-25T10:38:52.000+0200},
        title = {A Three-step Method for Choosing the Number of Bootstrap Repetitions},
        url = {http://www.blackwell-synergy.com/doi/abs/10.1111/1468-0262.00092},
        volume = 68,
        year = 2000
    }
    The article outlines a three-step minimax procedure that relies on the Central Limit Theorem (C.L.T.) along with the
    bootstrap sampling technique (see https://en.wikipedia.org/wiki/Bootstrapping_(statistics) for background) for
    computing the stopping criterion, expressed as the optimal number of bootstrap samples, needed to achieve a maximum
    probability that the value of the statistic of interest will be minimally deviating from its actual (ideal) value.
    """
    lower_quantile_pct: float = false_positive_rate / 2.0
    upper_quantile_pct: float = 1.0 - false_positive_rate / 2.0

    sample_lower_quantile: np.ndarray = numpy_quantile(
        a=metric_values,
        q=lower_quantile_pct,
        method=quantile_statistic_interpolation_method,
    )
    sample_upper_quantile: np.ndarray = numpy_quantile(
        a=metric_values,
        q=upper_quantile_pct,
        method=quantile_statistic_interpolation_method,
    )

    bootstraps: np.ndarray
    if random_seed:
        random_state: np.random.Generator = np.random.Generator(
            np.random.PCG64(random_seed)
        )
        bootstraps = random_state.choice(
            metric_values, size=(n_resamples, metric_values.size)
        )
    else:
        bootstraps = np.random.choice(
            metric_values, size=(n_resamples, metric_values.size)
        )

    lower_quantile_bias_corrected_point_estimate: np.float64 = _determine_quantile_bias_corrected_point_estimate(
        bootstraps=bootstraps,
        quantile_pct=lower_quantile_pct,
        quantile_statistic_interpolation_method=quantile_statistic_interpolation_method,
        quantile_bias_correction=quantile_bias_correction,
        quantile_bias_std_error_ratio_threshold=quantile_bias_std_error_ratio_threshold,
        sample_quantile=sample_lower_quantile,
    )
    upper_quantile_bias_corrected_point_estimate: np.float64 = _determine_quantile_bias_corrected_point_estimate(
        bootstraps=bootstraps,
        quantile_pct=upper_quantile_pct,
        quantile_statistic_interpolation_method=quantile_statistic_interpolation_method,
        quantile_bias_correction=quantile_bias_correction,
        quantile_bias_std_error_ratio_threshold=quantile_bias_std_error_ratio_threshold,
        sample_quantile=sample_upper_quantile,
    )
    return build_numeric_range_estimation_result(
        metric_values=metric_values,
        min_value=lower_quantile_bias_corrected_point_estimate,
        max_value=upper_quantile_bias_corrected_point_estimate,
    )


def _determine_quantile_bias_corrected_point_estimate(
    bootstraps: np.ndarray,
    quantile_pct: float,
    quantile_statistic_interpolation_method: str,
    quantile_bias_correction: bool,
    quantile_bias_std_error_ratio_threshold: float,
    sample_quantile: np.ndarray,
) -> np.float64:
    bootstrap_quantiles: Union[np.ndarray, np.float64] = numpy_quantile(
        bootstraps,
        q=quantile_pct,
        axis=1,
        method=quantile_statistic_interpolation_method,
    )
    bootstrap_quantile_point_estimate: np.ndarray = np.mean(bootstrap_quantiles)
    bootstrap_quantile_standard_error: np.ndarray = np.std(bootstrap_quantiles)
    bootstrap_quantile_bias: float = bootstrap_quantile_point_estimate - sample_quantile

    # Bias / Standard Error > 0.25 is a rule of thumb for when to apply bias correction.
    # See:
    # Efron, B., & Tibshirani, R. J. (1993). Estimates of bias. An Introduction to the Bootstrap (pp. 128).
    #         Springer Science and Business Media Dordrecht. DOI 10.1007/978-1-4899-4541-9
    quantile_bias_corrected_point_estimate: np.float64

    if (
        not quantile_bias_correction
        and bootstrap_quantile_standard_error > 0.0
        and bootstrap_quantile_bias / bootstrap_quantile_standard_error
        <= quantile_bias_std_error_ratio_threshold
    ):
        quantile_bias_corrected_point_estimate = bootstrap_quantile_point_estimate
    else:
        quantile_bias_corrected_point_estimate = (
            bootstrap_quantile_point_estimate - bootstrap_quantile_bias
        )

    return quantile_bias_corrected_point_estimate


def build_numeric_range_estimation_result(
    metric_values: np.ndarray,
    min_value: Number,
    max_value: Number,
) -> NumericRangeEstimationResult:
    """
    Computes histogram of 1-dimensional set of data points and packages it together with value range as returned output.

    Args:
        metric_values: "numpy.ndarray" of "dtype.float" values with elements corresponding to "Batch" data samples.
        min_value: pre-computed supremum of "metric_values" (properly conditioned for output).
        max_value: pre-computed infimum of "metric_values" (properly conditioned for output).

    Returns:
        Structured "NumericRangeEstimationResult" object, containing histogram and value_range attributes.
    """
    histogram: Tuple[np.ndarray, np.ndarray] = np.histogram(
        a=metric_values, bins=NUM_HISTOGRAM_BINS
    )
    return NumericRangeEstimationResult(
        estimation_histogram=np.vstack(
            (
                np.pad(
                    array=histogram[0],
                    pad_width=(0, 1),
                    mode="constant",
                    constant_values=0,
                ),
                histogram[1],
            )
        ),
        value_range=np.asarray([min_value, max_value]),
    )


def get_validator_with_expectation_suite(
    data_context: "BaseDataContext",  # noqa: F821
    batch_list: Optional[List[Batch]] = None,
    batch_request: Optional[Union[BatchRequestBase, dict]] = None,
    expectation_suite: Optional["ExpectationSuite"] = None,  # noqa: F821
    expectation_suite_name: Optional[str] = None,
    component_name: str = "test",
    persist: bool = False,
) -> "Validator":  # noqa: F821
    """
    Instantiates and returns "Validator" using "data_context", "batch_list" or "batch_request", and other information.
    Use "expectation_suite" if provided; otherwise, if "expectation_suite_name" is specified, then create
    "ExpectationSuite" from it.  Otherwise, generate temporary "expectation_suite_name" using supplied "component_name".
    """
    assert expectation_suite is None or isinstance(expectation_suite, ExpectationSuite)
    assert expectation_suite_name is None or isinstance(expectation_suite_name, str)

    expectation_suite = get_or_create_expectation_suite(
        data_context=data_context,
        expectation_suite=expectation_suite,
        expectation_suite_name=expectation_suite_name,
        component_name=component_name,
        persist=persist,
    )
    batch_request = materialize_batch_request(batch_request=batch_request)
    validator: "Validator" = data_context.get_validator(  # noqa: F821
        batch_list=batch_list,
        batch_request=batch_request,
        expectation_suite=expectation_suite,
    )

    return validator


def get_or_create_expectation_suite(
    data_context: "BaseDataContext",  # noqa: F821
    expectation_suite: Optional["ExpectationSuite"] = None,  # noqa: F821
    expectation_suite_name: Optional[str] = None,
    component_name: Optional[str] = None,
    persist: bool = False,
) -> "ExpectationSuite":  # noqa: F821
    """
    Use "expectation_suite" if provided.  If not, then if "expectation_suite_name" is specified, then create
    "ExpectationSuite" from it.  Otherwise, generate temporary "expectation_suite_name" using supplied "component_name".
    """
    generate_temp_expectation_suite_name: bool
    create_expectation_suite: bool

    if expectation_suite is not None and expectation_suite_name is not None:
        if expectation_suite.expectation_suite_name != expectation_suite_name:
            raise ValueError(
                'Mutually inconsistent "expectation_suite" and "expectation_suite_name" were specified.'
            )

        return expectation_suite
    elif expectation_suite is None and expectation_suite_name is not None:
        generate_temp_expectation_suite_name = False
        create_expectation_suite = True
    elif expectation_suite is not None and expectation_suite_name is None:
        generate_temp_expectation_suite_name = False
        create_expectation_suite = False
    else:
        generate_temp_expectation_suite_name = True
        create_expectation_suite = True

    if generate_temp_expectation_suite_name:
        if not component_name:
            component_name = "test"

        expectation_suite_name = f"{TEMPORARY_EXPECTATION_SUITE_NAME_PREFIX}.{component_name}.{TEMPORARY_EXPECTATION_SUITE_NAME_STEM}.{str(uuid.uuid4())[:8]}"

    if create_expectation_suite:
        if persist:
            try:
                # noinspection PyUnusedLocal
                expectation_suite = data_context.get_expectation_suite(
                    expectation_suite_name=expectation_suite_name
                )
            except ge_exceptions.DataContextError:
                expectation_suite = data_context.create_expectation_suite(
                    expectation_suite_name=expectation_suite_name
                )
                logger.info(
                    f'Created ExpectationSuite "{expectation_suite.expectation_suite_name}".'
                )
        else:
            expectation_suite = ExpectationSuite(
                expectation_suite_name=expectation_suite_name,
                data_context=data_context,
            )

    return expectation_suite


def sanitize_parameter_name(name: str) -> str:
    """
    This method provides display-friendly version of "name" argument.
    """
    return name.replace(FULLY_QUALIFIED_PARAMETER_NAME_SEPARATOR_CHARACTER, "_")


def default_field(obj: Dict[Union[str, Tuple[str]], str]) -> field:
    """Shorthand method of allowing mutable dataclass variables."""
    return field(default_factory=lambda: copy.copy(obj))<|MERGE_RESOLUTION|>--- conflicted
+++ resolved
@@ -4,10 +4,7 @@
 import re
 import uuid
 import warnings
-<<<<<<< HEAD
-=======
 from dataclasses import field
->>>>>>> 59f78bc0
 from numbers import Number
 from typing import Any, Callable, Dict, List, Optional, Tuple, Union
 
