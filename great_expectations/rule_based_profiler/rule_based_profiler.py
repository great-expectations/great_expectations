import copy
import datetime
import json
import logging
import sys
from typing import Any, Dict, List, Optional, Set, Union

from tqdm.auto import tqdm

import great_expectations.exceptions as ge_exceptions
from great_expectations.core.batch import (
    Batch,
    BatchRequestBase,
    batch_request_contains_batch_data,
)
from great_expectations.core.config_peer import ConfigPeer
from great_expectations.core.expectation_configuration import ExpectationConfiguration
from great_expectations.core.usage_statistics.events import UsageStatsEvents
from great_expectations.core.usage_statistics.usage_statistics import (
    UsageStatisticsHandler,
    get_profiler_run_usage_statistics,
    usage_statistics_enabled_method,
)
from great_expectations.core.util import convert_to_json_serializable, nested_update
from great_expectations.data_context.store import ProfilerStore
from great_expectations.data_context.types.resource_identifiers import (
    ConfigurationIdentifier,
    GeCloudIdentifier,
)
from great_expectations.data_context.util import instantiate_class_from_config
from great_expectations.rule_based_profiler import RuleBasedProfilerResult
from great_expectations.rule_based_profiler.config.base import (
    DomainBuilderConfig,
    ExpectationConfigurationBuilderConfig,
    ParameterBuilderConfig,
    RuleBasedProfilerConfig,
    domainBuilderConfigSchema,
    expectationConfigurationBuilderConfigSchema,
    parameterBuilderConfigSchema,
)
from great_expectations.rule_based_profiler.domain_builder.domain_builder import (
    DomainBuilder,
)
from great_expectations.rule_based_profiler.expectation_configuration_builder import (
    ExpectationConfigurationBuilder,
    init_rule_expectation_configuration_builders,
)
from great_expectations.rule_based_profiler.helpers.configuration_reconciliation import (
    DEFAULT_RECONCILATION_DIRECTIVES,
    ReconciliationDirectives,
    ReconciliationStrategy,
    reconcile_rule_variables,
)
from great_expectations.rule_based_profiler.helpers.runtime_environment import (
    RuntimeEnvironmentDomainTypeDirectives,
    RuntimeEnvironmentDomainTypeDirectivesKeys,
    RuntimeEnvironmentVariablesDirectives,
)
from great_expectations.rule_based_profiler.helpers.util import (
    convert_variables_to_dict,
)
from great_expectations.rule_based_profiler.parameter_builder import (
    ParameterBuilder,
    init_rule_parameter_builders,
)
from great_expectations.rule_based_profiler.rule import Rule, RuleOutput
from great_expectations.rule_based_profiler.types import (
    Domain,
    ParameterContainer,
    ParameterNode,
    RuleState,
    build_parameter_container_for_variables,
)
from great_expectations.util import filter_properties_dict

logger = logging.getLogger(__name__)
logger.setLevel(logging.INFO)


class BaseRuleBasedProfiler(ConfigPeer):
    """
    BaseRuleBasedProfiler class is initialized from RuleBasedProfilerConfig typed object and contains all functionality
    in the form of interface methods (which can be overwritten by subclasses) and their reference implementation.
    """

    EXPECTATION_SUCCESS_KEYS: Set[str] = {
        "auto",
        "profiler_config",
    }

    def __init__(
        self,
        profiler_config: RuleBasedProfilerConfig,
        data_context: Optional["BaseDataContext"] = None,  # noqa: F821
        usage_statistics_handler: Optional[UsageStatisticsHandler] = None,
    ) -> None:
        """
        Create a new RuleBasedProfilerBase using configured rules (as captured in the RuleBasedProfilerConfig object).

        For a Rule or an item in a Rule configuration, instantiates the following if
        available: a domain builder, a parameter builder, and a configuration builder.
        These will be used to define profiler computation patterns.

        Args:
            profiler_config: RuleBasedProfilerConfig -- formal typed object containing configuration
            data_context: BaseDataContext object that defines full runtime environment (data access, etc.)
        """
        name: str = profiler_config.name
        config_version: float = profiler_config.config_version
        variables: Optional[Dict[str, Any]] = profiler_config.variables
        rules: Optional[Dict[str, Dict[str, Any]]] = profiler_config.rules

        self._name = name
        self._config_version = config_version

        self._profiler_config = profiler_config

        if variables is None:
            variables = {}

        # Convert variables argument to ParameterContainer
        _variables: ParameterContainer = build_parameter_container_for_variables(
            variables_configs=variables
        )
        self.variables = _variables

        self._usage_statistics_handler = usage_statistics_handler

        self._data_context = data_context

        self._rules = self._init_profiler_rules(rules=rules)

        self._rule_states = []

    def _init_profiler_rules(
        self,
        rules: Dict[str, Dict[str, Any]],
    ) -> List[Rule]:
        if rules is None:
            rules = {}

        rule_object_list: List[Rule] = []

        rule_name: str
        rule_config: Dict[str, Any]
        for rule_name, rule_config in rules.items():
            rule_object_list.append(
                self._init_rule(rule_name=rule_name, rule_config=rule_config)
            )

        return rule_object_list

    def _init_rule(
        self,
        rule_name: str,
        rule_config: Dict[str, Any],
    ) -> Rule:
        # Config is validated through schema but do a sanity check
        attr: str
        for attr in (
            "domain_builder",
            "expectation_configuration_builders",
        ):
            if attr not in rule_config:
                raise ge_exceptions.ProfilerConfigurationError(
                    message=f'Invalid rule "{rule_name}": missing mandatory {attr}.'
                )

        # Instantiate variables and builder attributes
        variables: Dict[str, Any] = rule_config.get("variables", {})
        domain_builder: DomainBuilder = RuleBasedProfiler._init_rule_domain_builder(
            domain_builder_config=rule_config.get("domain_builder"),
            data_context=self._data_context,
        )
        parameter_builders: Optional[
            List[ParameterBuilder]
        ] = init_rule_parameter_builders(
            parameter_builder_configs=rule_config.get("parameter_builders"),
            data_context=self._data_context,
        )
        expectation_configuration_builders: List[
            ExpectationConfigurationBuilder
        ] = init_rule_expectation_configuration_builders(
            expectation_configuration_builder_configs=rule_config.get(
                "expectation_configuration_builders"
            ),
            data_context=self._data_context,
        )

        # Compile previous steps and package into a Rule object
        return Rule(
            name=rule_name,
            variables=variables,
            domain_builder=domain_builder,
            parameter_builders=parameter_builders,
            expectation_configuration_builders=expectation_configuration_builders,
        )

    @staticmethod
    def _init_rule_domain_builder(
        domain_builder_config: dict,
        data_context: Optional["BaseDataContext"] = None,  # noqa: F821
    ) -> DomainBuilder:
        domain_builder: DomainBuilder = instantiate_class_from_config(
            config=domain_builder_config,
            runtime_environment={"data_context": data_context},
            config_defaults={
                "module_name": "great_expectations.rule_based_profiler.domain_builder"
            },
        )

        return domain_builder

    @usage_statistics_enabled_method(
        event_name=UsageStatsEvents.PROFILER_RUN.value,
        args_payload_fn=get_profiler_run_usage_statistics,
    )
    def run(
        self,
        variables: Optional[Dict[str, Any]] = None,
        rules: Optional[Dict[str, Dict[str, Any]]] = None,
        batch_list: Optional[List[Batch]] = None,
        batch_request: Optional[Union[BatchRequestBase, dict]] = None,
        recompute_existing_parameter_values: bool = False,
        reconciliation_directives: ReconciliationDirectives = DEFAULT_RECONCILATION_DIRECTIVES,
        variables_directives_list: Optional[
            List[RuntimeEnvironmentVariablesDirectives]
        ] = None,
        domain_type_directives_list: Optional[
            List[RuntimeEnvironmentDomainTypeDirectives]
        ] = None,
    ) -> RuleBasedProfilerResult:
        """
        Executes and collects "RuleState" side-effect from all "Rule" objects of this "RuleBasedProfiler".

        Args:
            variables: attribute name/value pairs (overrides), commonly-used in Builder objects
            rules: name/(configuration-dictionary) (overrides)
            batch_list: Explicit list of Batch objects to supply data at runtime
            batch_request: Explicit batch_request used to supply data at runtime
            recompute_existing_parameter_values: If "True", recompute value if "fully_qualified_parameter_name" exists
            reconciliation_directives: directives for how each rule component should be overwritten
            variables_directives_list: additional/override runtime variables directives (modify "BaseRuleBasedProfiler")
            domain_type_directives_list: additional/override runtime domain directives (modify "BaseRuleBasedProfiler")

        Returns:
            "RuleBasedProfilerResult" dataclass object, containing essential outputs of profiling.
        """
        # Check to see if the user has disabled progress bars
        disable = False
        if self._data_context:
            progress_bars = self._data_context.progress_bars
            # If progress_bars are not present, assume we want them enabled
            if progress_bars is not None:
                if "globally" in progress_bars:
                    disable = not progress_bars["globally"]

                if "rule_based_profiler" in progress_bars:
                    disable = not progress_bars["rule_based_profiler"]

        effective_variables: Optional[
            ParameterContainer
        ] = self.reconcile_profiler_variables(
            variables=variables,
            reconciliation_strategy=reconciliation_directives.variables,
        )

        effective_rules: List[Rule] = self.reconcile_profiler_rules(
            rules=rules,
            reconciliation_directives=reconciliation_directives,
        )

        self._apply_runtime_environment(
            variables=effective_variables,
            rules=effective_rules,
            variables_directives_list=variables_directives_list,
            domain_type_directives_list=domain_type_directives_list,
        )

        rule: Rule
        effective_rules_configs: Optional[Dict[str, Dict[str, Any]]] = {
            rule.name: rule.to_json_dict() for rule in effective_rules
        }

        # noinspection PyProtectedMember,SpellCheckingInspection
        progress_bar: tqdm = tqdm(
            total=len(effective_rules),
            desc="Profiling Dataset",
            disable=disable,
        )
        progress_bar.update(0)
        progress_bar.refresh()
        sys.stdout.write("\n")
        sys.stdout.flush()

        rule_state: RuleState
        rule: Rule
        for rule in effective_rules:
            rule_state = rule.run(
                variables=effective_variables,
                batch_list=batch_list,
                batch_request=batch_request,
                recompute_existing_parameter_values=recompute_existing_parameter_values,
                reconciliation_directives=reconciliation_directives,
            )
            self.rule_states.append(rule_state)
            progress_bar.update(1)
            progress_bar.refresh()

        progress_bar.close()

        return RuleBasedProfilerResult(
            fully_qualified_parameter_names_by_domain=self.get_fully_qualified_parameter_names_by_domain(),
            parameter_values_for_fully_qualified_parameter_names_by_domain=self.get_parameter_values_for_fully_qualified_parameter_names_by_domain(),
            expectation_configurations=list(
                filter(None, self.get_expectation_configurations())
            ),
            citation={
                "citation_date": convert_to_json_serializable(
                    data=datetime.datetime.now(datetime.timezone.utc)
                ),
                "comment": "Suite created by Rule-Based Profiler with the configuration included.",
                "profiler_config": {
                    "name": self.name,
                    "config_version": self.config_version,
                    "variables": convert_variables_to_dict(variables=self.variables),
                    "rules": effective_rules_configs,
                },
            },
        )

    def get_expectation_configurations(self) -> List[ExpectationConfiguration]:
        """
        Returns:
            List of ExpectationConfiguration objects, accumulated from RuleState of every Rule executed.
        """
        expectation_configurations: List[ExpectationConfiguration] = []

        rule_state: RuleState
        rule_output: RuleOutput
        for rule_state in self.rule_states:
            rule_output = RuleOutput(rule_state=rule_state)
            expectation_configurations.extend(
                rule_output.get_expectation_configurations()
            )

        return expectation_configurations

    def get_fully_qualified_parameter_names_by_domain(self) -> Dict[Domain, List[str]]:
        """
        Returns:
            Dictionary of fully-qualified parameter names by Domain, accumulated from RuleState of every Rule executed.
        """
        fully_qualified_parameter_names_by_domain: Dict[Domain, List[str]] = {}

        rule_state: RuleState
        rule_output: RuleOutput
        for rule_state in self.rule_states:
            rule_output = RuleOutput(rule_state=rule_state)
            fully_qualified_parameter_names_by_domain.update(
                rule_output.get_fully_qualified_parameter_names_by_domain()
            )

        return fully_qualified_parameter_names_by_domain

    def get_fully_qualified_parameter_names_for_domain_id(
        self, domain_id: str
    ) -> List[str]:
        """
        Args:
            domain_id: ID of desired Domain object.

        Returns:
            List of fully-qualified parameter names for Domain with domain_id as specified, accumulated from RuleState of corresponding Rule executed.
        """
        rule_state: RuleState
        for rule_state in self.rule_states:
            domain: Domain = rule_state.get_domains_as_dict().get(domain_id)
            if domain is not None:
                rule_output: RuleOutput = RuleOutput(rule_state=rule_state)
                return rule_output.get_fully_qualified_parameter_names_for_domain_id(
                    domain_id=domain_id
                )

    def get_parameter_values_for_fully_qualified_parameter_names_by_domain(
        self,
    ) -> Dict[Domain, Dict[str, ParameterNode]]:
        """
        Returns:
            Dictionaries of values for fully-qualified parameter names by Domain, accumulated from RuleState of every Rule executed.
        """
        values_for_fully_qualified_parameter_names_by_domain: Dict[
            Domain, Dict[str, ParameterNode]
        ] = {}

        rule_state: RuleState
        rule_output: RuleOutput
        for rule_state in self.rule_states:
            rule_output = RuleOutput(rule_state=rule_state)
            values_for_fully_qualified_parameter_names_by_domain.update(
                rule_output.get_parameter_values_for_fully_qualified_parameter_names_by_domain()
            )

        return values_for_fully_qualified_parameter_names_by_domain

    def get_parameter_values_for_fully_qualified_parameter_names_for_domain_id(
        self, domain_id: str
    ) -> Dict[str, ParameterNode]:
        """
        Args:
            domain_id: ID of desired Domain object.

        Returns:
            Dictionary of values for fully-qualified parameter names for Domain with domain_id as specified, accumulated from RuleState of corresponding Rule executed.
        """
        rule_state: RuleState
        for rule_state in self.rule_states:
            domain: Domain = rule_state.get_domains_as_dict().get(domain_id)
            if domain is not None:
                rule_output: RuleOutput = RuleOutput(rule_state=rule_state)
                return rule_output.get_parameter_values_for_fully_qualified_parameter_names_for_domain_id(
                    domain_id=domain_id
                )

    def add_rule(self, rule: Rule) -> None:
        """
        Add Rule object to existing profiler object by reconciling profiler rules and updating _profiler_config.
        """
        rules_dict: Dict[str, Dict[str, Any]] = {
            rule.name: rule.to_json_dict(),
        }
        effective_rules: List[Rule] = self.reconcile_profiler_rules(
            rules=rules_dict,
            reconciliation_directives=ReconciliationDirectives(
                domain_builder=ReconciliationStrategy.UPDATE,
                parameter_builder=ReconciliationStrategy.UPDATE,
                expectation_configuration_builder=ReconciliationStrategy.UPDATE,
            ),
        )
        self.rules = effective_rules
        updated_rules: Optional[Dict[str, Dict[str, Any]]] = {
            rule.name: rule.to_json_dict() for rule in effective_rules
        }
        self._profiler_config.rules = updated_rules

    def reconcile_profiler_variables(
        self,
        variables: Optional[Dict[str, Any]] = None,
        reconciliation_strategy: ReconciliationStrategy = DEFAULT_RECONCILATION_DIRECTIVES.variables,
    ) -> Optional[ParameterContainer]:
        """
        Profiler "variables" reconciliation involves combining the variables, instantiated from Profiler configuration
        (e.g., stored in a YAML file managed by the Profiler store), with the variables overrides, provided at run time.

        The reconciliation logic for "variables" is of the "replace" nature: An override value complements the original
        on key "miss", and replaces the original on key "hit" (or "collision"), because "variables" is a unique member.

        :param variables: variables overrides, supplied in dictionary (configuration) form
        :param reconciliation_strategy: one of update, nested_update, or overwrite ways of reconciling overwrites
        :return: reconciled variables in their canonical ParameterContainer object form
        """
        effective_variables: ParameterContainer
        if variables and isinstance(variables, dict):
            variables_configs: dict = self._reconcile_profiler_variables_as_dict(
                variables=variables, reconciliation_strategy=reconciliation_strategy
            )
            effective_variables = build_parameter_container_for_variables(
                variables_configs=variables_configs
            )
        else:
            effective_variables = self.variables

        return effective_variables

    def _reconcile_profiler_variables_as_dict(
        self,
        variables: Optional[Dict[str, Any]],
        reconciliation_strategy: ReconciliationStrategy = DEFAULT_RECONCILATION_DIRECTIVES.variables,
    ) -> dict:
        if variables is None:
            variables = {}

        variables_configs: Optional[Dict[str, Any]] = convert_variables_to_dict(
            variables=self.variables
        )

        if reconciliation_strategy == ReconciliationStrategy.NESTED_UPDATE:
            variables_configs = nested_update(
                variables_configs,
                variables,
            )
        elif reconciliation_strategy == ReconciliationStrategy.REPLACE:
            variables_configs = variables
        elif reconciliation_strategy == ReconciliationStrategy.UPDATE:
            variables_configs.update(variables)

        return variables_configs

    def reconcile_profiler_rules(
        self,
        rules: Optional[Dict[str, Dict[str, Any]]] = None,
        reconciliation_directives: ReconciliationDirectives = DEFAULT_RECONCILATION_DIRECTIVES,
    ) -> List[Rule]:
        """
        Profiler "rules" reconciliation involves combining the rules, instantiated from Profiler configuration (e.g.,
        stored in a YAML file managed by the Profiler store), with the rules overrides, provided at run time.

        The reconciliation logic for "rules" is of the "procedural" nature:
        (1) Combine every rule override configuration with any instantiated rule into a reconciled configuration
        (2) Re-instantiate Rule objects from the reconciled rule configurations

        :param rules: rules overrides, supplied in dictionary (configuration) form for each rule name as the key
        :param reconciliation_directives directives for how each rule component should be overwritten
        :return: reconciled rules in their canonical List[Rule] object form
        """
        effective_rules: Dict[str, Rule] = self._reconcile_profiler_rules_as_dict(
            rules=rules,
            reconciliation_directives=reconciliation_directives,
        )
        return list(effective_rules.values())

    def _reconcile_profiler_rules_as_dict(
        self,
        rules: Optional[Dict[str, Dict[str, Any]]] = None,
        reconciliation_directives: ReconciliationDirectives = DEFAULT_RECONCILATION_DIRECTIVES,
    ) -> Dict[str, Rule]:
        if rules is None:
            rules = {}

        effective_rules: Dict[str, Rule] = self._get_rules_as_dict()

        rule_name: str
        rule_config: dict

        override_rule_configs: Dict[str, Dict[str, Any]] = {
            rule_name: RuleBasedProfiler._reconcile_rule_config(
                existing_rules=effective_rules,
                rule_name=rule_name,
                rule_config=rule_config,
                reconciliation_directives=reconciliation_directives,
            )
            for rule_name, rule_config in rules.items()
        }
        override_rules: Dict[str, Rule] = {
            rule_name: self._init_rule(rule_name=rule_name, rule_config=rule_config)
            for rule_name, rule_config in override_rule_configs.items()
        }
        effective_rules.update(override_rules)
        return effective_rules

    @staticmethod
    def _reconcile_rule_config(
        existing_rules: Dict[str, Rule],
        rule_name: str,
        rule_config: dict,
        reconciliation_directives: ReconciliationDirectives = DEFAULT_RECONCILATION_DIRECTIVES,
    ) -> Dict[str, Any]:
        """
        A "rule configuration" reconciliation is the process of combining the configuration of a single candidate
        override rule with at most one configuration corresponding to the list of rules instantiated from Profiler
        configuration (e.g., stored in a YAML file managed by the Profiler store).

        The reconciliation logic for "Rule configuration" employes the "by construction" principle:
        (1) Find a common configuration between the variables configuration, possibly supplied as part of the candiate
        override Rule configuration, and the variables configuration of an instantiated Rule
        (2) Find a common configuration between the domain builder configuration, possibly supplied as part of the
        candiate override Rule configuration, and the domain builder configuration of an instantiated Rule
        (3) Find common configurations between parameter builder configurations, possibly supplied as part of the
        candiate override Rule configuration, and the parameter builder configurations of an instantiated Rule
        (4) Find common configurations between expectation configuration builder configurations, possibly supplied as
        part of the candiate override Rule configuration, and the expectation configuration builder configurations of an
        instantiated Rule
        (5) Construct the reconciled Rule configuration dictionary using the formal Rule properties ("domain_builder",
        "parameter_builders", and "expectation_configuration_builders") as keys and their reconciled configuration
        dictionaries as values

        In order to insure successful instantiation of custom builder classes using "instantiate_class_from_config()",
        candidate builder override configurations are required to supply both "class_name" and "module_name" attributes.

        :param existing_rules: all currently instantiated rules represented as a dictionary, keyed by rule name
        :param rule_name: name of the override rule candidate
        :param rule_config: configuration of an override rule candidate, supplied in dictionary (configuration) form
        :param reconciliation_directives directives for how each rule component should be overwritten
        :return: reconciled rule configuration, returned in dictionary (configuration) form
        """
        effective_rule_config: Dict[str, Any]
        if rule_name in existing_rules:
            rule: Rule = existing_rules[rule_name]

            variables_config: dict = rule_config.get("variables", {})
            effective_variables: dict = reconcile_rule_variables(
                variables=rule.variables,
                variables_config=variables_config,
                reconciliation_strategy=reconciliation_directives.variables,
            )

            domain_builder_config: dict = rule_config.get("domain_builder", {})
            effective_domain_builder_config: dict = (
                RuleBasedProfiler._reconcile_rule_domain_builder_config(
                    domain_builder=rule.domain_builder,
                    domain_builder_config=domain_builder_config,
                    reconciliation_strategy=reconciliation_directives.domain_builder,
                )
            )

            parameter_builder_configs: List[dict] = rule_config.get(
                "parameter_builders", []
            )
            effective_parameter_builder_configs: Optional[
                List[dict]
            ] = RuleBasedProfiler._reconcile_rule_parameter_builder_configs(
                rule=rule,
                parameter_builder_configs=parameter_builder_configs,
                reconciliation_strategy=reconciliation_directives.parameter_builder,
            )

            expectation_configuration_builder_configs: List[dict] = rule_config.get(
                "expectation_configuration_builders", []
            )
            effective_expectation_configuration_builder_configs: List[
                dict
            ] = RuleBasedProfiler._reconcile_rule_expectation_configuration_builder_configs(
                rule=rule,
                expectation_configuration_builder_configs=expectation_configuration_builder_configs,
                reconciliation_strategy=reconciliation_directives.expectation_configuration_builder,
            )

            effective_rule_config = {
                "variables": effective_variables,
                "domain_builder": effective_domain_builder_config,
                "parameter_builders": effective_parameter_builder_configs,
                "expectation_configuration_builders": effective_expectation_configuration_builder_configs,
            }
        else:
            effective_rule_config = rule_config

        return effective_rule_config

    @staticmethod
    def _reconcile_rule_domain_builder_config(
        domain_builder: DomainBuilder,
        domain_builder_config: dict,
        reconciliation_strategy: ReconciliationStrategy = DEFAULT_RECONCILATION_DIRECTIVES.domain_builder,
    ) -> dict:
        """
        Rule "domain builder" reconciliation involves combining the domain builder, instantiated from Rule configuration
        (e.g., stored in a YAML file managed by the Profiler store), with the domain builder override, possibly supplied
        as part of the candiate override rule configuration.

        The reconciliation logic for "domain builder" is of the "replace" nature: An override value complements the
        original on key "miss", and replaces the original on key "hit" (or "collision"), because "domain builder" is a
        unique member for a Rule.

        :param domain_builder: existing domain builder of a Rule
        :param domain_builder_config: domain builder configuration override, supplied in dictionary (configuration) form
        :param reconciliation_strategy: one of update, nested_update, or overwrite ways of reconciling overwrites
        :return: reconciled domain builder configuration, returned in dictionary (configuration) form
        """
        domain_builder_as_dict: dict = domain_builder.to_json_dict()
        domain_builder_as_dict["class_name"] = domain_builder.__class__.__name__
        domain_builder_as_dict["module_name"] = domain_builder.__class__.__module__

        # Roundtrip through schema validation to add/or restore any missing fields.
        deserialized_config: DomainBuilderConfig = domainBuilderConfigSchema.load(
            domain_builder_as_dict
        )
        serialized_config: dict = deserialized_config.to_dict()

        effective_domain_builder_config: dict = serialized_config
        if domain_builder_config:
            _validate_builder_override_config(builder_config=domain_builder_config)
            if reconciliation_strategy == ReconciliationStrategy.NESTED_UPDATE:
                effective_domain_builder_config = nested_update(
                    effective_domain_builder_config,
                    domain_builder_config,
                )
            elif reconciliation_strategy == ReconciliationStrategy.REPLACE:
                effective_domain_builder_config = domain_builder_config
            elif reconciliation_strategy == ReconciliationStrategy.UPDATE:
                effective_domain_builder_config.update(domain_builder_config)

        return effective_domain_builder_config

    @staticmethod
    def _reconcile_rule_parameter_builder_configs(
        rule: Rule,
        parameter_builder_configs: List[dict],
        reconciliation_strategy: ReconciliationStrategy = DEFAULT_RECONCILATION_DIRECTIVES.parameter_builder,
    ) -> Optional[List[dict]]:
        """
        Rule "parameter builders" reconciliation involves combining the parameter builders, instantiated from Rule
        configuration (e.g., stored in a YAML file managed by the Profiler store), with the parameter builders
        overrides, possibly supplied as part of the candiate override rule configuration.

        The reconciliation logic for "parameter builders" is of the "upsert" nature: A candidate override parameter
        builder configuration contributes to the parameter builders list of the rule if the corresponding parameter
        builder name does not exist in the list of instantiated parameter builders of the rule; otherwise, once
        instnatiated, it replaces the configuration associated with the original parameter builder having the same name.

        :param rule: Profiler "rule", subject to parameter builder overrides
        :param parameter_builder_configs: parameter builder configuration overrides, supplied in dictionary (configuration) form
        :param reconciliation_strategy: one of update, nested_update, or overwrite ways of reconciling overwrites
        :return: reconciled parameter builder configuration, returned in dictionary (configuration) form
        """
        parameter_builder_config: dict
        for parameter_builder_config in parameter_builder_configs:
            _validate_builder_override_config(builder_config=parameter_builder_config)

        effective_parameter_builder_configs: Dict[str, dict] = {}

        current_parameter_builders: Dict[
            str, ParameterBuilder
        ] = rule._get_parameter_builders_as_dict()

        parameter_builder_name: str
        parameter_builder: ParameterBuilder
        parameter_builder_as_dict: dict
        for (
            parameter_builder_name,
            parameter_builder,
        ) in current_parameter_builders.items():
            parameter_builder_as_dict = parameter_builder.to_json_dict()
            parameter_builder_as_dict[
                "class_name"
            ] = parameter_builder.__class__.__name__
            parameter_builder_as_dict[
                "module_name"
            ] = parameter_builder.__class__.__module__

            # Roundtrip through schema validation to add/or restore any missing fields.
            deserialized_config: ParameterBuilderConfig = (
                parameterBuilderConfigSchema.load(parameter_builder_as_dict)
            )
            serialized_config: dict = deserialized_config.to_dict()

            effective_parameter_builder_configs[
                parameter_builder_name
            ] = serialized_config

        parameter_builder_configs_override: Dict[str, dict] = {
            parameter_builder_config["name"]: parameter_builder_config
            for parameter_builder_config in parameter_builder_configs
        }
        if reconciliation_strategy == ReconciliationStrategy.NESTED_UPDATE:
            effective_parameter_builder_configs = nested_update(
                effective_parameter_builder_configs,
                parameter_builder_configs_override,
                dedup=True,
            )
        elif reconciliation_strategy == ReconciliationStrategy.REPLACE:
            effective_parameter_builder_configs = parameter_builder_configs_override
        elif reconciliation_strategy == ReconciliationStrategy.UPDATE:
            effective_parameter_builder_configs.update(
                parameter_builder_configs_override
            )

        if not effective_parameter_builder_configs:
            return None

        return list(effective_parameter_builder_configs.values())

    @staticmethod
    def _reconcile_rule_expectation_configuration_builder_configs(
        rule: Rule,
        expectation_configuration_builder_configs: List[dict],
        reconciliation_strategy: ReconciliationStrategy = DEFAULT_RECONCILATION_DIRECTIVES.expectation_configuration_builder,
    ) -> List[dict]:
        """
        Rule "expectation configuration builders" reconciliation involves combining the expectation configuration builders, instantiated from Rule
        configuration (e.g., stored in a YAML file managed by the Profiler store), with the expectation configuration builders
        overrides, possibly supplied as part of the candiate override rule configuration.

        The reconciliation logic for "expectation configuration builders" is of the "upsert" nature: A candidate override expectation configuration
        builder configuration contributes to the expectation configuration builders list of the rule if the corresponding expectation configuration
        builder name does not exist in the list of instantiated expectation configuration builders of the rule; otherwise, once
        instnatiated, it replaces the configuration associated with the original expectation configuration builder having the same name.

        :param rule: Profiler "rule", subject to expectations configuration builder overrides
        :param expectation_configuration_builder_configs: expectation configuration builder configuration overrides, supplied in dictionary (configuration) form
        :param reconciliation_strategy: one of update, nested_update, or overwrite ways of reconciling overwrites
        :return: reconciled expectation configuration builder configuration, returned in dictionary (configuration) form
        """
        expectation_configuration_builder_config: dict
        for (
            expectation_configuration_builder_config
        ) in expectation_configuration_builder_configs:
            _validate_builder_override_config(
                builder_config=expectation_configuration_builder_config
            )

        effective_expectation_configuration_builder_configs: Dict[str, dict] = {}

        current_expectation_configuration_builders: Dict[
            str, ExpectationConfigurationBuilder
        ] = rule._get_expectation_configuration_builders_as_dict()

        expectation_configuration_builder_name: str
        expectation_configuration_builder: ExpectationConfigurationBuilder
        expectation_configuration_builder_as_dict: dict
        for (
            expectation_configuration_builder_name,
            expectation_configuration_builder,
        ) in current_expectation_configuration_builders.items():
            expectation_configuration_builder_as_dict = (
                expectation_configuration_builder.to_json_dict()
            )
            expectation_configuration_builder_as_dict[
                "class_name"
            ] = expectation_configuration_builder.__class__.__name__
            expectation_configuration_builder_as_dict[
                "module_name"
            ] = expectation_configuration_builder.__class__.__module__

            # Roundtrip through schema validation to add/or restore any missing fields.
            deserialized_config: ExpectationConfigurationBuilderConfig = (
                expectationConfigurationBuilderConfigSchema.load(
                    expectation_configuration_builder_as_dict
                )
            )
            serialized_config: dict = deserialized_config.to_dict()

            effective_expectation_configuration_builder_configs[
                expectation_configuration_builder_name
            ] = serialized_config

        expectation_configuration_builder_configs_override: Dict[str, dict] = {
            expectation_configuration_builder_config[
                "expectation_type"
            ]: expectation_configuration_builder_config
            for expectation_configuration_builder_config in expectation_configuration_builder_configs
        }
        if reconciliation_strategy == ReconciliationStrategy.NESTED_UPDATE:
            effective_expectation_configuration_builder_configs = nested_update(
                effective_expectation_configuration_builder_configs,
                expectation_configuration_builder_configs_override,
                dedup=True,
            )
        elif reconciliation_strategy == ReconciliationStrategy.REPLACE:
            effective_expectation_configuration_builder_configs = (
                expectation_configuration_builder_configs_override
            )
        elif reconciliation_strategy == ReconciliationStrategy.UPDATE:
            effective_expectation_configuration_builder_configs.update(
                expectation_configuration_builder_configs_override
            )

        if not effective_expectation_configuration_builder_configs:
            return []

        return list(effective_expectation_configuration_builder_configs.values())

    def _get_rules_as_dict(self) -> Dict[str, Rule]:
        rule: Rule
        return {rule.name: rule for rule in self.rules}

    # noinspection PyUnusedLocal
    def _apply_runtime_environment(
        self,
        variables: Optional[ParameterContainer] = None,
        rules: Optional[List[Rule]] = None,
        variables_directives_list: Optional[
            List[RuntimeEnvironmentVariablesDirectives]
        ] = None,
        domain_type_directives_list: Optional[
            List[RuntimeEnvironmentDomainTypeDirectives]
        ] = None,
    ) -> None:
        """
        variables: attribute name/value pairs, commonly-used in Builder objects, to modify using "runtime_environment"
        rules: name/(configuration-dictionary) to modify using "runtime_environment"
        variables_directives_list: additional/override runtime variables directives (modify "BaseRuleBasedProfiler")
        domain_type_directives_list: additional/override runtime domain directives (modify "BaseRuleBasedProfiler")
        """
        BaseRuleBasedProfiler._apply_variables_directives_runtime_environment(
            rules=rules,
            variables_directives_list=variables_directives_list,
        )
        BaseRuleBasedProfiler._apply_domain_type_directives_runtime_environment(
            rules=rules,
            domain_type_directives_list=domain_type_directives_list,
        )

        rule: Rule
        self._profiler_config.rules = {rule.name: rule.to_json_dict() for rule in rules}

    @staticmethod
    def _apply_variables_directives_runtime_environment(
        rules: Optional[List[Rule]] = None,
        variables_directives_list: Optional[
            List[RuntimeEnvironmentVariablesDirectives]
        ] = None,
    ) -> None:
        """
        rules: name/(configuration-dictionary) to modify using "runtime_environment"
        variables_directives_list: additional/override runtime variables directives (modify "BaseRuleBasedProfiler")
        """
        if rules is None:
            rules = []

        rule: Rule

        rule_names: List[str] = [rule.name for rule in rules]

        if variables_directives_list is None:
            variables_directives_list = []

        variables_directives_list = list(
            filter(
                lambda element: element.rule_name in rule_names,
                variables_directives_list,
            )
        )

        variables_directives: RuntimeEnvironmentVariablesDirectives

        rule_names = [
            variables_directives.rule_name
            for variables_directives in variables_directives_list
        ]

        rules = list(
            filter(
                lambda element: element.name in rule_names,
                rules,
            )
        )

        rules_as_dict: Dict[str, Rule] = {rule.name: rule for rule in rules}

        variables: Optional[Dict[str, Any]]
        rule_varables_configs: Optional[Dict[str, Any]]
        for variables_directives in variables_directives_list:
            variables = variables_directives.variables or {}
            rule = rules_as_dict[variables_directives.rule_name]
            rule_variables_configs = convert_variables_to_dict(variables=rule.variables)
            # noinspection PyTypeChecker
            variables = dict(
                filter(
                    lambda element: element[0] in rule_variables_configs,
                    variables.items(),
                )
            )
            rule_variables_configs.update(variables)
            rule.variables = build_parameter_container_for_variables(
                variables_configs=rule_variables_configs
            )

    @staticmethod
    def _apply_domain_type_directives_runtime_environment(
        rules: Optional[List[Rule]] = None,
        domain_type_directives_list: Optional[
            List[RuntimeEnvironmentDomainTypeDirectives]
        ] = None,
    ) -> None:
        """
        rules: name/(configuration-dictionary) to modify using "runtime_environment"
        domain_type_directives_list: additional/override runtime domain directives (modify "BaseRuleBasedProfiler")
        """
        if rules is None:
            rules = []

        if domain_type_directives_list is None:
            domain_type_directives_list = []

        domain_type_directives: RuntimeEnvironmentDomainTypeDirectives
        domain_rules: List[Rule]
        rule: Rule
        for domain_type_directives in domain_type_directives_list:
            domain_rules = [
                rule
                for rule in rules
                if rule.domain_builder.domain_type == domain_type_directives.domain_type
            ]
            property_key: RuntimeEnvironmentDomainTypeDirectivesKeys
            property_value: Any
            existing_property_value: Any
            for rule in domain_rules:
                for (
                    property_key,
                    property_value,
                ) in domain_type_directives.directives.items():
                    try:
                        # Insure that new directives augment (not eliminate) existing directives.
                        existing_property_value = getattr(
                            rule.domain_builder, property_key.value
                        )
                        property_value = BaseRuleBasedProfiler._get_effective_domain_builder_property_value(
                            dest_property_value=property_value,
                            source_property_value=existing_property_value,
                        )
                        setattr(rule.domain_builder, property_key.value, property_value)
                    except AttributeError:
                        # Skip every directive that is not defined property of "DomainBuilder" object of "domain_type".
                        pass

    @staticmethod
    def _get_effective_domain_builder_property_value(
        dest_property_value: Optional[Any] = None,
        source_property_value: Optional[Any] = None,
    ) -> Optional[Any]:
        # Property values of collections types must be unique (use set for "list"/"tuple" and "update" for dictionary).

<<<<<<< HEAD
        if isinstance(dest_property_value, list) and source_property_value is not None:
            return list(set(dest_property_value + source_property_value))

        if isinstance(dest_property_value, tuple) and source_property_value is not None:
            return tuple(set(dest_property_value + source_property_value))

        if isinstance(dest_property_value, dict) and source_property_value is not None:
=======
        if isinstance(dest_property_value, list) and isinstance(
            source_property_value, list
        ):
            return list(set(dest_property_value + source_property_value))

        if isinstance(dest_property_value, tuple) and isinstance(
            source_property_value, tuple
        ):
            return tuple(set(dest_property_value + source_property_value))

        if isinstance(dest_property_value, dict) and isinstance(
            source_property_value, dict
        ):
>>>>>>> 9cd6d91d
            return dict(dest_property_value, **source_property_value)

        return dest_property_value

    @staticmethod
    def run_profiler(
        data_context: "BaseDataContext",  # noqa: F821
        profiler_store: ProfilerStore,
        batch_list: Optional[List[Batch]] = None,
        batch_request: Optional[Union[BatchRequestBase, dict]] = None,
        name: Optional[str] = None,
        ge_cloud_id: Optional[str] = None,
        variables: Optional[dict] = None,
        rules: Optional[dict] = None,
    ) -> RuleBasedProfilerResult:
        profiler: RuleBasedProfiler = RuleBasedProfiler.get_profiler(
            data_context=data_context,
            profiler_store=profiler_store,
            name=name,
            ge_cloud_id=ge_cloud_id,
        )

        return profiler.run(
            variables=variables,
            rules=rules,
            batch_list=batch_list,
            batch_request=batch_request,
            recompute_existing_parameter_values=False,
            reconciliation_directives=DEFAULT_RECONCILATION_DIRECTIVES,
        )

    @staticmethod
    def run_profiler_on_data(
        data_context: "BaseDataContext",  # noqa: F821
        profiler_store: ProfilerStore,
        batch_list: Optional[List[Batch]] = None,
        batch_request: Optional[Union[BatchRequestBase, dict]] = None,
        name: Optional[str] = None,
        ge_cloud_id: Optional[str] = None,
    ) -> RuleBasedProfilerResult:
        profiler: RuleBasedProfiler = RuleBasedProfiler.get_profiler(
            data_context=data_context,
            profiler_store=profiler_store,
            name=name,
            ge_cloud_id=ge_cloud_id,
        )

        rule: Rule
        rules: Dict[str, Dict[str, Any]] = {
            rule.name: rule.to_json_dict() for rule in profiler.rules
        }

        return profiler.run(
            variables=None,
            rules=rules,
            batch_list=batch_list,
            batch_request=batch_request,
            recompute_existing_parameter_values=False,
            reconciliation_directives=DEFAULT_RECONCILATION_DIRECTIVES,
        )

    @staticmethod
    def add_profiler(
        config: RuleBasedProfilerConfig,
        data_context: "BaseDataContext",  # noqa: F821
        profiler_store: ProfilerStore,
        ge_cloud_id: Optional[str] = None,
    ) -> "RuleBasedProfiler":  # noqa: F821
        if not RuleBasedProfiler._check_validity_of_batch_requests_in_config(
            config=config
        ):
            raise ge_exceptions.InvalidConfigError(
                f'batch_data found in batch_request cannot be saved to ProfilerStore "{profiler_store.store_name}"'
            )

        # Chetan - 20220204 - BaseDataContext to be removed once it can be decoupled from RBP
        new_profiler: "RuleBasedProfiler" = instantiate_class_from_config(  # noqa: F821
            config=config.to_json_dict(),
            runtime_environment={
                "data_context": data_context,
            },
            config_defaults={
                "module_name": "great_expectations.rule_based_profiler",
                "class_name": "RuleBasedProfiler",
            },
        )

        key: Union[GeCloudIdentifier, ConfigurationIdentifier]
        if ge_cloud_id:
            key = GeCloudIdentifier(resource_type="contract", ge_cloud_id=ge_cloud_id)
        else:
            key = ConfigurationIdentifier(
                configuration_key=config.name,
            )

        profiler_store.set(key=key, value=config)

        return new_profiler

    @staticmethod
    def _check_validity_of_batch_requests_in_config(
        config: RuleBasedProfilerConfig,
    ) -> bool:
        # Evaluate nested types in RuleConfig to parse out BatchRequests
        batch_requests: List[Union[BatchRequestBase, dict]] = []
        rule: dict
        for rule in config.rules.values():
            domain_builder: dict = rule["domain_builder"]
            if "batch_request" in domain_builder:
                batch_requests.append(domain_builder["batch_request"])

            parameter_builders: List[dict] = rule.get("parameter_builders", [])
            parameter_builder: dict
            for parameter_builder in parameter_builders:
                if "batch_request" in parameter_builder:
                    batch_requests.append(parameter_builder["batch_request"])

        # DataFrames shouldn't be saved to ProfilerStore
        batch_request: Union[BatchRequestBase, dict]
        for batch_request in batch_requests:
            if batch_request_contains_batch_data(batch_request=batch_request):
                return False

        return True

    @staticmethod
    def get_profiler(
        data_context: "BaseDataContext",  # noqa: F821
        profiler_store: ProfilerStore,
        name: Optional[str] = None,
        ge_cloud_id: Optional[str] = None,
    ) -> "RuleBasedProfiler":  # noqa: F821
        assert bool(name) ^ bool(
            ge_cloud_id
        ), "Must provide either name or ge_cloud_id (but not both)"

        key: Union[GeCloudIdentifier, ConfigurationIdentifier]
        if ge_cloud_id:
            key = GeCloudIdentifier(resource_type="contract", ge_cloud_id=ge_cloud_id)
        else:
            key = ConfigurationIdentifier(
                configuration_key=name,
            )
        try:
            profiler_config: RuleBasedProfilerConfig = profiler_store.get(key=key)
        except ge_exceptions.InvalidKeyError as exc_ik:
            id_: Union[GeCloudIdentifier, ConfigurationIdentifier] = (
                key.configuration_key
                if isinstance(key, ConfigurationIdentifier)
                else key
            )
            raise ge_exceptions.ProfilerNotFoundError(
                message=f'Non-existent Profiler configuration named "{id_}".\n\nDetails: {exc_ik}'
            )

        config: dict = profiler_config.to_json_dict()
        if name:
            config.update({"name": name})

        config = filter_properties_dict(properties=config, clean_falsy=True)

        profiler: "RuleBasedProfiler" = instantiate_class_from_config(  # noqa: F821
            config=config,
            runtime_environment={
                "data_context": data_context,
            },
            config_defaults={
                "module_name": "great_expectations.rule_based_profiler",
                "class_name": "RuleBasedProfiler",
            },
        )

        return profiler

    @staticmethod
    def delete_profiler(
        profiler_store: ProfilerStore,
        name: Optional[str] = None,
        ge_cloud_id: Optional[str] = None,
    ) -> None:
        assert bool(name) ^ bool(
            ge_cloud_id
        ), "Must provide either name or ge_cloud_id (but not both)"

        key: Union[GeCloudIdentifier, ConfigurationIdentifier]
        if ge_cloud_id:
            key = GeCloudIdentifier(resource_type="contract", ge_cloud_id=ge_cloud_id)
        else:
            key = ConfigurationIdentifier(configuration_key=name)

        try:
            profiler_store.remove_key(key=key)
        except (ge_exceptions.InvalidKeyError, KeyError) as exc_ik:
            id_ = (
                key.configuration_key
                if isinstance(key, ConfigurationIdentifier)
                else key
            )
            raise ge_exceptions.ProfilerNotFoundError(
                message=f'Non-existent Profiler configuration named "{id_}".\n\nDetails: {exc_ik}'
            )

    @staticmethod
    def list_profilers(
        profiler_store: ProfilerStore,
        ge_cloud_mode: bool,
    ) -> List[str]:
        if ge_cloud_mode:
            return profiler_store.list_keys()
        return [x.configuration_key for x in profiler_store.list_keys()]

    def self_check(self, pretty_print: bool = True) -> dict:
        """
        Necessary to enable integration with `BaseDataContext.test_yaml_config`
        Args:
            pretty_print: flag to turn on verbose output
        Returns:
            Dictionary that contains RuleBasedProfiler state
        """
        report_object: dict = {"config": self.config.to_json_dict()}

        if pretty_print:
            print(f"\nRuleBasedProfiler class name: {self.name}")

            if not self.variables:
                print(
                    'Your current RuleBasedProfiler configuration has an empty "variables" attribute. \
                    Please ensure you populate it if you\'d like to reference values in your "rules" attribute.'
                )

        return report_object

    @property
    def config(self) -> RuleBasedProfilerConfig:
        return self._profiler_config

    @property
    def name(self) -> str:
        return self._name

    @property
    def config_version(self) -> float:
        return self._config_version

    @property
    def variables(self) -> Optional[ParameterContainer]:
        # Returning a copy of the "self._variables" state variable in order to prevent write-before-read hazard.
        return copy.deepcopy(self._variables)

    @variables.setter
    def variables(self, value: Optional[ParameterContainer]) -> None:
        self._variables = value
        self.config.variables = convert_variables_to_dict(variables=value)

    @property
    def rules(self) -> List[Rule]:
        return self._rules

    @rules.setter
    def rules(self, value: List[Rule]) -> None:
        self._rules = value

    @property
    def rule_states(self) -> List[RuleState]:
        return self._rule_states

    def to_json_dict(self) -> dict:
        variables_dict: Optional[Dict[str, Any]] = convert_variables_to_dict(
            variables=self.variables
        )

        rule: Rule
        serializeable_dict: dict = {
            "class_name": self.__class__.__name__,
            "module_name": self.__class__.__module__,
            "name": self.name,
            "config_version": self.config_version,
            "variables": variables_dict,
            "rules": [rule.to_json_dict() for rule in self.rules],
        }
        return serializeable_dict

    def __repr__(self) -> str:
        json_dict: dict = self.config.to_json_dict()
        return json.dumps(json_dict, indent=2)

    def __str__(self) -> str:
        return self.__repr__()


class RuleBasedProfiler(BaseRuleBasedProfiler):
    """
    RuleBasedProfiler object serves to profile, or automatically evaluate a set of rules, upon a given
    batch / multiple batches of data.

    --ge-feature-maturity-info--

        id: rule_based_profiler_overall
        title: Rule-Based Profiler
        icon:
        short_description: Configuration Driven Profiler
        description: Use YAML to configure a flexible Profiler engine, which will then generate an ExpectationSuite for a data set
        how_to_guide_url:
        maturity: Experimental
        maturity_details:
            api_stability: Low (instantiation of Profiler and the signature of the run() method will change)
            implementation_completeness: Moderate (some augmentation and/or growth in capabilities is to be expected)
            unit_test_coverage: High (but not complete -- additional unit tests will be added, commensurate with the upcoming new functionality)
            integration_infrastructure_test_coverage: N/A -> TBD
            documentation_completeness: Moderate
            bug_risk: Low/Moderate
            expectation_completeness: Moderate

        id: domain_builders
        title: Domain Builders
        icon:
        short_description: Configurable Domain builders for generating lists of ExpectationConfiguration objects
        description: Use YAML to build domains for ExpectationConfiguration generator (table, column, semantic types, etc.)
        how_to_guide_url:
        maturity: Experimental
        maturity_details:
            api_stability: Moderate
            implementation_completeness: Moderate (additional DomainBuilder classes will be developed)
            unit_test_coverage: High (but not complete -- additional unit tests will be added, commensurate with the upcoming new functionality)
            integration_infrastructure_test_coverage: N/A -> TBD
            documentation_completeness: Moderate
            bug_risk: Low/Moderate
            expectation_completeness: Moderate

        id: parameter_builders
        title: Parameter Builders
        icon:
        short_description: Configurable Parameter builders for generating parameters to be used by ExpectationConfigurationBuilder classes for generating lists of ExpectationConfiguration objects (e.g., as kwargs and meta arguments), corresponding to the Domain built by a DomainBuilder class
        description: Use YAML to configure single and multi batch based parameter computation modules for the use by ExpectationConfigurationBuilder classes
        how_to_guide_url:
        maturity: Experimental
        maturity_details:
            api_stability: Moderate
            implementation_completeness: Moderate (additional ParameterBuilder classes will be developed)
            unit_test_coverage: High (but not complete -- additional unit tests will be added, commensurate with the upcoming new functionality)
            integration_infrastructure_test_coverage: N/A -> TBD
            documentation_completeness: Moderate
            bug_risk: Low/Moderate
            expectation_completeness: Moderate

        id: expectation_configuration_builders
        title: ExpectationConfiguration Builders
        icon:
        short_description: Configurable ExpectationConfigurationBuilder classes for generating lists of ExpectationConfiguration objects (e.g., as kwargs and meta arguments), corresponding to the Domain built by a DomainBuilder class and using parameters, computed by ParameterBuilder classes
        description: Use YAML to configure ExpectationConfigurationBuilder classes, which emit lists of ExpectationConfiguration objects (e.g., as kwargs and meta arguments)
        how_to_guide_url:
        maturity: Experimental
        maturity_details:
            api_stability: Moderate
            implementation_completeness: Moderate (additional ExpectationConfigurationBuilder classes might be developed)
            unit_test_coverage: High (but not complete -- additional unit tests will be added, commensurate with the upcoming new functionality)
            integration_infrastructure_test_coverage: N/A -> TBD
            documentation_completeness: Moderate
            bug_risk: Low/Moderate
            expectation_completeness: Moderate

    --ge-feature-maturity-info--
    """

    def __init__(
        self,
        name: str,
        config_version: float,
        variables: Optional[Dict[str, Any]] = None,
        rules: Optional[Dict[str, Dict[str, Any]]] = None,
        data_context: Optional["BaseDataContext"] = None,  # noqa: F821
    ) -> None:
        """
        Create a new Profiler using configured rules.
        For a Rule or an item in a Rule configuration, instantiates the following if
        available: a domain builder, a parameter builder, and a configuration builder.
        These will be used to define profiler computation patterns.

        Args:
            name: The name of the RBP instance
            config_version: The version of the RBP (currently only 1.0 is supported)
            variables: Any variables to be substituted within the rules
            rules: A set of dictionaries, each of which contains its own domain_builder, parameter_builders, and
            expectation_configuration_builders configuration components
            data_context: BaseDataContext object that defines full runtime environment (data access, etc.)
        """
        profiler_config: RuleBasedProfilerConfig = RuleBasedProfilerConfig(
            name=name,
            config_version=config_version,
            variables=variables,
            rules=rules,
        )

        usage_statistics_handler: Optional[UsageStatisticsHandler] = None
        if data_context:
            usage_statistics_handler = data_context.usage_statistics_handler

        super().__init__(
            profiler_config=profiler_config,
            data_context=data_context,
            usage_statistics_handler=usage_statistics_handler,
        )


def _validate_builder_override_config(builder_config: dict) -> None:
    """
    In order to insure successful instantiation of custom builder classes using "instantiate_class_from_config()",
    candidate builder override configurations are required to supply both "class_name" and "module_name" attributes.

    :param builder_config: candidate builder override configuration
    :raises: ProfilerConfigurationError
    """
    if not all(
        (
            isinstance(builder_config, dict),
            "class_name" in builder_config,
            "module_name" in builder_config,
        )
    ):
        raise ge_exceptions.ProfilerConfigurationError(
            'Both "class_name" and "module_name" must be specified.'
        )<|MERGE_RESOLUTION|>--- conflicted
+++ resolved
@@ -1000,15 +1000,6 @@
     ) -> Optional[Any]:
         # Property values of collections types must be unique (use set for "list"/"tuple" and "update" for dictionary).
 
-<<<<<<< HEAD
-        if isinstance(dest_property_value, list) and source_property_value is not None:
-            return list(set(dest_property_value + source_property_value))
-
-        if isinstance(dest_property_value, tuple) and source_property_value is not None:
-            return tuple(set(dest_property_value + source_property_value))
-
-        if isinstance(dest_property_value, dict) and source_property_value is not None:
-=======
         if isinstance(dest_property_value, list) and isinstance(
             source_property_value, list
         ):
@@ -1022,7 +1013,6 @@
         if isinstance(dest_property_value, dict) and isinstance(
             source_property_value, dict
         ):
->>>>>>> 9cd6d91d
             return dict(dest_property_value, **source_property_value)
 
         return dest_property_value
