--- conflicted
+++ resolved
@@ -294,11 +294,7 @@
         Returns:
             Dictionary corresponding to meta property of ExpectationSuite using ExpectationConfiguration objects, accumulated from RuleState of every Rule executed.
         """
-<<<<<<< HEAD
-        expectation_suite: ExpectationSuite = self.expectation_suite(
-=======
         expectation_suite: ExpectationSuite = self.get_expectation_suite(
->>>>>>> 193683cd
             expectation_suite=expectation_suite,
             expectation_suite_name=expectation_suite_name,
             include_citation=include_citation,
