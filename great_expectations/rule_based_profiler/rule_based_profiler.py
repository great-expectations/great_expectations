import copy
import datetime
import json
import logging
import sys
from typing import Any, Dict, List, Optional, Set, Union

from tqdm.auto import tqdm

import great_expectations.exceptions as ge_exceptions
from great_expectations.core.batch import (
    Batch,
    BatchRequestBase,
    batch_request_contains_batch_data,
)
from great_expectations.core.config_peer import ConfigPeer
from great_expectations.core.expectation_configuration import ExpectationConfiguration
<<<<<<< HEAD
from great_expectations.core.expectation_suite import ExpectationSuite
=======
>>>>>>> 3d76b740
from great_expectations.core.usage_statistics.events import UsageStatsEvents
from great_expectations.core.usage_statistics.usage_statistics import (
    UsageStatisticsHandler,
    get_profiler_run_usage_statistics,
    usage_statistics_enabled_method,
)
from great_expectations.core.util import convert_to_json_serializable, nested_update
from great_expectations.data_context.store import ProfilerStore
from great_expectations.data_context.types.resource_identifiers import (
    ConfigurationIdentifier,
    GeCloudIdentifier,
)
from great_expectations.data_context.util import instantiate_class_from_config
from great_expectations.rule_based_profiler import RuleBasedProfilerResult
from great_expectations.rule_based_profiler.config.base import (
    DomainBuilderConfig,
    ExpectationConfigurationBuilderConfig,
    ParameterBuilderConfig,
    RuleBasedProfilerConfig,
    domainBuilderConfigSchema,
    expectationConfigurationBuilderConfigSchema,
    parameterBuilderConfigSchema,
)
from great_expectations.rule_based_profiler.domain_builder.domain_builder import (
    DomainBuilder,
)
from great_expectations.rule_based_profiler.expectation_configuration_builder import (
    ExpectationConfigurationBuilder,
    init_rule_expectation_configuration_builders,
)
from great_expectations.rule_based_profiler.helpers.configuration_reconciliation import (
    DEFAULT_RECONCILATION_DIRECTIVES,
    ReconciliationDirectives,
    ReconciliationStrategy,
    reconcile_rule_variables,
)
from great_expectations.rule_based_profiler.helpers.util import (
    TEMPORARY_EXPECTATION_SUITE_NAME_PATTERN,
    convert_variables_to_dict,
    get_or_create_expectation_suite,
)
from great_expectations.rule_based_profiler.parameter_builder import (
    ParameterBuilder,
    init_rule_parameter_builders,
)
from great_expectations.rule_based_profiler.rule import Rule, RuleOutput
from great_expectations.rule_based_profiler.types import (
    Domain,
    ParameterContainer,
    ParameterNode,
    RuleState,
    build_parameter_container_for_variables,
)
from great_expectations.util import filter_properties_dict

logger = logging.getLogger(__name__)
logger.setLevel(logging.INFO)


class BaseRuleBasedProfiler(ConfigPeer):
    """
    BaseRuleBasedProfiler class is initialized from RuleBasedProfilerConfig typed object and contains all functionality
    in the form of interface methods (which can be overwritten by subclasses) and their reference implementation.
    """

    EXPECTATION_SUCCESS_KEYS: Set[str] = {
        "auto",
        "profiler_config",
    }

    def __init__(
        self,
        profiler_config: RuleBasedProfilerConfig,
        data_context: Optional["BaseDataContext"] = None,  # noqa: F821
        usage_statistics_handler: Optional[UsageStatisticsHandler] = None,
    ) -> None:
        """
        Create a new RuleBasedProfilerBase using configured rules (as captured in the RuleBasedProfilerConfig object).

        For a Rule or an item in a Rule configuration, instantiates the following if
        available: a domain builder, a parameter builder, and a configuration builder.
        These will be used to define profiler computation patterns.

        Args:
            profiler_config: RuleBasedProfilerConfig -- formal typed object containing configuration
            data_context: BaseDataContext object that defines full runtime environment (data access, etc.)
        """
        name: str = profiler_config.name
        config_version: float = profiler_config.config_version
        variables: Optional[Dict[str, Any]] = profiler_config.variables
        rules: Optional[Dict[str, Dict[str, Any]]] = profiler_config.rules

        self._name = name
        self._config_version = config_version

        self._profiler_config = profiler_config

        if variables is None:
            variables = {}

        # Convert variables argument to ParameterContainer
        _variables: ParameterContainer = build_parameter_container_for_variables(
            variables_configs=variables
        )
        self.variables = _variables

        self._usage_statistics_handler = usage_statistics_handler

        self._data_context = data_context

        self._rules = self._init_profiler_rules(rules=rules)

        self._rule_states = []

    def _init_profiler_rules(
        self,
        rules: Dict[str, Dict[str, Any]],
    ) -> List[Rule]:
        if rules is None:
            rules = {}

        rule_object_list: List[Rule] = []

        rule_name: str
        rule_config: Dict[str, Any]
        for rule_name, rule_config in rules.items():
            rule_object_list.append(
                self._init_rule(rule_name=rule_name, rule_config=rule_config)
            )

        return rule_object_list

    def _init_rule(
        self,
        rule_name: str,
        rule_config: Dict[str, Any],
    ) -> Rule:
        # Config is validated through schema but do a sanity check
        attr: str
        for attr in (
            "domain_builder",
            "expectation_configuration_builders",
        ):
            if attr not in rule_config:
                raise ge_exceptions.ProfilerConfigurationError(
                    message=f'Invalid rule "{rule_name}": missing mandatory {attr}.'
                )

        # Instantiate variables and builder attributes
        variables: Dict[str, Any] = rule_config.get("variables", {})
        domain_builder: DomainBuilder = RuleBasedProfiler._init_rule_domain_builder(
            domain_builder_config=rule_config.get("domain_builder"),
            data_context=self._data_context,
        )
        parameter_builders: Optional[
            List[ParameterBuilder]
        ] = init_rule_parameter_builders(
            parameter_builder_configs=rule_config.get("parameter_builders"),
            data_context=self._data_context,
        )
        expectation_configuration_builders: List[
            ExpectationConfigurationBuilder
        ] = init_rule_expectation_configuration_builders(
            expectation_configuration_builder_configs=rule_config.get(
                "expectation_configuration_builders"
            ),
            data_context=self._data_context,
        )

        # Compile previous steps and package into a Rule object
        return Rule(
            name=rule_name,
            variables=variables,
            domain_builder=domain_builder,
            parameter_builders=parameter_builders,
            expectation_configuration_builders=expectation_configuration_builders,
        )

    @staticmethod
    def _init_rule_domain_builder(
        domain_builder_config: dict,
        data_context: Optional["BaseDataContext"] = None,  # noqa: F821
    ) -> DomainBuilder:
        domain_builder: DomainBuilder = instantiate_class_from_config(
            config=domain_builder_config,
            runtime_environment={"data_context": data_context},
            config_defaults={
                "module_name": "great_expectations.rule_based_profiler.domain_builder"
            },
        )

        return domain_builder

    @usage_statistics_enabled_method(
        event_name=UsageStatsEvents.PROFILER_RUN.value,
        args_payload_fn=get_profiler_run_usage_statistics,
    )
    def run(
        self,
        variables: Optional[Dict[str, Any]] = None,
        rules: Optional[Dict[str, Dict[str, Any]]] = None,
        batch_list: Optional[List[Batch]] = None,
        batch_request: Optional[Union[BatchRequestBase, dict]] = None,
        recompute_existing_parameter_values: bool = False,
        reconciliation_directives: ReconciliationDirectives = DEFAULT_RECONCILATION_DIRECTIVES,
    ) -> RuleBasedProfilerResult:
        """
        Executes and collects "RuleState" side-effect from all "Rule" objects of this "RuleBasedProfiler".

        Args:
            variables: attribute name/value pairs (overrides), commonly-used in Builder objects
            rules: name/(configuration-dictionary) (overrides)
            batch_list: Explicit list of Batch objects to supply data at runtime
            batch_request: Explicit batch_request used to supply data at runtime
            recompute_existing_parameter_values: If "True", recompute value if "fully_qualified_parameter_name" exists
            reconciliation_directives: directives for how each rule component should be overwritten

        Returns:
            "RuleBasedProfilerResult" dataclass object, containing essential outputs of profiling.
        """
        # Check to see if the user has disabled progress bars
        disable = False
        if self._data_context:
            progress_bars = self._data_context.progress_bars
            # If progress_bars are not present, assume we want them enabled
            if progress_bars is not None:
                if "globally" in progress_bars:
                    disable = not progress_bars["globally"]

                if "rule_based_profiler" in progress_bars:
                    disable = not progress_bars["rule_based_profiler"]

        effective_variables: Optional[
            ParameterContainer
        ] = self.reconcile_profiler_variables(
            variables=variables,
            reconciliation_strategy=reconciliation_directives.variables,
        )

        effective_rules: List[Rule] = self.reconcile_profiler_rules(
            rules=rules,
            reconciliation_directives=reconciliation_directives,
        )

        rule: Rule
        effective_rules_configs: Optional[Dict[str, Dict[str, Any]]] = {
            rule.name: rule.to_json_dict() for rule in effective_rules
        }

        # noinspection PyProtectedMember,SpellCheckingInspection
        progress_bar: tqdm = tqdm(
            total=len(effective_rules),
            desc="Profiling Dataset",
            disable=disable,
        )
        progress_bar.update(0)
        progress_bar.refresh()
        sys.stdout.write("\n")
        sys.stdout.flush()

        # noinspection PyProtectedMember,SpellCheckingInspection
        progress_bar: tqdm = tqdm(
            total=len(effective_rules),
            desc="Profiling Dataset",
            disable=disable,
        )
        progress_bar.update(0)
        progress_bar.refresh()
        sys.stdout.write("\n")
        sys.stdout.flush()

        rule_state: RuleState
        rule: Rule
        for rule in effective_rules:
            rule_state = rule.run(
                variables=effective_variables,
                batch_list=batch_list,
                batch_request=batch_request,
                recompute_existing_parameter_values=recompute_existing_parameter_values,
                reconciliation_directives=reconciliation_directives,
            )
            self.rule_states.append(rule_state)
            progress_bar.update(1)
            progress_bar.refresh()
<<<<<<< HEAD

        progress_bar.close()

    def get_expectation_suite(
        self,
        expectation_suite: Optional[ExpectationSuite] = None,
        expectation_suite_name: Optional[str] = None,
        include_citation: bool = True,
        save_updated_expectation_suite: bool = False,
    ) -> ExpectationSuite:
        """
        Args:
            expectation_suite: An existing "ExpectationSuite" to update
            expectation_suite_name: A name for returned "ExpectationSuite"
            include_citation: Flag, which controls whether or not "RuleBasedProfiler" configuration should be included
            as a citation in metadata of the "ExpectationSuite" computeds and returned by "RuleBasedProfiler"
            save_updated_expectation_suite: Flag, constrolling whether or not updated "ExpectationSuite" must be saved

        Returns:
            "ExpectationSuite" using "ExpectationConfiguration" objects, computed by "RuleBasedProfiler" state
        """
        assert not (
            expectation_suite and expectation_suite_name
        ), "Ambiguous arguments provided; you may pass in an ExpectationSuite or provide a name to instantiate a new one (but you may not do both)."

        save_updated_expectation_suite = (
            save_updated_expectation_suite and expectation_suite is None
        )

        expectation_suite = get_or_create_expectation_suite(
            data_context=self._data_context,
            expectation_suite=expectation_suite,
            expectation_suite_name=expectation_suite_name,
            component_name=None,
        )

        if include_citation:
            expectation_suite.add_citation(
                comment="Suite created by Rule-Based Profiler with the configuration included.",
                profiler_config=self.citation,
            )

        expectation_configurations: List[
            ExpectationConfiguration
        ] = self._get_expectation_configurations()

        expectation_suite.add_expectation_configurations(
            expectation_configurations=expectation_configurations,
            send_usage_event=False,
            match_type="domain",
            overwrite_existing=True,
        )

        if (
            save_updated_expectation_suite
            and not TEMPORARY_EXPECTATION_SUITE_NAME_PATTERN.match(
                expectation_suite_name
            )
        ):
            self._data_context.save_expectation_suite(
                expectation_suite=expectation_suite
            )

        return expectation_suite
=======

        progress_bar.close()

        return RuleBasedProfilerResult(
            fully_qualified_parameter_names_by_domain=self.get_fully_qualified_parameter_names_by_domain(),
            parameter_values_for_fully_qualified_parameter_names_by_domain=self.get_parameter_values_for_fully_qualified_parameter_names_by_domain(),
            expectation_configurations=list(
                filter(None, self.get_expectation_configurations())
            ),
            citation={
                "citation_date": convert_to_json_serializable(
                    data=datetime.datetime.now(datetime.timezone.utc)
                ),
                "comment": "Suite created by Rule-Based Profiler with the configuration included.",
                "profiler_config": {
                    "name": self.name,
                    "config_version": self.config_version,
                    "variables": convert_variables_to_dict(variables=self.variables),
                    "rules": effective_rules_configs,
                },
            },
        )
>>>>>>> 3d76b740

    def get_expectation_configurations(self) -> List[ExpectationConfiguration]:
        """
        Returns:
            List of ExpectationConfiguration objects, accumulated from RuleState of every Rule executed.
        """
        expectation_configurations: List[ExpectationConfiguration] = []

        rule_state: RuleState
        rule_output: RuleOutput
        for rule_state in self.rule_states:
            rule_output = RuleOutput(rule_state=rule_state)
            expectation_configurations.extend(
                rule_output.get_expectation_configurations()
            )

        return expectation_configurations

    def get_fully_qualified_parameter_names_by_domain(self) -> Dict[Domain, List[str]]:
        """
        Returns:
            Dictionary of fully-qualified parameter names by Domain, accumulated from RuleState of every Rule executed.
        """
        fully_qualified_parameter_names_by_domain: Dict[Domain, List[str]] = {}

        rule_state: RuleState
        rule_output: RuleOutput
        for rule_state in self.rule_states:
            rule_output = RuleOutput(rule_state=rule_state)
            fully_qualified_parameter_names_by_domain.update(
                rule_output.get_fully_qualified_parameter_names_by_domain()
            )

        return fully_qualified_parameter_names_by_domain

    def get_fully_qualified_parameter_names_for_domain_id(
        self, domain_id: str
    ) -> List[str]:
        """
        Args:
            domain_id: ID of desired Domain object.

        Returns:
            List of fully-qualified parameter names for Domain with domain_id as specified, accumulated from RuleState of corresponding Rule executed.
        """
        rule_state: RuleState
        for rule_state in self.rule_states:
            domain: Domain = rule_state.get_domains_as_dict().get(domain_id)
            if domain is not None:
                rule_output: RuleOutput = RuleOutput(rule_state=rule_state)
                return rule_output.get_fully_qualified_parameter_names_for_domain_id(
                    domain_id=domain_id
                )

    def get_parameter_values_for_fully_qualified_parameter_names_by_domain(
        self,
    ) -> Dict[Domain, Dict[str, ParameterNode]]:
        """
        Returns:
            Dictionaries of values for fully-qualified parameter names by Domain, accumulated from RuleState of every Rule executed.
        """
        values_for_fully_qualified_parameter_names_by_domain: Dict[
            Domain, Dict[str, ParameterNode]
        ] = {}

        rule_state: RuleState
        rule_output: RuleOutput
        for rule_state in self.rule_states:
            rule_output = RuleOutput(rule_state=rule_state)
            values_for_fully_qualified_parameter_names_by_domain.update(
                rule_output.get_parameter_values_for_fully_qualified_parameter_names_by_domain()
            )

        return values_for_fully_qualified_parameter_names_by_domain

    def get_parameter_values_for_fully_qualified_parameter_names_for_domain_id(
        self, domain_id: str
    ) -> Dict[str, ParameterNode]:
        """
        Args:
            domain_id: ID of desired Domain object.

        Returns:
            Dictionary of values for fully-qualified parameter names for Domain with domain_id as specified, accumulated from RuleState of corresponding Rule executed.
        """
        rule_state: RuleState
        for rule_state in self.rule_states:
            domain: Domain = rule_state.get_domains_as_dict().get(domain_id)
            if domain is not None:
                rule_output: RuleOutput = RuleOutput(rule_state=rule_state)
                return rule_output.get_parameter_values_for_fully_qualified_parameter_names_for_domain_id(
                    domain_id=domain_id
                )

    def add_rule(self, rule: Rule) -> None:
        """
        Add Rule object to existing profiler object by reconciling profiler rules and updating _profiler_config.
        """
        rules_dict: Dict[str, Dict[str, Any]] = {
            rule.name: rule.to_json_dict(),
        }
        effective_rules: List[Rule] = self.reconcile_profiler_rules(
            rules=rules_dict,
            reconciliation_directives=ReconciliationDirectives(
                domain_builder=ReconciliationStrategy.UPDATE,
                parameter_builder=ReconciliationStrategy.UPDATE,
                expectation_configuration_builder=ReconciliationStrategy.UPDATE,
            ),
        )
        self.rules = effective_rules
        updated_rules: Optional[Dict[str, Dict[str, Any]]] = {
            rule.name: rule.to_json_dict() for rule in effective_rules
        }
        self._profiler_config.rules = updated_rules

    def reconcile_profiler_variables(
        self,
        variables: Optional[Dict[str, Any]] = None,
        reconciliation_strategy: ReconciliationStrategy = DEFAULT_RECONCILATION_DIRECTIVES.variables,
    ) -> Optional[ParameterContainer]:
        """
        Profiler "variables" reconciliation involves combining the variables, instantiated from Profiler configuration
        (e.g., stored in a YAML file managed by the Profiler store), with the variables overrides, provided at run time.

        The reconciliation logic for "variables" is of the "replace" nature: An override value complements the original
        on key "miss", and replaces the original on key "hit" (or "collision"), because "variables" is a unique member.

        :param variables: variables overrides, supplied in dictionary (configuration) form
        :param reconciliation_strategy: one of update, nested_update, or overwrite ways of reconciling overwrites
        :return: reconciled variables in their canonical ParameterContainer object form
        """
        effective_variables: ParameterContainer
        if variables and isinstance(variables, dict):
            variables_configs: dict = self._reconcile_profiler_variables_as_dict(
                variables=variables, reconciliation_strategy=reconciliation_strategy
            )
            effective_variables = build_parameter_container_for_variables(
                variables_configs=variables_configs
            )
        else:
            effective_variables = self.variables

        return effective_variables

    def _reconcile_profiler_variables_as_dict(
        self,
        variables: Optional[Dict[str, Any]],
        reconciliation_strategy: ReconciliationStrategy = DEFAULT_RECONCILATION_DIRECTIVES.variables,
    ) -> dict:
        if variables is None:
            variables = {}

        variables_configs: Optional[Dict[str, Any]] = convert_variables_to_dict(
            variables=self.variables
        )

        if reconciliation_strategy == ReconciliationStrategy.NESTED_UPDATE:
            variables_configs = nested_update(
                variables_configs,
                variables,
            )
        elif reconciliation_strategy == ReconciliationStrategy.REPLACE:
            variables_configs = variables
        elif reconciliation_strategy == ReconciliationStrategy.UPDATE:
            variables_configs.update(variables)

        return variables_configs

    def reconcile_profiler_rules(
        self,
        rules: Optional[Dict[str, Dict[str, Any]]] = None,
        reconciliation_directives: ReconciliationDirectives = DEFAULT_RECONCILATION_DIRECTIVES,
    ) -> List[Rule]:
        """
        Profiler "rules" reconciliation involves combining the rules, instantiated from Profiler configuration (e.g.,
        stored in a YAML file managed by the Profiler store), with the rules overrides, provided at run time.

        The reconciliation logic for "rules" is of the "procedural" nature:
        (1) Combine every rule override configuration with any instantiated rule into a reconciled configuration
        (2) Re-instantiate Rule objects from the reconciled rule configurations

        :param rules: rules overrides, supplied in dictionary (configuration) form for each rule name as the key
        :param reconciliation_directives directives for how each rule component should be overwritten
        :return: reconciled rules in their canonical List[Rule] object form
        """
        effective_rules: Dict[str, Rule] = self._reconcile_profiler_rules_as_dict(
            rules=rules,
            reconciliation_directives=reconciliation_directives,
        )
        return list(effective_rules.values())

    def _reconcile_profiler_rules_as_dict(
        self,
        rules: Optional[Dict[str, Dict[str, Any]]] = None,
        reconciliation_directives: ReconciliationDirectives = DEFAULT_RECONCILATION_DIRECTIVES,
    ) -> Dict[str, Rule]:
        if rules is None:
            rules = {}

        effective_rules: Dict[str, Rule] = self._get_rules_as_dict()

        rule_name: str
        rule_config: dict

        override_rule_configs: Dict[str, Dict[str, Any]] = {
            rule_name: RuleBasedProfiler._reconcile_rule_config(
                existing_rules=effective_rules,
                rule_name=rule_name,
                rule_config=rule_config,
                reconciliation_directives=reconciliation_directives,
            )
            for rule_name, rule_config in rules.items()
        }
        override_rules: Dict[str, Rule] = {
            rule_name: self._init_rule(rule_name=rule_name, rule_config=rule_config)
            for rule_name, rule_config in override_rule_configs.items()
        }
        effective_rules.update(override_rules)
        return effective_rules

    @staticmethod
    def _reconcile_rule_config(
        existing_rules: Dict[str, Rule],
        rule_name: str,
        rule_config: dict,
        reconciliation_directives: ReconciliationDirectives = DEFAULT_RECONCILATION_DIRECTIVES,
    ) -> Dict[str, Any]:
        """
        A "rule configuration" reconciliation is the process of combining the configuration of a single candidate
        override rule with at most one configuration corresponding to the list of rules instantiated from Profiler
        configuration (e.g., stored in a YAML file managed by the Profiler store).

        The reconciliation logic for "Rule configuration" employes the "by construction" principle:
        (1) Find a common configuration between the variables configuration, possibly supplied as part of the candiate
        override Rule configuration, and the variables configuration of an instantiated Rule
        (2) Find a common configuration between the domain builder configuration, possibly supplied as part of the
        candiate override Rule configuration, and the domain builder configuration of an instantiated Rule
        (3) Find common configurations between parameter builder configurations, possibly supplied as part of the
        candiate override Rule configuration, and the parameter builder configurations of an instantiated Rule
        (4) Find common configurations between expectation configuration builder configurations, possibly supplied as
        part of the candiate override Rule configuration, and the expectation configuration builder configurations of an
        instantiated Rule
        (5) Construct the reconciled Rule configuration dictionary using the formal Rule properties ("domain_builder",
        "parameter_builders", and "expectation_configuration_builders") as keys and their reconciled configuration
        dictionaries as values

        In order to insure successful instantiation of custom builder classes using "instantiate_class_from_config()",
        candidate builder override configurations are required to supply both "class_name" and "module_name" attributes.

        :param existing_rules: all currently instantiated rules represented as a dictionary, keyed by rule name
        :param rule_name: name of the override rule candidate
        :param rule_config: configuration of an override rule candidate, supplied in dictionary (configuration) form
        :param reconciliation_directives directives for how each rule component should be overwritten
        :return: reconciled rule configuration, returned in dictionary (configuration) form
        """
        effective_rule_config: Dict[str, Any]
        if rule_name in existing_rules:
            rule: Rule = existing_rules[rule_name]

            variables_config: dict = rule_config.get("variables", {})
            effective_variables: dict = reconcile_rule_variables(
                variables=rule.variables,
                variables_config=variables_config,
                reconciliation_strategy=reconciliation_directives.variables,
            )

            domain_builder_config: dict = rule_config.get("domain_builder", {})
            effective_domain_builder_config: dict = (
                RuleBasedProfiler._reconcile_rule_domain_builder_config(
                    domain_builder=rule.domain_builder,
                    domain_builder_config=domain_builder_config,
                    reconciliation_strategy=reconciliation_directives.domain_builder,
                )
            )

            parameter_builder_configs: List[dict] = rule_config.get(
                "parameter_builders", []
            )
            effective_parameter_builder_configs: Optional[
                List[dict]
            ] = RuleBasedProfiler._reconcile_rule_parameter_builder_configs(
                rule=rule,
                parameter_builder_configs=parameter_builder_configs,
                reconciliation_strategy=reconciliation_directives.parameter_builder,
            )

            expectation_configuration_builder_configs: List[dict] = rule_config.get(
                "expectation_configuration_builders", []
            )
            effective_expectation_configuration_builder_configs: List[
                dict
            ] = RuleBasedProfiler._reconcile_rule_expectation_configuration_builder_configs(
                rule=rule,
                expectation_configuration_builder_configs=expectation_configuration_builder_configs,
                reconciliation_strategy=reconciliation_directives.expectation_configuration_builder,
            )

            effective_rule_config = {
                "variables": effective_variables,
                "domain_builder": effective_domain_builder_config,
                "parameter_builders": effective_parameter_builder_configs,
                "expectation_configuration_builders": effective_expectation_configuration_builder_configs,
            }
        else:
            effective_rule_config = rule_config

        return effective_rule_config

    @staticmethod
    def _reconcile_rule_domain_builder_config(
        domain_builder: DomainBuilder,
        domain_builder_config: dict,
        reconciliation_strategy: ReconciliationStrategy = DEFAULT_RECONCILATION_DIRECTIVES.domain_builder,
    ) -> dict:
        """
        Rule "domain builder" reconciliation involves combining the domain builder, instantiated from Rule configuration
        (e.g., stored in a YAML file managed by the Profiler store), with the domain builder override, possibly supplied
        as part of the candiate override rule configuration.

        The reconciliation logic for "domain builder" is of the "replace" nature: An override value complements the
        original on key "miss", and replaces the original on key "hit" (or "collision"), because "domain builder" is a
        unique member for a Rule.

        :param domain_builder: existing domain builder of a Rule
        :param domain_builder_config: domain builder configuration override, supplied in dictionary (configuration) form
        :param reconciliation_strategy: one of update, nested_update, or overwrite ways of reconciling overwrites
        :return: reconciled domain builder configuration, returned in dictionary (configuration) form
        """
        domain_builder_as_dict: dict = domain_builder.to_json_dict()
        domain_builder_as_dict["class_name"] = domain_builder.__class__.__name__
        domain_builder_as_dict["module_name"] = domain_builder.__class__.__module__

        # Roundtrip through schema validation to add/or restore any missing fields.
        deserialized_config: DomainBuilderConfig = domainBuilderConfigSchema.load(
            domain_builder_as_dict
        )
        serialized_config: dict = deserialized_config.to_dict()

        effective_domain_builder_config: dict = serialized_config
        if domain_builder_config:
            _validate_builder_override_config(builder_config=domain_builder_config)
            if reconciliation_strategy == ReconciliationStrategy.NESTED_UPDATE:
                effective_domain_builder_config = nested_update(
                    effective_domain_builder_config,
                    domain_builder_config,
                )
            elif reconciliation_strategy == ReconciliationStrategy.REPLACE:
                effective_domain_builder_config = domain_builder_config
            elif reconciliation_strategy == ReconciliationStrategy.UPDATE:
                effective_domain_builder_config.update(domain_builder_config)

        return effective_domain_builder_config

    @staticmethod
    def _reconcile_rule_parameter_builder_configs(
        rule: Rule,
        parameter_builder_configs: List[dict],
        reconciliation_strategy: ReconciliationStrategy = DEFAULT_RECONCILATION_DIRECTIVES.parameter_builder,
    ) -> Optional[List[dict]]:
        """
        Rule "parameter builders" reconciliation involves combining the parameter builders, instantiated from Rule
        configuration (e.g., stored in a YAML file managed by the Profiler store), with the parameter builders
        overrides, possibly supplied as part of the candiate override rule configuration.

        The reconciliation logic for "parameter builders" is of the "upsert" nature: A candidate override parameter
        builder configuration contributes to the parameter builders list of the rule if the corresponding parameter
        builder name does not exist in the list of instantiated parameter builders of the rule; otherwise, once
        instnatiated, it replaces the configuration associated with the original parameter builder having the same name.

        :param rule: Profiler "rule", subject to parameter builder overrides
        :param parameter_builder_configs: parameter builder configuration overrides, supplied in dictionary (configuration) form
        :param reconciliation_strategy: one of update, nested_update, or overwrite ways of reconciling overwrites
        :return: reconciled parameter builder configuration, returned in dictionary (configuration) form
        """
        parameter_builder_config: dict
        for parameter_builder_config in parameter_builder_configs:
            _validate_builder_override_config(builder_config=parameter_builder_config)

        effective_parameter_builder_configs: Dict[str, dict] = {}

        current_parameter_builders: Dict[
            str, ParameterBuilder
        ] = rule._get_parameter_builders_as_dict()

        parameter_builder_name: str
        parameter_builder: ParameterBuilder
        parameter_builder_as_dict: dict
        for (
            parameter_builder_name,
            parameter_builder,
        ) in current_parameter_builders.items():
            parameter_builder_as_dict = parameter_builder.to_json_dict()
            parameter_builder_as_dict[
                "class_name"
            ] = parameter_builder.__class__.__name__
            parameter_builder_as_dict[
                "module_name"
            ] = parameter_builder.__class__.__module__

            # Roundtrip through schema validation to add/or restore any missing fields.
            deserialized_config: ParameterBuilderConfig = (
                parameterBuilderConfigSchema.load(parameter_builder_as_dict)
            )
            serialized_config: dict = deserialized_config.to_dict()

            effective_parameter_builder_configs[
                parameter_builder_name
            ] = serialized_config

        parameter_builder_configs_override: Dict[str, dict] = {
            parameter_builder_config["name"]: parameter_builder_config
            for parameter_builder_config in parameter_builder_configs
        }
        if reconciliation_strategy == ReconciliationStrategy.NESTED_UPDATE:
            effective_parameter_builder_configs = nested_update(
                effective_parameter_builder_configs,
                parameter_builder_configs_override,
                dedup=True,
            )
        elif reconciliation_strategy == ReconciliationStrategy.REPLACE:
            effective_parameter_builder_configs = parameter_builder_configs_override
        elif reconciliation_strategy == ReconciliationStrategy.UPDATE:
            effective_parameter_builder_configs.update(
                parameter_builder_configs_override
            )

        if not effective_parameter_builder_configs:
            return None

        return list(effective_parameter_builder_configs.values())

    @staticmethod
    def _reconcile_rule_expectation_configuration_builder_configs(
        rule: Rule,
        expectation_configuration_builder_configs: List[dict],
        reconciliation_strategy: ReconciliationStrategy = DEFAULT_RECONCILATION_DIRECTIVES.expectation_configuration_builder,
    ) -> List[dict]:
        """
        Rule "expectation configuration builders" reconciliation involves combining the expectation configuration builders, instantiated from Rule
        configuration (e.g., stored in a YAML file managed by the Profiler store), with the expectation configuration builders
        overrides, possibly supplied as part of the candiate override rule configuration.

        The reconciliation logic for "expectation configuration builders" is of the "upsert" nature: A candidate override expectation configuration
        builder configuration contributes to the expectation configuration builders list of the rule if the corresponding expectation configuration
        builder name does not exist in the list of instantiated expectation configuration builders of the rule; otherwise, once
        instnatiated, it replaces the configuration associated with the original expectation configuration builder having the same name.

        :param rule: Profiler "rule", subject to expectations configuration builder overrides
        :param expectation_configuration_builder_configs: expectation configuration builder configuration overrides, supplied in dictionary (configuration) form
        :param reconciliation_strategy: one of update, nested_update, or overwrite ways of reconciling overwrites
        :return: reconciled expectation configuration builder configuration, returned in dictionary (configuration) form
        """
        expectation_configuration_builder_config: dict
        for (
            expectation_configuration_builder_config
        ) in expectation_configuration_builder_configs:
            _validate_builder_override_config(
                builder_config=expectation_configuration_builder_config
            )

        effective_expectation_configuration_builder_configs: Dict[str, dict] = {}

        current_expectation_configuration_builders: Dict[
            str, ExpectationConfigurationBuilder
        ] = rule._get_expectation_configuration_builders_as_dict()

        expectation_configuration_builder_name: str
        expectation_configuration_builder: ExpectationConfigurationBuilder
        expectation_configuration_builder_as_dict: dict
        for (
            expectation_configuration_builder_name,
            expectation_configuration_builder,
        ) in current_expectation_configuration_builders.items():
            expectation_configuration_builder_as_dict = (
                expectation_configuration_builder.to_json_dict()
            )
            expectation_configuration_builder_as_dict[
                "class_name"
            ] = expectation_configuration_builder.__class__.__name__
            expectation_configuration_builder_as_dict[
                "module_name"
            ] = expectation_configuration_builder.__class__.__module__

            # Roundtrip through schema validation to add/or restore any missing fields.
            deserialized_config: ExpectationConfigurationBuilderConfig = (
                expectationConfigurationBuilderConfigSchema.load(
                    expectation_configuration_builder_as_dict
                )
            )
            serialized_config: dict = deserialized_config.to_dict()

            effective_expectation_configuration_builder_configs[
                expectation_configuration_builder_name
            ] = serialized_config

        expectation_configuration_builder_configs_override: Dict[str, dict] = {
            expectation_configuration_builder_config[
                "expectation_type"
            ]: expectation_configuration_builder_config
            for expectation_configuration_builder_config in expectation_configuration_builder_configs
        }
        if reconciliation_strategy == ReconciliationStrategy.NESTED_UPDATE:
            effective_expectation_configuration_builder_configs = nested_update(
                effective_expectation_configuration_builder_configs,
                expectation_configuration_builder_configs_override,
                dedup=True,
            )
        elif reconciliation_strategy == ReconciliationStrategy.REPLACE:
            effective_expectation_configuration_builder_configs = (
                expectation_configuration_builder_configs_override
            )
        elif reconciliation_strategy == ReconciliationStrategy.UPDATE:
            effective_expectation_configuration_builder_configs.update(
                expectation_configuration_builder_configs_override
            )

        if not effective_expectation_configuration_builder_configs:
            return []

        return list(effective_expectation_configuration_builder_configs.values())

    def _get_rules_as_dict(self) -> Dict[str, Rule]:
        rule: Rule
        return {rule.name: rule for rule in self.rules}

    @staticmethod
    def run_profiler(
        data_context: "BaseDataContext",  # noqa: F821
        profiler_store: ProfilerStore,
        name: Optional[str] = None,
        ge_cloud_id: Optional[str] = None,
        variables: Optional[dict] = None,
        rules: Optional[dict] = None,
    ) -> RuleBasedProfilerResult:
        profiler: RuleBasedProfiler = RuleBasedProfiler.get_profiler(
            data_context=data_context,
            profiler_store=profiler_store,
            name=name,
            ge_cloud_id=ge_cloud_id,
        )

        return profiler.run(
            variables=variables,
            rules=rules,
            batch_list=None,
            batch_request=None,
            recompute_existing_parameter_values=False,
            reconciliation_directives=DEFAULT_RECONCILATION_DIRECTIVES,
        )

    @staticmethod
    def run_profiler_on_data(
        data_context: "BaseDataContext",  # noqa: F821
        profiler_store: ProfilerStore,
        batch_list: Optional[List[Batch]] = None,
        batch_request: Optional[Union[BatchRequestBase, dict]] = None,
        name: Optional[str] = None,
        ge_cloud_id: Optional[str] = None,
    ) -> RuleBasedProfilerResult:
        profiler: RuleBasedProfiler = RuleBasedProfiler.get_profiler(
            data_context=data_context,
            profiler_store=profiler_store,
            name=name,
            ge_cloud_id=ge_cloud_id,
        )

        rule: Rule
        rules: Dict[str, Dict[str, Any]] = {
            rule.name: rule.to_json_dict() for rule in profiler.rules
        }

        return profiler.run(
            variables=None,
            rules=rules,
            batch_list=batch_list,
            batch_request=batch_request,
            recompute_existing_parameter_values=False,
            reconciliation_directives=DEFAULT_RECONCILATION_DIRECTIVES,
        )

    @staticmethod
    def add_profiler(
        config: RuleBasedProfilerConfig,
        data_context: "BaseDataContext",  # noqa: F821
        profiler_store: ProfilerStore,
        ge_cloud_id: Optional[str] = None,
    ) -> "RuleBasedProfiler":  # noqa: F821
        if not RuleBasedProfiler._check_validity_of_batch_requests_in_config(
            config=config
        ):
            raise ge_exceptions.InvalidConfigError(
                f'batch_data found in batch_request cannot be saved to ProfilerStore "{profiler_store.store_name}"'
            )

        # Chetan - 20220204 - BaseDataContext to be removed once it can be decoupled from RBP
        new_profiler: "RuleBasedProfiler" = instantiate_class_from_config(  # noqa: F821
            config=config.to_json_dict(),
            runtime_environment={
                "data_context": data_context,
            },
            config_defaults={
                "module_name": "great_expectations.rule_based_profiler",
                "class_name": "RuleBasedProfiler",
            },
        )

        key: Union[GeCloudIdentifier, ConfigurationIdentifier]
        if ge_cloud_id:
            key = GeCloudIdentifier(resource_type="contract", ge_cloud_id=ge_cloud_id)
        else:
            key = ConfigurationIdentifier(
                configuration_key=config.name,
            )

        profiler_store.set(key=key, value=config)

        return new_profiler

    @staticmethod
    def _check_validity_of_batch_requests_in_config(
        config: RuleBasedProfilerConfig,
    ) -> bool:
        # Evaluate nested types in RuleConfig to parse out BatchRequests
        batch_requests: List[Union[BatchRequestBase, dict]] = []
        rule: dict
        for rule in config.rules.values():
            domain_builder: dict = rule["domain_builder"]
            if "batch_request" in domain_builder:
                batch_requests.append(domain_builder["batch_request"])

            parameter_builders: List[dict] = rule.get("parameter_builders", [])
            parameter_builder: dict
            for parameter_builder in parameter_builders:
                if "batch_request" in parameter_builder:
                    batch_requests.append(parameter_builder["batch_request"])

        # DataFrames shouldn't be saved to ProfilerStore
        batch_request: Union[BatchRequestBase, dict]
        for batch_request in batch_requests:
            if batch_request_contains_batch_data(batch_request=batch_request):
                return False

        return True

    @staticmethod
    def get_profiler(
        data_context: "BaseDataContext",  # noqa: F821
        profiler_store: ProfilerStore,
        name: Optional[str] = None,
        ge_cloud_id: Optional[str] = None,
    ) -> "RuleBasedProfiler":  # noqa: F821
        assert bool(name) ^ bool(
            ge_cloud_id
        ), "Must provide either name or ge_cloud_id (but not both)"

        key: Union[GeCloudIdentifier, ConfigurationIdentifier]
        if ge_cloud_id:
            key = GeCloudIdentifier(resource_type="contract", ge_cloud_id=ge_cloud_id)
        else:
            key = ConfigurationIdentifier(
                configuration_key=name,
            )
        try:
            profiler_config: RuleBasedProfilerConfig = profiler_store.get(key=key)
        except ge_exceptions.InvalidKeyError as exc_ik:
            id_ = (
                key.configuration_key
                if isinstance(key, ConfigurationIdentifier)
                else key
            )
            raise ge_exceptions.ProfilerNotFoundError(
                message=f'Non-existent Profiler configuration named "{id_}".\n\nDetails: {exc_ik}'
            )

        config: dict = profiler_config.to_json_dict()
        if name:
            config.update({"name": name})

        config = filter_properties_dict(properties=config, clean_falsy=True)

        profiler: "RuleBasedProfiler" = instantiate_class_from_config(  # noqa: F821
            config=config,
            runtime_environment={
                "data_context": data_context,
            },
            config_defaults={
                "module_name": "great_expectations.rule_based_profiler",
                "class_name": "RuleBasedProfiler",
            },
        )

        return profiler

    @staticmethod
    def delete_profiler(
        profiler_store: ProfilerStore,
        name: Optional[str] = None,
        ge_cloud_id: Optional[str] = None,
    ) -> None:
        assert bool(name) ^ bool(
            ge_cloud_id
        ), "Must provide either name or ge_cloud_id (but not both)"

        key: Union[GeCloudIdentifier, ConfigurationIdentifier]
        if ge_cloud_id:
            key = GeCloudIdentifier(resource_type="contract", ge_cloud_id=ge_cloud_id)
        else:
            key = ConfigurationIdentifier(configuration_key=name)

        try:
            profiler_store.remove_key(key=key)
        except (ge_exceptions.InvalidKeyError, KeyError) as exc_ik:
            id_ = (
                key.configuration_key
                if isinstance(key, ConfigurationIdentifier)
                else key
            )
            raise ge_exceptions.ProfilerNotFoundError(
                message=f'Non-existent Profiler configuration named "{id_}".\n\nDetails: {exc_ik}'
            )

    @staticmethod
    def list_profilers(
        profiler_store: ProfilerStore,
        ge_cloud_mode: bool,
    ) -> List[str]:
        if ge_cloud_mode:
            return profiler_store.list_keys()
        return [x.configuration_key for x in profiler_store.list_keys()]

    def self_check(self, pretty_print: bool = True) -> dict:
        """
        Necessary to enable integration with `BaseDataContext.test_yaml_config`
        Args:
            pretty_print: flag to turn on verbose output
        Returns:
            Dictionary that contains RuleBasedProfiler state
        """
        report_object: dict = {"config": self.config.to_json_dict()}

        if pretty_print:
            print(f"\nRuleBasedProfiler class name: {self.name}")

            if not self.variables:
                print(
                    'Your current RuleBasedProfiler configuration has an empty "variables" attribute. \
                    Please ensure you populate it if you\'d like to reference values in your "rules" attribute.'
                )

        return report_object

    @property
    def config(self) -> RuleBasedProfilerConfig:
        return self._profiler_config

    @property
    def name(self) -> str:
        return self._name

    @property
    def config_version(self) -> float:
        return self._config_version

    @property
    def variables(self) -> Optional[ParameterContainer]:
        # Returning a copy of the "self._variables" state variable in order to prevent write-before-read hazard.
        return copy.deepcopy(self._variables)

    @variables.setter
    def variables(self, value: Optional[ParameterContainer]) -> None:
        self._variables = value
        self.config.variables = convert_variables_to_dict(variables=value)

    @property
    def rules(self) -> List[Rule]:
        return self._rules

    @rules.setter
    def rules(self, value: List[Rule]) -> None:
        self._rules = value

    @property
<<<<<<< HEAD
    def citation(self) -> Optional[Dict[str, Any]]:
        return self._citation

    @citation.setter
    def citation(self, value: Optional[Dict[str, Any]]) -> None:
        self._citation = value

    @property
=======
>>>>>>> 3d76b740
    def rule_states(self) -> List[RuleState]:
        return self._rule_states

    def to_json_dict(self) -> dict:
        variables_dict: Optional[Dict[str, Any]] = convert_variables_to_dict(
            variables=self.variables
        )

        rule: Rule
        serializeable_dict: dict = {
            "class_name": self.__class__.__name__,
            "module_name": self.__class__.__module__,
            "name": self.name,
            "config_version": self.config_version,
            "variables": variables_dict,
            "rules": [rule.to_json_dict() for rule in self.rules],
        }
        return serializeable_dict

    def __repr__(self) -> str:
        json_dict: dict = self.config.to_json_dict()
        return json.dumps(json_dict, indent=2)

    def __str__(self) -> str:
        return self.__repr__()


class RuleBasedProfiler(BaseRuleBasedProfiler):
    """
    RuleBasedProfiler object serves to profile, or automatically evaluate a set of rules, upon a given
    batch / multiple batches of data.

    --ge-feature-maturity-info--

        id: rule_based_profiler_overall
        title: Rule-Based Profiler
        icon:
        short_description: Configuration Driven Profiler
        description: Use YAML to configure a flexible Profiler engine, which will then generate an ExpectationSuite for a data set
        how_to_guide_url:
        maturity: Experimental
        maturity_details:
            api_stability: Low (instantiation of Profiler and the signature of the run() method will change)
            implementation_completeness: Moderate (some augmentation and/or growth in capabilities is to be expected)
            unit_test_coverage: High (but not complete -- additional unit tests will be added, commensurate with the upcoming new functionality)
            integration_infrastructure_test_coverage: N/A -> TBD
            documentation_completeness: Moderate
            bug_risk: Low/Moderate
            expectation_completeness: Moderate

        id: domain_builders
        title: Domain Builders
        icon:
        short_description: Configurable Domain builders for generating lists of ExpectationConfiguration objects
        description: Use YAML to build domains for ExpectationConfiguration generator (table, column, semantic types, etc.)
        how_to_guide_url:
        maturity: Experimental
        maturity_details:
            api_stability: Moderate
            implementation_completeness: Moderate (additional DomainBuilder classes will be developed)
            unit_test_coverage: High (but not complete -- additional unit tests will be added, commensurate with the upcoming new functionality)
            integration_infrastructure_test_coverage: N/A -> TBD
            documentation_completeness: Moderate
            bug_risk: Low/Moderate
            expectation_completeness: Moderate

        id: parameter_builders
        title: Parameter Builders
        icon:
        short_description: Configurable Parameter builders for generating parameters to be used by ExpectationConfigurationBuilder classes for generating lists of ExpectationConfiguration objects (e.g., as kwargs and meta arguments), corresponding to the Domain built by a DomainBuilder class
        description: Use YAML to configure single and multi batch based parameter computation modules for the use by ExpectationConfigurationBuilder classes
        how_to_guide_url:
        maturity: Experimental
        maturity_details:
            api_stability: Moderate
            implementation_completeness: Moderate (additional ParameterBuilder classes will be developed)
            unit_test_coverage: High (but not complete -- additional unit tests will be added, commensurate with the upcoming new functionality)
            integration_infrastructure_test_coverage: N/A -> TBD
            documentation_completeness: Moderate
            bug_risk: Low/Moderate
            expectation_completeness: Moderate

        id: expectation_configuration_builders
        title: ExpectationConfiguration Builders
        icon:
        short_description: Configurable ExpectationConfigurationBuilder classes for generating lists of ExpectationConfiguration objects (e.g., as kwargs and meta arguments), corresponding to the Domain built by a DomainBuilder class and using parameters, computed by ParameterBuilder classes
        description: Use YAML to configure ExpectationConfigurationBuilder classes, which emit lists of ExpectationConfiguration objects (e.g., as kwargs and meta arguments)
        how_to_guide_url:
        maturity: Experimental
        maturity_details:
            api_stability: Moderate
            implementation_completeness: Moderate (additional ExpectationConfigurationBuilder classes might be developed)
            unit_test_coverage: High (but not complete -- additional unit tests will be added, commensurate with the upcoming new functionality)
            integration_infrastructure_test_coverage: N/A -> TBD
            documentation_completeness: Moderate
            bug_risk: Low/Moderate
            expectation_completeness: Moderate

    --ge-feature-maturity-info--
    """

    def __init__(
        self,
        name: str,
        config_version: float,
        variables: Optional[Dict[str, Any]] = None,
        rules: Optional[Dict[str, Dict[str, Any]]] = None,
        data_context: Optional["BaseDataContext"] = None,  # noqa: F821
    ) -> None:
        """
        Create a new Profiler using configured rules.
        For a Rule or an item in a Rule configuration, instantiates the following if
        available: a domain builder, a parameter builder, and a configuration builder.
        These will be used to define profiler computation patterns.

        Args:
            name: The name of the RBP instance
            config_version: The version of the RBP (currently only 1.0 is supported)
            variables: Any variables to be substituted within the rules
            rules: A set of dictionaries, each of which contains its own domain_builder, parameter_builders, and
            expectation_configuration_builders configuration components
            data_context: BaseDataContext object that defines full runtime environment (data access, etc.)
        """
        profiler_config: RuleBasedProfilerConfig = RuleBasedProfilerConfig(
            name=name,
            config_version=config_version,
            variables=variables,
            rules=rules,
        )

        usage_statistics_handler: Optional[UsageStatisticsHandler] = None
        if data_context:
            usage_statistics_handler = data_context.usage_statistics_handler

        super().__init__(
            profiler_config=profiler_config,
            data_context=data_context,
            usage_statistics_handler=usage_statistics_handler,
        )


def _validate_builder_override_config(builder_config: dict) -> None:
    """
    In order to insure successful instantiation of custom builder classes using "instantiate_class_from_config()",
    candidate builder override configurations are required to supply both "class_name" and "module_name" attributes.

    :param builder_config: candidate builder override configuration
    :raises: ProfilerConfigurationError
    """
    if not all(
        (
            isinstance(builder_config, dict),
            "class_name" in builder_config,
            "module_name" in builder_config,
        )
    ):
        raise ge_exceptions.ProfilerConfigurationError(
            'Both "class_name" and "module_name" must be specified.'
        )<|MERGE_RESOLUTION|>--- conflicted
+++ resolved
@@ -15,10 +15,6 @@
 )
 from great_expectations.core.config_peer import ConfigPeer
 from great_expectations.core.expectation_configuration import ExpectationConfiguration
-<<<<<<< HEAD
-from great_expectations.core.expectation_suite import ExpectationSuite
-=======
->>>>>>> 3d76b740
 from great_expectations.core.usage_statistics.events import UsageStatsEvents
 from great_expectations.core.usage_statistics.usage_statistics import (
     UsageStatisticsHandler,
@@ -56,9 +52,7 @@
     reconcile_rule_variables,
 )
 from great_expectations.rule_based_profiler.helpers.util import (
-    TEMPORARY_EXPECTATION_SUITE_NAME_PATTERN,
     convert_variables_to_dict,
-    get_or_create_expectation_suite,
 )
 from great_expectations.rule_based_profiler.parameter_builder import (
     ParameterBuilder,
@@ -279,17 +273,6 @@
         sys.stdout.write("\n")
         sys.stdout.flush()
 
-        # noinspection PyProtectedMember,SpellCheckingInspection
-        progress_bar: tqdm = tqdm(
-            total=len(effective_rules),
-            desc="Profiling Dataset",
-            disable=disable,
-        )
-        progress_bar.update(0)
-        progress_bar.refresh()
-        sys.stdout.write("\n")
-        sys.stdout.flush()
-
         rule_state: RuleState
         rule: Rule
         for rule in effective_rules:
@@ -303,72 +286,6 @@
             self.rule_states.append(rule_state)
             progress_bar.update(1)
             progress_bar.refresh()
-<<<<<<< HEAD
-
-        progress_bar.close()
-
-    def get_expectation_suite(
-        self,
-        expectation_suite: Optional[ExpectationSuite] = None,
-        expectation_suite_name: Optional[str] = None,
-        include_citation: bool = True,
-        save_updated_expectation_suite: bool = False,
-    ) -> ExpectationSuite:
-        """
-        Args:
-            expectation_suite: An existing "ExpectationSuite" to update
-            expectation_suite_name: A name for returned "ExpectationSuite"
-            include_citation: Flag, which controls whether or not "RuleBasedProfiler" configuration should be included
-            as a citation in metadata of the "ExpectationSuite" computeds and returned by "RuleBasedProfiler"
-            save_updated_expectation_suite: Flag, constrolling whether or not updated "ExpectationSuite" must be saved
-
-        Returns:
-            "ExpectationSuite" using "ExpectationConfiguration" objects, computed by "RuleBasedProfiler" state
-        """
-        assert not (
-            expectation_suite and expectation_suite_name
-        ), "Ambiguous arguments provided; you may pass in an ExpectationSuite or provide a name to instantiate a new one (but you may not do both)."
-
-        save_updated_expectation_suite = (
-            save_updated_expectation_suite and expectation_suite is None
-        )
-
-        expectation_suite = get_or_create_expectation_suite(
-            data_context=self._data_context,
-            expectation_suite=expectation_suite,
-            expectation_suite_name=expectation_suite_name,
-            component_name=None,
-        )
-
-        if include_citation:
-            expectation_suite.add_citation(
-                comment="Suite created by Rule-Based Profiler with the configuration included.",
-                profiler_config=self.citation,
-            )
-
-        expectation_configurations: List[
-            ExpectationConfiguration
-        ] = self._get_expectation_configurations()
-
-        expectation_suite.add_expectation_configurations(
-            expectation_configurations=expectation_configurations,
-            send_usage_event=False,
-            match_type="domain",
-            overwrite_existing=True,
-        )
-
-        if (
-            save_updated_expectation_suite
-            and not TEMPORARY_EXPECTATION_SUITE_NAME_PATTERN.match(
-                expectation_suite_name
-            )
-        ):
-            self._data_context.save_expectation_suite(
-                expectation_suite=expectation_suite
-            )
-
-        return expectation_suite
-=======
 
         progress_bar.close()
 
@@ -391,7 +308,6 @@
                 },
             },
         )
->>>>>>> 3d76b740
 
     def get_expectation_configurations(self) -> List[ExpectationConfiguration]:
         """
@@ -1174,17 +1090,6 @@
         self._rules = value
 
     @property
-<<<<<<< HEAD
-    def citation(self) -> Optional[Dict[str, Any]]:
-        return self._citation
-
-    @citation.setter
-    def citation(self, value: Optional[Dict[str, Any]]) -> None:
-        self._citation = value
-
-    @property
-=======
->>>>>>> 3d76b740
     def rule_states(self) -> List[RuleState]:
         return self._rule_states
 
