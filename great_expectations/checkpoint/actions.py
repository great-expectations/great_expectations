"""
An action is a way to take an arbitrary method and make it configurable and runnable within a Data Context.

The only requirement from an action is for it to have a take_action method.
"""
from __future__ import annotations

import logging
import warnings
<<<<<<< HEAD
from typing import TYPE_CHECKING, Dict, List, Optional, Union
from urllib.parse import urljoin
=======
from typing import TYPE_CHECKING, Dict, Optional, Union
>>>>>>> 741397ea

from typing_extensions import Final

from great_expectations.core import ExpectationSuiteValidationResult
from great_expectations.core._docs_decorators import deprecated_argument, public_api
from great_expectations.data_context.cloud_constants import CLOUD_APP_DEFAULT_BASE_URL
from great_expectations.data_context.types.refs import GXCloudResourceRef

try:
    import pypd
except ImportError:
    pypd = None

from great_expectations.checkpoint.util import (
    send_email,
    send_microsoft_teams_notifications,
    send_opsgenie_alert,
    send_slack_notification,
    send_sns_notification,
)
from great_expectations.core._docs_decorators import public_api
from great_expectations.data_context.store.metric_store import MetricStore
from great_expectations.data_context.types.resource_identifiers import (
    ExpectationSuiteIdentifier,
    GXCloudIdentifier,
    ValidationResultIdentifier,
)
from great_expectations.data_context.util import instantiate_class_from_config
from great_expectations.exceptions import ClassInstantiationError, DataContextError

if TYPE_CHECKING:
    from great_expectations.data_context import AbstractDataContext, DataContext

logger = logging.getLogger(__name__)


@public_api
class ValidationAction:
    """Base class for all Actions that act on Validation Results and are aware of a Data Context namespace structure.

    Args:
        data_context: Data Context that is used by the Action.
    """

    def __init__(self, data_context: DataContext) -> None:
        """Create a ValidationAction"""
        self.data_context = data_context

    @property
    def _using_cloud_context(self) -> bool:
        # Chetan - 20221216 - This is a temporary property to encapsulate any Cloud leakage
        # Upon refactoring this class to decouple Cloud-specific branches, this should be removed
        from great_expectations.data_context.data_context.cloud_data_context import (
            CloudDataContext,
        )

        return isinstance(self.data_context, CloudDataContext)

    def run(
        self,
        validation_result_suite: ExpectationSuiteValidationResult,
        validation_result_suite_identifier: Union[
            ValidationResultIdentifier, GXCloudIdentifier
        ],
        data_asset,
        expectation_suite_identifier: Optional[ExpectationSuiteIdentifier] = None,
        checkpoint_identifier=None,
        **kwargs,
    ):
        """

        :param validation_result_suite:
        :param validation_result_suite_identifier:
        :param data_asset:
        :param expectation_suite_identifier:  The ExpectationSuiteIdentifier to use
        :param checkpoint_identifier:  The Checkpoint to use
        :param: kwargs - any additional arguments the child might use
        :return:
        """
        return self._run(
            validation_result_suite=validation_result_suite,
            validation_result_suite_identifier=validation_result_suite_identifier,
            data_asset=data_asset,
            expectation_suite_identifier=expectation_suite_identifier,
            checkpoint_identifier=checkpoint_identifier,
            **kwargs,
        )

    def _run(
        self,
        validation_result_suite: ExpectationSuiteValidationResult,
        validation_result_suite_identifier: Union[
            ValidationResultIdentifier, GXCloudIdentifier
        ],
        data_asset,
        expectation_suite_identifier=None,
        checkpoint_identifier=None,
    ):
        return NotImplementedError


class NoOpAction(ValidationAction):
    def __init__(
        self,
        data_context,
    ) -> None:
        super().__init__(data_context)

    def _run(
        self,
        validation_result_suite: ExpectationSuiteValidationResult,
        validation_result_suite_identifier: Union[
            ValidationResultIdentifier, GXCloudIdentifier
        ],
        data_asset,
        expectation_suite_identifier=None,
        checkpoint_identifier=None,
    ) -> None:
        print("Happily doing nothing")


@public_api
class SlackNotificationAction(ValidationAction):
    """Sends a Slack notification to a given webhook.

    ```yaml
    - name: send_slack_notification_on_validation_result
    action:
      class_name: SlackNotificationAction
      # put the actual webhook URL in the uncommitted/config_variables.yml file
      # or pass in as environment variable
      # use slack_webhook when not using slack bot token
      slack_webhook: ${validation_notification_slack_webhook}
      slack_token:
      slack_channel:
      notify_on: all
      notify_with:
      renderer:
        # the class that implements the message to be sent
        # this is the default implementation, but you can
        # implement a custom one
        module_name: great_expectations.render.renderer.slack_renderer
        class_name: SlackRenderer
      show_failed_expectations: True
    ```

    Args:
        data_context: Data Context that is used by the Action.
        renderer: Specifies the Renderer used to generate a query consumable by Slack API, e.g.:
            ```python
            {
               "module_name": "great_expectations.render.renderer.slack_renderer",
               "class_name": "SlackRenderer",
           }
           ```
        slack_webhook: The incoming Slack webhook to which to send notification.
        slack_token: Token from Slack app. Used when not using slack_webhook.
        slack_channel: Slack channel to receive notification. Used when not using slack_webhook.
        notify_on: Specifies validation status that triggers notification. One of "all", "failure", "success".
        notify_with: List of DataDocs site names to display  in Slack messages. Defaults to all.
        show_failed_expectations: Shows a list of failed expectation types.
    """

    def __init__(
        self,
        data_context: DataContext,
        renderer: dict,
        slack_webhook: Optional[str] = None,
        slack_token: Optional[str] = None,
        slack_channel: Optional[str] = None,
        notify_on: str = "all",
        notify_with: Optional[list[str]] = None,
        show_failed_expectations: bool = False,
    ) -> None:
        """Create a SlackNotificationAction"""
        super().__init__(data_context)
        self.renderer = instantiate_class_from_config(
            config=renderer,
            runtime_environment={},
            config_defaults={},
        )
        module_name = renderer["module_name"]
        if not self.renderer:
            raise ClassInstantiationError(
                module_name=module_name,
                package_name=None,
                class_name=renderer["class_name"],
            )
        if not slack_token and slack_channel:
            assert slack_webhook
        if not slack_webhook:
            assert slack_token and slack_channel
        assert not (slack_webhook and slack_channel and slack_token)

        self.slack_webhook = slack_webhook
        self.slack_token = slack_token
        self.slack_channel = slack_channel
        self.notify_on = notify_on
        self.notify_with = notify_with
        self.show_failed_expectations = show_failed_expectations

    def _run(
        self,
        validation_result_suite: ExpectationSuiteValidationResult,
        validation_result_suite_identifier: Union[
            ValidationResultIdentifier, GXCloudIdentifier
        ],
        data_asset=None,
        payload=None,
        expectation_suite_identifier=None,
        checkpoint_identifier=None,
    ):
        logger.debug("SlackNotificationAction.run")

        if validation_result_suite is None:
            logger.warning(
                f"No validation_result_suite was passed to {type(self).__name__} action. Skipping action."
            )
            return

        if not isinstance(
            validation_result_suite_identifier,
            (ValidationResultIdentifier, GXCloudIdentifier),
        ):
            raise TypeError(
                "validation_result_suite_id must be of type ValidationResultIdentifier or GeCloudIdentifier, "
                "not {}".format(type(validation_result_suite_identifier))
            )

        validation_success = validation_result_suite.success
        data_docs_pages = None
        if payload:
            # process the payload
            for action_names in payload.keys():
                if payload[action_names]["class"] == "UpdateDataDocsAction":
                    data_docs_pages = payload[action_names]

        # Assemble complete GX Cloud URL for a specific validation result
        data_docs_urls: list[
            dict[str, str | None]
        ] = self.data_context.get_docs_sites_urls(
            resource_identifier=validation_result_suite_identifier
        )

        validation_result_urls: list[str] = [
            data_docs_url["site_url"]
            for data_docs_url in data_docs_urls
            if data_docs_url["site_url"]
        ]
        if (
            isinstance(validation_result_suite_identifier, GXCloudIdentifier)
            and validation_result_suite_identifier.cloud_id
        ):
            cloud_base_url: Final[str] = CLOUD_APP_DEFAULT_BASE_URL
            validation_result_url = f"{cloud_base_url}?validationResultId={validation_result_suite_identifier.cloud_id}"
            validation_result_urls.append(validation_result_url)

        if (
            self.notify_on == "all"
            or self.notify_on == "success"
            and validation_success
            or self.notify_on == "failure"
            and not validation_success
        ):
            query: Dict = self.renderer.render(
                validation_result_suite,
                data_docs_pages,
                self.notify_with,
                self.show_failed_expectations,
                validation_result_urls,
            )

            # this will actually send the POST request to the Slack webapp server
            slack_notif_result = send_slack_notification(
                query,
                slack_webhook=self.slack_webhook,
                slack_token=self.slack_token,
                slack_channel=self.slack_channel,
            )
            return {"slack_notification_result": slack_notif_result}

        else:
            return {"slack_notification_result": "none required"}


@public_api
class PagerdutyAlertAction(ValidationAction):
    """Sends a PagerDuty event.

    ```yaml
    - name: send_pagerduty_alert_on_validation_result
    action:
      class_name: PagerdutyAlertAction
      api_key: ${pagerduty_api_key}
      routing_key: ${pagerduty_routing_key}
      notify_on: failure
    ```

    Args:
        data_context: Data Context that is used by the Action.
        api_key: Events API v2 key for pagerduty.
        routing_key: The 32 character Integration Key for an integration on a service or on a global ruleset.
        notify_on: Specifies validation status that triggers notification. One of "all", "failure", "success".
    """

    def __init__(
        self,
        data_context: DataContext,
        api_key: str,
        routing_key: str,
        notify_on: str = "failure",
    ) -> None:
        """Create a PagerdutyAlertAction"""
        super().__init__(data_context)
        if not pypd:
            raise DataContextError("ModuleNotFoundError: No module named 'pypd'")
        self.api_key = api_key
        assert api_key, "No Pagerduty api_key found in action config."
        self.routing_key = routing_key
        assert routing_key, "No Pagerduty routing_key found in action config."
        self.notify_on = notify_on

    def _run(
        self,
        validation_result_suite: ExpectationSuiteValidationResult,
        validation_result_suite_identifier: Union[
            ValidationResultIdentifier, GXCloudIdentifier
        ],
        data_asset=None,
        payload=None,
        expectation_suite_identifier=None,
        checkpoint_identifier=None,
    ):
        logger.debug("PagerdutyAlertAction.run")

        if validation_result_suite is None:
            logger.warning(
                f"No validation_result_suite was passed to {type(self).__name__} action. Skipping action."
            )
            return

        if not isinstance(
            validation_result_suite_identifier,
            (ValidationResultIdentifier, GXCloudIdentifier),
        ):
            raise TypeError(
                "validation_result_suite_id must be of type ValidationResultIdentifier or GeCloudIdentifier, "
                "not {}".format(type(validation_result_suite_identifier))
            )

        validation_success = validation_result_suite.success

        if (
            self.notify_on == "all"
            or self.notify_on == "success"
            and validation_success
            or self.notify_on == "failure"
            and not validation_success
        ):
            expectation_suite_name = validation_result_suite.meta.get(
                "expectation_suite_name", "__no_expectation_suite_name__"
            )
            pypd.api_key = self.api_key
            pypd.EventV2.create(
                data={
                    "routing_key": self.routing_key,
                    "dedup_key": expectation_suite_name,
                    "event_action": "trigger",
                    "payload": {
                        "summary": f"Great Expectations suite check {expectation_suite_name} has failed",
                        "severity": "critical",
                        "source": "Great Expectations",
                    },
                }
            )

            return {"pagerduty_alert_result": "success"}
        return {"pagerduty_alert_result": "none sent"}


@public_api
class MicrosoftTeamsNotificationAction(ValidationAction):
    """Sends a Microsoft Teams notification to a given webhook.

    ```yaml
    - name: send_microsoft_teams_notification_on_validation_result
    action:
      class_name: MicrosoftTeamsNotificationAction
      # put the actual webhook URL in the uncommitted/config_variables.yml file
      # or pass in as environment variable
      microsoft_teams_webhook: ${validation_notification_microsoft_teams_webhook}
      notify_on: all
      renderer:
        # the class that implements the message to be sent
        # this is the default implementation, but you can
        # implement a custom one
        module_name: great_expectations.render.renderer.microsoft_teams_renderer
        class_name: MicrosoftTeamsRenderer
    ```

    Args:
        data_context: Data Context that is used by the Action.
        renderer: Specifies the renderer used to generate a query consumable by teams API, e.g.:
            ```python
            {
               "module_name": "great_expectations.render.renderer.microsoft_teams_renderer",
               "class_name": "MicrosoftTeamsRenderer",
            }
            ```
        microsoft_teams_webhook: Incoming Microsoft Teams webhook to which to send notifications.
        notify_on: Specifies validation status that triggers notification. One of "all", "failure", "success".
    """

    def __init__(
        self,
        data_context: DataContext,
        renderer: dict,
        microsoft_teams_webhook: str,
        notify_on: str = "all",
    ) -> None:
        """Create a MicrosoftTeamsNotificationAction"""
        super().__init__(data_context)
        self.renderer = instantiate_class_from_config(
            config=renderer,
            runtime_environment={},
            config_defaults={},
        )
        module_name = renderer["module_name"]
        if not self.renderer:
            raise ClassInstantiationError(
                module_name=module_name,
                package_name=None,
                class_name=renderer["class_name"],
            )
        self.teams_webhook = microsoft_teams_webhook
        assert (
            microsoft_teams_webhook
        ), "No Microsoft teams webhook found in action config."
        self.notify_on = notify_on

    def _run(
        self,
        validation_result_suite: ExpectationSuiteValidationResult,
        validation_result_suite_identifier: Union[
            ValidationResultIdentifier, GXCloudIdentifier
        ],
        data_asset=None,
        payload=None,
        expectation_suite_identifier=None,
        checkpoint_identifier=None,
    ):
        logger.debug("MicrosoftTeamsNotificationAction.run")

        if validation_result_suite is None:
            logger.warning(
                f"No validation_result_suite was passed to {type(self).__name__} action. Skipping action."
            )
            return

        if not isinstance(
            validation_result_suite_identifier,
            (ValidationResultIdentifier, GXCloudIdentifier),
        ):
            raise TypeError(
                "validation_result_suite_id must be of type ValidationResultIdentifier or GeCloudIdentifier, "
                "not {}".format(type(validation_result_suite_identifier))
            )
        validation_success = validation_result_suite.success
        data_docs_pages = None

        if payload:
            # process the payload
            for action_names in payload.keys():
                if payload[action_names]["class"] == "UpdateDataDocsAction":
                    data_docs_pages = payload[action_names]

        if (
            self.notify_on == "all"
            or self.notify_on == "success"
            and validation_success
            or self.notify_on == "failure"
            and not validation_success
        ):
            query = self.renderer.render(
                validation_result_suite,
                validation_result_suite_identifier,
                data_docs_pages,
            )
            # this will actually sent the POST request to the Microsoft Teams webapp server
            teams_notif_result = send_microsoft_teams_notifications(
                query, microsoft_teams_webhook=self.teams_webhook
            )
            return {"microsoft_teams_notification_result": teams_notif_result}
        else:
            return {"microsoft_teams_notification_result": None}


@public_api
class OpsgenieAlertAction(ValidationAction):
    """Sends an Opsgenie alert.

    ```yaml
    - name: send_opsgenie_alert_on_validation_result
    action:
      class_name: OpsgenieAlertAction
      # put the actual webhook URL in the uncommitted/config_variables.yml file
      # or pass in as environment variable
      api_key: ${opsgenie_api_key}
      region:
      priority: P2
      notify_on: failure
    ```

    Args:
        data_context: Data Context that is used by the Action.
        api_key: Opsgenie API key.
        region: Specifies the Opsgenie region. Populate 'EU' for Europe otherwise do not set.
        priority: Specifies the priority of the alert (P1 - P5).
        notify_on: Specifies validation status that triggers notification. One of "all", "failure", "success".
        tags: Tags to include in the alert
    """

    def __init__(
        self,
        data_context: DataContext,
        renderer: dict,
        api_key: str,
        region: Optional[str] = None,
        priority: str = "P3",
        notify_on: str = "failure",
        tags: Optional[list[str]] = None,
    ) -> None:
        """Create an OpsgenieAlertAction"""
        super().__init__(data_context)
        self.renderer = instantiate_class_from_config(
            config=renderer,
            runtime_environment={},
            config_defaults={},
        )
        module_name = renderer["module_name"]
        if not self.renderer:
            raise ClassInstantiationError(
                module_name=module_name,
                package_name=None,
                class_name=renderer["class_name"],
            )

        self.api_key = api_key
        assert api_key, "opsgenie_api_key missing in config_variables.yml"
        self.region = region
        self.priority = priority
        self.notify_on = notify_on
        self.tags = tags

    def _run(
        self,
        validation_result_suite: ExpectationSuiteValidationResult,
        validation_result_suite_identifier: Union[
            ValidationResultIdentifier, GXCloudIdentifier
        ],
        data_asset=None,
        payload=None,
        expectation_suite_identifier=None,
        checkpoint_identifier=None,
    ):
        logger.debug("OpsgenieAlertAction.run")

        if validation_result_suite is None:
            logger.warning(
                f"No validation_result_suite was passed to {type(self).__name__} action. Skipping action."
            )
            return

        if not isinstance(
            validation_result_suite_identifier,
            (ValidationResultIdentifier, GXCloudIdentifier),
        ):
            raise TypeError(
                "validation_result_suite_id must be of type ValidationResultIdentifier or GeCloudIdentifier, "
                "not {}".format(type(validation_result_suite_identifier))
            )

        validation_success = validation_result_suite.success

        if (
            self.notify_on == "all"
            or self.notify_on == "success"
            and validation_success
            or self.notify_on == "failure"
            and not validation_success
        ):
            expectation_suite_name = validation_result_suite.meta.get(
                "expectation_suite_name", "__no_expectation_suite_name__"
            )

            settings = {
                "api_key": self.api_key,
                "region": self.region,
                "priority": self.priority,
                "tags": self.tags,
            }

            description = self.renderer.render(validation_result_suite, None, None)

            alert_result = send_opsgenie_alert(
                description, expectation_suite_name, settings
            )

            return {"opsgenie_alert_result": alert_result}
        else:
            return {"opsgenie_alert_result": ""}


@public_api
class EmailAction(ValidationAction):
    """Sends an email to a given list of email addresses.

    ```yaml
    - name: send_email_on_validation_result
    action:
      class_name: EmailAction
      notify_on: all # possible values: "all", "failure", "success"
      notify_with:
      renderer:
        # the class that implements the message to be sent
        # this is the default implementation, but you can
        # implement a custom one
        module_name: great_expectations.render.renderer.email_renderer
        class_name: EmailRenderer
      # put the actual following information in the uncommitted/config_variables.yml file
      # or pass in as environment variable
      smtp_address: ${smtp_address}
      smtp_port: ${smtp_port}
      sender_login: ${email_address}
      sender_password: ${sender_password}
      sender_alias: ${sender_alias} # useful to send an email as an alias
      receiver_emails: ${receiver_emails}
      use_tls: False
      use_ssl: True
    ```

    Args:
        data_context: Data Context that is used by the Action.
        renderer: Specifies the renderer used to generate an email, for example:
            ```python
            {
               "module_name": "great_expectations.render.renderer.email_renderer",
               "class_name": "EmailRenderer",
            }
            ```
        smtp_address: Address of the SMTP server used to send the email.
        smtp_address: Port of the SMTP server used to send the email.
        sender_login: Login used send the email.
        sender_password: Password used to send the email.
        sender_alias: Optional. Alias used to send the email (default = sender_login).
        receiver_emails: Email addresses that will receive the email (separated by commas).
        use_tls: Optional. Use of TLS to send the email (using either TLS or SSL is highly recommended).
        use_ssl: Optional. Use of SSL to send the email (using either TLS or SSL is highly recommended).
        notify_on: "Specifies validation status that triggers notification. One of "all", "failure", "success".
        notify_with: Optional list of DataDocs site names to display  in Slack messages. Defaults to all.
    """

    def __init__(
        self,
        data_context: DataContext,
        renderer: dict,
        smtp_address: str,
        smtp_port: str,
        sender_login: str,
        sender_password: str,
        receiver_emails: str,
        sender_alias: Optional[str] = None,
        use_tls: Optional[bool] = None,
        use_ssl: Optional[bool] = None,
        notify_on: str = "all",
        notify_with: Optional[list[str]] = None,
    ) -> None:
        """Create an EmailAction"""
        super().__init__(data_context)
        self.renderer = instantiate_class_from_config(
            config=renderer,
            runtime_environment={},
            config_defaults={},
        )
        module_name = renderer["module_name"]
        if not self.renderer:
            raise ClassInstantiationError(
                module_name=module_name,
                package_name=None,
                class_name=renderer["class_name"],
            )
        self.smtp_address = smtp_address
        self.smtp_port = smtp_port
        self.sender_login = sender_login
        self.sender_password = sender_password
        if not sender_alias:
            self.sender_alias = sender_login
        else:
            self.sender_alias = sender_alias
        self.receiver_emails_list = list(
            map(lambda x: x.strip(), receiver_emails.split(","))
        )
        self.use_tls = use_tls
        self.use_ssl = use_ssl
        assert smtp_address, "No SMTP server address found in action config."
        assert smtp_port, "No SMTP server port found in action config."
        assert sender_login, "No login found for sending the email in action config."
        assert (
            sender_password
        ), "No password found for sending the email in action config."
        assert (
            receiver_emails
        ), "No email addresses to send the email to in action config."
        self.notify_on = notify_on
        self.notify_with = notify_with

    def _run(
        self,
        validation_result_suite: ExpectationSuiteValidationResult,
        validation_result_suite_identifier: Union[
            ValidationResultIdentifier, GXCloudIdentifier
        ],
        data_asset=None,
        payload=None,
        expectation_suite_identifier=None,
        checkpoint_identifier=None,
    ):
        logger.debug("EmailAction.run")

        if validation_result_suite is None:
            logger.warning(
                f"No validation_result_suite was passed to {type(self).__name__} action. Skipping action."
            )
            return

        if not isinstance(
            validation_result_suite_identifier,
            (ValidationResultIdentifier, GXCloudIdentifier),
        ):
            raise TypeError(
                "validation_result_suite_id must be of type ValidationResultIdentifier or GeCloudIdentifier, "
                "not {}".format(type(validation_result_suite_identifier))
            )

        validation_success = validation_result_suite.success
        data_docs_pages = None

        if payload:
            # process the payload
            for action_names in payload.keys():
                if payload[action_names]["class"] == "UpdateDataDocsAction":
                    data_docs_pages = payload[action_names]

        if (
            (self.notify_on == "all")
            or (self.notify_on == "success" and validation_success)
            or (self.notify_on == "failure" and not validation_success)
        ):
            title, html = self.renderer.render(
                validation_result_suite, data_docs_pages, self.notify_with
            )
            # this will actually send the email
            email_result = send_email(
                title,
                html,
                self.smtp_address,
                self.smtp_port,
                self.sender_login,
                self.sender_password,
                self.sender_alias,
                self.receiver_emails_list,
                self.use_tls,
                self.use_ssl,
            )

            # sending payload back as dictionary
            return {"email_result": email_result}
        else:
            return {"email_result": ""}


@public_api
class StoreValidationResultAction(ValidationAction):
    """Store a validation result in the ValidationsStore.

    Typical usage example:


        ```yaml
        - name: store_validation_result
        action:
          class_name: StoreValidationResultAction
          # name of the store where the actions will store validation results
          # the name must refer to a store that is configured in the great_expectations.yml file
          target_store_name: validations_store
        ```


    Args:
        data_context: GX Data Context.
        target_store_name: The name of the store where the actions will store the validation result.

    Raises:
        TypeError: validation_result_id must be of type ValidationResultIdentifier or GeCloudIdentifier, not {}.
    """

    def __init__(
        self,
        data_context: AbstractDataContext,
        target_store_name: Optional[str] = None,
    ) -> None:
        super().__init__(data_context)
        if target_store_name is None:
            self.target_store = data_context.stores[data_context.validations_store_name]
        else:
            self.target_store = data_context.stores[target_store_name]

    def _run(
        self,
        validation_result_suite: ExpectationSuiteValidationResult,
        validation_result_suite_identifier: Union[
            ValidationResultIdentifier, GXCloudIdentifier
        ],
        data_asset,
        payload=None,
        expectation_suite_identifier=None,
        checkpoint_identifier: Optional[GXCloudIdentifier] = None,
    ):
        logger.debug("StoreValidationResultAction.run")

        if validation_result_suite is None:
            logger.warning(
                f"No validation_result_suite was passed to {type(self).__name__} action. Skipping action."
            )
            return

        if not isinstance(
            validation_result_suite_identifier,
            (ValidationResultIdentifier, GXCloudIdentifier),
        ):
            raise TypeError(
                "validation_result_id must be of type ValidationResultIdentifier or GeCloudIdentifier, not {}.".format(
                    type(validation_result_suite_identifier)
                )
            )

        checkpoint_ge_cloud_id = None
        if self._using_cloud_context and checkpoint_identifier:
            checkpoint_ge_cloud_id = checkpoint_identifier.cloud_id

        expectation_suite_ge_cloud_id = None
        if self._using_cloud_context and expectation_suite_identifier:
            expectation_suite_ge_cloud_id = str(expectation_suite_identifier.cloud_id)

        return_val = self.target_store.set(
            validation_result_suite_identifier,
            validation_result_suite,
            checkpoint_id=checkpoint_ge_cloud_id,
            expectation_suite_id=expectation_suite_ge_cloud_id,
        )
        if self._using_cloud_context:
            return_val: GXCloudResourceRef
            new_ge_cloud_id = return_val.cloud_id
            validation_result_suite_identifier.cloud_id = new_ge_cloud_id


@public_api
class StoreEvaluationParametersAction(ValidationAction):
    """Store evaluation parameters from a validation result.

    Evaluation parameters allow expectations to refer to statistics/metrics computed
    in the process of validating other prior expectations.

    Typical usage example:
        ```yaml
        - name: store_evaluation_params
        action:
          class_name: StoreEvaluationParametersAction
          target_store_name: evaluation_parameter_store
        ```

    Args:
        data_context: GX Data Context.
        target_store_name: The name of the store in the Data Context to store the evaluation parameters.

    Raises:
        TypeError: validation_result_id must be of type ValidationResultIdentifier or GeCloudIdentifier, not {}.
    """

    def __init__(
        self, data_context: AbstractDataContext, target_store_name: Optional[str] = None
    ) -> None:
        super().__init__(data_context)

        if target_store_name is None:
            self.target_store = data_context.evaluation_parameter_store
        else:
            self.target_store = data_context.stores[target_store_name]

    def _run(
        self,
        validation_result_suite: ExpectationSuiteValidationResult,
        validation_result_suite_identifier: Union[
            ValidationResultIdentifier, GXCloudIdentifier
        ],
        data_asset,
        payload=None,
        expectation_suite_identifier=None,
        checkpoint_identifier=None,
    ):
        logger.debug("StoreEvaluationParametersAction.run")

        if validation_result_suite is None:
            logger.warning(
                f"No validation_result_suite was passed to {type(self).__name__} action. Skipping action."
            )
            return

        if not isinstance(
            validation_result_suite_identifier,
            (ValidationResultIdentifier, GXCloudIdentifier),
        ):
            raise TypeError(
                "validation_result_id must be of type ValidationResultIdentifier or GeCloudIdentifier, not {}.".format(
                    type(validation_result_suite_identifier)
                )
            )

        self.data_context.store_evaluation_parameters(validation_result_suite)


@public_api
class StoreMetricsAction(ValidationAction):
    """Extract metrics from a Validation Result and store them in a metrics store.

    Typical usage example:
        ```yaml
        - name: store_evaluation_params
        action:
         class_name: StoreMetricsAction
          # the name must refer to a store that is configured in the great_expectations.yml file
          target_store_name: my_metrics_store
        ```

    Args:
        data_context: GX Data Context.
        requested_metrics: Dictionary of metrics to store.

            Dictionary should have the following structure:
                    ```yaml
                    expectation_suite_name:
                        metric_name:
                            - metric_kwargs_id
                    ```
            You may use "*" to denote that any expectation suite should match.

        target_store_name: The name of the store where the action will store the metrics.

    Raises:
        DataContextError: Unable to find store {} in your DataContext configuration.
        DataContextError: StoreMetricsAction must have a valid MetricsStore for its target store.
        TypeError: validation_result_id must be of type ValidationResultIdentifier or GeCloudIdentifier, not {}.
    """

    def __init__(
        self,
        data_context: AbstractDataContext,
        requested_metrics: dict,
        target_store_name: Optional[str] = "metrics_store",
    ) -> None:
        super().__init__(data_context)
        self._requested_metrics = requested_metrics
        self._target_store_name = target_store_name
        try:
            store = data_context.stores[target_store_name]
        except KeyError:
            raise DataContextError(
                "Unable to find store {} in your DataContext configuration.".format(
                    target_store_name
                )
            )
        if not isinstance(store, MetricStore):
            raise DataContextError(
                "StoreMetricsAction must have a valid MetricsStore for its target store."
            )

    def _run(
        self,
        validation_result_suite: ExpectationSuiteValidationResult,
        validation_result_suite_identifier: Union[
            ValidationResultIdentifier, GXCloudIdentifier
        ],
        data_asset,
        payload=None,
        expectation_suite_identifier=None,
        checkpoint_identifier=None,
    ):
        logger.debug("StoreMetricsAction.run")

        if validation_result_suite is None:
            logger.warning(
                f"No validation_result_suite was passed to {type(self).__name__} action. Skipping action."
            )
            return

        if not isinstance(
            validation_result_suite_identifier,
            (ValidationResultIdentifier, GXCloudIdentifier),
        ):
            raise TypeError(
                "validation_result_id must be of type ValidationResultIdentifier or GeCloudIdentifier, not {}.".format(
                    type(validation_result_suite_identifier)
                )
            )

        self.data_context.store_validation_result_metrics(
            self._requested_metrics, validation_result_suite, self._target_store_name
        )


@public_api
@deprecated_argument(
    argument_name="target_site_names",
    version="0.10.10",
    message="target_site_names is deprecated as of v0.10.10 and will be removed in v0.16. Please use site_names instead.",
)
class UpdateDataDocsAction(ValidationAction):
    """Notify the site builders of all data docs sites of a Data Context that a validation result should be added to the data docs.

    YAML configuration example:

    ```yaml
    - name: update_data_docs
    action:
      class_name: UpdateDataDocsAction
    ```

    You can also instruct ``UpdateDataDocsAction`` to build only certain sites by providing a ``site_names`` key with a
    list of sites to update:

    ```yaml
    - name: update_data_docs
    action:
      class_name: UpdateDataDocsAction
      site_names:
        - local_site
    ```

    Args:
        data_context: Data Context that is used by the Action.
        site_names: Optional. A list of the names of sites to update.
        target_site_names: Optional. Deprecated. A list of the names of sites to update.
    """

    def __init__(
        self,
        data_context: DataContext,
        site_names: Optional[Union[List[str], str]] = None,
        target_site_names: Optional[Union[List[str], str]] = None,
    ) -> None:
        """
        :param data_context: Data Context
        :param site_names: *optional* List of site names for building data docs
        """
        super().__init__(data_context)
        if target_site_names:
            # deprecated-v0.10.10
            warnings.warn(
                "target_site_names is deprecated as of v0.10.10 and will be removed in v0.16. Please use site_names instead.",
                DeprecationWarning,
            )
            if site_names:
                raise DataContextError(
                    "Invalid configuration: legacy key target_site_names and site_names key are "
                    "both present in UpdateDataDocsAction configuration"
                )
            site_names = target_site_names
        self._site_names = site_names

    def _run(
        self,
        validation_result_suite: ExpectationSuiteValidationResult,
        validation_result_suite_identifier: Union[
            ValidationResultIdentifier, GXCloudIdentifier
        ],
        data_asset,
        payload=None,
        expectation_suite_identifier=None,
        checkpoint_identifier=None,
    ):
        logger.debug("UpdateDataDocsAction.run")

        if validation_result_suite is None:
            logger.warning(
                f"No validation_result_suite was passed to {type(self).__name__} action. Skipping action."
            )
            return

        if not isinstance(
            validation_result_suite_identifier,
            (ValidationResultIdentifier, GXCloudIdentifier),
        ):
            raise TypeError(
                "validation_result_id must be of type ValidationResultIdentifier or GeCloudIdentifier, not {}".format(
                    type(validation_result_suite_identifier)
                )
            )

        # TODO Update for RenderedDataDocs
        # build_data_docs will return the index page for the validation results, but we want to return the url for the validation result using the code below
        self.data_context.build_data_docs(
            site_names=self._site_names,
            resource_identifiers=[
                validation_result_suite_identifier,
                expectation_suite_identifier,
            ],
        )
        # <snippet name="great_expectations/checkpoint/actions.py empty dict">
        data_docs_validation_results = {}
        # </snippet>
        if self._using_cloud_context:
            return data_docs_validation_results

        # get the URL for the validation result
        # <snippet name="great_expectations/checkpoint/actions.py get_docs_sites_urls">
        docs_site_urls_list = self.data_context.get_docs_sites_urls(
            resource_identifier=validation_result_suite_identifier,
            site_names=self._site_names,
        )
        # </snippet>
        # process payload
        # <snippet name="great_expectations/checkpoint/actions.py iterate">
        for sites in docs_site_urls_list:
            data_docs_validation_results[sites["site_name"]] = sites["site_url"]
        # </snippet>
        return data_docs_validation_results


<<<<<<< HEAD
class CloudNotificationAction(ValidationAction):
    """
    CloudNotificationAction is an action which utilizes the Cloud store backend
    to deliver user-specified Notification Actions.
    """

    def __init__(
        self,
        data_context: DataContext,
        checkpoint_ge_cloud_id: str,
    ) -> None:
        super().__init__(data_context)
        self.checkpoint_ge_cloud_id = checkpoint_ge_cloud_id

    def _run(
        self,
        validation_result_suite: ExpectationSuiteValidationResult,
        validation_result_suite_identifier: GXCloudIdentifier,
        data_asset=None,
        payload: Optional[Dict] = None,
        expectation_suite_identifier=None,
        checkpoint_identifier=None,
    ):
        logger.debug("CloudNotificationAction.run")

        if validation_result_suite is None:
            logger.warning(
                f"No validation_result_suite was passed to {type(self).__name__} action. Skipping action. "
            )

        if not self._using_cloud_context:
            return Exception(
                "CloudNotificationActions can only be used in GX Cloud Mode."
            )
        if not isinstance(validation_result_suite_identifier, GXCloudIdentifier):
            raise TypeError(
                "validation_result_id must be of type GeCloudIdentifier, not {}".format(
                    type(validation_result_suite_identifier)
                )
            )

        ge_cloud_url = urljoin(
            self.data_context.ge_cloud_config.base_url,
            f"/organizations/{self.data_context.ge_cloud_config.organization_id}/checkpoints/"
            f"{self.checkpoint_ge_cloud_id}/suite-validation-results/{validation_result_suite_identifier.cloud_id}/notification-actions",
        )
        auth_headers = {
            "Content-Type": "application/vnd.api+json",
            "Authorization": f"Bearer {self.data_context.ge_cloud_config.access_token}",
        }
        return send_cloud_notification(url=ge_cloud_url, headers=auth_headers)


@public_api
=======
>>>>>>> 741397ea
class SNSNotificationAction(ValidationAction):
    """Action that pushes validations results to an SNS topic with a subject of passed or failed.

    YAML configuration example:

        ```yaml
        - name: send_sns_notification_on_validation_result
        action:
          class_name: SNSNotificationAction
          # put the actual SNS Arn in the uncommitted/config_variables.yml file
          # or pass in as environment variable
          data_context:
          sns_topic_arn:
          sns_subject:
        ```

    Args:
        data_context: Data Context that is used by the Action.
        sns_topic_arn: The SNS Arn to publish messages to.
        sns_subject: Optional. The SNS Message Subject - defaults to expectation_suite_identifier.expectation_suite_name.
    """

    def __init__(
        self,
        data_context: DataContext,
        sns_topic_arn: str,
        sns_message_subject: Optional[str],
    ) -> None:
        """Inits SNSNotificationAction."""
        super().__init__(data_context)
        self.sns_topic_arn = sns_topic_arn
        self.sns_message_subject = sns_message_subject

    def _run(
        self,
        validation_result_suite: ExpectationSuiteValidationResult,
        validation_result_suite_identifier: ValidationResultIdentifier,
        expectation_suite_identifier=None,
        checkpoint_identifier=None,
        data_asset=None,
        **kwargs,
    ) -> str:
        logger.debug("SNSNotificationAction.run")

        if validation_result_suite is None:
            logger.warning(
                f"No validation_result_suite was passed to {type(self).__name__} action. Skipping action. "
            )

        if self.sns_message_subject is None:
            logger.warning(
                "No message subject was passed checking for expectation_suite_name"
            )
            if expectation_suite_identifier is None:
                subject = validation_result_suite_identifier.run_id
                logger.warning(
                    f"No expectation_suite_identifier was passed. Defaulting to validation run_id: {subject}."
                )
            else:
                subject = expectation_suite_identifier.expectation_suite_name
                logger.info(f"Using expectation_suite_name: {subject}")
        else:
            subject = self.sns_message_subject

        return send_sns_notification(
            self.sns_topic_arn, subject, validation_result_suite.__str__(), **kwargs
        )<|MERGE_RESOLUTION|>--- conflicted
+++ resolved
@@ -7,12 +7,7 @@
 
 import logging
 import warnings
-<<<<<<< HEAD
 from typing import TYPE_CHECKING, Dict, List, Optional, Union
-from urllib.parse import urljoin
-=======
-from typing import TYPE_CHECKING, Dict, Optional, Union
->>>>>>> 741397ea
 
 from typing_extensions import Final
 
@@ -1151,63 +1146,7 @@
         return data_docs_validation_results
 
 
-<<<<<<< HEAD
-class CloudNotificationAction(ValidationAction):
-    """
-    CloudNotificationAction is an action which utilizes the Cloud store backend
-    to deliver user-specified Notification Actions.
-    """
-
-    def __init__(
-        self,
-        data_context: DataContext,
-        checkpoint_ge_cloud_id: str,
-    ) -> None:
-        super().__init__(data_context)
-        self.checkpoint_ge_cloud_id = checkpoint_ge_cloud_id
-
-    def _run(
-        self,
-        validation_result_suite: ExpectationSuiteValidationResult,
-        validation_result_suite_identifier: GXCloudIdentifier,
-        data_asset=None,
-        payload: Optional[Dict] = None,
-        expectation_suite_identifier=None,
-        checkpoint_identifier=None,
-    ):
-        logger.debug("CloudNotificationAction.run")
-
-        if validation_result_suite is None:
-            logger.warning(
-                f"No validation_result_suite was passed to {type(self).__name__} action. Skipping action. "
-            )
-
-        if not self._using_cloud_context:
-            return Exception(
-                "CloudNotificationActions can only be used in GX Cloud Mode."
-            )
-        if not isinstance(validation_result_suite_identifier, GXCloudIdentifier):
-            raise TypeError(
-                "validation_result_id must be of type GeCloudIdentifier, not {}".format(
-                    type(validation_result_suite_identifier)
-                )
-            )
-
-        ge_cloud_url = urljoin(
-            self.data_context.ge_cloud_config.base_url,
-            f"/organizations/{self.data_context.ge_cloud_config.organization_id}/checkpoints/"
-            f"{self.checkpoint_ge_cloud_id}/suite-validation-results/{validation_result_suite_identifier.cloud_id}/notification-actions",
-        )
-        auth_headers = {
-            "Content-Type": "application/vnd.api+json",
-            "Authorization": f"Bearer {self.data_context.ge_cloud_config.access_token}",
-        }
-        return send_cloud_notification(url=ge_cloud_url, headers=auth_headers)
-
-
 @public_api
-=======
->>>>>>> 741397ea
 class SNSNotificationAction(ValidationAction):
     """Action that pushes validations results to an SNS topic with a subject of passed or failed.
 
