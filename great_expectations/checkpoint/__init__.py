<<<<<<< HEAD
from .checkpoint import Checkpoint, LegacyCheckpoint, SimpleCheckpointConfigurator
=======
from ..util import verify_dynamic_loading_support
from .actions import (
    MicrosoftTeamsNotificationAction,
    NoOpAction,
    OpsgenieAlertAction,
    PagerdutyAlertAction,
    SlackNotificationAction,
    StoreEvaluationParametersAction,
    StoreMetricsAction,
    StoreValidationResultAction,
    UpdateDataDocsAction,
    ValidationAction,
)
from .checkpoint import Checkpoint, LegacyCheckpoint

for module_name, package_name in [
    (".actions", "great_expectations.checkpoint"),
    (".checkpoint", "great_expectations.checkpoint"),
    (".util", "great_expectations.checkpoint"),
]:
    verify_dynamic_loading_support(module_name=module_name, package_name=package_name)
>>>>>>> ac43b337
<|MERGE_RESOLUTION|>--- conflicted
+++ resolved
@@ -1,6 +1,3 @@
-<<<<<<< HEAD
-from .checkpoint import Checkpoint, LegacyCheckpoint, SimpleCheckpointConfigurator
-=======
 from ..util import verify_dynamic_loading_support
 from .actions import (
     MicrosoftTeamsNotificationAction,
@@ -14,12 +11,11 @@
     UpdateDataDocsAction,
     ValidationAction,
 )
-from .checkpoint import Checkpoint, LegacyCheckpoint
+from .checkpoint import Checkpoint, LegacyCheckpoint, SimpleCheckpointConfigurator
 
 for module_name, package_name in [
     (".actions", "great_expectations.checkpoint"),
     (".checkpoint", "great_expectations.checkpoint"),
     (".util", "great_expectations.checkpoint"),
 ]:
-    verify_dynamic_loading_support(module_name=module_name, package_name=package_name)
->>>>>>> ac43b337
+    verify_dynamic_loading_support(module_name=module_name, package_name=package_name)