--- conflicted
+++ resolved
@@ -264,7 +264,6 @@
 
         run_id = run_id or RunIdentifier(run_name=run_name, run_time=run_time)
 
-<<<<<<< HEAD
         with AsyncExecutor(
             self.data_context.concurrency, max_workers=len(validations)
         ) as async_executor:
@@ -283,12 +282,27 @@
                     expectation_suite_name: str = substituted_validation_dict.get(
                         "expectation_suite_name"
                     )
-                    action_list: list = substituted_validation_dict.get("action_list")
 
                     validator: Validator = self.data_context.get_validator(
                         batch_request=batch_request,
                         expectation_suite_name=expectation_suite_name,
                     )
+
+                    action_list: list = substituted_validation_dict.get("action_list")
+                    runtime_configuration_validation = substituted_validation_dict.get(
+                        "runtime_configuration", {}
+                    )
+                    catch_exceptions_validation = runtime_configuration_validation.get(
+                        "catch_exceptions"
+                    )
+                    result_format_validation = runtime_configuration_validation.get(
+                        "result_format"
+                    )
+                    result_format = result_format or result_format_validation
+
+                    if result_format is None:
+                        result_format = {"result_format": "SUMMARY"}
+
                     action_list_validation_operator: ActionListValidationOperator = (
                         ActionListValidationOperator(
                             data_context=self.data_context,
@@ -296,68 +310,17 @@
                             result_format=result_format,
                             name=f"{self.name}-checkpoint-validation[{idx}]",
                         )
-=======
-        for idx, validation_dict in enumerate(validations):
-            try:
-                substituted_validation_dict: dict = get_substituted_validation_dict(
-                    substituted_runtime_config=substituted_runtime_config,
-                    validation_dict=validation_dict,
-                )
-                batch_request: Union[
-                    BatchRequest, RuntimeBatchRequest
-                ] = substituted_validation_dict.get("batch_request")
-                expectation_suite_name: str = substituted_validation_dict.get(
-                    "expectation_suite_name"
-                )
-
-                validator: Validator = self.data_context.get_validator(
-                    batch_request=batch_request,
-                    expectation_suite_name=expectation_suite_name,
-                )
-
-                action_list: list = substituted_validation_dict.get("action_list")
-                runtime_configuration_validation = substituted_validation_dict.get(
-                    "runtime_configuration", {}
-                )
-                catch_exceptions_validation = runtime_configuration_validation.get(
-                    "catch_exceptions"
-                )
-                result_format_validation = runtime_configuration_validation.get(
-                    "result_format"
-                )
-                result_format = result_format or result_format_validation
-
-                if result_format is None:
-                    result_format = {"result_format": "SUMMARY"}
-
-                action_list_validation_operator: ActionListValidationOperator = (
-                    ActionListValidationOperator(
-                        data_context=self.data_context,
-                        action_list=action_list,
-                        result_format=result_format,
-                        name=f"{self.name}-checkpoint-validation[{idx}]",
-                    )
-                )
-
-                operator_run_kwargs = {
-                    "result_format": result_format,
-                }
-
-                if catch_exceptions_validation is not None:
-                    operator_run_kwargs[
-                        "catch_exceptions"
-                    ] = catch_exceptions_validation
-
-                val_op_run_result: ValidationOperatorResult = (
-                    action_list_validation_operator.run(
-                        assets_to_validate=[validator],
-                        run_id=run_id,
-                        evaluation_parameters=substituted_validation_dict.get(
-                            "evaluation_parameters"
-                        ),
-                        **operator_run_kwargs,
->>>>>>> 99857f81
-                    )
+                    )
+
+                    operator_run_kwargs = {
+                        "result_format": result_format,
+                    }
+
+                    if catch_exceptions_validation is not None:
+                        operator_run_kwargs[
+                            "catch_exceptions"
+                        ] = catch_exceptions_validation
+
                     async_validation_operator_results.append(
                         async_executor.submit(
                             action_list_validation_operator.run,
@@ -366,7 +329,7 @@
                             evaluation_parameters=substituted_validation_dict.get(
                                 "evaluation_parameters"
                             ),
-                            result_format=result_format,
+                            **operator_run_kwargs,
                         )
                     )
                 except (
