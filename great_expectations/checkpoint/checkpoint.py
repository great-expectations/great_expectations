--- conflicted
+++ resolved
@@ -54,14 +54,7 @@
 
 if TYPE_CHECKING:
     from great_expectations.checkpoint.configurator import ActionDict
-<<<<<<< HEAD
     from great_expectations.core.config_provider import _ConfigurationProvider
-    from great_expectations.core.expectation_validation_result import (
-        ExpectationSuiteValidationResult,
-        ExpectationSuiteValidationResultMeta,
-    )
-=======
->>>>>>> ce48110f
     from great_expectations.data_context import AbstractDataContext
     from great_expectations.datasource.fluent.interfaces import (
         BatchRequest as FluentBatchRequest,
@@ -110,7 +103,7 @@
         self._validator: Validator | None = None
 
     @public_api
-    def run(  # noqa: C901, PLR0913, PLR0912
+    def run(  # noqa: C901, PLR0913, PLR0912, PLR0915
         self,
         expectation_suite_name: str | None = None,
         batch_request: BatchRequestBase | FluentBatchRequest | dict | None = None,
@@ -247,47 +240,16 @@
             for validation in validations:
                 validation.id = self.config.default_validation_id
 
-<<<<<<< HEAD
-        # Use AsyncExecutor to speed up I/O bound validations by running them in parallel with multithreading (if
-        # concurrency is enabled in the data context configuration) -- please see the below arguments used to initialize
-        # AsyncExecutor and the corresponding AsyncExecutor docstring for more details on when multiple threads are
-        # used.
-        with AsyncExecutor(
-            context.concurrency, max_workers=len(validations)
-        ) as async_executor:
-            # noinspection PyUnresolvedReferences
-            async_validation_operator_results: list[
-                AsyncResult[ValidationOperatorResult]
-            ] = []
-            if len(validations) > 0:
-                for idx, validation_dict in enumerate(validations):
-                    self._run_validation(
-                        substituted_runtime_config=substituted_runtime_config,
-                        async_validation_operator_results=async_validation_operator_results,
-                        async_executor=async_executor,
-                        result_format=result_format,
-                        run_id=run_id,
-                        idx=idx,
-                        validation_dict=validation_dict,
-                        context=context,
-                    )
-            else:
-                self._run_validation(
-=======
         validation_operator_results: list[ValidationOperatorResult] = []
         if len(validations) > 0:
             for idx, validation_dict in enumerate(validations):
                 result = self._run_validation(
->>>>>>> ce48110f
                     substituted_runtime_config=substituted_runtime_config,
                     result_format=result_format,
                     run_id=run_id,
-<<<<<<< HEAD
-                    context=context,
-=======
                     idx=idx,
                     validation_dict=validation_dict,
->>>>>>> ce48110f
+                    context=context,
                 )
                 validation_operator_results.append(result)
         else:
@@ -295,6 +257,7 @@
                 substituted_runtime_config=substituted_runtime_config,
                 result_format=result_format,
                 run_id=run_id,
+                context=context,
             )
             validation_operator_results.append(result)
 
