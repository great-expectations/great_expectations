from __future__ import annotations

import copy
import datetime
import json
import logging
import os
from typing import TYPE_CHECKING, Any, Dict, List, Optional, Union, cast
from uuid import UUID

import great_expectations.exceptions as ge_exceptions
from great_expectations.checkpoint.configurator import SimpleCheckpointConfigurator
from great_expectations.checkpoint.types.checkpoint_result import CheckpointResult
from great_expectations.checkpoint.util import (
    batch_request_in_validations_contains_batch_data,
    get_substituted_validation_dict,
    get_validations_with_batch_request_as_dict,
    substitute_runtime_config,
    substitute_template_config,
)
from great_expectations.core import RunIdentifier
from great_expectations.core.async_executor import AsyncExecutor, AsyncResult
from great_expectations.core.batch import (
    BatchRequest,
    BatchRequestBase,
    RuntimeBatchRequest,
    batch_request_contains_batch_data,
    get_batch_request_as_dict,
)
from great_expectations.core.config_peer import ConfigOutputModes, ConfigPeer
from great_expectations.core.expectation_validation_result import (
    ExpectationSuiteValidationResult,
    ExpectationSuiteValidationResultMeta,
)
from great_expectations.core.usage_statistics.events import UsageStatsEvents
from great_expectations.core.usage_statistics.usage_statistics import (
    get_checkpoint_run_usage_statistics,
    usage_statistics_enabled_method,
)
from great_expectations.data_asset import DataAsset
from great_expectations.data_context.cloud_constants import GXCloudRESTResource
from great_expectations.data_context.types.base import (
    CheckpointConfig,
    CheckpointValidationConfig,
)
<<<<<<< HEAD
from great_expectations.data_context.types.resource_identifiers import GeCloudIdentifier
from great_expectations.data_context.util import instantiate_class_from_config
=======
from great_expectations.data_context.types.resource_identifiers import GXCloudIdentifier
from great_expectations.data_context.util import (
    instantiate_class_from_config,
    substitute_all_config_variables,
)
>>>>>>> 9e16f814
from great_expectations.util import (
    deep_filter_properties_iterable,
    filter_properties_dict,
)
from great_expectations.validation_operators import ActionListValidationOperator
from great_expectations.validation_operators.types.validation_operator_result import (
    ValidationOperatorResult,
)
from great_expectations.validator.validator import Validator

if TYPE_CHECKING:
    from great_expectations.data_context import AbstractDataContext, DataContext

logger = logging.getLogger(__name__)


class BaseCheckpoint(ConfigPeer):
    """
    BaseCheckpoint class is initialized from CheckpointConfig typed object and contains all functionality
    in the form of interface methods (which can be overwritten by subclasses) and their reference implementation.
    """

    def __init__(
        self,
        checkpoint_config: CheckpointConfig,
        data_context: DataContext,
    ) -> None:
        from great_expectations.data_context.data_context.abstract_data_context import (
            AbstractDataContext,
        )

        if not isinstance(data_context, AbstractDataContext):
            raise TypeError("A Checkpoint requires a valid DataContext")

        self._usage_statistics_handler = data_context._usage_statistics_handler

        self._data_context = data_context

        self._checkpoint_config = checkpoint_config

    # TODO: Add eval param processing using new TBD parser syntax and updated EvaluationParameterParser and
    #  parse_evaluation_parameters function (e.g. datetime substitution or specifying relative datetimes like "most
    #  recent"). Currently, environment variable substitution is the only processing applied to evaluation parameters,
    #  while run_name_template also undergoes strftime datetime substitution
    @usage_statistics_enabled_method(
        event_name=UsageStatsEvents.CHECKPOINT_RUN,
        args_payload_fn=get_checkpoint_run_usage_statistics,
    )
    def run(
        self,
        template_name: Optional[str] = None,
        run_name_template: Optional[str] = None,
        expectation_suite_name: Optional[str] = None,
        batch_request: Optional[Union[BatchRequestBase, dict]] = None,
        action_list: Optional[List[dict]] = None,
        evaluation_parameters: Optional[dict] = None,
        runtime_configuration: Optional[dict] = None,
        validations: Optional[List[dict]] = None,
        profilers: Optional[List[dict]] = None,
        run_id: Optional[Union[str, RunIdentifier]] = None,
        run_name: Optional[str] = None,
        run_time: Optional[Union[str, datetime.datetime]] = None,
        result_format: Optional[Union[str, dict]] = None,
        expectation_suite_ge_cloud_id: Optional[str] = None,
    ) -> CheckpointResult:
        assert not (run_id and run_name) and not (
            run_id and run_time
        ), "Please provide either a run_id or run_name and/or run_time."

        # If no validations are provided, the combination of expectation_suite_name, batch_request,
        # and action_list are considered the "default" validation.
        using_default_validation = not self.validations and not validations

        run_time = run_time or datetime.datetime.now()
        runtime_configuration = runtime_configuration or {}
        result_format = result_format or runtime_configuration.get("result_format")
        _result_format_types = (type(None), str, dict)
        assert isinstance(
            result_format, _result_format_types
        ), f"result_format should be of type - {' '.join(str(t) for t in _result_format_types)}"

        batch_request = get_batch_request_as_dict(batch_request=batch_request)
        validations = get_validations_with_batch_request_as_dict(
            validations=validations
        )

        runtime_kwargs: dict = {
            "template_name": template_name,
            "run_name_template": run_name_template,
            "expectation_suite_name": expectation_suite_name,
            "batch_request": batch_request or {},
            "action_list": action_list or [],
            "evaluation_parameters": evaluation_parameters or {},
            "runtime_configuration": runtime_configuration or {},
            "validations": validations or [],
            "profilers": profilers or [],
            "expectation_suite_ge_cloud_id": expectation_suite_ge_cloud_id,
        }

        substituted_runtime_config: dict = self.get_substituted_config(
            runtime_kwargs=runtime_kwargs
        )

        run_name_template = substituted_runtime_config.get("run_name_template")

        batch_request = substituted_runtime_config.get("batch_request")
        validations = cast(list, substituted_runtime_config.get("validations") or [])

        if len(validations) == 0 and not batch_request:
            raise ge_exceptions.CheckpointError(
                f'Checkpoint "{self.name}" must contain either a batch_request or validations.'
            )

        if run_name is None and run_name_template is not None:
            run_name = run_time.strftime(run_name_template)

        run_id = run_id or RunIdentifier(run_name=run_name, run_time=run_time)

        # Ensure that validations dicts have the most specific id available
        # (default to Checkpoint's default_validation_id if no validations were passed in the signature)
        if using_default_validation:
            for validation in validations:
                validation["id"] = self.config.default_validation_id

        # Use AsyncExecutor to speed up I/O bound validations by running them in parallel with multithreading (if
        # concurrency is enabled in the data context configuration) -- please see the below arguments used to initialize
        # AsyncExecutor and the corresponding AsyncExecutor docstring for more details on when multiple threads are
        # used.
        with AsyncExecutor(
            self.data_context.concurrency, max_workers=len(validations)
        ) as async_executor:
            # noinspection PyUnresolvedReferences
            async_validation_operator_results: List[
                AsyncResult[ValidationOperatorResult]
            ] = []
            if len(validations) > 0:
                for idx, validation_dict in enumerate(validations):
                    self._run_validation(
                        substituted_runtime_config=substituted_runtime_config,
                        async_validation_operator_results=async_validation_operator_results,
                        async_executor=async_executor,
                        result_format=result_format,
                        run_id=run_id,
                        idx=idx,
                        validation_dict=validation_dict,
                    )
            else:
                self._run_validation(
                    substituted_runtime_config=substituted_runtime_config,
                    async_validation_operator_results=async_validation_operator_results,
                    async_executor=async_executor,
                    result_format=result_format,
                    run_id=run_id,
                )

            checkpoint_run_results: dict = {}
            async_validation_operator_result: AsyncResult
            for async_validation_operator_result in async_validation_operator_results:
                async_result = async_validation_operator_result.result()
                run_results = async_result.run_results

                run_result: dict
                validation_result: Optional[ExpectationSuiteValidationResult]
                meta: ExpectationSuiteValidationResultMeta
                for run_result in run_results.values():
                    validation_result = run_result.get("validation_result")
                    if validation_result:
                        meta = validation_result.meta
                        id = str(self.ge_cloud_id) if self.ge_cloud_id else None
                        meta["checkpoint_id"] = id

                checkpoint_run_results.update(run_results)

        return CheckpointResult(
            run_id=run_id,
            run_results=checkpoint_run_results,
            checkpoint_config=self.config,
        )

    def get_substituted_config(
        self,
        runtime_kwargs: Optional[dict] = None,
    ) -> dict:
        if runtime_kwargs is None:
            runtime_kwargs = {}

        config_kwargs: dict = self.get_config(mode=ConfigOutputModes.JSON_DICT)

        template_name: Optional[str] = runtime_kwargs.get("template_name")
        if template_name:
            config_kwargs["template_name"] = template_name

        substituted_runtime_config: dict = self._get_substituted_template(
            source_config=config_kwargs
        )
        substituted_runtime_config = self._get_substituted_runtime_kwargs(
            source_config=substituted_runtime_config, runtime_kwargs=runtime_kwargs
        )

        return substituted_runtime_config

    def _get_substituted_template(
        self,
        source_config: dict,
    ) -> dict:
        substituted_config: dict

        template_name = source_config.get("template_name")
        if template_name:
            checkpoint: Checkpoint = self.data_context.get_checkpoint(
                name=template_name
            )
            template_config: dict = checkpoint.config.to_json_dict()

            if template_config["config_version"] != source_config["config_version"]:
                raise ge_exceptions.CheckpointError(
                    f"Invalid template '{template_name}' (ver. {template_config['config_version']}) for Checkpoint "
                    f"'{source_config}' (ver. {source_config['config_version']}. Checkpoints can only use templates with the same config_version."
                )

            substituted_template_config: dict = self._get_substituted_template(
                source_config=template_config
            )
            substituted_config = substitute_template_config(
                source_config=source_config, template_config=substituted_template_config
            )
        else:
            substituted_config = copy.deepcopy(source_config)

        if self.data_context.ge_cloud_mode:
            return substituted_config

        return self._substitute_config_variables(config=substituted_config)

    def _get_substituted_runtime_kwargs(
        self,
        source_config: dict,
        runtime_kwargs: Optional[dict] = None,
    ) -> dict:
        if runtime_kwargs is None:
            runtime_kwargs = {}

        substituted_config: dict = substitute_runtime_config(
            source_config=source_config, runtime_kwargs=runtime_kwargs
        )

        if self.data_context.ge_cloud_mode:
            return substituted_config

        return self._substitute_config_variables(config=substituted_config)

    def _substitute_config_variables(self, config: dict) -> dict:
        return self.data_context.config_provider.substitute_config(config)

    def _run_validation(
        self,
        substituted_runtime_config: dict,
        async_validation_operator_results: List[AsyncResult],
        async_executor: AsyncExecutor,
        result_format: Optional[dict],
        run_id: Optional[Union[str, RunIdentifier]],
        idx: Optional[int] = 0,
        validation_dict: Optional[dict] = None,
    ) -> None:
        if validation_dict is None:
            validation_dict = {}
            validation_dict["id"] = substituted_runtime_config.get(
                "default_validation_id"
            )

        try:
            substituted_validation_dict: dict = get_substituted_validation_dict(
                substituted_runtime_config=substituted_runtime_config,
                validation_dict=validation_dict,
            )
            batch_request: Union[
                BatchRequest, RuntimeBatchRequest
            ] = substituted_validation_dict.get("batch_request")
            expectation_suite_name: str = substituted_validation_dict.get(
                "expectation_suite_name"
            )
            expectation_suite_ge_cloud_id: str = substituted_validation_dict.get(
                "expectation_suite_ge_cloud_id"
            )
            include_rendered_content: Optional[bool] = substituted_validation_dict.get(
                "include_rendered_content"
            )
            if include_rendered_content is None:
                include_rendered_content = (
                    self._data_context._determine_if_expectation_validation_result_include_rendered_content()
                )

            validator: Validator = self.data_context.get_validator(
                batch_request=batch_request,
                expectation_suite_name=(
                    expectation_suite_name
                    if not self.data_context.ge_cloud_mode
                    else None
                ),
                expectation_suite_ge_cloud_id=(
                    expectation_suite_ge_cloud_id
                    if self.data_context.ge_cloud_mode
                    else None
                ),
                include_rendered_content=include_rendered_content,
            )

            action_list: list = substituted_validation_dict.get("action_list")
            runtime_configuration_validation = substituted_validation_dict.get(
                "runtime_configuration", {}
            )
            catch_exceptions_validation = runtime_configuration_validation.get(
                "catch_exceptions"
            )
            result_format_validation = runtime_configuration_validation.get(
                "result_format"
            )
            result_format = result_format or result_format_validation

            if result_format is None:
                result_format = {"result_format": "SUMMARY"}

            action_list_validation_operator: ActionListValidationOperator = (
                ActionListValidationOperator(
                    data_context=self.data_context,
                    action_list=action_list,
                    result_format=result_format,
                    name=f"{self.name}-checkpoint-validation[{idx}]",
                )
            )
            checkpoint_identifier = None
            if self.data_context.ge_cloud_mode:
                checkpoint_identifier = GXCloudIdentifier(
                    resource_type=GXCloudRESTResource.CHECKPOINT,
                    ge_cloud_id=str(self.ge_cloud_id),
                )

            operator_run_kwargs = {}

            if catch_exceptions_validation is not None:
                operator_run_kwargs["catch_exceptions"] = catch_exceptions_validation

            validation_id: Optional[str] = substituted_validation_dict.get("id")

            async_validation_operator_result = async_executor.submit(
                action_list_validation_operator.run,
                assets_to_validate=[validator],
                run_id=run_id,
                evaluation_parameters=substituted_validation_dict.get(
                    "evaluation_parameters"
                ),
                result_format=result_format,
                checkpoint_identifier=checkpoint_identifier,
                checkpoint_name=self.name,
                validation_id=validation_id,
                **operator_run_kwargs,
            )
            async_validation_operator_results.append(async_validation_operator_result)
        except (
            ge_exceptions.CheckpointError,
            ge_exceptions.ExecutionEngineError,
            ge_exceptions.MetricError,
        ) as e:
            raise ge_exceptions.CheckpointError(
                f"Exception occurred while running validation[{idx}] of Checkpoint '{self.name}': {e.message}."
            )

    def self_check(self, pretty_print=True) -> dict:
        # Provide visibility into parameters that Checkpoint was instantiated with.
        report_object: dict = {"config": self.config.to_json_dict()}

        if pretty_print:
            print(f"\nCheckpoint class name: {self.__class__.__name__}")

        validations_present: bool = (
            self.validations
            and isinstance(self.validations, list)
            and len(self.validations) > 0
        )
        action_list: Optional[list] = self.action_list
        action_list_present: bool = (
            action_list is not None
            and isinstance(action_list, list)
            and len(action_list) > 0
        ) or (
            validations_present
            and all(
                [
                    (
                        validation.get("action_list")
                        and isinstance(validation["action_list"], list)
                        and len(validation["action_list"]) > 0
                    )
                    for validation in self.validations
                ]
            )
        )
        if pretty_print:
            if not validations_present:
                print(
                    """Your current Checkpoint configuration has an empty or missing "validations" attribute.  This
means you must either update your Checkpoint configuration or provide an appropriate validations
list programmatically (i.e., when your Checkpoint is run).
                    """
                )
            if not action_list_present:
                print(
                    """Your current Checkpoint configuration has an empty or missing "action_list" attribute.  This
means you must provide an appropriate validations list programmatically (i.e., when your Checkpoint
is run), with each validation having its own defined "action_list" attribute.
                    """
                )

        return report_object

    @property
    def config(self) -> CheckpointConfig:
        return self._checkpoint_config

    @property
    def name(self) -> Optional[str]:
        try:
            return self.config.name
        except AttributeError:
            return None

    @property
    def config_version(self) -> Optional[float]:
        try:
            return self.config.config_version
        except AttributeError:
            return None

    @property
    def action_list(self) -> List[Dict]:
        try:
            return self.config.action_list
        except AttributeError:
            return []

    @property
    def validations(self) -> List[CheckpointValidationConfig]:
        try:
            return self.config.validations
        except AttributeError:
            return []

    @property
    def ge_cloud_id(self) -> Optional[UUID]:
        try:
            return self.config.ge_cloud_id
        except AttributeError:
            return None

    @property
    def data_context(self) -> DataContext:
        return self._data_context

    def __repr__(self) -> str:
        return str(self.get_config())


class Checkpoint(BaseCheckpoint):
    """
    --ge-feature-maturity-info--

        id: checkpoint
        title: Newstyle Class-based Checkpoints
        short_description: Run a configured checkpoint from a notebook.
        description: Run a configured checkpoint from a notebook.
        how_to_guide_url: https://docs.greatexpectations.io/en/latest/guides/how_to_guides/validation/how_to_create_a_new_checkpoint.html
        maturity: Beta
        maturity_details:
            api_stability: Mostly stable (transitioning ValidationOperators to Checkpoints)
            implementation_completeness: Complete
            unit_test_coverage: Partial ("golden path"-focused tests; error checking tests need to be improved)
            integration_infrastructure_test_coverage: N/A
            documentation_completeness: Complete
            bug_risk: Medium

    --ge-feature-maturity-info--
    """

    def __init__(
        self,
        name: str,
        data_context: AbstractDataContext,
        config_version: Optional[Union[int, float]] = None,
        template_name: Optional[str] = None,
        run_name_template: Optional[str] = None,
        expectation_suite_name: Optional[str] = None,
        batch_request: Optional[Union[BatchRequestBase, dict]] = None,
        action_list: Optional[List[dict]] = None,
        evaluation_parameters: Optional[dict] = None,
        runtime_configuration: Optional[dict] = None,
        validations: Optional[List[dict]] = None,
        profilers: Optional[List[dict]] = None,
        validation_operator_name: Optional[str] = None,
        batches: Optional[List[dict]] = None,
        ge_cloud_id: Optional[UUID] = None,
        expectation_suite_ge_cloud_id: Optional[UUID] = None,
        default_validation_id: Optional[str] = None,
    ) -> None:
        # Only primitive types are allowed as constructor arguments; data frames are supplied to "run()" as arguments.
        if batch_request_contains_batch_data(batch_request=batch_request):
            raise ValueError(
                """Error: batch_data found in batch_request -- only primitive types are allowed as Checkpoint \
constructor arguments.
"""
            )

        if batch_request_in_validations_contains_batch_data(validations=validations):
            raise ValueError(
                """Error: batch_data found in batch_request -- only primitive types are allowed as Checkpoint \
constructor arguments.
"""
            )

        checkpoint_config = CheckpointConfig(
            name=name,
            config_version=config_version,
            template_name=template_name,
            run_name_template=run_name_template,
            expectation_suite_name=expectation_suite_name,
            batch_request=batch_request,
            action_list=action_list,
            evaluation_parameters=evaluation_parameters,
            runtime_configuration=runtime_configuration,
            validations=validations,
            profilers=profilers,
            validation_operator_name=validation_operator_name,
            batches=batches,
            ge_cloud_id=ge_cloud_id,
            expectation_suite_ge_cloud_id=expectation_suite_ge_cloud_id,
            default_validation_id=default_validation_id,
        )
        super().__init__(
            checkpoint_config=checkpoint_config,
            data_context=data_context,
        )

    def run_with_runtime_args(
        self,
        template_name: Optional[str] = None,
        run_name_template: Optional[str] = None,
        expectation_suite_name: Optional[str] = None,
        batch_request: Optional[Union[BatchRequestBase, dict]] = None,
        action_list: Optional[List[dict]] = None,
        evaluation_parameters: Optional[dict] = None,
        runtime_configuration: Optional[dict] = None,
        validations: Optional[List[dict]] = None,
        profilers: Optional[List[dict]] = None,
        run_id: Optional[Union[str, int, float]] = None,
        run_name: Optional[str] = None,
        run_time: Optional[datetime.datetime] = None,
        result_format: Optional[str] = None,
        expectation_suite_ge_cloud_id: Optional[str] = None,
        **kwargs,
    ) -> CheckpointResult:
        checkpoint_config_from_store: CheckpointConfig = cast(
            CheckpointConfig, self.get_config()
        )

        if (
            "runtime_configuration" in checkpoint_config_from_store
            and checkpoint_config_from_store.runtime_configuration
            and "result_format" in checkpoint_config_from_store.runtime_configuration
        ):
            result_format = (
                result_format
                or checkpoint_config_from_store.runtime_configuration.get(
                    "result_format"
                )
            )

        if result_format is None:
            result_format = {"result_format": "SUMMARY"}

        batch_request = get_batch_request_as_dict(batch_request=batch_request)
        validations = get_validations_with_batch_request_as_dict(
            validations=validations
        )

        checkpoint_config_from_call_args: dict = {
            "template_name": template_name,
            "run_name_template": run_name_template,
            "expectation_suite_name": expectation_suite_name,
            "batch_request": batch_request,
            "action_list": action_list,
            "evaluation_parameters": evaluation_parameters,
            "runtime_configuration": runtime_configuration,
            "validations": validations,
            "profilers": profilers,
            "run_id": run_id,
            "run_name": run_name,
            "run_time": run_time,
            "result_format": result_format,
            "expectation_suite_ge_cloud_id": expectation_suite_ge_cloud_id,
        }

        checkpoint_config: dict = {
            key: value
            for key, value in checkpoint_config_from_store.items()
            if key in checkpoint_config_from_call_args
        }
        checkpoint_config.update(checkpoint_config_from_call_args)

        checkpoint_run_arguments: dict = dict(**checkpoint_config, **kwargs)
        filter_properties_dict(
            properties=checkpoint_run_arguments,
            clean_falsy=True,
            inplace=True,
        )

        return self.run(**checkpoint_run_arguments)

    @staticmethod
    def construct_from_config_args(
        data_context: AbstractDataContext,
        checkpoint_store_name: str,
        name: str,
        config_version: Optional[Union[int, float]] = None,
        template_name: Optional[str] = None,
        module_name: Optional[str] = None,
        class_name: Optional[str] = None,
        run_name_template: Optional[str] = None,
        expectation_suite_name: Optional[str] = None,
        batch_request: Optional[dict] = None,
        action_list: Optional[List[dict]] = None,
        evaluation_parameters: Optional[dict] = None,
        runtime_configuration: Optional[dict] = None,
        validations: Optional[List[dict]] = None,
        profilers: Optional[List[dict]] = None,
        # Next two fields are for LegacyCheckpoint configuration
        validation_operator_name: Optional[str] = None,
        batches: Optional[List[dict]] = None,
        # the following four arguments are used by SimpleCheckpoint
        site_names: Optional[Union[str, List[str]]] = None,
        slack_webhook: Optional[str] = None,
        notify_on: Optional[str] = None,
        notify_with: Optional[Union[str, List[str]]] = None,
        ge_cloud_id: Optional[str] = None,
        expectation_suite_ge_cloud_id: Optional[str] = None,
        default_validation_id: Optional[str] = None,
    ) -> Checkpoint:
        checkpoint_config: Union[CheckpointConfig, dict]

        # These checks protect against typed objects (BatchRequest and/or RuntimeBatchRequest) encountered in arguments.
        batch_request = get_batch_request_as_dict(batch_request=batch_request)
        validations = get_validations_with_batch_request_as_dict(
            validations=validations
        )

        # DataFrames shouldn't be saved to CheckpointStore
        if batch_request_contains_batch_data(batch_request=batch_request):
            raise ge_exceptions.InvalidConfigError(
                f'batch_data found in batch_request cannot be saved to CheckpointStore "{checkpoint_store_name}"'
            )

        if batch_request_in_validations_contains_batch_data(validations=validations):
            raise ge_exceptions.InvalidConfigError(
                f'batch_data found in validations cannot be saved to CheckpointStore "{checkpoint_store_name}"'
            )

        checkpoint_config = {
            "name": name,
            "config_version": config_version,
            "template_name": template_name,
            "module_name": module_name,
            "class_name": class_name,
            "run_name_template": run_name_template,
            "expectation_suite_name": expectation_suite_name,
            "batch_request": batch_request,
            "action_list": action_list,
            "evaluation_parameters": evaluation_parameters,
            "runtime_configuration": runtime_configuration,
            "validations": validations,
            "profilers": profilers,
            # Next two fields are for LegacyCheckpoint configuration
            "validation_operator_name": validation_operator_name,
            "batches": batches,
            # the following four keys are used by SimpleCheckpoint
            "site_names": site_names,
            "slack_webhook": slack_webhook,
            "notify_on": notify_on,
            "notify_with": notify_with,
            "ge_cloud_id": ge_cloud_id,
            "expectation_suite_ge_cloud_id": expectation_suite_ge_cloud_id,
            "default_validation_id": default_validation_id,
        }

        checkpoint_config = deep_filter_properties_iterable(
            properties=checkpoint_config,
            clean_falsy=True,
        )

        new_checkpoint: Checkpoint = instantiate_class_from_config(
            config=checkpoint_config,
            runtime_environment={
                "data_context": data_context,
            },
            config_defaults={
                "module_name": "great_expectations.checkpoint",
            },
        )

        return new_checkpoint

    @staticmethod
    def instantiate_from_config_with_runtime_args(
        checkpoint_config: CheckpointConfig,
        data_context: AbstractDataContext,
        **runtime_kwargs,
    ) -> Checkpoint:
        config: dict = checkpoint_config.to_json_dict()

        key: str
        value: Any
        for key, value in runtime_kwargs.items():
            if value is not None:
                config[key] = value

        config = filter_properties_dict(properties=config, clean_falsy=True)

        checkpoint: Checkpoint = instantiate_class_from_config(
            config=config,
            runtime_environment={
                "data_context": data_context,
            },
            config_defaults={
                "module_name": "great_expectations.checkpoint",
            },
        )

        return checkpoint


class LegacyCheckpoint(Checkpoint):
    """
    --ge-feature-maturity-info--

        id: checkpoint_notebook
        title: LegacyCheckpoint - Notebook
        icon:
        short_description: Run a configured Checkpoint from a notebook.
        description: Run a configured Checkpoint from a notebook.
        how_to_guide_url: https://docs.greatexpectations.io/en/latest/guides/how_to_guides/validation/how_to_run_a_checkpoint_in_python.html
        maturity: Experimental (to-be-deprecated in favor of Checkpoint)
        maturity_details:
            api_stability: to-be-deprecated in favor of Checkpoint
            implementation_completeness: Complete
            unit_test_coverage: Partial ("golden path"-focused tests; error checking tests need to be improved)
            integration_infrastructure_test_coverage: N/A
            documentation_completeness: Complete
            bug_risk: Low

        id: checkpoint_command_line
        title: LegacyCheckpoint - Command Line
        icon:
        short_description: Run a configured Checkpoint from a command line.
        description: Run a configured checkpoint from a command line in a Terminal shell.
        how_to_guide_url: https://docs.greatexpectations.io/en/latest/guides/how_to_guides/validation/how_to_run_a_checkpoint_in_terminal.html
        maturity: Experimental (to-be-deprecated in favor of Checkpoint)
        maturity_details:
            api_stability: to-be-deprecated in favor of Checkpoint
            implementation_completeness: Complete
            unit_test_coverage: Complete
            integration_infrastructure_test_coverage: N/A
            documentation_completeness: Complete
            bug_risk: Low

        id: checkpoint_cron_job
        title: LegacyCheckpoint - Cron
        icon:
        short_description: Deploy a configured Checkpoint as a scheduled task with cron.
        description: Use the Unix crontab command to edit the cron file and add a line that will run Checkpoint as a scheduled task.
        how_to_guide_url: https://docs.greatexpectations.io/en/latest/guides/how_to_guides/validation/how_to_deploy_a_scheduled_checkpoint_with_cron.html
        maturity: Experimental (to-be-deprecated in favor of Checkpoint)
        maturity_details:
            api_stability: to-be-deprecated in favor of Checkpoint
            implementation_completeness: Complete
            unit_test_coverage: Complete
            integration_infrastructure_test_coverage: N/A
            documentation_completeness: Complete
            bug_risk: Low

        id: checkpoint_airflow_dag
        title: LegacyCheckpoint - Airflow DAG
        icon:
        short_description: Run a configured Checkpoint in Apache Airflow
        description: Running a configured Checkpoint in Apache Airflow enables the triggering of data validation using an Expectation Suite directly within an Airflow DAG.
        how_to_guide_url: https://docs.greatexpectations.io/en/latest/guides/how_to_guides/validation/how_to_run_a_checkpoint_in_airflow.html
        maturity: Beta (to-be-deprecated in favor of Checkpoint)
        maturity_details:
            api_stability: to-be-deprecated in favor of Checkpoint
            implementation_completeness: Partial (no operator, but probably don't need one)
            unit_test_coverage: N/A
            integration_infrastructure_test_coverage: Minimal
            documentation_completeness: Complete (pending how-to)
            bug_risk: Low

        id: checkpoint_kedro
        title: LegacyCheckpoint - Kedro
        icon:
        short_description:
        description:
        how_to_guide_url:
        maturity: Experimental (to-be-deprecated in favor of Checkpoint)
        maturity_details:
            api_stability: to-be-deprecated in favor of Checkpoint
            implementation_completeness: Unknown
            unit_test_coverage: Unknown
            integration_infrastructure_test_coverage: Unknown
            documentation_completeness:  Minimal (none)
            bug_risk: Unknown

        id: checkpoint_prefect
        title: LegacyCheckpoint - Prefect
        icon:
        short_description:
        description:
        how_to_guide_url:
        maturity: Experimental (to-be-deprecated in favor of Checkpoint)
        maturity_details:
            api_stability: to-be-deprecated in favor of Checkpoint
            implementation_completeness: Unknown
            unit_test_coverage: Unknown
            integration_infrastructure_test_coverage: Unknown
            documentation_completeness: Minimal (none)
            bug_risk: Unknown

        id: checkpoint_dbt
        title: LegacyCheckpoint - DBT
        icon:
        short_description:
        description:
        how_to_guide_url:
        maturity: Beta (to-be-deprecated in favor of Checkpoint)
        maturity_details:
            api_stability: to-be-deprecated in favor of Checkpoint
            implementation_completeness: Minimal
            unit_test_coverage: Minimal (none)
            integration_infrastructure_test_coverage: Minimal (none)
            documentation_completeness: Minimal (none)
            bug_risk: Low

    --ge-feature-maturity-info--
    """

    def __init__(
        self,
        name: str,
        data_context,
        validation_operator_name: Optional[str] = None,
        batches: Optional[List[dict]] = None,
    ) -> None:
        super().__init__(
            name=name,
            data_context=data_context,
            validation_operator_name=validation_operator_name,
            batches=batches,
        )

        self._validation_operator_name = validation_operator_name
        self._batches = batches

    @property
    def validation_operator_name(self) -> Optional[str]:
        return self._validation_operator_name

    @property
    def batches(self) -> Optional[List[dict]]:
        return self._batches

    def _run_default_validation_operator(
        self,
        assets_to_validate: List,
        run_id: Optional[Union[str, RunIdentifier]] = None,
        evaluation_parameters: Optional[dict] = None,
        run_name: Optional[str] = None,
        run_time: Optional[Union[str, datetime.datetime]] = None,
        result_format: Optional[Union[str, dict]] = None,
    ) -> ValidationOperatorResult:
        result_format = result_format or {"result_format": "SUMMARY"}

        if not assets_to_validate:
            raise ge_exceptions.DataContextError(
                "No batches of data were passed in. These are required"
            )

        for batch in assets_to_validate:
            if not isinstance(batch, (tuple, DataAsset, Validator)):
                raise ge_exceptions.DataContextError(
                    "Batches are required to be of type DataAsset or Validator"
                )

        if run_id is None and run_name is None:
            run_name = datetime.datetime.now(datetime.timezone.utc).strftime(
                "%Y%m%dT%H%M%S.%fZ"
            )
            logger.info(f"Setting run_name to: {run_name}")

        default_validation_operator = ActionListValidationOperator(
            data_context=self.data_context,
            action_list=[
                {
                    "name": "store_validation_result",
                    "action": {"class_name": "StoreValidationResultAction"},
                },
                {
                    "name": "store_evaluation_params",
                    "action": {"class_name": "StoreEvaluationParametersAction"},
                },
                {
                    "name": "update_data_docs",
                    "action": {"class_name": "UpdateDataDocsAction", "site_names": []},
                },
            ],
            result_format=result_format,
            name="default-action-list-validation-operator",
        )

        if evaluation_parameters is None:
            return default_validation_operator.run(
                assets_to_validate=assets_to_validate,
                run_id=run_id,
                run_name=run_name,
                run_time=run_time,
                result_format=result_format,
            )
        else:
            return default_validation_operator.run(
                assets_to_validate=assets_to_validate,
                run_id=run_id,
                evaluation_parameters=evaluation_parameters,
                run_name=run_name,
                run_time=run_time,
                result_format=result_format,
            )

    def run(
        self,
        run_id=None,
        evaluation_parameters=None,
        run_name=None,
        run_time=None,
        result_format=None,
        **kwargs,
    ):
        batches_to_validate = self._get_batches_to_validate(self.batches)

        if (
            self.validation_operator_name
            and self.data_context.validation_operators.get(
                self.validation_operator_name
            )
        ):
            results = self.data_context.run_validation_operator(
                self.validation_operator_name,
                assets_to_validate=batches_to_validate,
                run_id=run_id,
                evaluation_parameters=evaluation_parameters,
                run_name=run_name,
                run_time=run_time,
                result_format=result_format,
                **kwargs,
            )
        else:
            if self.validation_operator_name:
                logger.warning(
                    f'Could not find Validation Operator "{self.validation_operator_name}" when '
                    f'running Checkpoint "{self.name}". Using default action_list_operator.'
                )

            results = self._run_default_validation_operator(
                assets_to_validate=batches_to_validate,
                run_id=run_id,
                evaluation_parameters=evaluation_parameters,
                run_name=run_name,
                run_time=run_time,
                result_format=result_format,
            )

        return results

    def _get_batches_to_validate(self, batches):
        batches_to_validate = []
        for batch in batches:

            batch_kwargs = batch["batch_kwargs"]
            suites = batch["expectation_suite_names"]

            if not suites:
                raise Exception(
                    f"""A batch has no suites associated with it. At least one suite is required.
    - Batch: {json.dumps(batch_kwargs)}
    - Please add at least one suite to Checkpoint {self.name}
"""
                )

            for suite_name in batch["expectation_suite_names"]:
                suite = self.data_context.get_expectation_suite(suite_name)
                batch = self.data_context.get_batch(batch_kwargs, suite)

                batches_to_validate.append(batch)

        return batches_to_validate


class SimpleCheckpoint(Checkpoint):
    _configurator_class = SimpleCheckpointConfigurator

    # noinspection PyUnusedLocal
    def __init__(
        self,
        name: str,
        data_context,
        config_version: Optional[Union[int, float]] = None,
        template_name: Optional[str] = None,
        run_name_template: Optional[str] = None,
        expectation_suite_name: Optional[str] = None,
        batch_request: Optional[Union[BatchRequestBase, dict]] = None,
        action_list: Optional[List[dict]] = None,
        evaluation_parameters: Optional[dict] = None,
        runtime_configuration: Optional[dict] = None,
        validations: Optional[List[dict]] = None,
        profilers: Optional[List[dict]] = None,
        ge_cloud_id: Optional[UUID] = None,
        # the following four arguments are used by SimpleCheckpointConfigurator
        site_names: Union[str, List[str]] = "all",
        slack_webhook: Optional[str] = None,
        notify_on: str = "all",
        notify_with: Union[str, List[str]] = "all",
        expectation_suite_ge_cloud_id: Optional[str] = None,
        **kwargs,
    ) -> None:
        checkpoint_config: CheckpointConfig = self._configurator_class(
            name=name,
            data_context=data_context,
            config_version=config_version,
            template_name=template_name,
            run_name_template=run_name_template,
            expectation_suite_name=expectation_suite_name,
            batch_request=batch_request,
            action_list=action_list,
            evaluation_parameters=evaluation_parameters,
            runtime_configuration=runtime_configuration,
            validations=validations,
            profilers=profilers,
            site_names=site_names,
            slack_webhook=slack_webhook,
            notify_on=notify_on,
            notify_with=notify_with,
            ge_cloud_id=ge_cloud_id,
            expectation_suite_ge_cloud_id=expectation_suite_ge_cloud_id,
        ).build()

        super().__init__(
            name=checkpoint_config.name,
            data_context=data_context,
            config_version=checkpoint_config.config_version,
            template_name=checkpoint_config.template_name,
            run_name_template=checkpoint_config.run_name_template,
            expectation_suite_name=checkpoint_config.expectation_suite_name,
            batch_request=batch_request,
            action_list=checkpoint_config.action_list,
            evaluation_parameters=checkpoint_config.evaluation_parameters,
            runtime_configuration=checkpoint_config.runtime_configuration,
            validations=validations,
            profilers=checkpoint_config.profilers,
            ge_cloud_id=checkpoint_config.ge_cloud_id,
            expectation_suite_ge_cloud_id=checkpoint_config.expectation_suite_ge_cloud_id,
        )

    def run(
        self,
        template_name: Optional[str] = None,
        run_name_template: Optional[str] = None,
        expectation_suite_name: Optional[str] = None,
        batch_request: Optional[Union[BatchRequestBase, dict]] = None,
        action_list: Optional[List[dict]] = None,
        evaluation_parameters: Optional[dict] = None,
        runtime_configuration: Optional[dict] = None,
        validations: Optional[List[dict]] = None,
        profilers: Optional[List[dict]] = None,
        run_id: Optional[Union[str, RunIdentifier]] = None,
        run_name: Optional[str] = None,
        run_time: Optional[Union[str, datetime.datetime]] = None,
        result_format: Optional[str] = None,
        # the following four arguments are specific to SimpleCheckpoint
        site_names: Union[str, List[str]] = "all",
        slack_webhook: Optional[str] = None,
        notify_on: str = "all",
        notify_with: Union[str, List[str]] = "all",
        expectation_suite_ge_cloud_id: Optional[str] = None,
    ) -> CheckpointResult:
        new_baseline_config = None

        # if any SimpleCheckpoint-specific kwargs are passed, generate a new baseline config using configurator,
        # passing only action_list, since this is the only config key that would be affected by the
        # SimpleCheckpoint-specific kwargs
        if any((site_names, slack_webhook, notify_on, notify_with)):
            new_baseline_config = self._configurator_class(
                name=self.name,
                data_context=self.data_context,
                action_list=action_list,
                site_names=site_names,
                slack_webhook=slack_webhook,
                notify_on=notify_on,
                notify_with=notify_with,
            ).build()

        return super().run(
            template_name=template_name,
            run_name_template=run_name_template,
            expectation_suite_name=expectation_suite_name,
            batch_request=batch_request,
            action_list=new_baseline_config.action_list
            if new_baseline_config
            else action_list,
            evaluation_parameters=evaluation_parameters,
            runtime_configuration=runtime_configuration,
            validations=validations,
            profilers=profilers,
            run_id=run_id,
            run_name=run_name,
            run_time=run_time,
            result_format=result_format,
            expectation_suite_ge_cloud_id=expectation_suite_ge_cloud_id,
        )<|MERGE_RESOLUTION|>--- conflicted
+++ resolved
@@ -4,7 +4,6 @@
 import datetime
 import json
 import logging
-import os
 from typing import TYPE_CHECKING, Any, Dict, List, Optional, Union, cast
 from uuid import UUID
 
@@ -43,16 +42,8 @@
     CheckpointConfig,
     CheckpointValidationConfig,
 )
-<<<<<<< HEAD
-from great_expectations.data_context.types.resource_identifiers import GeCloudIdentifier
+from great_expectations.data_context.types.resource_identifiers import GXCloudIdentifier
 from great_expectations.data_context.util import instantiate_class_from_config
-=======
-from great_expectations.data_context.types.resource_identifiers import GXCloudIdentifier
-from great_expectations.data_context.util import (
-    instantiate_class_from_config,
-    substitute_all_config_variables,
-)
->>>>>>> 9e16f814
 from great_expectations.util import (
     deep_filter_properties_iterable,
     filter_properties_dict,
