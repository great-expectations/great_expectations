--- conflicted
+++ resolved
@@ -230,10 +230,7 @@
         self._validate_validation_dict(substituted_validation_dict)
         return substituted_validation_dict
 
-<<<<<<< HEAD
-=======
     # TODO: Add eval param processing using updated EvaluationParameterParser and parse_evaluation_parameters function
->>>>>>> f91c6bc3
     def run(
         self,
         template_name: Optional[str] = None,
@@ -250,15 +247,11 @@
         run_time=None,
         result_format=None,
         **kwargs,
-<<<<<<< HEAD
     ) -> CheckpointResult:
         assert not (run_id and run_name) and not (
             run_id and run_time
         ), "Please provide either a run_id or run_name and/or run_time."
 
-=======
-    ) -> List[ValidationOperatorResult]:
->>>>>>> f91c6bc3
         run_time = run_time or datetime.now()
         runtime_configuration: dict = runtime_configuration or {}
         result_format: Optional[dict] = result_format or runtime_configuration.get(
@@ -324,9 +317,8 @@
                     action_list_validation_operator.run(
                         assets_to_validate=[validator],
                         run_id=run_id,
-                        evaluation_parameters=substitute_all_strftime_format_strings(
-                            substituted_validation_dict.get("evaluation_parameters"),
-                            datetime_obj=run_time,
+                        evaluation_parameters=substituted_validation_dict.get(
+                            "evaluation_parameters"
                         ),
                         result_format=result_format,
                     )
