import copy
import logging
import smtplib
import ssl
from email.mime.multipart import MIMEMultipart
from email.mime.text import MIMEText
from typing import List, Optional, Union

import requests

import great_expectations.exceptions as ge_exceptions
from great_expectations.core.batch import (
    BatchRequest,
    RuntimeBatchRequest,
    get_batch_request_as_dict,
    materialize_batch_request,
)
from great_expectations.core.util import nested_update

logger = logging.getLogger(__name__)


def send_slack_notification(
    query, slack_webhook=None, slack_channel=None, slack_token=None
):
    session = requests.Session()
    url = slack_webhook
    query = query
    headers = None

    if not slack_webhook:
        url = "https://slack.com/api/chat.postMessage"
        headers = {"Authorization": f"Bearer {slack_token}"}
        query["channel"] = slack_channel

    try:
        response = session.post(url=url, headers=headers, json=query)
    except requests.ConnectionError:
        logger.warning(
            f"Failed to connect to Slack webhook after {10} retries."
        )
    except Exception as e:
        logger.error(str(e))
    else:
        if response.status_code != 200:
            logger.warning(
<<<<<<< HEAD
                "Request to Slack webhook at "
=======
                "Request to Slack webhook "
>>>>>>> 63c75a85
                f"returned error {response.status_code}: {response.text}"
            )

        else:
            return "Slack notification succeeded."


# noinspection SpellCheckingInspection
def send_opsgenie_alert(query, suite_name, settings):
    """Creates an alert in Opsgenie."""
    if settings["region"] is not None:
        url = f"https://api.{settings['region']}.opsgenie.com/v2/alerts"  # accommodate for Europeans
    else:
        url = "https://api.opsgenie.com/v2/alerts"

    headers = {"Authorization": f"GenieKey {settings['api_key']}"}
    payload = {
        "message": f"Great Expectations suite {suite_name} failed",
        "description": query,
        "priority": settings["priority"],  # allow this to be modified in settings
    }

    session = requests.Session()

    try:
        response = session.post(url, headers=headers, json=payload)
    except requests.ConnectionError:
        logger.warning("Failed to connect to Opsgenie")
    except Exception as e:
        logger.error(str(e))
    else:
        if response.status_code != 202:
            logger.warning(
<<<<<<< HEAD
                "Request to Opsgenie API at "
=======
                "Request to Opsgenie API "
>>>>>>> 63c75a85
                f"returned error {response.status_code}: {response.text}"
            )
        else:
            return "success"
    return "error"


def send_microsoft_teams_notifications(query, microsoft_teams_webhook):
    session = requests.Session()
    try:
        response = session.post(url=microsoft_teams_webhook, json=query)
    except requests.ConnectionError:
        logger.warning(
<<<<<<< HEAD
            "Failed to connect to Microsoft Teams webhook " "after 10 retries."
=======
            "Failed to connect to Microsoft Teams webhook after 10 retries."
>>>>>>> 63c75a85
        )

    except Exception as e:
        logger.error(str(e))
    else:
        if response.status_code != 200:
            logger.warning(
                "Request to Microsoft Teams webhook "
                f"returned error {response.status_code}: {response.text}"
            )
            return
        else:
            return "Microsoft Teams notification succeeded."


def send_webhook_notifications(query, webhook, target_platform):
    session = requests.Session()
    try:
        response = session.post(url=webhook, json=query)
    except requests.ConnectionError:
        logger.warning(
<<<<<<< HEAD
            f"Failed to connect to {target_platform} webhook " "after 10 retries."
=======
            f"Failed to connect to {target_platform} webhook after 10 retries."
>>>>>>> 63c75a85
        )
    except Exception as e:
        logger.error(str(e))
    else:
        if response.status_code != 200:
            logger.warning(
                f"Request to {target_platform} webhook "
<<<<<<< HEAD
                f"returned error {response.status_code}: {response.text}"
=======
                f"returned error {respone.status_code}: {response.text}"
>>>>>>> 63c75a85
            )
        else:
            return f"{target_platform} notification succeeded."


# noinspection SpellCheckingInspection
def send_email(
    title,
    html,
    smtp_address,
    smtp_port,
    sender_login,
    sender_password,
    sender_alias,
    receiver_emails_list,
    use_tls,
    use_ssl,
):
    msg = MIMEMultipart()
    msg["From"] = sender_alias
    msg["To"] = ", ".join(receiver_emails_list)
    msg["Subject"] = title
    msg.attach(MIMEText(html, "html"))
    try:
        if use_ssl:
            if use_tls:
                logger.warning("Please choose between SSL or TLS, will default to SSL")
            context = ssl.create_default_context()
            mailserver = smtplib.SMTP_SSL(smtp_address, smtp_port, context=context)
        elif use_tls:
            mailserver = smtplib.SMTP(smtp_address, smtp_port)
            context = ssl.create_default_context()
            mailserver.starttls(context=context)
        else:
            logger.warning("Not using TLS or SSL to send an email is not secure")
            mailserver = smtplib.SMTP(smtp_address, smtp_port)
        mailserver.login(sender_login, sender_password)
        mailserver.sendmail(sender_alias, receiver_emails_list, msg.as_string())
        mailserver.quit()
    except smtplib.SMTPConnectError:
        logger.error(f"Failed to connect to the SMTP server at address: {smtp_address}")
    except smtplib.SMTPAuthenticationError:
        logger.error(
            f"Failed to authenticate to the SMTP server at address: {smtp_address}"
        )
    except Exception as e:
        logger.error(str(e))
    else:
        return "success"


def get_substituted_validation_dict(
    substituted_runtime_config: dict, validation_dict: dict
) -> dict:
    substituted_validation_dict = {
        "batch_request": get_substituted_batch_request(
            substituted_runtime_config=substituted_runtime_config,
            validation_batch_request=validation_dict.get("batch_request"),
        ),
        "expectation_suite_name": validation_dict.get("expectation_suite_name")
        or substituted_runtime_config.get("expectation_suite_name"),
        "expectation_suite_ge_cloud_id": validation_dict.get(
            "expectation_suite_ge_cloud_id"
        )
        or substituted_runtime_config.get("expectation_suite_ge_cloud_id"),
        "action_list": get_updated_action_list(
            base_action_list=substituted_runtime_config.get("action_list"),
            other_action_list=validation_dict.get("action_list", {}),
        ),
        "evaluation_parameters": nested_update(
            substituted_runtime_config.get("evaluation_parameters") or {},
            validation_dict.get("evaluation_parameters", {}),
            dedup=True,
        ),
        "runtime_configuration": nested_update(
            substituted_runtime_config.get("runtime_configuration") or {},
            validation_dict.get("runtime_configuration", {}),
            dedup=True,
        ),
    }
    if validation_dict.get("name") is not None:
        substituted_validation_dict["name"] = validation_dict["name"]
    validate_validation_dict(substituted_validation_dict)
    return substituted_validation_dict


# TODO: <Alex>A common utility function should be factored out from DataContext.get_batch_list() for any purpose.</Alex>
def get_substituted_batch_request(
    substituted_runtime_config: dict,
    validation_batch_request: Optional[
        Union[BatchRequest, RuntimeBatchRequest, dict]
    ] = None,
) -> Optional[Union[BatchRequest, RuntimeBatchRequest]]:
    substituted_runtime_batch_request = substituted_runtime_config.get("batch_request")

    if substituted_runtime_batch_request is None and validation_batch_request is None:
        return None

    if substituted_runtime_batch_request is None:
        substituted_runtime_batch_request = {}

    if validation_batch_request is None:
        validation_batch_request = {}

    validation_batch_request = get_batch_request_as_dict(
        batch_request=validation_batch_request
    )
    substituted_runtime_batch_request = get_batch_request_as_dict(
        batch_request=substituted_runtime_batch_request
    )

    for key, value in validation_batch_request.items():
        substituted_value = substituted_runtime_batch_request.get(key)
        if value is not None and substituted_value is not None:
            raise ge_exceptions.CheckpointError(
                f'BatchRequest attribute "{key}" was specified in both validation and top-level CheckpointConfig.'
            )

    effective_batch_request: dict = dict(
        **substituted_runtime_batch_request, **validation_batch_request
    )

    return materialize_batch_request(batch_request=effective_batch_request)


def substitute_template_config(source_config: dict, template_config: dict) -> dict:
    if not (template_config and any(template_config.values())):
        return source_config

    dest_config: dict = copy.deepcopy(template_config)

    # replace
    if source_config.get("name") is not None:
        dest_config["name"] = source_config["name"]
    if source_config.get("module_name") is not None:
        dest_config["module_name"] = source_config["module_name"]
    if source_config.get("class_name") is not None:
        dest_config["class_name"] = source_config["class_name"]
    if source_config.get("run_name_template") is not None:
        dest_config["run_name_template"] = source_config["run_name_template"]
    if source_config.get("expectation_suite_name") is not None:
        dest_config["expectation_suite_name"] = source_config["expectation_suite_name"]
    if source_config.get("expectation_suite_ge_cloud_id") is not None:
        dest_config["expectation_suite_ge_cloud_id"] = source_config[
            "expectation_suite_ge_cloud_id"
        ]

    # update
    if source_config.get("batch_request") is not None:
        batch_request = dest_config.get("batch_request") or {}
        updated_batch_request = nested_update(
            batch_request,
            source_config["batch_request"],
            dedup=True,
        )
        dest_config["batch_request"] = updated_batch_request
    if source_config.get("action_list") is not None:
        action_list = dest_config.get("action_list") or []
        dest_config["action_list"] = get_updated_action_list(
            base_action_list=action_list,
            other_action_list=source_config["action_list"],
        )
    if source_config.get("evaluation_parameters") is not None:
        evaluation_parameters = dest_config.get("evaluation_parameters") or {}
        updated_evaluation_parameters = nested_update(
            evaluation_parameters,
            source_config["evaluation_parameters"],
            dedup=True,
        )
        dest_config["evaluation_parameters"] = updated_evaluation_parameters
    if source_config.get("runtime_configuration") is not None:
        runtime_configuration = dest_config.get("runtime_configuration") or {}
        updated_runtime_configuration = nested_update(
            runtime_configuration,
            source_config["runtime_configuration"],
            dedup=True,
        )
        dest_config["runtime_configuration"] = updated_runtime_configuration
    if source_config.get("validations") is not None:
        validations = dest_config.get("validations") or []
        existing_validations = template_config.get("validations") or []
        validations.extend(
            filter(
                lambda v: v not in existing_validations, source_config["validations"]
            )
        )
        dest_config["validations"] = validations
    if source_config.get("profilers") is not None:
        profilers = dest_config.get("profilers") or []
        existing_profilers = template_config.get("profilers") or []
        profilers.extend(
            filter(lambda v: v not in existing_profilers, source_config["profilers"])
        )
        dest_config["profilers"] = profilers

    return dest_config


def substitute_runtime_config(source_config: dict, runtime_kwargs: dict) -> dict:
    if not (runtime_kwargs and any(runtime_kwargs.values())):
        return source_config

    dest_config: dict = copy.deepcopy(source_config)

    # replace
    if runtime_kwargs.get("template_name") is not None:
        dest_config["template_name"] = runtime_kwargs["template_name"]
    if runtime_kwargs.get("run_name_template") is not None:
        dest_config["run_name_template"] = runtime_kwargs["run_name_template"]
    if runtime_kwargs.get("expectation_suite_name") is not None:
        dest_config["expectation_suite_name"] = runtime_kwargs["expectation_suite_name"]
    if runtime_kwargs.get("expectation_suite_ge_cloud_id") is not None:
        dest_config["expectation_suite_ge_cloud_id"] = runtime_kwargs[
            "expectation_suite_ge_cloud_id"
        ]
    # update
    if runtime_kwargs.get("batch_request") is not None:
        batch_request = dest_config.get("batch_request") or {}
        batch_request_from_runtime_kwargs = runtime_kwargs["batch_request"]
        batch_request_from_runtime_kwargs = get_batch_request_as_dict(
            batch_request=batch_request_from_runtime_kwargs
        )
        updated_batch_request = nested_update(
            batch_request,
            batch_request_from_runtime_kwargs,
            dedup=True,
        )
        dest_config["batch_request"] = updated_batch_request
    if runtime_kwargs.get("action_list") is not None:
        action_list = dest_config.get("action_list") or []
        dest_config["action_list"] = get_updated_action_list(
            base_action_list=action_list,
            other_action_list=runtime_kwargs["action_list"],
        )
    if runtime_kwargs.get("evaluation_parameters") is not None:
        evaluation_parameters = dest_config.get("evaluation_parameters") or {}
        updated_evaluation_parameters = nested_update(
            evaluation_parameters,
            runtime_kwargs["evaluation_parameters"],
            dedup=True,
        )
        dest_config["evaluation_parameters"] = updated_evaluation_parameters
    if runtime_kwargs.get("runtime_configuration") is not None:
        runtime_configuration = dest_config.get("runtime_configuration") or {}
        updated_runtime_configuration = nested_update(
            runtime_configuration,
            runtime_kwargs["runtime_configuration"],
            dedup=True,
        )
        dest_config["runtime_configuration"] = updated_runtime_configuration
    if runtime_kwargs.get("validations") is not None:
        validations = dest_config.get("validations") or []
        existing_validations = source_config.get("validations") or []
        validations.extend(
            filter(
                lambda v: v not in existing_validations,
                runtime_kwargs["validations"],
            )
        )
        dest_config["validations"] = validations
    if runtime_kwargs.get("profilers") is not None:
        profilers = dest_config.get("profilers") or []
        existing_profilers = source_config.get("profilers") or []
        profilers.extend(
            filter(lambda v: v not in existing_profilers, runtime_kwargs["profilers"])
        )
        dest_config["profilers"] = profilers

    return dest_config


def get_updated_action_list(
    base_action_list: list, other_action_list: list
) -> List[dict]:
    if base_action_list is None:
        base_action_list = []

    base_action_list_dict = {action["name"]: action for action in base_action_list}

    for other_action in other_action_list:
        other_action_name = other_action["name"]
        if other_action_name in base_action_list_dict:
            if other_action["action"]:
                nested_update(
                    base_action_list_dict[other_action_name],
                    other_action,
                    dedup=True,
                )
            else:
                base_action_list_dict.pop(other_action_name)
        else:
            base_action_list_dict[other_action_name] = other_action

    for other_action in other_action_list:
        other_action_name = other_action["name"]
        if other_action_name in base_action_list_dict:
            if not other_action["action"]:
                base_action_list_dict.pop(other_action_name)

    return list(base_action_list_dict.values())


def batch_request_in_validations_contains_batch_data(
    validations: Optional[List[dict]] = None,
) -> bool:
    if validations is not None:
        for idx, val in enumerate(validations):
            if (
                val.get("batch_request") is not None
                and val["batch_request"].get("runtime_parameters") is not None
                and val["batch_request"]["runtime_parameters"].get("batch_data")
                is not None
            ):
                return True

    return False


def get_validations_with_batch_request_as_dict(
    validations: Optional[list] = None,
) -> Optional[list]:
    if validations:
        for value in validations:
            if "batch_request" in value:
                value["batch_request"] = get_batch_request_as_dict(
                    batch_request=value["batch_request"]
                )

    return validations


def validate_validation_dict(validation_dict: dict):
    if validation_dict.get("batch_request") is None:
        raise ge_exceptions.CheckpointError("validation batch_request cannot be None")
    if not validation_dict.get("expectation_suite_name"):
        raise ge_exceptions.CheckpointError(
            "validation expectation_suite_name must be specified"
        )
    if not validation_dict.get("action_list"):
        raise ge_exceptions.CheckpointError("validation action_list cannot be empty")


def send_cloud_notification(url: str, headers: dict):
    """
    Post a CloudNotificationAction to GE Cloud Backend for processing.
    """
    session = requests.Session()

    try:
        response = session.post(url=url, headers=headers)
    except requests.ConnectionError:
<<<<<<< HEAD
        logger.error(f"Failed to connect to Cloud backend " f"after {10} retries.")
=======
        logger.error(f"Failed to connect to Cloud backend after {10} retries.")
>>>>>>> 63c75a85
    except Exception as e:
        logger.error(str(e))
    else:
        if response.status_code != 200:
            message = f"Cloud Notification request returned error {response.status_code}: {response.text}"
            logger.error(message)
            return {"cloud_notification_result": message}
        else:
            return {"cloud_notification_result": "Cloud notification succeeded."}<|MERGE_RESOLUTION|>--- conflicted
+++ resolved
@@ -44,11 +44,7 @@
     else:
         if response.status_code != 200:
             logger.warning(
-<<<<<<< HEAD
-                "Request to Slack webhook at "
-=======
                 "Request to Slack webhook "
->>>>>>> 63c75a85
                 f"returned error {response.status_code}: {response.text}"
             )
 
@@ -82,11 +78,7 @@
     else:
         if response.status_code != 202:
             logger.warning(
-<<<<<<< HEAD
-                "Request to Opsgenie API at "
-=======
                 "Request to Opsgenie API "
->>>>>>> 63c75a85
                 f"returned error {response.status_code}: {response.text}"
             )
         else:
@@ -100,11 +92,7 @@
         response = session.post(url=microsoft_teams_webhook, json=query)
     except requests.ConnectionError:
         logger.warning(
-<<<<<<< HEAD
-            "Failed to connect to Microsoft Teams webhook " "after 10 retries."
-=======
             "Failed to connect to Microsoft Teams webhook after 10 retries."
->>>>>>> 63c75a85
         )
 
     except Exception as e:
@@ -126,11 +114,7 @@
         response = session.post(url=webhook, json=query)
     except requests.ConnectionError:
         logger.warning(
-<<<<<<< HEAD
-            f"Failed to connect to {target_platform} webhook " "after 10 retries."
-=======
             f"Failed to connect to {target_platform} webhook after 10 retries."
->>>>>>> 63c75a85
         )
     except Exception as e:
         logger.error(str(e))
@@ -138,11 +122,7 @@
         if response.status_code != 200:
             logger.warning(
                 f"Request to {target_platform} webhook "
-<<<<<<< HEAD
                 f"returned error {response.status_code}: {response.text}"
-=======
-                f"returned error {respone.status_code}: {response.text}"
->>>>>>> 63c75a85
             )
         else:
             return f"{target_platform} notification succeeded."
@@ -494,11 +474,7 @@
     try:
         response = session.post(url=url, headers=headers)
     except requests.ConnectionError:
-<<<<<<< HEAD
-        logger.error(f"Failed to connect to Cloud backend " f"after {10} retries.")
-=======
         logger.error(f"Failed to connect to Cloud backend after {10} retries.")
->>>>>>> 63c75a85
     except Exception as e:
         logger.error(str(e))
     else:
