--- conflicted
+++ resolved
@@ -442,29 +442,11 @@
     return list(base_action_list_dict.values())
 
 
-<<<<<<< HEAD
-def does_validation_have_batch_request(
-=======
-def does_batch_request_in_validations_contain_batch_data(
->>>>>>> 95f68493
-    validations: Optional[List[dict]] = None,
-) -> bool:
-    if validations is not None:
-        for val in validations:
-<<<<<<< HEAD
-            if val.get("batch_request") is not None:
-                return True
-
-    return False
-
-
 def does_batch_request_in_validations_contain_batch_data(
     validations: Optional[List[dict]] = None,
 ) -> bool:
     if validations is not None:
         for val in validations:
-=======
->>>>>>> 95f68493
             if (
                 val.get("batch_request") is not None
                 and isinstance(val.get("batch_request"), (dict, DictDot))
