--- conflicted
+++ resolved
@@ -23,21 +23,17 @@
 try:
     import pyspark.sql.types as sparktypes
     from pyspark.ml.feature import Bucketizer
-    from pyspark.sql import Window
+    from pyspark.sql import Window, SQLContext
     from pyspark.sql.functions import (
+        array,
         col,
         count,
         countDistinct,
         datediff,
         desc,
+        expr,
         isnan,
         lag,
-        array,
-        expr,
-    )
-<<<<<<< HEAD
-    from pyspark.sql.functions import length as length_
-    from pyspark.sql.functions import (
         lit,
         monotonically_increasing_id,
         stddev_samp,
@@ -45,11 +41,7 @@
         when,
         year,
     )
-=======
-    import pyspark.sql.types as sparktypes
-    from pyspark.ml.feature import Bucketizer
-    from pyspark.sql import Window, SQLContext
->>>>>>> 4d0eb01f
+    from pyspark.sql.functions import length as length_
 except ImportError as e:
     logger.debug(str(e))
     logger.debug(
