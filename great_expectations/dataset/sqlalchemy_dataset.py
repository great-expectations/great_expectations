--- conflicted
+++ resolved
@@ -427,27 +427,7 @@
 class SqlAlchemyDataset(MetaSqlAlchemyDataset):
     """
 
-<<<<<<< HEAD
---ge-feature-maturity-info--
-
-    id: validation_engine_sqlalchemy
-    title: Validation Engine - SQLAlchemy
-    icon:
-    short_description: Use SQLAlchemy to validate data in a database
-    description: Use SQLAlchemy to validate data in a database
-    how_to_guide_url: https://docs.greatexpectations.io/en/latest/guides/how_to_guides/creating_batches/how_to_load_a_database_table_view_or_query_result_as_a_batch.html
-    maturity: Production
-    maturity_details:
-        api_stability: High
-        implementation_completeness: Moderate (temp table handling/permissions not universal)
-        unit_test_coverage: High
-        integration_infrastructure_test_coverage: N/A
-        documentation_completeness:  Minimal (none)
-        bug_risk: Low
-
---ge-feature-maturity-info--
-"""
-=======
+
     --ge-feature-maturity-info--
 
         id: validation_engine_sqlalchemy
@@ -466,7 +446,6 @@
             bug_risk: Low
 
     --ge-feature-maturity-info--"""
->>>>>>> 5e3272bd
 
     @classmethod
     def from_dataset(cls, dataset=None):
