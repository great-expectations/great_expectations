import inspect
import logging
import traceback
import warnings
from datetime import datetime
from functools import wraps
from typing import Dict, Iterable, List

import numpy as np
import pandas as pd
from dateutil.parser import parse

from great_expectations.core.util import (
    convert_to_json_serializable,
    get_sql_dialect_floating_point_infinity_value,
)
from great_expectations.data_asset import DataAsset
from great_expectations.data_asset.util import DocInherit, parse_result_format
from great_expectations.dataset.util import (
    check_sql_engine_dialect,
    get_approximate_percentile_disc_sql,
)
from great_expectations.util import (
    generate_temporary_table_name,
    get_sqlalchemy_inspector,
    import_library_module,
)

from .dataset import Dataset
from .pandas_dataset import PandasDataset

logger = logging.getLogger(__name__)

try:
    import sqlalchemy as sa
    from sqlalchemy.dialects import registry
    from sqlalchemy.engine import reflection
    from sqlalchemy.engine.default import DefaultDialect
    from sqlalchemy.exc import DatabaseError, ProgrammingError
    from sqlalchemy.sql.elements import Label, TextClause, WithinGroup, quoted_name
    from sqlalchemy.sql.expression import BinaryExpression, literal
    from sqlalchemy.sql.operators import custom_op
    from sqlalchemy.sql.selectable import CTE, Select
except ImportError:
    logger.debug(
        "Unable to load SqlAlchemy context; install optional sqlalchemy dependency for support"
    )
    sa = None
    registry = None
    reflection = None
    BinaryExpression = None
    literal = None
    Select = None
    CTE = None
    custom_op = None
    Label = None
    WithinGroup = None
    TextClause = None
    DefaultDialect = None
    ProgrammingError = None

try:
    from sqlalchemy.engine.row import Row
except ImportError:
    try:
        from sqlalchemy.engine.row import RowProxy

        Row = RowProxy
    except ImportError:
        logger.debug(
            "Unable to load SqlAlchemy Row class; please upgrade you sqlalchemy installation to the latest version."
        )
        RowProxy = None
        Row = None

try:
    import psycopg2
    import sqlalchemy.dialects.postgresql.psycopg2 as sqlalchemy_psycopg2
except (ImportError, KeyError):
    sqlalchemy_psycopg2 = None

try:
    import sqlalchemy_dremio.pyodbc

    registry.register("dremio", "sqlalchemy_dremio.pyodbc", "dialect")
except ImportError:
    sqlalchemy_dremio = None

try:
    import sqlalchemy_redshift.dialect
except ImportError:
    sqlalchemy_redshift = None

try:
    import snowflake.sqlalchemy.snowdialect

    # Sometimes "snowflake-sqlalchemy" fails to self-register in certain environments, so we do it explicitly.
    # (see https://stackoverflow.com/questions/53284762/nosuchmoduleerror-cant-load-plugin-sqlalchemy-dialectssnowflake)
    registry.register("snowflake", "snowflake.sqlalchemy", "dialect")
except (ImportError, KeyError, AttributeError):
    snowflake = None

try:
    import pybigquery.sqlalchemy_bigquery

    ###
    # NOTE: 20210816 - jdimatteo: A convention we rely on is for SqlAlchemy dialects
    # to define an attribute "dialect". A PR has been submitted to fix this upstream
    # with https://github.com/googleapis/python-bigquery-sqlalchemy/pull/251. If that
    # fix isn't present, add this "dialect" attribute here:
    if not hasattr(pybigquery.sqlalchemy_bigquery, "dialect"):
        pybigquery.sqlalchemy_bigquery.dialect = (
            pybigquery.sqlalchemy_bigquery.BigQueryDialect
        )

    # Sometimes "pybigquery.sqlalchemy_bigquery" fails to self-register in certain environments, so we do it explicitly.
    # (see https://stackoverflow.com/questions/53284762/nosuchmoduleerror-cant-load-plugin-sqlalchemy-dialectssnowflake)
    registry.register("bigquery", "pybigquery.sqlalchemy_bigquery", "BigQueryDialect")
    try:
        getattr(pybigquery.sqlalchemy_bigquery, "INTEGER")
        bigquery_types_tuple = None
    except AttributeError:
        # In older versions of the pybigquery driver, types were not exported, so we use a hack
        logger.warning(
            "Old pybigquery driver version detected. Consider upgrading to 0.4.14 or later."
        )
        from collections import namedtuple

        BigQueryTypes = namedtuple(
            "BigQueryTypes", sorted(pybigquery.sqlalchemy_bigquery._type_map)
        )
        bigquery_types_tuple = BigQueryTypes(**pybigquery.sqlalchemy_bigquery._type_map)
except (ImportError, AttributeError):
    bigquery_types_tuple = None
    pybigquery = None


try:
    # SQLAlchemy does not export the "INT" type for the MS SQL Server dialect; however "INT" is supported by the engine.
    # Since SQLAlchemy exports the "INTEGER" type for the MS SQL Server dialect, alias "INT" to the "INTEGER" type.
    import sqlalchemy.dialects.mssql as mssqltypes

    try:
        getattr(mssqltypes, "INT")
    except AttributeError:
        mssqltypes.INT = mssqltypes.INTEGER
except ImportError:
    pass

try:
    import pyathena.sqlalchemy_athena
except ImportError:
    pyathena = None

try:
    import teradatasqlalchemy.dialect
    import teradatasqlalchemy.types as teradatatypes
except ImportError:
    teradatasqlalchemy = None


class SqlAlchemyBatchReference:
    def __init__(self, engine, table_name=None, schema=None, query=None):
        self._engine = engine
        if table_name is None and query is None:
            raise ValueError("Table_name or query must be specified")

        self._table_name = table_name
        self._schema = schema
        self._query = query

    def get_init_kwargs(self):
        if self._table_name and self._query:
            # This is allowed in BigQuery where a temporary table name must be provided *with* the
            # custom sql to execute.
            kwargs = {
                "engine": self._engine,
                "table_name": self._table_name,
                "custom_sql": self._query,
            }
        elif self._table_name:
            kwargs = {"engine": self._engine, "table_name": self._table_name}
        else:
            kwargs = {"engine": self._engine, "custom_sql": self._query}
        if self._schema:
            kwargs["schema"] = self._schema

        return kwargs


class MetaSqlAlchemyDataset(Dataset):
    def __init__(self, *args, **kwargs):
        super().__init__(*args, **kwargs)

    @classmethod
    def column_map_expectation(cls, func):
        """For SqlAlchemy, this decorator allows individual column_map_expectations to simply return the filter
        that describes the expected condition on their data.

        The decorator will then use that filter to obtain unexpected elements, relevant counts, and return the formatted
        object.
        """
        argspec = inspect.getfullargspec(func)[0][1:]

        @cls.expectation(argspec)
        @wraps(func)
        def inner_wrapper(
            self, column, mostly=None, result_format=None, *args, **kwargs
        ):
            if self.batch_kwargs.get("use_quoted_name"):
                column = quoted_name(column, quote=True)
            if result_format is None:
                result_format = self.default_expectation_args["result_format"]

            result_format = parse_result_format(result_format)

            if result_format["result_format"] == "COMPLETE":
                warnings.warn(
                    "Setting result format to COMPLETE for a SqlAlchemyDataset can be dangerous because it will not limit the number of returned results."
                )
                unexpected_count_limit = None
            else:
                unexpected_count_limit = result_format["partial_unexpected_count"]

            expected_condition: BinaryExpression = func(self, column, *args, **kwargs)

            # Added to prepare for when an ignore_values argument is added to the expectation
            ignore_values: list = [None]
            if func.__name__ in [
                "expect_column_values_to_not_be_null",
                "expect_column_values_to_be_null",
            ]:
                ignore_values = []
                # Counting the number of unexpected values can be expensive when there is a large
                # number of np.nan values.
                # This only happens on expect_column_values_to_not_be_null expectations.
                # Since there is no reason to look for most common unexpected values in this case,
                # we will instruct the result formatting method to skip this step.
                result_format["partial_unexpected_count"] = 0

            ignore_values_conditions: List[BinaryExpression] = []
            if (
                len(ignore_values) > 0
                and None not in ignore_values
                or len(ignore_values) > 1
                and None in ignore_values
            ):
                ignore_values_conditions += [
                    sa.column(column).in_(
                        [val for val in ignore_values if val is not None]
                    )
                ]
            if None in ignore_values:
                ignore_values_conditions += [sa.column(column).is_(None)]

            ignore_values_condition: BinaryExpression
            if len(ignore_values_conditions) > 1:
                ignore_values_condition = sa.or_(*ignore_values_conditions)
            elif len(ignore_values_conditions) == 1:
                ignore_values_condition = ignore_values_conditions[0]
            else:
                ignore_values_condition = BinaryExpression(
                    sa.literal(False), sa.literal(True), custom_op("=")
                )

            count_query: Select
            if self.sql_engine_dialect.name.lower() == "mssql":
                count_query = self._get_count_query_mssql(
                    expected_condition=expected_condition,
                    ignore_values_condition=ignore_values_condition,
                )
            else:
                count_query = self._get_count_query_generic_sqlalchemy(
                    expected_condition=expected_condition,
                    ignore_values_condition=ignore_values_condition,
                )

            count_results: dict = dict(self.engine.execute(count_query).fetchone())

            # Handle case of empty table gracefully:
            if (
                "element_count" not in count_results
                or count_results["element_count"] is None
            ):
                count_results["element_count"] = 0
            if "null_count" not in count_results or count_results["null_count"] is None:
                count_results["null_count"] = 0
            if (
                "unexpected_count" not in count_results
                or count_results["unexpected_count"] is None
            ):
                count_results["unexpected_count"] = 0

            # Some engines may return Decimal from count queries (lookin' at you MSSQL)
            # Convert to integers
            count_results["element_count"] = int(count_results["element_count"])
            count_results["null_count"] = int(count_results["null_count"])
            count_results["unexpected_count"] = int(count_results["unexpected_count"])

            # limit doesn't compile properly for oracle so we will append rownum to query string later
            if self.engine.dialect.name.lower() == "oracle":
                raw_query = (
                    sa.select([sa.column(column)])
                    .select_from(self._table)
                    .where(
                        sa.and_(
                            sa.not_(expected_condition),
                            sa.not_(ignore_values_condition),
                        )
                    )
                )
                query = str(
                    raw_query.compile(
                        self.engine, compile_kwargs={"literal_binds": True}
                    )
                )
                query += "\nAND ROWNUM <= %d" % unexpected_count_limit
            else:
                query = (
                    sa.select([sa.column(column)])
                    .select_from(self._table)
                    .where(
                        sa.and_(
                            sa.not_(expected_condition),
                            sa.not_(ignore_values_condition),
                        )
                    )
                    .limit(unexpected_count_limit)
                )
            unexpected_query_results = self.engine.execute(query)

            nonnull_count: int = (
                count_results["element_count"] - count_results["null_count"]
            )

            if "output_strftime_format" in kwargs:
                output_strftime_format = kwargs["output_strftime_format"]
                maybe_limited_unexpected_list = []
                for x in unexpected_query_results.fetchall():
                    if isinstance(x[column], str):
                        col = parse(x[column])
                    else:
                        col = x[column]
                    maybe_limited_unexpected_list.append(
                        datetime.strftime(col, output_strftime_format)
                    )
            else:
                maybe_limited_unexpected_list = [
                    x[column] for x in unexpected_query_results.fetchall()
                ]

            success_count = nonnull_count - count_results["unexpected_count"]
            success, percent_success = self._calc_map_expectation_success(
                success_count, nonnull_count, mostly
            )

            return_obj = self._format_map_output(
                result_format,
                success,
                count_results["element_count"],
                nonnull_count,
                count_results["unexpected_count"],
                maybe_limited_unexpected_list,
                None,
            )

            if func.__name__ in [
                "expect_column_values_to_not_be_null",
                "expect_column_values_to_be_null",
            ]:
                # These results are unnecessary for the above expectations
                del return_obj["result"]["unexpected_percent_nonmissing"]
                del return_obj["result"]["missing_count"]
                del return_obj["result"]["missing_percent"]
                try:
                    del return_obj["result"]["partial_unexpected_counts"]
                    del return_obj["result"]["partial_unexpected_list"]
                except KeyError:
                    pass

            return return_obj

        inner_wrapper.__name__ = func.__name__
        inner_wrapper.__doc__ = func.__doc__

        return inner_wrapper

    def _get_count_query_mssql(
        self,
        expected_condition: BinaryExpression,
        ignore_values_condition: BinaryExpression,
    ) -> Select:
        temp_table_name: str = generate_temporary_table_name(
            default_table_name_prefix="#ge_temp_"
        )

        with self.engine.begin():
            metadata: sa.MetaData = sa.MetaData(self.engine)
            temp_table_obj: sa.Table = sa.Table(
                temp_table_name,
                metadata,
                sa.Column("condition", sa.Integer, primary_key=False, nullable=False),
            )
            temp_table_obj.create(self.engine, checkfirst=True)

            count_case_statement: List[sa.sql.elements.Label] = [
                sa.case(
                    [
                        (
                            sa.and_(
                                sa.not_(expected_condition),
                                sa.not_(ignore_values_condition),
                            ),
                            1,
                        )
                    ],
                    else_=0,
                ).label("condition")
            ]
            inner_case_query: sa.sql.dml.Insert = temp_table_obj.insert().from_select(
                count_case_statement,
                sa.select(count_case_statement).select_from(self._table),
            )
            self.engine.execute(inner_case_query)

        element_count_query: Select = (
            sa.select(
                [
                    sa.func.count().label("element_count"),
                    sa.func.sum(sa.case([(ignore_values_condition, 1)], else_=0)).label(
                        "null_count"
                    ),
                ]
            )
            .select_from(self._table)
            .alias("ElementAndNullCountsSubquery")
        )

        unexpected_count_query: Select = (
            sa.select(
                [
                    sa.func.sum(sa.column("condition")).label("unexpected_count"),
                ]
            )
            .select_from(temp_table_obj)
            .alias("UnexpectedCountSubquery")
        )

        count_query: Select = sa.select(
            [
                element_count_query.c.element_count,
                element_count_query.c.null_count,
                unexpected_count_query.c.unexpected_count,
            ]
        )

        return count_query

    def _get_count_query_generic_sqlalchemy(
        self,
        expected_condition: BinaryExpression,
        ignore_values_condition: BinaryExpression,
    ) -> Select:
        return sa.select(
            [
                sa.func.count().label("element_count"),
                sa.func.sum(sa.case([(ignore_values_condition, 1)], else_=0)).label(
                    "null_count"
                ),
                sa.func.sum(
                    sa.case(
                        [
                            (
                                sa.and_(
                                    sa.not_(expected_condition),
                                    sa.not_(ignore_values_condition),
                                ),
                                1,
                            )
                        ],
                        else_=0,
                    )
                ).label("unexpected_count"),
            ]
        ).select_from(self._table)


class SqlAlchemyDataset(MetaSqlAlchemyDataset):
    """


    --ge-feature-maturity-info--

        id: validation_engine_sqlalchemy
        title: Validation Engine - SQLAlchemy
        icon:
        short_description: Use SQLAlchemy to validate data in a database
        description: Use SQLAlchemy to validate data in a database
        how_to_guide_url: https://docs.greatexpectations.io/en/latest/how_to_guides/creating_batches/how_to_load_a_database_table_or_a_query_result_as_a_batch.html
        maturity: Production
        maturity_details:
            api_stability: High
            implementation_completeness: Moderate (temp table handling/permissions not universal)
            unit_test_coverage: High
            integration_infrastructure_test_coverage: N/A
            documentation_completeness:  Minimal (none)
            bug_risk: Low

    --ge-feature-maturity-info--"""

    @classmethod
    def from_dataset(cls, dataset=None):
        if isinstance(dataset, SqlAlchemyDataset):
            return cls(table_name=str(dataset._table.name), engine=dataset.engine)
        else:
            raise ValueError("from_dataset requires a SqlAlchemy dataset")

    def __init__(
        self,
        table_name=None,
        engine=None,
        connection_string=None,
        custom_sql=None,
        schema=None,
        *args,
        **kwargs,
    ):
        if custom_sql and not table_name:
            # NOTE: Eugene 2020-01-31: @James, this is a not a proper fix, but without it the "public" schema
            # was used for a temp table and raising an error
            schema = None
            table_name = generate_temporary_table_name()
            # mssql expects all temporary table names to have a prefix '#'
            if engine.dialect.name.lower() == "mssql":
                table_name = f"#{table_name}"
            self.generated_table_name = table_name
        else:
            self.generated_table_name = None

        if table_name is None:
            raise ValueError("No table_name provided.")

        if engine is None and connection_string is None:
            raise ValueError("Engine or connection_string must be provided.")

        if engine is not None:
            self.engine = engine
        else:
            try:
                self.engine = sa.create_engine(connection_string)
            except Exception as err:
                # Currently we do no error handling if the engine doesn't work out of the box.
                raise err

        if self.engine.dialect.name.lower() == "bigquery":
            # In BigQuery the table name is already qualified with its schema name
            self._table = sa.Table(table_name, sa.MetaData(), schema=None)
            temp_table_schema_name = None
        else:
            try:
                # use the schema name configured for the datasource
                temp_table_schema_name = self.engine.url.query.get("schema")
            except AttributeError as err:
                # sqlite/mssql dialects use a Connection object instead of Engine and override self.engine
                # retrieve the schema from the Connection object i.e. self.engine
                conn_object = self.engine
                temp_table_schema_name = conn_object.engine.url.query.get("schema")

            self._table = sa.Table(table_name, sa.MetaData(), schema=schema)

        # Get the dialect **for purposes of identifying types**
        dialect_name: str = self.engine.dialect.name.lower()

        if dialect_name in [
            "postgresql",
            "mysql",
            "sqlite",
            "oracle",
            "mssql",
        ]:
            # These are the officially included and supported dialects by sqlalchemy
            self.dialect = import_library_module(
                module_name="sqlalchemy.dialects." + self.engine.dialect.name
            )
        elif dialect_name == "snowflake":
            self.dialect = import_library_module(
                module_name="snowflake.sqlalchemy.snowdialect"
            )
        elif self.engine.dialect.name.lower() == "dremio":
            # WARNING: Dremio Support is experimental, functionality is not fully under test
            self.dialect = import_library_module(
                module_name="sqlalchemy_dremio.pyodbc.dialect"
            )
        elif dialect_name == "redshift":
            self.dialect = import_library_module(
                module_name="sqlalchemy_redshift.dialect"
            )
        elif dialect_name == "bigquery":
            self.dialect = import_library_module(
                module_name="pybigquery.sqlalchemy_bigquery"
            )
        elif dialect_name == "awsathena":
            self.dialect = import_library_module(
                module_name="pyathena.sqlalchemy_athena"
            )
        elif dialect_name == "teradatasql":
            # WARNING: Teradata Support is experimental, functionality is not fully under test
            self.dialect = import_library_module(
                module_name="teradatasqlalchemy.dialect"
            )
        else:
            self.dialect = None

        if engine and engine.dialect.name.lower() in ["sqlite", "mssql", "snowflake"]:
            # sqlite/mssql/snowflake temp tables only persist within a connection so override the engine
            self.engine = engine.connect()

        if schema is not None and custom_sql is not None:
            # temporary table will be written to temp schema, so don't allow
            # a user-defined schema
            # NOTE: 20200306 - JPC - Previously, this would disallow both custom_sql (a query) and a schema, but
            # that is overly restrictive -- snowflake could have had a schema specified, for example, in which to create
            # a temporary table.
            # raise ValueError("Cannot specify both schema and custom_sql.")
            pass

        if custom_sql is not None and self.engine.dialect.name.lower() == "bigquery":
            if (
                self.generated_table_name is not None
                and self.engine.dialect.dataset_id is None
            ):
                raise ValueError(
                    "No BigQuery dataset specified. Use bigquery_temp_table batch_kwarg or a specify a "
                    "default dataset in engine url"
                )

        if custom_sql:
            self.create_temporary_table(
                table_name, custom_sql, schema_name=temp_table_schema_name
            )

            if self.generated_table_name is not None:
                if self.engine.dialect.name.lower() == "bigquery":
                    logger.warning(
                        "Created permanent table {table_name}".format(
                            table_name=table_name
                        )
                    )
                if self.engine.dialect.name.lower() == "awsathena":
                    logger.warning(
                        "Created permanent table default.{table_name}".format(
                            table_name=table_name
                        )
                    )

        try:
            insp = get_sqlalchemy_inspector(self.engine)
            self.columns = insp.get_columns(table_name, schema=schema)
        except KeyError:
            # we will get a KeyError for temporary tables, since
            # reflection will not find the temporary schema
            self.columns = self.column_reflection_fallback()

        # Use fallback because for mssql reflection doesn't throw an error but returns an empty list
        if len(self.columns) == 0:
            self.columns = self.column_reflection_fallback()

        # Only call super once connection is established and table_name and columns known to allow autoinspection
        super().__init__(*args, **kwargs)

    @property
    def sql_engine_dialect(self) -> DefaultDialect:
        return self.engine.dialect

    def attempt_allowing_relative_error(self):
        detected_redshift: bool = sqlalchemy_redshift is not None and check_sql_engine_dialect(
            actual_sql_engine_dialect=self.sql_engine_dialect,
            candidate_sql_engine_dialect=sqlalchemy_redshift.dialect.RedshiftDialect,
        )
        # noinspection PyTypeChecker
        detected_psycopg2: bool = (
            sqlalchemy_psycopg2 is not None
            and check_sql_engine_dialect(
                actual_sql_engine_dialect=self.sql_engine_dialect,
                candidate_sql_engine_dialect=sqlalchemy_psycopg2.PGDialect_psycopg2,
            )
        )
        return detected_redshift or detected_psycopg2

    def head(self, n=5):
        """Returns a *PandasDataset* with the first *n* rows of the given Dataset"""

        try:
            df = next(
                pd.read_sql_table(
                    table_name=self._table.name,
                    schema=self._table.schema,
                    con=self.engine,
                    chunksize=n,
                )
            )
        except (ValueError, NotImplementedError):
            # it looks like MetaData that is used by pd.read_sql_table
            # cannot work on a temp table.
            # If it fails, we are trying to get the data using read_sql
            head_sql_str = "select * from "
            if self._table.schema and self.engine.dialect.name.lower() != "bigquery":
                head_sql_str += self._table.schema + "." + self._table.name
            elif self.engine.dialect.name.lower() == "bigquery":
                head_sql_str += "`" + self._table.name + "`"
            else:
                head_sql_str += self._table.name
            head_sql_str += f" limit {n:d}"

            # Limit is unknown in mssql! Use top instead!
            if self.engine.dialect.name.lower() == "mssql":
                head_sql_str = "select top({n}) * from {table}".format(
                    n=n, table=self._table.name
                )

            # Limit doesn't work in oracle either
            if self.engine.dialect.name.lower() == "oracle":
                head_sql_str = "select * from {table} WHERE ROWNUM <= {n}".format(
                    table=self._table.name, n=n
                )

            # Limit is unknown in teradatasql! Use sample instead!
            if self.engine.dialect.name.lower() == "teradatasql":
                head_sql_str = "select * from {table} sample {n}".format(
                    table=self._table.name, n=n
                )

            df = pd.read_sql(head_sql_str, con=self.engine)
        except StopIteration:
            df = pd.DataFrame(columns=self.get_table_columns())

        return PandasDataset(
            df,
            expectation_suite=self.get_expectation_suite(
                discard_failed_expectations=False,
                discard_result_format_kwargs=False,
                discard_catch_exceptions_kwargs=False,
                discard_include_config_kwargs=False,
            ),
        )

    def get_row_count(self, table_name=None):
        if table_name is None:
            table_name = self._table
        else:
            table_name = sa.table(table_name)
        count_query = sa.select([sa.func.count()]).select_from(table_name)
        return int(self.engine.execute(count_query).scalar())

    def get_column_count(self):
        return len(self.columns)

    def get_table_columns(self) -> List[str]:
        return [col["name"] for col in self.columns]

    def get_column_nonnull_count(self, column):
        ignore_values = [None]
        count_query = sa.select(
            [
                sa.func.count().label("element_count"),
                sa.func.sum(
                    sa.case(
                        [
                            (
                                sa.or_(
                                    # first part of OR(IN (NULL)) gives error in teradata
                                    sa.column(column).in_(ignore_values)
                                    if self.engine.dialect.name.lower() != "teradatasql"
                                    else False,
                                    # Below is necessary b/c sa.in_() uses `==` but None != None
                                    # But we only consider this if None is actually in the list of ignore values
                                    sa.column(column).is_(None)
                                    if None in ignore_values
                                    else False,
                                ),
                                1,
                            )
                        ],
                        else_=0,
                    )
                ).label("null_count"),
            ]
        ).select_from(self._table)
        count_results = dict(self.engine.execute(count_query).fetchone())
        element_count = int(count_results.get("element_count") or 0)
        null_count = int(count_results.get("null_count") or 0)
        return element_count - null_count

    def get_column_sum(self, column):
        return convert_to_json_serializable(
            self.engine.execute(
                sa.select([sa.func.sum(sa.column(column))]).select_from(self._table)
            ).scalar()
        )

    def get_column_max(self, column, parse_strings_as_datetimes=False):
        if parse_strings_as_datetimes:
            raise NotImplementedError
        return convert_to_json_serializable(
            self.engine.execute(
                sa.select([sa.func.max(sa.column(column))]).select_from(self._table)
            ).scalar()
        )

    def get_column_min(self, column, parse_strings_as_datetimes=False):
        if parse_strings_as_datetimes:
            raise NotImplementedError
        return convert_to_json_serializable(
            self.engine.execute(
                sa.select([sa.func.min(sa.column(column))]).select_from(self._table)
            ).scalar()
        )

    def get_column_value_counts(self, column, sort="value", collate=None):
        if sort not in ["value", "count", "none"]:
            raise ValueError("sort must be either 'value', 'count', or 'none'")

        query = (
            sa.select(
                [
                    sa.column(column).label("value"),
                    sa.func.count(sa.column(column)).label("count"),
                ]
            )
            .where(sa.column(column) != None)
            .group_by(sa.column(column))
        )
        if sort == "value":
            # NOTE: depending on the way the underlying database collates columns,
            # ordering can vary. postgresql collate "C" matches default sort
            # for python and most other systems, but is not universally supported,
            # so we use the default sort for the system, unless specifically overridden
            if collate is not None:
                query = query.order_by(sa.column(column).collate(collate))
            else:
                query = query.order_by(sa.column(column))
        elif sort == "count":
            query = query.order_by(sa.column("count").desc())
        results = self.engine.execute(query.select_from(self._table)).fetchall()
        series = pd.Series(
            [row[1] for row in results],
            index=pd.Index(data=[row[0] for row in results], name="value"),
            name="count",
        )
        return series

    def get_column_mean(self, column):
        # column * 1.0 needed for correct calculation of avg in MSSQL
        return convert_to_json_serializable(
            self.engine.execute(
                sa.select([sa.func.avg(sa.column(column) * 1.0)]).select_from(
                    self._table
                )
            ).scalar()
        )

    def get_column_unique_count(self, column):
        return convert_to_json_serializable(
            self.engine.execute(
                sa.select(
                    [sa.func.count(sa.func.distinct(sa.column(column)))]
                ).select_from(self._table)
            ).scalar()
        )

    def get_column_median(self, column):
        # AWS Athena and presto have an special function that can be used to retrieve the median
        if self.sql_engine_dialect.name.lower() == "awsathena":
            element_values = self.engine.execute(
                f"SELECT approx_percentile({column},  0.5) FROM {self._table}"
            )
            return convert_to_json_serializable(element_values.fetchone()[0])
        else:

            nonnull_count = self.get_column_nonnull_count(column)
            element_values = self.engine.execute(
                sa.select([sa.column(column)])
                .order_by(sa.column(column))
                .where(sa.column(column) != None)
                .offset(max(nonnull_count // 2 - 1, 0))
                .limit(2)
                .select_from(self._table)
            )

            column_values = list(element_values.fetchall())

            if len(column_values) == 0:
                column_median = None
            elif nonnull_count % 2 == 0:
                # An even number of column values: take the average of the two center values
                column_median = (
                    float(
                        column_values[0][0]
                        + column_values[1][0]  # left center value  # right center value
                    )
                    / 2.0
                )  # Average center values
            else:
                # An odd number of column values, we can just take the center value
                column_median = column_values[1][0]  # True center value

            return convert_to_json_serializable(column_median)

    def get_column_quantiles(
        self, column: str, quantiles: Iterable, allow_relative_error: bool = False
    ) -> list:
        if self.sql_engine_dialect.name.lower() == "mssql":
            return self._get_column_quantiles_mssql(column=column, quantiles=quantiles)
        elif self.sql_engine_dialect.name.lower() == "awsathena":
            return self._get_column_quantiles_awsathena(
                column=column, quantiles=quantiles
            )
        elif self.sql_engine_dialect.name.lower() == "bigquery":
            return self._get_column_quantiles_bigquery(
                column=column, quantiles=quantiles
            )
        elif self.sql_engine_dialect.name.lower() == "mysql":
            return self._get_column_quantiles_mysql(column=column, quantiles=quantiles)
        elif self.sql_engine_dialect.name.lower() == "snowflake":
            # NOTE: 20201216 - JPC - snowflake has a representation/precision limitation
            # in its percentile_disc implementation that causes an error when we do
            # not round. It is unclear to me *how* the call to round affects the behavior --
            # the binary representation should be identical before and after, and I do
            # not observe a type difference. However, the issue is replicable in the
            # snowflake console and directly observable in side-by-side comparisons with
            # and without the call to round()
            quantiles = [round(x, 10) for x in quantiles]
            return self._get_column_quantiles_generic_sqlalchemy(
                column=column,
                quantiles=quantiles,
                allow_relative_error=allow_relative_error,
            )
        else:
            return convert_to_json_serializable(
                self._get_column_quantiles_generic_sqlalchemy(
                    column=column,
                    quantiles=quantiles,
                    allow_relative_error=allow_relative_error,
                )
            )

    @classmethod
    def _treat_quantiles_exception(cls, pe):
        exception_message: str = "An SQL syntax Exception occurred."
        exception_traceback: str = traceback.format_exc()
        exception_message += (
            f'{type(pe).__name__}: "{str(pe)}".  Traceback: "{exception_traceback}".'
        )
        logger.error(exception_message)
        raise pe

    def _get_column_quantiles_mssql(self, column: str, quantiles: Iterable) -> list:
        # mssql requires over(), so we add an empty over() clause
        selects: List[WithinGroup] = [
            sa.func.percentile_disc(quantile)
            .within_group(sa.column(column).asc())
            .over()
            for quantile in quantiles
        ]
        quantiles_query: Select = sa.select(selects).select_from(self._table)

        try:
            quantiles_results: Row = self.engine.execute(quantiles_query).fetchone()
            return list(quantiles_results)
        except ProgrammingError as pe:
            self._treat_quantiles_exception(pe)

    def _get_column_quantiles_awsathena(self, column: str, quantiles: Iterable) -> list:
        import ast

        quantiles_list = list(quantiles)
        quantiles_query = (
            f"SELECT approx_percentile({column}, ARRAY{str(quantiles_list)}) as quantiles "
            f"from (SELECT {column} from {self._table})"
        )
        try:
            quantiles_results = self.engine.execute(quantiles_query).fetchone()[0]
            quantiles_results_list = ast.literal_eval(quantiles_results)
            return quantiles_results_list

        except ProgrammingError as pe:
            self._treat_quantiles_exception(pe)

    def _get_column_quantiles_bigquery(self, column: str, quantiles: Iterable) -> list:
        # BigQuery does not support "WITHIN", so we need a special case for it
        selects: List[WithinGroup] = [
            sa.func.percentile_disc(sa.column(column), quantile).over()
            for quantile in quantiles
        ]
        quantiles_query: Select = sa.select(selects).select_from(self._table)

        try:
            quantiles_results = self.engine.execute(quantiles_query).fetchone()
            return list(quantiles_results)
        except ProgrammingError as pe:
            self._treat_quantiles_exception(pe)

    def _get_column_quantiles_mysql(self, column: str, quantiles: Iterable) -> list:
        # MySQL does not support "percentile_disc", so we implement it as a compound query.
        # Please see https://stackoverflow.com/questions/19770026/calculate-percentile-value-using-mysql for reference.
        percent_rank_query: CTE = (
            sa.select(
                [
                    sa.column(column),
                    sa.cast(
                        sa.func.percent_rank().over(order_by=sa.column(column).asc()),
                        sa.dialects.mysql.DECIMAL(18, 15),
                    ).label("p"),
                ]
            )
            .order_by(sa.column("p").asc())
            .select_from(self._table)
            .cte("t")
        )

        selects: List[WithinGroup] = []
        for idx, quantile in enumerate(quantiles):
            # pymysql cannot handle conversion of numpy float64 to float; convert just in case
            if np.issubdtype(type(quantile), np.float_):
                quantile = float(quantile)
            quantile_column: Label = (
                sa.func.first_value(sa.column(column))
                .over(
                    order_by=sa.case(
                        [
                            (
                                percent_rank_query.c.p
                                <= sa.cast(quantile, sa.dialects.mysql.DECIMAL(18, 15)),
                                percent_rank_query.c.p,
                            )
                        ],
                        else_=None,
                    ).desc()
                )
                .label(f"q_{idx}")
            )
            selects.append(quantile_column)
        quantiles_query: Select = (
            sa.select(selects).distinct().order_by(percent_rank_query.c.p.desc())
        )

        try:
            quantiles_results: Row = self.engine.execute(quantiles_query).fetchone()
            return list(quantiles_results)
        except ProgrammingError as pe:
            self._treat_quantiles_exception(pe)

    # Support for computing the quantiles column for PostGreSQL and Redshift is included in the same method as that for
    # the generic sqlalchemy compatible DBMS engine, because users often use the postgresql driver to connect to Redshift
    # The key functional difference is that Redshift does not support the aggregate function
    # "percentile_disc", but does support the approximate percentile_disc or percentile_cont function version instead.```
    def _get_column_quantiles_generic_sqlalchemy(
        self, column: str, quantiles: Iterable, allow_relative_error: bool
    ) -> list:
        selects: List[WithinGroup] = [
            sa.func.percentile_disc(quantile).within_group(sa.column(column).asc())
            for quantile in quantiles
        ]
        quantiles_query: Select = sa.select(selects).select_from(self._table)

        try:
            quantiles_results: Row = self.engine.execute(quantiles_query).fetchone()
            return list(quantiles_results)
        except ProgrammingError:
            # ProgrammingError: (psycopg2.errors.SyntaxError) Aggregate function "percentile_disc" is not supported;
            # use approximate percentile_disc or percentile_cont instead.
            if self.attempt_allowing_relative_error():
                # Redshift does not have a percentile_disc method, but does support an approximate version.
                sql_approx: str = get_approximate_percentile_disc_sql(
                    selects=selects, sql_engine_dialect=self.sql_engine_dialect
                )
                selects_approx: List[TextClause] = [sa.text(sql_approx)]
                quantiles_query_approx: Select = sa.select(selects_approx).select_from(
                    self._table
                )
                if allow_relative_error:
                    try:
                        quantiles_results: Row = self.engine.execute(
                            quantiles_query_approx
                        ).fetchone()
                        return list(quantiles_results)
                    except ProgrammingError as pe:
                        self._treat_quantiles_exception(pe)
                else:
                    raise ValueError(
                        f'The SQL engine dialect "{str(self.sql_engine_dialect)}" does not support computing quantiles '
                        "without approximation error; set allow_relative_error to True to allow approximate quantiles."
                    )
            else:
                raise ValueError(
                    f'The SQL engine dialect "{str(self.sql_engine_dialect)}" does not support computing quantiles with '
                    "approximation error; set allow_relative_error to False to disable approximate quantiles."
                )

    def get_column_stdev(self, column):
        if self.sql_engine_dialect.name.lower() == "mssql":
            # Note: "stdev_samp" is not a recognized built-in function name (but "stdev" does exist for "mssql").
            # This function is used to compute statistical standard deviation from sample data (per the reference in
            # https://sqlserverrider.wordpress.com/2013/03/06/standard-deviation-functions-stdev-and-stdevp-sql-server).
            res = self.engine.execute(
                sa.select([sa.func.stdev(sa.column(column))])
                .select_from(self._table)
                .where(sa.column(column) is not None)
            ).fetchone()
        else:
            res = self.engine.execute(
                sa.select([sa.func.stddev_samp(sa.column(column))])
                .select_from(self._table)
                .where(sa.column(column) is not None)
            ).fetchone()
        return float(res[0])

    def get_column_hist(self, column, bins):
        """return a list of counts corresponding to bins

        Args:
            column: the name of the column for which to get the histogram
            bins: tuple of bin edges for which to get histogram values; *must* be tuple to support caching
        """
        case_conditions = []
        idx = 0
        bins = list(bins)

        # If we have an infinite lower bound, don't express that in sql
        if (
            bins[0]
            == get_sql_dialect_floating_point_infinity_value(
                schema="api_np", negative=True
            )
        ) or (
            bins[0]
            == get_sql_dialect_floating_point_infinity_value(
                schema="api_cast", negative=True
            )
        ):
            case_conditions.append(
                sa.func.sum(
                    sa.case([(sa.column(column) < bins[idx + 1], 1)], else_=0)
                ).label("bin_" + str(idx))
            )
            idx += 1

        for idx in range(idx, len(bins) - 2):
            case_conditions.append(
                sa.func.sum(
                    sa.case(
                        [
                            (
                                sa.and_(
                                    sa.column(column) >= bins[idx],
                                    sa.column(column) < bins[idx + 1],
                                ),
                                1,
                            )
                        ],
                        else_=0,
                    )
                ).label("bin_" + str(idx))
            )

        if (
            bins[-1]
            == get_sql_dialect_floating_point_infinity_value(
                schema="api_np", negative=False
            )
        ) or (
            bins[-1]
            == get_sql_dialect_floating_point_infinity_value(
                schema="api_cast", negative=False
            )
        ):
            case_conditions.append(
                sa.func.sum(
                    sa.case([(sa.column(column) >= bins[-2], 1)], else_=0)
                ).label("bin_" + str(len(bins) - 1))
            )
        else:
            case_conditions.append(
                sa.func.sum(
                    sa.case(
                        [
                            (
                                sa.and_(
                                    sa.column(column) >= bins[-2],
                                    sa.column(column) <= bins[-1],
                                ),
                                1,
                            )
                        ],
                        else_=0,
                    )
                ).label("bin_" + str(len(bins) - 1))
            )

        query = (
            sa.select(case_conditions)
            .where(
                sa.column(column) != None,
            )
            .select_from(self._table)
        )

        # Run the data through convert_to_json_serializable to ensure we do not have Decimal types
        hist = convert_to_json_serializable(list(self.engine.execute(query).fetchone()))
        return hist

    def get_column_count_in_range(
        self, column, min_val=None, max_val=None, strict_min=False, strict_max=True
    ):
        if min_val is None and max_val is None:
            raise ValueError("Must specify either min or max value")
        if min_val is not None and max_val is not None and min_val > max_val:
            raise ValueError("Min value must be <= to max value")

        if (
            min_val
            == get_sql_dialect_floating_point_infinity_value(
                schema="api_np", negative=True
            )
        ) or (
            min_val
            == get_sql_dialect_floating_point_infinity_value(
                schema="api_cast", negative=True
            )
        ):
            min_val = get_sql_dialect_floating_point_infinity_value(
                schema=self.sql_engine_dialect.name.lower(), negative=True
            )

        if (
            min_val
            == get_sql_dialect_floating_point_infinity_value(
                schema="api_np", negative=False
            )
        ) or (
            min_val
            == get_sql_dialect_floating_point_infinity_value(
                schema="api_cast", negative=False
            )
        ):
            min_val = get_sql_dialect_floating_point_infinity_value(
                schema=self.sql_engine_dialect.name.lower(), negative=False
            )

        if (
            max_val
            == get_sql_dialect_floating_point_infinity_value(
                schema="api_np", negative=True
            )
        ) or (
            max_val
            == get_sql_dialect_floating_point_infinity_value(
                schema="api_cast", negative=True
            )
        ):
            max_val = get_sql_dialect_floating_point_infinity_value(
                schema=self.sql_engine_dialect.name.lower(), negative=True
            )

        if (
            max_val
            == get_sql_dialect_floating_point_infinity_value(
                schema="api_np", negative=False
            )
        ) or (
            max_val
            == get_sql_dialect_floating_point_infinity_value(
                schema="api_cast", negative=False
            )
        ):
            max_val = get_sql_dialect_floating_point_infinity_value(
                schema=self.sql_engine_dialect.name.lower(), negative=False
            )

        min_condition = None
        max_condition = None
        if min_val is not None:
            if strict_min:
                min_condition = sa.column(column) > min_val
            else:
                min_condition = sa.column(column) >= min_val
        if max_val is not None:
            if strict_max:
                max_condition = sa.column(column) < max_val
            else:
                max_condition = sa.column(column) <= max_val

        if min_condition is not None and max_condition is not None:
            condition = sa.and_(min_condition, max_condition)
        elif min_condition is not None:
            condition = min_condition
        else:
            condition = max_condition

        query = (
            sa.select([sa.func.count(sa.column(column))])
            .where(sa.and_(sa.column(column) != None, condition))
            .select_from(self._table)
        )

        return convert_to_json_serializable(self.engine.execute(query).scalar())

    def create_temporary_table(self, table_name, custom_sql, schema_name=None):
        """
        Create Temporary table based on sql query. This will be used as a basis for executing expectations.
        WARNING: this feature is new in v0.4.
        It hasn't been tested in all SQL dialects, and may change based on community feedback.
        :param custom_sql:
        """

        ###
        # NOTE: 20200310 - The update to support snowflake transient table creation revealed several
        # import cases that are not fully handled.
        # The snowflake-related change updated behavior to allow both custom_sql and schema to be specified. But
        # the underlying incomplete handling of schema remains.
        #
        # Several cases we need to consider:
        #
        # 1. Distributed backends (e.g. Snowflake and BigQuery) often use a `<database>.<schema>.<table>`
        # syntax, but currently we are biased towards only allowing schema.table
        #
        # 2. In the wild, we see people using several ways to declare the schema they want to use:
        # a. In the connection string, the original RFC only specifies database, but schema is supported by some
        # backends (Snowflake) as a query parameter.
        # b. As a default for a user (the equivalent of USE SCHEMA being provided at the beginning of a session)
        # c. As part of individual queries.
        #
        # 3. We currently don't make it possible to select from a table in one query, but create a temporary table in
        # another schema, except for with BigQuery and (now) snowflake, where you can specify the table name (and
        # potentially triple of database, schema, table) in the batch_kwargs.
        #
        # The SqlAlchemyDataset interface essentially predates the batch_kwargs concept and so part of what's going
        # on, I think, is a mismatch between those. I think we should rename custom_sql -> "temp_table_query" or
        # similar, for example.
        ###

        engine_dialect = self.sql_engine_dialect.name.lower()
        # handle cases where dialect.name.lower() returns a byte string (e.g. databricks)
        if isinstance(engine_dialect, bytes):
            engine_dialect = str(engine_dialect, "utf-8")

        if engine_dialect == "bigquery":
            stmt = "CREATE OR REPLACE VIEW `{table_name}` AS {custom_sql}".format(
                table_name=table_name, custom_sql=custom_sql
            )
        elif engine_dialect == "databricks":
            stmt = "CREATE OR REPLACE VIEW `{table_name}` AS {custom_sql}".format(
                table_name=table_name, custom_sql=custom_sql
            )
        elif engine_dialect == "dremio":
            stmt = "CREATE OR REPLACE VDS {table_name} AS {custom_sql}".format(
                table_name=table_name, custom_sql=custom_sql
            )
        elif engine_dialect == "snowflake":
            table_type = "TEMPORARY" if self.generated_table_name else "TRANSIENT"

            logger.info("Creating temporary table %s" % table_name)
            if schema_name is not None:
                table_name = schema_name + "." + table_name
            stmt = "CREATE OR REPLACE {table_type} TABLE {table_name} AS {custom_sql}".format(
                table_type=table_type, table_name=table_name, custom_sql=custom_sql
            )
        elif self.sql_engine_dialect.name == "mysql":
            # Note: We can keep the "MySQL" clause separate for clarity, even though it is the same as the generic case.
            stmt = "CREATE TEMPORARY TABLE {table_name} AS {custom_sql}".format(
                table_name=table_name, custom_sql=custom_sql
            )
        elif self.sql_engine_dialect.name == "mssql":
            # Insert "into #{table_name}" in the custom sql query right before the "from" clause
            # Split is case sensitive so detect case.
            # Note: transforming custom_sql to uppercase/lowercase has uninteded consequences (i.e., changing column names), so this is not an option!
            if "from" in custom_sql:
                strsep = "from"
            else:
                strsep = "FROM"
            custom_sqlmod = custom_sql.split(strsep, maxsplit=1)
            stmt = (
                custom_sqlmod[0] + "into {table_name} from" + custom_sqlmod[1]
            ).format(table_name=table_name)
        elif engine_dialect == "awsathena":
            stmt = "CREATE TABLE {table_name} AS {custom_sql}".format(
                table_name=table_name, custom_sql=custom_sql
            )
        elif engine_dialect == "oracle":
            # oracle 18c introduced PRIVATE temp tables which are transient objects
            stmt_1 = "CREATE PRIVATE TEMPORARY TABLE {table_name} ON COMMIT PRESERVE DEFINITION AS {custom_sql}".format(
                table_name=table_name, custom_sql=custom_sql
            )
            # prior to oracle 18c only GLOBAL temp tables existed and only the data is transient
            # this means an empty table will persist after the db session
            stmt_2 = "CREATE GLOBAL TEMPORARY TABLE {table_name} ON COMMIT PRESERVE ROWS AS {custom_sql}".format(
                table_name=table_name, custom_sql=custom_sql
            )
        elif engine_dialect == "teradatasql":
            stmt = 'CREATE VOLATILE TABLE "{table_name}" AS ({custom_sql}) WITH DATA NO PRIMARY INDEX ON COMMIT PRESERVE ROWS'.format(
                table_name=table_name, custom_sql=custom_sql
            )
        else:
            stmt = 'CREATE TEMPORARY TABLE "{table_name}" AS {custom_sql}'.format(
                table_name=table_name, custom_sql=custom_sql
            )

        if engine_dialect == "oracle":
            try:
                self.engine.execute(stmt_1)
            except DatabaseError:
                self.engine.execute(stmt_2)
        else:
            self.engine.execute(stmt)

    def column_reflection_fallback(self):
        """If we can't reflect the table, use a query to at least get column names."""
        col_info_dict_list: List[Dict]
        if self.sql_engine_dialect.name.lower() == "mssql":
            type_module = self._get_dialect_type_module()
            # Get column names and types from the database
            # StackOverflow to the rescue: https://stackoverflow.com/a/38634368
            col_info_query: TextClause = sa.text(
                f"""
SELECT
    cols.NAME, ty.NAME
FROM
    tempdb.sys.columns AS cols
JOIN
    sys.types AS ty
ON
    cols.user_type_id = ty.user_type_id
WHERE
    object_id = OBJECT_ID('tempdb..{self._table}')
                """
            )
            col_info_tuples_list = self.engine.execute(col_info_query).fetchall()
            col_info_dict_list = [
                {"name": col_name, "type": getattr(type_module, col_type.upper())()}
                for col_name, col_type in col_info_tuples_list
            ]
        else:
            query: Select = sa.select([sa.text("*")]).select_from(self._table).limit(1)
            col_names: list = self.engine.execute(query).keys()
            col_info_dict_list = [{"name": col_name} for col_name in col_names]
        return col_info_dict_list

    ###
    ###
    ###
    #
    # Table Expectation Implementations
    #
    ###
    ###
    ###

    # noinspection PyUnusedLocal
    @DocInherit
    @MetaSqlAlchemyDataset.expectation(["other_table_name"])
    def expect_table_row_count_to_equal_other_table(
        self,
        other_table_name,
        result_format=None,
        include_config=True,
        catch_exceptions=None,
        meta=None,
    ):
        """Expect the number of rows in this table to equal the number of rows in a different table.

        expect_table_row_count_to_equal is a :func:`expectation \
        <great_expectations.data_asset.data_asset.DataAsset.expectation>`, not a
        ``column_map_expectation`` or ``column_aggregate_expectation``.

        Args:
            other_table_name (str): \
                The name of the other table to which to compare.

        Other Parameters:
            result_format (string or None): \
                Which output mode to use: `BOOLEAN_ONLY`, `BASIC`, `COMPLETE`, or `SUMMARY`.
                For more detail, see :ref:`result_format <result_format>`.
            include_config (boolean): \
                If True, then include the expectation config as part of the result object. \
                For more detail, see :ref:`include_config`.
            catch_exceptions (boolean or None): \
                If True, then catch exceptions and include them as part of the result object. \
                For more detail, see :ref:`catch_exceptions`.
            meta (dict or None): \
                A JSON-serializable dictionary (nesting allowed) that will be included in the output without \
                modification. For more detail, see :ref:`meta`.

        Returns:
           An ExpectationSuiteValidationResult

            Exact fields vary depending on the values passed to :ref:`result_format <result_format>` and
            :ref:`include_config`, :ref:`catch_exceptions`, and :ref:`meta`.

        See Also:
            expect_table_row_count_to_be_between
        """
        row_count = self.get_row_count()
        other_table_row_count = self.get_row_count(table_name=other_table_name)

        return {
            "success": row_count == other_table_row_count,
            "result": {
                "observed_value": {
                    "self": row_count,
                    "other": other_table_row_count,
                }
            },
        }

    ###
    ###
    ###
    #
    # Compound Column Expectation Implementations
    #
    ###
    ###
    ###

    @DocInherit
    @MetaSqlAlchemyDataset.expectation(["column_list", "ignore_row_if"])
    def expect_compound_columns_to_be_unique(
        self,
        column_list,
        ignore_row_if="all_values_are_missing",
        result_format=None,
        row_condition=None,
        condition_parser=None,
        include_config=True,
        catch_exceptions=None,
        meta=None,
    ):
        columns = [
            sa.column(col["name"]) for col in self.columns if col["name"] in column_list
        ]
        query = (
            sa.select([sa.func.count()])
            .group_by(*columns)
            .having(sa.func.count() > 1)
            .select_from(self._table)
        )

        if ignore_row_if == "all_values_are_missing":
            query = query.where(sa.and_(*(col != None for col in columns)))
        elif ignore_row_if == "any_value_is_missing":
            query = query.where(sa.or_(*(col != None for col in columns)))
        elif ignore_row_if == "never":
            pass
        else:
            raise ValueError(
                "ignore_row_if was set to an unexpected value: %s" % ignore_row_if
            )

        unexpected_count = self.engine.execute(query).fetchone()

        if unexpected_count is None:
            # This can happen when the condition filters out all rows
            unexpected_count = 0
        else:
            unexpected_count = unexpected_count[0]

        total_count_query = sa.select([sa.func.count()]).select_from(self._table)
        total_count = self.engine.execute(total_count_query).fetchone()[0]

        if total_count > 0:
            unexpected_percent = 100.0 * unexpected_count / total_count
        else:
            # If no rows, then zero percent are unexpected.
            unexpected_percent = 0

        return {
            "success": unexpected_count == 0,
            "result": {"unexpected_percent": unexpected_percent},
        }

    ###
    ###
    ###
    #
    # Column Map Expectation Implementations
    #
    ###
    ###
    ###

    @DocInherit
    @MetaSqlAlchemyDataset.column_map_expectation
    def expect_column_values_to_be_null(
        self,
        column,
        mostly=None,
        result_format=None,
        include_config=True,
        catch_exceptions=None,
        meta=None,
    ):
        return sa.column(column) == None

    @DocInherit
    @MetaSqlAlchemyDataset.column_map_expectation
    def expect_column_values_to_not_be_null(
        self,
        column,
        mostly=None,
        result_format=None,
        include_config=True,
        catch_exceptions=None,
        meta=None,
    ):

        return sa.column(column) != None

    def _get_dialect_type_module(self):
        if self.dialect is None:
            logger.warning(
                "No sqlalchemy dialect found; relying in top-level sqlalchemy types."
            )
            return sa
        try:
            # Redshift does not (yet) export types to top level; only recognize base SA types
            if isinstance(
                self.sql_engine_dialect, sqlalchemy_redshift.dialect.RedshiftDialect
            ):
                return self.dialect.sa
        except (TypeError, AttributeError):
            pass

        # Bigquery works with newer versions, but use a patch if we had to define bigquery_types_tuple
        try:
            if (
                isinstance(
                    self.sql_engine_dialect,
                    pybigquery.sqlalchemy_bigquery.BigQueryDialect,
                )
                and bigquery_types_tuple is not None
            ):
                return bigquery_types_tuple
        except (TypeError, AttributeError):
            pass

        # Teradata types module
        try:
            if (
                isinstance(
                    self.sql_engine_dialect,
                    teradatasqlalchemy.dialect.TeradataDialect,
                )
                and teradatatypes is not None
            ):
                return teradatatypes
        except (TypeError, AttributeError):
            pass

        return self.dialect

    @DocInherit
    @DataAsset.expectation(["column", "type_", "mostly"])
    def expect_column_values_to_be_of_type(
        self,
        column,
        type_,
        mostly=None,
        result_format=None,
        include_config=True,
        catch_exceptions=None,
        meta=None,
    ):
        if mostly is not None:
            raise ValueError(
                "SqlAlchemyDataset does not support column map semantics for column types"
            )

        try:
            col_data = [col for col in self.columns if col["name"] == column][0]
            col_type = type(col_data["type"])
        except IndexError:
            raise ValueError("Unrecognized column: %s" % column)
        except KeyError:
            raise ValueError("No database type data available for column: %s" % column)

        try:
            # Our goal is to be as explicit as possible. We will match the dialect
            # if that is possible. If there is no dialect available, we *will*
            # match against a top-level SqlAlchemy type if that's possible.
            #
            # This is intended to be a conservative approach.
            #
            # In particular, we *exclude* types that would be valid under an ORM
            # such as "float" for postgresql with this approach

            if type_ is None:
                # vacuously true
                success = True
            else:
                type_module = self._get_dialect_type_module()
                potential_type = getattr(type_module, type_)
                # In the case of the PyAthena dialect we need to verify that
                # the type returned is indeed a type and not an instance.
                if not inspect.isclass(potential_type):
                    real_type = type(potential_type)
                else:
                    real_type = potential_type
                success = issubclass(col_type, real_type)

            return {"success": success, "result": {"observed_value": col_type.__name__}}

        except AttributeError:
            raise ValueError("Type not recognized by current driver: %s" % type_)

    @DocInherit
    @DataAsset.expectation(["column", "type_list", "mostly"])
    def expect_column_values_to_be_in_type_list(
        self,
        column,
        type_list,
        mostly=None,
        result_format=None,
        include_config=True,
        catch_exceptions=None,
        meta=None,
    ):
        if mostly is not None:
            raise ValueError(
                "SqlAlchemyDataset does not support column map semantics for column types"
            )

        try:
            col_data = [col for col in self.columns if col["name"] == column][0]
            col_type = type(col_data["type"])
        except IndexError:
            raise ValueError("Unrecognized column: %s" % column)
        except KeyError:
            raise ValueError("No database type data available for column: %s" % column)

        # Our goal is to be as explicit as possible. We will match the dialect
        # if that is possible. If there is no dialect available, we *will*
        # match against a top-level SqlAlchemy type.
        #
        # This is intended to be a conservative approach.
        #
        # In particular, we *exclude* types that would be valid under an ORM
        # such as "float" for postgresql with this approach

        if type_list is None:
            success = True
        else:
            types = []
            type_module = self._get_dialect_type_module()
            for type_ in type_list:
                try:
                    potential_type = getattr(type_module, type_)
                    # In the case of the PyAthena dialect we need to verify that
                    # the type returned is indeed a type and not an instance.
                    if not inspect.isclass(potential_type):
                        type_class = type(potential_type)
                    else:
                        type_class = potential_type
                    types.append(type_class)
                except AttributeError:
                    logger.debug("Unrecognized type: %s" % type_)
            if len(types) == 0:
                logger.warning(
                    "No recognized sqlalchemy types in type_list for current dialect."
                )
            types = tuple(types)
            success = issubclass(col_type, types)

        return {"success": success, "result": {"observed_value": col_type.__name__}}

    @DocInherit
    @MetaSqlAlchemyDataset.column_map_expectation
    def expect_column_values_to_be_in_set(
        self,
        column,
        value_set,
        mostly=None,
        parse_strings_as_datetimes=None,
        result_format=None,
        include_config=True,
        catch_exceptions=None,
        meta=None,
    ):
        if value_set is None:
            # vacuously true
            return True

        if parse_strings_as_datetimes:
            parsed_value_set = self._parse_value_set(value_set)
        else:
            parsed_value_set = value_set
        return sa.column(column).in_(tuple(parsed_value_set))

    @DocInherit
    @MetaSqlAlchemyDataset.column_map_expectation
    def expect_column_values_to_not_be_in_set(
        self,
        column,
        value_set,
        mostly=None,
        parse_strings_as_datetimes=None,
        result_format=None,
        include_config=True,
        catch_exceptions=None,
        meta=None,
    ):
        if parse_strings_as_datetimes:
            parsed_value_set = self._parse_value_set(value_set)
        else:
            parsed_value_set = value_set
        return sa.column(column).notin_(tuple(parsed_value_set))

    @DocInherit
    @MetaSqlAlchemyDataset.column_map_expectation
    def expect_column_values_to_be_between(
        self,
        column,
        min_value=None,
        max_value=None,
        strict_min=False,
        strict_max=False,
        allow_cross_type_comparisons=None,
        parse_strings_as_datetimes=None,
        output_strftime_format=None,
        mostly=None,
        result_format=None,
        include_config=True,
        catch_exceptions=None,
        meta=None,
    ):
        if parse_strings_as_datetimes:
            if min_value:
                min_value = parse(min_value)

            if max_value:
                max_value = parse(max_value)

        if min_value is not None and max_value is not None and min_value > max_value:
            raise ValueError("min_value cannot be greater than max_value")

        if min_value is None and max_value is None:
            raise ValueError("min_value and max_value cannot both be None")

        if min_value is None:
            if strict_max:
                return sa.column(column) < max_value
            else:
                return sa.column(column) <= max_value

        elif max_value is None:
            if strict_min:
                return sa.column(column) > min_value
            else:
                return sa.column(column) >= min_value

        else:
            if strict_min and strict_max:
                return sa.and_(
                    sa.column(column) > min_value, sa.column(column) < max_value
                )
            elif strict_min:
                return sa.and_(
                    sa.column(column) > min_value, sa.column(column) <= max_value
                )
            elif strict_max:
                return sa.and_(
                    sa.column(column) >= min_value, sa.column(column) < max_value
                )
            else:
                return sa.and_(
                    sa.column(column) >= min_value, sa.column(column) <= max_value
                )

    @DocInherit
    @MetaSqlAlchemyDataset.column_map_expectation
    def expect_column_value_lengths_to_equal(
        self,
        column,
        value,
        mostly=None,
        result_format=None,
        include_config=True,
        catch_exceptions=None,
        meta=None,
    ):
        return sa.func.length(sa.column(column)) == value

    @DocInherit
    @MetaSqlAlchemyDataset.column_map_expectation
    def expect_column_value_lengths_to_be_between(
        self,
        column,
        min_value=None,
        max_value=None,
        mostly=None,
        result_format=None,
        include_config=True,
        catch_exceptions=None,
        meta=None,
    ):

        if min_value is None and max_value is None:
            raise ValueError("min_value and max_value cannot both be None")

        # Assert that min_value and max_value are integers
        try:
            if min_value is not None and not float(min_value).is_integer():
                raise ValueError("min_value and max_value must be integers")

            if max_value is not None and not float(max_value).is_integer():
                raise ValueError("min_value and max_value must be integers")

        except ValueError:
            raise ValueError("min_value and max_value must be integers")

        if min_value is not None and max_value is not None:
            return sa.and_(
                sa.func.length(sa.column(column)) >= min_value,
                sa.func.length(sa.column(column)) <= max_value,
            )

        elif min_value is None and max_value is not None:
            return sa.func.length(sa.column(column)) <= max_value

        elif min_value is not None and max_value is None:
            return sa.func.length(sa.column(column)) >= min_value

    @MetaSqlAlchemyDataset.column_map_expectation
    def expect_column_values_to_be_unique(
        self,
        column,
        mostly=None,
        result_format=None,
        include_config=True,
        catch_exceptions=None,
        meta=None,
    ):
        # Duplicates are found by filtering a group by query
        dup_query = (
            sa.select([sa.column(column)])
            .select_from(self._table)
            .group_by(sa.column(column))
            .having(sa.func.count(sa.column(column)) > 1)
        )

        # Will - 20210126
        # This is a special case that needs to be handled for mysql, where you cannot refer to a temp_table
        # more than once in the same query. So instead of passing dup_query as-is, a second temp_table is created with
        # just the column we will be performing the expectation on, and the query is performed against it.
        if self.sql_engine_dialect.name.lower() == "mysql":
            temp_table_name = generate_temporary_table_name()
            temp_table_stmt = "CREATE TEMPORARY TABLE {new_temp_table} AS SELECT tmp.{column_name} FROM {source_table} tmp".format(
                new_temp_table=temp_table_name,
                source_table=self._table,
                column_name=column,
            )
            self.engine.execute(temp_table_stmt)
            dup_query = (
                sa.select([sa.column(column)])
                .select_from(sa.text(temp_table_name))
                .group_by(sa.column(column))
                .having(sa.func.count(sa.column(column)) > 1)
            )
        return sa.column(column).notin_(dup_query)

    def _get_dialect_regex_expression(self, column, regex, positive=True):
        try:
            # postgres
            if isinstance(self.sql_engine_dialect, sa.dialects.postgresql.dialect):
                if positive:
                    return BinaryExpression(
                        sa.column(column), literal(regex), custom_op("~")
                    )
                else:
                    return BinaryExpression(
                        sa.column(column), literal(regex), custom_op("!~")
                    )
        except AttributeError:
            pass

        try:
            # redshift
            if isinstance(
                self.sql_engine_dialect, sqlalchemy_redshift.dialect.RedshiftDialect
            ):
                if positive:
                    return BinaryExpression(
                        sa.column(column), literal(regex), custom_op("~")
                    )
                else:
                    return BinaryExpression(
                        sa.column(column), literal(regex), custom_op("!~")
                    )
        except (
            AttributeError,
            TypeError,
        ):  # TypeError can occur if the driver was not installed and so is None
            pass

        try:
            # MySQL
            if isinstance(self.sql_engine_dialect, sa.dialects.mysql.dialect):
                if positive:
                    return BinaryExpression(
                        sa.column(column), literal(regex), custom_op("REGEXP")
                    )
                else:
                    return BinaryExpression(
                        sa.column(column), literal(regex), custom_op("NOT REGEXP")
                    )
        except AttributeError:
            pass

        try:
            # Snowflake
            if isinstance(
                self.sql_engine_dialect,
                snowflake.sqlalchemy.snowdialect.SnowflakeDialect,
            ):
                if positive:
                    return BinaryExpression(
                        sa.column(column), literal(regex), custom_op("RLIKE")
                    )
                else:
                    return BinaryExpression(
                        sa.column(column), literal(regex), custom_op("NOT RLIKE")
                    )
        except (
            AttributeError,
            TypeError,
        ):  # TypeError can occur if the driver was not installed and so is None
            pass

        try:
            # Bigquery
            if isinstance(
                self.sql_engine_dialect, pybigquery.sqlalchemy_bigquery.BigQueryDialect
            ):
                if positive:
                    return sa.func.REGEXP_CONTAINS(sa.column(column), literal(regex))
                else:
                    return sa.not_(
                        sa.func.REGEXP_CONTAINS(sa.column(column), literal(regex))
                    )
        except (
            AttributeError,
            TypeError,
        ):  # TypeError can occur if the driver was not installed and so is None
            pass

        try:
<<<<<<< HEAD
            # Dremio
            if isinstance(self.sql_engine_dialect, sqlalchemy_dremio.pyodbc.dialect):
                if positive:
                    return sa.func.REGEXP_MATCHES(sa.column(column), literal(regex))
                else:
                    return sa.not_(
                        sa.func.REGEXP_MATCHES(sa.column(column), literal(regex))
                    )
        except (
            AttributeError,
            TypeError,
        ):  # TypeError can occur if the driver was not installed and so is None
=======
            # Teradata
            if isinstance(
                self.sql_engine_dialect, teradatasqlalchemy.dialect.TeradataDialect
            ):
                if positive:
                    return (
                        sa.func.REGEXP_SIMILAR(
                            sa.column(column), literal(regex), literal("i")
                        )
                        == 1
                    )
                else:
                    return (
                        sa.func.REGEXP_SIMILAR(
                            sa.column(column), literal(regex), literal("i")
                        )
                        == 0
                    )
        except (AttributeError, TypeError):
>>>>>>> 8c97efea
            pass

        return None

    @MetaSqlAlchemyDataset.column_map_expectation
    def expect_column_values_to_match_regex(
        self,
        column,
        regex,
        mostly=None,
        result_format=None,
        include_config=True,
        catch_exceptions=None,
        meta=None,
    ):
        regex_expression = self._get_dialect_regex_expression(column, regex)
        if regex_expression is None:
            logger.warning(
                "Regex is not supported for dialect %s" % str(self.sql_engine_dialect)
            )
            raise NotImplementedError

        return regex_expression

    @MetaSqlAlchemyDataset.column_map_expectation
    def expect_column_values_to_not_match_regex(
        self,
        column,
        regex,
        mostly=None,
        result_format=None,
        include_config=True,
        catch_exceptions=None,
        meta=None,
    ):
        regex_expression = self._get_dialect_regex_expression(
            column, regex, positive=False
        )
        if regex_expression is None:
            logger.warning(
                "Regex is not supported for dialect %s" % str(self.sql_engine_dialect)
            )
            raise NotImplementedError

        return regex_expression

    @MetaSqlAlchemyDataset.column_map_expectation
    def expect_column_values_to_match_regex_list(
        self,
        column,
        regex_list,
        match_on="any",
        mostly=None,
        result_format=None,
        include_config=True,
        catch_exceptions=None,
        meta=None,
    ):

        if match_on not in ["any", "all"]:
            raise ValueError("match_on must be any or all")

        if len(regex_list) == 0:
            raise ValueError("At least one regex must be supplied in the regex_list.")

        regex_expression = self._get_dialect_regex_expression(column, regex_list[0])
        if regex_expression is None:
            logger.warning(
                "Regex is not supported for dialect %s" % str(self.sql_engine_dialect)
            )
            raise NotImplementedError

        if match_on == "any":
            condition = sa.or_(
                *(
                    self._get_dialect_regex_expression(column, regex)
                    for regex in regex_list
                )
            )
        else:
            condition = sa.and_(
                *(
                    self._get_dialect_regex_expression(column, regex)
                    for regex in regex_list
                )
            )
        return condition

    @MetaSqlAlchemyDataset.column_map_expectation
    def expect_column_values_to_not_match_regex_list(
        self,
        column,
        regex_list,
        mostly=None,
        result_format=None,
        include_config=True,
        catch_exceptions=None,
        meta=None,
    ):
        if len(regex_list) == 0:
            raise ValueError("At least one regex must be supplied in the regex_list.")

        regex_expression = self._get_dialect_regex_expression(
            column, regex_list[0], positive=False
        )
        if regex_expression is None:
            logger.warning(
                "Regex is not supported for dialect %s" % str(self.sql_engine_dialect)
            )
            raise NotImplementedError

        return sa.and_(
            *(
                self._get_dialect_regex_expression(column, regex, positive=False)
                for regex in regex_list
            )
        )

    def _get_dialect_like_pattern_expression(self, column, like_pattern, positive=True):
        dialect_supported: bool = False

        try:
            # Bigquery
            if hasattr(self.sql_engine_dialect, "BigQueryDialect"):
                dialect_supported = True
        except (
            AttributeError,
            TypeError,
        ):  # TypeError can occur if the driver was not installed and so is None
            logger.debug(
                "Unable to load BigQueryDialect dialect while running _get_dialect_like_pattern_expression",
                exc_info=True,
            )
            pass

        if isinstance(
            self.sql_engine_dialect,
            (
                sa.dialects.sqlite.dialect,
                sa.dialects.postgresql.dialect,
                sa.dialects.mysql.dialect,
                sa.dialects.mssql.dialect,
            ),
        ):
            dialect_supported = True

        try:
            if isinstance(
                self.sql_engine_dialect, sqlalchemy_redshift.dialect.RedshiftDialect
            ):
                dialect_supported = True
        except (AttributeError, TypeError):
            pass

        try:
            if isinstance(
                self.sql_engine_dialect, teradatasqlalchemy.dialect.TeradataDialect
            ):
                dialect_supported = True
        except (AttributeError, TypeError):
            pass

        if dialect_supported:
            try:
                if positive:
                    return sa.column(column).like(literal(like_pattern))
                else:
                    return sa.not_(sa.column(column).like(literal(like_pattern)))
            except AttributeError:
                pass

        return None

    @MetaSqlAlchemyDataset.column_map_expectation
    def expect_column_values_to_match_like_pattern(
        self,
        column,
        like_pattern,
        mostly=None,
        result_format=None,
        include_config=True,
        catch_exceptions=None,
        meta=None,
    ):
        like_pattern_expression = self._get_dialect_like_pattern_expression(
            column, like_pattern
        )
        if like_pattern_expression is None:
            logger.warning(
                "Like patterns are not supported for dialect %s"
                % str(self.sql_engine_dialect)
            )
            raise NotImplementedError

        return like_pattern_expression

    @MetaSqlAlchemyDataset.column_map_expectation
    def expect_column_values_to_not_match_like_pattern(
        self,
        column,
        like_pattern,
        mostly=None,
        result_format=None,
        include_config=True,
        catch_exceptions=None,
        meta=None,
    ):
        like_pattern_expression = self._get_dialect_like_pattern_expression(
            column, like_pattern, positive=False
        )
        if like_pattern_expression is None:
            logger.warning(
                "Like patterns are not supported for dialect %s"
                % str(self.sql_engine_dialect)
            )
            raise NotImplementedError

        return like_pattern_expression

    @MetaSqlAlchemyDataset.column_map_expectation
    def expect_column_values_to_match_like_pattern_list(
        self,
        column,
        like_pattern_list,
        match_on="any",
        mostly=None,
        result_format=None,
        include_config=True,
        catch_exceptions=None,
        meta=None,
    ):

        if match_on not in ["any", "all"]:
            raise ValueError("match_on must be any or all")

        if len(like_pattern_list) == 0:
            raise ValueError(
                "At least one like_pattern must be supplied in the like_pattern_list."
            )

        like_pattern_expression = self._get_dialect_like_pattern_expression(
            column, like_pattern_list[0]
        )
        if like_pattern_expression is None:
            logger.warning(
                "Like patterns are not supported for dialect %s"
                % str(self.sql_engine_dialect)
            )
            raise NotImplementedError

        if match_on == "any":
            condition = sa.or_(
                *(
                    self._get_dialect_like_pattern_expression(column, like_pattern)
                    for like_pattern in like_pattern_list
                )
            )
        else:
            condition = sa.and_(
                *(
                    self._get_dialect_like_pattern_expression(column, like_pattern)
                    for like_pattern in like_pattern_list
                )
            )
        return condition

    @MetaSqlAlchemyDataset.column_map_expectation
    def expect_column_values_to_not_match_like_pattern_list(
        self,
        column,
        like_pattern_list,
        mostly=None,
        result_format=None,
        include_config=True,
        catch_exceptions=None,
        meta=None,
    ):
        if len(like_pattern_list) == 0:
            raise ValueError(
                "At least one like_pattern must be supplied in the like_pattern_list."
            )

        like_pattern_expression = self._get_dialect_like_pattern_expression(
            column, like_pattern_list[0], positive=False
        )
        if like_pattern_expression is None:
            logger.warning(
                "Like patterns are not supported for dialect %s"
                % str(self.sql_engine_dialect)
            )
            raise NotImplementedError

        return sa.and_(
            *(
                self._get_dialect_like_pattern_expression(
                    column, like_pattern, positive=False
                )
                for like_pattern in like_pattern_list
            )
        )<|MERGE_RESOLUTION|>--- conflicted
+++ resolved
@@ -2053,7 +2053,6 @@
             pass
 
         try:
-<<<<<<< HEAD
             # Dremio
             if isinstance(self.sql_engine_dialect, sqlalchemy_dremio.pyodbc.dialect):
                 if positive:
@@ -2066,7 +2065,9 @@
             AttributeError,
             TypeError,
         ):  # TypeError can occur if the driver was not installed and so is None
-=======
+          pass
+        
+        try: 
             # Teradata
             if isinstance(
                 self.sql_engine_dialect, teradatasqlalchemy.dialect.TeradataDialect
@@ -2086,7 +2087,6 @@
                         == 0
                     )
         except (AttributeError, TypeError):
->>>>>>> 8c97efea
             pass
 
         return None
