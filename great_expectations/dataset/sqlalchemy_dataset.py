--- conflicted
+++ resolved
@@ -1374,14 +1374,16 @@
 
     @DocInherit
     @MetaSqlAlchemyDataset.column_map_expectation
-<<<<<<< HEAD
-    def expect_column_values_to_be_null(self,
-                                        column,
-                                        treat_as_null=None,
-                                        mostly=None,
-                                        result_format=None, include_config=False, catch_exceptions=None, meta=None
-                                        ):
-
+    def expect_column_values_to_be_null(
+        self,
+        column,
+        treat_as_null=None,
+        mostly=None,
+        result_format=None,
+        include_config=True,
+        catch_exceptions=None,
+        meta=None,
+    ):
         if not treat_as_null:
             return sa.column(column) == None
         else:
@@ -1393,36 +1395,16 @@
 
     @DocInherit
     @MetaSqlAlchemyDataset.column_map_expectation
-    def expect_column_values_to_not_be_null(self,
-                                            column,
-                                            treat_as_null=None,
-                                            mostly=None,
-                                            result_format=None, include_config=False, catch_exceptions=None, meta=None
-                                            ):
-=======
-    def expect_column_values_to_be_null(
+    def expect_column_values_to_not_be_null(
         self,
         column,
+        treat_as_null=None,
         mostly=None,
         result_format=None,
         include_config=True,
         catch_exceptions=None,
         meta=None,
     ):
-        return sa.column(column) == None
-
-    @DocInherit
-    @MetaSqlAlchemyDataset.column_map_expectation
-    def expect_column_values_to_not_be_null(
-        self,
-        column,
-        mostly=None,
-        result_format=None,
-        include_config=True,
-        catch_exceptions=None,
-        meta=None,
-    ):
->>>>>>> 9d85b7e0
 
         if not treat_as_null:
             return sa.column(column) != None
