--- conflicted
+++ resolved
@@ -14,14 +14,11 @@
 
 from great_expectations.data_asset import DataAsset
 from great_expectations.data_asset.util import DocInherit, parse_result_format
-<<<<<<< HEAD
-=======
 from great_expectations.dataset.util import (
     check_sql_engine_dialect,
     get_approximate_percentile_disc_sql,
 )
 
->>>>>>> 85c77f0a
 from .dataset import Dataset
 from .pandas_dataset import PandasDataset
 
