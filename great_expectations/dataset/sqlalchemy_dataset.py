from __future__ import division

from great_expectations.dataset import Dataset

from functools import wraps
import inspect

from .util import DocInherit, parse_result_format, create_multiple_expectations

import sqlalchemy as sa
from sqlalchemy.engine import reflection

from numbers import Number


class MetaSqlAlchemyDataset(Dataset):

    def __init__(self, *args, **kwargs):
        super(MetaSqlAlchemyDataset, self).__init__(*args, **kwargs)

    @classmethod
    def column_map_expectation(cls, func):
        """For SqlAlchemy, this decorator allows individual column_map_expectations to simply return the filter
        that describes the expected condition on their data.

        The decorator will then use that filter to obtain unexpected elements, relevant counts, and return the formatted
        object.
        """

        @cls.expectation(inspect.getargspec(func)[0][1:])
        @wraps(func)
        def inner_wrapper(self, column, mostly=None, result_format=None, *args, **kwargs):
            if result_format is None:
                result_format = self.default_expectation_args["result_format"]

            result_format = parse_result_format(result_format)

            if result_format['result_format'] == 'COMPLETE':
                unexpected_count_limit = None
            else:
                unexpected_count_limit = result_format['partial_unexpected_count']

            expected_condition = func(self, column, *args, **kwargs)

            # FIXME Temporary Fix for counting missing values
            # Added to compensate when an ignore_values argument is added to the expectation
            ignore_values = [None]
            if func.__name__ in ['expect_column_values_to_not_be_null', 'expect_column_values_to_be_null']:
                ignore_values = []

            count_query = sa.select([
                sa.func.count().label('element_count'),
                sa.func.sum(
                    sa.case([(sa.or_(
                        sa.column(column).in_(ignore_values),
                        # Below is necessary b/c sa.in_() uses `==` but None != None
                        # But we only consider this if None is actually in the list of ignore values
                        sa.column(column).is_(None) if None in ignore_values else False), 1)], else_=0)
                ).label('null_count'),
                sa.func.sum(
                    sa.case([(sa.and_(sa.not_(expected_condition),
                                      sa.column(column).is_(None) == False if None in ignore_values else True),
                              1)], else_=0)
                ).label('unexpected_count')
            ]).select_from(sa.table(self.table_name))

            count_results = self.engine.execute(count_query).fetchone()

            # Retrieve unexpected  values
            unexpected_query_results = self.engine.execute(
                sa.select([sa.column(column)]).select_from(sa.table(self.table_name)).where(
                    sa.and_(sa.not_(expected_condition),
                            sa.or_(
                                # SA normally evaluates `== None` as `IS NONE`. However `sa.in_()`
                                # replaces `None` as `NULL` in the list and incorrectly uses `== NULL`
                                sa.column(column).is_(None) == False if None in ignore_values else False,
                                # Ignore any other values that are in the ignore list
                                sa.column(column).in_(ignore_values) == False))
                ).limit(unexpected_count_limit)
            )

            nonnull_count = count_results['element_count'] - count_results['null_count']
            maybe_limited_unexpected_list = [x[column] for x in unexpected_query_results.fetchall()]
            success_count = nonnull_count - count_results['unexpected_count']
            success, percent_success = self._calc_map_expectation_success(success_count, nonnull_count, mostly)

            return_obj = self._format_column_map_output(
                result_format, success,
                count_results['element_count'], nonnull_count,
                maybe_limited_unexpected_list, None
            )

            if func.__name__ in ['expect_column_values_to_not_be_null', 'expect_column_values_to_be_null']:
                # These results are unnecessary for the above expectations
                del return_obj['result']['unexpected_percent_nonmissing']
                try:
                    del return_obj['result']['partial_unexpected_counts']
                except KeyError:
                    pass

            return return_obj

        inner_wrapper.__name__ = func.__name__
        inner_wrapper.__doc__ = func.__doc__

        return inner_wrapper


    @classmethod
    def column_aggregate_expectation(cls, func):
        """Constructs an expectation using column-aggregate semantics.
        """
        @cls.expectation(inspect.getargspec(func)[0][1:])
        @wraps(func)
        def inner_wrapper(self, column, result_format = None, *args, **kwargs):

            if result_format is None:
                result_format = self.default_expectation_args["result_format"]

            result_format = parse_result_format(result_format)

            evaluation_result = func(self, column, *args, **kwargs)

            if 'success' not in evaluation_result:
                raise ValueError("Column aggregate expectation failed to return required information: success")

            if ('result' not in evaluation_result) or ('observed_value' not in evaluation_result['result']):
                raise ValueError("Column aggregate expectation failed to return required information: observed_value")

            return_obj = {
                'success': bool(evaluation_result['success'])
            }

            if result_format['result_format'] == 'BOOLEAN_ONLY':
                return return_obj

            # Use the element and null count information from a column_map_expectation if it needed
            # it anyway to avoid an extra trip to the database

            if 'element_count' not in evaluation_result and 'null_count' not in evaluation_result:
                count_query = sa.select([
                    sa.func.count().label('element_count'),
                    sa.func.sum(
                        sa.case([(sa.column(column) == None, 1)], else_=0)
                    ).label('null_count'),
                ]).select_from(sa.table(self.table_name))

                count_results = self.engine.execute(count_query).fetchone()

                return_obj['result'] = {
                    'observed_value': evaluation_result['result']['observed_value'],
                    "element_count": count_results['element_count'],
                    "missing_count": count_results['null_count'],
                    "missing_percent": count_results['null_count'] / count_results['element_count'] if count_results['element_count'] > 0 else None
                }
            else:
                return_obj['result'] = {
                    'observed_value': evaluation_result['result']['observed_value'],
                    "element_count": evaluation_result["element_count"],
                    "missing_count": evaluation_result["null_count"],
                    "missing_percent": evaluation_result['null_count'] / evaluation_result['element_count'] if evaluation_result['element_count'] > 0 else None
                }

            if result_format['result_format'] == 'BASIC':
                return return_obj

            if 'details' in evaluation_result['result']:
                return_obj['result']['details'] = evaluation_result['result']['details']

            if result_format['result_format'] in ["SUMMARY", "COMPLETE"]:
                return return_obj

            raise ValueError("Unknown result_format %s." % (result_format['result_format'],))

        return inner_wrapper


class SqlAlchemyDataset(MetaSqlAlchemyDataset):

    def __init__(self, table_name=None, engine=None, connection_string=None, custom_sql=None):
        super(SqlAlchemyDataset, self).__init__()

        if table_name is None:
            raise ValueError("No table_name provided.")

        self.table_name = table_name

        if engine is None and connection_string is None:
            raise ValueError("Engine or connection_string must be provided.")

        if engine is not None:
            self.engine = engine

        else:
            try:
                self.engine = sa.create_engine(connection_string)
            except Exception as err:
                # Currently we do no error handling if the engine doesn't work out of the box.
                raise err

        if custom_sql:
            self.create_temporary_table(self.table_name, custom_sql)

        insp = reflection.Inspector.from_engine(engine)
        self.columns = insp.get_columns(self.table_name)

    def create_temporary_table(self, table_name, custom_sql):
        """
        Create Temporary table based on sql query. This will be used as a basis for executing expectations.
        WARNING: this feature is new in v0.4.
        It hasn't been tested in all SQL dialects, and may change based on community feedback.
        :param custom_sql:
        """
        stmt = "CREATE TEMPORARY TABLE IF NOT EXISTS {table_name} AS {custom_sql}".format(
            table_name=table_name, custom_sql=custom_sql)
        self.engine.execute(stmt)

    def add_default_expectations(self):
        """
        The default behavior for SqlAlchemyDataset is to explicitly include expectations that every column present upon
        initialization exists.
        """
        columns = [col['name'] for col in self.columns]
        create_multiple_expectations(self, columns, "expect_column_to_exist")

    def _is_numeric_column(self, column):
        for col in self.columns:
            if (col['name'] == column and
                isinstance(col['type'],
                           (sa.types.Integer, sa.types.BigInteger, sa.types.Float, sa.types.Numeric, sa.types.SmallInteger, sa.types.Boolean)
                           )
            ):
                return True

        return False

    ###
    ###
    ###
    #
    # Table level implementations
    #
    ###
    ###
    ###

    @DocInherit
    @Dataset.expectation(['value'])
    def expect_table_row_count_to_equal(self,
        value=None,
        result_format=None, include_config=False, catch_exceptions=None, meta=None
    ):
        # Assert that min_value and max_value are integers
        try:
            if value is not None:
                float(value).is_integer()

        except ValueError:
            raise ValueError("value must an integer")

        if value is None:
            raise ValueError("value must be provided")

        count_query = sa.select([sa.func.count()]).select_from(sa.table(self.table_name))
        row_count = self.engine.execute(count_query).scalar()

        return {
            'success': row_count == value,
            'result': {
                'observed_value': row_count
            }
        }

    @DocInherit
    @Dataset.expectation(['min_value', 'max_value'])
    def expect_table_row_count_to_be_between(self,
        min_value=0,
        max_value=None,
        result_format=None, include_config=False, catch_exceptions=None, meta=None
    ):
        # Assert that min_value and max_value are integers
        try:
            if min_value is not None:
                float(min_value).is_integer()

            if max_value is not None:
                float(max_value).is_integer()

        except ValueError:
            raise ValueError("min_value and max_value must be integers")

        count_query = sa.select([sa.func.count()]).select_from(sa.table(self.table_name))
        row_count = self.engine.execute(count_query).scalar()

        if min_value != None and max_value != None:
            outcome = row_count >= min_value and row_count <= max_value

        elif min_value == None and max_value != None:
            outcome = row_count <= max_value

        elif min_value != None and max_value == None:
            outcome = row_count >= min_value

        return {
            'success': outcome,
            'result': {
                'observed_value': row_count
            }
        }

    @DocInherit
    @Dataset.expectation(['column_list'])
    def expect_table_columns_to_match_ordered_list(self, column_list,
                               result_format=None, include_config=False, catch_exceptions=None, meta=None):

        if [col['name'] for col in self.columns] == list(column_list):
            return {
                "success" : True
            }
        else:
            return {
                "success": False
            }

    @DocInherit
    @Dataset.expectation(['column'])
    def expect_column_to_exist(self,
            column, column_index=None, result_format=None, include_config=False,
            catch_exceptions=None, meta=None
        ):

        col_names = [col['name'] for col in self.columns]

        if column_index is None:
            success = column in col_names
        else:
            try:
                col_index = col_names.index(column)
                success = (column_index == col_index)
            except ValueError:
                success = False

        return {
            'success': success
        }

    ###
    ###
    ###
    #
    # Column Map Expectation Implementations
    #
    ###
    ###
    ###

    @DocInherit
    @MetaSqlAlchemyDataset.column_map_expectation
    def expect_column_values_to_be_null(self,
        column,
        mostly=None,
        result_format=None, include_config=False, catch_exceptions=None, meta=None
    ):

        return sa.column(column) == None

    @DocInherit
    @MetaSqlAlchemyDataset.column_map_expectation
    def expect_column_values_to_not_be_null(self,
        column,
        mostly=None,
        result_format=None, include_config=False, catch_exceptions=None, meta=None
    ):

        return sa.column(column) != None


    @DocInherit
    @MetaSqlAlchemyDataset.column_map_expectation
    def expect_column_values_to_be_in_set(self,
        column,
        values_set,
        mostly=None,
        result_format=None, include_config=False, catch_exceptions=None, meta=None
    ):
        return sa.column(column).in_(tuple(values_set))

    @DocInherit
    @MetaSqlAlchemyDataset.column_map_expectation
    def expect_column_values_to_not_be_in_set(self,
                                          column,
                                          values_set,
                                          mostly=None,
                                          result_format=None, include_config=False, catch_exceptions=None, meta=None
                                          ):
        return sa.column(column).notin_(tuple(values_set))

    @DocInherit
    @MetaSqlAlchemyDataset.column_map_expectation
    def expect_column_values_to_be_between(self,
        column,
        min_value=None,
        max_value=None,
        allow_cross_type_comparisons=None,
        parse_strings_as_datetimes=None,
        mostly=None,
        result_format=None, include_config=False, catch_exceptions=None, meta=None
    ):
        if parse_strings_as_datetimes is not None:
            raise ValueError("parse_strings_as_datetimes is not currently supported in SqlAlchemy.")

        if min_value != None and max_value != None and min_value > max_value:
            raise ValueError("min_value cannot be greater than max_value")

        if min_value is None and max_value is None:
            raise ValueError("min_value and max_value cannot both be None")


        if min_value is None:
            return sa.column(column) <= max_value

        elif max_value is None:
            return min_value <= sa.column(column)

        else:
            return sa.and_(
                        min_value <= sa.column(column),
                        sa.column(column) <= max_value
                )

    @DocInherit
    @MetaSqlAlchemyDataset.column_map_expectation
<<<<<<< HEAD
    def expect_column_value_lengths_to_equal(self,
        column,
        value,
        mostly=None,
        result_format=None, include_config=False, catch_exceptions=None, meta=None
    ):
        return sa.func.length(sa.column(column)) == value
=======
    def expect_column_value_lengths_to_be_between(self,
        column,
        min_value=None,
        max_value=None,
        mostly=None,
        result_format=None, include_config=False, catch_exceptions=None, meta=None
    ):

        if min_value is None and max_value is None:
            raise ValueError("min_value and max_value cannot both be None")

        # Assert that min_value and max_value are integers
        try:
            if min_value is not None and not float(min_value).is_integer():
                raise ValueError("min_value and max_value must be integers")

            if max_value is not None and not float(max_value).is_integer():
                raise ValueError("min_value and max_value must be integers")

        except ValueError:
            raise ValueError("min_value and max_value must be integers")

        if min_value is not None and max_value is not None:
            return sa.and_(sa.func.length(sa.column(column)) >= min_value,
                           sa.func.length(sa.column(column)) <= max_value)

        elif min_value is None and max_value is not None:
            return sa.func.length(sa.column(column)) <= max_value

        elif min_value is not None and max_value is None:
            return sa.func.length(sa.column(column)) >= min_value
>>>>>>> b22980fe

    ###
    ###
    ###
    #
    # Column Aggregate Expectation Implementations
    #
    ###
    ###
    ###

    @DocInherit
    @MetaSqlAlchemyDataset.column_aggregate_expectation
    def expect_column_max_to_be_between(self,
        column,
        min_value=None,
        max_value=None,
        parse_strings_as_datetimes=None,
        output_strftime_format=None,
        result_format=None, include_config=False, catch_exceptions=None, meta=None
    ):

        if min_value is None and max_value is None:
            raise ValueError("min_value and max_value cannot both be None")

        if parse_strings_as_datetimes:
            raise ValueError("parse_strings_as_datetimes is not supported in SqlAlchemy")

        col_max = self.engine.execute(
            sa.select([sa.func.max(sa.column(column))]).select_from(sa.table(self.table_name))
        ).scalar()

        if min_value != None and max_value != None:
            success = (min_value <= col_max) and (col_max <= max_value)

        elif min_value == None and max_value != None:
            success = (col_max <= max_value)

        elif min_value != None and max_value == None:
            success = (min_value <= col_max)

        return {
            'success' : success,
            'result': {
                'observed_value' : col_max
            }
        }


    @DocInherit
    @MetaSqlAlchemyDataset.column_aggregate_expectation
    def expect_column_min_to_be_between(self,
        column,
        min_value=None,
        max_value=None,
        parse_strings_as_datetimes=None,
        output_strftime_format=None,
        result_format=None, include_config=False, catch_exceptions=None, meta=None
    ):

        if min_value is None and max_value is None:
            raise ValueError("min_value and max_value cannot both be None")

        if parse_strings_as_datetimes:
            raise ValueError("parse_strings_as_datetimes is not supported in SqlAlchemy")

        col_min = self.engine.execute(
            sa.select([sa.func.min(sa.column(column))]).select_from(sa.table(self.table_name))
        ).scalar()

        if min_value != None and max_value != None:
            success = (min_value <= col_min) and (col_min <= max_value)

        elif min_value == None and max_value != None:
            success = (col_min <= max_value)

        elif min_value != None and max_value == None:
            success = (min_value <= col_min)

        return {
            'success' : success,
            'result': {
                'observed_value' : col_min
            }
        }

    @DocInherit
    @MetaSqlAlchemyDataset.column_aggregate_expectation
    def expect_column_sum_to_be_between(self,
        column,
        min_value=None,
        max_value=None,
        result_format=None, include_config=False, catch_exceptions=None, meta=None
    ):

        if min_value is None and max_value is None:
            raise ValueError("min_value and max_value cannot both be None")

        col_sum = self.engine.execute(
            sa.select([sa.func.sum(sa.column(column))]).select_from(sa.table(self.table_name))
        ).scalar()

        if min_value != None and max_value != None:
            success = (min_value <= col_sum) and (col_sum <= max_value)

        elif min_value == None and max_value != None:
            success = (col_sum <= max_value)

        elif min_value != None and max_value == None:
            success = (min_value <= col_sum)

        return {
            'success' : success,
            'result': {
                'observed_value' : col_sum
            }
        }

    @DocInherit
    @MetaSqlAlchemyDataset.column_aggregate_expectation
    def expect_column_mean_to_be_between(self,
        column,
        min_value=None,
        max_value=None,
        result_format=None, include_config=False, catch_exceptions=None, meta=None
    ):

        if min_value is None and max_value is None:
            raise ValueError("min_value and max_value cannot both be None")

        if min_value is not None and not isinstance(min_value, (Number)):
            raise ValueError("min_value must be a number")

        if max_value is not None and not isinstance(max_value, (Number)):
            raise ValueError("max_value must be a number")

        if not self._is_numeric_column(column):
            raise ValueError("column is not numeric")

        col_avg = self.engine.execute(
            sa.select([sa.func.avg(sa.column(column))]).select_from(sa.table(self.table_name))
        ).scalar()

        if min_value != None and max_value != None:
            success = (min_value <= col_avg) and (col_avg <= max_value)

        elif min_value == None and max_value != None:
            success = (col_avg <= max_value)

        elif min_value != None and max_value == None:
            success = (min_value <= col_avg)

        return {
            'success': success,
            'result': {
                'observed_value': col_avg
            }
        }

    @DocInherit
    @MetaSqlAlchemyDataset.column_aggregate_expectation
    def expect_column_median_to_be_between(self,
                                         column,
                                         min_value=None,
                                         max_value=None,
                                         result_format=None, include_config=False, catch_exceptions=None, meta=None
                                         ):

        if min_value is None and max_value is None:
            raise ValueError("min_value and max_value cannot both be None")


        # Inspiration from https://stackoverflow.com/questions/942620/missing-median-aggregate-function-in-django
        count_query = self.engine.execute(
            sa.select([
                sa.func.count().label("element_count"),
                sa.func.sum(
                    sa.case([(sa.column(column) == None, 1)], else_=0)
                ).label('null_count')
            ]).
            select_from(sa.table(self.table_name))
        )

        element_values = self.engine.execute(
            sa.select(column).order_by(column).where(
                sa.column(column) != None
            ).select_from(sa.table(self.table_name))
        )

        # Fetch the Element count, null count, and sorted/null dropped column values
        elements = count_query.fetchone()
        column_values = list(element_values.fetchall())

        # The number of non-null/non-ignored values
        nonnull_count = elements['element_count'] - elements['null_count']

        if nonnull_count % 2 == 0:
            # An even number of column values: take the average of the two center values
            column_median = (
                column_values[nonnull_count // 2 - 1][0] +  # left center value
                column_values[nonnull_count // 2][0]        # right center value
            ) / 2.0  # Average center values
        else:
            # An odd number of column values, we can just take the center value
            column_median = column_values[nonnull_count // 2][0]  # True center value

        return {
            'success':
                ((min_value is None) or (min_value <= column_median)) and
                ((max_value is None) or (column_median <= max_value)),
            'result': {
                'observed_value': column_median
                }
            }

    @DocInherit
    @MetaSqlAlchemyDataset.column_aggregate_expectation
    def expect_column_unique_value_count_to_be_between(self, column, min_value=None, max_value=None,
                                                       result_format=None, include_config=False, catch_exceptions=None, meta=None):

        if min_value is None and max_value is None:
            raise ValueError("min_value and max_value cannot both be None")

        unique_value_count = self.engine.execute(
            sa.select([sa.func.count(sa.func.distinct(sa.column(column)))]).select_from(sa.table(self.table_name))
        ).scalar()

        return {
            "success" : (
                ((min_value is None) or (min_value <= unique_value_count)) and
                ((max_value is None) or (unique_value_count <= max_value))
            ),
            "result": {
                "observed_value": unique_value_count
            }
        }

    @DocInherit
    @MetaSqlAlchemyDataset.column_aggregate_expectation
    def expect_column_proportion_of_unique_values_to_be_between(self, column, min_value=0, max_value=1,
                                                                result_format=None, include_config=False, catch_exceptions=None, meta=None):

        if min_value is None and max_value is None:
            raise ValueError("min_value and max_value cannot both be None")

        count_query = self.engine.execute(
            sa.select([
                sa.func.count().label('element_count'),
                sa.func.sum(
                    sa.case([(sa.column(column) == None, 1)], else_=0)
                ).label('null_count'),
                sa.func.count(sa.func.distinct(sa.column(column))).label('unique_value_count')
            ]).select_from(sa.table(self.table_name))
        )

        counts = count_query.fetchone()

        if counts['element_count'] - counts['null_count'] > 0:
            proportion_unique = counts['unique_value_count'] / (counts['element_count'] - counts['null_count'])
        else:
            proportion_unique = None

        return {
            "success": (
                ((min_value is None) or (min_value <= proportion_unique)) and
                ((max_value is None) or (proportion_unique <= max_value))
            ),
            "element_count": counts["element_count"],
            "null_count": counts["null_count"],
            "result": {
                "observed_value": proportion_unique
            }
        }<|MERGE_RESOLUTION|>--- conflicted
+++ resolved
@@ -430,7 +430,6 @@
 
     @DocInherit
     @MetaSqlAlchemyDataset.column_map_expectation
-<<<<<<< HEAD
     def expect_column_value_lengths_to_equal(self,
         column,
         value,
@@ -438,7 +437,7 @@
         result_format=None, include_config=False, catch_exceptions=None, meta=None
     ):
         return sa.func.length(sa.column(column)) == value
-=======
+
     def expect_column_value_lengths_to_be_between(self,
         column,
         min_value=None,
@@ -470,7 +469,6 @@
 
         elif min_value is not None and max_value is None:
             return sa.func.length(sa.column(column)) >= min_value
->>>>>>> b22980fe
 
     ###
     ###
