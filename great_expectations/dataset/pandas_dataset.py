import pandas as pd
import numpy as np
import re
from dateutil.parser import parse
from datetime import datetime
import json

from .base import DataSet

class PandasDataSet(DataSet, pd.DataFrame):

    def __init__(self, *args, **kwargs):
        super(PandasDataSet, self).__init__(*args, **kwargs)

    ### Expectation methods ###

    @DataSet.column_expectation
    def expect_column_to_exist(self, column, suppress_exceptions=False):

        if suppress_exceptions:
            column in self
        else:
            return {
                "success" : column in self
            }


    @DataSet.column_expectation
    def expect_table_row_count_to_be_between(self, min_value, max_value,suppress_exceptions=False):

        outcome = False
        if self.shape[0] >= min_value and self.shape[0] <= max_value:
            outcome = True

        if suppress_exceptions:
            exceptions = None
        else:
            exceptions = self.shape[0]

        return {
            'success':outcome,
            'true_row_count':exceptions
        }


    @DataSet.column_expectation
    def expect_table_row_count_to_equal(self, value, suppress_exceptions=False):

        outcome = False
        if self.shape[0] == value:
            outcome = True

        if suppress_exceptions:
            exceptions = None
        else:
            exceptions = self.shape[0]

        return {
            'success':outcome,
            'true_row_count':self.shape[0]
        }


    @DataSet.column_expectation
    def expect_column_values_to_be_unique(self, column, mostly=None, suppress_exceptions=False):

        not_null = self[column].notnull()
        not_null_values = self[not_null][column]
        unique_not_null_values = set(not_null_values)

        if len(not_null_values) == 0:
            # print 'Warning: All values are null'
            return {
                'success': True,
                'exception_list':[]
            }

        if suppress_exceptions:
            exceptions = None
        elif list(not_null_values.duplicated()) == []:
            # If all values are null .duplicated returns no boolean values
            exceptions = None
        else:
            exceptions = list(not_null_values[not_null_values.duplicated()])

        if mostly:
            percent_unique = 1 - float(len(unique_not_null_values))/len(not_null_values)
            return {
                'success' : (percent_unique >= mostly),
                'exception_list' : exceptions
            }
        else:
            return {
                'success' : (len(unique_not_null_values) == len(not_null_values)),
                'exception_list' : exceptions
            }


    @DataSet.column_expectation
    def expect_column_values_to_not_be_null(self, column, mostly=None, suppress_exceptions=False):

        not_null = self[column].notnull()
        null_count = (not_null==False).sum()

        if suppress_exceptions:
            exceptions = None
        else:
            exceptions = [None for i in range(null_count)]

        if mostly:
            percent_not_null = 1 - float(null_count)/len(self[column])
            return {
                'success' : (percent_not_null >= mostly),
                'exception_list' : exceptions
            }
        else:
            return {
                'success' : not_null.all(),
                'exception_list' : exceptions
            }


    @DataSet.column_expectation
    def expect_column_values_to_be_null(self, column, mostly=None, suppress_exceptions=False):

        null = self[column].isnull()
        not_null = self[column].notnull()
        null_values = self[null][column]
        not_null_values = self[not_null][column]

        if suppress_exceptions:
            exceptions = None
        else:
            exceptions = list(not_null_values)

        if mostly:
            #Prevent division-by-zero errors
            percent_matching = float(null.sum())/len(self[column])
            return {
                'success':(percent_matching >= mostly),
                'exception_list':exceptions
            }
        else:
            return {
                'success':null.all(),
                'exception_list':exceptions
            }


#    @DataSet.column_expectation
#    def expect_column_values_to_be_of_type(self, column, type_, target_datasource, mostly=None, suppress_exceptions=False):
#
#        python_avro_types = {
#                "null":None, 
#                "boolean":bool, 
#                "int":int, 
#                "long":int, 
#                "float":float, 
#                "double":float, 
#                "bytes":bytes, 
#                "string":str
#                }
#
#        numpy_avro_types = {
#                "null":np.nan, 
#                "boolean":np.bool_, 
#                "int":np.int64, 
#                "long":np.longdouble, 
#                "float":np.float_, 
#                "double":np.longdouble, 
#                "bytes":np.bytes_, 
#                "string":np.string_
#                }
#
#        datasource = {"python":python_avro_types, "numpy":numpy_avro_types}
#
#        user_type = datasource[target_datasource][type_]
#
#        not_null = self[column].notnull()
#        not_null_values = self[not_null][column]
#        result = not_null_values.map(lambda x: type(x) == user_type)
#
#        if suppress_exceptions:
#            exceptions = None
#        else:
#            exceptions = not_null_values[~result]
#
#        if mostly:
#            # prevent division by zero error
#            if len(not_null_values) == 0:
#                return True,exceptions
#
#            percent_true = float(result.sum())/len(not_null_values)
#            return (percent_true >= mostly),exceptions
#        else:
#            return result.all(),exceptions


    @DataSet.column_expectation
    def expect_column_values_to_be_in_set(self, column, values_set, mostly=None, suppress_exceptions=False):

        not_null = self[column].notnull()
        not_null_values = self[not_null][column]

        #Convert to set, if passed a list
        unique_values_set = set(values_set)

        unique_values = set(not_null_values.unique())

        if len(not_null_values) == 0:
            # print 'Warning: All values are null'
            return {
                'success':True,
                'exception_list':[]
            }

        exceptions_set = list(unique_values - unique_values_set)
        exceptions_list = list(not_null_values[not_null_values.map(lambda x: x in exceptions_set)])

        if mostly:

            percent_in_set = 1 - (float(len(exceptions_list)) / len(not_null_values))
            if suppress_exceptions:
                return percent_in_set > mostly
            else:
                return {
                    "success" : percent_in_set > mostly,
                    "exception_list" : exceptions_list
                }

        else:
            if suppress_exceptions:
                return (len(exceptions_set) == 0)
            else:
                return {
                    "success" : (len(exceptions_set) == 0),
                    "exception_list" : exceptions_list
                }


    @DataSet.column_expectation
    def expect_column_values_to_not_be_in_set(self, column, values_set, mostly=None, suppress_exceptions=False):

        not_null = self[column].notnull()
        not_null_values = self[not_null][column]
        result = not_null_values.isin(values_set)

        if suppress_exceptions:
            exceptions = None
        else:
            exceptions = list(not_null_values[result])

        if mostly:
            # prevent division by zero
            if len(not_null_values) == 0:
                return {
                    'success':True,
                    'exception_list':exceptions
                }

            percent_not_in_set = 1 - (float(result.sum())/len(not_null_values))
            return {
                'success':(percent_not_in_set >= mostly),
                'exception_list':exceptions
            }

        else:
            return {
                'success':(~result).all(),
                'exception_list':exceptions
            }


    @DataSet.column_expectation
    def expect_column_values_to_be_between(self, column, min_value, max_value, mostly=None, suppress_exceptions=False):

        not_null = self[column].notnull()
        not_null_values = self[not_null][column]

        def is_between(val):
            try:
                return val >= min_value and val <= max_value
            except:
                return False
            
        result = not_null_values.map(is_between)

        if suppress_exceptions:
            exceptions = None
        else:
            exceptions = list(not_null_values[result==False])

        if mostly:
            #Prevent division-by-zero errors
            if len(not_null_values) == 0:
                return {
                    'success':True,
                    'exception_list':exceptions
                }

            percent_true = float(result.sum())/len(not_null_values)
            return {
                'success':(percent_true >= mostly),
                'exception_list':exceptions
            }
        
        else:
            return {
                'success': bool(result.all()),
                'exception_list':exceptions
            }


    @DataSet.column_expectation
    def expect_column_value_lengths_to_be_between(self, column, min_value, max_value, mostly=None, suppress_exceptions=False):

        not_null = self[column].notnull()
        not_null_values = self[column][not_null]
        not_null_value_lengths = not_null_values.map(lambda x: len(x))

        if min_value != None and max_value != None:
            outcome = (not_null_value_lengths >= min_value) & (not_null_value_lengths <= max_value)

        elif min_value == None:
            outcome = not_null_value_lengths < max_value

        elif max_value == None:
            outcome = not_null_value_lengths > min_value

        else:
            raise ValueError("Undefined interval: min_value and max_value are both None")

        if suppress_exceptions:
            exceptions = None
        else:
            exceptions = list(not_null_values[~outcome])

        if mostly:
            # prevent divide by zero error
            if len(not_null_values) == 0:
                return {
                    'success' : True,
                    'exception_list' : exceptions
                }

            percent_true = float(sum(outcome))/len(outcome)
            
            return {
                'success' : (percent_true >= mostly),
                'exception_list' : exceptions
            }

        else:
            return {
                'success' : outcome.all(),
                'exception_list' : exceptions
            }


    @DataSet.column_expectation
    def expect_column_values_to_match_regex(self, column, regex, mostly=None, suppress_exceptions=False):

        not_null = self[column].notnull()
        not_null_values = self[not_null][column]

        if len(not_null_values) == 0:
            # print 'Warning: All values are null'
            return {
                'success':True,
                'exception_list':[]
            }

        matches = not_null_values.map(lambda x: re.findall(regex, str(x)) != [])

        if suppress_exceptions:
            exceptions = None
        else:
            exceptions = list(not_null_values[matches==False])

        if mostly:
            #Prevent division-by-zero errors
            if len(not_null_values) == 0:
                return {
                    'success': True,
                    'exception_list':exceptions
                }

            percent_matching = float(matches.sum())/len(not_null_values)
            return {
                "success" : percent_matching >= mostly,
                "exception_list" : exceptions
            }
        else:
            return {
                "success" : bool(matches.all()),
                "exception_list" : exceptions
            }


    @DataSet.column_expectation
    def expect_column_values_to_not_match_regex(self, column, regex, mostly=None, suppress_exceptions=False):

        not_null = self[column].notnull()
        not_null_values = self[not_null][column]

        if len(not_null_values) == 0:
            # print 'Warning: All values are null'
            return {
                'success':True,
                'exception_list':[]
            }

        matches = not_null_values.map(lambda x: re.findall(regex, str(x)) != [])
        does_not_match = not_null_values.map(lambda x: re.findall(regex, str(x)) == [])

        if suppress_exceptions:
            exceptions = None
        else:
            exceptions = list(not_null_values[matches==True])

        if mostly:
            #Prevent division-by-zero errors
            if len(not_null_values) == 0:
                return {
                    'success':True,
                    'exception_list':exceptions
                }

            percent_matching = float(does_not_match.sum())/len(not_null_values)
            return {
                'success':(percent_matching >= mostly),
                'exception_list':exceptions
            }
        else:
            return {
                'success':does_not_match.all(),
                'exception_list':exceptions
            }


    @DataSet.column_expectation
    def expect_column_values_to_match_regex_list(self, column, regex_list, mostly=None, suppress_exceptions=False):

        outcome = list()
        exceptions = dict()
        for r in regex_list:
            out = expect_column_values_to_match_regex(column,r,mostly,suppress_exceptions)
            outcome.append(out['success'])
            exceptions[r] = out['result']['exception_list']

        if suppress_exceptions:
            exceptions = None

        if mostly:
            if len(outcome) == 0:
                return {
                    'success':True,
                    'exception_list':exceptions
                }

            percent_true = float(sum(outcome))/len(outcome)
            return {
                'success':(percent_true >= mostly),
                'exception_list':exceptions
            }
        else:
            return {
                'success':outcome.all(),
                'exception_list':exceptions
            }


    @DataSet.column_expectation
    def expect_column_values_to_match_strftime_format(self, column, format, mostly=None, suppress_exceptions=False):

        if (not (column in self)):
            raise LookupError("The specified column does not exist.")

        # Below is a simple validation that the provided format can both format and parse a datetime object.
        # %D is an example of a format that can format but not parse, e.g.
        try:
            datetime.strptime(datetime.strftime(datetime.now(), format), format)
        except ValueError as e:
            raise ValueError("Unable to use provided format. " + e.message)

        def is_parseable_by_format(val):
            try:
                # Note explicit cast of val to str type
                datetime.strptime(str(val), format)
                return True
            except ValueError as e:
                return False

        ## TODO: Should null values be considered exceptions?
        not_null = self[column].notnull()
        not_null_values = self[not_null][column]

        properly_formatted = not_null_values.map(is_parseable_by_format)

        if suppress_exceptions:
            exceptions = None
        else:
            exceptions = list(not_null_values[properly_formatted==False])

        if mostly:
            #Prevent division-by-zero errors
            if len(not_null_values) == 0:
                return {
                    'success':True,
                    'exception_list':exceptions
                }

            percent_properly_formatted = float(sum(properly_formatted))/len(not_null_values)
            return {
                "success" : percent_properly_formatted >= mostly,
                "exception_list" : exceptions
            }
        else:
            return {
                "success" : sum(properly_formatted) == len(not_null_values),
                "exception_list" : exceptions
            }


    @DataSet.column_expectation
    def expect_column_values_to_be_dateutil_parseable(self, column, mostly=None, suppress_exceptions=False):

        def is_parseable(val):
            try:
                parse(val)
                return True
            except:
                return False

        not_null = self[column].notnull()
        not_null_values = self[column][not_null]
        outcome = not_null_values.map(is_parseable)

        if suppress_exceptions:
            exceptions = None
        else:
            exceptions = list(not_null_values[~outcome])

        if mostly:
            # prevent divide by zero error
            if len(not_null_values) == 0:
                return {
                    'success' : True,
                    'exception_list' : exceptions
                }

            percent_true = float(sum(outcome))/len(outcome)
            
            return {
                'success' : (percent_true >= mostly),
                'exception_list' : exceptions
            }

        else:
            return {
                'success' : bool(outcome.all()),
                'exception_list' : exceptions
            }


    @DataSet.column_expectation
    def expect_column_values_to_be_valid_json(self, column, suppress_exceptions=False):

        def is_json(val):
            try:
                json.loads(str(val))
                return True
            except:
                return False

        not_null = self[column].notnull()
        not_null_values = self[column][not_null]
        outcome = not_null_values.map(is_json)

        if suppress_exceptions:
            exceptions = None
        else:
            exceptions = not_null_values[~outcome]

        return {
            'success' : outcome.all(),
            'exception_list' : exceptions
        }


    @DataSet.column_expectation
    def expect_column_values_to_match_json_schema(self):
        raise NotImplementedError("Under development")


    @DataSet.column_expectation
    def expect_column_mean_to_be_between(self, column, min_value, max_value):

        dtype = self[column].dtype
        not_null = self[column].notnull()
        not_null_values = self[not_null][column]
        try:
            result = (not_null_values.mean() >= min_value) and (not_null_values.mean() <= max_value)
            return {
<<<<<<< HEAD
                'success' : result,
                'true_mean' : not_null_values.mean()
=======
                'success' : bool(result),
                'exception_list' : not_null_values.mean()
>>>>>>> c27fcfaf
            }
        except:
            return {
                'success' : False,
                'true_mean' : None
            }


    @DataSet.column_expectation
    def expect_column_median_to_be_between(self):
        raise NotImplementedError("Under Development")


    @DataSet.column_expectation
    def expect_column_stdev_to_be_between(self, column, min_value, max_value, suppress_exceptions=False):

        outcome = False
        if self[column].std() >= min_value and self[column].std() <= max_value:
            outcome = True

        if suppress_exceptions:
            exceptions = None
        else:
            exceptions = self[column].std()

        return {
            'success':outcome,
            'true_stdev':exceptions
        }


    @DataSet.column_expectation
    def expect_two_column_values_to_be_subsets(self, column_1, column_2, mostly=None, suppress_exceptions=False):

        C1 = set(self[column_1])
        C2 = set(self[column_2])

        outcome = False
        if C1.issubset(C2) or C2.issubset(C1):
            outcome = True

        if suppress_exceptions:
            exceptions = None
        else:
            exceptions = C1.union(C2) - C1.intersection(C2)

        if mostly:
            subset_proportion = 1 - float(len(C1.intersection(C2)))/len(C1.union(C2))
            return {
                'success':(subset_proportion >= mostly),
                'not_in_subset':exceptions
            }
        else:
            return {
                'success':outcome,
                'not_in_subset':exceptions
            }


    @DataSet.column_expectation
    def expect_two_column_values_to_be_many_to_one(self, column_1, column_2, mostly=None, suppress_exceptions=False):
        raise NotImplementedError("Expectation is not yet implemented")


<|MERGE_RESOLUTION|>--- conflicted
+++ resolved
@@ -602,13 +602,8 @@
         try:
             result = (not_null_values.mean() >= min_value) and (not_null_values.mean() <= max_value)
             return {
-<<<<<<< HEAD
-                'success' : result,
+                'success' : bool(result),
                 'true_mean' : not_null_values.mean()
-=======
-                'success' : bool(result),
-                'exception_list' : not_null_values.mean()
->>>>>>> c27fcfaf
             }
         except:
             return {
