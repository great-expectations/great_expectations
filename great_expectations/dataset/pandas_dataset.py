import inspect
import json
import logging
import warnings
from datetime import datetime
from functools import wraps
from typing import List

import jsonschema
import numpy as np
import pandas as pd
from dateutil.parser import parse
from scipy import stats

from great_expectations.core import ExpectationConfiguration
from great_expectations.data_asset import DataAsset
from great_expectations.data_asset.util import DocInherit, parse_result_format
from great_expectations.dataset.util import (
    _scipy_distribution_positional_args_from_dict,
    is_valid_continuous_partition_object,
    validate_distribution_parameters,
)

from .dataset import Dataset

logger = logging.getLogger(__name__)


class MetaPandasDataset(Dataset):
    """MetaPandasDataset is a thin layer between Dataset and PandasDataset.

    This two-layer inheritance is required to make @classmethod decorators work.

    Practically speaking, that means that MetaPandasDataset implements \
    expectation decorators, like `column_map_expectation` and `column_aggregate_expectation`, \
    and PandasDataset implements the expectation methods themselves.
    """

    def __init__(self, *args, **kwargs):
        super().__init__(*args, **kwargs)

    @classmethod
    def column_map_expectation(cls, func):
        """Constructs an expectation using column-map semantics.


        The MetaPandasDataset implementation replaces the "column" parameter supplied by the user with a pandas Series
        object containing the actual column from the relevant pandas dataframe. This simplifies the implementing expectation
        logic while preserving the standard Dataset signature and expected behavior.

        See :func:`column_map_expectation <great_expectations.data_asset.dataset.Dataset.column_map_expectation>` \
        for full documentation of this function.
        """
        argspec = inspect.getfullargspec(func)[0][1:]

        @cls.expectation(argspec)
        @wraps(func)
        def inner_wrapper(
            self,
            column,
            mostly=None,
            result_format=None,
            row_condition=None,
            condition_parser=None,
            *args,
            **kwargs,
        ):

            if result_format is None:
                result_format = self.default_expectation_args["result_format"]

            result_format = parse_result_format(result_format)
            if row_condition and self._supports_row_condition:
                data = self._apply_row_condition(
                    row_condition=row_condition, condition_parser=condition_parser
                )
            else:
                data = self

            series = data[column]
            if func.__name__ in [
                "expect_column_values_to_not_be_null",
                "expect_column_values_to_be_null",
            ]:
                # Counting the number of unexpected values can be expensive when there is a large
                # number of np.nan values.
                # This only happens on expect_column_values_to_not_be_null expectations.
                # Since there is no reason to look for most common unexpected values in this case,
                # we will instruct the result formatting method to skip this step.
                # FIXME rename to mapped_ignore_values?
                boolean_mapped_null_values = np.full(series.shape, False)
                result_format["partial_unexpected_count"] = 0
            else:
                boolean_mapped_null_values = series.isnull().values

            element_count = int(len(series))

            # FIXME rename nonnull to non_ignored?
            nonnull_values = series[boolean_mapped_null_values == False]
            nonnull_count = int((boolean_mapped_null_values == False).sum())

            boolean_mapped_success_values = func(self, nonnull_values, *args, **kwargs)
            success_count = np.count_nonzero(boolean_mapped_success_values)

            unexpected_list = list(
                nonnull_values[boolean_mapped_success_values == False]
            )
            unexpected_index_list = list(
                nonnull_values[boolean_mapped_success_values == False].index
            )

            if "output_strftime_format" in kwargs:
                output_strftime_format = kwargs["output_strftime_format"]
                parsed_unexpected_list = []
                for val in unexpected_list:
                    if val is None:
                        parsed_unexpected_list.append(val)
                    else:
                        if isinstance(val, str):
                            val = parse(val)
                        parsed_unexpected_list.append(
                            datetime.strftime(val, output_strftime_format)
                        )
                unexpected_list = parsed_unexpected_list

            success, percent_success = self._calc_map_expectation_success(
                success_count, nonnull_count, mostly
            )

            return_obj = self._format_map_output(
                result_format,
                success,
                element_count,
                nonnull_count,
                len(unexpected_list),
                unexpected_list,
                unexpected_index_list,
            )

            # FIXME Temp fix for result format
            if func.__name__ in [
                "expect_column_values_to_not_be_null",
                "expect_column_values_to_be_null",
            ]:
                del return_obj["result"]["unexpected_percent_nonmissing"]
                del return_obj["result"]["missing_count"]
                del return_obj["result"]["missing_percent"]
                try:
                    del return_obj["result"]["partial_unexpected_counts"]
                    del return_obj["result"]["partial_unexpected_list"]
                except KeyError:
                    pass

            return return_obj

        inner_wrapper.__name__ = func.__name__
        inner_wrapper.__doc__ = func.__doc__

        return inner_wrapper

    @classmethod
    def column_pair_map_expectation(cls, func):
        """
        The column_pair_map_expectation decorator handles boilerplate issues surrounding the common pattern of evaluating
        truthiness of some condition on a per row basis across a pair of columns.
        """
        argspec = inspect.getfullargspec(func)[0][1:]

        @cls.expectation(argspec)
        @wraps(func)
        def inner_wrapper(
            self,
            column_A,
            column_B,
            mostly=None,
            ignore_row_if="both_values_are_missing",
            result_format=None,
            row_condition=None,
            condition_parser=None,
            *args,
            **kwargs,
        ):

            if result_format is None:
                result_format = self.default_expectation_args["result_format"]

            if row_condition:
                self = self.query(row_condition).reset_index(drop=True)

            series_A = self[column_A]
            series_B = self[column_B]

            if ignore_row_if == "both_values_are_missing":
                boolean_mapped_null_values = series_A.isnull() & series_B.isnull()
            elif ignore_row_if == "either_value_is_missing":
                boolean_mapped_null_values = series_A.isnull() | series_B.isnull()
            elif ignore_row_if == "never":
                boolean_mapped_null_values = series_A.map(lambda x: False)
            else:
                raise ValueError("Unknown value of ignore_row_if: %s", (ignore_row_if,))

            assert len(series_A) == len(
                series_B
            ), "Series A and B must be the same length"

            # This next bit only works if series_A and _B are the same length
            element_count = int(len(series_A))
            nonnull_count = (boolean_mapped_null_values == False).sum()

            nonnull_values_A = series_A[boolean_mapped_null_values == False]
            nonnull_values_B = series_B[boolean_mapped_null_values == False]
            nonnull_values = [
                value_pair
                for value_pair in zip(list(nonnull_values_A), list(nonnull_values_B))
            ]

            boolean_mapped_success_values = func(
                self, nonnull_values_A, nonnull_values_B, *args, **kwargs
            )
            success_count = boolean_mapped_success_values.sum()

            unexpected_list = [
                value_pair
                for value_pair in zip(
                    list(
                        series_A[
                            (boolean_mapped_success_values == False)
                            & (boolean_mapped_null_values == False)
                        ]
                    ),
                    list(
                        series_B[
                            (boolean_mapped_success_values == False)
                            & (boolean_mapped_null_values == False)
                        ]
                    ),
                )
            ]
            unexpected_index_list = list(
                series_A[
                    (boolean_mapped_success_values == False)
                    & (boolean_mapped_null_values == False)
                ].index
            )

            success, percent_success = self._calc_map_expectation_success(
                success_count, nonnull_count, mostly
            )

            return_obj = self._format_map_output(
                result_format,
                success,
                element_count,
                nonnull_count,
                len(unexpected_list),
                unexpected_list,
                unexpected_index_list,
            )

            return return_obj

        inner_wrapper.__name__ = func.__name__
        inner_wrapper.__doc__ = func.__doc__
        return inner_wrapper

    @classmethod
    def multicolumn_map_expectation(cls, func):
        """
        The multicolumn_map_expectation decorator handles boilerplate issues surrounding the common pattern of
        evaluating truthiness of some condition on a per row basis across a set of columns.
        """
        argspec = inspect.getfullargspec(func)[0][1:]

        @cls.expectation(argspec)
        @wraps(func)
        def inner_wrapper(
            self,
            column_list,
            mostly=None,
            ignore_row_if="all_values_are_missing",
            result_format=None,
            row_condition=None,
            condition_parser=None,
            *args,
            **kwargs,
        ):

            if result_format is None:
                result_format = self.default_expectation_args["result_format"]

            if row_condition:
                self = self.query(row_condition).reset_index(drop=True)

            test_df = self[column_list]

            if ignore_row_if == "all_values_are_missing":
                boolean_mapped_skip_values = test_df.isnull().all(axis=1)
            elif ignore_row_if == "any_value_is_missing":
                boolean_mapped_skip_values = test_df.isnull().any(axis=1)
            elif ignore_row_if == "never":
                boolean_mapped_skip_values = pd.Series([False] * len(test_df))
            else:
                raise ValueError("Unknown value of ignore_row_if: %s", (ignore_row_if,))

            boolean_mapped_success_values = func(
                self, test_df[boolean_mapped_skip_values == False], *args, **kwargs
            )
            success_count = boolean_mapped_success_values.sum()
            nonnull_count = (~boolean_mapped_skip_values).sum()
            element_count = len(test_df)

            unexpected_list = test_df[
                (boolean_mapped_skip_values == False)
                & (boolean_mapped_success_values == False)
            ]
            unexpected_index_list = list(unexpected_list.index)

            success, percent_success = self._calc_map_expectation_success(
                success_count, nonnull_count, mostly
            )

            return_obj = self._format_map_output(
                result_format,
                success,
                element_count,
                nonnull_count,
                len(unexpected_list),
                unexpected_list.to_dict(orient="records"),
                unexpected_index_list,
            )

            return return_obj

        inner_wrapper.__name__ = func.__name__
        inner_wrapper.__doc__ = func.__doc__
        return inner_wrapper


class PandasDataset(MetaPandasDataset, pd.DataFrame):
    """
PandasDataset instantiates the great_expectations Expectations API as a subclass of a pandas.DataFrame.

For the full API reference, please see :func:`Dataset <great_expectations.data_asset.dataset.Dataset>`

Notes:
    1. Samples and Subsets of PandaDataSet have ALL the expectations of the original \
       data frame unless the user specifies the ``discard_subset_failing_expectations = True`` \
       property on the original data frame.
    2. Concatenations, joins, and merges of PandaDataSets contain NO expectations (since no autoinspection
       is performed by default).

--ge-feature-maturity-info--

    id: validation_engine_pandas
    title: Validation Engine - Pandas
    icon:
    short_description: Use Pandas DataFrame to validate data
    description: Use Pandas DataFrame to validate data
    how_to_guide_url:
    maturity: Production
    maturity_details:
        api_stability: Stable
        implementation_completeness: Complete
        unit_test_coverage: Complete
        integration_infrastructure_test_coverage: N/A -> see relevant Datasource evaluation
        documentation_completeness: Complete
        bug_risk: Low
        expectation_completeness: Complete

--ge-feature-maturity-info--
    """

    # this is necessary to subclass pandas in a proper way.
    # NOTE: specifying added properties in this way means that they will NOT be carried over when
    # the dataframe is manipulated, which we might want. To specify properties that are carried over
    # to manipulation results, we would just use `_metadata = ['row_count', ...]` here. The most likely
    # case is that we want the former, but also want to re-initialize these values to None so we don't
    # get an attribute error when trying to access them (I think this could be done in __finalize__?)
    _internal_names = pd.DataFrame._internal_names + [
        "_batch_kwargs",
        "_batch_markers",
        "_batch_parameters",
        "_batch_id",
        "_expectation_suite",
        "_config",
        "caching",
        "default_expectation_args",
        "discard_subset_failing_expectations",
    ]
    _internal_names_set = set(_internal_names)
    _supports_row_condition = True

    # We may want to expand or alter support for subclassing dataframes in the future:
    # See http://pandas.pydata.org/pandas-docs/stable/extending.html#extending-subclassing-pandas

    @property
    def _constructor(self):
        return self.__class__

    def __finalize__(self, other, method=None, **kwargs):
        if isinstance(other, PandasDataset):
            self._initialize_expectations(other._expectation_suite)
            # If other was coerced to be a PandasDataset (e.g. via _constructor call during self.copy() operation)
            # then it may not have discard_subset_failing_expectations set. Default to self value
            self.discard_subset_failing_expectations = getattr(
                other,
                "discard_subset_failing_expectations",
                self.discard_subset_failing_expectations,
            )
            if self.discard_subset_failing_expectations:
                self.discard_failing_expectations()
        super().__finalize__(other, method, **kwargs)
        return self

    def __init__(self, *args, **kwargs):
        super().__init__(*args, **kwargs)
        self.discard_subset_failing_expectations = kwargs.get(
            "discard_subset_failing_expectations", False
        )

    def _apply_row_condition(self, row_condition, condition_parser):
        if condition_parser not in ["python", "pandas"]:
            raise ValueError(
                "condition_parser is required when setting a row_condition,"
                " and must be 'python' or 'pandas'"
            )
        else:
            return self.query(row_condition, parser=condition_parser).reset_index(
                drop=True
            )

    def get_row_count(self):
        return self.shape[0]

    def get_column_count(self):
        return self.shape[1]

    def get_table_columns(self) -> List[str]:
        return list(self.columns)

    def get_column_sum(self, column):
        return self[column].sum()

    def get_column_max(self, column, parse_strings_as_datetimes=False):
        temp_column = self[column].dropna()
        if parse_strings_as_datetimes:
            temp_column = temp_column.map(parse)
        return temp_column.max()

    def get_column_min(self, column, parse_strings_as_datetimes=False):
        temp_column = self[column].dropna()
        if parse_strings_as_datetimes:
            temp_column = temp_column.map(parse)
        return temp_column.min()

    def get_column_mean(self, column):
        return self[column].mean()

    def get_column_nonnull_count(self, column):
        series = self[column]
        null_indexes = series.isnull()
        nonnull_values = series[null_indexes == False]
        return len(nonnull_values)

    def get_column_value_counts(self, column, sort="value", collate=None):
        if sort not in ["value", "count", "none"]:
            raise ValueError("sort must be either 'value', 'count', or 'none'")
        if collate is not None:
            raise ValueError("collate parameter is not supported in PandasDataset")
        counts = self[column].value_counts()
        if sort == "value":
            try:
                counts.sort_index(inplace=True)
            except TypeError:
                # Having values of multiple types in a object dtype column (e.g., strings and floats)
                # raises a TypeError when the sorting method performs comparisons.
                if self[column].dtype == object:
                    counts.index = counts.index.astype(str)
                    counts.sort_index(inplace=True)
        elif sort == "counts":
            counts.sort_values(inplace=True)
        counts.name = "count"
        counts.index.name = "value"
        return counts

    def get_column_unique_count(self, column):
        return self.get_column_value_counts(column).shape[0]

    def get_column_modes(self, column):
        return list(self[column].mode().values)

    def get_column_median(self, column):
        return self[column].median()

    def get_column_quantiles(self, column, quantiles, allow_relative_error=False):
        if allow_relative_error is not False:
            raise ValueError(
                "PandasDataset does not support relative error in column quantiles."
            )
        return self[column].quantile(quantiles, interpolation="nearest").tolist()

    def get_column_stdev(self, column):
        return self[column].std()

    def get_column_hist(self, column, bins):
        hist, bin_edges = np.histogram(self[column], bins, density=False)
        return list(hist)

    def get_column_count_in_range(
        self, column, min_val=None, max_val=None, strict_min=False, strict_max=True
    ):
        # TODO this logic could probably go in the non-underscore version if we want to cache
        if min_val is None and max_val is None:
            raise ValueError("Must specify either min or max value")
        if min_val is not None and max_val is not None and min_val > max_val:
            raise ValueError("Min value must be <= to max value")

        result = self[column]
        if min_val is not None:
            if strict_min:
                result = result[result > min_val]
            else:
                result = result[result >= min_val]
        if max_val is not None:
            if strict_max:
                result = result[result < max_val]
            else:
                result = result[result <= max_val]
        return len(result)

    def get_crosstab(
        self,
        column_A,
        column_B,
        bins_A=None,
        bins_B=None,
        n_bins_A=None,
        n_bins_B=None,
    ):
        """Get crosstab of column_A and column_B, binning values if necessary"""
        series_A = self.get_binned_values(self[column_A], bins_A, n_bins_A)
        series_B = self.get_binned_values(self[column_B], bins_B, n_bins_B)
        return pd.crosstab(series_A, columns=series_B)

    def get_binned_values(self, series, bins, n_bins):
        """
        Get binned values of series.

        Args:
            Series (pd.Series): Input series
            bins (list):
                Bins for the series. List of numeric if series is numeric or list of list
                of series values else.
            n_bins (int): Number of bins. Ignored if bins is not None.
        """
        if n_bins is None:
            n_bins = 10

        if series.dtype in ["int", "float"]:
            if bins is not None:
                bins = sorted(np.unique(bins))
                if np.min(series) < bins[0]:
                    bins = [np.min(series)] + bins
                if np.max(series) > bins[-1]:
                    bins = bins + [np.max(series)]

            if bins is None:
                bins = np.histogram_bin_edges(series[series.notnull()], bins=n_bins)

            # Make sure max of series is included in rightmost bin
            bins[-1] = np.nextafter(bins[-1], bins[-1] + 1)

            # Create labels for returned series
            # Used in e.g. crosstab that is printed as observed value in data docs.
            precision = int(np.log10(min(bins[1:] - bins[:-1]))) + 2
            labels = [
                f"[{round(lower, precision)}, {round(upper, precision)})"
                for lower, upper in zip(bins[:-1], bins[1:])
            ]
            if any(np.isnan(series)):
                # Missings get digitized into bin = n_bins+1
                labels += ["(missing)"]

            return pd.Categorical.from_codes(
                codes=np.digitize(series, bins=bins) - 1,
                categories=labels,
                ordered=True,
            )

        else:
            if bins is None:
                value_counts = series.value_counts(sort=True)
                if len(value_counts) < n_bins + 1:
                    return series.fillna("(missing)")
                else:
                    other_values = sorted(value_counts.index[n_bins:])
                    replace = {value: "(other)" for value in other_values}
            else:
                replace = dict()
                for x in bins:
                    replace.update({value: ", ".join(x) for value in x})
            return (
                series.replace(to_replace=replace)
                .fillna("(missing)")
                .astype("category")
            )

    ### Expectation methods ###

    @DocInherit
    @MetaPandasDataset.column_map_expectation
    def expect_column_values_to_be_unique(
        self,
        column,
        mostly=None,
        result_format=None,
        row_condition=None,
        condition_parser=None,
        include_config=True,
        catch_exceptions=None,
        meta=None,
    ):

        return ~column.duplicated(keep=False)

    @DocInherit
    @MetaPandasDataset.column_map_expectation
<<<<<<< HEAD
    def expect_column_values_to_not_be_null(self, column, treat_as_null=None,
                                            mostly=None,
                                            result_format=None, include_config=False, catch_exceptions=None, meta=None, include_nulls=True):
        if not treat_as_null:
            return ~column.isnull()
        else:
            return -column.isnull() & -column.isin(treat_as_null)

    @DocInherit
    @MetaPandasDataset.column_map_expectation
    def expect_column_values_to_be_null(self, column, treat_as_null=None,
                                        mostly=None,
                                        result_format=None, include_config=False, catch_exceptions=None, meta=None):
=======
    def expect_column_values_to_not_be_null(
        self,
        column,
        mostly=None,
        result_format=None,
        row_condition=None,
        condition_parser=None,
        include_config=True,
        catch_exceptions=None,
        meta=None,
        include_nulls=True,
    ):

        return ~column.isnull()

    @DocInherit
    @MetaPandasDataset.column_map_expectation
    def expect_column_values_to_be_null(
        self,
        column,
        mostly=None,
        result_format=None,
        row_condition=None,
        condition_parser=None,
        include_config=True,
        catch_exceptions=None,
        meta=None,
    ):
>>>>>>> 9d85b7e0

        if not treat_as_null:
            return column.isnull()
        else:
            return column.isnull() | column.isin(treat_as_null)

    @DocInherit
    def expect_column_values_to_be_of_type(
        self,
        column,
        type_,
        **kwargs
        # Since we've now received the default arguments *before* the expectation decorator, we need to
        # ensure we only pass what we actually received. Hence, we'll use kwargs
        # mostly=None,
        # result_format=None,
        # row_condition=None, condition_parser=None, include_config=None, catch_exceptions=None, meta=None
    ):
        """
        The pandas implementation of this expectation takes kwargs mostly, result_format, include_config,
        catch_exceptions, and meta as other expectations, however it declares **kwargs because it needs to
        be able to fork into either aggregate or map semantics depending on the column type (see below).

        In Pandas, columns *may* be typed, or they may be of the generic "object" type which can include rows with
        different storage types in the same column.

        To respect that implementation, the expect_column_values_to_be_of_type expectations will first attempt to
        use the column dtype information to determine whether the column is restricted to the provided type. If that
        is possible, then expect_column_values_to_be_of_type will return aggregate information including an
        observed_value, similarly to other backends.

        If it is not possible (because the column dtype is "object" but a more specific type was specified), then
        PandasDataset will use column map semantics: it will return map expectation results and
        check each value individually, which can be substantially slower.

        Unfortunately, the "object" type is also used to contain any string-type columns (including 'str' and
        numpy 'string_' (bytes)); consequently, it is not possible to test for string columns using aggregate semantics.
        """
        # Short-circuit if the dtype tells us; in that case use column-aggregate (vs map) semantics
        if (
            self[column].dtype != "object"
            or type_ is None
            or type_ in ["object", "object_", "O"]
        ):
            res = self._expect_column_values_to_be_of_type__aggregate(
                column, type_, **kwargs
            )
            # Note: this logic is similar to the logic in _append_expectation for deciding when to overwrite an
            # existing expectation, but it should be definitely kept in sync

            # We do not need this bookkeeping if we are in an active validation:
            if self._active_validation:
                return res

            # First, if there is an existing expectation of this type, delete it. Then change the one we created to be
            # of the proper expectation_type
            existing_expectations = self._expectation_suite.find_expectation_indexes(
                ExpectationConfiguration(
                    expectation_type="expect_column_values_to_be_of_type",
                    kwargs={"column": column},
                )
            )
            if len(existing_expectations) == 1:
                self._expectation_suite.expectations.pop(existing_expectations[0])

            # Now, rename the expectation we just added
            new_expectations = self._expectation_suite.find_expectation_indexes(
                ExpectationConfiguration(
                    expectation_type="_expect_column_values_to_be_of_type__aggregate",
                    kwargs={"column": column},
                )
            )
            assert len(new_expectations) == 1
            old_config = self._expectation_suite.expectations[new_expectations[0]]
            new_config = ExpectationConfiguration(
                expectation_type="expect_column_values_to_be_of_type",
                kwargs=old_config.kwargs,
                meta=old_config.meta,
                success_on_last_run=old_config.success_on_last_run,
            )
            self._expectation_suite.expectations[new_expectations[0]] = new_config
        else:
            res = self._expect_column_values_to_be_of_type__map(column, type_, **kwargs)
            # Note: this logic is similar to the logic in _append_expectation for deciding when to overwrite an
            # existing expectation, but it should be definitely kept in sync

            # We do not need this bookkeeping if we are in an active validation:
            if self._active_validation:
                return res

            # First, if there is an existing expectation of this type, delete it. Then change the one we created to be
            # of the proper expectation_type
            existing_expectations = self._expectation_suite.find_expectation_indexes(
                ExpectationConfiguration(
                    expectation_type="expect_column_values_to_be_of_type",
                    kwargs={"column": column},
                )
            )
            if len(existing_expectations) == 1:
                self._expectation_suite.expectations.pop(existing_expectations[0])

            # Now, rename the expectation we just added
            new_expectations = self._expectation_suite.find_expectation_indexes(
                ExpectationConfiguration(
                    expectation_type="_expect_column_values_to_be_of_type__map",
                    kwargs={"column": column},
                )
            )
            assert len(new_expectations) == 1
            old_config = self._expectation_suite.expectations[new_expectations[0]]
            new_config = ExpectationConfiguration(
                expectation_type="expect_column_values_to_be_of_type",
                kwargs=old_config.kwargs,
                meta=old_config.meta,
                success_on_last_run=old_config.success_on_last_run,
            )
            self._expectation_suite.expectations[new_expectations[0]] = new_config

        return res

    @DataAsset.expectation(["column", "type_", "mostly"])
    def _expect_column_values_to_be_of_type__aggregate(
        self,
        column,
        type_,
        mostly=None,
        result_format=None,
        row_condition=None,
        condition_parser=None,
        include_config=True,
        catch_exceptions=None,
        meta=None,
    ):
        if mostly is not None:
            raise ValueError(
                "PandasDataset cannot support mostly for a column with a non-object dtype."
            )

        if type_ is None:
            success = True
        else:
            comp_types = []
            try:
                comp_types.append(np.dtype(type_).type)
            except TypeError:
                try:
                    pd_type = getattr(pd, type_)
                    if isinstance(pd_type, type):
                        comp_types.append(pd_type)
                except AttributeError:
                    pass

                try:
                    pd_type = getattr(pd.core.dtypes.dtypes, type_)
                    if isinstance(pd_type, type):
                        comp_types.append(pd_type)
                except AttributeError:
                    pass

            native_type = self._native_type_type_map(type_)
            if native_type is not None:
                comp_types.extend(native_type)
            success = self[column].dtype.type in comp_types

        return {
            "success": success,
            "result": {"observed_value": self[column].dtype.type.__name__},
        }

    @staticmethod
    def _native_type_type_map(type_):
        # We allow native python types in cases where the underlying type is "object":
        if type_.lower() == "none":
            return (type(None),)
        elif type_.lower() == "bool":
            return (bool,)
        elif type_.lower() in ["int", "long"]:
            return (int,)
        elif type_.lower() == "float":
            return (float,)
        elif type_.lower() == "bytes":
            return (bytes,)
        elif type_.lower() == "complex":
            return (complex,)
        elif type_.lower() in ["str", "string_types"]:
            return (str,)
        elif type_.lower() == "list":
            return (list,)
        elif type_.lower() == "dict":
            return (dict,)
        elif type_.lower() == "unicode":
            return None

    @MetaPandasDataset.column_map_expectation
    def _expect_column_values_to_be_of_type__map(
        self,
        column,
        type_,
        mostly=None,
        result_format=None,
        row_condition=None,
        condition_parser=None,
        include_config=True,
        catch_exceptions=None,
        meta=None,
    ):

        comp_types = []
        try:
            comp_types.append(np.dtype(type_).type)
        except TypeError:
            try:
                pd_type = getattr(pd, type_)
                if isinstance(pd_type, type):
                    comp_types.append(pd_type)
            except AttributeError:
                pass

            try:
                pd_type = getattr(pd.core.dtypes.dtypes, type_)
                if isinstance(pd_type, type):
                    comp_types.append(pd_type)
            except AttributeError:
                pass

        native_type = self._native_type_type_map(type_)
        if native_type is not None:
            comp_types.extend(native_type)

        if len(comp_types) < 1:
            raise ValueError("Unrecognized numpy/python type: %s" % type_)

        return column.map(lambda x: isinstance(x, tuple(comp_types)))

    @DocInherit
    def expect_column_values_to_be_in_type_list(
        self,
        column,
        type_list,
        **kwargs
        # Since we've now received the default arguments *before* the expectation decorator, we need to
        # ensure we only pass what we actually received. Hence, we'll use kwargs
        # mostly=None,
        # result_format = None,
        # row_condition=None, condition_parser=None, include_config=None, catch_exceptions=None, meta=None
    ):
        """
        The pandas implementation of this expectation takes kwargs mostly, result_format, include_config,
        catch_exceptions, and meta as other expectations, however it declares **kwargs because it needs to
        be able to fork into either aggregate or map semantics depending on the column type (see below).

        In Pandas, columns *may* be typed, or they may be of the generic "object" type which can include rows with
        different storage types in the same column.

        To respect that implementation, the expect_column_values_to_be_of_type expectations will first attempt to
        use the column dtype information to determine whether the column is restricted to the provided type. If that
        is possible, then expect_column_values_to_be_of_type will return aggregate information including an
        observed_value, similarly to other backends.

        If it is not possible (because the column dtype is "object" but a more specific type was specified), then
        PandasDataset will use column map semantics: it will return map expectation results and
        check each value individually, which can be substantially slower.

        Unfortunately, the "object" type is also used to contain any string-type columns (including 'str' and
        numpy 'string_' (bytes)); consequently, it is not possible to test for string columns using aggregate semantics.
        """
        # Short-circuit if the dtype tells us; in that case use column-aggregate (vs map) semantics
        if self[column].dtype != "object" or type_list is None:
            res = self._expect_column_values_to_be_in_type_list__aggregate(
                column, type_list, **kwargs
            )
            # Note: this logic is similar to the logic in _append_expectation for deciding when to overwrite an
            # existing expectation, but it should be definitely kept in sync

            # We do not need this bookkeeping if we are in an active validation:
            if self._active_validation:
                return res

            # First, if there is an existing expectation of this type, delete it. Then change the one we created to be
            # of the proper expectation_type
            existing_expectations = self._expectation_suite.find_expectation_indexes(
                ExpectationConfiguration(
                    expectation_type="expect_column_values_to_be_in_type_list",
                    kwargs={"column": column},
                )
            )
            if len(existing_expectations) == 1:
                self._expectation_suite.expectations.pop(existing_expectations[0])

            new_expectations = self._expectation_suite.find_expectation_indexes(
                ExpectationConfiguration(
                    expectation_type="_expect_column_values_to_be_in_type_list__aggregate",
                    kwargs={"column": column},
                )
            )
            assert len(new_expectations) == 1
            old_config = self._expectation_suite.expectations[new_expectations[0]]
            new_config = ExpectationConfiguration(
                expectation_type="expect_column_values_to_be_in_type_list",
                kwargs=old_config.kwargs,
                meta=old_config.meta,
                success_on_last_run=old_config.success_on_last_run,
            )
            self._expectation_suite.expectations[new_expectations[0]] = new_config
        else:
            res = self._expect_column_values_to_be_in_type_list__map(
                column, type_list, **kwargs
            )
            # Note: this logic is similar to the logic in _append_expectation for deciding when to overwrite an
            # existing expectation, but it should be definitely kept in sync

            # We do not need this bookkeeping if we are in an active validation:
            if self._active_validation:
                return res

            # First, if there is an existing expectation of this type, delete it. Then change the one we created to be
            # of the proper expectation_type
            existing_expectations = self._expectation_suite.find_expectation_indexes(
                ExpectationConfiguration(
                    expectation_type="expect_column_values_to_be_in_type_list",
                    kwargs={"column": column},
                )
            )
            if len(existing_expectations) == 1:
                self._expectation_suite.expectations.pop(existing_expectations[0])

            # Now, rename the expectation we just added
            new_expectations = self._expectation_suite.find_expectation_indexes(
                ExpectationConfiguration(
                    expectation_type="_expect_column_values_to_be_in_type_list__map",
                    kwargs={"column": column},
                )
            )
            assert len(new_expectations) == 1
            old_config = self._expectation_suite.expectations[new_expectations[0]]
            new_config = ExpectationConfiguration(
                expectation_type="expect_column_values_to_be_in_type_list",
                kwargs=old_config.kwargs,
                meta=old_config.meta,
                success_on_last_run=old_config.success_on_last_run,
            )
            self._expectation_suite.expectations[new_expectations[0]] = new_config

        return res

    @MetaPandasDataset.expectation(["column", "type_list", "mostly"])
    def _expect_column_values_to_be_in_type_list__aggregate(
        self,
        column,
        type_list,
        mostly=None,
        result_format=None,
        row_condition=None,
        condition_parser=None,
        include_config=True,
        catch_exceptions=None,
        meta=None,
    ):
        if mostly is not None:
            raise ValueError(
                "PandasDataset cannot support mostly for a column with a non-object dtype."
            )

        if type_list is None:
            success = True
        else:
            comp_types = []
            for type_ in type_list:
                try:
                    comp_types.append(np.dtype(type_).type)
                except TypeError:
                    try:
                        pd_type = getattr(pd, type_)
                        if isinstance(pd_type, type):
                            comp_types.append(pd_type)
                    except AttributeError:
                        pass

                    try:
                        pd_type = getattr(pd.core.dtypes.dtypes, type_)
                        if isinstance(pd_type, type):
                            comp_types.append(pd_type)
                    except AttributeError:
                        pass

                native_type = self._native_type_type_map(type_)
                if native_type is not None:
                    comp_types.extend(native_type)

            success = self[column].dtype.type in comp_types

        return {
            "success": success,
            "result": {"observed_value": self[column].dtype.type.__name__},
        }

    @MetaPandasDataset.column_map_expectation
    def _expect_column_values_to_be_in_type_list__map(
        self,
        column,
        type_list,
        mostly=None,
        result_format=None,
        row_condition=None,
        condition_parser=None,
        include_config=True,
        catch_exceptions=None,
        meta=None,
    ):

        comp_types = []
        for type_ in type_list:
            try:
                comp_types.append(np.dtype(type_).type)
            except TypeError:
                try:
                    pd_type = getattr(pd, type_)
                    if isinstance(pd_type, type):
                        comp_types.append(pd_type)
                except AttributeError:
                    pass

                try:
                    pd_type = getattr(pd.core.dtypes.dtypes, type_)
                    if isinstance(pd_type, type):
                        comp_types.append(pd_type)
                except AttributeError:
                    pass

            native_type = self._native_type_type_map(type_)
            if native_type is not None:
                comp_types.extend(native_type)

        if len(comp_types) < 1:
            raise ValueError("No recognized numpy/python type in list: %s" % type_list)

        return column.map(lambda x: isinstance(x, tuple(comp_types)))

    @DocInherit
    @MetaPandasDataset.column_map_expectation
    def expect_column_values_to_be_in_set(
        self,
        column,
        value_set,
        mostly=None,
        parse_strings_as_datetimes=None,
        result_format=None,
        row_condition=None,
        condition_parser=None,
        include_config=True,
        catch_exceptions=None,
        meta=None,
    ):
        if value_set is None:
            # Vacuously true
            return np.ones(len(column), dtype=np.bool_)

        if parse_strings_as_datetimes:
            parsed_value_set = self._parse_value_set(value_set)
        else:
            parsed_value_set = value_set

        return column.isin(parsed_value_set)

    @DocInherit
    @MetaPandasDataset.column_map_expectation
    def expect_column_values_to_not_be_in_set(
        self,
        column,
        value_set,
        mostly=None,
        parse_strings_as_datetimes=None,
        result_format=None,
        row_condition=None,
        condition_parser=None,
        include_config=True,
        catch_exceptions=None,
        meta=None,
    ):
        if parse_strings_as_datetimes:
            parsed_value_set = self._parse_value_set(value_set)
        else:
            parsed_value_set = value_set

        return ~column.isin(parsed_value_set)

    @DocInherit
    @MetaPandasDataset.column_map_expectation
    def expect_column_values_to_be_between(
        self,
        column,
        min_value=None,
        max_value=None,
        strict_min=False,
        strict_max=False,  # tolerance=1e-9,
        parse_strings_as_datetimes=None,
        output_strftime_format=None,
        allow_cross_type_comparisons=None,
        mostly=None,
        row_condition=None,
        condition_parser=None,
        result_format=None,
        include_config=True,
        catch_exceptions=None,
        meta=None,
    ):
        if min_value is None and max_value is None:
            raise ValueError("min_value and max_value cannot both be None")

        # if strict_min and min_value:
        #     min_value += tolerance
        #
        # if strict_max and max_value:
        #     max_value -= tolerance

        if parse_strings_as_datetimes:
            # tolerance = timedelta(days=tolerance)
            if min_value:
                min_value = parse(min_value)

            if max_value:
                max_value = parse(max_value)

            try:
                temp_column = column.map(parse)
            except TypeError:
                temp_column = column

        else:
            temp_column = column

        if min_value is not None and max_value is not None and min_value > max_value:
            raise ValueError("min_value cannot be greater than max_value")

        def is_between(val):
            # TODO Might be worth explicitly defining comparisons between types (for example, between strings and ints).
            # Ensure types can be compared since some types in Python 3 cannot be logically compared.
            # print type(val), type(min_value), type(max_value), val, min_value, max_value

            if type(val) is None:
                return False

            if min_value is not None and max_value is not None:
                if allow_cross_type_comparisons:
                    try:
                        if strict_min and strict_max:
                            return (min_value < val) and (val < max_value)
                        elif strict_min:
                            return (min_value < val) and (val <= max_value)
                        elif strict_max:
                            return (min_value <= val) and (val < max_value)
                        else:
                            return (min_value <= val) and (val <= max_value)
                    except TypeError:
                        return False

                else:
                    if (isinstance(val, str) != isinstance(min_value, str)) or (
                        isinstance(val, str) != isinstance(max_value, str)
                    ):
                        raise TypeError(
                            "Column values, min_value, and max_value must either be None or of the same type."
                        )

                    if strict_min and strict_max:
                        return (min_value < val) and (val < max_value)
                    elif strict_min:
                        return (min_value < val) and (val <= max_value)
                    elif strict_max:
                        return (min_value <= val) and (val < max_value)
                    else:
                        return (min_value <= val) and (val <= max_value)

            elif min_value is None and max_value is not None:
                if allow_cross_type_comparisons:
                    try:
                        if strict_max:
                            return val < max_value
                        else:
                            return val <= max_value
                    except TypeError:
                        return False

                else:
                    if isinstance(val, str) != isinstance(max_value, str):
                        raise TypeError(
                            "Column values, min_value, and max_value must either be None or of the same type."
                        )

                    if strict_max:
                        return val < max_value
                    else:
                        return val <= max_value

            elif min_value is not None and max_value is None:
                if allow_cross_type_comparisons:
                    try:
                        if strict_min:
                            return min_value < val
                        else:
                            return min_value <= val
                    except TypeError:
                        return False

                else:
                    if isinstance(val, str) != isinstance(min_value, str):
                        raise TypeError(
                            "Column values, min_value, and max_value must either be None or of the same type."
                        )

                    if strict_min:
                        return min_value < val
                    else:
                        return min_value <= val

            else:
                return False

        return temp_column.map(is_between)

    @DocInherit
    @MetaPandasDataset.column_map_expectation
    def expect_column_values_to_be_increasing(
        self,
        column,
        strictly=None,
        parse_strings_as_datetimes=None,
        output_strftime_format=None,
        mostly=None,
        row_condition=None,
        condition_parser=None,
        result_format=None,
        include_config=True,
        catch_exceptions=None,
        meta=None,
    ):
        if parse_strings_as_datetimes:
            temp_column = column.map(parse)

            col_diff = temp_column.diff()

            # The first element is null, so it gets a bye and is always treated as True
            col_diff[0] = pd.Timedelta(1)

            if strictly:
                return col_diff > pd.Timedelta(0)
            else:
                return col_diff >= pd.Timedelta(0)

        else:
            col_diff = column.diff()
            # The first element is null, so it gets a bye and is always treated as True
            col_diff[col_diff.isnull()] = 1

            if strictly:
                return col_diff > 0
            else:
                return col_diff >= 0

    @DocInherit
    @MetaPandasDataset.column_map_expectation
    def expect_column_values_to_be_decreasing(
        self,
        column,
        strictly=None,
        parse_strings_as_datetimes=None,
        output_strftime_format=None,
        mostly=None,
        row_condition=None,
        condition_parser=None,
        result_format=None,
        include_config=True,
        catch_exceptions=None,
        meta=None,
    ):
        if parse_strings_as_datetimes:
            temp_column = column.map(parse)

            col_diff = temp_column.diff()

            # The first element is null, so it gets a bye and is always treated as True
            col_diff[0] = pd.Timedelta(-1)

            if strictly:
                return col_diff < pd.Timedelta(0)
            else:
                return col_diff <= pd.Timedelta(0)

        else:
            col_diff = column.diff()
            # The first element is null, so it gets a bye and is always treated as True
            col_diff[col_diff.isnull()] = -1

            if strictly:
                return col_diff < 0
            else:
                return col_diff <= 0

    @DocInherit
    @MetaPandasDataset.column_map_expectation
    def expect_column_value_lengths_to_be_between(
        self,
        column,
        min_value=None,
        max_value=None,
        mostly=None,
        row_condition=None,
        condition_parser=None,
        result_format=None,
        include_config=True,
        catch_exceptions=None,
        meta=None,
    ):

        if min_value is None and max_value is None:
            raise ValueError("min_value and max_value cannot both be None")

        # Assert that min_value and max_value are integers
        try:
            if min_value is not None and not float(min_value).is_integer():
                raise ValueError("min_value and max_value must be integers")

            if max_value is not None and not float(max_value).is_integer():
                raise ValueError("min_value and max_value must be integers")

        except ValueError:
            raise ValueError("min_value and max_value must be integers")

        column_lengths = column.astype(str).str.len()

        if min_value is not None and max_value is not None:
            return column_lengths.between(min_value, max_value)

        elif min_value is None and max_value is not None:
            return column_lengths <= max_value

        elif min_value is not None and max_value is None:
            return column_lengths >= min_value

        else:
            return False

    @DocInherit
    @MetaPandasDataset.column_map_expectation
    def expect_column_value_lengths_to_equal(
        self,
        column,
        value,
        mostly=None,
        result_format=None,
        row_condition=None,
        condition_parser=None,
        include_config=True,
        catch_exceptions=None,
        meta=None,
    ):
        return column.str.len() == value

    @DocInherit
    @MetaPandasDataset.column_map_expectation
    def expect_column_values_to_match_regex(
        self,
        column,
        regex,
        mostly=None,
        result_format=None,
        row_condition=None,
        condition_parser=None,
        include_config=True,
        catch_exceptions=None,
        meta=None,
    ):
        return column.astype(str).str.contains(regex)

    @DocInherit
    @MetaPandasDataset.column_map_expectation
    def expect_column_values_to_not_match_regex(
        self,
        column,
        regex,
        mostly=None,
        result_format=None,
        row_condition=None,
        condition_parser=None,
        include_config=True,
        catch_exceptions=None,
        meta=None,
    ):
        return ~column.astype(str).str.contains(regex)

    @DocInherit
    @MetaPandasDataset.column_map_expectation
    def expect_column_values_to_match_regex_list(
        self,
        column,
        regex_list,
        match_on="any",
        mostly=None,
        result_format=None,
        row_condition=None,
        condition_parser=None,
        include_config=True,
        catch_exceptions=None,
        meta=None,
    ):

        regex_matches = []
        for regex in regex_list:
            regex_matches.append(column.astype(str).str.contains(regex))
        regex_match_df = pd.concat(regex_matches, axis=1, ignore_index=True)

        if match_on == "any":
            return regex_match_df.any(axis="columns")
        elif match_on == "all":
            return regex_match_df.all(axis="columns")
        else:
            raise ValueError("match_on must be either 'any' or 'all'")

    @DocInherit
    @MetaPandasDataset.column_map_expectation
    def expect_column_values_to_not_match_regex_list(
        self,
        column,
        regex_list,
        mostly=None,
        result_format=None,
        row_condition=None,
        condition_parser=None,
        include_config=True,
        catch_exceptions=None,
        meta=None,
    ):
        regex_matches = []
        for regex in regex_list:
            regex_matches.append(column.astype(str).str.contains(regex))
        regex_match_df = pd.concat(regex_matches, axis=1, ignore_index=True)

        return ~regex_match_df.any(axis="columns")

    @DocInherit
    @MetaPandasDataset.column_map_expectation
    def expect_column_values_to_match_strftime_format(
        self,
        column,
        strftime_format,
        mostly=None,
        result_format=None,
        row_condition=None,
        condition_parser=None,
        include_config=True,
        catch_exceptions=None,
        meta=None,
    ):
        # Below is a simple validation that the provided format can both format and parse a datetime object.
        # %D is an example of a format that can format but not parse, e.g.
        try:
            datetime.strptime(
                datetime.strftime(datetime.now(), strftime_format), strftime_format
            )
        except ValueError as e:
            raise ValueError("Unable to use provided strftime_format. " + str(e))

        def is_parseable_by_format(val):
            try:
                datetime.strptime(val, strftime_format)
                return True
            except TypeError:
                raise TypeError(
                    "Values passed to expect_column_values_to_match_strftime_format must be of type string.\nIf you want to validate a column of dates or timestamps, please call the expectation before converting from string format."
                )
            except ValueError:
                return False

        return column.map(is_parseable_by_format)

    @DocInherit
    @MetaPandasDataset.column_map_expectation
    def expect_column_values_to_be_dateutil_parseable(
        self,
        column,
        mostly=None,
        result_format=None,
        row_condition=None,
        condition_parser=None,
        include_config=True,
        catch_exceptions=None,
        meta=None,
    ):
        def is_parseable(val):
            try:
                if type(val) != str:
                    raise TypeError(
                        "Values passed to expect_column_values_to_be_dateutil_parseable must be of type string.\nIf you want to validate a column of dates or timestamps, please call the expectation before converting from string format."
                    )

                parse(val)
                return True

            except (ValueError, OverflowError):
                return False

        return column.map(is_parseable)

    @DocInherit
    @MetaPandasDataset.column_map_expectation
    def expect_column_values_to_be_json_parseable(
        self,
        column,
        mostly=None,
        result_format=None,
        row_condition=None,
        condition_parser=None,
        include_config=True,
        catch_exceptions=None,
        meta=None,
    ):
        def is_json(val):
            try:
                json.loads(val)
                return True
            except:
                return False

        return column.map(is_json)

    @DocInherit
    @MetaPandasDataset.column_map_expectation
    def expect_column_values_to_match_json_schema(
        self,
        column,
        json_schema,
        mostly=None,
        result_format=None,
        row_condition=None,
        condition_parser=None,
        include_config=True,
        catch_exceptions=None,
        meta=None,
    ):
        def matches_json_schema(val):
            try:
                val_json = json.loads(val)
                jsonschema.validate(val_json, json_schema)
                # jsonschema.validate raises an error if validation fails.
                # So if we make it this far, we know that the validation succeeded.
                return True
            except jsonschema.ValidationError:
                return False
            except jsonschema.SchemaError:
                raise
            except:
                raise

        return column.map(matches_json_schema)

    @DocInherit
    @MetaPandasDataset.column_aggregate_expectation
    def expect_column_parameterized_distribution_ks_test_p_value_to_be_greater_than(
        self,
        column,
        distribution,
        p_value=0.05,
        params=None,
        result_format=None,
        row_condition=None,
        condition_parser=None,
        include_config=True,
        catch_exceptions=None,
        meta=None,
    ):
        column = self[column]

        if p_value <= 0 or p_value >= 1:
            raise ValueError("p_value must be between 0 and 1 exclusive")

        # Validate params
        try:
            validate_distribution_parameters(distribution=distribution, params=params)
        except ValueError as e:
            raise e

        # Format arguments for scipy.kstest
        if isinstance(params, dict):
            positional_parameters = _scipy_distribution_positional_args_from_dict(
                distribution, params
            )
        else:
            positional_parameters = params

        # K-S Test
        ks_result = stats.kstest(column, distribution, args=positional_parameters)

        return {
            "success": ks_result[1] >= p_value,
            "result": {
                "observed_value": ks_result[1],
                "details": {
                    "expected_params": positional_parameters,
                    "observed_ks_result": ks_result,
                },
            },
        }

    @DocInherit
    @MetaPandasDataset.column_aggregate_expectation
    def expect_column_bootstrapped_ks_test_p_value_to_be_greater_than(
        self,
        column,
        partition_object=None,
        p=0.05,
        bootstrap_samples=None,
        bootstrap_sample_size=None,
        result_format=None,
        row_condition=None,
        condition_parser=None,
        include_config=True,
        catch_exceptions=None,
        meta=None,
    ):
        column = self[column]

        if not is_valid_continuous_partition_object(partition_object):
            raise ValueError("Invalid continuous partition object.")

        # TODO: consider changing this into a check that tail_weights does not exist exclusively, by moving this check into is_valid_continuous_partition_object
        if (partition_object["bins"][0] == -np.inf) or (
            partition_object["bins"][-1] == np.inf
        ):
            raise ValueError("Partition endpoints must be finite.")

        if (
            "tail_weights" in partition_object
            and np.sum(partition_object["tail_weights"]) > 0
        ):
            raise ValueError(
                "Partition cannot have tail weights -- endpoints must be finite."
            )

        test_cdf = np.append(np.array([0]), np.cumsum(partition_object["weights"]))

        def estimated_cdf(x):
            return np.interp(x, partition_object["bins"], test_cdf)

        if bootstrap_samples is None:
            bootstrap_samples = 1000

        if bootstrap_sample_size is None:
            # Sampling too many elements (or not bootstrapping) will make the test too sensitive to the fact that we've
            # compressed via a partition.

            # Sampling too few elements will make the test insensitive to significant differences, especially
            # for nonoverlapping ranges.
            bootstrap_sample_size = len(partition_object["weights"]) * 2

        results = [
            stats.kstest(
                np.random.choice(column, size=bootstrap_sample_size), estimated_cdf
            )[1]
            for _ in range(bootstrap_samples)
        ]

        test_result = (1 + sum(x >= p for x in results)) / (bootstrap_samples + 1)

        hist, bin_edges = np.histogram(column, partition_object["bins"])
        below_partition = len(np.where(column < partition_object["bins"][0])[0])
        above_partition = len(np.where(column > partition_object["bins"][-1])[0])

        # Expand observed partition to report, if necessary
        if below_partition > 0 and above_partition > 0:
            observed_bins = (
                [np.min(column)] + partition_object["bins"] + [np.max(column)]
            )
            observed_weights = np.concatenate(
                ([below_partition], hist, [above_partition])
            ) / len(column)
        elif below_partition > 0:
            observed_bins = [np.min(column)] + partition_object["bins"]
            observed_weights = np.concatenate(([below_partition], hist)) / len(column)
        elif above_partition > 0:
            observed_bins = partition_object["bins"] + [np.max(column)]
            observed_weights = np.concatenate((hist, [above_partition])) / len(column)
        else:
            observed_bins = partition_object["bins"]
            observed_weights = hist / len(column)

        observed_cdf_values = np.cumsum(observed_weights)

        return_obj = {
            "success": test_result > p,
            "result": {
                "observed_value": test_result,
                "details": {
                    "bootstrap_samples": bootstrap_samples,
                    "bootstrap_sample_size": bootstrap_sample_size,
                    "observed_partition": {
                        "bins": observed_bins,
                        "weights": observed_weights.tolist(),
                    },
                    "expected_partition": {
                        "bins": partition_object["bins"],
                        "weights": partition_object["weights"],
                    },
                    "observed_cdf": {
                        "x": observed_bins,
                        "cdf_values": [0] + observed_cdf_values.tolist(),
                    },
                    "expected_cdf": {
                        "x": partition_object["bins"],
                        "cdf_values": test_cdf.tolist(),
                    },
                },
            },
        }

        return return_obj

    @DocInherit
    @MetaPandasDataset.column_pair_map_expectation
    def expect_column_pair_values_to_be_equal(
        self,
        column_A,
        column_B,
        ignore_row_if="both_values_are_missing",
        result_format=None,
        row_condition=None,
        condition_parser=None,
        include_config=True,
        catch_exceptions=None,
        meta=None,
    ):
        return column_A == column_B

    @DocInherit
    @MetaPandasDataset.column_pair_map_expectation
    def expect_column_pair_values_A_to_be_greater_than_B(
        self,
        column_A,
        column_B,
        or_equal=None,
        parse_strings_as_datetimes=None,
        allow_cross_type_comparisons=None,
        ignore_row_if="both_values_are_missing",
        result_format=None,
        row_condition=None,
        condition_parser=None,
        include_config=True,
        catch_exceptions=None,
        meta=None,
    ):
        # FIXME
        if allow_cross_type_comparisons == True:
            raise NotImplementedError

        if parse_strings_as_datetimes:
            temp_column_A = column_A.map(parse)
            temp_column_B = column_B.map(parse)

        else:
            temp_column_A = column_A
            temp_column_B = column_B

        if or_equal == True:
            return temp_column_A >= temp_column_B
        else:
            return temp_column_A > temp_column_B

    @DocInherit
    @MetaPandasDataset.column_pair_map_expectation
    def expect_column_pair_values_to_be_in_set(
        self,
        column_A,
        column_B,
        value_pairs_set,
        ignore_row_if="both_values_are_missing",
        result_format=None,
        row_condition=None,
        condition_parser=None,
        include_config=True,
        catch_exceptions=None,
        meta=None,
    ):
        if value_pairs_set is None:
            # vacuously true
            return np.ones(len(column_A), dtype=np.bool_)

        temp_df = pd.DataFrame({"A": column_A, "B": column_B})
        value_pairs_set = {(x, y) for x, y in value_pairs_set}

        results = []
        for i, t in temp_df.iterrows():
            if pd.isnull(t["A"]):
                a = None
            else:
                a = t["A"]

            if pd.isnull(t["B"]):
                b = None
            else:
                b = t["B"]

            results.append((a, b) in value_pairs_set)

        return pd.Series(results, temp_df.index)

    def expect_multicolumn_values_to_be_unique(
        self,
        column_list,
        mostly=None,
        ignore_row_if="all_values_are_missing",
        result_format=None,
        include_config=True,
        catch_exceptions=None,
        meta=None,
    ):
        deprecation_warning = (
            "expect_multicolumn_values_to_be_unique is being deprecated. Please use "
            "expect_select_column_values_to_be_unique_within_record instead."
        )
        warnings.warn(
            deprecation_warning, DeprecationWarning,
        )

        return self.expect_select_column_values_to_be_unique_within_record(
            column_list=column_list,
            mostly=mostly,
            ignore_row_if=ignore_row_if,
            result_format=result_format,
            include_config=include_config,
            catch_exceptions=catch_exceptions,
            meta=meta,
        )

    @DocInherit
    @MetaPandasDataset.multicolumn_map_expectation
    def expect_select_column_values_to_be_unique_within_record(
        self,
        column_list,
        mostly=None,
        ignore_row_if="all_values_are_missing",
        result_format=None,
        include_config=True,
        catch_exceptions=None,
        meta=None,
    ):
        threshold = len(column_list.columns)
        # Do not dropna here, since we have separately dealt with na in decorator
        return column_list.nunique(dropna=False, axis=1) >= threshold

    @DocInherit
    @MetaPandasDataset.multicolumn_map_expectation
    def expect_multicolumn_sum_to_equal(
        self,
        column_list,
        sum_total,
        result_format=None,
        include_config=True,
        catch_exceptions=None,
        meta=None,
    ):
        """ Multi-Column Map Expectation

        Expects that sum of all rows for a set of columns is equal to a specific value

        Args:
            column_list (List[str]): \
                Set of columns to be checked
            sum_total (int): \
                expected sum of columns
        """
        return column_list.sum(axis=1) == sum_total

    @DocInherit
    @MetaPandasDataset.multicolumn_map_expectation
    def expect_compound_columns_to_be_unique(
        self,
        column_list,
        mostly=None,
        ignore_row_if="all_values_are_missing",
        result_format=None,
        include_config=True,
        catch_exceptions=None,
        meta=None,
    ):
        # Do not dropna here, since we have separately dealt with na in decorator
        # Invert boolean so that duplicates are False and non-duplicates are True
        return ~column_list.duplicated(keep=False)<|MERGE_RESOLUTION|>--- conflicted
+++ resolved
@@ -625,10 +625,17 @@
 
     @DocInherit
     @MetaPandasDataset.column_map_expectation
-<<<<<<< HEAD
-    def expect_column_values_to_not_be_null(self, column, treat_as_null=None,
-                                            mostly=None,
-                                            result_format=None, include_config=False, catch_exceptions=None, meta=None, include_nulls=True):
+
+    def expect_column_values_to_not_be_null(
+            self,
+            column,
+            treat_as_null=None,
+            mostly=None,
+            result_format=None,
+            include_config=False,
+            catch_exceptions=None,
+            meta=None,
+            include_nulls=True):
         if not treat_as_null:
             return ~column.isnull()
         else:
@@ -636,40 +643,18 @@
 
     @DocInherit
     @MetaPandasDataset.column_map_expectation
-    def expect_column_values_to_be_null(self, column, treat_as_null=None,
-                                        mostly=None,
-                                        result_format=None, include_config=False, catch_exceptions=None, meta=None):
-=======
-    def expect_column_values_to_not_be_null(
-        self,
-        column,
-        mostly=None,
-        result_format=None,
-        row_condition=None,
-        condition_parser=None,
-        include_config=True,
-        catch_exceptions=None,
-        meta=None,
-        include_nulls=True,
-    ):
-
-        return ~column.isnull()
-
-    @DocInherit
-    @MetaPandasDataset.column_map_expectation
     def expect_column_values_to_be_null(
         self,
         column,
-        mostly=None,
-        result_format=None,
-        row_condition=None,
-        condition_parser=None,
-        include_config=True,
-        catch_exceptions=None,
-        meta=None,
-    ):
->>>>>>> 9d85b7e0
-
+        treat_as_null=None,
+        mostly=None,
+        result_format=None,
+        row_condition=None,
+        condition_parser=None,
+        include_config=True,
+        catch_exceptions=None,
+        meta=None,
+    ):
         if not treat_as_null:
             return column.isnull()
         else:
