from __future__ import division

import inspect
import json
import re
from datetime import datetime
from functools import wraps
import jsonschema
import sys

if sys.version_info.major == 2:  # If python 2
    from itertools import izip_longest as zip_longest
elif sys.version_info.major == 3:  # If python 3
    from itertools import zip_longest

from numbers import Number

import numpy as np
import pandas as pd
from dateutil.parser import parse
from scipy import stats
from six import PY3, integer_types, string_types

from .base import DataTable, Dataset
from .util import DocInherit, \
    is_valid_partition_object, is_valid_categorical_partition_object, is_valid_continuous_partition_object, \
    _scipy_distribution_positional_args_from_dict, validate_distribution_parameters,\
    parse_result_format


class MetaPandasDataTable(DataTable):
    """MetaPandasDataTable is a thin layer between Dataset and PandasDataTable.

    This two-layer inheritance is required to make @classmethod decorators work.

    Practically speaking, that means that MetaPandasDataTable implements \
    expectation decorators, like `column_map_expectation` and `column_aggregate_expectation`, \
    and PandasDataTable implements the expectation methods themselves.
    """

    def __init__(self, *args, **kwargs):
        super(MetaPandasDataTable, self).__init__(*args, **kwargs)

    @classmethod
    def column_map_expectation(cls, func):
        """Constructs an expectation using column-map semantics.


        The MetaPandasDataTable implementation replaces the "column" parameter supplied by the user with a pandas Series
        object containing the actual column from the relevant pandas dataframe. This simplifies the implementing expectation
        logic while preserving the standard Dataset signature and expected behavior.

        See :func:`column_map_expectation <great_expectations.Dataset.base.Dataset.column_map_expectation>` \
        for full documentation of this function.
        """
        if PY3:
            argspec = inspect.getfullargspec(func)[0][1:]
        else:
            argspec = inspect.getargspec(func)[0][1:]

        @cls.expectation(argspec)
        @wraps(func)
        def inner_wrapper(self, column, mostly=None, result_format=None, *args, **kwargs):

            if result_format is None:
                result_format = self.default_expectation_args["result_format"]

            result_format = parse_result_format(result_format)

            # FIXME temporary fix for missing/ignored value
            ignore_values = [None, np.nan]
            if func.__name__ in ['expect_column_values_to_not_be_null', 'expect_column_values_to_be_null']:
                ignore_values = []

            series = self[column]

            # FIXME rename to mapped_ignore_values?
            if len(ignore_values) == 0:
                boolean_mapped_null_values = np.array(
                    [False for value in series])
            else:
                boolean_mapped_null_values = np.array([True if (value in ignore_values) or (pd.isnull(value)) else False
                                                       for value in series])

            element_count = int(len(series))

            # FIXME rename nonnull to non_ignored?
            nonnull_values = series[boolean_mapped_null_values == False]
            nonnull_count = int((boolean_mapped_null_values == False).sum())

            boolean_mapped_success_values = func(
                self, nonnull_values, *args, **kwargs)
            success_count = np.count_nonzero(boolean_mapped_success_values)

            unexpected_list = list(
                nonnull_values[boolean_mapped_success_values == False])
            unexpected_index_list = list(
                nonnull_values[boolean_mapped_success_values == False].index)

            success, percent_success = self._calc_map_expectation_success(
                success_count, nonnull_count, mostly)

            return_obj = self._format_map_output(
                result_format, success,
                element_count, nonnull_count,
                unexpected_list, unexpected_index_list
            )

            # FIXME Temp fix for result format
            if func.__name__ in ['expect_column_values_to_not_be_null', 'expect_column_values_to_be_null']:
                del return_obj['result']['unexpected_percent_nonmissing']
                try:
                    del return_obj['result']['partial_unexpected_counts']
                except KeyError:
                    pass

            return return_obj

        inner_wrapper.__name__ = func.__name__
        inner_wrapper.__doc__ = func.__doc__

        return inner_wrapper

    @classmethod
    def column_pair_map_expectation(cls, func):
        """
        The column_pair_map_expectation decorator handles boilerplate issues surrounding the common pattern of evaluating
        truthiness of some condition on a per row basis across a pair of columns.
        """
        if PY3:
            argspec = inspect.getfullargspec(func)[0][1:]
        else:
            argspec = inspect.getargspec(func)[0][1:]

        @cls.expectation(argspec)
        @wraps(func)
        def inner_wrapper(self, column_A, column_B, mostly=None, ignore_row_if="both_values_are_missing", result_format=None, *args, **kwargs):

            if result_format is None:
                result_format = self.default_expectation_args["result_format"]

            series_A = self[column_A]
            series_B = self[column_B]

            if ignore_row_if == "both_values_are_missing":
                boolean_mapped_null_values = series_A.isnull() & series_B.isnull()
            elif ignore_row_if == "either_value_is_missing":
                boolean_mapped_null_values = series_A.isnull() | series_B.isnull()
            elif ignore_row_if == "never":
                boolean_mapped_null_values = series_A.map(lambda x: False)
            else:
                raise ValueError(
                    "Unknown value of ignore_row_if: %s", (ignore_row_if,))

            assert len(series_A) == len(
                series_B), "Series A and B must be the same length"

            # This next bit only works if series_A and _B are the same length
            element_count = int(len(series_A))
            nonnull_count = (boolean_mapped_null_values == False).sum()

            nonnull_values_A = series_A[boolean_mapped_null_values == False]
            nonnull_values_B = series_B[boolean_mapped_null_values == False]
            nonnull_values = [value_pair for value_pair in zip(
                list(nonnull_values_A),
                list(nonnull_values_B)
            )]

            boolean_mapped_success_values = func(
                self, nonnull_values_A, nonnull_values_B, *args, **kwargs)
            success_count = boolean_mapped_success_values.sum()

            unexpected_list = [value_pair for value_pair in zip(
                list(series_A[(boolean_mapped_success_values == False) & (
                    boolean_mapped_null_values == False)]),
                list(series_B[(boolean_mapped_success_values == False) & (
                    boolean_mapped_null_values == False)])
            )]
            unexpected_index_list = list(series_A[(boolean_mapped_success_values == False) & (
                boolean_mapped_null_values == False)].index)

            success, percent_success = self._calc_map_expectation_success(
                success_count, nonnull_count, mostly)

            return_obj = self._format_map_output(
                result_format, success,
                element_count, nonnull_count,
                unexpected_list, unexpected_index_list
            )

            return return_obj

        inner_wrapper.__name__ = func.__name__
        inner_wrapper.__doc__ = func.__doc__
        return inner_wrapper

    @classmethod
    def column_aggregate_expectation(cls, func):
        """Constructs an expectation using column-aggregate semantics.

        The MetaPandasDataTable implementation replaces the "column" parameter supplied by the user with a pandas
        Series object containing the actual column from the relevant pandas dataframe. This simplifies the implementing
        expectation logic while preserving the standard Dataset signature and expected behavior.

        See :func:`column_aggregate_expectation <great_expectations.Dataset.base.Dataset.column_aggregate_expectation>` \
        for full documentation of this function.
        """
        if PY3:
            argspec = inspect.getfullargspec(func)[0][1:]
        else:
            argspec = inspect.getargspec(func)[0][1:]

        @cls.expectation(argspec)
        @wraps(func)
        def inner_wrapper(self, column, result_format=None, *args, **kwargs):

            if result_format is None:
                result_format = self.default_expectation_args["result_format"]

            series = self[column]
            null_indexes = series.isnull()

            element_count = int(len(series))
            nonnull_values = series[null_indexes == False]
            # Simplify this expression because the old version fails under pandas 0.21 (but only that version)
            # nonnull_count = int((null_indexes == False).sum())
            nonnull_count = len(nonnull_values)
            null_count = element_count - nonnull_count

            evaluation_result = func(self, nonnull_values, *args, **kwargs)

            if 'success' not in evaluation_result:
                raise ValueError(
                    "Column aggregate expectation failed to return required information: success")

            if ('result' not in evaluation_result) or ('observed_value' not in evaluation_result['result']):
                raise ValueError(
                    "Column aggregate expectation failed to return required information: observed_value")

            # Retain support for string-only output formats:
            result_format = parse_result_format(result_format)

            return_obj = {
                'success': bool(evaluation_result['success'])
            }

            if result_format['result_format'] == 'BOOLEAN_ONLY':
                return return_obj

            return_obj['result'] = {
                'observed_value': evaluation_result['result']['observed_value'],
                "element_count": element_count,
                "missing_count": null_count,
                "missing_percent": null_count * 1.0 / element_count if element_count > 0 else None
            }

            if result_format['result_format'] == 'BASIC':
                return return_obj

            if 'details' in evaluation_result['result']:
                return_obj['result']['details'] = evaluation_result['result']['details']

            if result_format['result_format'] in ["SUMMARY", "COMPLETE"]:
                return return_obj

            raise ValueError("Unknown result_format %s." %
                             (result_format['result_format'],))

        return inner_wrapper


class PandasDataTable(MetaPandasDataTable, pd.DataFrame):
    """
    PandasDataTable instantiates the great_expectations Expectations API as a subclass of a pandas.DataFrame.

    For the full API reference, please see :func:`Dataset <great_expectations.Dataset.base.Dataset>`

    Notes:
        1. Samples and Subsets of PandaDataTable have ALL the expectations of the original \
           data frame unless the user specifies the ``discard_subset_failing_expectations = True`` \
           property on the original data frame.
        2. Concatenations, joins, and merges of PandaDataTables contain NO expectations (since no autoinspection
           is performed by default).
    """

    # We may want to expand or alter support for subclassing dataframes in the future:
    # See http://pandas.pydata.org/pandas-docs/stable/extending.html#extending-subclassing-pandas

    @property
    def _constructor(self):
        return self.__class__

    def __finalize__(self, other, method=None, **kwargs):
        if isinstance(other, PandasDataTable):
            self._initialize_expectations(other.get_expectations_config(
                discard_failed_expectations=False,
                discard_result_format_kwargs=False,
                discard_include_config_kwargs=False,
                discard_catch_exceptions_kwargs=False))
            # If other was coerced to be a PandasDataTable (e.g. via _constructor call during self.copy() operation)
            # then it may not have discard_subset_failing_expectations set. Default to self value
            self.discard_subset_failing_expectations = getattr(other, "discard_subset_failing_expectations",
                                                               self.discard_subset_failing_expectations)
            if self.discard_subset_failing_expectations:
                self.discard_failing_expectations()
        super(PandasDataTable, self).__finalize__(other, method, **kwargs)
        return self

    def __init__(self, *args, **kwargs):
<<<<<<< HEAD
        super(PandasDataTable, self).__init__(*args, **kwargs)
        self.discard_subset_failing_expectations = kwargs.get('discard_subset_failing_expectations', False)
=======
        super(PandasDataset, self).__init__(*args, **kwargs)
        self.discard_subset_failing_expectations = kwargs.get(
            'discard_subset_failing_expectations', False)
>>>>>>> 88d5605a

    ### Expectation methods ###
    @DocInherit
    @Dataset.expectation(['column'])
    def expect_column_to_exist(
            self, column, column_index=None, result_format=None, include_config=False,
            catch_exceptions=None, meta=None
    ):

        if column in self:
            return {
                "success": (column_index is None) or (self.columns.get_loc(column) == column_index)
            }

        else:
            return {
                "success": False
            }

    @DocInherit
    @Dataset.expectation(['column_list'])
    def expect_table_columns_to_match_ordered_list(self, column_list,
                                                  result_format=None, include_config=False, catch_exceptions=None, meta=None):
        """
        Checks if observed columns are in the expected order. The expectations will fail if columns are out of expected
        order, columns are missing, or additional columns are present. On failure, details are provided on the location
        of the unexpected column(s).
        """
        if list(self.columns) == list(column_list):
            return {
                "success": True
            }
        else:
            # In the case of differing column lengths between the defined expectation and the observed column set, the
            # max is determined to generate the column_index.
            number_of_columns = max(len(column_list), len(self.columns))
            column_index = range(number_of_columns)

            # Create a list of the mismatched details
            compared_lists = list(zip_longest(column_index, list(column_list), list(self.columns)))
            mismatched = [{"Expected Column Position": i,
                           "Expected": k,
                           "Found": v} for i, k, v in compared_lists if k != v]
            return {
                "success": False,
                "details": {"mismatched": mismatched}
            }

    @DocInherit
    @Dataset.expectation(['min_value', 'max_value'])
    def expect_table_row_count_to_be_between(self,
                                             min_value=0,
                                             max_value=None,
                                             result_format=None, include_config=False, catch_exceptions=None, meta=None
                                             ):
        # Assert that min_value and max_value are integers
        try:
            if min_value is not None:
                float(min_value).is_integer()

            if max_value is not None:
                float(max_value).is_integer()

        except ValueError:
            raise ValueError("min_value and max_value must be integers")

        row_count = self.shape[0]

        if min_value != None and max_value != None:
            outcome = row_count >= min_value and row_count <= max_value

        elif min_value == None and max_value != None:
            outcome = row_count <= max_value

        elif min_value != None and max_value == None:
            outcome = row_count >= min_value

        return {
            'success': outcome,
            'result': {
                'observed_value': row_count
            }
        }

    @DocInherit
    @Dataset.expectation(['value'])
    def expect_table_row_count_to_equal(self,
                                        value,
                                        result_format=None, include_config=False, catch_exceptions=None, meta=None
                                        ):
        try:
            if value is not None:
                float(value).is_integer()

        except ValueError:
            raise ValueError("value must be an integer")

        if value is None:
            raise ValueError("value must be provided")

        if self.shape[0] == value:
            outcome = True
        else:
            outcome = False

        return {
            'success': outcome,
            'result': {
                'observed_value': self.shape[0]
            }
        }

    @DocInherit
    @MetaPandasDataTable.column_map_expectation
    def expect_column_values_to_be_unique(self, column,
                                          mostly=None,
                                          result_format=None, include_config=False, catch_exceptions=None, meta=None):
        dupes = set(column[column.duplicated()])
        return column.map(lambda x: x not in dupes)

    # @Dataset.expectation(['column', 'mostly', 'result_format'])
    @DocInherit
    @MetaPandasDataTable.column_map_expectation
    def expect_column_values_to_not_be_null(self, column,
                                            mostly=None,
                                            result_format=None, include_config=False, catch_exceptions=None, meta=None, include_nulls=True):

        return column.map(lambda x: x is not None and not pd.isnull(x))

    @DocInherit
    @MetaPandasDataTable.column_map_expectation
    def expect_column_values_to_be_null(self, column,
                                        mostly=None,
                                        result_format=None, include_config=False, catch_exceptions=None, meta=None):

        return column.map(lambda x: x is None or pd.isnull(x))

    @DocInherit
    @MetaPandasDataTable.column_map_expectation
    def expect_column_values_to_be_of_type(self, column, type_,
                                           mostly=None,
                                           result_format=None, include_config=False, catch_exceptions=None, meta=None):

        # Target Datasource {numpy, python} was removed in favor of a simpler type mapping
        type_map = {
            "null": [type(None), np.nan],
            "boolean": [bool, np.bool_],
            "int": [int, np.int64] + list(integer_types),
            "long": [int, np.longdouble] + list(integer_types),
            "float": [float, np.float_],
            "double": [float, np.longdouble],
            "bytes": [bytes, np.bytes_],
            "string": [string_types, np.string_]
        }

        target_type = type_map[type_]

        return column.map(lambda x: isinstance(x, tuple(target_type)))

    @DocInherit
    @MetaPandasDataTable.column_map_expectation
    def expect_column_values_to_be_in_type_list(self, column, type_list,
                                                mostly=None,
                                                result_format=None, include_config=False, catch_exceptions=None, meta=None):
        # Target Datasource {numpy, python} was removed in favor of a simpler type mapping
        type_map = {
            "null": [type(None), np.nan],
            "boolean": [bool, np.bool_],
            "int": [int, np.int64] + list(integer_types),
            "long": [int, np.longdouble] + list(integer_types),
            "float": [float, np.float_],
            "double": [float, np.longdouble],
            "bytes": [bytes, np.bytes_],
            "string": [string_types, np.string_]
        }

        # Build one type list with each specified type list from type_map
        target_type_list = list()
        for type_ in type_list:
            target_type_list += type_map[type_]

        return column.map(lambda x: isinstance(x, tuple(target_type_list)))

    @DocInherit
    @MetaPandasDataTable.column_map_expectation
    def expect_column_values_to_be_in_set(self, column, value_set,
                                          mostly=None,
                                          result_format=None, include_config=False, catch_exceptions=None, meta=None):
        return column.map(lambda x: x in value_set)

    @DocInherit
    @MetaPandasDataTable.column_map_expectation
    def expect_column_values_to_not_be_in_set(self, column, value_set,
                                              mostly=None,
                                              result_format=None, include_config=False, catch_exceptions=None, meta=None):
        return column.map(lambda x: x not in value_set)

    @DocInherit
    @MetaPandasDataTable.column_map_expectation
    def expect_column_values_to_be_between(self,
                                           column,
                                           min_value=None, max_value=None,
                                           parse_strings_as_datetimes=None,
                                           allow_cross_type_comparisons=None,
                                           mostly=None,
                                           result_format=None, include_config=False, catch_exceptions=None, meta=None
                                           ):
        if min_value is None and max_value is None:
            raise ValueError("min_value and max_value cannot both be None")

        if parse_strings_as_datetimes:
            if min_value:
                min_value = parse(min_value)

            if max_value:
                max_value = parse(max_value)

            temp_column = column.map(parse)

        else:
            temp_column = column

        if min_value != None and max_value != None and min_value > max_value:
            raise ValueError("min_value cannot be greater than max_value")

        def is_between(val):
            # TODO Might be worth explicitly defining comparisons between types (for example, between strings and ints).
            # Ensure types can be compared since some types in Python 3 cannot be logically compared.
            # print type(val), type(min_value), type(max_value), val, min_value, max_value

            if type(val) == None:
                return False
            else:
                if min_value != None and max_value != None:
                    if allow_cross_type_comparisons:
                        try:
                            return (min_value <= val) and (val <= max_value)
                        except TypeError:
                            return False

                    else:
                        if (isinstance(val, string_types) != isinstance(min_value, string_types)) or (isinstance(val, string_types) != isinstance(max_value, string_types)):
                            raise TypeError(
                                "Column values, min_value, and max_value must either be None or of the same type.")

                        return (min_value <= val) and (val <= max_value)

                elif min_value == None and max_value != None:
                    if allow_cross_type_comparisons:
                        try:
                            return val <= max_value
                        except TypeError:
                            return False

                    else:
                        if isinstance(val, string_types) != isinstance(max_value, string_types):
                            raise TypeError(
                                "Column values, min_value, and max_value must either be None or of the same type.")

                        return val <= max_value

                elif min_value != None and max_value == None:
                    if allow_cross_type_comparisons:
                        try:
                            return min_value <= val
                        except TypeError:
                            return False

                    else:
                        if isinstance(val, string_types) != isinstance(min_value, string_types):
                            raise TypeError(
                                "Column values, min_value, and max_value must either be None or of the same type.")

                        return min_value <= val

                else:
                    return False

        return temp_column.map(is_between)

    @DocInherit
    @MetaPandasDataTable.column_map_expectation
    def expect_column_values_to_be_increasing(self, column, strictly=None, parse_strings_as_datetimes=None,
                                              mostly=None,
                                              result_format=None, include_config=False, catch_exceptions=None, meta=None):
        if parse_strings_as_datetimes:
            temp_column = column.map(parse)

            col_diff = temp_column.diff()

            # The first element is null, so it gets a bye and is always treated as True
            col_diff[0] = pd.Timedelta(1)

            if strictly:
                return col_diff > pd.Timedelta(0)
            else:
                return col_diff >= pd.Timedelta(0)

        else:
            col_diff = column.diff()
            # The first element is null, so it gets a bye and is always treated as True
            col_diff[col_diff.isnull()] = 1

            if strictly:
                return col_diff > 0
            else:
                return col_diff >= 0

    @DocInherit
    @MetaPandasDataTable.column_map_expectation
    def expect_column_values_to_be_decreasing(self, column, strictly=None, parse_strings_as_datetimes=None,
                                              mostly=None,
                                              result_format=None, include_config=False, catch_exceptions=None, meta=None):
        if parse_strings_as_datetimes:
            temp_column = column.map(parse)

            col_diff = temp_column.diff()

            # The first element is null, so it gets a bye and is always treated as True
            col_diff[0] = pd.Timedelta(-1)

            if strictly:
                return col_diff < pd.Timedelta(0)
            else:
                return col_diff <= pd.Timedelta(0)

        else:
            col_diff = column.diff()
            # The first element is null, so it gets a bye and is always treated as True
            col_diff[col_diff.isnull()] = -1

            if strictly:
                return col_diff < 0
            else:
                return col_diff <= 0

    @DocInherit
    @MetaPandasDataTable.column_map_expectation
    def expect_column_value_lengths_to_be_between(self, column, min_value=None, max_value=None,
                                                  mostly=None,
                                                  result_format=None, include_config=False, catch_exceptions=None, meta=None):

        if min_value is None and max_value is None:
            raise ValueError("min_value and max_value cannot both be None")

        # Assert that min_value and max_value are integers
        try:
            if min_value is not None and not float(min_value).is_integer():
                raise ValueError("min_value and max_value must be integers")

            if max_value is not None and not float(max_value).is_integer():
                raise ValueError("min_value and max_value must be integers")

        except ValueError:
            raise ValueError("min_value and max_value must be integers")

        def length_is_between(val):
            if min_value != None and max_value != None:
                return len(val) >= min_value and len(val) <= max_value

            elif min_value == None and max_value != None:
                return len(val) <= max_value

            elif min_value != None and max_value == None:
                return len(val) >= min_value

            else:
                return False

        return column.map(length_is_between)

    @DocInherit
    @MetaPandasDataTable.column_map_expectation
    def expect_column_value_lengths_to_equal(self, column, value,
                                             mostly=None,
                                             result_format=None, include_config=False, catch_exceptions=None, meta=None):
        return column.map(lambda x: len(x) == value)

    @DocInherit
    @MetaPandasDataTable.column_map_expectation
    def expect_column_values_to_match_regex(self, column, regex,
                                            mostly=None,
                                            result_format=None, include_config=False, catch_exceptions=None, meta=None):
        return column.map(
            lambda x: re.findall(regex, str(x)) != []
        )

    @DocInherit
    @MetaPandasDataTable.column_map_expectation
    def expect_column_values_to_not_match_regex(self, column, regex,
                                                mostly=None,
                                                result_format=None, include_config=False, catch_exceptions=None, meta=None):
        return column.map(lambda x: re.findall(regex, str(x)) == [])

    @DocInherit
    @MetaPandasDataTable.column_map_expectation
    def expect_column_values_to_match_regex_list(self, column, regex_list, match_on="any",
                                                 mostly=None,
                                                 result_format=None, include_config=False, catch_exceptions=None, meta=None):

        if match_on == "any":

            def match_in_list(val):
                if any(re.findall(regex, str(val)) for regex in regex_list):
                    return True
                else:
                    return False

        elif match_on == "all":

            def match_in_list(val):
                if all(re.findall(regex, str(val)) for regex in regex_list):
                    return True
                else:
                    return False

        return column.map(match_in_list)

    @DocInherit
    @MetaPandasDataTable.column_map_expectation
    def expect_column_values_to_not_match_regex_list(self, column, regex_list,
                                                     mostly=None,
                                                     result_format=None, include_config=False, catch_exceptions=None, meta=None):
        return column.map(
            lambda x: not any([re.findall(regex, str(x))
                               for regex in regex_list])
        )

    @DocInherit
    @MetaPandasDataTable.column_map_expectation
    def expect_column_values_to_match_strftime_format(self, column, strftime_format,
                                                      mostly=None,
                                                      result_format=None, include_config=False, catch_exceptions=None,
                                                      meta=None):
        # Below is a simple validation that the provided format can both format and parse a datetime object.
        # %D is an example of a format that can format but not parse, e.g.
        try:
            datetime.strptime(datetime.strftime(
                datetime.now(), strftime_format), strftime_format)
        except ValueError as e:
            raise ValueError(
                "Unable to use provided strftime_format. " + e.message)

        def is_parseable_by_format(val):
            try:
                datetime.strptime(val, strftime_format)
                return True
            except TypeError as e:
                raise TypeError("Values passed to expect_column_values_to_match_strftime_format must be of type string.\nIf you want to validate a column of dates or timestamps, please call the expectation before converting from string format.")

            except ValueError as e:
                return False

        return column.map(is_parseable_by_format)

    @DocInherit
    @MetaPandasDataTable.column_map_expectation
    def expect_column_values_to_be_dateutil_parseable(self, column,
                                                      mostly=None,
                                                      result_format=None, include_config=False, catch_exceptions=None, meta=None):
        def is_parseable(val):
            try:
                if type(val) != str:
                    raise TypeError(
                        "Values passed to expect_column_values_to_be_dateutil_parseable must be of type string.\nIf you want to validate a column of dates or timestamps, please call the expectation before converting from string format.")

                parse(val)
                return True

            except (ValueError, OverflowError):
                return False

        return column.map(is_parseable)

    @DocInherit
    @MetaPandasDataTable.column_map_expectation
    def expect_column_values_to_be_json_parseable(self, column,
                                                  mostly=None,
                                                  result_format=None, include_config=False, catch_exceptions=None, meta=None):
        def is_json(val):
            try:
                json.loads(val)
                return True
            except:
                return False

        return column.map(is_json)

    @DocInherit
    @MetaPandasDataTable.column_map_expectation
    def expect_column_values_to_match_json_schema(self, column, json_schema,
                                                  mostly=None,
                                                  result_format=None, include_config=False, catch_exceptions=None, meta=None):
        def matches_json_schema(val):
            try:
                val_json = json.loads(val)
                jsonschema.validate(val_json, json_schema)
                # jsonschema.validate raises an error if validation fails.
                # So if we make it this far, we know that the validation succeeded.
                return True
            except:
                return False

        return column.map(matches_json_schema)

    @DocInherit
    @MetaPandasDataTable.column_aggregate_expectation
    def expect_column_parameterized_distribution_ks_test_p_value_to_be_greater_than(self, column, distribution,
                                                                                    p_value=0.05, params=None,
                                                                                    result_format=None,
                                                                                    include_config=False,
                                                                                    catch_exceptions=None, meta=None):
        if p_value <= 0 or p_value >= 1:
            raise ValueError("p_value must be between 0 and 1 exclusive")

        # Validate params
        try:
            validate_distribution_parameters(
                distribution=distribution, params=params)
        except ValueError as e:
            raise e

        # Format arguments for scipy.kstest
        if (isinstance(params, dict)):
            positional_parameters = _scipy_distribution_positional_args_from_dict(
                distribution, params)
        else:
            positional_parameters = params

        # K-S Test
        ks_result = stats.kstest(column, distribution,
                                 args=positional_parameters)

        return {
            "success": ks_result[1] >= p_value,
            "result": {
                "observed_value": ks_result[1],
                "details": {
                    "expected_params": positional_parameters,
                    "observed_ks_result": ks_result
                }
            }
        }

    @DocInherit
    @MetaPandasDataTable.column_aggregate_expectation
    def expect_column_mean_to_be_between(self, column, min_value=None, max_value=None,
                                         result_format=None, include_config=False, catch_exceptions=None, meta=None):

        if min_value is None and max_value is None:
            raise ValueError("min_value and max_value cannot both be None")

        if min_value is not None and not isinstance(min_value, (Number)):
            raise ValueError("min_value must be a number")

        if max_value is not None and not isinstance(max_value, (Number)):
            raise ValueError("max_value must be a number")

        column_mean = column.mean()

        return {
            'success': (
                ((min_value is None) or (min_value <= column_mean)) and
                ((max_value is None) or (column_mean <= max_value))
            ),
            'result': {
                'observed_value': column_mean
            }
        }

    @DocInherit
    @MetaPandasDataTable.column_aggregate_expectation
    def expect_column_median_to_be_between(self, column, min_value=None, max_value=None,
                                           result_format=None, include_config=False, catch_exceptions=None, meta=None):

        if min_value is None and max_value is None:
            raise ValueError("min_value and max_value cannot both be None")

        column_median = column.median()

        return {
            "success": (
                ((min_value is None) or (min_value <= column_median)) and
                ((max_value is None) or (column_median <= max_value))
            ),
            "result": {
                "observed_value": column_median
            }
        }

    @DocInherit
    @MetaPandasDataTable.column_aggregate_expectation
    def expect_column_stdev_to_be_between(self, column, min_value=None, max_value=None,
                                          result_format=None, include_config=False, catch_exceptions=None, meta=None):

        if min_value is None and max_value is None:
            raise ValueError("min_value and max_value cannot both be None")

        column_stdev = column.std()

        return {
            "success": (
                ((min_value is None) or (min_value <= column_stdev)) and
                ((max_value is None) or (column_stdev <= max_value))
            ),
            "result": {
                "observed_value": column_stdev
            }
        }

    @DocInherit
    @MetaPandasDataTable.column_aggregate_expectation
    def expect_column_unique_value_count_to_be_between(self, column, min_value=None, max_value=None,
                                                       result_format=None, include_config=False, catch_exceptions=None, meta=None):

        if min_value is None and max_value is None:
            raise ValueError("min_value and max_value cannot both be None")

        unique_value_count = column.value_counts().shape[0]

        return {
            "success": (
                ((min_value is None) or (min_value <= unique_value_count)) and
                ((max_value is None) or (unique_value_count <= max_value))
            ),
            "result": {
                "observed_value": unique_value_count
            }
        }

    @DocInherit
    @MetaPandasDataTable.column_aggregate_expectation
    def expect_column_proportion_of_unique_values_to_be_between(self, column, min_value=0, max_value=1,
                                                                result_format=None, include_config=False, catch_exceptions=None, meta=None):

        if min_value is None and max_value is None:
            raise ValueError("min_value and max_value cannot both be None")

        unique_value_count = column.value_counts().shape[0]
        total_value_count = int(len(column))  # .notnull().sum()

        if total_value_count > 0:
            proportion_unique = float(unique_value_count) / total_value_count
        else:
            proportion_unique = None

        return {
            "success": (
                ((min_value is None) or (min_value <= proportion_unique)) and
                ((max_value is None) or (proportion_unique <= max_value))
            ),
            "result": {
                "observed_value": proportion_unique
            }
        }

    @DocInherit
    @MetaPandasDataTable.column_aggregate_expectation
    def expect_column_most_common_value_to_be_in_set(self, column, value_set, ties_okay=None,
                                                     result_format=None, include_config=False, catch_exceptions=None, meta=None):

        mode_list = list(column.mode().values)
        intersection_count = len(set(value_set).intersection(mode_list))

        if ties_okay:
            success = intersection_count > 0
        else:
            if len(mode_list) > 1:
                success = False
            else:
                success = intersection_count == 1

        return {
            'success': success,
            'result': {
                'observed_value': mode_list
            }
        }

    @DocInherit
    @MetaPandasDataTable.column_aggregate_expectation
    def expect_column_sum_to_be_between(self,
                                        column,
                                        min_value=None,
                                        max_value=None,
                                        result_format=None, include_config=False, catch_exceptions=None, meta=None
                                        ):
        if min_value is None and max_value is None:
            raise ValueError("min_value and max_value cannot both be None")

        col_sum = column.sum()

        if min_value != None and max_value != None:
            success = (min_value <= col_sum) and (col_sum <= max_value)

        elif min_value == None and max_value != None:
            success = (col_sum <= max_value)

        elif min_value != None and max_value == None:
            success = (min_value <= col_sum)

        return {
            "success": success,
            "result": {
                "observed_value": col_sum
            }
        }

    @DocInherit
    @MetaPandasDataTable.column_aggregate_expectation
    def expect_column_min_to_be_between(self,
                                        column,
                                        min_value=None,
                                        max_value=None,
                                        parse_strings_as_datetimes=None,
                                        output_strftime_format=None,
                                        result_format=None, include_config=False, catch_exceptions=None, meta=None
                                        ):
        if min_value is None and max_value is None:
            raise ValueError("min_value and max_value cannot both be None")

        if parse_strings_as_datetimes:
            if min_value:
                min_value = parse(min_value)

            if max_value:
                max_value = parse(max_value)

            temp_column = column.map(parse)

        else:
            temp_column = column

        col_min = temp_column.min()

        if min_value != None and max_value != None:
            success = (min_value <= col_min) and (col_min <= max_value)

        elif min_value == None and max_value != None:
            success = (col_min <= max_value)

        elif min_value != None and max_value == None:
            success = (min_value <= col_min)

        if parse_strings_as_datetimes:
            if output_strftime_format:
                col_min = datetime.strftime(col_min, output_strftime_format)
            else:
                col_min = str(col_min)
        return {
            'success': success,
            'result': {
                'observed_value': col_min
            }
        }

    @DocInherit
    @MetaPandasDataTable.column_aggregate_expectation
    def expect_column_max_to_be_between(self,
                                        column,
                                        min_value=None,
                                        max_value=None,
                                        parse_strings_as_datetimes=None,
                                        output_strftime_format=None,
                                        result_format=None, include_config=False, catch_exceptions=None, meta=None
                                        ):
        if min_value is None and max_value is None:
            raise ValueError("min_value and max_value cannot both be None")

        if parse_strings_as_datetimes:
            if min_value:
                min_value = parse(min_value)

            if max_value:
                max_value = parse(max_value)

            temp_column = column.map(parse)

        else:
            temp_column = column

        col_max = temp_column.max()

        if min_value != None and max_value != None:
            success = (min_value <= col_max) and (col_max <= max_value)

        elif min_value == None and max_value != None:
            success = (col_max <= max_value)

        elif min_value != None and max_value == None:
            success = (min_value <= col_max)

        if parse_strings_as_datetimes:
            if output_strftime_format:
                col_max = datetime.strftime(col_max, output_strftime_format)
            else:
                col_max = str(col_max)

        return {
            "success": success,
            "result": {
                "observed_value": col_max
            }
        }

    @DocInherit
    @MetaPandasDataTable.column_aggregate_expectation
    def expect_column_chisquare_test_p_value_to_be_greater_than(self, column, partition_object=None, p=0.05, tail_weight_holdout=0,
                                                                result_format=None, include_config=False, catch_exceptions=None, meta=None):
        if not is_valid_categorical_partition_object(partition_object):
            raise ValueError("Invalid partition object.")

        observed_frequencies = column.value_counts()
        # Convert to Series object to allow joining on index values
        expected_column = pd.Series(
            partition_object['weights'], index=partition_object['values'], name='expected') * len(column)
        # Join along the indices to allow proper comparison of both types of possible missing values
        # test_df = pd.concat([expected_column, observed_frequencies], axis=1, sort=True) # Sort parameter not available before pandas 0.23.0
        test_df = pd.concat([expected_column, observed_frequencies], axis=1)

        na_counts = test_df.isnull().sum()

        # Handle NaN: if we expected something that's not there, it's just not there.
        test_df[column.name] = test_df[column.name].fillna(0)
        # Handle NaN: if something's there that was not expected, substitute the relevant value for tail_weight_holdout
        if na_counts['expected'] > 0:
            # Scale existing expected values
            test_df['expected'] = test_df['expected'] * \
                (1 - tail_weight_holdout)
            # Fill NAs with holdout.
            test_df['expected'] = test_df['expected'].fillna(
                len(column) * (tail_weight_holdout / na_counts['expected']))

        test_result = stats.chisquare(
            test_df[column.name], test_df['expected'])[1]

        return_obj = {
            "success": test_result > p,
            "result": {
                "observed_value": test_result,
                "details": {
                    "observed_partition": {
                        "values": test_df.index.tolist(),
                        "weights": test_df[column.name].tolist()
                    },
                    "expected_partition": {
                        "values": test_df.index.tolist(),
                        "weights": test_df['expected'].tolist()
                    }
                }
            }
        }

        return return_obj

    @DocInherit
    @MetaPandasDataTable.column_aggregate_expectation
    def expect_column_bootstrapped_ks_test_p_value_to_be_greater_than(self, column, partition_object=None, p=0.05, bootstrap_samples=None, bootstrap_sample_size=None,
                                                                      result_format=None, include_config=False, catch_exceptions=None, meta=None):
        if not is_valid_continuous_partition_object(partition_object):
            raise ValueError("Invalid continuous partition object.")

        if (partition_object['bins'][0] == -np.inf) or (partition_object['bins'][-1] == np.inf):
            raise ValueError("Partition endpoints must be finite.")

        test_cdf = np.append(np.array([0]), np.cumsum(
            partition_object['weights']))

        def estimated_cdf(x):
            return np.interp(x, partition_object['bins'], test_cdf)

        if bootstrap_samples is None:
            bootstrap_samples = 1000

        if bootstrap_sample_size is None:
            # Sampling too many elements (or not bootstrapping) will make the test too sensitive to the fact that we've
            # compressed via a partition.

            # Sampling too few elements will make the test insensitive to significant differences, especially
            # for nonoverlapping ranges.
            bootstrap_sample_size = len(partition_object['weights']) * 2

        results = [stats.kstest(
            np.random.choice(column, size=bootstrap_sample_size, replace=True),
            estimated_cdf)[1]
            for k in range(bootstrap_samples)]

        test_result = (1 + sum(x >= p for x in results)) / \
            (bootstrap_samples + 1)

        hist, bin_edges = np.histogram(column, partition_object['bins'])
        below_partition = len(
            np.where(column < partition_object['bins'][0])[0])
        above_partition = len(
            np.where(column > partition_object['bins'][-1])[0])

        # Expand observed partition to report, if necessary
        if below_partition > 0 and above_partition > 0:
            observed_bins = [np.min(column)] + \
                partition_object['bins'] + [np.max(column)]
            observed_weights = np.concatenate(
                ([below_partition], hist, [above_partition])) / len(column)
        elif below_partition > 0:
            observed_bins = [np.min(column)] + partition_object['bins']
            observed_weights = np.concatenate(
                ([below_partition], hist)) / len(column)
        elif above_partition > 0:
            observed_bins = partition_object['bins'] + [np.max(column)]
            observed_weights = np.concatenate(
                (hist, [above_partition])) / len(column)
        else:
            observed_bins = partition_object['bins']
            observed_weights = hist / len(column)

        observed_cdf_values = np.cumsum(observed_weights)

        return_obj = {
            "success": test_result > p,
            "result": {
                "observed_value": test_result,
                "details": {
                    "bootstrap_samples": bootstrap_samples,
                    "bootstrap_sample_size": bootstrap_sample_size,
                    "observed_partition": {
                        "bins": observed_bins,
                        "weights": observed_weights.tolist()
                    },
                    "expected_partition": {
                        "bins": partition_object['bins'],
                        "weights": partition_object['weights']
                    },
                    "observed_cdf": {
                        "x": observed_bins,
                        "cdf_values": [0] + observed_cdf_values.tolist()
                    },
                    "expected_cdf": {
                        "x": partition_object['bins'],
                        "cdf_values": test_cdf.tolist()
                    }
                }
            }
        }

        return return_obj

    @DocInherit
    @MetaPandasDataTable.column_aggregate_expectation
    def expect_column_kl_divergence_to_be_less_than(self, column, partition_object=None, threshold=None,
                                                    tail_weight_holdout=0, internal_weight_holdout=0,
                                                    result_format=None, include_config=False, catch_exceptions=None, meta=None):
        if not is_valid_partition_object(partition_object):
            raise ValueError("Invalid partition object.")

        if (not isinstance(threshold, (int, float))) or (threshold < 0):
            raise ValueError(
                "Threshold must be specified, greater than or equal to zero.")

        if (not isinstance(tail_weight_holdout, (int, float))) or (tail_weight_holdout < 0) or (tail_weight_holdout > 1):
            raise ValueError(
                "tail_weight_holdout must be between zero and one.")

        if (not isinstance(internal_weight_holdout, (int, float))) or (internal_weight_holdout < 0) or (internal_weight_holdout > 1):
            raise ValueError(
                "internal_weight_holdout must be between zero and one.")
            
        if(tail_weight_holdout != 0 and "tail_weights" in partition_object):
            raise ValueError(
                "tail_weight_holdout must be 0 when using tail_weights in partition object")

        if is_valid_categorical_partition_object(partition_object):
            if internal_weight_holdout > 0:
                raise ValueError(
                    "Internal weight holdout cannot be used for discrete data.")

            # Data are expected to be discrete, use value_counts
            observed_weights = column.value_counts() / len(column)
            expected_weights = pd.Series(
                partition_object['weights'], index=partition_object['values'], name='expected')
            # test_df = pd.concat([expected_weights, observed_weights], axis=1, sort=True) # Sort not available before pandas 0.23.0
            test_df = pd.concat([expected_weights, observed_weights], axis=1)

            na_counts = test_df.isnull().sum()

            # Handle NaN: if we expected something that's not there, it's just not there.
            pk = test_df[column.name].fillna(0)
            # Handle NaN: if something's there that was not expected, substitute the relevant value for tail_weight_holdout
            if na_counts['expected'] > 0:
                # Scale existing expected values
                test_df['expected'] = test_df['expected'] * \
                    (1 - tail_weight_holdout)
                # Fill NAs with holdout.
                qk = test_df['expected'].fillna(
                    tail_weight_holdout / na_counts['expected'])
            else:
                qk = test_df['expected']

            kl_divergence = stats.entropy(pk, qk)

            if(np.isinf(kl_divergence) or np.isnan(kl_divergence)):
                observed_value = None
            else:
                observed_value = kl_divergence

            return_obj = {
                "success": kl_divergence <= threshold,
                "result": {
                    "observed_value": observed_value,
                    "details": {
                        "observed_partition": {
                            "values": test_df.index.tolist(),
                            "weights": pk.tolist()
                        },
                        "expected_partition": {
                            "values": test_df.index.tolist(),
                            "weights": qk.tolist()
                        }
                    }
                }
            }

        else:
            # Data are expected to be continuous; discretize first
        
            # Build the histogram first using expected bins so that the largest bin is >=
            hist, bin_edges = np.histogram(column, partition_object['bins'], density=False)
        
            # Add in the frequencies observed above or below the provided partition
            below_partition = len(np.where(column < partition_object['bins'][0])[0])
            above_partition = len(np.where(column > partition_object['bins'][-1])[0])
        
            #Observed Weights is just the histogram values divided by the total number of observations
            observed_weights = np.array(hist)/len(column)
        
            #Adjust expected_weights to account for tail_weight and internal_weight
            expected_weights = np.array(
                partition_object['weights']) * (1 - tail_weight_holdout - internal_weight_holdout)
        
            # Assign internal weight holdout values if applicable
            if internal_weight_holdout > 0:
                zero_count = len(expected_weights) - \
                    np.count_nonzero(expected_weights)
                if zero_count > 0:
                    for index, value in enumerate(expected_weights):
                        if value == 0:
                            expected_weights[index] = internal_weight_holdout / zero_count
        
            # Assign tail weight holdout if applicable
            # We need to check cases to only add tail weight holdout if it makes sense based on the provided partition.
            if (partition_object['bins'][0] == -np.inf) and (partition_object['bins'][-1]) == np.inf:
                if tail_weight_holdout > 0:
                    raise ValueError("tail_weight_holdout cannot be used for partitions with infinite endpoints.")
                if "tail_weights" in partition_object:
                    raise ValueError("There can be no tail weights for partitions with one or both endpoints at infinity")
                expected_bins = partition_object['bins'][1:-1] #Remove -inf and inf
                
                comb_expected_weights=expected_weights
                expected_tail_weights=np.concatenate(([expected_weights[0]],[expected_weights[-1]])) #Set aside tail weights
                expected_weights=expected_weights[1:-1] #Remove tail weights
                
                comb_observed_weights=observed_weights
                observed_tail_weights=np.concatenate(([observed_weights[0]],[observed_weights[-1]])) #Set aside tail weights
                observed_weights=observed_weights[1:-1] #Remove tail weights
                
                
            elif (partition_object['bins'][0] == -np.inf):
                
                if "tail_weights" in partition_object:
                    raise ValueError("There can be no tail weights for partitions with one or both endpoints at infinity")
                
                expected_bins = partition_object['bins'][1:] #Remove -inf
                
                comb_expected_weights=np.concatenate((expected_weights,[tail_weight_holdout]))
                expected_tail_weights=np.concatenate(([expected_weights[0]],[tail_weight_holdout])) #Set aside left tail weight and holdout
                expected_weights = expected_weights[1:] #Remove left tail weight from main expected_weights
                
                comb_observed_weights=np.concatenate((observed_weights,[above_partition/len(column)]))
                observed_tail_weights=np.concatenate(([observed_weights[0]],[above_partition/len(column)])) #Set aside left tail weight and above parition weight
                observed_weights=observed_weights[1:] #Remove left tail weight from main observed_weights
        
            elif (partition_object['bins'][-1] == np.inf):
                
                if "tail_weights" in partition_object:
                    raise ValueError("There can be no tail weights for partitions with one or both endpoints at infinity")
                
                expected_bins = partition_object['bins'][:-1] #Remove inf
                
                comb_expected_weights=np.concatenate(([tail_weight_holdout],expected_weights))
                expected_tail_weights=np.concatenate(([tail_weight_holdout],[expected_weights[-1]]))  #Set aside right tail weight and holdout
                expected_weights = expected_weights[:-1] #Remove right tail weight from main expected_weights
                
                comb_observed_weights=np.concatenate(([below_partition/len(column)],observed_weights))
                observed_tail_weights=np.concatenate(([below_partition/len(column)],[observed_weights[-1]])) #Set aside right tail weight and below partition weight
                observed_weights=observed_weights[:-1] #Remove right tail weight from main observed_weights
            else:
                
                expected_bins = partition_object['bins'] #No need to remove -inf or inf
                
                if "tail_weights" in partition_object:
                    tail_weights=partition_object["tail_weights"]
                    comb_expected_weights=np.concatenate(([tail_weights[0]],expected_weights,[tail_weights[1]])) #Tack on tail weights
                    expected_tail_weights=tail_weights #Tail weights are just tail_weights
                comb_expected_weights=np.concatenate(([tail_weight_holdout / 2],expected_weights,[tail_weight_holdout / 2]))
                expected_tail_weights=np.concatenate(([tail_weight_holdout / 2],[tail_weight_holdout / 2])) #Tail weights are just tail_weight holdout divided eaually to both tails
                
                comb_observed_weights=np.concatenate(([below_partition/len(column)],observed_weights, [above_partition/len(column)]))
                observed_tail_weights=np.concatenate(([below_partition],[above_partition]))/len(column) #Tail weights are just the counts on either side of the partition
                #Main expected_weights and main observered weights had no tail_weights, so nothing needs to be removed.
        
     
            kl_divergence = stats.entropy(comb_observed_weights, comb_expected_weights) 
            
            if(np.isinf(kl_divergence) or np.isnan(kl_divergence)):
                observed_value = None
            else:
                observed_value = kl_divergence

            return_obj = {
                    "success": kl_divergence <= threshold,
                    "result": {
                        "observed_value": observed_value,
                        "details": {
                            "observed_partition": {
                                # return expected_bins, since we used those bins to compute the observed_weights
                                "bins": expected_bins,
                                "weights": observed_weights.tolist(),
                                "tail_weights":observed_tail_weights.tolist()
                            },
                            "expected_partition": {
                                "bins": expected_bins,
                                "weights": expected_weights.tolist(),
                                "tail_weights":expected_tail_weights.tolist()
                            }
                        }
                    }
                }
                
        return return_obj

    @DocInherit
    @MetaPandasDataTable.column_pair_map_expectation
    def expect_column_pair_values_to_be_equal(self,
                                              column_A,
                                              column_B,
                                              ignore_row_if="both_values_are_missing",
                                              result_format=None, include_config=False, catch_exceptions=None, meta=None
                                              ):
        return column_A == column_B

    @DocInherit
    @MetaPandasDataTable.column_pair_map_expectation
    def expect_column_pair_values_A_to_be_greater_than_B(self,
                                                         column_A,
                                                         column_B,
                                                         or_equal=None,
                                                         parse_strings_as_datetimes=None,
                                                         allow_cross_type_comparisons=None,
                                                         ignore_row_if="both_values_are_missing",
                                                         result_format=None, include_config=False, catch_exceptions=None, meta=None
                                                         ):
        # FIXME
        if allow_cross_type_comparisons == True:
            raise NotImplementedError

        if parse_strings_as_datetimes:
            temp_column_A = column_A.map(parse)
            temp_column_B = column_B.map(parse)

        else:
            temp_column_A = column_A
            temp_column_B = column_B

        if or_equal == True:
            return temp_column_A >= temp_column_B
        else:
            return temp_column_A > temp_column_B

    @DocInherit
    @MetaPandasDataTable.column_pair_map_expectation
    def expect_column_pair_values_to_be_in_set(self,
                                               column_A,
                                               column_B,
                                               value_pairs_set,
                                               ignore_row_if="both_values_are_missing",
                                               result_format=None, include_config=False, catch_exceptions=None, meta=None
                                               ):
        temp_df = pd.DataFrame({"A": column_A, "B": column_B})
        value_pairs_set = {(x, y) for x, y in value_pairs_set}

        results = []
        for i, t in temp_df.iterrows():
            if pd.isnull(t["A"]):
                a = None
            else:
                a = t["A"]

            if pd.isnull(t["B"]):
                b = None
            else:
                b = t["B"]

            results.append((a, b) in value_pairs_set)

        return pd.Series(results, temp_df.index)<|MERGE_RESOLUTION|>--- conflicted
+++ resolved
@@ -307,14 +307,8 @@
         return self
 
     def __init__(self, *args, **kwargs):
-<<<<<<< HEAD
         super(PandasDataTable, self).__init__(*args, **kwargs)
         self.discard_subset_failing_expectations = kwargs.get('discard_subset_failing_expectations', False)
-=======
-        super(PandasDataset, self).__init__(*args, **kwargs)
-        self.discard_subset_failing_expectations = kwargs.get(
-            'discard_subset_failing_expectations', False)
->>>>>>> 88d5605a
 
     ### Expectation methods ###
     @DocInherit
@@ -1279,7 +1273,7 @@
         if (not isinstance(internal_weight_holdout, (int, float))) or (internal_weight_holdout < 0) or (internal_weight_holdout > 1):
             raise ValueError(
                 "internal_weight_holdout must be between zero and one.")
-            
+
         if(tail_weight_holdout != 0 and "tail_weights" in partition_object):
             raise ValueError(
                 "tail_weight_holdout must be 0 when using tail_weights in partition object")
@@ -1337,21 +1331,21 @@
 
         else:
             # Data are expected to be continuous; discretize first
-        
+
             # Build the histogram first using expected bins so that the largest bin is >=
             hist, bin_edges = np.histogram(column, partition_object['bins'], density=False)
-        
+
             # Add in the frequencies observed above or below the provided partition
             below_partition = len(np.where(column < partition_object['bins'][0])[0])
             above_partition = len(np.where(column > partition_object['bins'][-1])[0])
-        
+
             #Observed Weights is just the histogram values divided by the total number of observations
             observed_weights = np.array(hist)/len(column)
-        
+
             #Adjust expected_weights to account for tail_weight and internal_weight
             expected_weights = np.array(
                 partition_object['weights']) * (1 - tail_weight_holdout - internal_weight_holdout)
-        
+
             # Assign internal weight holdout values if applicable
             if internal_weight_holdout > 0:
                 zero_count = len(expected_weights) - \
@@ -1360,7 +1354,7 @@
                     for index, value in enumerate(expected_weights):
                         if value == 0:
                             expected_weights[index] = internal_weight_holdout / zero_count
-        
+
             # Assign tail weight holdout if applicable
             # We need to check cases to only add tail weight holdout if it makes sense based on the provided partition.
             if (partition_object['bins'][0] == -np.inf) and (partition_object['bins'][-1]) == np.inf:
@@ -1369,63 +1363,63 @@
                 if "tail_weights" in partition_object:
                     raise ValueError("There can be no tail weights for partitions with one or both endpoints at infinity")
                 expected_bins = partition_object['bins'][1:-1] #Remove -inf and inf
-                
+
                 comb_expected_weights=expected_weights
                 expected_tail_weights=np.concatenate(([expected_weights[0]],[expected_weights[-1]])) #Set aside tail weights
                 expected_weights=expected_weights[1:-1] #Remove tail weights
-                
+
                 comb_observed_weights=observed_weights
                 observed_tail_weights=np.concatenate(([observed_weights[0]],[observed_weights[-1]])) #Set aside tail weights
                 observed_weights=observed_weights[1:-1] #Remove tail weights
-                
-                
+
+
             elif (partition_object['bins'][0] == -np.inf):
-                
+
                 if "tail_weights" in partition_object:
                     raise ValueError("There can be no tail weights for partitions with one or both endpoints at infinity")
-                
+
                 expected_bins = partition_object['bins'][1:] #Remove -inf
-                
+
                 comb_expected_weights=np.concatenate((expected_weights,[tail_weight_holdout]))
                 expected_tail_weights=np.concatenate(([expected_weights[0]],[tail_weight_holdout])) #Set aside left tail weight and holdout
                 expected_weights = expected_weights[1:] #Remove left tail weight from main expected_weights
-                
+
                 comb_observed_weights=np.concatenate((observed_weights,[above_partition/len(column)]))
                 observed_tail_weights=np.concatenate(([observed_weights[0]],[above_partition/len(column)])) #Set aside left tail weight and above parition weight
                 observed_weights=observed_weights[1:] #Remove left tail weight from main observed_weights
-        
+
             elif (partition_object['bins'][-1] == np.inf):
-                
+
                 if "tail_weights" in partition_object:
                     raise ValueError("There can be no tail weights for partitions with one or both endpoints at infinity")
-                
+
                 expected_bins = partition_object['bins'][:-1] #Remove inf
-                
+
                 comb_expected_weights=np.concatenate(([tail_weight_holdout],expected_weights))
                 expected_tail_weights=np.concatenate(([tail_weight_holdout],[expected_weights[-1]]))  #Set aside right tail weight and holdout
                 expected_weights = expected_weights[:-1] #Remove right tail weight from main expected_weights
-                
+
                 comb_observed_weights=np.concatenate(([below_partition/len(column)],observed_weights))
                 observed_tail_weights=np.concatenate(([below_partition/len(column)],[observed_weights[-1]])) #Set aside right tail weight and below partition weight
                 observed_weights=observed_weights[:-1] #Remove right tail weight from main observed_weights
             else:
-                
+
                 expected_bins = partition_object['bins'] #No need to remove -inf or inf
-                
+
                 if "tail_weights" in partition_object:
                     tail_weights=partition_object["tail_weights"]
                     comb_expected_weights=np.concatenate(([tail_weights[0]],expected_weights,[tail_weights[1]])) #Tack on tail weights
                     expected_tail_weights=tail_weights #Tail weights are just tail_weights
                 comb_expected_weights=np.concatenate(([tail_weight_holdout / 2],expected_weights,[tail_weight_holdout / 2]))
                 expected_tail_weights=np.concatenate(([tail_weight_holdout / 2],[tail_weight_holdout / 2])) #Tail weights are just tail_weight holdout divided eaually to both tails
-                
+
                 comb_observed_weights=np.concatenate(([below_partition/len(column)],observed_weights, [above_partition/len(column)]))
                 observed_tail_weights=np.concatenate(([below_partition],[above_partition]))/len(column) #Tail weights are just the counts on either side of the partition
                 #Main expected_weights and main observered weights had no tail_weights, so nothing needs to be removed.
-        
-     
-            kl_divergence = stats.entropy(comb_observed_weights, comb_expected_weights) 
-            
+
+
+            kl_divergence = stats.entropy(comb_observed_weights, comb_expected_weights)
+
             if(np.isinf(kl_divergence) or np.isnan(kl_divergence)):
                 observed_value = None
             else:
@@ -1450,7 +1444,7 @@
                         }
                     }
                 }
-                
+
         return return_obj
 
     @DocInherit
