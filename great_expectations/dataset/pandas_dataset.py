--- conflicted
+++ resolved
@@ -264,11 +264,7 @@
         dupes = set(column[column.duplicated()])
         return column.map(lambda x: x not in dupes)
 
-<<<<<<< HEAD
-    @DataSet.expectation
-=======
     @DataSet.expectation(['column', 'mostly', 'output_format'])
->>>>>>> abea5d87
     def expect_column_values_to_not_be_null(self, column, mostly=None, output_format=None):
         if output_format == None:
             output_format = self.default_expectation_args["output_format"]
@@ -587,21 +583,12 @@
         }
 
     @MetaPandasDataSet.column_aggregate_expectation
-<<<<<<< HEAD
     def expect_column_proportion_of_unique_values_to_be_between(self, series, min_value=0, max_value=1):
         unique_value_count = series.value_counts().shape[0]
         total_value_count = int(len(series))#.notnull().sum()
 
         if total_value_count > 0:
             proportion_unique = float(unique_value_count) / total_value_count
-=======
-    def expect_column_proportion_of_unique_values_to_be_between(self, column, min_value=0, max_value=1):
-        unique_value_count = column.value_counts().shape[0]
-        total_value_count = column.notnull().sum()
-
-        if total_value_count > 0:
-            proportion_unique = (1. * unique_value_count) / total_value_count
->>>>>>> abea5d87
         else:
             proportion_unique = None
 
@@ -641,21 +628,12 @@
         estimated_cdf = lambda x: np.interp(x, partition_object['partition'], np.append(np.array([0]), np.cumsum(partition_object['weights'])))
 
         if (bootstrap_samples == 0):
-<<<<<<< HEAD
-            #bootsrap_samples = min(1000, int (len(not_null_values) / len(partition_object['weights'])))
-            bootstrap_samples = 1000
-
-        results = [ stats.kstest(
-                        np.random.choice(series, size=len(partition_object['weights']), replace=True),
-                        estimated_cdf).pvalue
-=======
             #bootstrap_samples = min(1000, int (len(not_null_values) / len(partition_object['weights'])))
             bootstrap_samples = 1000
 
         results = [ stats.kstest(
                         np.random.choice(column, size=len(partition_object['weights']), replace=True),
                         estimated_cdf)[1]
->>>>>>> abea5d87
                     for k in range(bootstrap_samples)
                   ]
 
@@ -665,11 +643,7 @@
                 "success" : test_result > p,
                 "true_value": test_result,
                 "summary_obj": {
-<<<<<<< HEAD
-                    "bootsrap_samples": bootstrap_samples
-=======
                     "bootstrap_samples": bootstrap_samples
->>>>>>> abea5d87
                 }
             }
 
