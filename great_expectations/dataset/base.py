--- conflicted
+++ resolved
@@ -1012,12 +1012,8 @@
 
 
     ### Distributional expectations
-<<<<<<< HEAD
-    def expect_column_chisquare_test_p_value_greater_than(self, column, partition_object=None, p=0.05, tail_weight_holdout=0, output_format=None, include_config=False, catch_exceptions=None):
-=======
-    def expect_column_chisquare_test_p_value_greater_than(self, column, partition_object=None, p=0.05,
+    def expect_column_chisquare_test_p_value_greater_than(self, column, partition_object=None, p=0.05, tail_weight_holdout=0,
                                                           output_format=None, include_config=False, catch_exceptions=None, meta=None):
->>>>>>> 1d9d0c34
         """
         Expect the values in this column to match the distribution of the specified categorical vals and their expected_frequencies. \
 
@@ -1059,17 +1055,10 @@
         """
         raise NotImplementedError
 
-<<<<<<< HEAD
-    def expect_column_kl_divergence_less_than(self, column, partition_object=None, threshold=None, tail_weight_holdout=0, internal_weight_holdout=0, output_format=None, include_config=False, catch_exceptions=None):
+    def expect_column_kl_divergence_less_than(self, column, partition_object=None, threshold=None, tail_weight_holdout=0, internal_weight_holdout=0,
+                                              output_format=None, include_config=False, catch_exceptions=None, meta=None):
         """Expect the values in this column to have lower Kulback-Leibler divergence (relative entropy) with the
         distribution provided in partition_object of less than the provided threshold.
-=======
-    def expect_column_kl_divergence_less_than(self, column, partition_object=None, threshold=None,
-                                              output_format=None, include_config=False, catch_exceptions=None, meta=None):
-
-        """
-        Expect the values in this column to have lower Kulback-Leibler divergence (relative entropy) with the distriution provided in partition_object of less than the provided threshold.
->>>>>>> 1d9d0c34
 
         :param column: the column to which to apply the expectation
         :param partition_object: the partition_object with which to compare the data in column
