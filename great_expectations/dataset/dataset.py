--- conflicted
+++ resolved
@@ -3,12 +3,9 @@
 from functools import lru_cache, wraps
 from itertools import zip_longest
 from numbers import Number
-<<<<<<< HEAD
 from dateutil.parser import parse
 from datetime import datetime
-=======
 from typing import Any, List, Optional, Set, Union
->>>>>>> 9d85b7e0
 
 import numpy as np
 import pandas as pd
@@ -999,17 +996,10 @@
         """
         raise NotImplementedError
 
-<<<<<<< HEAD
-    def expect_column_values_to_not_be_null(self,
-                                            column,
-                                            treat_as_null=None,
-                                            mostly=None,
-                                            result_format=None, include_config=False, catch_exceptions=None, meta=None
-                                            ):
-=======
     def expect_column_values_to_not_be_null(
         self,
         column,
+        treat_as_null=None,
         mostly=None,
         result_format=None,
         row_condition=None,
@@ -1018,7 +1008,6 @@
         catch_exceptions=None,
         meta=None,
     ):
->>>>>>> 9d85b7e0
         """Expect column values to not be null.
 
         To be counted as an exception, values must be explicitly null or missing (such as a NULL in PostgreSQL or an
@@ -1065,17 +1054,10 @@
         """
         raise NotImplementedError
 
-<<<<<<< HEAD
-    def expect_column_values_to_be_null(self,
-                                        column,
-                                        treat_as_null=None,
-                                        mostly=None,
-                                        result_format=None, include_config=False, catch_exceptions=None, meta=None
-                                        ):
-=======
     def expect_column_values_to_be_null(
         self,
         column,
+        treat_as_null=None,
         mostly=None,
         result_format=None,
         row_condition=None,
@@ -1084,7 +1066,6 @@
         catch_exceptions=None,
         meta=None,
     ):
->>>>>>> 9d85b7e0
         """Expect column values to be null.
 
         expect_column_values_to_be_null is a \
