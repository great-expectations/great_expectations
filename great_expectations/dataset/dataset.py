--- conflicted
+++ resolved
@@ -4522,23 +4522,15 @@
         """
         raise NotImplementedError
 
-<<<<<<< HEAD
     def expect_select_column_values_to_be_unique_within_record(
         self,
         column_list,
         ignore_row_if="all_values_are_missing",
-=======
-    def expect_multicolumn_sum_to_equal(
-        self,
-        column_list,
-        sum_total,
->>>>>>> 6a15f6dd
-        result_format=None,
-        include_config=True,
-        catch_exceptions=None,
-        meta=None,
-    ):
-<<<<<<< HEAD
+        result_format=None,
+        include_config=True,
+        catch_exceptions=None,
+        meta=None,
+    ):
         """
         Expect the values for each record to be unique across the columns listed.
         Note that records can be duplicated.
@@ -4628,7 +4620,18 @@
 
             Exact fields vary depending on the values passed to :ref:`result_format <result_format>` and
             :ref:`include_config`, :ref:`catch_exceptions`, and :ref:`meta`.
-=======
+        """
+        raise NotImplementedError
+
+    def expect_multicolumn_sum_to_equal(
+        self,
+        column_list,
+        sum_total,
+        result_format=None,
+        include_config=True,
+        catch_exceptions=None,
+        meta=None,
+    ):
         """ Multi-Column Map Expectation
 
         Expects that sum of all rows for a set of columns is equal to a specific value
@@ -4638,7 +4641,6 @@
                 Set of columns to be checked
             sum_total (int): \
                 expected sum of columns
->>>>>>> 6a15f6dd
         """
         raise NotImplementedError
 
