import datetime
import os
import subprocess
import sys
import warnings
from typing import Union

import click

from great_expectations import DataContext
from great_expectations import exceptions as ge_exceptions
from great_expectations.cli.datasource import get_batch_kwargs
from great_expectations.cli.docs import build_docs
from great_expectations.cli.util import cli_message
from great_expectations.core import ExpectationSuite
from great_expectations.core.id_dict import BatchKwargs
from great_expectations.core.usage_statistics.usage_statistics import (
    send_usage_message,
)
from great_expectations.data_asset import DataAsset
from great_expectations.data_context.types.resource_identifiers import (
    ValidationResultIdentifier,
)
from great_expectations.datasource import Datasource
from great_expectations.exceptions import (
    CheckpointError,
    CheckpointNotFoundError,
)
from great_expectations.profile import BasicSuiteBuilderProfiler


<<<<<<< HEAD
def create_expectation_suite(
    context,
    datasource_name=None,
    batch_kwargs_generator_name=None,
    generator_asset=None,
    batch_kwargs=None,
    expectation_suite_name=None,
    additional_batch_kwargs=None,
    empty_suite=False,
    show_intro_message=False,
    flag_build_docs=True,
    open_docs=False,
    profiler_configuration="demo",
):
=======
def create_expectation_suite(context, datasource_name=None, batch_kwargs_generator_name=None, generator_asset=None,
                             batch_kwargs=None, expectation_suite_name=None, additional_batch_kwargs=None,
                             empty_suite=False, show_intro_message=False, open_docs=False,
                             profiler_configuration="demo", data_asset_name=None):
>>>>>>> 79c6e508
    """
    Create a new expectation suite.

    :return: a tuple: (success, suite name)
    """
    if generator_asset:
        warnings.warn("The 'generator_asset' argument will be deprecated and renamed to 'data_asset_name'. "
                      "Please update code accordingly.", DeprecationWarning)
        data_asset_name = generator_asset

    if show_intro_message and not empty_suite:
        cli_message(
            "\n<cyan>========== Create sample Expectations ==========</cyan>\n\n"
        )

    data_source = select_datasource(context, datasource_name=datasource_name)
    if data_source is None:
        # select_datasource takes care of displaying an error message, so all is left here is to exit.
        sys.exit(1)

    datasource_name = data_source.name

    if expectation_suite_name in context.list_expectation_suite_names():
        tell_user_suite_exists(expectation_suite_name)
        sys.exit(1)

    if (
        batch_kwargs_generator_name is None
        or data_asset_name is None
        or batch_kwargs is None
    ):
        (
            datasource_name,
            batch_kwargs_generator_name,
            data_asset_name,
            batch_kwargs,
        ) = get_batch_kwargs(
            context,
            datasource_name=datasource_name,
            batch_kwargs_generator_name=batch_kwargs_generator_name,
            data_asset_name=data_asset_name,
            additional_batch_kwargs=additional_batch_kwargs,
        )
        # In this case, we have "consumed" the additional_batch_kwargs
        additional_batch_kwargs = {}

    if expectation_suite_name is None:
        default_expectation_suite_name = _get_default_expectation_suite_name(batch_kwargs, data_asset_name)
        while True:
            expectation_suite_name = click.prompt(
                "\nName the new expectation suite",
                default=default_expectation_suite_name,
            )
            if expectation_suite_name in context.list_expectation_suite_names():
                tell_user_suite_exists(expectation_suite_name)
            else:
                break

    if empty_suite:
        create_empty_suite(context, expectation_suite_name, batch_kwargs)
        return True, expectation_suite_name

    profiling_results = _profile_to_create_a_suite(additional_batch_kwargs, batch_kwargs, batch_kwargs_generator_name,
                                                   context, datasource_name, expectation_suite_name, data_asset_name,
                                                   profiler_configuration)

    if flag_build_docs:
        build_docs(context, view=False)
        if open_docs:
            attempt_to_open_validation_results_in_data_docs(context, profiling_results)

    return True, expectation_suite_name, profiling_results


def _profile_to_create_a_suite(additional_batch_kwargs, batch_kwargs, batch_kwargs_generator_name, context,
                               datasource_name, expectation_suite_name, data_asset_name, profiler_configuration):
    click.prompt(
        """
Great Expectations will choose a couple of columns and generate expectations about them
to demonstrate some examples of assertions you can make about your data. 
    
Press Enter to continue
""",
        default=True,
        show_default=False,
    )
    # TODO this may not apply
    cli_message("\nGenerating example Expectation Suite...")
    run_id = datetime.datetime.utcnow().strftime("%Y%m%dT%H%M%S.%fZ")
    profiling_results = context.profile_data_asset(
        datasource_name,
        batch_kwargs_generator_name=batch_kwargs_generator_name,
        data_asset_name=data_asset_name,
        batch_kwargs=batch_kwargs,
        profiler=BasicSuiteBuilderProfiler,
        profiler_configuration=profiler_configuration,
        expectation_suite_name=expectation_suite_name,
        run_id=run_id,
        additional_batch_kwargs=additional_batch_kwargs,
    )
    if not profiling_results["success"]:
        _raise_profiling_errors(profiling_results)
    return profiling_results


def _raise_profiling_errors(profiling_results):
    if (
        profiling_results["error"]["code"]
        == DataContext.PROFILING_ERROR_CODE_SPECIFIED_DATA_ASSETS_NOT_FOUND
    ):
        raise ge_exceptions.DataContextError(
            """Some of the data assets you specified were not found: {0:s}    
            """.format(
                ",".join(profiling_results["error"]["not_found_data_assets"])
            )
        )
    raise ge_exceptions.DataContextError(
        "Unknown profiling error code: " + profiling_results["error"]["code"]
    )


def attempt_to_open_validation_results_in_data_docs(context, profiling_results):
    try:
        # TODO this is really brittle and not covered in tests
        validation_result = profiling_results["results"][0][1]
        validation_result_identifier = ValidationResultIdentifier.from_object(
            validation_result
        )
        context.open_data_docs(resource_identifier=validation_result_identifier)
    except (KeyError, IndexError):
        context.open_data_docs()


def _get_default_expectation_suite_name(batch_kwargs, data_asset_name):
    if data_asset_name:
        suite_name = f"{data_asset_name}.warning"
    elif "query" in batch_kwargs:
        suite_name = "query.warning"
    elif "path" in batch_kwargs:
        try:
            # Try guessing a filename
            filename = os.path.split(os.path.normpath(batch_kwargs["path"]))[1]
            # Take all but the last part after the period
            filename = ".".join(filename.split(".")[:-1])
            suite_name = str(filename) + ".warning"
        except (OSError, IndexError):
            suite_name = "warning"
    else:
        suite_name = "warning"
    return suite_name


def tell_user_suite_exists(suite_name: str) -> None:
    cli_message(
        f"""<red>An expectation suite named `{suite_name}` already exists.</red>
  - If you intend to edit the suite please use `great_expectations suite edit {suite_name}`."""
    )


def create_empty_suite(
    context: DataContext, expectation_suite_name: str, batch_kwargs
) -> None:
    suite = context.create_expectation_suite(expectation_suite_name)
    suite.add_citation(comment="New suite added via CLI", batch_kwargs=batch_kwargs)
    context.save_expectation_suite(suite, expectation_suite_name)


def launch_jupyter_notebook(notebook_path: str) -> None:
    jupyter_command_override = os.getenv('GE_JUPYTER_CMD', None)
    if jupyter_command_override:
        subprocess.call(f"{jupyter_command_override} {notebook_path}", shell=True)
    else:        
        subprocess.call(["jupyter", "notebook", notebook_path])


def load_batch(
    context: DataContext,
    suite: Union[str, ExpectationSuite],
    batch_kwargs: Union[dict, BatchKwargs],
) -> DataAsset:
    batch: DataAsset = context.get_batch(batch_kwargs, suite)
    assert isinstance(
        batch, DataAsset
    ), "Batch failed to load. Please check your batch_kwargs"
    return batch


def load_expectation_suite(
    # TODO consolidate all the myriad CLI tests into this
    context: DataContext,
    suite_name: str,
    usage_event: str,
) -> ExpectationSuite:
    """
    Load an expectation suite from a given context.

    Handles a suite name with or without `.json`
    :param usage_event:
    """
    if suite_name.endswith(".json"):
        suite_name = suite_name[:-5]
    try:
        suite = context.get_expectation_suite(suite_name)
        return suite
    except ge_exceptions.DataContextError as e:
        exit_with_failure_message_and_stats(
            context,
            usage_event,
            f"<red>Could not find a suite named `{suite_name}`.</red> Please check "
            "the name by running `great_expectations suite list` and try again.",
        )


def exit_with_failure_message_and_stats(
    context: DataContext, usage_event: str, message: str
) -> None:
    cli_message(message)
    send_usage_message(context, event=usage_event, success=False)
    sys.exit(1)


def load_checkpoint(
    context: DataContext, checkpoint_name: str, usage_event: str
) -> dict:
    """Load a checkpoint or raise helpful errors."""
    try:
        checkpoint_config = context.get_checkpoint(checkpoint_name)
        return checkpoint_config
    except CheckpointNotFoundError as e:
        exit_with_failure_message_and_stats(
            context,
            usage_event,
            f"""\
<red>Could not find checkpoint `{checkpoint_name}`.</red> Try running:
  - `<green>great_expectations checkpoint list</green>` to verify your checkpoint exists
  - `<green>great_expectations checkpoint new</green>` to configure a new checkpoint""",
        )
    except CheckpointError as e:
        exit_with_failure_message_and_stats(context, usage_event, f"<red>{e}</red>")


def select_datasource(context: DataContext, datasource_name: str = None) -> Datasource:
    """Select a datasource interactively."""
    # TODO consolidate all the myriad CLI tests into this
    data_source = None

    if datasource_name is None:
        data_sources = sorted(context.list_datasources(), key=lambda x: x["name"])
        if len(data_sources) == 0:
            cli_message(
                "<red>No datasources found in the context. To add a datasource, run `great_expectations datasource new`</red>"
            )
        elif len(data_sources) == 1:
            datasource_name = data_sources[0]["name"]
        else:
            choices = "\n".join(
                [
                    "    {}. {}".format(i, data_source["name"])
                    for i, data_source in enumerate(data_sources, 1)
                ]
            )
            option_selection = click.prompt(
                "Select a datasource" + "\n" + choices + "\n",
                type=click.Choice(
                    [str(i) for i, data_source in enumerate(data_sources, 1)]
                ),
                show_choices=False,
            )
            datasource_name = data_sources[int(option_selection) - 1]["name"]

    if datasource_name is not None:
        data_source = context.get_datasource(datasource_name)

    return data_source


def load_data_context_with_error_handling(directory: str) -> DataContext:
    """Return a DataContext with good error handling and exit codes."""
    # TODO consolidate all the myriad CLI tests into this
    try:
        context = DataContext(directory)
        return context
    except (ge_exceptions.ConfigNotFoundError, ge_exceptions.InvalidConfigError) as err:
        cli_message("<red>{}</red>".format(err.message))
        sys.exit(1)
    except ge_exceptions.PluginModuleNotFoundError as err:
        cli_message(err.cli_colored_message)
        sys.exit(1)
    except ge_exceptions.PluginClassNotFoundError as err:
        cli_message(err.cli_colored_message)
        sys.exit(1)<|MERGE_RESOLUTION|>--- conflicted
+++ resolved
@@ -29,27 +29,10 @@
 from great_expectations.profile import BasicSuiteBuilderProfiler
 
 
-<<<<<<< HEAD
-def create_expectation_suite(
-    context,
-    datasource_name=None,
-    batch_kwargs_generator_name=None,
-    generator_asset=None,
-    batch_kwargs=None,
-    expectation_suite_name=None,
-    additional_batch_kwargs=None,
-    empty_suite=False,
-    show_intro_message=False,
-    flag_build_docs=True,
-    open_docs=False,
-    profiler_configuration="demo",
-):
-=======
 def create_expectation_suite(context, datasource_name=None, batch_kwargs_generator_name=None, generator_asset=None,
                              batch_kwargs=None, expectation_suite_name=None, additional_batch_kwargs=None,
-                             empty_suite=False, show_intro_message=False, open_docs=False,
+                             empty_suite=False, show_intro_message=False, flag_build_docs=True, open_docs=False,
                              profiler_configuration="demo", data_asset_name=None):
->>>>>>> 79c6e508
     """
     Create a new expectation suite.
 
