--- conflicted
+++ resolved
@@ -2,14 +2,8 @@
 import os
 import subprocess
 import sys
-<<<<<<< HEAD
 from pathlib import Path
 from typing import Any, Dict, Optional, Tuple, Union, cast
-=======
-import warnings
-from pathlib import Path
-from typing import Optional, Union
->>>>>>> a523ae1d
 
 import click
 from ruamel.yaml import YAML
