import datetime
import os
import subprocess
import sys
import warnings
from typing import Union

import click
from ruamel.yaml import YAML
from ruamel.yaml.compat import StringIO

from great_expectations import DataContext
from great_expectations import exceptions as ge_exceptions
from great_expectations.cli.cli_messages import SECTION_SEPARATOR
from great_expectations.cli.datasource import get_batch_kwargs
from great_expectations.cli.docs import build_docs
from great_expectations.cli.upgrade_helpers import GE_UPGRADE_HELPER_VERSION_MAP
from great_expectations.cli.util import cli_colorize_string, cli_message
from great_expectations.core.expectation_suite import ExpectationSuite
from great_expectations.core.id_dict import BatchKwargs
from great_expectations.core.usage_statistics.usage_statistics import send_usage_message
from great_expectations.data_asset import DataAsset
from great_expectations.data_context.types.base import MINIMUM_SUPPORTED_CONFIG_VERSION
from great_expectations.data_context.types.resource_identifiers import (
    ExpectationSuiteIdentifier,
    ValidationResultIdentifier,
)
from great_expectations.datasource import Datasource
from great_expectations.exceptions import (
    CheckpointError,
    CheckpointNotFoundError,
    InvalidKeyError,
)
from great_expectations.profile import BasicSuiteBuilderProfiler


class MyYAML(YAML):
    # copied from https://yaml.readthedocs.io/en/latest/example.html#output-of-dump-as-a-string
    def dump(self, data, stream=None, **kw):
        inefficient = False
        if stream is None:
            inefficient = True
            stream = StringIO()
        YAML.dump(self, data, stream, **kw)
        if inefficient:
            return stream.getvalue()


yaml = MyYAML()  # or typ='safe'/'unsafe' etc

yaml.indent(mapping=2, sequence=4, offset=2)
yaml.default_flow_style = False


def create_expectation_suite(
    context,
    datasource_name=None,
    batch_kwargs_generator_name=None,
    generator_asset=None,
    batch_kwargs=None,
    expectation_suite_name=None,
    additional_batch_kwargs=None,
    empty_suite=False,
    show_intro_message=False,
    flag_build_docs=True,
    open_docs=False,
    profiler_configuration="demo",
    data_asset_name=None,
):
    """
    Create a new expectation suite.

    WARNING: the flow and name of this method and its interaction with _profile_to_create_a_suite
    require a serious revisiting.
    :return: a tuple: (success, suite name, profiling_results)
    """
    if generator_asset:
        warnings.warn(
            "The 'generator_asset' argument will be deprecated and renamed to 'data_asset_name'. "
            "Please update code accordingly.",
            DeprecationWarning,
        )
        data_asset_name = generator_asset

    if show_intro_message and not empty_suite:
        cli_message(
            "\n<cyan>========== Create sample Expectations ==========</cyan>\n\n"
        )

    data_source = select_datasource(context, datasource_name=datasource_name)
    if data_source is None:
        # select_datasource takes care of displaying an error message, so all is left here is to exit.
        sys.exit(1)

    datasource_name = data_source.name

    if expectation_suite_name in context.list_expectation_suite_names():
        tell_user_suite_exists(expectation_suite_name)
        sys.exit(1)

    if (
        batch_kwargs_generator_name is None
        or data_asset_name is None
        or batch_kwargs is None
    ):
        (
            datasource_name,
            batch_kwargs_generator_name,
            data_asset_name,
            batch_kwargs,
        ) = get_batch_kwargs(
            context,
            datasource_name=datasource_name,
            batch_kwargs_generator_name=batch_kwargs_generator_name,
            data_asset_name=data_asset_name,
            additional_batch_kwargs=additional_batch_kwargs,
        )
        # In this case, we have "consumed" the additional_batch_kwargs
        additional_batch_kwargs = {}

    if expectation_suite_name is None:
        default_expectation_suite_name = _get_default_expectation_suite_name(
            batch_kwargs, data_asset_name
        )
        while True:
            expectation_suite_name = click.prompt(
                "\nName the new Expectation Suite",
                default=default_expectation_suite_name,
            )
            if expectation_suite_name in context.list_expectation_suite_names():
                tell_user_suite_exists(expectation_suite_name)
            else:
                break

    if empty_suite:
        create_empty_suite(context, expectation_suite_name, batch_kwargs)
        return True, expectation_suite_name, None

    profiling_results = _profile_to_create_a_suite(
        additional_batch_kwargs,
        batch_kwargs,
        batch_kwargs_generator_name,
        context,
        datasource_name,
        expectation_suite_name,
        data_asset_name,
        profiler_configuration,
    )

    if flag_build_docs:
        build_docs(context, view=False)
        if open_docs:
            attempt_to_open_validation_results_in_data_docs(context, profiling_results)

    return True, expectation_suite_name, profiling_results


def _profile_to_create_a_suite(
    additional_batch_kwargs,
    batch_kwargs,
    batch_kwargs_generator_name,
    context,
    datasource_name,
    expectation_suite_name,
    data_asset_name,
    profiler_configuration,
):

    cli_message(
        """
Great Expectations will choose a couple of columns and generate expectations about them
to demonstrate some examples of assertions you can make about your data.

Great Expectations will store these expectations in a new Expectation Suite '{:s}' here:

  {:s}
""".format(
            expectation_suite_name,
            context.stores[
                context.expectations_store_name
            ].store_backend.get_url_for_key(
                ExpectationSuiteIdentifier(
                    expectation_suite_name=expectation_suite_name
                ).to_tuple()
            ),
        )
    )

    confirm_proceed_or_exit()

    # TODO this may not apply
    cli_message("\nGenerating example Expectation Suite...")
    run_id = datetime.datetime.now(datetime.timezone.utc).strftime("%Y%m%dT%H%M%S.%fZ")
    profiling_results = context.profile_data_asset(
        datasource_name,
        batch_kwargs_generator_name=batch_kwargs_generator_name,
        data_asset_name=data_asset_name,
        batch_kwargs=batch_kwargs,
        profiler=BasicSuiteBuilderProfiler,
        profiler_configuration=profiler_configuration,
        expectation_suite_name=expectation_suite_name,
        run_id=run_id,
        additional_batch_kwargs=additional_batch_kwargs,
    )
    if not profiling_results["success"]:
        _raise_profiling_errors(profiling_results)

    cli_message("\nDone generating example Expectation Suite")
    return profiling_results


def _raise_profiling_errors(profiling_results):
    if (
        profiling_results["error"]["code"]
        == DataContext.PROFILING_ERROR_CODE_SPECIFIED_DATA_ASSETS_NOT_FOUND
    ):
        raise ge_exceptions.DataContextError(
            """Some of the data assets you specified were not found: {:s}
            """.format(
                ",".join(profiling_results["error"]["not_found_data_assets"])
            )
        )
    raise ge_exceptions.DataContextError(
        "Unknown profiling error code: " + profiling_results["error"]["code"]
    )


def attempt_to_open_validation_results_in_data_docs(context, profiling_results):
    try:
        # TODO this is really brittle and not covered in tests
        validation_result = profiling_results["results"][0][1]
        validation_result_identifier = ValidationResultIdentifier.from_object(
            validation_result
        )

        context.open_data_docs(resource_identifier=validation_result_identifier)
    except (KeyError, IndexError):
        context.open_data_docs()


def _get_default_expectation_suite_name(batch_kwargs, data_asset_name):
    if data_asset_name:
        suite_name = f"{data_asset_name}.warning"
    elif "query" in batch_kwargs:
        suite_name = "query.warning"
    elif "path" in batch_kwargs:
        try:
            # Try guessing a filename
            filename = os.path.split(os.path.normpath(batch_kwargs["path"]))[1]
            # Take all but the last part after the period
            filename = ".".join(filename.split(".")[:-1])
            suite_name = str(filename) + ".warning"
        except (OSError, IndexError):
            suite_name = "warning"
    else:
        suite_name = "warning"
    return suite_name


def tell_user_suite_exists(suite_name: str) -> None:
    cli_message(
        f"""<red>An expectation suite named `{suite_name}` already exists.</red>
  - If you intend to edit the suite please use `great_expectations suite edit {suite_name}`."""
    )


def create_empty_suite(
    context: DataContext, expectation_suite_name: str, batch_kwargs
) -> None:
    cli_message(
        """
Great Expectations will create a new Expectation Suite '{:s}' and store it here:

  {:s}
""".format(
            expectation_suite_name,
            context.stores[
                context.expectations_store_name
            ].store_backend.get_url_for_key(
                ExpectationSuiteIdentifier(
                    expectation_suite_name=expectation_suite_name
                ).to_tuple()
            ),
        )
    )
    suite = context.create_expectation_suite(expectation_suite_name)
    suite.add_citation(comment="New suite added via CLI", batch_kwargs=batch_kwargs)
    context.save_expectation_suite(suite, expectation_suite_name)


def launch_jupyter_notebook(notebook_path: str) -> None:
    jupyter_command_override = os.getenv("GE_JUPYTER_CMD", None)
    if jupyter_command_override:
        subprocess.call(f"{jupyter_command_override} {notebook_path}", shell=True)
    else:
        subprocess.call(["jupyter", "notebook", notebook_path])


def load_batch(
    context: DataContext,
    suite: Union[str, ExpectationSuite],
    batch_kwargs: Union[dict, BatchKwargs],
) -> DataAsset:
    batch: DataAsset = context.get_batch(batch_kwargs, suite)
    assert isinstance(
        batch, DataAsset
    ), "Batch failed to load. Please check your batch_kwargs"
    return batch


def load_expectation_suite(
    # TODO consolidate all the myriad CLI tests into this
    context: DataContext,
    suite_name: str,
    usage_event: str,
) -> ExpectationSuite:
    """
    Load an expectation suite from a given context.

    Handles a suite name with or without `.json`
    :param usage_event:
    """
    if suite_name.endswith(".json"):
        suite_name = suite_name[:-5]
    try:
        suite = context.get_expectation_suite(suite_name)
        return suite
    except ge_exceptions.DataContextError as e:
        exit_with_failure_message_and_stats(
            context,
            usage_event,
            f"<red>Could not find a suite named `{suite_name}`.</red> Please check "
            "the name by running `great_expectations suite list` and try again.",
        )


def exit_with_failure_message_and_stats(
    context: DataContext, usage_event: str, message: str
) -> None:
    cli_message(message)
    send_usage_message(context, event=usage_event, success=False)
    sys.exit(1)


def load_checkpoint(
    context: DataContext,
    checkpoint_name: str,
    usage_event: str,
    return_config: bool = True,
) -> dict:
    """Load a checkpoint or raise helpful errors."""
    try:
<<<<<<< HEAD
        checkpoint = context.get_checkpoint(
            checkpoint_name, return_config=return_config
        )
        return checkpoint
=======
        checkpoint_config = context.get_checkpoint(
            checkpoint_name, return_config=return_config
        )
        return checkpoint_config
>>>>>>> c9807342
    except InvalidKeyError as e:
        exit_with_failure_message_and_stats(
            context,
            usage_event,
            f"""\
<red>Could not find checkpoint `{checkpoint_name}`.</red> Try running:
  - `<green>great_expectations checkpoint list</green>` to verify your checkpoint exists
  - `<green>great_expectations checkpoint new</green>` to configure a new checkpoint""",
        )
    except CheckpointError as e:
        exit_with_failure_message_and_stats(context, usage_event, f"<red>{e}</red>")


def select_datasource(context: DataContext, datasource_name: str = None) -> Datasource:
    """Select a datasource interactively."""
    # TODO consolidate all the myriad CLI tests into this
    data_source = None

    if datasource_name is None:
        data_sources = sorted(context.list_datasources(), key=lambda x: x["name"])
        if len(data_sources) == 0:
            cli_message(
                "<red>No datasources found in the context. To add a datasource, run `great_expectations datasource new`</red>"
            )
        elif len(data_sources) == 1:
            datasource_name = data_sources[0]["name"]
        else:
            choices = "\n".join(
                [
                    "    {}. {}".format(i, data_source["name"])
                    for i, data_source in enumerate(data_sources, 1)
                ]
            )
            option_selection = click.prompt(
                "Select a datasource" + "\n" + choices + "\n",
                type=click.Choice(
                    [str(i) for i, data_source in enumerate(data_sources, 1)]
                ),
                show_choices=False,
            )
            datasource_name = data_sources[int(option_selection) - 1]["name"]

    if datasource_name is not None:
        data_source = context.get_datasource(datasource_name)

    return data_source


def load_data_context_with_error_handling(
    directory: str, from_cli_upgrade_command: bool = False
) -> DataContext:
    """Return a DataContext with good error handling and exit codes."""
    # TODO consolidate all the myriad CLI tests into this
    try:
        context = DataContext(directory)
        return context
    except ge_exceptions.UnsupportedConfigVersionError as err:
        directory = directory or DataContext.find_context_root_dir()
        ge_config_version = DataContext.get_ge_config_version(
            context_root_dir=directory
        )
        upgrade_helper_class = (
            GE_UPGRADE_HELPER_VERSION_MAP.get(int(ge_config_version))
            if ge_config_version
            else None
        )
        if (
            upgrade_helper_class
            and ge_config_version < MINIMUM_SUPPORTED_CONFIG_VERSION
        ):
            upgrade_project(
                context_root_dir=directory,
                ge_config_version=ge_config_version,
                from_cli_upgrade_command=from_cli_upgrade_command,
            )
        else:
            cli_message("<red>{}</red>".format(err.message))
            sys.exit(1)
    except (
        ge_exceptions.ConfigNotFoundError,
        ge_exceptions.InvalidConfigError,
    ) as err:
        cli_message("<red>{}</red>".format(err.message))
        sys.exit(1)
    except ge_exceptions.PluginModuleNotFoundError as err:
        cli_message(err.cli_colored_message)
        sys.exit(1)
    except ge_exceptions.PluginClassNotFoundError as err:
        cli_message(err.cli_colored_message)
        sys.exit(1)
    except ge_exceptions.InvalidConfigurationYamlError as err:
        cli_message(f"<red>{str(err)}</red>")
        sys.exit(1)


def upgrade_project(
    context_root_dir, ge_config_version, from_cli_upgrade_command=False
):
    continuation_message = (
        "\nOk, exiting now. To upgrade at a later time, use the following command: "
        "<cyan>great_expectations project upgrade</cyan>\n\nTo learn more about the upgrade "
        "process, visit "
        "<cyan>https://docs.greatexpectations.io/en/latest/how_to_guides/migrating_versions.html"
        "</cyan>.\n"
    )
    if from_cli_upgrade_command:
        message = (
            f"<red>\nYour project appears to have an out-of-date config version ({ge_config_version}) - "
            f"the version "
            f"number must be at least {MINIMUM_SUPPORTED_CONFIG_VERSION}.</red>"
        )
    else:
        message = (
            f"<red>\nYour project appears to have an out-of-date config version ({ge_config_version}) - "
            f"the version "
            f"number must be at least {MINIMUM_SUPPORTED_CONFIG_VERSION}.\nIn order to proceed, "
            f"your project must be upgraded.</red>"
        )

    cli_message(message)
    upgrade_prompt = (
        "\nWould you like to run the Upgrade Helper to bring your project up-to-date?"
    )
    confirm_proceed_or_exit(
        confirm_prompt=upgrade_prompt, continuation_message=continuation_message
    )
    cli_message(SECTION_SEPARATOR)

    # use loop in case multiple upgrades need to take place
    while ge_config_version < MINIMUM_SUPPORTED_CONFIG_VERSION:
        upgrade_helper_class = GE_UPGRADE_HELPER_VERSION_MAP.get(int(ge_config_version))
        if not upgrade_helper_class:
            break
        target_ge_config_version = int(ge_config_version) + 1
        # set version temporarily to MINIMUM_SUPPORTED_CONFIG_VERSION to get functional DataContext
        DataContext.set_ge_config_version(
            config_version=MINIMUM_SUPPORTED_CONFIG_VERSION,
            context_root_dir=context_root_dir,
        )
        upgrade_helper = upgrade_helper_class(context_root_dir=context_root_dir)
        upgrade_overview, confirmation_required = upgrade_helper.get_upgrade_overview()

        if confirmation_required:
            upgrade_confirmed = confirm_proceed_or_exit(
                confirm_prompt=upgrade_overview,
                continuation_message=continuation_message,
                exit_on_no=False,
            )
        else:
            upgrade_confirmed = True

        if upgrade_confirmed:
            cli_message("\nUpgrading project...")
            cli_message(SECTION_SEPARATOR)
            # run upgrade and get report of what was done, if version number should be incremented
            upgrade_report, increment_version = upgrade_helper.upgrade_project()
            # display report to user
            cli_message(upgrade_report)
            # set config version to target version
            if increment_version:
                DataContext.set_ge_config_version(
                    target_ge_config_version,
                    context_root_dir,
                    validate_config_version=False,
                )
                ge_config_version += 1
            else:
                # restore version number to current number
                DataContext.set_ge_config_version(
                    ge_config_version, context_root_dir, validate_config_version=False
                )
                break
        else:
            # restore version number to current number
            DataContext.set_ge_config_version(
                ge_config_version, context_root_dir, validate_config_version=False
            )
            cli_message(continuation_message)
            sys.exit(0)

    cli_message(SECTION_SEPARATOR)
    upgrade_success_message = "<green>Upgrade complete. Exiting...</green>\n"
    upgrade_incomplete_message = f"""\
<red>The Upgrade Helper was unable to perform a complete project upgrade. Next steps:</red>

    - Please perform any manual steps outlined in the Upgrade Overview and/or Upgrade Report above
    - When complete, increment the config_version key in your <cyan>great_expectations.yml</cyan> to <cyan>{
    ge_config_version + 1}</cyan>\n
To learn more about the upgrade process, visit \
<cyan>https://docs.greatexpectations.io/en/latest/how_to_guides/migrating_versions.html</cyan>
"""

    if ge_config_version < MINIMUM_SUPPORTED_CONFIG_VERSION:
        cli_message(upgrade_incomplete_message)
    else:
        cli_message(upgrade_success_message)
    sys.exit(0)


def confirm_proceed_or_exit(
    confirm_prompt: str = "Would you like to proceed?",
    continuation_message: str = "Ok, exiting now. You can always read more at https://docs.greatexpectations.io/ !",
    exit_on_no: bool = True,
    exit_code: int = 0,
) -> Union[None, bool]:
    """
    Every CLI command that starts a potentially lengthy (>1 sec) computation
    or modifies some resources (e.g., edits the config file, adds objects
    to the stores) must follow this pattern:
    1. Explain which resources will be created/modified/deleted
    2. Use this method to ask for user's confirmation

    The goal of this standardization is for the users to expect consistency -
    if you saw one command, you know what to expect from all others.

    If the user does not confirm, the program should exit. The purpose of the exit_on_no parameter is to provide
    the option to perform cleanup actions before exiting outside of the function.
    """
    confirm_prompt_colorized = cli_colorize_string(confirm_prompt)
    continuation_message_colorized = cli_colorize_string(continuation_message)
    if not click.confirm(confirm_prompt_colorized, default=True):
        if exit_on_no:
            cli_message(continuation_message_colorized)
            sys.exit(exit_code)
        else:
            return False
    return True<|MERGE_RESOLUTION|>--- conflicted
+++ resolved
@@ -350,17 +350,10 @@
 ) -> dict:
     """Load a checkpoint or raise helpful errors."""
     try:
-<<<<<<< HEAD
-        checkpoint = context.get_checkpoint(
-            checkpoint_name, return_config=return_config
-        )
-        return checkpoint
-=======
         checkpoint_config = context.get_checkpoint(
             checkpoint_name, return_config=return_config
         )
         return checkpoint_config
->>>>>>> c9807342
     except InvalidKeyError as e:
         exit_with_failure_message_and_stats(
             context,
