--- conflicted
+++ resolved
@@ -45,27 +45,10 @@
 yaml.indent(mapping=2, sequence=4, offset=2)
 yaml.default_flow_style = False
 
-<<<<<<< HEAD
 def create_expectation_suite(context, datasource_name=None, batch_kwargs_generator_name=None, generator_asset=None,
                              batch_kwargs=None, expectation_suite_name=None, additional_batch_kwargs=None,
                              empty_suite=False, show_intro_message=False, flag_build_docs=True, open_docs=False,
                              profiler_configuration="demo", data_asset_name=None):
-=======
-def create_expectation_suite(
-    context,
-    datasource_name=None,
-    batch_kwargs_generator_name=None,
-    generator_asset=None,
-    batch_kwargs=None,
-    expectation_suite_name=None,
-    additional_batch_kwargs=None,
-    empty_suite=False,
-    show_intro_message=False,
-    open_docs=False,
-    profiler_configuration="demo",
-    data_asset_name=None,
-):
->>>>>>> 5b3bd3ab
     """
     Create a new expectation suite.
 
@@ -152,7 +135,6 @@
     return True, expectation_suite_name, profiling_results
 
 
-<<<<<<< HEAD
 def _profile_to_create_a_suite(additional_batch_kwargs, batch_kwargs, batch_kwargs_generator_name, context,
                                datasource_name, expectation_suite_name, data_asset_name, profiler_configuration):
 
@@ -170,28 +152,6 @@
 
     confirm_proceed_or_exit()
 
-=======
-def _profile_to_create_a_suite(
-    additional_batch_kwargs,
-    batch_kwargs,
-    batch_kwargs_generator_name,
-    context,
-    datasource_name,
-    expectation_suite_name,
-    data_asset_name,
-    profiler_configuration,
-):
-    click.prompt(
-        """
-Great Expectations will choose a couple of columns and generate expectations about them
-to demonstrate some examples of assertions you can make about your data.
-
-Press Enter to continue
-""",
-        default=True,
-        show_default=False,
-    )
->>>>>>> 5b3bd3ab
     # TODO this may not apply
     cli_message("\nGenerating example Expectation Suite...")
     run_id = datetime.datetime.utcnow().strftime("%Y%m%dT%H%M%S.%fZ")
