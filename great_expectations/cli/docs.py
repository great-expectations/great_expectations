import click

from great_expectations import DataContext
from great_expectations.cli import toolkit
from great_expectations.cli.build_docs import build_docs
from great_expectations.cli.pretty_printing import cli_message, cli_message_list
from great_expectations.exceptions import DataContextError


@click.group()
@click.pass_context
def docs(ctx):
    """Data Docs operations"""
    directory: str = toolkit.parse_cli_config_file_location(
        config_file_location=ctx.obj.config_file_location
    ).get("directory")
    context: DataContext = toolkit.load_data_context_with_error_handling(
        directory=directory,
        from_cli_upgrade_command=False,
    )
    # TODO consider moving this all the way up in to the CLIState constructor
    ctx.obj.data_context = context

    usage_stats_prefix = f"cli.docs.{ctx.invoked_subcommand}"
    toolkit.send_usage_message(
        data_context=context,
        event=f"{usage_stats_prefix}.begin",
        success=True,
    )
    ctx.obj.usage_event_end = f"{usage_stats_prefix}.end"


@docs.command(name="build")
@click.option(
    "--site-name",
    "-sn",
    help="The site for which to generate documentation. If not present all sites will be built. See data_docs section in great_expectations.yml",
)
@click.option(
    "--no-view",
    "-nv",
    "no_view",
    is_flag=True,
    help="By default open in browser unless you specify the --no-view flag",
    default=False,
)
@click.pass_context
def docs_build(ctx, site_name=None, no_view=False):
    """Build Data Docs for a project."""
    context: DataContext = ctx.obj.data_context
    usage_event_end: str = ctx.obj.usage_event_end

    if site_name is not None and site_name not in context.get_site_names():
        toolkit.exit_with_failure_message_and_stats(
<<<<<<< HEAD
            data_context=context,
            usage_event="cli.docs.build",
=======
            context,
            usage_event=usage_event_end,
>>>>>>> 5f2c787d
            message=f"<red>The specified site name `{site_name}` does not exist in this project.</red>",
        )
    if site_name is None:
        sites_to_build = context.get_site_names()
    else:
        sites_to_build = [site_name]

    build_docs(
        context,
        usage_stats_event=usage_event_end,
        site_names=sites_to_build,
        view=not no_view,
        assume_yes=ctx.obj.assume_yes,
    )
    toolkit.send_usage_message(
        data_context=context, event=usage_event_end, success=True
    )


@docs.command(name="list")
@click.pass_context
def docs_list(ctx):
    """List known Data Docs sites."""
    context = ctx.obj.data_context
    usage_event_end: str = ctx.obj.usage_event_end
    docs_sites_url_dicts = context.get_docs_sites_urls()

    try:
        if len(docs_sites_url_dicts) == 0:
            cli_message("No Data Docs sites found")
        else:
            docs_sites_strings = [
                " - <cyan>{}</cyan>: {}".format(
                    docs_site_dict["site_name"],
                    docs_site_dict.get("site_url")
                    or f"site configured but does not exist. Run the following command to build site: great_expectations "
                    f'docs build --site-name {docs_site_dict["site_name"]}',
                )
                for docs_site_dict in docs_sites_url_dicts
            ]
            list_intro_string = _build_intro_string(docs_sites_strings)
            cli_message_list(docs_sites_strings, list_intro_string)

        toolkit.send_usage_message(
            data_context=context, event=usage_event_end, success=True
        )

    except Exception as e:
        toolkit.exit_with_failure_message_and_stats(
            context=context,
            usage_event=usage_event_end,
            message=f"<red>{e}</red>",
        )
        return


@docs.command(name="clean")
@click.option(
    "--site-name",
    "-s",
    help="The site that you want documentation cleaned for. See data_docs section in great_expectations.yml",
)
@click.option(
    "--all",
    "-a",
    "all_sites",
    is_flag=True,
    help="With this, all sites will get their data docs cleaned out. See data_docs section in great_expectations.yml",
)
@click.pass_context
def docs_clean(ctx, site_name=None, all_sites=False):
    """
    Remove all files from a Data Docs site.

    This is a useful first step if you wish to completely re-build a site from scratch.
    """
    context = ctx.obj.data_context
    usage_event_end: str = ctx.obj.usage_event_end

    if (site_name is None and all_sites is False) or (site_name and all_sites):
        toolkit.exit_with_failure_message_and_stats(
<<<<<<< HEAD
            data_context=context,
            usage_event="cli.docs.clean",
=======
            context,
            usage_event=usage_event_end,
>>>>>>> 5f2c787d
            message="<red>Please specify either --all to clean all sites or a specific site using --site-name</red>",
        )
    try:
        # if site_name is None, context.clean_data_docs(site_name=site_name)
        # will clean all sites.
        context.clean_data_docs(site_name=site_name)
        toolkit.send_usage_message(
            data_context=context, event=usage_event_end, success=True
        )
        cli_message("<green>{}</green>".format("Cleaned data docs"))
    except DataContextError as de:
        toolkit.exit_with_failure_message_and_stats(
<<<<<<< HEAD
            data_context=context,
            usage_event="cli.docs.clean",
=======
            context,
            usage_event=usage_event_end,
>>>>>>> 5f2c787d
            message=f"<red>{de}</red>",
        )


def _build_intro_string(docs_sites_strings):
    doc_string_count = len(docs_sites_strings)
    if doc_string_count == 1:
        list_intro_string = "1 Data Docs site configured:"
    elif doc_string_count > 1:
        list_intro_string = f"{doc_string_count} Data Docs sites configured:"
    return list_intro_string<|MERGE_RESOLUTION|>--- conflicted
+++ resolved
@@ -52,13 +52,8 @@
 
     if site_name is not None and site_name not in context.get_site_names():
         toolkit.exit_with_failure_message_and_stats(
-<<<<<<< HEAD
             data_context=context,
-            usage_event="cli.docs.build",
-=======
-            context,
             usage_event=usage_event_end,
->>>>>>> 5f2c787d
             message=f"<red>The specified site name `{site_name}` does not exist in this project.</red>",
         )
     if site_name is None:
@@ -140,13 +135,8 @@
 
     if (site_name is None and all_sites is False) or (site_name and all_sites):
         toolkit.exit_with_failure_message_and_stats(
-<<<<<<< HEAD
             data_context=context,
-            usage_event="cli.docs.clean",
-=======
-            context,
             usage_event=usage_event_end,
->>>>>>> 5f2c787d
             message="<red>Please specify either --all to clean all sites or a specific site using --site-name</red>",
         )
     try:
@@ -159,13 +149,8 @@
         cli_message("<green>{}</green>".format("Cleaned data docs"))
     except DataContextError as de:
         toolkit.exit_with_failure_message_and_stats(
-<<<<<<< HEAD
             data_context=context,
-            usage_event="cli.docs.clean",
-=======
-            context,
             usage_event=usage_event_end,
->>>>>>> 5f2c787d
             message=f"<red>{de}</red>",
         )
 
