import enum
import importlib
import json
import logging
import os
import platform
import sys
import uuid

import click

import great_expectations.exceptions as ge_exceptions
from great_expectations import DataContext, rtd_url_ge_version
from great_expectations.cli import toolkit
from great_expectations.cli.docs import build_docs
from great_expectations.cli.init_messages import NO_DATASOURCES_FOUND
from great_expectations.cli.mark import Mark as mark
from great_expectations.cli.util import cli_message, cli_message_dict
from great_expectations.core import ExpectationSuite
from great_expectations.core.usage_statistics.usage_statistics import send_usage_message
from great_expectations.datasource import (
    PandasDatasource,
    SparkDFDatasource,
    SqlAlchemyDatasource,
)
from great_expectations.datasource.batch_kwargs_generator import (
    ManualBatchKwargsGenerator,
)
from great_expectations.datasource.batch_kwargs_generator.table_batch_kwargs_generator import (
    TableBatchKwargsGenerator,
)
from great_expectations.exceptions import (
    BatchKwargsError,
    DatasourceInitializationError,
)
from great_expectations.validator.validator import Validator

logger = logging.getLogger(__name__)


class DatasourceTypes(enum.Enum):
    PANDAS = "pandas"
    SQL = "sql"
    SPARK = "spark"
    # TODO DBT = "dbt"


DATASOURCE_TYPE_BY_DATASOURCE_CLASS = {
    "PandasDatasource": DatasourceTypes.PANDAS,
    "SparkDFDatasource": DatasourceTypes.SPARK,
    "SqlAlchemyDatasource": DatasourceTypes.SQL,
}

MANUAL_GENERATOR_CLASSES = ManualBatchKwargsGenerator


class SupportedDatabases(enum.Enum):
    MYSQL = "MySQL"
    POSTGRES = "Postgres"
    REDSHIFT = "Redshift"
    SNOWFLAKE = "Snowflake"
    BIGQUERY = "BigQuery"
    OTHER = "other - Do you have a working SQLAlchemy connection string?"
    # TODO MSSQL


@click.group()
def datasource():
    """Datasource operations"""
    pass


@datasource.command(name="new")
@click.option(
    "--directory",
    "-d",
    default=None,
    help="The project's great_expectations directory.",
)
def datasource_new(directory):
    """Add a new datasource to the data context."""
    context = toolkit.load_data_context_with_error_handling(directory)
    datasource_name, data_source_type = add_datasource(context)

    if datasource_name:
        cli_message(
            "A new datasource '{}' was added to your project.".format(datasource_name)
        )
        send_usage_message(
            data_context=context, event="cli.datasource.new", success=True
        )
    else:  # no datasource was created
        send_usage_message(
            data_context=context, event="cli.datasource.new", success=False
        )
        sys.exit(1)


@datasource.command(name="delete")
@click.option(
    "--directory",
    "-d",
    default=None,
    help="The project's great_expectations directory.",
)
@click.argument("datasource")
def delete_datasource(directory, datasource):
    """Delete the datasource specified as an argument"""
    context = toolkit.load_data_context_with_error_handling(directory)
    try:
        context.delete_datasource(datasource)
    except ValueError:
        cli_message(
            "<red>{}</red>".format(
                "Datasource {} could not be found".format(datasource)
            )
        )
        sys.exit(1)
    else:
        cli_message("<green>{}</green>".format("Datasource deleted successfully."))

    if context.get_datasource(datasource) is None:
        cli_message("<red>{}</red>".format("Datasource not deleted"))
        sys.exit(1)


@datasource.command(name="list")
@click.option(
    "--directory",
    "-d",
    default=None,
    help="The project's great_expectations directory.",
)
def datasource_list(directory):
    """List known datasources."""
    context = toolkit.load_data_context_with_error_handling(directory)
    datasources = context.list_datasources()
    datasource_count = len(datasources)

    if datasource_count == 0:
        list_intro_string = "No Datasources found"
    else:
        list_intro_string = _build_datasource_intro_string(datasource_count)

    cli_message(list_intro_string)
    for datasource in datasources:
        cli_message("")
        cli_message_dict(datasource)

    send_usage_message(data_context=context, event="cli.datasource.list", success=True)


def _build_datasource_intro_string(datasource_count):
    if datasource_count == 1:
        list_intro_string = "1 Datasource found:"
    if datasource_count > 1:
        list_intro_string = f"{datasource_count} Datasources found:"
    return list_intro_string


@datasource.command(name="profile")
@click.argument("datasource", default=None, required=False)
@click.option(
    "--batch-kwargs-generator-name",
    "-g",
    default=None,
    help="The name of the batch kwargs generator configured in the datasource. It will list data assets in the "
    "datasource",
)
@click.option(
    "--data-assets",
    "-l",
    default=None,
    help="Comma-separated list of the names of data assets that should be profiled. Requires datasource specified.",
)
@click.option(
    "--profile_all_data_assets",
    "-A",
    is_flag=True,
    default=False,
    help="Profile ALL data assets within the target data source. "
    "If True, this will override --max_data_assets.",
)
@click.option(
    "--directory",
    "-d",
    default=None,
    help="The project's great_expectations directory.",
)
@click.option(
    "--view/--no-view",
    help="By default open in browser unless you specify the --no-view flag",
    default=True,
)
@click.option(
    "--additional-batch-kwargs",
    default=None,
    help="Additional keyword arguments to be provided to get_batch when loading the data asset. Must be a valid JSON dictionary",
)
@mark.cli_as_experimental
def datasource_profile(
    datasource,
    batch_kwargs_generator_name,
    data_assets,
    profile_all_data_assets,
    directory,
    view,
    additional_batch_kwargs,
):
    """
    Profile a datasource (Experimental)

    If the optional data_assets and profile_all_data_assets arguments are not specified, the profiler will check
    if the number of data assets in the datasource exceeds the internally defined limit. If it does, it will
    prompt the user to either specify the list of data assets to profile or to profile all.
    If the limit is not exceeded, the profiler will profile all data assets in the datasource.
    """
    context = toolkit.load_data_context_with_error_handling(directory)

    try:
        if additional_batch_kwargs is not None:
            # TODO refactor out json load check in suite edit and add here
            additional_batch_kwargs = json.loads(additional_batch_kwargs)
            # TODO refactor batch load check in suite edit and add here

        if datasource is None:
            datasources = [
                _datasource["name"] for _datasource in context.list_datasources()
            ]
            if not datasources:
                cli_message(NO_DATASOURCES_FOUND)
                send_usage_message(
                    data_context=context, event="cli.datasource.profile", success=False
                )
                sys.exit(1)
            elif len(datasources) > 1:
                cli_message(
                    "<red>Error: please specify the datasource to profile. "
                    "Available datasources: " + ", ".join(datasources) + "</red>"
                )
                send_usage_message(
                    data_context=context, event="cli.datasource.profile", success=False
                )
                sys.exit(1)
            else:
                profile_datasource(
                    context,
                    datasources[0],
                    batch_kwargs_generator_name=batch_kwargs_generator_name,
                    data_assets=data_assets,
                    profile_all_data_assets=profile_all_data_assets,
                    open_docs=view,
                    additional_batch_kwargs=additional_batch_kwargs,
                )
                send_usage_message(
                    data_context=context, event="cli.datasource.profile", success=True
                )
        else:
            profile_datasource(
                context,
                datasource,
                batch_kwargs_generator_name=batch_kwargs_generator_name,
                data_assets=data_assets,
                profile_all_data_assets=profile_all_data_assets,
                open_docs=view,
                additional_batch_kwargs=additional_batch_kwargs,
            )
            send_usage_message(
                data_context=context, event="cli.datasource.profile", success=True
            )
    except Exception as e:
        send_usage_message(
            data_context=context, event="cli.datasource.profile", success=False
        )
        raise e


def add_datasource(context, choose_one_data_asset=False):
    """
    Interactive flow for adding a datasource to an existing context.

    :param context:
    :param choose_one_data_asset: optional - if True, this signals the method that the intent
            is to let user choose just one data asset (e.g., a file) and there is no need
            to configure a batch kwargs generator that comprehensively scans the datasource for data assets
    :return: a tuple: datasource_name, data_source_type
    """

    msg_prompt_where_is_your_data = """
What data would you like Great Expectations to connect to?
    1. Files on a filesystem (for processing with Pandas or Spark)
    2. Relational database (SQL)
"""

    msg_prompt_files_compute_engine = """
What are you processing your files with?
    1. Pandas
    2. PySpark
"""

    data_source_location_selection = click.prompt(
        msg_prompt_where_is_your_data, type=click.Choice(["1", "2"]), show_choices=False
    )

    datasource_name = None
    data_source_type = None

    if data_source_location_selection == "1":
        data_source_compute_selection = click.prompt(
            msg_prompt_files_compute_engine,
            type=click.Choice(["1", "2"]),
            show_choices=False,
        )

        if data_source_compute_selection == "1":  # pandas

            data_source_type = DatasourceTypes.PANDAS

            datasource_name = _add_pandas_datasource(
                context, passthrough_generator_only=choose_one_data_asset
            )

        elif data_source_compute_selection == "2":  # Spark

            data_source_type = DatasourceTypes.SPARK

            datasource_name = _add_spark_datasource(
                context, passthrough_generator_only=choose_one_data_asset
            )
    else:
        data_source_type = DatasourceTypes.SQL
        datasource_name = _add_sqlalchemy_datasource(context)

    return datasource_name, data_source_type


def _add_pandas_datasource(
    context, passthrough_generator_only=True, prompt_for_datasource_name=True
):
    if passthrough_generator_only:
        datasource_name = "files_datasource"
        configuration = PandasDatasource.build_configuration()

    else:
        path = click.prompt(
            msg_prompt_filesys_enter_base_path,
            type=click.Path(exists=True, file_okay=False),
        )

        if path.startswith("./"):
            path = path[2:]

        if path.endswith("/"):
            basenamepath = path[:-1]
        else:
            basenamepath = path

        datasource_name = os.path.basename(basenamepath) + "__dir"
        if prompt_for_datasource_name:
            datasource_name = click.prompt(
                msg_prompt_datasource_name, default=datasource_name
            )

        configuration = PandasDatasource.build_configuration(
            batch_kwargs_generators={
                "subdir_reader": {
                    "class_name": "SubdirReaderBatchKwargsGenerator",
                    "base_directory": os.path.join("..", path),
                }
            }
        )

    context.add_datasource(
        name=datasource_name, class_name="PandasDatasource", **configuration
    )
    return datasource_name


def load_library(library_name, install_instructions_string=None):
    """
    Dynamically load a module from strings or raise a helpful error.

    :param library_name: name of the library to load
    :param install_instructions_string: optional - used when the install instructions
            are different from 'pip install library_name'
    :return: True if the library was loaded successfully, False otherwise
    """
    try:
        _ = importlib.import_module(library_name)
        return True
    except ModuleNotFoundError:
        if install_instructions_string:
            cli_message(
                """<red>ERROR: Great Expectations relies on the library `{}` to connect to your data.</red>
            - Please `{}` before trying again.""".format(
                    library_name, install_instructions_string
                )
            )
        else:
            cli_message(
                """<red>ERROR: Great Expectations relies on the library `{}` to connect to your data.</red>
      - Please `pip install {}` before trying again.""".format(
                    library_name, library_name
                )
            )

        return False


def _add_sqlalchemy_datasource(context, prompt_for_datasource_name=True):
    msg_success_database = (
        "\n<green>Great Expectations connected to your database!</green>"
    )

    if not load_library("sqlalchemy"):
        return None

    db_choices = [str(x) for x in list(range(1, 1 + len(SupportedDatabases)))]
    selected_database = (
        int(
            click.prompt(
                msg_prompt_choose_database,
                type=click.Choice(db_choices),
                show_choices=False,
            )
        )
        - 1
    )  # don't show user a zero index list :)

    selected_database = list(SupportedDatabases)[selected_database]

    datasource_name = "my_{}_db".format(selected_database.value.lower())
    if selected_database == SupportedDatabases.OTHER:
        datasource_name = "my_database"
    if prompt_for_datasource_name:
        datasource_name = click.prompt(
            msg_prompt_datasource_name, default=datasource_name
        )

    credentials = {}
    # Since we don't want to save the database credentials in the config file that will be
    # committed in the repo, we will use our Variable Substitution feature to store the credentials
    # in the credentials file (that will not be committed, since it is in the uncommitted directory)
    # with the datasource's name as the variable name.
    # The value of the datasource's "credentials" key in the config file (great_expectations.yml) will
    # be ${datasource name}.
    # GE will replace the ${datasource name} with the value from the credentials file in runtime.

    while True:
        cli_message(msg_db_config.format(datasource_name))

        if selected_database == SupportedDatabases.MYSQL:
            if not load_library("pymysql"):
                return None
            credentials = _collect_mysql_credentials(default_credentials=credentials)
        elif selected_database == SupportedDatabases.POSTGRES:
            if not load_library("psycopg2"):
                return None
            credentials = _collect_postgres_credentials(default_credentials=credentials)
        elif selected_database == SupportedDatabases.REDSHIFT:
            if not load_library("psycopg2"):
                return None
            credentials = _collect_redshift_credentials(default_credentials=credentials)
        elif selected_database == SupportedDatabases.SNOWFLAKE:
<<<<<<< HEAD
            cli_message(
                "<yellow>Please consider going through "
                "https://docs.greatexpectations.io/en/latest/reference/integrations/snowflake.html for helpful "
                "information regarding connecting Great Expectations to Snowflake.</yellow>\n"
            )
            if not load_library("snowflake", install_instructions_string="pip install snowflake-sqlalchemy"):
=======
            if not load_library(
                "snowflake",
                install_instructions_string="pip install snowflake-sqlalchemy",
            ):
>>>>>>> 5b820611
                return None
            credentials = _collect_snowflake_credentials(
                default_credentials=credentials
            )
        elif selected_database == SupportedDatabases.BIGQUERY:
            if not load_library(
                "pybigquery", install_instructions_string="pip install pybigquery"
            ):
                return None
            credentials = _collect_bigquery_credentials(default_credentials=credentials)
        elif selected_database == SupportedDatabases.OTHER:
            sqlalchemy_url = click.prompt(
                """What is the url/connection string for the sqlalchemy connection?
(reference: https://docs.sqlalchemy.org/en/latest/core/engines.html#database-urls)
""",
                show_default=False,
            ).strip()
            credentials = {"url": sqlalchemy_url}

        context.save_config_variable(datasource_name, credentials)

        message = """
<red>Cannot connect to the database.</red>
  - Please check your environment and the configuration you provided.
  - Database Error: {0:s}"""
        try:
            cli_message(
                "<cyan>Attempting to connect to your database. This may take a moment...</cyan>"
            )
            configuration = SqlAlchemyDatasource.build_configuration(
                credentials="${" + datasource_name + "}"
            )
            context.add_datasource(
                name=datasource_name, class_name="SqlAlchemyDatasource", **configuration
            )
            cli_message(msg_success_database)
            break
        except ModuleNotFoundError as de:
            cli_message(message.format(str(de)))
            return None

        except DatasourceInitializationError as de:
            cli_message(message.format(str(de)))
            if not click.confirm("Enter the credentials again?", default=True):
                context.add_datasource(
                    datasource_name,
                    initialize=False,
                    module_name="great_expectations.datasource",
                    class_name="SqlAlchemyDatasource",
                    data_asset_type={"class_name": "SqlAlchemyDataset"},
                    credentials="${" + datasource_name + "}",
                )
                # TODO this message about continuing may not be accurate
                cli_message(
                    """
We saved datasource {0:s} in {1:s} and the credentials you entered in {2:s}.
Since we could not connect to the database, you can complete troubleshooting in the configuration files documented here:
<blue>https://docs.greatexpectations.io/en/latest/tutorials/add-sqlalchemy-datasource.html?utm_source=cli&utm_medium=init&utm_campaign={3:s}#{4:s}</blue> .

After you connect to the datasource, run great_expectations init to continue.

""".format(
                        datasource_name,
                        DataContext.GE_YML,
                        context.get_config()["config_variables_file_path"],
                        rtd_url_ge_version,
                        selected_database.value.lower(),
                    )
                )
                return None

    return datasource_name


def _should_hide_input():
    """
        This is a workaround to help identify Windows and adjust the prompts accordingly
        since hidden prompts may freeze in certain Windows terminals
    """
    if "windows" in platform.platform().lower():
        return False
    return True


def _collect_postgres_credentials(default_credentials=None):
    if default_credentials is None:
        default_credentials = {}

    credentials = {"drivername": "postgres"}

    credentials["host"] = click.prompt(
        "What is the host for the postgres connection?",
        default=default_credentials.get("host", "localhost"),
    ).strip()
    credentials["port"] = click.prompt(
        "What is the port for the postgres connection?",
        default=default_credentials.get("port", "5432"),
    ).strip()
    credentials["username"] = click.prompt(
        "What is the username for the postgres connection?",
        default=default_credentials.get("username", "postgres"),
    ).strip()
    # This is a minimal workaround we're doing to deal with hidden input problems using Git Bash on Windows
    # TODO: Revisit this if we decide to fully support Windows and identify if there is a better solution
    credentials["password"] = click.prompt(
        "What is the password for the postgres connection?",
        default="",
        show_default=False,
        hide_input=_should_hide_input(),
    )
    credentials["database"] = click.prompt(
        "What is the database name for the postgres connection?",
        default=default_credentials.get("database", "postgres"),
        show_default=True,
    ).strip()

    return credentials


def _collect_snowflake_credentials(default_credentials=None):
    if default_credentials is None:
        default_credentials = {}

    credentials = {"drivername": "snowflake"}

    # required

    credentials["username"] = click.prompt(
        "What is the user login name for the snowflake connection?",
        default=default_credentials.get("username", ""),
    ).strip()
    credentials["password"] = click.prompt(
        "What is the password for the snowflake connection?",
        default="",
        show_default=False,
        hide_input=True,
    )
    credentials["host"] = click.prompt(
        "What is the account name for the snowflake connection (include region -- ex "
        "'ABCD.us-east-1')?",
        default=default_credentials.get("host", ""),
    ).strip()

    # optional
    database = click.prompt(
        "What is database name for the snowflake connection? (optional -- leave blank for none)",
        default=default_credentials.get("database", ""),
    ).strip()
    if len(database) > 0:
        credentials["database"] = database

    credentials["query"] = {}
    schema = click.prompt(
        "What is schema name for the snowflake connection? (optional -- leave "
        "blank for none)",
        default=default_credentials.get("schema_name", ""),
    ).strip()

    if len(schema) > 0:
        credentials["query"]["schema"] = schema
    warehouse = click.prompt(
        "What is warehouse name for the snowflake connection? (optional "
        "-- leave blank for none)",
        default=default_credentials.get("warehouse", ""),
    ).strip()

    if len(warehouse) > 0:
        credentials["query"]["warehouse"] = warehouse

    role = click.prompt(
        "What is role name for the snowflake connection? (optional -- leave blank for none)",
        default=default_credentials.get("role", ""),
    ).strip()
    if len(role) > 0:
        credentials["query"]["role"] = role

    return credentials


def _collect_bigquery_credentials(default_credentials=None):
    sqlalchemy_url = click.prompt(
        """What is the SQLAlchemy url/connection string for the BigQuery connection?
(reference: https://github.com/mxmzdlv/pybigquery#connection-string-parameters)
""",
        show_default=False,
    ).strip()
    credentials = {"url": sqlalchemy_url}

    return credentials


def _collect_mysql_credentials(default_credentials=None):
    # We are insisting on pymysql driver when adding a MySQL datasource through the CLI
    # to avoid overcomplication of this flow.
    # If user wants to use another driver, they must create the sqlalchemy connection
    # URL by themselves in config_variables.yml
    if default_credentials is None:
        default_credentials = {}

    credentials = {"drivername": "mysql+pymysql"}

    credentials["host"] = click.prompt(
        "What is the host for the MySQL connection?",
        default=default_credentials.get("host", "localhost"),
    ).strip()
    credentials["port"] = click.prompt(
        "What is the port for the MySQL connection?",
        default=default_credentials.get("port", "3306"),
    ).strip()
    credentials["username"] = click.prompt(
        "What is the username for the MySQL connection?",
        default=default_credentials.get("username", ""),
    ).strip()
    credentials["password"] = click.prompt(
        "What is the password for the MySQL connection?",
        default="",
        show_default=False,
        hide_input=True,
    )
    credentials["database"] = click.prompt(
        "What is the database name for the MySQL connection?",
        default=default_credentials.get("database", ""),
    ).strip()

    return credentials


def _collect_redshift_credentials(default_credentials=None):
    # We are insisting on psycopg2 driver when adding a Redshift datasource through the CLI
    # to avoid overcomplication of this flow.
    # If user wants to use another driver, they must create the sqlalchemy connection
    # URL by themselves in config_variables.yml
    if default_credentials is None:
        default_credentials = {}

    credentials = {"drivername": "postgresql+psycopg2"}

    # required

    credentials["host"] = click.prompt(
        "What is the host for the Redshift connection?",
        default=default_credentials.get("host", ""),
    ).strip()
    credentials["port"] = click.prompt(
        "What is the port for the Redshift connection?",
        default=default_credentials.get("port", "5439"),
    ).strip()
    credentials["username"] = click.prompt(
        "What is the username for the Redshift connection?",
        default=default_credentials.get("username", ""),
    ).strip()
    # This is a minimal workaround we're doing to deal with hidden input problems using Git Bash on Windows
    # TODO: Revisit this if we decide to fully support Windows and identify if there is a better solution
    credentials["password"] = click.prompt(
        "What is the password for the Redshift connection?",
        default="",
        show_default=False,
        hide_input=_should_hide_input(),
    )
    credentials["database"] = click.prompt(
        "What is the database name for the Redshift connection?",
        default=default_credentials.get("database", ""),
    ).strip()

    # optional

    credentials["query"] = {}
    credentials["query"]["sslmode"] = click.prompt(
        "What is sslmode name for the Redshift connection?",
        default=default_credentials.get("sslmode", "prefer"),
    )

    return credentials


def _add_spark_datasource(
    context, passthrough_generator_only=True, prompt_for_datasource_name=True
):
    if not load_library("pyspark"):
        return None

    if passthrough_generator_only:
        datasource_name = "files_spark_datasource"

        # configuration = SparkDFDatasource.build_configuration(batch_kwargs_generators={
        #     "default": {
        #         "class_name": "PassthroughGenerator",
        #     }
        # }
        # )
        configuration = SparkDFDatasource.build_configuration()

    else:
        path = click.prompt(
            msg_prompt_filesys_enter_base_path,
            type=click.Path(exists=True, file_okay=False),
        ).strip()
        if path.startswith("./"):
            path = path[2:]

        if path.endswith("/"):
            basenamepath = path[:-1]
        else:
            basenamepath = path

        datasource_name = os.path.basename(basenamepath) + "__dir"
        if prompt_for_datasource_name:
            datasource_name = click.prompt(
                msg_prompt_datasource_name, default=datasource_name
            )

        configuration = SparkDFDatasource.build_configuration(
            batch_kwargs_generators={
                "subdir_reader": {
                    "class_name": "SubdirReaderBatchKwargsGenerator",
                    "base_directory": os.path.join("..", path),
                }
            }
        )

    context.add_datasource(
        name=datasource_name, class_name="SparkDFDatasource", **configuration
    )
    return datasource_name


# TODO consolidate all the myriad CLI tests into this
def select_batch_kwargs_generator(
    context, datasource_name, available_data_assets_dict=None
):
    msg_prompt_select_generator = "Select batch kwarg generator"

    if available_data_assets_dict is None:
        available_data_assets_dict = context.get_available_data_asset_names(
            datasource_names=datasource_name
        )

    available_data_asset_names_by_generator = {}
    for key, value in available_data_assets_dict[datasource_name].items():
        if len(value["names"]) > 0:
            available_data_asset_names_by_generator[key] = value["names"]

    if len(available_data_asset_names_by_generator.keys()) == 0:
        return None
    elif len(available_data_asset_names_by_generator.keys()) == 1:
        return list(available_data_asset_names_by_generator.keys())[0]
    else:  # multiple batch_kwargs_generators
        generator_names = list(available_data_asset_names_by_generator.keys())
        choices = "\n".join(
            [
                "    {}. {}".format(i, generator_name)
                for i, generator_name in enumerate(generator_names, 1)
            ]
        )
        option_selection = click.prompt(
            msg_prompt_select_generator + "\n" + choices,
            type=click.Choice(
                [str(i) for i, generator_name in enumerate(generator_names, 1)]
            ),
            show_choices=False,
        )
        batch_kwargs_generator_name = generator_names[int(option_selection) - 1]

        return batch_kwargs_generator_name


# TODO this method needs testing
# TODO this method has different numbers of returned objects
def get_batch_kwargs(
    context,
    datasource_name=None,
    batch_kwargs_generator_name=None,
    generator_asset=None,
    additional_batch_kwargs=None,
):
    """
    This method manages the interaction with user necessary to obtain batch_kwargs for a batch of a data asset.

    In order to get batch_kwargs this method needs datasource_name, batch_kwargs_generator_name and generator_asset
    to combine them into a fully qualified data asset identifier(datasource_name/batch_kwargs_generator_name/generator_asset).
    All three arguments are optional. If they are present, the method uses their values. Otherwise, the method
    prompts user to enter them interactively. Since it is possible for any of these three components to be
    passed to this method as empty values and to get their values after interacting with user, this method
    returns these components' values in case they changed.

    If the datasource has batch_kwargs_generators that can list available data asset names, the method lets user choose a name
    from that list (note: if there are multiple batch_kwargs_generators, user has to choose one first). If a name known to
    the chosen batch_kwargs_generator is selected, the batch_kwargs_generators will be able to yield batch_kwargs. The method also gives user
    an alternative to selecting the data asset name from the batch_kwargs_generators's list - user can type in a name for their
    data asset. In this case a passthrough batch kwargs batch_kwargs_generators will be used to construct a fully qualified data asset
    identifier (note: if the datasource has no passthrough batch_kwargs_generators configured, the method will exist with a failure).
    Since no batch_kwargs_generators can yield batch_kwargs for this data asset name, the method prompts user to specify batch_kwargs
    by choosing a file (if the datasource is pandas or spark) or by writing a SQL query (if the datasource points
    to a database).

    :param context:
    :param datasource_name:
    :param batch_kwargs_generator_name:
    :param generator_asset:
    :param additional_batch_kwargs:
    :return: a tuple: (datasource_name, batch_kwargs_generator_name, generator_asset, batch_kwargs). The components
                of the tuple were passed into the methods as optional arguments, but their values might
                have changed after this method's execution. If the returned batch_kwargs is None, it means
                that the batch_kwargs_generator will know to yield batch_kwargs when called.
    """
    try:
        available_data_assets_dict = context.get_available_data_asset_names(
            datasource_names=datasource_name
        )
    except ValueError:
        # the datasource has no batch_kwargs_generators
        available_data_assets_dict = {datasource_name: {}}

    data_source = toolkit.select_datasource(context, datasource_name=datasource_name)
    datasource_name = data_source.name

    if batch_kwargs_generator_name is None:
        batch_kwargs_generator_name = select_batch_kwargs_generator(
            context,
            datasource_name,
            available_data_assets_dict=available_data_assets_dict,
        )

    # if the user provided us with the batch kwargs generator name and the generator asset, we have everything we need -
    # let's ask the generator to build batch kwargs for this asset - we are done.
    if batch_kwargs_generator_name is not None and generator_asset is not None:
        generator = datasource.get_batch_kwargs_generator(batch_kwargs_generator_name)
        batch_kwargs = generator.build_batch_kwargs(
            generator_asset, **additional_batch_kwargs
        )
        return batch_kwargs

    if isinstance(
        context.get_datasource(datasource_name), (PandasDatasource, SparkDFDatasource)
    ):
        (
            generator_asset,
            batch_kwargs,
        ) = _get_batch_kwargs_from_generator_or_from_file_path(
            context,
            datasource_name,
            batch_kwargs_generator_name=batch_kwargs_generator_name,
        )

    elif isinstance(context.get_datasource(datasource_name), SqlAlchemyDatasource):
        generator_asset, batch_kwargs = _get_batch_kwargs_for_sqlalchemy_datasource(
            context, datasource_name, additional_batch_kwargs=additional_batch_kwargs
        )
    else:
        raise ge_exceptions.DataContextError(
            "Datasource {0:s} is expected to be a PandasDatasource or SparkDFDatasource, but is {1:s}".format(
                datasource_name, str(type(context.get_datasource(datasource_name)))
            )
        )

    return datasource_name, batch_kwargs_generator_name, generator_asset, batch_kwargs


def _get_batch_kwargs_from_generator_or_from_file_path(
    context,
    datasource_name,
    batch_kwargs_generator_name=None,
    additional_batch_kwargs=None,
):
    if additional_batch_kwargs is None:
        additional_batch_kwargs = {}

    msg_prompt_generator_or_file_path = """
Would you like to:
    1. choose from a list of data assets in this datasource
    2. enter the path of a data file
"""
    msg_prompt_file_path = """
Enter the path (relative or absolute) of a data file
"""

    msg_prompt_enter_data_asset_name = "\nWhich data would you like to use?\n"

    msg_prompt_enter_data_asset_name_suffix = (
        "    Don't see the name of the data asset in the list above? Just type it\n"
    )

    msg_prompt_file_type = """
We could not determine the format of the file. What is it?
    1. CSV
    2. Parquet
    3. Excel
    4. JSON
"""

    reader_method_file_extensions = {
        "1": "csv",
        "2": "parquet",
        "3": "xlsx",
        "4": "json",
    }

    generator_asset = None

    datasource = context.get_datasource(datasource_name)
    if batch_kwargs_generator_name is not None:
        generator = datasource.get_batch_kwargs_generator(batch_kwargs_generator_name)

        option_selection = click.prompt(
            msg_prompt_generator_or_file_path,
            type=click.Choice(["1", "2"]),
            show_choices=False,
        )

        if option_selection == "1":

            available_data_asset_names = sorted(
                generator.get_available_data_asset_names()["names"], key=lambda x: x[0]
            )
            available_data_asset_names_str = [
                "{} ({})".format(name[0], name[1])
                for name in available_data_asset_names
            ]

            data_asset_names_to_display = available_data_asset_names_str[:50]
            choices = "\n".join(
                [
                    "    {}. {}".format(i, name)
                    for i, name in enumerate(data_asset_names_to_display, 1)
                ]
            )
            prompt = (
                msg_prompt_enter_data_asset_name
                + choices
                + "\n"
                + msg_prompt_enter_data_asset_name_suffix.format(
                    len(data_asset_names_to_display)
                )
            )

            generator_asset_selection = click.prompt(prompt, show_default=False)

            generator_asset_selection = generator_asset_selection.strip()
            try:
                data_asset_index = int(generator_asset_selection) - 1
                try:
                    generator_asset = [name[0] for name in available_data_asset_names][
                        data_asset_index
                    ]
                except IndexError:
                    pass
            except ValueError:
                generator_asset = generator_asset_selection

            batch_kwargs = generator.build_batch_kwargs(
                generator_asset, **additional_batch_kwargs
            )
            return generator_asset, batch_kwargs

    # No generator name was passed or the user chose to enter a file path

    # We should allow a directory for Spark, but not for Pandas
    dir_okay = isinstance(datasource, SparkDFDatasource)

    path = None
    while True:
        path = click.prompt(
            msg_prompt_file_path,
            type=click.Path(exists=True, dir_okay=dir_okay),
            default=path,
        )

        path = os.path.abspath(path)

        batch_kwargs = {"path": path, "datasource": datasource_name}

        reader_method = None
        try:
            reader_method = datasource.guess_reader_method_from_path(path)[
                "reader_method"
            ]
        except BatchKwargsError:
            pass

        if reader_method is None:

            while True:

                option_selection = click.prompt(
                    msg_prompt_file_type,
                    type=click.Choice(["1", "2", "3", "4"]),
                    show_choices=False,
                )

                try:
                    reader_method = datasource.guess_reader_method_from_path(
                        path + "." + reader_method_file_extensions[option_selection]
                    )["reader_method"]
                except BatchKwargsError:
                    pass

                if reader_method is not None:
                    batch_kwargs["reader_method"] = reader_method
                    if (
                        isinstance(datasource, SparkDFDatasource)
                        and reader_method == "csv"
                    ):
                        header_row = click.confirm(
                            "\nDoes this file contain a header row?", default=True
                        )
                        batch_kwargs["reader_options"] = {"header": header_row}
                    batch = datasource.get_batch(batch_kwargs=batch_kwargs)
                    break
        else:
            # TODO: read the file and confirm with user that we read it correctly (headers, columns, etc.)
            try:
                batch_kwargs["reader_method"] = reader_method
                if isinstance(datasource, SparkDFDatasource) and reader_method == "csv":
                    header_row = click.confirm(
                        "\nDoes this file contain a header row?", default=True
                    )
                    batch_kwargs["reader_options"] = {"header": header_row}
                batch = datasource.get_batch(batch_kwargs=batch_kwargs)
                break
            except Exception as e:
                file_load_error_message = """
<red>Cannot load file.</red>
  - Please check the file and try again or select a different data file.
  - Error: {0:s}"""
                cli_message(file_load_error_message.format(str(e)))
                if not click.confirm("\nTry again?", default=True):
                    cli_message(
                        """
We have saved your setup progress. When you are ready, run great_expectations init to continue.
"""
                    )
                    sys.exit(1)

    return generator_asset, batch_kwargs


def _get_batch_kwargs_for_sqlalchemy_datasource(
    context, datasource_name, additional_batch_kwargs=None
):
    msg_prompt_query = """
Enter an SQL query
"""

    msg_prompt_enter_data_asset_name = (
        "\nWhich table would you like to use? (Choose one)\n"
    )

    msg_prompt_enter_data_asset_name_suffix = (
        "    Do not see the table in the list above? Just type the SQL query\n"
    )

    if additional_batch_kwargs is None:
        additional_batch_kwargs = {}

    generator_asset = None

    datasource = context.get_datasource(datasource_name)

    temp_generator = TableBatchKwargsGenerator(name="temp", datasource=datasource)

    available_data_asset_names = temp_generator.get_available_data_asset_names()[
        "names"
    ]
    available_data_asset_names_str = [
        "{} ({})".format(name[0], name[1]) for name in available_data_asset_names
    ]

    data_asset_names_to_display = available_data_asset_names_str[:5]
    choices = "\n".join(
        [
            "    {}. {}".format(i, name)
            for i, name in enumerate(data_asset_names_to_display, 1)
        ]
    )
    prompt = (
        msg_prompt_enter_data_asset_name
        + choices
        + os.linesep
        + msg_prompt_enter_data_asset_name_suffix.format(
            len(data_asset_names_to_display)
        )
    )

    # Some backends require named temporary table parameters. We specifically elicit those and add them
    # where appropriate.
    temp_table_kwargs = dict()
    datasource = context.get_datasource(datasource_name)
    if datasource.engine.dialect.name.lower() == "snowflake":
        # snowflake requires special handling
        table_name = click.prompt(
            "In Snowflake, GE may need to create a transient table "
            "to use for validation."
            + os.linesep
            + "Please enter a name to use for that table: ",
            default="ge_tmp_" + str(uuid.uuid4())[:8],
        )
        temp_table_kwargs = {
            "snowflake_transient_table": table_name,
        }
    elif datasource.engine.dialect.name.lower() == "bigquery":
        # bigquery also requires special handling
        table_name = click.prompt(
            "GE will create a table to use for "
            "validation." + os.linesep + "Please enter a name for this table: ",
            default="SOME_PROJECT.SOME_DATASET.ge_tmp_" + str(uuid.uuid4())[:8],
        )
        temp_table_kwargs = {
            "bigquery_temp_table": table_name,
        }

    while True:
        try:
            query = None

            if len(available_data_asset_names) > 0:
                selection = click.prompt(prompt, show_default=False)

                selection = selection.strip()
                try:
                    data_asset_index = int(selection) - 1
                    try:
                        generator_asset = [
                            name[0] for name in available_data_asset_names
                        ][data_asset_index]
                    except IndexError:
                        pass
                except ValueError:
                    query = selection

            else:
                query = click.prompt(msg_prompt_query, show_default=False)

            if query is None:
                batch_kwargs = temp_generator.build_batch_kwargs(
                    generator_asset, **additional_batch_kwargs
                )
                batch_kwargs.update(temp_table_kwargs)
            else:
                batch_kwargs = {"query": query, "datasource": datasource_name}
                batch_kwargs.update(temp_table_kwargs)
                Validator(
                    batch=datasource.get_batch(batch_kwargs),
                    expectation_suite=ExpectationSuite("throwaway"),
                ).get_dataset()

            break
        except ge_exceptions.GreatExpectationsError as error:
            cli_message("""<red>ERROR: {}</red>""".format(str(error)))
        except KeyError as error:
            cli_message("""<red>ERROR: {}</red>""".format(str(error)))

    return generator_asset, batch_kwargs


def profile_datasource(
    context,
    datasource_name,
    batch_kwargs_generator_name=None,
    data_assets=None,
    profile_all_data_assets=False,
    max_data_assets=20,
    additional_batch_kwargs=None,
    open_docs=False,
):
    """"Profile a named datasource using the specified context"""
    # Note we are explicitly not using a logger in all CLI output to have
    # more control over console UI.
    logging.getLogger("great_expectations.profile.basic_dataset_profiler").setLevel(
        logging.INFO
    )
    msg_intro = "Profiling '{0:s}' will create expectations and documentation."

    msg_confirm_ok_to_proceed = """Would you like to profile '{0:s}'?"""

    msg_skipping = (
        "Skipping profiling for now. You can always do this later "
        "by running `<green>great_expectations datasource profile</green>`."
    )

    msg_some_data_assets_not_found = """Some of the data assets you specified were not found: {0:s}
"""

    msg_too_many_data_assets = """There are {0:d} data assets in {1:s}. Profiling all of them might take too long.
"""

    msg_error_multiple_generators_found = """<red>More than one batch kwargs generator found in datasource {0:s}.
Specify the one you want the profiler to use in batch_kwargs_generator_name argument.</red>
"""

    msg_error_no_generators_found = """<red>No batch kwargs generators can list available data assets in datasource
    {0:s}. The datasource might be empty or a batch kwargs generator not configured in the config file.</red>
"""

    msg_prompt_enter_data_asset_list = """Enter comma-separated list of data asset names (e.g., {0:s})
"""

    msg_options = """Choose how to proceed:
  1. Specify a list of the data assets to profile
  2. Exit and profile later
  3. Profile ALL data assets (this might take a while)
"""

    msg_data_doc_intro = """
<cyan>========== Data Docs ==========</cyan>

Great Expectations is building Data Docs from the data you just profiled!"""

    cli_message(msg_intro.format(datasource_name))

    if data_assets:
        data_assets = [item.strip() for item in data_assets.split(",")]

    # Call the data context's profiling method to check if the arguments are valid
    profiling_results = context.profile_datasource(
        datasource_name,
        batch_kwargs_generator_name=batch_kwargs_generator_name,
        data_assets=data_assets,
        profile_all_data_assets=profile_all_data_assets,
        max_data_assets=max_data_assets,
        dry_run=True,
        additional_batch_kwargs=additional_batch_kwargs,
    )

    if (
        profiling_results["success"] is True
    ):  # data context is ready to profile - run profiling
        if (
            data_assets
            or profile_all_data_assets
            or click.confirm(
                msg_confirm_ok_to_proceed.format(datasource_name), default=True
            )
        ):
            profiling_results = context.profile_datasource(
                datasource_name,
                batch_kwargs_generator_name=batch_kwargs_generator_name,
                data_assets=data_assets,
                profile_all_data_assets=profile_all_data_assets,
                max_data_assets=max_data_assets,
                dry_run=False,
                additional_batch_kwargs=additional_batch_kwargs,
            )
        else:
            cli_message(msg_skipping)
            return
    else:  # we need to get arguments from user interactively
        do_exit = False
        while not do_exit:
            if (
                profiling_results["error"]["code"]
                == DataContext.PROFILING_ERROR_CODE_SPECIFIED_DATA_ASSETS_NOT_FOUND
            ):
                cli_message(
                    msg_some_data_assets_not_found.format(
                        ",".join(profiling_results["error"]["not_found_data_assets"])
                    )
                )
            elif (
                profiling_results["error"]["code"]
                == DataContext.PROFILING_ERROR_CODE_TOO_MANY_DATA_ASSETS
            ):
                cli_message(
                    msg_too_many_data_assets.format(
                        profiling_results["error"]["num_data_assets"], datasource_name
                    )
                )
            elif (
                profiling_results["error"]["code"]
                == DataContext.PROFILING_ERROR_CODE_MULTIPLE_BATCH_KWARGS_GENERATORS_FOUND
            ):
                cli_message(msg_error_multiple_generators_found.format(datasource_name))
                sys.exit(1)
            elif (
                profiling_results["error"]["code"]
                == DataContext.PROFILING_ERROR_CODE_NO_BATCH_KWARGS_GENERATORS_FOUND
            ):
                cli_message(msg_error_no_generators_found.format(datasource_name))
                sys.exit(1)
            else:  # unknown error
                raise ValueError(
                    "Unknown profiling error code: "
                    + profiling_results["error"]["code"]
                )

            option_selection = click.prompt(
                msg_options, type=click.Choice(["1", "2", "3"]), show_choices=False
            )

            if option_selection == "1":
                data_assets = click.prompt(
                    msg_prompt_enter_data_asset_list.format(
                        ", ".join(
                            [
                                data_asset[0]
                                for data_asset in profiling_results["error"][
                                    "data_assets"
                                ]
                            ][:3]
                        )
                    ),
                    show_default=False,
                )
                if data_assets:
                    data_assets = [item.strip() for item in data_assets.split(",")]
            elif option_selection == "3":
                profile_all_data_assets = True
                data_assets = None
            elif option_selection == "2":  # skip
                cli_message(msg_skipping)
                return
            else:
                raise ValueError("Unrecognized option: " + option_selection)

            # after getting the arguments from the user, let's try to run profiling again
            # (no dry run this time)
            profiling_results = context.profile_datasource(
                datasource_name,
                batch_kwargs_generator_name=batch_kwargs_generator_name,
                data_assets=data_assets,
                profile_all_data_assets=profile_all_data_assets,
                max_data_assets=max_data_assets,
                dry_run=False,
                additional_batch_kwargs=additional_batch_kwargs,
            )

            if profiling_results["success"]:  # data context is ready to profile
                break

    cli_message(msg_data_doc_intro.format(rtd_url_ge_version))
    build_docs(context, view=open_docs)
    if open_docs:  # This is mostly to keep tests from spawning windows
        context.open_data_docs()


msg_prompt_choose_datasource = """Configure a datasource:
    1. Pandas DataFrame
    2. Relational database (SQL)
    3. Spark DataFrame
    4. Skip datasource configuration
"""

msg_prompt_choose_database = """
Which database backend are you using?
{}
""".format(
    "\n".join(
        ["    {}. {}".format(i, db.value) for i, db in enumerate(SupportedDatabases, 1)]
    )
)

msg_prompt_filesys_enter_base_path = """
Enter the path (relative or absolute) of the root directory where the data files are stored.
"""

msg_prompt_datasource_name = """
Give your new data source a short name.
"""

msg_db_config = """
Next, we will configure database credentials and store them in the `{0:s}` section
of this config file: great_expectations/uncommitted/config_variables.yml:
"""

msg_unknown_data_source = """
Do we not have the type of data source you want?
    - Please create a GitHub issue here so we can discuss it!
    - <blue>https://github.com/great-expectations/great_expectations/issues/new</blue>"""<|MERGE_RESOLUTION|>--- conflicted
+++ resolved
@@ -462,19 +462,15 @@
                 return None
             credentials = _collect_redshift_credentials(default_credentials=credentials)
         elif selected_database == SupportedDatabases.SNOWFLAKE:
-<<<<<<< HEAD
             cli_message(
                 "<yellow>Please consider going through "
                 "https://docs.greatexpectations.io/en/latest/reference/integrations/snowflake.html for helpful "
                 "information regarding connecting Great Expectations to Snowflake.</yellow>\n"
             )
-            if not load_library("snowflake", install_instructions_string="pip install snowflake-sqlalchemy"):
-=======
             if not load_library(
                 "snowflake",
                 install_instructions_string="pip install snowflake-sqlalchemy",
             ):
->>>>>>> 5b820611
                 return None
             credentials = _collect_snowflake_credentials(
                 default_credentials=credentials
