import datetime
import enum
import importlib
import json
import logging
import os
import sys

import click

import great_expectations.exceptions as ge_exceptions
from great_expectations import DataContext, rtd_url_ge_version
from great_expectations.cli.docs import build_docs
from great_expectations.cli.init_messages import NO_DATASOURCES_FOUND
<<<<<<< HEAD
from great_expectations.cli.util import cli_message, _offer_to_install_new_template
from great_expectations.data_context.types.resource_identifiers import ValidationResultIdentifier, \
    ExpectationSuiteIdentifier
=======
from great_expectations.cli.util import (
    _offer_to_install_new_template,
    cli_message,
)
from great_expectations.data_context.types import (
    DataAssetIdentifier,
    ExpectationSuiteIdentifier,
    ValidationResultIdentifier,
)
>>>>>>> 6533f965
from great_expectations.datasource import (
    PandasDatasource,
    SparkDFDatasource,
    SqlAlchemyDatasource,
)
from great_expectations.datasource.generator import (
    InMemoryGenerator,
    ManualGenerator,
    PassthroughGenerator,
)
<<<<<<< HEAD
=======
from great_expectations.exceptions import DatasourceInitializationError
from great_expectations.profile.basic_dataset_profiler import (
    SampleExpectationsDatasetProfiler,
)
>>>>>>> 6533f965

logger = logging.getLogger(__name__)

# FIXME: This prevents us from seeing a huge stack of these messages in python 2. We'll need to fix that later.
# tests/test_cli.py::test_cli_profile_with_datasource_arg
#   /Users/abe/Documents/superconductive/tools/great_expectations/tests/test_cli.py:294: Warning: Click detected the use of the unicode_literals __future__ import.  This is heavily discouraged because it can introduce subtle bugs in your code.  You should instead use explicit u"" literals for your unicode strings.  For more information see https://click.palletsprojects.com/python3/
#     cli, ["profile", "my_datasource", "-d", project_root_dir])
click.disable_unicode_literals_warning = True


class DatasourceTypes(enum.Enum):
    PANDAS = "pandas"
    SQL = "sql"
    SPARK = "spark"
    # TODO DBT = "dbt"


DATASOURCE_TYPE_BY_DATASOURCE_CLASS = {
    "PandasDatasource": DatasourceTypes.PANDAS,
    "SparkDFDatasource": DatasourceTypes.SPARK,
    "SqlAlchemyDatasource": DatasourceTypes.SQL,
}

MANUAL_GENERATOR_CLASSES = (InMemoryGenerator, ManualGenerator, PassthroughGenerator)


class SupportedDatabases(enum.Enum):
    MYSQL = 'MySQL'
    POSTGRES = 'Postgres'
    REDSHIFT = 'Redshift'
    SNOWFLAKE = 'Snowflake'
    OTHER = 'other - Do you have a working SQLAlchemy connection string?'
    # TODO MSSQL
    # TODO BigQuery


@click.group()
def datasource():
    """datasource operations"""
    pass


@datasource.command(name="new")
@click.option(
    '--directory',
    '-d',
    default=None,
    help="The project's great_expectations directory."
)
def datasource_new(directory):
    """Add a new datasource to the data context."""
    try:
        context = DataContext(directory)
    except ge_exceptions.ConfigNotFoundError as err:
        cli_message("<red>{}</red>".format(err.message))
        return
    except ge_exceptions.ZeroDotSevenConfigVersionError as err:
        _offer_to_install_new_template(err, context.root_directory)

    datasource_name, data_source_type = add_datasource(context)

    if datasource_name:
        cli_message("A new datasource '{}' was added to your project.".format(datasource_name))
    else:  # no datasource was created
        sys.exit(1)


@datasource.command(name="list")
@click.option(
    '--directory',
    '-d',
    default=None,
    help="The project's great_expectations directory."
)
def datasource_list(directory):
    """List known datasources."""
    try:
        context = DataContext(directory)
        datasources = context.list_datasources()
        # TODO Pretty up this console output
        cli_message(str([d for d in datasources]))
    except ge_exceptions.ConfigNotFoundError as err:
        cli_message("<red>{}</red>".format(err.message))
        return
    except ge_exceptions.ZeroDotSevenConfigVersionError as err:
        _offer_to_install_new_template(err, context.root_directory)


@datasource.command(name="profile")
@click.argument('datasource_name', default=None, required=False)
@click.option('--data_assets', '-l', default=None,
              help='Comma-separated list of the names of data assets that should be profiled. Requires datasource_name specified.')
@click.option('--profile_all_data_assets', '-A', is_flag=True, default=False,
              help='Profile ALL data assets within the target data source. '
                   'If True, this will override --max_data_assets.')
@click.option(
    "--directory",
    "-d",
    default=None,
    help="The project's great_expectations directory."
)
@click.option(
    "--view/--no-view",
    help="By default open in browser unless you specify the --no-view flag",
    default=True
)
@click.option('--batch_kwargs', default=None,
              help='Additional keyword arguments to be provided to get_batch when loading the data asset. Must be a valid JSON dictionary')
def datasource_profile(datasource_name, data_assets, profile_all_data_assets, directory, view, batch_kwargs):
    """
    Profile a datasource

    If the optional data_assets and profile_all_data_assets arguments are not specified, the profiler will check
    if the number of data assets in the datasource exceeds the internally defined limit. If it does, it will
    prompt the user to either specify the list of data assets to profile or to profile all.
    If the limit is not exceeded, the profiler will profile all data assets in the datasource.

    :param datasource_name: name of the datasource to profile
    :param data_assets: if this comma-separated list of data asset names is provided, only the specified data assets will be profiled
    :param profile_all_data_assets: if provided, all data assets will be profiled
    :param directory:
    :param view: Open the docs in a browser
    :param batch_kwargs: Additional keyword arguments to be provided to get_batch when loading the data asset.
    :return:
    """

    try:
        context = DataContext(directory)
    except ge_exceptions.ConfigNotFoundError as err:
        cli_message("<red>{}</red>".format(err.message))
        return
    except ge_exceptions.ZeroDotSevenConfigVersionError as err:
        _offer_to_install_new_template(err, context.root_directory)
        return

    if batch_kwargs is not None:
        batch_kwargs = json.loads(batch_kwargs)

    if datasource_name is None:
        datasources = [datasource["name"] for datasource in context.list_datasources()]
        if not datasources:
            cli_message(NO_DATASOURCES_FOUND)
            sys.exit(-1)
        elif len(datasources) > 1:
            cli_message(
                "<red>Error: please specify the datasource to profile. "\
                "Available datasources: " + ", ".join(datasources) + "</red>"
            )
            sys.exit(-1)
        else:
            profile_datasource(
                context,
                datasources[0],
                data_assets=data_assets,
                profile_all_data_assets=profile_all_data_assets,
                open_docs=view,
                additional_batch_kwargs=batch_kwargs
            )
    else:
        profile_datasource(
            context,
            datasource_name,
            data_assets=data_assets,
            profile_all_data_assets=profile_all_data_assets,
            open_docs=view,
            additional_batch_kwargs=batch_kwargs
        )


def add_datasource(context, choose_one_data_asset=False):
    """
    Interactive flow for adding a datasource to an existing context.

    :param context:
    :param choose_one_data_asset: optional - if True, this signals the method that the intent
            is to let user choose just one data asset (e.g., a file) and there is no need
            to configure a generator that comprehensively scans the datasource for data assets
    :return: a tuple: datasource_name, data_source_type
    """

    msg_prompt_where_is_your_data = """
What data would you like Great Expectations to connect to?    
    1. Files on a filesystem (for processing with Pandas or Spark)
    2. Relational database (SQL)
"""

    msg_prompt_files_compute_engine = """
What are you processing your files with?
    1. Pandas
    2. PySpark
"""

    data_source_location_selection = click.prompt(
        msg_prompt_where_is_your_data,
        type=click.Choice(["1", "2"]),
        show_choices=False
    )

    datasource_name = None
    data_source_type = None

    if data_source_location_selection == "1":
        data_source_compute_selection = click.prompt(
            msg_prompt_files_compute_engine,
            type=click.Choice(["1", "2"]),
            show_choices=False
        )

        if data_source_compute_selection == "1":  # pandas

            data_source_type = DatasourceTypes.PANDAS

            datasource_name = _add_pandas_datasource(context, passthrough_generator_only=choose_one_data_asset)

        elif data_source_compute_selection == "2":  # Spark

            data_source_type = DatasourceTypes.SPARK

            datasource_name = _add_spark_datasource(context, passthrough_generator_only=choose_one_data_asset)
    else:
        data_source_type = DatasourceTypes.SQL
        datasource_name = _add_sqlalchemy_datasource(context, prompt_for_datasource_name=True)

    return datasource_name, data_source_type


def _add_pandas_datasource(context, passthrough_generator_only=True, prompt_for_datasource_name=True):
    if passthrough_generator_only:
        datasource_name = "files_datasource"

        configuration = PandasDatasource.build_configuration(generators={
            "default": {
                "class_name": "PassthroughGenerator",
            }
        }
        )

    else:
        path = click.prompt(
            msg_prompt_filesys_enter_base_path,
            # default='/data/',
            type=click.Path(
                exists=True,
                file_okay=False,
                dir_okay=True,
                readable=True
            ),
            show_default=True
        )
        if path.startswith("./"):
            path = path[2:]

        if path.endswith("/"):
            basenamepath = path[:-1]
        else:
            basenamepath = path

        datasource_name = os.path.basename(basenamepath) + "__dir"
        if prompt_for_datasource_name:
            datasource_name = click.prompt(
                msg_prompt_datasource_name,
                default=datasource_name,
                show_default=True
            )

        configuration = PandasDatasource.build_configuration(base_directory=os.path.join("..", path))

    context.add_datasource(name=datasource_name, class_name='PandasDatasource', **configuration)
    return datasource_name


def load_library(library_name, install_instructions_string=None):
    """
    Dynamically load a module from strings or raise a helpful error.

    :param library_name: name of the library to load
    :param install_instructions_string: optional - used when the install instructions
            are different from 'pip install library_name'
    :return: True if the library was loaded successfully, False otherwise
    """
    # TODO remove this nasty python 2 hack
    try:
        ModuleNotFoundError
    except NameError:
        ModuleNotFoundError = ImportError

    try:
        loaded_module = importlib.import_module(library_name)
        return True
    except ModuleNotFoundError as e:
        if install_instructions_string:
            cli_message("""<red>ERROR: Great Expectations relies on the library `{}` to connect to your data.</red>
            - Please `{}` before trying again.""".format(library_name, install_instructions_string))
        else:
            cli_message("""<red>ERROR: Great Expectations relies on the library `{}` to connect to your data.</red>
      - Please `pip install {}` before trying again.""".format(library_name, library_name))

        return False


def _add_sqlalchemy_datasource(context, prompt_for_datasource_name=True):
    msg_success_database = "\n<green>Great Expectations connected to your database!</green>"

    if not load_library("sqlalchemy"):
        return None

    db_choices = [str(x) for x in list(range(1, 1 + len(SupportedDatabases)))]
    selected_database = int(
        click.prompt(
            msg_prompt_choose_database,
            type=click.Choice(db_choices),
            show_choices=False
        )
    ) - 1  # don't show user a zero index list :)

    selected_database = list(SupportedDatabases)[selected_database]

    datasource_name = "my_{}_db".format(selected_database.value.lower())
    if prompt_for_datasource_name:
        datasource_name = click.prompt(
            msg_prompt_datasource_name,
            default=datasource_name,
            show_default=True
        )

    credentials = {}
    # Since we don't want to save the database credentials in the config file that will be
    # committed in the repo, we will use our Variable Substitution feature to store the credentials
    # in the credentials file (that will not be committed, since it is in the uncommitted directory)
    # with the datasource's name as the variable name.
    # The value of the datasource's "credentials" key in the config file (great_expectations.yml) will
    # be ${datasource name}.
    # GE will replace the ${datasource name} with the value from the credentials file in runtime.

    while True:
        cli_message(msg_db_config.format(datasource_name))

        if selected_database == SupportedDatabases.MYSQL:
            if not load_library("pymysql"):
                return None
            credentials = _collect_mysql_credentials(default_credentials=credentials)
        elif selected_database == SupportedDatabases.POSTGRES:
            if not load_library("psycopg2"):
                return None
            credentials = _collect_postgres_credentials(default_credentials=credentials)
        elif selected_database == SupportedDatabases.REDSHIFT:
            if not load_library("psycopg2"):
                return None
            credentials = _collect_redshift_credentials(default_credentials=credentials)
        elif selected_database == SupportedDatabases.SNOWFLAKE:
            if not load_library("snowflake", install_instructions_string="pip install snowflake-sqlalchemy"):
                return None
            credentials = _collect_snowflake_credentials(default_credentials=credentials)
        elif selected_database == SupportedDatabases.OTHER:
            sqlalchemy_url = click.prompt(
"""What is the url/connection string for the sqlalchemy connection?
(reference: https://docs.sqlalchemy.org/en/latest/core/engines.html#database-urls)
""",
                show_default=False)
            credentials = {
                "url": sqlalchemy_url
            }

        context.save_config_variable(datasource_name, credentials)

        message = """
<red>Cannot connect to the database.</red>
  - Please check your environment and the configuration you provided.
  - Database Error: {0:s}"""
        try:
            cli_message("<cyan>Attempting to connect to your database. This may take a moment...</cyan>")
            configuration = SqlAlchemyDatasource.build_configuration(credentials="${" + datasource_name + "}")
            context.add_datasource(name=datasource_name, class_name='SqlAlchemyDatasource', **configuration)
            cli_message(msg_success_database)
            break
        except ModuleNotFoundError as de:
            cli_message(message.format(str(de)))
            return None

        except DatasourceInitializationError as de:
            cli_message(message.format(str(de)))
            if not click.confirm(
                    "Enter the credentials again?".format(str(de)),
                    default=True
            ):
                context.add_datasource(datasource_name,
                                       initialize=False,
                                       module_name="great_expectations.datasource",
                                       class_name="SqlAlchemyDatasource",
                                       data_asset_type={
                                           "class_name": "SqlAlchemyDataset"},
                                       credentials="${" + datasource_name + "}",
                                       generators={
                                           "default": {
                                               "class_name": "TableGenerator"
                                           }
                                       }
                                       )
                # TODO this message about continuing may not be accurate
                cli_message(
                    """
We saved datasource {0:s} in {1:s} and the credentials you entered in {2:s}.
Since we could not connect to the database, you can complete troubleshooting in the configuration files documented here:
<blue>https://docs.greatexpectations.io/en/latest/tutorials/add-sqlalchemy-datasource.html?utm_source=cli&utm_medium=init&utm_campaign={3:s}#{4:s}</blue> .

After you connect to the datasource, run great_expectations profile to continue.

""".format(datasource_name, DataContext.GE_YML, context.get_project_config()["config_variables_file_path"], rtd_url_ge_version, selected_database.value.lower()))
                return None

    return datasource_name


def _collect_postgres_credentials(default_credentials={}):
    credentials = {
        "drivername": "postgres"
    }

    credentials["host"] = click.prompt("What is the host for the postgres connection?",
                        default=default_credentials.get("host", "localhost"),
                        show_default=True)
    credentials["port"] = click.prompt("What is the port for the postgres connection?",
                        default=default_credentials.get("port", "5432"),
                        show_default=True)
    credentials["username"] = click.prompt("What is the username for the postgres connection?",
                            default=default_credentials.get("username", "postgres"),
                            show_default=True)
    credentials["password"] = click.prompt("What is the password for the postgres connection?",
                            default="",
                            show_default=False, hide_input=True)
    credentials["database"] = click.prompt("What is the database name for the postgres connection?",
                            default=default_credentials.get("database", "postgres"),
                            show_default=True)

    return credentials

def _collect_snowflake_credentials(default_credentials={}):
    credentials = {
        "drivername": "snowflake"
    }

    # required

    credentials["username"] = click.prompt("What is the user login name for the snowflake connection?",
                        default=default_credentials.get("username", ""),
                        show_default=True)
    credentials["password"] = click.prompt("What is the password for the snowflake connection?",
                            default="",
                            show_default=False, hide_input=True)
    credentials["host"] = click.prompt("What is the account name for the snowflake connection?",
                        default=default_credentials.get("host", ""),
                        show_default=True)


    # optional

    #TODO: database is optional, but it is not a part of query
    credentials["database"] = click.prompt("What is database name for the snowflake connection?",
                        default=default_credentials.get("database", ""),
                        show_default=True)

    # # TODO: schema_name is optional, but it is not a part of query and there is no obvious way to pass it
    # credentials["schema_name"] = click.prompt("What is schema name for the snowflake connection?",
    #                     default=default_credentials.get("schema_name", ""),
    #                     show_default=True)

    credentials["query"] = {}
    credentials["query"]["warehouse_name"] = click.prompt("What is warehouse name for the snowflake connection?",
                        default=default_credentials.get("warehouse_name", ""),
                        show_default=True)
    credentials["query"]["role_name"] = click.prompt("What is role name for the snowflake connection?",
                        default=default_credentials.get("role_name", ""),
                        show_default=True)

    return credentials

def _collect_mysql_credentials(default_credentials={}):

    # We are insisting on pymysql driver when adding a MySQL datasource through the CLI
    # to avoid overcomplication of this flow.
    # If user wants to use another driver, they must create the sqlalchemy connection
    # URL by themselves in config_variables.yml
    credentials = {
        "drivername": "mysql+pymysql"
    }

    credentials["host"] = click.prompt("What is the host for the MySQL connection?",
                        default=default_credentials.get("host", "localhost"),
                        show_default=True)
    credentials["port"] = click.prompt("What is the port for the MySQL connection?",
                        default=default_credentials.get("port", "3306"),
                        show_default=True)
    credentials["username"] = click.prompt("What is the username for the MySQL connection?",
                            default=default_credentials.get("username", ""),
                            show_default=True)
    credentials["password"] = click.prompt("What is the password for the MySQL connection?",
                            default="",
                            show_default=False, hide_input=True)
    credentials["database"] = click.prompt("What is the database name for the MySQL connection?",
                            default=default_credentials.get("database", ""),
                            show_default=True)

    return credentials

def _collect_redshift_credentials(default_credentials={}):

    # We are insisting on psycopg2 driver when adding a Redshift datasource through the CLI
    # to avoid overcomplication of this flow.
    # If user wants to use another driver, they must create the sqlalchemy connection
    # URL by themselves in config_variables.yml
    credentials = {
        "drivername": "postgresql+psycopg2"
    }

    # required

    credentials["host"] = click.prompt("What is the host for the Redshift connection?",
                        default=default_credentials.get("host", ""),
                        show_default=True)
    credentials["port"] = click.prompt("What is the port for the Redshift connection?",
                        default=default_credentials.get("port", "5439"),
                        show_default=True)
    credentials["username"] = click.prompt("What is the username for the Redshift connection?",
                            default=default_credentials.get("username", ""),
                            show_default=True)
    credentials["password"] = click.prompt("What is the password for the Redshift connection?",
                            default="",
                            show_default=False, hide_input=True)
    credentials["database"] = click.prompt("What is the database name for the Redshift connection?",
                            default=default_credentials.get("database", ""),
                            show_default=True)

    # optional

    credentials["query"] = {}
    credentials["query"]["sslmode"] = click.prompt("What is sslmode name for the Redshift connection?",
                        default=default_credentials.get("sslmode", "prefer"),
                        show_default=True)

    return credentials

def _add_spark_datasource(context, passthrough_generator_only=True, prompt_for_datasource_name=True):
    if not load_library("pyspark"):
        return None

    if passthrough_generator_only:
        datasource_name = "files_spark_datasource"

        configuration = SparkDFDatasource.build_configuration(generators={
            "default": {
                "class_name": "PassthroughGenerator",
            }
        }
        )

    else:
        path = click.prompt(
            msg_prompt_filesys_enter_base_path,
            # default='/data/',
            type=click.Path(
                exists=True,
                file_okay=False,
                dir_okay=True,
                readable=True
            ),
            show_default=True
        )
        if path.startswith("./"):
            path = path[2:]

        if path.endswith("/"):
            basenamepath = path[:-1]
        else:
            basenamepath = path

        datasource_name = os.path.basename(basenamepath) + "__dir"
        if prompt_for_datasource_name:
            datasource_name = click.prompt(
                msg_prompt_datasource_name,
                default=datasource_name,
                show_default=True
            )

        configuration = SparkDFDatasource.build_configuration(base_directory=os.path.join("..", path))

    context.add_datasource(name=datasource_name, class_name='SparkDFDatasource', **configuration)
    return datasource_name


def select_datasource(context, datasource_name=None):
    msg_prompt_select_data_source = "Select data source"
    msg_no_datasources_configured = "No datasources"

    data_source = None

    if datasource_name is None:
        data_sources = context.list_datasources()
        if len(data_sources) == 0:
            cli_message(msg_no_datasources_configured)
        elif len(data_sources) ==1:
            datasource_name = data_sources[0]["name"]
        else:
            choices = "\n".join(["    {}. {}".format(i, data_source["name"]) for i, data_source in enumerate(data_sources, 1)])
            option_selection = click.prompt(
                msg_prompt_select_data_source + "\n" + choices + "\n",
                type=click.Choice([str(i) for i, data_source in enumerate(data_sources, 1)]),
                show_choices=False
            )
            datasource_name = data_sources[int(option_selection)-1]["name"]

    data_source = context.get_datasource(datasource_name)

    return data_source

def select_generator(context, datasource_name, available_data_assets_dict=None):
    msg_prompt_select_generator = "Select generator"

    if available_data_assets_dict is None:
        available_data_assets_dict = context.get_available_data_asset_names(datasource_names=datasource_name)

    available_data_asset_names_by_generator = {}
    for key, value in available_data_assets_dict[datasource_name].items():
        if len(value["names"]) > 0:
            available_data_asset_names_by_generator[key] = value["names"]

    if len(available_data_asset_names_by_generator.keys()) == 0:
        return None
    elif len(available_data_asset_names_by_generator.keys()) == 1:
        return list(available_data_asset_names_by_generator.keys())[0]
    else:  # multiple generators
        generator_names = list(available_data_asset_names_by_generator.keys())
        choices = "\n".join(["    {}. {}".format(i, generator_name) for i, generator_name in enumerate(generator_names, 1)])
        option_selection = click.prompt(
            msg_prompt_select_generator + "\n" + choices,
            type=click.Choice([str(i) for i, generator_name in enumerate(generator_names, 1)]),
            show_choices=False
        )
        generator_name = generator_names[int(option_selection)-1]

        return generator_name

def get_batch_kwargs(context,
                     datasource_name=None,
                     generator_name=None,
                     generator_asset=None,
                     additional_batch_kwargs=None):
    """
    This method manages the interaction with user necessary to obtain batch_kwargs for a batch of a data asset.

    In order to get batch_kwargs this method needs datasource_name, generator_name and generator_asset
    to combine them into a fully qualified data asset identifier(datasource_name/generator_name/generator_asset).
    All three arguments are optional. If they are present, the method uses their values. Otherwise, the method
    prompts user to enter them interactively. Since it is possible for any of these three components to be
    passed to this method as empty values and to get their values after interacting with user, this method
    returns these components' values in case they changed.

    If the datasource has generators that can list available data asset names, the method lets user choose a name
    from that list (note: if there are multiple generators, user has to choose one first). If a name known to
    the chosen generator is selected, the generator will be able to yield batch_kwargs. The method also gives user
    an alternative to selecting the data asset name from the generator's list - user can type in a name for their
    data asset. In this case a passthrough batch kwargs generator will be used to construct a fully qualified data asset
    identifier (note: if the datasource has no passthrough generator configured, the method will exist with a failure).
    Since no generator can yield batch_kwargs for this data asset name, the method prompts user to specify batch_kwargs
    by choosing a file (if the datasource is pandas or spark) or by writing a SQL query (if the datasource points
    to a database).

    :param context:
    :param datasource_name:
    :param generator_name:
    :param generator_asset:
    :param additional_batch_kwargs:
    :return: a tuple: (datasource_name, generator_name, generator_asset, batch_kwargs). The components
                of the tuple were passed into the methods as optional arguments, but their values might
                have changed after this method's execution. If the returned batch_kwargs is None, it means
                that the generator will know to yield batch_kwargs when called.
    """

    msg_prompt_enter_data_asset_name = "\nWhich data would you like to use? (Choose one)\n"

    msg_prompt_enter_data_asset_name_suffix = "    Don't see the data asset in the list above? Just type the name.\n"

    data_source = select_datasource(context, datasource_name=datasource_name)

    batch_kwargs = None

    available_data_assets_dict = context.get_available_data_asset_names(datasource_names=datasource_name)

    if generator_name is None:
        generator_name = select_generator(context, datasource_name,
                                          available_data_assets_dict=available_data_assets_dict)

    # if we have a generator that can list available data asset names, let's list them

    if generator_name is not None and generator_asset is None:
        # print("Found {} datas".format(len(available_data_assets["names"])))
        available_data_asset_names = ["{} ({})".format(name[0], name[1]) for name in available_data_assets_dict[datasource_name][generator_name]["names"]]

        data_asset_names_to_display = available_data_asset_names[:5]
        choices = "\n".join(["    {}. {}".format(i, name) for i, name in enumerate(data_asset_names_to_display, 1)])
        prompt = msg_prompt_enter_data_asset_name + choices + "\n" + msg_prompt_enter_data_asset_name_suffix.format(len(data_asset_names_to_display))

        selection = click.prompt(prompt, default=None, show_default=False)

        selection = selection.strip()
        try:
            data_asset_index = int(selection) - 1
            try:
                generator_asset = [name[0] for name in available_data_assets_dict[datasource_name][generator_name]["names"]][data_asset_index]
            except IndexError:
                pass
        except ValueError:
            generator_asset = selection


    # If the data asset name is in the namespace (or we don't have it yet)

    if generator_asset is None or generator_asset not in [name[0] for name in available_data_assets_dict[datasource_name][generator_name]["names"]]:
        generator_name = None
        for generator_info in data_source.list_generators():
            generator = data_source.get_generator(generator_info["name"])
            if isinstance(generator, MANUAL_GENERATOR_CLASSES):
                generator_name = generator_info["name"]
                break
        if generator_name is None:
            raise ge_exceptions.DataContextError("No manual generators found in datasource {0:s}".format(datasource_name))


        if isinstance(context.get_datasource(datasource_name), (PandasDatasource, SparkDFDatasource)):
            generator_asset, batch_kwargs = _load_file_from_filesystem_as_data_asset(context, datasource_name,
                                                                                     generator_name=generator_name,
                                                                                     generator_asset=generator_asset)
        elif isinstance(context.get_datasource(datasource_name), SqlAlchemyDatasource):
            generator_asset, batch_kwargs = _load_query_as_data_asset_from_sqlalchemy_datasource(context,
                                                                                                 datasource_name,
                                                                                                 data_asset_name=generator_asset)
        else:
            raise ge_exceptions.DataContextError("Datasource {0:s} is expected to be a PandasDatasource or SparkDFDatasource, but is {1:s}".format(datasource_name, str(type(context.get_datasource(datasource_name)))))

    return (datasource_name, generator_name, generator_asset, batch_kwargs)


def create_expectation_suite(
    context,
    datasource_name=None,
    generator_name=None,
    generator_asset=None,
    batch_kwargs=None,
    expectation_suite_name=None,
    additional_batch_kwargs=None,
    show_intro_message=False,
    open_docs=False
):

    """
    Create a new expectation suite.

    :param context:
    :param datasource_name:
    :param generator_name:
    :param generator_asset:
    :param batch_kwargs:
    :param expectation_suite_name:
    :param additional_batch_kwargs:
    :return: a tuple: (success, suite name)
    """

    msg_intro = """
<cyan>========== Create sample Expectations ==========</cyan>


"""

    msg_some_data_assets_not_found = """Some of the data assets you specified were not found: {0:s}    
    """

    msg_prompt_what_will_profiler_do = """
Great Expectations will choose a couple of columns and generate expectations about them
to demonstrate some examples of assertions you can make about your data. 
    
Press Enter to continue...
"""

    msg_prompt_expectation_suite_name = """
Name the new expectation suite"""

    msg_data_doc_intro = """
<cyan>========== Data Docs ==========</cyan>"""

    if show_intro_message:
        cli_message(msg_intro)

    data_source = select_datasource(context, datasource_name=datasource_name)
    if data_source is None:
        raise ge_exceptions.DataContextError("No datasources found in the context")

    datasource_name = data_source.name

    if generator_name is None or generator_asset is None or batch_kwargs is None:
        datasource_name, generator_name, generator_asset, batch_kwargs = get_batch_kwargs(context,
                                                                                           datasource_name=datasource_name,
                                                                                           generator_name=generator_name,
                                                                                           generator_asset=generator_asset,
                                                                                           additional_batch_kwargs=additional_batch_kwargs)
    if expectation_suite_name is None:
        expectation_suite_name = click.prompt(msg_prompt_expectation_suite_name, default="warning", show_default=True)

    profiler = SampleExpectationsDatasetProfiler

    click.prompt(msg_prompt_what_will_profiler_do, default="Enter", hide_input=True)

    cli_message("\nProfiling {0:s}...".format(generator_asset))
    run_id = datetime.datetime.utcnow().strftime("%Y%m%dT%H%M%S.%fZ")

    profiling_results = context.profile_data_asset(
        datasource_name,
        generator_name=generator_name,
        data_asset_name=generator_asset,
        batch_kwargs=batch_kwargs,
        profiler=profiler,
        expectation_suite_name=expectation_suite_name,
        run_id=run_id,
        additional_batch_kwargs=additional_batch_kwargs
    )

    if profiling_results['success']:
        build_docs(context, view=open_docs)
        if open_docs:  # This is mostly to keep tests from spawning windows
            expectation_suite_identifier = ExpectationSuiteIdentifier(
                expectation_suite_name=expectation_suite_name
            )

            validation_result_identifier = ValidationResultIdentifier(
                batch_identifier=None,
                expectation_suite_identifier=expectation_suite_identifier,
                run_id=run_id,
            )
            context.open_data_docs(resource_identifier=validation_result_identifier)

        return True, expectation_suite_name

    if profiling_results['error']['code'] == DataContext.PROFILING_ERROR_CODE_SPECIFIED_DATA_ASSETS_NOT_FOUND:
        raise ge_exceptions.DataContextError(msg_some_data_assets_not_found.format(",".join(profiling_results['error']['not_found_data_assets'])))
    if not profiling_results['success']:  # unknown error
        raise ge_exceptions.DataContextError("Unknown profiling error code: " + profiling_results['error']['code'])




def _load_file_from_filesystem_as_data_asset(context, datasource_name,
                                             generator_name=None,
                                             generator_asset=None):
    msg_prompt_file_path = """
Enter the path (relative or absolute) of a data file
"""

    msg_prompt_data_asset_name = """
Give your new data asset a short name
"""

    msg_prompt_file_type = """
We could not determine the format of the file. What is it?
    1. CSV
    2. Parquet
    3. Excel
    4. JSON
"""

    reader_methods = {
        "1": "csv",
        "2": "parquet",
        "3": "excel",
        "4": "json",
    }

    datasource = context.get_datasource(datasource_name)

    # We should allow a directory for Spark, but not for Pandas
    dir_okay = isinstance(datasource, SparkDFDatasource)

    path = click.prompt(
        msg_prompt_file_path,
        type=click.Path(
            exists=True,
            file_okay=True,
            dir_okay=dir_okay,
            readable=True
        ),
        show_default=True
    )

    path = os.path.abspath(path)

    if generator_asset is None:
        generator_asset = os.path.splitext(os.path.basename(path))[0]
        generator_asset = click.prompt(
            msg_prompt_data_asset_name,
            default=generator_asset,
            show_default=True
        )

    batch_kwargs = {"path": path}

    reader_method = datasource.guess_reader_method_from_path(path)

    if reader_method is None:

        while True:

            option_selection = click.prompt(
                msg_prompt_file_type,
                type=click.Choice(["1", "2", "3", "4"]),
                show_choices=False
            )

            batch_kwargs["reader_method"] = reader_methods[option_selection]

            batch = datasource.get_data_asset(generator_asset,
                                              generator_name=generator_name,
                                              batch_kwargs=batch_kwargs)

            break
    else:
        # TODO: read the file and confirm with user that we read it correctly (headers, columns, etc.)
        batch = datasource.get_data_asset(
            generator_asset,
            generator_name=generator_name,
            batch_kwargs=batch_kwargs)


    return (generator_asset, batch_kwargs)


def _load_query_as_data_asset_from_sqlalchemy_datasource(context, datasource_name, data_asset_name=None):
    msg_prompt_query = """
Enter an SQL query
"""

    datasource = context.get_datasource(datasource_name)

    while True:
        try:
            query = click.prompt(msg_prompt_query, default=None, show_default=False)

            if data_asset_name is None:
                data_asset_name = click.prompt(msg_prompt_query, default=data_asset_name, show_default=False) # TODO: check non-zero length


            batch_kwargs = {"query": query}


            batch = datasource.get_data_asset(data_asset_name, batch_kwargs=batch_kwargs)

            break
        except Exception as error: # TODO: catch more specific exception
            cli_message("""<red>ERROR: {}</red>""".format(str(error)))

    return (data_asset_name, batch_kwargs)


def profile_datasource(
    context,
    datasource_name,
    data_assets=None,
    profile_all_data_assets=False,
    max_data_assets=20,
    additional_batch_kwargs=None,
    open_docs=False,
):
    """"Profile a named datasource using the specified context"""
    msg_intro = """
<cyan>========== Profiling ==========</cyan>

Profiling '{0:s}' will create expectations and documentation.
"""

    msg_confirm_ok_to_proceed = """Would you like to profile '{0:s}'?"""

    msg_skipping = "Skipping profiling for now. You can always do this later " \
                   "by running `<green>great_expectations profile</green>`."

    msg_some_data_assets_not_found = """Some of the data assets you specified were not found: {0:s}    
"""

    msg_too_many_data_assets = """There are {0:d} data assets in {1:s}. Profiling all of them might take too long.    
"""

    msg_prompt_enter_data_asset_list = """Enter comma-separated list of data asset names (e.g., {0:s})   
"""

    msg_options = """Choose how to proceed:
  1. Specify a list of the data assets to profile
  2. Exit and profile later
  3. Profile ALL data assets (this might take a while)
"""

    msg_data_doc_intro = """
<cyan>========== Data Docs ==========</cyan>

Great Expectations is building Data Docs from the data you just profiled!"""

    cli_message(msg_intro.format(datasource_name, rtd_url_ge_version))

    if data_assets:
        data_assets = [item.strip() for item in data_assets.split(",")]

    # Call the data context's profiling method to check if the arguments are valid
    profiling_results = context.profile_datasource(
        datasource_name,
        data_assets=data_assets,
        profile_all_data_assets=profile_all_data_assets,
        max_data_assets=max_data_assets,
        dry_run=True,
        additional_batch_kwargs=additional_batch_kwargs
    )

    if profiling_results["success"] is True:  # data context is ready to profile - run profiling
        if data_assets or profile_all_data_assets or click.confirm(msg_confirm_ok_to_proceed.format(datasource_name), default=True):
            profiling_results = context.profile_datasource(
                datasource_name,
                data_assets=data_assets,
                profile_all_data_assets=profile_all_data_assets,
                max_data_assets=max_data_assets,
                dry_run=False,
                additional_batch_kwargs=additional_batch_kwargs
            )
        else:
            cli_message(msg_skipping)
            return
    else:  # we need to get arguments from user interactively
        do_exit = False
        while not do_exit:
            if profiling_results['error']['code'] == DataContext.PROFILING_ERROR_CODE_SPECIFIED_DATA_ASSETS_NOT_FOUND:
                cli_message(msg_some_data_assets_not_found.format("," .join(profiling_results['error']['not_found_data_assets'])))
            elif profiling_results['error']['code'] == DataContext.PROFILING_ERROR_CODE_TOO_MANY_DATA_ASSETS:
                cli_message(msg_too_many_data_assets.format(profiling_results['error']['num_data_assets'], datasource_name))
            else: # unknown error
                raise ValueError("Unknown profiling error code: " + profiling_results['error']['code'])

            option_selection = click.prompt(
                msg_options,
                type=click.Choice(["1", "2", "3"]),
                show_choices=False
            )

            if option_selection == "1":
                data_assets = click.prompt(
                    msg_prompt_enter_data_asset_list.format(", ".join(profiling_results['error']['data_assets'][:3])),
                    default=None,
                    show_default=False
                )
                if data_assets:
                    data_assets = [item.strip() for item in data_assets.split(",")]
            elif option_selection == "3":
                profile_all_data_assets = True
            elif option_selection == "2": # skip
                cli_message(msg_skipping)
                return
            else:
                raise ValueError("Unrecognized option: " + option_selection)

            # after getting the arguments from the user, let's try to run profiling again
            # (no dry run this time)
            profiling_results = context.profile_datasource(
                datasource_name,
                data_assets=data_assets,
                profile_all_data_assets=profile_all_data_assets,
                max_data_assets=max_data_assets,
                dry_run=False,
                additional_batch_kwargs=additional_batch_kwargs
            )

            if profiling_results["success"]:  # data context is ready to profile
                break

    cli_message(msg_data_doc_intro.format(rtd_url_ge_version))
    build_docs(context, view=open_docs)
    if open_docs:  # This is mostly to keep tests from spawning windows
        context.open_data_docs()


msg_prompt_choose_datasource = """Configure a datasource:
    1. Pandas DataFrame
    2. Relational database (SQL)
    3. Spark DataFrame
    4. Skip datasource configuration
"""


msg_prompt_choose_database = """
Which database backend are you using?
{}
""".format("\n".join(["    {}. {}".format(i, db.value) for i, db in enumerate(SupportedDatabases, 1)]))

#     msg_prompt_dbt_choose_profile = """
# Please specify the name of the dbt profile (from your ~/.dbt/profiles.yml file Great Expectations \
# should use to connect to the database
#     """

#     msg_dbt_go_to_notebook = """
# To create expectations for your dbt models start Jupyter and open notebook
# great_expectations/notebooks/using_great_expectations_with_dbt.ipynb -
# it will walk you through next steps.
#     """

msg_prompt_filesys_enter_base_path = """
Enter the path (relative or absolute) of the root directory where the data files are stored.
"""

msg_prompt_datasource_name = """
Give your new data source a short name.
"""

msg_db_config = """
Next, we will configure database credentials and store them in the `{0:s}` section
of this config file: great_expectations/uncommitted/config_variables.yml:
"""

msg_unknown_data_source = """
Do we not have the type of data source you want?
    - Please create a GitHub issue here so we can discuss it!
    - <blue>https://github.com/great-expectations/great_expectations/issues/new</blue>"""<|MERGE_RESOLUTION|>--- conflicted
+++ resolved
@@ -12,21 +12,12 @@
 from great_expectations import DataContext, rtd_url_ge_version
 from great_expectations.cli.docs import build_docs
 from great_expectations.cli.init_messages import NO_DATASOURCES_FOUND
-<<<<<<< HEAD
-from great_expectations.cli.util import cli_message, _offer_to_install_new_template
-from great_expectations.data_context.types.resource_identifiers import ValidationResultIdentifier, \
-    ExpectationSuiteIdentifier
-=======
 from great_expectations.cli.util import (
     _offer_to_install_new_template,
     cli_message,
 )
-from great_expectations.data_context.types import (
-    DataAssetIdentifier,
-    ExpectationSuiteIdentifier,
-    ValidationResultIdentifier,
-)
->>>>>>> 6533f965
+from great_expectations.data_context.types.resource_identifiers import ValidationResultIdentifier, \
+    ExpectationSuiteIdentifier
 from great_expectations.datasource import (
     PandasDatasource,
     SparkDFDatasource,
@@ -37,13 +28,10 @@
     ManualGenerator,
     PassthroughGenerator,
 )
-<<<<<<< HEAD
-=======
 from great_expectations.exceptions import DatasourceInitializationError
 from great_expectations.profile.basic_dataset_profiler import (
     SampleExpectationsDatasetProfiler,
 )
->>>>>>> 6533f965
 
 logger = logging.getLogger(__name__)
 
