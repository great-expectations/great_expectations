import enum
import json
import logging
import os
import platform
import sys
import textwrap
import uuid

import click

import great_expectations.exceptions as ge_exceptions
from great_expectations import DataContext, rtd_url_ge_version
from great_expectations.cli import toolkit
from great_expectations.cli.cli_messages import NO_DATASOURCES_FOUND
from great_expectations.cli.docs import build_docs
from great_expectations.cli.mark import Mark as mark
from great_expectations.cli.util import (
    SQL_ALCHEMY_ORDERED_DEPENDENCY_MODULE_NAMES,
    cli_message,
    cli_message_dict,
    verify_library_dependent_modules,
)
from great_expectations.core import ExpectationSuite
from great_expectations.core.usage_statistics.usage_statistics import send_usage_message
from great_expectations.data_context.types.base import DatasourceConfigSchema
from great_expectations.datasource import (
    PandasDatasource,
    SparkDFDatasource,
    SqlAlchemyDatasource,
)
from great_expectations.datasource.batch_kwargs_generator import (
    ManualBatchKwargsGenerator,
)
from great_expectations.datasource.batch_kwargs_generator.table_batch_kwargs_generator import (
    TableBatchKwargsGenerator,
)
from great_expectations.exceptions import (
    BatchKwargsError,
    DatasourceInitializationError,
)
from great_expectations.validator.validator import Validator

logger = logging.getLogger(__name__)


class DatasourceTypes(enum.Enum):
    PANDAS = "pandas"
    SQL = "sql"
    SPARK = "spark"
    # TODO DBT = "dbt"


MANUAL_GENERATOR_CLASSES = ManualBatchKwargsGenerator


class SupportedDatabases(enum.Enum):
    MYSQL = "MySQL"
    POSTGRES = "Postgres"
    REDSHIFT = "Redshift"
    SNOWFLAKE = "Snowflake"
    BIGQUERY = "BigQuery"
    OTHER = "other - Do you have a working SQLAlchemy connection string?"
    # TODO MSSQL


@click.group()
def datasource():
    """Datasource operations"""
    pass


@datasource.command(name="new")
@click.option(
    "--directory",
    "-d",
    default=None,
    help="The project's great_expectations directory.",
)
def datasource_new(directory):
    """Add a new datasource to the data context."""
    context = toolkit.load_data_context_with_error_handling(directory)
    datasource_name, data_source_type = add_datasource(context)

    if datasource_name:
        cli_message(
            "A new datasource '{}' was added to your project.".format(datasource_name)
        )
        send_usage_message(
            data_context=context, event="cli.datasource.new", success=True
        )
    else:  # no datasource was created
        send_usage_message(
            data_context=context, event="cli.datasource.new", success=False
        )
        sys.exit(1)


@datasource.command(name="delete")
@click.option(
    "--directory",
    "-d",
    default=None,
    help="The project's great_expectations directory.",
)
@click.argument("datasource")
def delete_datasource(directory, datasource):
    """Delete the datasource specified as an argument"""
    context = toolkit.load_data_context_with_error_handling(directory)
    try:
        context.delete_datasource(datasource)
    except ValueError:
        cli_message(
            "<red>{}</red>".format(
                "Datasource {} could not be found".format(datasource)
            )
        )
        sys.exit(1)
    else:
        cli_message("<green>{}</green>".format("Datasource deleted successfully."))

    if context.get_datasource(datasource) is None:
        cli_message("<red>{}</red>".format("Datasource not deleted"))
        sys.exit(1)


@datasource.command(name="list")
@click.option(
    "--directory",
    "-d",
    default=None,
    help="The project's great_expectations directory.",
)
def datasource_list(directory):
    """List known datasources."""
    context = toolkit.load_data_context_with_error_handling(directory)
    datasources = context.list_datasources()
    datasource_count = len(datasources)

    if datasource_count == 0:
        list_intro_string = "No Datasources found"
    else:
        list_intro_string = _build_datasource_intro_string(datasource_count)

    cli_message(list_intro_string)
    for datasource in datasources:
        cli_message("")
        cli_message_dict(datasource)

    send_usage_message(data_context=context, event="cli.datasource.list", success=True)


def _build_datasource_intro_string(datasource_count):
    if datasource_count == 1:
        list_intro_string = "1 Datasource found:"
    if datasource_count > 1:
        list_intro_string = f"{datasource_count} Datasources found:"
    return list_intro_string


@datasource.command(name="profile")
@click.argument("datasource", default=None, required=False)
@click.option(
    "--batch-kwargs-generator-name",
    "-g",
    default=None,
    help="The name of the batch kwargs generator configured in the datasource. It will list data assets in the "
    "datasource",
)
@click.option(
    "--data-assets",
    "-l",
    default=None,
    help="Comma-separated list of the names of data assets that should be profiled. Requires datasource specified.",
)
@click.option(
    "--profile_all_data_assets",
    "-A",
    is_flag=True,
    default=False,
    help="Profile ALL data assets within the target data source. "
    "If True, this will override --max_data_assets.",
)
@click.option(
    "--directory",
    "-d",
    default=None,
    help="The project's great_expectations directory.",
)
@click.option(
    "--view/--no-view",
    help="By default open in browser unless you specify the --no-view flag",
    default=True,
)
@click.option(
    "--additional-batch-kwargs",
    default=None,
    help="Additional keyword arguments to be provided to get_batch when loading the data asset. Must be a valid JSON dictionary",
)
@mark.cli_as_experimental
def datasource_profile(
    datasource,
    batch_kwargs_generator_name,
    data_assets,
    profile_all_data_assets,
    directory,
    view,
    additional_batch_kwargs,
):
    """
    Profile a datasource (Experimental)

    If the optional data_assets and profile_all_data_assets arguments are not specified, the profiler will check
    if the number of data assets in the datasource exceeds the internally defined limit. If it does, it will
    prompt the user to either specify the list of data assets to profile or to profile all.
    If the limit is not exceeded, the profiler will profile all data assets in the datasource.
    """
    context = toolkit.load_data_context_with_error_handling(directory)

    try:
        if additional_batch_kwargs is not None:
            # TODO refactor out json load check in suite edit and add here
            additional_batch_kwargs = json.loads(additional_batch_kwargs)
            # TODO refactor batch load check in suite edit and add here

        if datasource is None:
            datasources = [
                _datasource["name"] for _datasource in context.list_datasources()
            ]
            if not datasources:
                cli_message(NO_DATASOURCES_FOUND)
                send_usage_message(
                    data_context=context, event="cli.datasource.profile", success=False
                )
                sys.exit(1)
            elif len(datasources) > 1:
                cli_message(
                    "<red>Error: please specify the datasource to profile. "
                    "Available datasources: " + ", ".join(datasources) + "</red>"
                )
                send_usage_message(
                    data_context=context, event="cli.datasource.profile", success=False
                )
                sys.exit(1)
            else:
                profile_datasource(
                    context,
                    datasources[0],
                    batch_kwargs_generator_name=batch_kwargs_generator_name,
                    data_assets=data_assets,
                    profile_all_data_assets=profile_all_data_assets,
                    open_docs=view,
                    additional_batch_kwargs=additional_batch_kwargs,
                )
                send_usage_message(
                    data_context=context, event="cli.datasource.profile", success=True
                )
        else:
            profile_datasource(
                context,
                datasource,
                batch_kwargs_generator_name=batch_kwargs_generator_name,
                data_assets=data_assets,
                profile_all_data_assets=profile_all_data_assets,
                open_docs=view,
                additional_batch_kwargs=additional_batch_kwargs,
            )
            send_usage_message(
                data_context=context, event="cli.datasource.profile", success=True
            )
    except Exception as e:
        send_usage_message(
            data_context=context, event="cli.datasource.profile", success=False
        )
        raise e


def add_datasource(context, choose_one_data_asset=False):
    """
    Interactive flow for adding a datasource to an existing context.

    :param context:
    :param choose_one_data_asset: optional - if True, this signals the method that the intent
            is to let user choose just one data asset (e.g., a file) and there is no need
            to configure a batch kwargs generator that comprehensively scans the datasource for data assets
    :return: a tuple: datasource_name, data_source_type
    """

    msg_prompt_where_is_your_data = """
What data would you like Great Expectations to connect to?
    1. Files on a filesystem (for processing with Pandas or Spark)
    2. Relational database (SQL)
"""

    msg_prompt_files_compute_engine = """
What are you processing your files with?
    1. Pandas
    2. PySpark
"""

    data_source_location_selection = click.prompt(
        msg_prompt_where_is_your_data, type=click.Choice(["1", "2"]), show_choices=False
    )

    datasource_name = None
    data_source_type = None

    if data_source_location_selection == "1":
        data_source_compute_selection = click.prompt(
            msg_prompt_files_compute_engine,
            type=click.Choice(["1", "2"]),
            show_choices=False,
        )

        if data_source_compute_selection == "1":  # pandas

            data_source_type = DatasourceTypes.PANDAS

            datasource_name = _add_pandas_datasource(
                context, passthrough_generator_only=choose_one_data_asset
            )

        elif data_source_compute_selection == "2":  # Spark

            data_source_type = DatasourceTypes.SPARK

            datasource_name = _add_spark_datasource(
                context, passthrough_generator_only=choose_one_data_asset
            )
    else:
        data_source_type = DatasourceTypes.SQL
        datasource_name = _add_sqlalchemy_datasource(context)

    return datasource_name, data_source_type


def _add_pandas_datasource(
    context, passthrough_generator_only=True, prompt_for_datasource_name=True
):
    send_usage_message(
        data_context=context,
        event="cli.new_ds_choice",
        success=True,
        event_payload={"type": "pandas"},
    )

    if passthrough_generator_only:
        datasource_name = "files_datasource"
        configuration = PandasDatasource.build_configuration()

    else:
        path = click.prompt(
            msg_prompt_filesys_enter_base_path,
            type=click.Path(exists=True, file_okay=False),
        )

        if path.startswith("./"):
            path = path[2:]

        if path.endswith("/"):
            basenamepath = path[:-1]
        else:
            basenamepath = path

        datasource_name = os.path.basename(basenamepath) + "__dir"
        if prompt_for_datasource_name:
            datasource_name = click.prompt(
                msg_prompt_datasource_name, default=datasource_name
            )

        configuration = PandasDatasource.build_configuration(
            batch_kwargs_generators={
                "subdir_reader": {
                    "class_name": "SubdirReaderBatchKwargsGenerator",
                    "base_directory": os.path.join("..", path),
                }
            }
        )

        configuration["class_name"] = "PandasDatasource"
        configuration["module_name"] = "great_expectations.datasource"
        errors = DatasourceConfigSchema().validate(configuration)
        if len(errors) != 0:
            raise ge_exceptions.GreatExpectationsError(
                "Invalid Datasource configuration: {0:s}".format(errors)
            )

    cli_message(
        """
Great Expectations will now add a new Datasource '{0:s}' to your deployment, by adding this entry to your great_expectations.yml:

{1:s}
""".format(
            datasource_name,
            textwrap.indent(toolkit.yaml.dump({datasource_name: configuration}), "  "),
        )
    )

    toolkit.confirm_proceed_or_exit(
        continuation_message="Okay, exiting now. To learn more about adding datasources, run great_expectations "
        "datasource --help or visit https://docs.greatexpectations.io/"
    )

    context.add_datasource(name=datasource_name, **configuration)
    return datasource_name


def _add_sqlalchemy_datasource(context, prompt_for_datasource_name=True):

    msg_success_database = (
        "\n<green>Great Expectations connected to your database!</green>"
    )

    if not _verify_sqlalchemy_dependent_modules():
        return None

    db_choices = [str(x) for x in list(range(1, 1 + len(SupportedDatabases)))]
    selected_database = (
        int(
            click.prompt(
                msg_prompt_choose_database,
                type=click.Choice(db_choices),
                show_choices=False,
            )
        )
        - 1
    )  # don't show user a zero index list :)

    selected_database = list(SupportedDatabases)[selected_database]

    send_usage_message(
        data_context=context,
        event="cli.new_ds_choice",
        success=True,
        event_payload={"type": "sqlalchemy", "db": selected_database.name},
    )

    datasource_name = "my_{}_db".format(selected_database.value.lower())
    if selected_database == SupportedDatabases.OTHER:
        datasource_name = "my_database"
    if prompt_for_datasource_name:
        datasource_name = click.prompt(
            msg_prompt_datasource_name, default=datasource_name
        )

    credentials = {}
    # Since we don't want to save the database credentials in the config file that will be
    # committed in the repo, we will use our Variable Substitution feature to store the credentials
    # in the credentials file (that will not be committed, since it is in the uncommitted directory)
    # with the datasource's name as the variable name.
    # The value of the datasource's "credentials" key in the config file (great_expectations.yml) will
    # be ${datasource name}.
    # GE will replace the ${datasource name} with the value from the credentials file in runtime.

    while True:
        cli_message(msg_db_config.format(datasource_name))

        if selected_database == SupportedDatabases.MYSQL:
            if not _verify_mysql_dependent_modules():
                return None

            credentials = _collect_mysql_credentials(default_credentials=credentials)
        elif selected_database == SupportedDatabases.POSTGRES:
<<<<<<< HEAD
            if not _verify_postgresql_dependent_modules():
=======
            if not load_library(
                "psycopg2",
                "pip install psycopg2 (or if on macOS pip install psycopg2-binary)",
            ):
>>>>>>> 85c77f0a
                return None

            credentials = _collect_postgres_credentials(default_credentials=credentials)
        elif selected_database == SupportedDatabases.REDSHIFT:
<<<<<<< HEAD
            if not _verify_redshift_dependent_modules():
=======
            if not load_library(
                "psycopg2",
                "pip install psycopg2 (or if on macOS pip install psycopg2-binary)",
            ):
>>>>>>> 85c77f0a
                return None

            credentials = _collect_redshift_credentials(default_credentials=credentials)
        elif selected_database == SupportedDatabases.SNOWFLAKE:
<<<<<<< HEAD
            if not _verify_snowflake_dependent_modules():
=======
            cli_message(
                "<yellow>Please consider going through "
                "https://docs.greatexpectations.io/en/latest/reference/integrations/snowflake.html for helpful "
                "information regarding connecting Great Expectations to Snowflake.</yellow>\n"
            )
            if not load_library(
                "snowflake",
                install_instructions_string="pip install snowflake-sqlalchemy",
            ):
>>>>>>> 85c77f0a
                return None

            credentials = _collect_snowflake_credentials(
                default_credentials=credentials
            )
        elif selected_database == SupportedDatabases.BIGQUERY:
            if not _verify_bigquery_dependent_modules():
                return None

            credentials = _collect_bigquery_credentials(default_credentials=credentials)
        elif selected_database == SupportedDatabases.OTHER:
            sqlalchemy_url = click.prompt(
                """What is the url/connection string for the sqlalchemy connection?
(reference: https://docs.sqlalchemy.org/en/latest/core/engines.html#database-urls)
""",
                show_default=False,
            ).strip()
            credentials = {"url": sqlalchemy_url}

        context.save_config_variable(datasource_name, credentials)

        message = """
<red>Cannot connect to the database.</red>
  - Please check your environment and the configuration you provided.
  - Database Error: {0:s}"""
        try:
            cli_message(
                "<cyan>Attempting to connect to your database. This may take a moment...</cyan>"
            )

            configuration = SqlAlchemyDatasource.build_configuration(
                credentials="${" + datasource_name + "}"
            )

            configuration["class_name"] = "SqlAlchemyDatasource"
            configuration["module_name"] = "great_expectations.datasource"
            errors = DatasourceConfigSchema().validate(configuration)
            if len(errors) != 0:
                raise ge_exceptions.GreatExpectationsError(
                    "Invalid Datasource configuration: {0:s}".format(errors)
                )

            cli_message(
                """
Great Expectations will now add a new Datasource '{0:s}' to your deployment, by adding this entry to your great_expectations.yml:

{1:s}
The credentials will be saved in uncommitted/config_variables.yml under the key '{0:s}'
""".format(
                    datasource_name,
                    textwrap.indent(
                        toolkit.yaml.dump({datasource_name: configuration}), "  "
                    ),
                )
            )

            toolkit.confirm_proceed_or_exit()
            context.add_datasource(name=datasource_name, **configuration)
            cli_message(msg_success_database)
            break
        except ModuleNotFoundError as de:
            cli_message(message.format(str(de)))
            return None

        except DatasourceInitializationError as de:
            cli_message(message.format(str(de)))
            if not click.confirm("Enter the credentials again?", default=True):
                context.add_datasource(
                    datasource_name,
                    initialize=False,
                    module_name="great_expectations.datasource",
                    class_name="SqlAlchemyDatasource",
                    data_asset_type={"class_name": "SqlAlchemyDataset"},
                    credentials="${" + datasource_name + "}",
                )
                # TODO this message about continuing may not be accurate
                cli_message(
                    """
We saved datasource {0:s} in {1:s} and the credentials you entered in {2:s}.
Since we could not connect to the database, you can complete troubleshooting in the configuration files documented here:
<blue>https://docs.greatexpectations.io/en/latest/tutorials/add-sqlalchemy-datasource.html?utm_source=cli&utm_medium=init&utm_campaign={3:s}#{4:s}</blue> .

After you connect to the datasource, run great_expectations init to continue.

""".format(
                        datasource_name,
                        DataContext.GE_YML,
                        context.get_config()["config_variables_file_path"],
                        rtd_url_ge_version,
                        selected_database.value.lower(),
                    )
                )
                return None

    return datasource_name


def _should_hide_input():
    """
        This is a workaround to help identify Windows and adjust the prompts accordingly
        since hidden prompts may freeze in certain Windows terminals
    """
    if "windows" in platform.platform().lower():
        return False
    return True


def _collect_postgres_credentials(default_credentials=None):
    if default_credentials is None:
        default_credentials = {}

    credentials = {"drivername": "postgres"}

    credentials["host"] = click.prompt(
        "What is the host for the postgres connection?",
        default=default_credentials.get("host", "localhost"),
    ).strip()
    credentials["port"] = click.prompt(
        "What is the port for the postgres connection?",
        default=default_credentials.get("port", "5432"),
    ).strip()
    credentials["username"] = click.prompt(
        "What is the username for the postgres connection?",
        default=default_credentials.get("username", "postgres"),
    ).strip()
    # This is a minimal workaround we're doing to deal with hidden input problems using Git Bash on Windows
    # TODO: Revisit this if we decide to fully support Windows and identify if there is a better solution
    credentials["password"] = click.prompt(
        "What is the password for the postgres connection?",
        default="",
        show_default=False,
        hide_input=_should_hide_input(),
    )
    credentials["database"] = click.prompt(
        "What is the database name for the postgres connection?",
        default=default_credentials.get("database", "postgres"),
        show_default=True,
    ).strip()

    return credentials


def _collect_snowflake_credentials(default_credentials=None):
    if default_credentials is None:
        default_credentials = {}

    credentials = {"drivername": "snowflake"}

    # required

    credentials["username"] = click.prompt(
        "What is the user login name for the snowflake connection?",
        default=default_credentials.get("username", ""),
    ).strip()
    credentials["password"] = click.prompt(
        "What is the password for the snowflake connection?",
        default="",
        show_default=False,
        hide_input=True,
    )
    credentials["host"] = click.prompt(
        "What is the account name for the snowflake connection (include region -- ex "
        "'ABCD.us-east-1')?",
        default=default_credentials.get("host", ""),
    ).strip()

    # optional
    database = click.prompt(
        "What is database name for the snowflake connection? (optional -- leave blank for none)",
        default=default_credentials.get("database", ""),
    ).strip()
    if len(database) > 0:
        credentials["database"] = database

    credentials["query"] = {}
    schema = click.prompt(
        "What is schema name for the snowflake connection? (optional -- leave "
        "blank for none)",
        default=default_credentials.get("schema_name", ""),
    ).strip()

    if len(schema) > 0:
        credentials["query"]["schema"] = schema
    warehouse = click.prompt(
        "What is warehouse name for the snowflake connection? (optional "
        "-- leave blank for none)",
        default=default_credentials.get("warehouse", ""),
    ).strip()

    if len(warehouse) > 0:
        credentials["query"]["warehouse"] = warehouse

    role = click.prompt(
        "What is role name for the snowflake connection? (optional -- leave blank for none)",
        default=default_credentials.get("role", ""),
    ).strip()
    if len(role) > 0:
        credentials["query"]["role"] = role

    return credentials


def _collect_bigquery_credentials(default_credentials=None):
    sqlalchemy_url = click.prompt(
        """What is the SQLAlchemy url/connection string for the BigQuery connection?
(reference: https://github.com/mxmzdlv/pybigquery#connection-string-parameters)
""",
        show_default=False,
    ).strip()
    credentials = {"url": sqlalchemy_url}

    return credentials


def _collect_mysql_credentials(default_credentials=None):
    # We are insisting on pymysql driver when adding a MySQL datasource through the CLI
    # to avoid overcomplication of this flow.
    # If user wants to use another driver, they must create the sqlalchemy connection
    # URL by themselves in config_variables.yml
    if default_credentials is None:
        default_credentials = {}

    credentials = {"drivername": "mysql+pymysql"}

    credentials["host"] = click.prompt(
        "What is the host for the MySQL connection?",
        default=default_credentials.get("host", "localhost"),
    ).strip()
    credentials["port"] = click.prompt(
        "What is the port for the MySQL connection?",
        default=default_credentials.get("port", "3306"),
    ).strip()
    credentials["username"] = click.prompt(
        "What is the username for the MySQL connection?",
        default=default_credentials.get("username", ""),
    ).strip()
    credentials["password"] = click.prompt(
        "What is the password for the MySQL connection?",
        default="",
        show_default=False,
        hide_input=True,
    )
    credentials["database"] = click.prompt(
        "What is the database name for the MySQL connection?",
        default=default_credentials.get("database", ""),
    ).strip()

    return credentials


def _collect_redshift_credentials(default_credentials=None):
    # We are insisting on psycopg2 driver when adding a Redshift datasource through the CLI
    # to avoid overcomplication of this flow.
    # If user wants to use another driver, they must create the sqlalchemy connection
    # URL by themselves in config_variables.yml
    if default_credentials is None:
        default_credentials = {}

    credentials = {"drivername": "postgresql+psycopg2"}

    # required

    credentials["host"] = click.prompt(
        "What is the host for the Redshift connection?",
        default=default_credentials.get("host", ""),
    ).strip()
    credentials["port"] = click.prompt(
        "What is the port for the Redshift connection?",
        default=default_credentials.get("port", "5439"),
    ).strip()
    credentials["username"] = click.prompt(
        "What is the username for the Redshift connection?",
        default=default_credentials.get("username", ""),
    ).strip()
    # This is a minimal workaround we're doing to deal with hidden input problems using Git Bash on Windows
    # TODO: Revisit this if we decide to fully support Windows and identify if there is a better solution
    credentials["password"] = click.prompt(
        "What is the password for the Redshift connection?",
        default="",
        show_default=False,
        hide_input=_should_hide_input(),
    )
    credentials["database"] = click.prompt(
        "What is the database name for the Redshift connection?",
        default=default_credentials.get("database", ""),
    ).strip()

    # optional

    credentials["query"] = {}
    credentials["query"]["sslmode"] = click.prompt(
        "What is sslmode name for the Redshift connection?",
        default=default_credentials.get("sslmode", "prefer"),
    )

    return credentials


def _add_spark_datasource(
    context, passthrough_generator_only=True, prompt_for_datasource_name=True
):
<<<<<<< HEAD
    if not _verify_pyspark_dependent_modules():
=======
    send_usage_message(
        data_context=context,
        event="cli.new_ds_choice",
        success=True,
        event_payload={"type": "spark"},
    )

    if not load_library("pyspark"):
>>>>>>> 85c77f0a
        return None

    if passthrough_generator_only:
        datasource_name = "files_spark_datasource"

        # configuration = SparkDFDatasource.build_configuration(batch_kwargs_generators={
        #     "default": {
        #         "class_name": "PassthroughGenerator",
        #     }
        # }
        # )
        configuration = SparkDFDatasource.build_configuration()

    else:
        path = click.prompt(
            msg_prompt_filesys_enter_base_path,
            type=click.Path(exists=True, file_okay=False),
        ).strip()
        if path.startswith("./"):
            path = path[2:]

        if path.endswith("/"):
            basenamepath = path[:-1]
        else:
            basenamepath = path

        datasource_name = os.path.basename(basenamepath) + "__dir"
        if prompt_for_datasource_name:
            datasource_name = click.prompt(
                msg_prompt_datasource_name, default=datasource_name
            )

        configuration = SparkDFDatasource.build_configuration(
            batch_kwargs_generators={
                "subdir_reader": {
                    "class_name": "SubdirReaderBatchKwargsGenerator",
                    "base_directory": os.path.join("..", path),
                }
            }
        )
        configuration["class_name"] = "SparkDFDatasource"
        configuration["module_name"] = "great_expectations.datasource"
        errors = DatasourceConfigSchema().validate(configuration)
        if len(errors) != 0:
            raise ge_exceptions.GreatExpectationsError(
                "Invalid Datasource configuration: {0:s}".format(errors)
            )

    cli_message(
        """
Great Expectations will now add a new Datasource '{0:s}' to your deployment, by adding this entry to your great_expectations.yml:

{1:s}
""".format(
            datasource_name,
            textwrap.indent(toolkit.yaml.dump({datasource_name: configuration}), "  "),
        )
    )
    toolkit.confirm_proceed_or_exit()

    context.add_datasource(name=datasource_name, **configuration)
    return datasource_name


# TODO consolidate all the myriad CLI tests into this
def select_batch_kwargs_generator(
    context, datasource_name, available_data_assets_dict=None
):
    msg_prompt_select_generator = "Select batch kwarg generator"

    if available_data_assets_dict is None:
        available_data_assets_dict = context.get_available_data_asset_names(
            datasource_names=datasource_name
        )

    available_data_asset_names_by_generator = {}
    for key, value in available_data_assets_dict[datasource_name].items():
        if len(value["names"]) > 0:
            available_data_asset_names_by_generator[key] = value["names"]

    if len(available_data_asset_names_by_generator.keys()) == 0:
        return None
    elif len(available_data_asset_names_by_generator.keys()) == 1:
        return list(available_data_asset_names_by_generator.keys())[0]
    else:  # multiple batch_kwargs_generators
        generator_names = list(available_data_asset_names_by_generator.keys())
        choices = "\n".join(
            [
                "    {}. {}".format(i, generator_name)
                for i, generator_name in enumerate(generator_names, 1)
            ]
        )
        option_selection = click.prompt(
            msg_prompt_select_generator + "\n" + choices,
            type=click.Choice(
                [str(i) for i, generator_name in enumerate(generator_names, 1)]
            ),
            show_choices=False,
        )
        batch_kwargs_generator_name = generator_names[int(option_selection) - 1]

        return batch_kwargs_generator_name


# TODO this method needs testing
# TODO this method has different numbers of returned objects
def get_batch_kwargs(
    context,
    datasource_name=None,
    batch_kwargs_generator_name=None,
    data_asset_name=None,
    additional_batch_kwargs=None,
):
    """
    This method manages the interaction with user necessary to obtain batch_kwargs for a batch of a data asset.

    In order to get batch_kwargs this method needs datasource_name, batch_kwargs_generator_name and data_asset_name
    to combine them into a fully qualified data asset identifier(datasource_name/batch_kwargs_generator_name/data_asset_name).
    All three arguments are optional. If they are present, the method uses their values. Otherwise, the method
    prompts user to enter them interactively. Since it is possible for any of these three components to be
    passed to this method as empty values and to get their values after interacting with user, this method
    returns these components' values in case they changed.

    If the datasource has batch_kwargs_generators that can list available data asset names, the method lets user choose a name
    from that list (note: if there are multiple batch_kwargs_generators, user has to choose one first). If a name known to
    the chosen batch_kwargs_generator is selected, the batch_kwargs_generators will be able to yield batch_kwargs. The method also gives user
    an alternative to selecting the data asset name from the batch_kwargs_generators's list - user can type in a name for their
    data asset. In this case a passthrough batch kwargs batch_kwargs_generators will be used to construct a fully qualified data asset
    identifier (note: if the datasource has no passthrough batch_kwargs_generators configured, the method will exist with a failure).
    Since no batch_kwargs_generators can yield batch_kwargs for this data asset name, the method prompts user to specify batch_kwargs
    by choosing a file (if the datasource is pandas or spark) or by writing a SQL query (if the datasource points
    to a database).

    :param context:
    :param datasource_name:
    :param batch_kwargs_generator_name:
    :param data_asset_name:
    :param additional_batch_kwargs:
    :return: a tuple: (datasource_name, batch_kwargs_generator_name, data_asset_name, batch_kwargs). The components
                of the tuple were passed into the methods as optional arguments, but their values might
                have changed after this method's execution. If the returned batch_kwargs is None, it means
                that the batch_kwargs_generator will know to yield batch_kwargs when called.
    """
    try:
        available_data_assets_dict = context.get_available_data_asset_names(
            datasource_names=datasource_name
        )
    except ValueError:
        # the datasource has no batch_kwargs_generators
        available_data_assets_dict = {datasource_name: {}}

    data_source = toolkit.select_datasource(context, datasource_name=datasource_name)
    datasource_name = data_source.name

    if batch_kwargs_generator_name is None:
        batch_kwargs_generator_name = select_batch_kwargs_generator(
            context,
            datasource_name,
            available_data_assets_dict=available_data_assets_dict,
        )

    # if the user provided us with the batch kwargs generator name and the data asset, we have everything we need -
    # let's ask the generator to build batch kwargs for this asset - we are done.
    if batch_kwargs_generator_name is not None and data_asset_name is not None:
        generator = data_source.get_batch_kwargs_generator(batch_kwargs_generator_name)
        batch_kwargs = generator.build_batch_kwargs(
            data_asset_name, **additional_batch_kwargs
        )
        return batch_kwargs

    if isinstance(
        context.get_datasource(datasource_name), (PandasDatasource, SparkDFDatasource)
    ):
        (
            data_asset_name,
            batch_kwargs,
        ) = _get_batch_kwargs_from_generator_or_from_file_path(
            context,
            datasource_name,
            batch_kwargs_generator_name=batch_kwargs_generator_name,
        )

    elif isinstance(context.get_datasource(datasource_name), SqlAlchemyDatasource):
        data_asset_name, batch_kwargs = _get_batch_kwargs_for_sqlalchemy_datasource(
            context, datasource_name, additional_batch_kwargs=additional_batch_kwargs
        )

    else:
        raise ge_exceptions.DataContextError(
            "Datasource {0:s} is expected to be a PandasDatasource or SparkDFDatasource, but is {1:s}".format(
                datasource_name, str(type(context.get_datasource(datasource_name)))
            )
        )

    return (datasource_name, batch_kwargs_generator_name, data_asset_name, batch_kwargs)


def _get_batch_kwargs_from_generator_or_from_file_path(
    context,
    datasource_name,
    batch_kwargs_generator_name=None,
    additional_batch_kwargs=None,
):
    if additional_batch_kwargs is None:
        additional_batch_kwargs = {}

    msg_prompt_generator_or_file_path = """
Would you like to:
    1. choose from a list of data assets in this datasource
    2. enter the path of a data file
"""
    msg_prompt_file_path = """
Enter the path (relative or absolute) of a data file
"""

    msg_prompt_enter_data_asset_name = "\nWhich data would you like to use?\n"

    msg_prompt_enter_data_asset_name_suffix = (
        "    Don't see the name of the data asset in the list above? Just type it\n"
    )

    msg_prompt_file_type = """
We could not determine the format of the file. What is it?
    1. CSV
    2. Parquet
    3. Excel
    4. JSON
"""

    reader_method_file_extensions = {
        "1": "csv",
        "2": "parquet",
        "3": "xlsx",
        "4": "json",
    }

    data_asset_name = None

    datasource = context.get_datasource(datasource_name)
    if batch_kwargs_generator_name is not None:
        generator = datasource.get_batch_kwargs_generator(batch_kwargs_generator_name)

        option_selection = click.prompt(
            msg_prompt_generator_or_file_path,
            type=click.Choice(["1", "2"]),
            show_choices=False,
        )

        if option_selection == "1":

            available_data_asset_names = sorted(
                generator.get_available_data_asset_names()["names"], key=lambda x: x[0]
            )
            available_data_asset_names_str = [
                "{} ({})".format(name[0], name[1])
                for name in available_data_asset_names
            ]

            data_asset_names_to_display = available_data_asset_names_str[:50]
            choices = "\n".join(
                [
                    "    {}. {}".format(i, name)
                    for i, name in enumerate(data_asset_names_to_display, 1)
                ]
            )
            prompt = (
                msg_prompt_enter_data_asset_name
                + choices
                + "\n"
                + msg_prompt_enter_data_asset_name_suffix.format(
                    len(data_asset_names_to_display)
                )
            )

            data_asset_name_selection = click.prompt(prompt, show_default=False)

            data_asset_name_selection = data_asset_name_selection.strip()
            try:
                data_asset_index = int(data_asset_name_selection) - 1
                try:
                    data_asset_name = [name[0] for name in available_data_asset_names][
                        data_asset_index
                    ]
                except IndexError:
                    pass
            except ValueError:
                data_asset_name = data_asset_name_selection

            batch_kwargs = generator.build_batch_kwargs(
                data_asset_name, **additional_batch_kwargs
            )
            return (data_asset_name, batch_kwargs)

    # No generator name was passed or the user chose to enter a file path

    # We should allow a directory for Spark, but not for Pandas
    dir_okay = isinstance(datasource, SparkDFDatasource)

    path = None
    while True:
        path = click.prompt(
            msg_prompt_file_path,
            type=click.Path(exists=True, dir_okay=dir_okay),
            default=path,
        )

        path = os.path.abspath(path)

        batch_kwargs = {"path": path, "datasource": datasource_name}

        reader_method = None
        try:
            reader_method = datasource.guess_reader_method_from_path(path)[
                "reader_method"
            ]
        except BatchKwargsError:
            pass

        if reader_method is None:

            while True:

                option_selection = click.prompt(
                    msg_prompt_file_type,
                    type=click.Choice(["1", "2", "3", "4"]),
                    show_choices=False,
                )

                try:
                    reader_method = datasource.guess_reader_method_from_path(
                        path + "." + reader_method_file_extensions[option_selection]
                    )["reader_method"]
                except BatchKwargsError:
                    pass

                if reader_method is not None:
                    batch_kwargs["reader_method"] = reader_method
                    if (
                        isinstance(datasource, SparkDFDatasource)
                        and reader_method == "csv"
                    ):
                        header_row = click.confirm(
                            "\nDoes this file contain a header row?", default=True
                        )
                        batch_kwargs["reader_options"] = {"header": header_row}
                    batch = datasource.get_batch(batch_kwargs=batch_kwargs)
                    break
        else:
            # TODO: read the file and confirm with user that we read it correctly (headers, columns, etc.)
            try:
                batch_kwargs["reader_method"] = reader_method
                if isinstance(datasource, SparkDFDatasource) and reader_method == "csv":
                    header_row = click.confirm(
                        "\nDoes this file contain a header row?", default=True
                    )
                    batch_kwargs["reader_options"] = {"header": header_row}
                batch = datasource.get_batch(batch_kwargs=batch_kwargs)
                break
            except Exception as e:
                file_load_error_message = """
<red>Cannot load file.</red>
  - Please check the file and try again or select a different data file.
  - Error: {0:s}"""
                cli_message(file_load_error_message.format(str(e)))
                if not click.confirm("\nTry again?", default=True):
                    cli_message(
                        """
We have saved your setup progress. When you are ready, run great_expectations init to continue.
"""
                    )
                    sys.exit(1)

    if data_asset_name is None and batch_kwargs.get("path"):
        try:
            # Try guessing a filename
            filename = os.path.split(batch_kwargs.get("path"))[1]
            # Take all but the last part after the period
            filename = ".".join(filename.split(".")[:-1])
            data_asset_name = filename
        except (OSError, IndexError):
            pass

    batch_kwargs["data_asset_name"] = data_asset_name

    return (data_asset_name, batch_kwargs)


def _get_batch_kwargs_for_sqlalchemy_datasource(
    context, datasource_name, additional_batch_kwargs=None
):
    msg_prompt_query = """
Enter an SQL query
"""

    msg_prompt_enter_data_asset_name = (
        "\nWhich table would you like to use? (Choose one)\n"
    )

    msg_prompt_enter_data_asset_name_suffix = (
        "    Do not see the table in the list above? Just type the SQL query\n"
    )

    if additional_batch_kwargs is None:
        additional_batch_kwargs = {}

    data_asset_name = None

    datasource = context.get_datasource(datasource_name)

    temp_generator = TableBatchKwargsGenerator(name="temp", datasource=datasource)

    available_data_asset_names = temp_generator.get_available_data_asset_names()[
        "names"
    ]
    available_data_asset_names_str = [
        "{} ({})".format(name[0], name[1]) for name in available_data_asset_names
    ]

    data_asset_names_to_display = available_data_asset_names_str[:5]
    choices = "\n".join(
        [
            "    {}. {}".format(i, name)
            for i, name in enumerate(data_asset_names_to_display, 1)
        ]
    )
    prompt = (
        msg_prompt_enter_data_asset_name
        + choices
        + os.linesep
        + msg_prompt_enter_data_asset_name_suffix.format(
            len(data_asset_names_to_display)
        )
    )

    # Some backends require named temporary table parameters. We specifically elicit those and add them
    # where appropriate.
    temp_table_kwargs = dict()
    datasource = context.get_datasource(datasource_name)
    if datasource.engine.dialect.name.lower() == "snowflake":
        # snowflake requires special handling
        table_name = click.prompt(
            "In Snowflake, GE may need to create a transient table "
            "to use for validation."
            + os.linesep
            + "Please enter a name to use for that table: ",
            default="ge_tmp_" + str(uuid.uuid4())[:8],
        )
        temp_table_kwargs = {
            "snowflake_transient_table": table_name,
        }
    elif datasource.engine.dialect.name.lower() == "bigquery":
        # bigquery also requires special handling
        table_name = click.prompt(
            "GE will create a table to use for "
            "validation." + os.linesep + "Please enter a name for this table: ",
            default="SOME_PROJECT.SOME_DATASET.ge_tmp_" + str(uuid.uuid4())[:8],
        )
        temp_table_kwargs = {
            "bigquery_temp_table": table_name,
        }

    while True:
        try:
            query = None

            if len(available_data_asset_names) > 0:
                selection = click.prompt(prompt, show_default=False)

                selection = selection.strip()
                try:
                    data_asset_index = int(selection) - 1
                    try:
                        data_asset_name = [
                            name[0] for name in available_data_asset_names
                        ][data_asset_index]
                    except IndexError:
                        pass
                except ValueError:
                    query = selection

            else:
                query = click.prompt(msg_prompt_query, show_default=False)

            if query is None:
                batch_kwargs = temp_generator.build_batch_kwargs(
                    data_asset_name, **additional_batch_kwargs
                )
                batch_kwargs.update(temp_table_kwargs)
            else:
                batch_kwargs = {"query": query, "datasource": datasource_name}
                batch_kwargs.update(temp_table_kwargs)
                Validator(
                    batch=datasource.get_batch(batch_kwargs),
                    expectation_suite=ExpectationSuite("throwaway"),
                ).get_dataset()

            break
        except ge_exceptions.GreatExpectationsError as error:
            cli_message("""<red>ERROR: {}</red>""".format(str(error)))
        except KeyError as error:
            cli_message("""<red>ERROR: {}</red>""".format(str(error)))

    batch_kwargs["data_asset_name"] = data_asset_name

    return data_asset_name, batch_kwargs


def _verify_sqlalchemy_dependent_modules() -> bool:
    return verify_library_dependent_modules(
        python_import_name="sqlalchemy", pip_library_name="sqlalchemy"
    )


def _verify_mysql_dependent_modules() -> bool:
    return verify_library_dependent_modules(
        python_import_name="pymysql",
        pip_library_name="pymysql",
        module_names_to_reload=SQL_ALCHEMY_ORDERED_DEPENDENCY_MODULE_NAMES,
    )


def _verify_postgresql_dependent_modules() -> bool:
    psycopg2_success: bool = verify_library_dependent_modules(
        python_import_name="psycopg2",
        pip_library_name="psycopg2-binary",
        module_names_to_reload=SQL_ALCHEMY_ORDERED_DEPENDENCY_MODULE_NAMES,
    )
    # noinspection SpellCheckingInspection
    postgresql_psycopg2_success: bool = verify_library_dependent_modules(
        python_import_name="sqlalchemy.dialects.postgresql.psycopg2",
        pip_library_name="psycopg2-binary",
        module_names_to_reload=SQL_ALCHEMY_ORDERED_DEPENDENCY_MODULE_NAMES,
    )
    return psycopg2_success and postgresql_psycopg2_success


def _verify_redshift_dependent_modules() -> bool:
    # noinspection SpellCheckingInspection
    postgresql_success: bool = _verify_postgresql_dependent_modules()
    redshift_success: bool = verify_library_dependent_modules(
        python_import_name="sqlalchemy_redshift.dialect",
        pip_library_name="sqlalchemy-redshift",
        module_names_to_reload=SQL_ALCHEMY_ORDERED_DEPENDENCY_MODULE_NAMES,
    )
    return redshift_success or postgresql_success


def _verify_snowflake_dependent_modules() -> bool:
    return verify_library_dependent_modules(
        python_import_name="snowflake.sqlalchemy.snowdialect",
        pip_library_name="snowflake-sqlalchemy",
        module_names_to_reload=SQL_ALCHEMY_ORDERED_DEPENDENCY_MODULE_NAMES,
    )


def _verify_bigquery_dependent_modules() -> bool:
    return verify_library_dependent_modules(
        python_import_name="pybigquery.sqlalchemy_bigquery",
        pip_library_name="pybigquery",
        module_names_to_reload=SQL_ALCHEMY_ORDERED_DEPENDENCY_MODULE_NAMES,
    )


def _verify_pyspark_dependent_modules() -> bool:
    return verify_library_dependent_modules(
        python_import_name="pyspark", pip_library_name="pyspark"
    )


def profile_datasource(
    context,
    datasource_name,
    batch_kwargs_generator_name=None,
    data_assets=None,
    profile_all_data_assets=False,
    max_data_assets=20,
    additional_batch_kwargs=None,
    open_docs=False,
):
    """"Profile a named datasource using the specified context"""
    # Note we are explicitly not using a logger in all CLI output to have
    # more control over console UI.
    logging.getLogger("great_expectations.profile.basic_dataset_profiler").setLevel(
        logging.INFO
    )
    msg_intro = "Profiling '{0:s}' will create expectations and documentation."

    msg_confirm_ok_to_proceed = """Would you like to profile '{0:s}'?"""

    msg_skipping = (
        "Skipping profiling for now. You can always do this later "
        "by running `<green>great_expectations datasource profile</green>`."
    )

    msg_some_data_assets_not_found = """Some of the data assets you specified were not found: {0:s}
"""

    msg_too_many_data_assets = """There are {0:d} data assets in {1:s}. Profiling all of them might take too long.
"""

    msg_error_multiple_generators_found = """<red>More than one batch kwargs generator found in datasource {0:s}.
Specify the one you want the profiler to use in batch_kwargs_generator_name argument.</red>
"""

    msg_error_no_generators_found = """<red>No batch kwargs generators can list available data assets in datasource
    {0:s}. The datasource might be empty or a batch kwargs generator not configured in the config file.</red>
"""

    msg_prompt_enter_data_asset_list = """Enter comma-separated list of data asset names (e.g., {0:s})
"""

    msg_options = """Choose how to proceed:
  1. Specify a list of the data assets to profile
  2. Exit and profile later
  3. Profile ALL data assets (this might take a while)
"""

    msg_data_doc_intro = """
<cyan>========== Data Docs ==========</cyan>

Great Expectations is building Data Docs from the data you just profiled!"""

    cli_message(msg_intro.format(datasource_name))

    if data_assets:
        data_assets = [item.strip() for item in data_assets.split(",")]

    # Call the data context's profiling method to check if the arguments are valid
    profiling_results = context.profile_datasource(
        datasource_name,
        batch_kwargs_generator_name=batch_kwargs_generator_name,
        data_assets=data_assets,
        profile_all_data_assets=profile_all_data_assets,
        max_data_assets=max_data_assets,
        dry_run=True,
        additional_batch_kwargs=additional_batch_kwargs,
    )

    if (
        profiling_results["success"] is True
    ):  # data context is ready to profile - run profiling
        if (
            data_assets
            or profile_all_data_assets
            or click.confirm(
                msg_confirm_ok_to_proceed.format(datasource_name), default=True
            )
        ):
            profiling_results = context.profile_datasource(
                datasource_name,
                batch_kwargs_generator_name=batch_kwargs_generator_name,
                data_assets=data_assets,
                profile_all_data_assets=profile_all_data_assets,
                max_data_assets=max_data_assets,
                dry_run=False,
                additional_batch_kwargs=additional_batch_kwargs,
            )
        else:
            cli_message(msg_skipping)
            return
    else:  # we need to get arguments from user interactively
        do_exit = False
        while not do_exit:
            if (
                profiling_results["error"]["code"]
                == DataContext.PROFILING_ERROR_CODE_SPECIFIED_DATA_ASSETS_NOT_FOUND
            ):
                cli_message(
                    msg_some_data_assets_not_found.format(
                        ",".join(profiling_results["error"]["not_found_data_assets"])
                    )
                )
            elif (
                profiling_results["error"]["code"]
                == DataContext.PROFILING_ERROR_CODE_TOO_MANY_DATA_ASSETS
            ):
                cli_message(
                    msg_too_many_data_assets.format(
                        profiling_results["error"]["num_data_assets"], datasource_name
                    )
                )
            elif (
                profiling_results["error"]["code"]
                == DataContext.PROFILING_ERROR_CODE_MULTIPLE_BATCH_KWARGS_GENERATORS_FOUND
            ):
                cli_message(msg_error_multiple_generators_found.format(datasource_name))
                sys.exit(1)
            elif (
                profiling_results["error"]["code"]
                == DataContext.PROFILING_ERROR_CODE_NO_BATCH_KWARGS_GENERATORS_FOUND
            ):
                cli_message(msg_error_no_generators_found.format(datasource_name))
                sys.exit(1)
            else:  # unknown error
                raise ValueError(
                    "Unknown profiling error code: "
                    + profiling_results["error"]["code"]
                )

            option_selection = click.prompt(
                msg_options, type=click.Choice(["1", "2", "3"]), show_choices=False
            )

            if option_selection == "1":
                data_assets = click.prompt(
                    msg_prompt_enter_data_asset_list.format(
                        ", ".join(
                            [
                                data_asset[0]
                                for data_asset in profiling_results["error"][
                                    "data_assets"
                                ]
                            ][:3]
                        )
                    ),
                    show_default=False,
                )
                if data_assets:
                    data_assets = [item.strip() for item in data_assets.split(",")]
            elif option_selection == "3":
                profile_all_data_assets = True
                data_assets = None
            elif option_selection == "2":  # skip
                cli_message(msg_skipping)
                return
            else:
                raise ValueError("Unrecognized option: " + option_selection)

            # after getting the arguments from the user, let's try to run profiling again
            # (no dry run this time)
            profiling_results = context.profile_datasource(
                datasource_name,
                batch_kwargs_generator_name=batch_kwargs_generator_name,
                data_assets=data_assets,
                profile_all_data_assets=profile_all_data_assets,
                max_data_assets=max_data_assets,
                dry_run=False,
                additional_batch_kwargs=additional_batch_kwargs,
            )

            if profiling_results["success"]:  # data context is ready to profile
                break

    cli_message(msg_data_doc_intro.format(rtd_url_ge_version))
    build_docs(context, view=open_docs)
    if open_docs:  # This is mostly to keep tests from spawning windows
        context.open_data_docs()


msg_prompt_choose_datasource = """Configure a datasource:
    1. Pandas DataFrame
    2. Relational database (SQL)
    3. Spark DataFrame
    4. Skip datasource configuration
"""

msg_prompt_choose_database = """
Which database backend are you using?
{}
""".format(
    "\n".join(
        ["    {}. {}".format(i, db.value) for i, db in enumerate(SupportedDatabases, 1)]
    )
)

msg_prompt_filesys_enter_base_path = """
Enter the path (relative or absolute) of the root directory where the data files are stored.
"""

msg_prompt_datasource_name = """
Give your new Datasource a short name.
"""

msg_db_config = """
Next, we will configure database credentials and store them in the `{0:s}` section
of this config file: great_expectations/uncommitted/config_variables.yml:
"""

msg_unknown_data_source = """
Do we not have the type of data source you want?
    - Please create a GitHub issue here so we can discuss it!
    - <blue>https://github.com/great-expectations/great_expectations/issues/new</blue>"""<|MERGE_RESOLUTION|>--- conflicted
+++ resolved
@@ -8,7 +8,6 @@
 import uuid
 
 import click
-
 import great_expectations.exceptions as ge_exceptions
 from great_expectations import DataContext, rtd_url_ge_version
 from great_expectations.cli import toolkit
@@ -461,43 +460,17 @@
 
             credentials = _collect_mysql_credentials(default_credentials=credentials)
         elif selected_database == SupportedDatabases.POSTGRES:
-<<<<<<< HEAD
             if not _verify_postgresql_dependent_modules():
-=======
-            if not load_library(
-                "psycopg2",
-                "pip install psycopg2 (or if on macOS pip install psycopg2-binary)",
-            ):
->>>>>>> 85c77f0a
                 return None
 
             credentials = _collect_postgres_credentials(default_credentials=credentials)
         elif selected_database == SupportedDatabases.REDSHIFT:
-<<<<<<< HEAD
             if not _verify_redshift_dependent_modules():
-=======
-            if not load_library(
-                "psycopg2",
-                "pip install psycopg2 (or if on macOS pip install psycopg2-binary)",
-            ):
->>>>>>> 85c77f0a
                 return None
 
             credentials = _collect_redshift_credentials(default_credentials=credentials)
         elif selected_database == SupportedDatabases.SNOWFLAKE:
-<<<<<<< HEAD
             if not _verify_snowflake_dependent_modules():
-=======
-            cli_message(
-                "<yellow>Please consider going through "
-                "https://docs.greatexpectations.io/en/latest/reference/integrations/snowflake.html for helpful "
-                "information regarding connecting Great Expectations to Snowflake.</yellow>\n"
-            )
-            if not load_library(
-                "snowflake",
-                install_instructions_string="pip install snowflake-sqlalchemy",
-            ):
->>>>>>> 85c77f0a
                 return None
 
             credentials = _collect_snowflake_credentials(
@@ -799,18 +772,7 @@
 def _add_spark_datasource(
     context, passthrough_generator_only=True, prompt_for_datasource_name=True
 ):
-<<<<<<< HEAD
     if not _verify_pyspark_dependent_modules():
-=======
-    send_usage_message(
-        data_context=context,
-        event="cli.new_ds_choice",
-        success=True,
-        event_payload={"type": "spark"},
-    )
-
-    if not load_library("pyspark"):
->>>>>>> 85c77f0a
         return None
 
     if passthrough_generator_only:
