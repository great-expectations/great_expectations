import enum
import logging
import os
import sys
from typing import List, Optional, Union

import click

from great_expectations import DataContext
from great_expectations.cli import toolkit
from great_expectations.cli.pretty_printing import cli_message, cli_message_dict
from great_expectations.cli.util import verify_library_dependent_modules
from great_expectations.core.usage_statistics.events import UsageStatsEvents
from great_expectations.core.usage_statistics.util import send_usage_message
from great_expectations.data_context.templates import YAMLToString
from great_expectations.datasource.types import DatasourceTypes
from great_expectations.render.renderer.datasource_new_notebook_renderer import (
    DatasourceNewNotebookRenderer,
)

logger = logging.getLogger(__name__)

try:
    import sqlalchemy
except ImportError:
    logger.debug(
        "Unable to load SqlAlchemy context; install optional sqlalchemy dependency for support"
    )
    sqlalchemy = None

yaml = YAMLToString()
yaml.indent(mapping=2, sequence=4, offset=2)
yaml.default_flow_style = False


class SupportedDatabaseBackends(enum.Enum):
    MYSQL = "MySQL"
    POSTGRES = "Postgres"
    REDSHIFT = "Redshift"
    SNOWFLAKE = "Snowflake"
    BIGQUERY = "BigQuery"
    OTHER = "other - Do you have a working SQLAlchemy connection string?"
    # TODO MSSQL


@click.group()
@click.pass_context
<<<<<<< HEAD
def datasource(ctx) -> None:
=======
def datasource(ctx: click.Context) -> None:
>>>>>>> ca62bbc1
    """Datasource operations"""
    ctx.obj.data_context = ctx.obj.get_data_context_from_config_file()

    cli_event_noun: str = "datasource"
    (
        begin_event_name,
        end_event_name,
    ) = UsageStatsEvents.get_cli_begin_and_end_event_names(
        noun=cli_event_noun,
        verb=ctx.invoked_subcommand,
    )
    send_usage_message(
        data_context=ctx.obj.data_context,
        event=begin_event_name,
        success=True,
    )
    ctx.obj.usage_event_end = end_event_name


@datasource.command(name="new")
@click.pass_context
@click.option("--name", default=None, help="Datasource name.")
@click.option(
    "--jupyter/--no-jupyter",
    is_flag=True,
    help="By default launch jupyter notebooks unless you specify the --no-jupyter flag",
    default=True,
)
def datasource_new(ctx: click.Context, name: str, jupyter: bool) -> None:
    """Add a new Datasource to the data context."""
    context: DataContext = ctx.obj.data_context
    usage_event_end: str = ctx.obj.usage_event_end

    try:
        _datasource_new_flow(
            context,
            usage_event_end=usage_event_end,
            datasource_name=name,
            jupyter=jupyter,
        )
    except Exception as e:
        toolkit.exit_with_failure_message_and_stats(
            data_context=context,
            usage_event=usage_event_end,
            message=f"<red>{e}</red>",
        )
        return


@datasource.command(name="delete")
@click.argument("datasource")
@click.pass_context
<<<<<<< HEAD
def delete_datasource(ctx, datasource) -> None:
=======
def delete_datasource(ctx: click.Context, datasource: str) -> None:
>>>>>>> ca62bbc1
    """Delete the datasource specified as an argument"""
    context: DataContext = ctx.obj.data_context
    usage_event_end: str = ctx.obj.usage_event_end

    if not ctx.obj.assume_yes:
        toolkit.confirm_proceed_or_exit(
            confirm_prompt=f"""\nAre you sure you want to delete the Datasource "{datasource}" (this action is irreversible)?" """,
            continuation_message=f"Datasource `{datasource}` was not deleted.",
            exit_on_no=True,
            data_context=context,
            usage_stats_event=usage_event_end,
        )

    try:
        context.delete_datasource(datasource)
    except ValueError:
        cli_message(f"<red>Datasource {datasource} could not be found.</red>")
        send_usage_message(
            data_context=context,
            event=usage_event_end,
            success=False,
        )
        sys.exit(1)
    try:
        context.get_datasource(datasource)
    except ValueError:
        cli_message("<green>{}</green>".format("Datasource deleted successfully."))
        send_usage_message(
            data_context=context,
            event=usage_event_end,
            success=True,
        )
        sys.exit(0)


@datasource.command(name="list")
@click.pass_context
def datasource_list(ctx: click.Context) -> None:
    """List known Datasources."""
    context = ctx.obj.data_context
    usage_event_end: str = ctx.obj.usage_event_end
    try:
        datasources = context.list_datasources()
        cli_message(_build_datasource_intro_string(datasources))
        for datasource in datasources:
            cli_message("")
            cli_message_dict(
                {
                    "name": datasource["name"],
                    "class_name": datasource["class_name"],
                }
            )

        send_usage_message(
            data_context=context,
            event=usage_event_end,
            success=True,
        )
    except Exception as e:
        toolkit.exit_with_failure_message_and_stats(
            data_context=context,
            usage_event=usage_event_end,
            message=f"<red>{e}</red>",
        )
        return


def _build_datasource_intro_string(datasources: List[dict]) -> str:
    datasource_count = len(datasources)
    if datasource_count == 0:
        return "No Datasources found"
    elif datasource_count == 1:
        return "1 Datasource found:"
    return f"{datasource_count} Datasources found:"


def _datasource_new_flow(
    context: DataContext,
    usage_event_end: str,
    datasource_name: Optional[str] = None,
    jupyter: bool = True,
) -> None:
    files_or_sql_selection = click.prompt(
        """
What data would you like Great Expectations to connect to?
    1. Files on a filesystem (for processing with Pandas or Spark)
    2. Relational database (SQL)
""",
        type=click.Choice(["1", "2"]),
        show_choices=False,
    )
    if files_or_sql_selection == "1":
        selected_files_backend = _prompt_for_execution_engine()
        helper = _get_files_helper(
            selected_files_backend,
            context_root_dir=context.root_directory,
            datasource_name=datasource_name,
        )
    elif files_or_sql_selection == "2":
        if not _verify_sqlalchemy_dependent_modules():
            return None
        selected_database = _prompt_user_for_database_backend()
        helper = _get_sql_yaml_helper_class(selected_database, datasource_name)
    else:
        helper = None

    helper.send_backend_choice_usage_message(context)
    if not helper.verify_libraries_installed():
        return None
    helper.prompt()
    notebook_path = helper.create_notebook(context)
    if jupyter is False:
        cli_message(
            f"To continue editing this Datasource, run <green>jupyter notebook {notebook_path}</green>"
        )
        send_usage_message(
            data_context=context,
            event=usage_event_end,
            success=True,
        )
        return None

    if notebook_path:
        cli_message(
            """<green>Because you requested to create a new Datasource, we'll open a notebook for you now to complete it!</green>\n\n"""
        )
        send_usage_message(
            data_context=context,
            event=usage_event_end,
            success=True,
        )
        toolkit.launch_jupyter_notebook(notebook_path)


class BaseDatasourceNewYamlHelper:
    """
    This base class defines the interface for helpers used in the datasource new
    flow.
    """

    def __init__(
        self,
        datasource_type: DatasourceTypes,
        usage_stats_payload: dict,
        datasource_name: Optional[str] = None,
    ) -> None:
        self.datasource_type: DatasourceTypes = datasource_type
        self.datasource_name: Optional[str] = datasource_name
        self.usage_stats_payload: dict = usage_stats_payload

    def verify_libraries_installed(self) -> bool:
        """Used in the interactive CLI to help users install dependencies."""
        raise NotImplementedError

    def create_notebook(self, context: DataContext) -> str:
        """Create a datasource_new notebook and save it to disk."""
        renderer = self.get_notebook_renderer(context)
        notebook_path = os.path.join(
            context.root_directory,
            context.GE_UNCOMMITTED_DIR,
            "datasource_new.ipynb",
        )
        renderer.render_to_disk(notebook_path)
        return notebook_path

    def get_notebook_renderer(
        self, context: DataContext
    ) -> DatasourceNewNotebookRenderer:
        """Get a renderer specifically constructed for the datasource type."""
        raise NotImplementedError

    def send_backend_choice_usage_message(self, context: DataContext) -> None:
        send_usage_message(
            data_context=context,
            event=UsageStatsEvents.CLI_NEW_DS_CHOICE.value,
            event_payload={
                "type": self.datasource_type.value,
                **self.usage_stats_payload,
            },
            success=True,
        )

    def prompt(self) -> None:
        """Optional prompt if more information is needed before making a notebook."""
        pass

    def yaml_snippet(self) -> str:
        """Override to create the yaml for the notebook."""
        raise NotImplementedError


class FilesYamlHelper(BaseDatasourceNewYamlHelper):
    """The base class for pandas/spark helpers used in the datasource new flow."""

    def __init__(
        self,
        datasource_type: DatasourceTypes,
        usage_stats_payload: dict,
        class_name: str,
        context_root_dir: str,
        datasource_name: Optional[str] = None,
    ) -> None:
        super().__init__(datasource_type, usage_stats_payload, datasource_name)
        self.class_name: str = class_name
        self.base_path: str = ""
        self.context_root_dir: str = context_root_dir

    def get_notebook_renderer(
        self, context: DataContext
    ) -> DatasourceNewNotebookRenderer:
        return DatasourceNewNotebookRenderer(
            context,
            datasource_type=self.datasource_type,
            datasource_yaml=self.yaml_snippet(),
            datasource_name=self.datasource_name,
        )

    def yaml_snippet(self) -> str:
        """
        Note the InferredAssetFilesystemDataConnector was selected to get users
        to data assets with minimal configuration. Other DataConnectors are
        available.
        """
        return f'''f"""
name: {{datasource_name}}
class_name: Datasource
execution_engine:
  class_name: {self.class_name}
data_connectors:
  default_inferred_data_connector_name:
    class_name: InferredAssetFilesystemDataConnector
    base_directory: {self.base_path}
    default_regex:
      group_names:
        - data_asset_name
      pattern: (.*)
  default_runtime_data_connector_name:
    class_name: RuntimeDataConnector
    batch_identifiers:
      - default_identifier_name
"""'''

    def prompt(self) -> None:
        file_url_or_path: str = click.prompt(PROMPT_FILES_BASE_PATH, type=click.Path())
        if not toolkit.is_cloud_file_url(file_url_or_path):
            file_url_or_path = toolkit.get_relative_path_from_config_file_to_base_path(
                self.context_root_dir, file_url_or_path
            )
        self.base_path = file_url_or_path


class PandasYamlHelper(FilesYamlHelper):
    def __init__(
        self,
        context_root_dir: str,
        datasource_name: Optional[str] = None,
    ) -> None:
        super().__init__(
            datasource_type=DatasourceTypes.PANDAS,
            usage_stats_payload={
                "type": DatasourceTypes.PANDAS.value,
                "api_version": "v3",
            },
            context_root_dir=context_root_dir,
            class_name="PandasExecutionEngine",
            datasource_name=datasource_name,
        )

    def verify_libraries_installed(self) -> bool:
        return True


class SparkYamlHelper(FilesYamlHelper):
    def __init__(
        self,
        context_root_dir: str,
        datasource_name: Optional[str] = None,
    ) -> None:
        super().__init__(
            datasource_type=DatasourceTypes.SPARK,
            usage_stats_payload={
                "type": DatasourceTypes.SPARK.value,
                "api_version": "v3",
            },
            context_root_dir=context_root_dir,
            class_name="SparkDFExecutionEngine",
            datasource_name=datasource_name,
        )

    def verify_libraries_installed(self) -> bool:
        return verify_library_dependent_modules(
            python_import_name="pyspark", pip_library_name="pyspark"
        )


class SQLCredentialYamlHelper(BaseDatasourceNewYamlHelper):
    """The base class for SQL helpers used in the datasource new flow."""

    def __init__(
        self,
        usage_stats_payload: dict,
        datasource_name: Optional[str] = None,
        driver: str = "",
        port: Union[int, str] = "YOUR_PORT",
        host: str = "YOUR_HOST",
        username: str = "YOUR_USERNAME",
        password: str = "YOUR_PASSWORD",
        database: str = "YOUR_DATABASE",
        schema_name: str = "YOUR_SCHEMA",
    ) -> None:
        super().__init__(
            datasource_type=DatasourceTypes.SQL,
            usage_stats_payload=usage_stats_payload,
            datasource_name=datasource_name,
        )
        self.driver = driver
        self.host = host
        self.port = str(port)
        self.username = username
        self.password = password
        self.database = database
        self.schema_name = schema_name

    def credentials_snippet(self) -> str:
        return f'''\
host = "{self.host}"
port = "{self.port}"
username = "{self.username}"
password = "{self.password}"
database = "{self.database}"
schema_name = "{self.schema_name}"'''

    def yaml_snippet(self) -> str:
        yaml_str = '''f"""
name: {datasource_name}
class_name: Datasource
execution_engine:
  class_name: SqlAlchemyExecutionEngine'''
        yaml_str += self._yaml_innards()
        if self.driver:
            yaml_str += f"""
    drivername: {self.driver}"""

        yaml_str += '''
data_connectors:
  default_runtime_data_connector_name:
    class_name: RuntimeDataConnector
    batch_identifiers:
      - default_identifier_name
  default_inferred_data_connector_name:
    class_name: InferredAssetSqlDataConnector
    include_schema_name: True"""'''
        return yaml_str

    def _yaml_innards(self) -> str:
        """Override if needed."""
        return """
  credentials:
    host: {host}
    port: '{port}'
    username: {username}
    password: {password}
    database: {database}
    schema_name: {schema_name}"""

    def get_notebook_renderer(
        self, context: DataContext
    ) -> DatasourceNewNotebookRenderer:
        return DatasourceNewNotebookRenderer(
            context,
            datasource_type=self.datasource_type,
            datasource_yaml=self.yaml_snippet(),
            datasource_name=self.datasource_name,
            sql_credentials_snippet=self.credentials_snippet(),
        )


class MySQLCredentialYamlHelper(SQLCredentialYamlHelper):
    def __init__(self, datasource_name: Optional[str]) -> None:
        # We are insisting on pymysql driver when adding a MySQL datasource
        # through the CLI to avoid over-complication of this flow. If user wants
        # to use another driver, they must use a sqlalchemy connection string.
        super().__init__(
            datasource_name=datasource_name,
            usage_stats_payload={
                "type": DatasourceTypes.SQL.value,
                "db": SupportedDatabaseBackends.MYSQL.value,
                "api_version": "v3",
            },
            driver="mysql+pymysql",
            port=3306,
        )

    def verify_libraries_installed(self) -> bool:
        return verify_library_dependent_modules(
            python_import_name="pymysql",
            pip_library_name="pymysql",
            module_names_to_reload=CLI_ONLY_SQLALCHEMY_ORDERED_DEPENDENCY_MODULE_NAMES,
        )


class PostgresCredentialYamlHelper(SQLCredentialYamlHelper):
    def __init__(self, datasource_name: Optional[str]) -> None:
        super().__init__(
            datasource_name=datasource_name,
            usage_stats_payload={
                "type": "sqlalchemy",
                "db": SupportedDatabaseBackends.POSTGRES.value,
                "api_version": "v3",
            },
            driver="postgresql",
            port=5432,
        )

    def verify_libraries_installed(self) -> bool:
        psycopg2_success: bool = verify_library_dependent_modules(
            python_import_name="psycopg2",
            pip_library_name="psycopg2-binary",
            module_names_to_reload=CLI_ONLY_SQLALCHEMY_ORDERED_DEPENDENCY_MODULE_NAMES,
        )
        # noinspection SpellCheckingInspection
        postgresql_psycopg2_success: bool = verify_library_dependent_modules(
            python_import_name="sqlalchemy.dialects.postgresql.psycopg2",
            pip_library_name="psycopg2-binary",
            module_names_to_reload=CLI_ONLY_SQLALCHEMY_ORDERED_DEPENDENCY_MODULE_NAMES,
        )
        return psycopg2_success and postgresql_psycopg2_success


class RedshiftCredentialYamlHelper(SQLCredentialYamlHelper):
    def __init__(self, datasource_name: Optional[str]) -> None:
        # We are insisting on psycopg2 driver when adding a Redshift datasource
        # through the CLI to avoid over-complication of this flow. If user wants
        # to use another driver, they must use a sqlalchemy connection string.
        super().__init__(
            datasource_name=datasource_name,
            usage_stats_payload={
                "type": "sqlalchemy",
                "db": SupportedDatabaseBackends.REDSHIFT.value,
                "api_version": "v3",
            },
            driver="postgresql+psycopg2",
            port=5439,
        )

    def verify_libraries_installed(self) -> bool:
        # noinspection SpellCheckingInspection
        psycopg2_success: bool = verify_library_dependent_modules(
            python_import_name="psycopg2",
            pip_library_name="psycopg2-binary",
            module_names_to_reload=CLI_ONLY_SQLALCHEMY_ORDERED_DEPENDENCY_MODULE_NAMES,
        )
        # noinspection SpellCheckingInspection
        postgresql_psycopg2_success: bool = verify_library_dependent_modules(
            python_import_name="sqlalchemy.dialects.postgresql.psycopg2",
            pip_library_name="psycopg2-binary",
            module_names_to_reload=CLI_ONLY_SQLALCHEMY_ORDERED_DEPENDENCY_MODULE_NAMES,
        )
        postgresql_success: bool = psycopg2_success and postgresql_psycopg2_success
        redshift_success: bool = verify_library_dependent_modules(
            python_import_name="sqlalchemy_redshift.dialect",
            pip_library_name="sqlalchemy-redshift",
            module_names_to_reload=CLI_ONLY_SQLALCHEMY_ORDERED_DEPENDENCY_MODULE_NAMES,
        )
        return redshift_success or postgresql_success

    def _yaml_innards(self) -> str:
        return (
            super()._yaml_innards()
            + """
    query:
      sslmode: prefer"""
        )


class SnowflakeAuthMethod(enum.IntEnum):
    USER_AND_PASSWORD = 0
    SSO = 1
    KEY_PAIR = 2


class SnowflakeCredentialYamlHelper(SQLCredentialYamlHelper):
    def __init__(self, datasource_name: Optional[str]) -> None:
        super().__init__(
            datasource_name=datasource_name,
            usage_stats_payload={
                "type": "sqlalchemy",
                "db": SupportedDatabaseBackends.SNOWFLAKE.value,
                "api_version": "v3",
            },
            driver="snowflake",
        )
        self.auth_method = SnowflakeAuthMethod.USER_AND_PASSWORD

    def verify_libraries_installed(self) -> bool:
        return verify_library_dependent_modules(
            python_import_name="snowflake.sqlalchemy.snowdialect",
            pip_library_name="snowflake-sqlalchemy",
            module_names_to_reload=CLI_ONLY_SQLALCHEMY_ORDERED_DEPENDENCY_MODULE_NAMES,
        )

    def prompt(self) -> None:
        self.auth_method = _prompt_for_snowflake_auth_method()

    def credentials_snippet(self) -> str:
        snippet = f"""\
host = "{self.host}"  # The account name (include region -- ex 'ABCD.us-east-1')
username = "{self.username}"
database = ""  # The database name
schema = ""  # The schema name
warehouse = ""  # The warehouse name
role = ""  # The role name"""

        if self.auth_method == SnowflakeAuthMethod.USER_AND_PASSWORD:
            snippet += '''
password = "YOUR_PASSWORD"'''
        elif self.auth_method == SnowflakeAuthMethod.SSO:
            snippet += """
authenticator_url = "externalbrowser"  # A valid okta URL or 'externalbrowser' used to connect through SSO"""
        elif self.auth_method == SnowflakeAuthMethod.KEY_PAIR:
            snippet += """
private_key_path = "YOUR_KEY_PATH"  # Path to the private key used for authentication
private_key_passphrase = ""   # Passphrase for the private key used for authentication (optional -- leave blank for none)"""

        return snippet

    def _yaml_innards(self) -> str:
        snippet = """
  credentials:
    host: {host}
    username: {username}
    database: {database}
    query:
      schema: {schema}
      warehouse: {warehouse}
      role: {role}
"""
        if self.auth_method == SnowflakeAuthMethod.USER_AND_PASSWORD:
            snippet += "    password: {password}"
        elif self.auth_method == SnowflakeAuthMethod.SSO:
            snippet += """\
    connect_args:
      authenticator: {authenticator_url}"""
        elif self.auth_method == SnowflakeAuthMethod.KEY_PAIR:
            snippet += """\
    private_key_path: {private_key_path}
    private_key_passphrase: {private_key_passphrase}"""
        return snippet


class BigqueryCredentialYamlHelper(SQLCredentialYamlHelper):
    def __init__(self, datasource_name: Optional[str]) -> None:
        super().__init__(
            datasource_name=datasource_name,
            usage_stats_payload={
                "type": "sqlalchemy",
                "db": "BigQuery",
                "api_version": "v3",
            },
        )

    def credentials_snippet(self) -> str:
        return '''\
# The SQLAlchemy url/connection string for the BigQuery connection
# (reference: https://github.com/googleapis/python-bigquery-sqlalchemy#connection-string-parameters)"""
connection_string = "YOUR_BIGQUERY_CONNECTION_STRING"'''

    def verify_libraries_installed(self) -> bool:
        pybigquery_ok = verify_library_dependent_modules(
            python_import_name="pybigquery.sqlalchemy_bigquery",
            pip_library_name="pybigquery",
            module_names_to_reload=CLI_ONLY_SQLALCHEMY_ORDERED_DEPENDENCY_MODULE_NAMES,
        )
        sqlalchemy_bigquery_ok = verify_library_dependent_modules(
            python_import_name="sqlalchemy_bigquery",
            pip_library_name="sqlalchemy_bigquery",
            module_names_to_reload=CLI_ONLY_SQLALCHEMY_ORDERED_DEPENDENCY_MODULE_NAMES,
        )
        return pybigquery_ok or sqlalchemy_bigquery_ok

    def _yaml_innards(self) -> str:
        return "\n  connection_string: {connection_string}"


class ConnectionStringCredentialYamlHelper(SQLCredentialYamlHelper):
    def __init__(self, datasource_name: Optional[str]) -> None:
        super().__init__(
            datasource_name=datasource_name,
            usage_stats_payload={
                "type": "sqlalchemy",
                "db": "other",
                "api_version": "v3",
            },
        )

    def verify_libraries_installed(self) -> bool:
        return True

    def credentials_snippet(self) -> str:
        return '''\
# The url/connection string for the sqlalchemy connection
# (reference: https://docs.sqlalchemy.org/en/latest/core/engines.html#database-urls)
connection_string = "YOUR_CONNECTION_STRING"'''

    def _yaml_innards(self) -> str:
        return "\n  connection_string: {connection_string}"


def _get_sql_yaml_helper_class(
    selected_database: SupportedDatabaseBackends, datasource_name: Optional[str]
) -> Union[
    MySQLCredentialYamlHelper,
    PostgresCredentialYamlHelper,
    RedshiftCredentialYamlHelper,
    SnowflakeCredentialYamlHelper,
    BigqueryCredentialYamlHelper,
    ConnectionStringCredentialYamlHelper,
]:
    helper_class_by_backend = {
        SupportedDatabaseBackends.POSTGRES: PostgresCredentialYamlHelper,
        SupportedDatabaseBackends.MYSQL: MySQLCredentialYamlHelper,
        SupportedDatabaseBackends.REDSHIFT: RedshiftCredentialYamlHelper,
        SupportedDatabaseBackends.SNOWFLAKE: SnowflakeCredentialYamlHelper,
        SupportedDatabaseBackends.BIGQUERY: BigqueryCredentialYamlHelper,
        SupportedDatabaseBackends.OTHER: ConnectionStringCredentialYamlHelper,
    }
    helper_class = helper_class_by_backend[selected_database]
    return helper_class(datasource_name)


def _prompt_for_execution_engine() -> str:
    selection = str(
        click.prompt(
            """
What are you processing your files with?
1. Pandas
2. PySpark
""",
            type=click.Choice(["1", "2"]),
            show_choices=False,
        )
    )
    return selection


def _get_files_helper(
    selection: str, context_root_dir: str, datasource_name: Optional[str] = None
) -> Union[PandasYamlHelper, SparkYamlHelper]:
    helper_class_by_selection = {
        "1": PandasYamlHelper,
        "2": SparkYamlHelper,
    }
    helper_class = helper_class_by_selection[selection]
    return helper_class(context_root_dir, datasource_name)


def _prompt_user_for_database_backend() -> SupportedDatabaseBackends:
    enumerated_list = "\n".join(
        [f"    {i}. {db.value}" for i, db in enumerate(SupportedDatabaseBackends, 1)]
    )
    msg_prompt_choose_database = f"""
Which database backend are you using?
{enumerated_list}
"""
    db_choices = [str(x) for x in list(range(1, 1 + len(SupportedDatabaseBackends)))]
    selected_database_index = (
        int(
            click.prompt(
                msg_prompt_choose_database,
                type=click.Choice(db_choices),
                show_choices=False,
            )
        )
        - 1
    )  # don't show user a zero index list :)
    selected_database = list(SupportedDatabaseBackends)[selected_database_index]
    return selected_database


def _prompt_for_snowflake_auth_method() -> SnowflakeAuthMethod:
    auth_method = click.prompt(
        """\
What authentication method would you like to use?
    1. User and Password
    2. Single sign-on (SSO)
    3. Key pair authentication
""",
        type=click.Choice(["1", "2", "3"]),
        show_choices=False,
    )
    return SnowflakeAuthMethod(int(auth_method) - 1)


def _verify_sqlalchemy_dependent_modules() -> bool:
    return verify_library_dependent_modules(
        python_import_name="sqlalchemy", pip_library_name="sqlalchemy"
    )


def sanitize_yaml_and_save_datasource(
    context: DataContext, datasource_yaml: str, overwrite_existing: bool = False
) -> None:
    """A convenience function used in notebooks to help users save secrets."""
    if not datasource_yaml:
        raise ValueError("Please verify the yaml and try again.")
    if not isinstance(datasource_yaml, str):
        raise TypeError("Please pass in a valid yaml string.")
    config = yaml.load(datasource_yaml)
    try:
        datasource_name = config.pop("name")
    except KeyError:
        raise ValueError("The datasource yaml is missing a `name` attribute.")
    if not overwrite_existing and check_if_datasource_name_exists(
        context=context, datasource_name=datasource_name
    ):
        print(
            f'**WARNING** A Datasource named "{datasource_name}" already exists in this Data Context. The Datasource has *not* been saved. Please use a different name or set overwrite_existing=True if you want to overwrite!'
        )
        return
    if "credentials" in config.keys():
        credentials = config["credentials"]
        config["credentials"] = "${" + datasource_name + "}"
        context.save_config_variable(datasource_name, credentials)
    context.add_datasource(name=datasource_name, **config)


# TODO it might be nice to hint that remote urls can be entered here!
PROMPT_FILES_BASE_PATH = """
Enter the path of the root directory where the data files are stored. If files are on local disk enter a path relative to your current working directory or an absolute path.
"""

CLI_ONLY_SQLALCHEMY_ORDERED_DEPENDENCY_MODULE_NAMES: list = [
    # 'great_expectations.datasource.batch_kwargs_generator.query_batch_kwargs_generator',
    "great_expectations.datasource.batch_kwargs_generator.table_batch_kwargs_generator",
    "great_expectations.dataset.sqlalchemy_dataset",
    "great_expectations.validator.validator",
    "great_expectations.datasource.sqlalchemy_datasource",
]


def check_if_datasource_name_exists(context: DataContext, datasource_name: str) -> bool:
    """
    Check if a Datasource name already exists in the on-disk version of the given DataContext and if so raise an error
    Args:
        context: DataContext to check for existing Datasource
        datasource_name: name of the proposed Datasource
    Returns:
        boolean True if datasource name exists in on-disk config, else False
    """

    # TODO: 20210324 Anthony: Note reading the context from disk is a temporary fix to allow use in a notebook
    #  after test_yaml_config(). test_yaml_config() should update a copy of the in-memory data context rather than
    #  making changes directly to the in-memory context.
    context_on_disk: DataContext = DataContext(context.root_directory)

    return datasource_name in [d["name"] for d in context_on_disk.list_datasources()]<|MERGE_RESOLUTION|>--- conflicted
+++ resolved
@@ -45,11 +45,7 @@
 
 @click.group()
 @click.pass_context
-<<<<<<< HEAD
-def datasource(ctx) -> None:
-=======
 def datasource(ctx: click.Context) -> None:
->>>>>>> ca62bbc1
     """Datasource operations"""
     ctx.obj.data_context = ctx.obj.get_data_context_from_config_file()
 
@@ -102,11 +98,7 @@
 @datasource.command(name="delete")
 @click.argument("datasource")
 @click.pass_context
-<<<<<<< HEAD
-def delete_datasource(ctx, datasource) -> None:
-=======
 def delete_datasource(ctx: click.Context, datasource: str) -> None:
->>>>>>> ca62bbc1
     """Delete the datasource specified as an argument"""
     context: DataContext = ctx.obj.data_context
     usage_event_end: str = ctx.obj.usage_event_end
