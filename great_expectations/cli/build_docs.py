--- conflicted
+++ resolved
@@ -10,14 +10,9 @@
     context: DataContext,
     site_names: Optional[List[str]] = None,
     view: Optional[bool] = True,
-<<<<<<< HEAD
-    assume_yes: bool = False,
     assume_yes: Optional[bool] = False,
-) -> None:
-=======
     assume_yes: Optional[bool] = False,
 ):
->>>>>>> dbc484da
     """Build documentation in a context"""
     logger.debug("Starting cli.datasource.build_docs")
 
