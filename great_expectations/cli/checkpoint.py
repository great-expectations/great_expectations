--- conflicted
+++ resolved
@@ -335,13 +335,9 @@
         stats = vr.statistics
         passed = stats["successful_expectations"]
         evaluated = stats["evaluated_expectations"]
-<<<<<<< HEAD
-        percentage_slug = f"{round(passed / evaluated * 100, 2)} %"
-=======
         percentage_slug = (
             f"{round(passed / evaluated * 100, 2) if evaluated > 0 else 100} %"
         )
->>>>>>> 6f037d82
         stats_slug = f"{passed} of {evaluated} ({percentage_slug})"
         if vr.success:
             status_slug = "<green>✔ Passed</green>"
