import os
import sys

import click

from great_expectations import DataContext
from great_expectations import exceptions as ge_exceptions
from great_expectations.cli import toolkit
from great_expectations.cli.datasource import add_datasource as add_datasource_impl
from great_expectations.cli.docs import build_docs
from great_expectations.cli.cli_messages import (
    BUILD_DOCS_PROMPT,
    GREETING,
    LETS_BEGIN_PROMPT,
    ONBOARDING_COMPLETE,
    PROJECT_IS_COMPLETE,
    RUN_INIT_AGAIN,
    SETUP_SUCCESS,
    SLACK_LATER,
    SLACK_SETUP_COMPLETE,
    SLACK_SETUP_INTRO,
    SLACK_SETUP_PROMPT,
    SLACK_WEBHOOK_PROMPT,
    SECTION_SEPARATOR
)
from great_expectations.cli.util import cli_message, is_sane_slack_webhook
from great_expectations.core.usage_statistics.usage_statistics import send_usage_message
from great_expectations.exceptions import (
    DataContextError,
    DatasourceInitializationError,
)

try:
    from sqlalchemy.exc import SQLAlchemyError
except ImportError:
    # We'll redefine this error in code below to catch ProfilerError, which is caught above, so SA errors will
    # just fall through
    SQLAlchemyError = ge_exceptions.ProfilerError


@click.command()
@click.option(
    "--target-directory",
    "-d",
    default="./",
    help="The root of the project directory where you want to initialize Great Expectations.",
)
@click.option(
    # Note this --no-view option is mostly here for tests
    "--view/--no-view",
    help="By default open in browser unless you specify the --no-view flag.",
    default=True,
)
@click.option(
    "--usage-stats/--no-usage-stats",
    help="By default, usage statistics are enabled unless you specify the --no-usage-stats flag.",
    default=True,
)
def init(target_directory, view, usage_stats):
    """
    Initialize a new Great Expectations project.

    This guided input walks the user through setting up a new project and also
    onboards a new developer in an existing project.

    It scaffolds directories, sets up notebooks, creates a project file, and
    appends to a `.gitignore` file.
    """
    target_directory = os.path.abspath(target_directory)
    ge_dir = _get_full_path_to_ge_dir(target_directory)
    cli_message(GREETING)

    if DataContext.does_config_exist_on_disk(ge_dir):
        try:
            if DataContext.is_project_initialized(ge_dir):
                # Ensure the context can be instantiated
                cli_message(PROJECT_IS_COMPLETE)
        except (DataContextError, DatasourceInitializationError) as e:
            cli_message("<red>{}</red>".format(e.message))
            sys.exit(1)

        try:
            context = DataContext.create(
                target_directory, usage_statistics_enabled=usage_stats
            )
            cli_message(ONBOARDING_COMPLETE)
            # TODO if this is correct, ensure this is covered by a test
            # cli_message(SETUP_SUCCESS)
            # exit(0)
        except DataContextError as e:
            cli_message("<red>{}</red>".format(e.message))
            # TODO ensure this is covered by a test
            exit(5)
    else:
        if not click.confirm(LETS_BEGIN_PROMPT, default=True):
            cli_message(RUN_INIT_AGAIN)
            # TODO ensure this is covered by a test
            exit(0)

        try:
            context = DataContext.create(
                target_directory, usage_statistics_enabled=usage_stats
            )
            send_usage_message(
                data_context=context, event="cli.init.create", success=True
            )
        except DataContextError as e:
            # TODO ensure this is covered by a test
            cli_message("<red>{}</red>".format(e))

    try:
        # if expectations exist, offer to build docs
        context = DataContext(ge_dir)
        if context.list_expectation_suites():
            if click.confirm(BUILD_DOCS_PROMPT, default=True):
                build_docs(context, view=view)

        else:
            datasources = context.list_datasources()
            if len(datasources) == 0:
<<<<<<< HEAD
                cli_message(SECTION_SEPARATOR)
                if not click.confirm("Would you like to configure a Datasource?", default=True):
                    cli_message("Okay, bye!")
                    sys.exit(1)
                datasource_name, data_source_type = add_datasource_impl(context, choose_one_data_asset=False)
=======
                datasource_name, data_source_type = add_datasource_impl(
                    context, choose_one_data_asset=True
                )
>>>>>>> 5b3bd3ab
                if not datasource_name:  # no datasource was created
                    sys.exit(1)

            datasources = context.list_datasources()
            if len(datasources) == 1:
                datasource_name = datasources[0]["name"]

<<<<<<< HEAD
                cli_message(SECTION_SEPARATOR)
                if not click.confirm("Would you like to profile new Expectations for a single data asset within your new Datasource?", default=True):
                    cli_message("Okay, bye!")
                    sys.exit(1)

                success, suite_name, profiling_results = toolkit.create_expectation_suite(context, datasource_name=datasource_name,
                                                                    additional_batch_kwargs={"limit": 1000},
                                                                    flag_build_docs=False, open_docs=False)

                cli_message(SECTION_SEPARATOR)
                if not click.confirm("Would you like to build Data Docs?", default=True):
                    cli_message("Okay, bye!")
                    sys.exit(1)

                build_docs(context, view=False)

                if not click.confirm("\nWould you like to view your new Expectations in Data Docs? This will open a new browser window.", default=True):
                    cli_message("Okay, bye!")
                    sys.exit(1)
                toolkit.attempt_to_open_validation_results_in_data_docs(context, profiling_results)
=======
                success, suite_name = toolkit.create_expectation_suite(
                    context,
                    datasource_name=datasource_name,
                    additional_batch_kwargs={"limit": 1000},
                    open_docs=view,
                )
                if success:
                    cli_message(
                        "A new Expectation suite '{}' was added to your project".format(
                            suite_name
                        )
                    )
>>>>>>> 5b3bd3ab

                cli_message(SECTION_SEPARATOR)
                cli_message(SETUP_SUCCESS)
                sys.exit(0)
    except (
        DataContextError,
        ge_exceptions.ProfilerError,
        IOError,
        SQLAlchemyError,
    ) as e:
        cli_message("<red>{}</red>".format(e))
        sys.exit(1)


def _slack_setup(context):
    webhook_url = None
    cli_message(SLACK_SETUP_INTRO)
    if not click.confirm(SLACK_SETUP_PROMPT, default=True):
        cli_message(SLACK_LATER)
        return context
    else:
        webhook_url = click.prompt(SLACK_WEBHOOK_PROMPT, default="")

    while not is_sane_slack_webhook(webhook_url):
        cli_message("That URL was not valid.\n")
        if not click.confirm(SLACK_SETUP_PROMPT, default=True):
            cli_message(SLACK_LATER)
            return context
        webhook_url = click.prompt(SLACK_WEBHOOK_PROMPT, default="")

    context.save_config_variable("validation_notification_slack_webhook", webhook_url)
    cli_message(SLACK_SETUP_COMPLETE)

    return context


def _get_full_path_to_ge_dir(target_directory):
    return os.path.abspath(os.path.join(target_directory, DataContext.GE_DIR))<|MERGE_RESOLUTION|>--- conflicted
+++ resolved
@@ -118,17 +118,11 @@
         else:
             datasources = context.list_datasources()
             if len(datasources) == 0:
-<<<<<<< HEAD
                 cli_message(SECTION_SEPARATOR)
                 if not click.confirm("Would you like to configure a Datasource?", default=True):
                     cli_message("Okay, bye!")
                     sys.exit(1)
                 datasource_name, data_source_type = add_datasource_impl(context, choose_one_data_asset=False)
-=======
-                datasource_name, data_source_type = add_datasource_impl(
-                    context, choose_one_data_asset=True
-                )
->>>>>>> 5b3bd3ab
                 if not datasource_name:  # no datasource was created
                     sys.exit(1)
 
@@ -136,7 +130,6 @@
             if len(datasources) == 1:
                 datasource_name = datasources[0]["name"]
 
-<<<<<<< HEAD
                 cli_message(SECTION_SEPARATOR)
                 if not click.confirm("Would you like to profile new Expectations for a single data asset within your new Datasource?", default=True):
                     cli_message("Okay, bye!")
@@ -157,20 +150,6 @@
                     cli_message("Okay, bye!")
                     sys.exit(1)
                 toolkit.attempt_to_open_validation_results_in_data_docs(context, profiling_results)
-=======
-                success, suite_name = toolkit.create_expectation_suite(
-                    context,
-                    datasource_name=datasource_name,
-                    additional_batch_kwargs={"limit": 1000},
-                    open_docs=view,
-                )
-                if success:
-                    cli_message(
-                        "A new Expectation suite '{}' was added to your project".format(
-                            suite_name
-                        )
-                    )
->>>>>>> 5b3bd3ab
 
                 cli_message(SECTION_SEPARATOR)
                 cli_message(SETUP_SUCCESS)
