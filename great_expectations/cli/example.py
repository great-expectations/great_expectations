from __future__ import annotations

import dataclasses
import json
import os
import pathlib
import subprocess

import click

from great_expectations.cli.pretty_printing import cli_message


@click.group(short_help="Examples")
def example() -> None:
    """
    Examples

    Examples of Great Expectations usage in various environments.
    Also known as "Reference environments".
    Helpful to get started, demo or reproduce issues.
    NOTE: Reference environments are experimental, the api is likely to change.
    """
    pass


@dataclasses.dataclass
class CommandOptions:
    stop: bool
    url: bool
    bash: bool
    rebuild: bool


@example.command(name="snowflake")
@click.option(
    "--stop",
    "--down",
    is_flag=True,
    help="Stop example and clean up. Default false.",
    default=False,
)
@click.option(
    "--url",
    is_flag=True,
    help="Print url for jupyter notebook.",
    default=False,
)
@click.option(
    "--bash",
    is_flag=True,
    help="Open a bash terminal in the container (container should already be running).",
    default=False,
)
@click.option(
    "--rebuild",
    "--build",
    is_flag=True,
    help="Rebuild the containers.",
    default=False,
)
def example_snowflake(
    stop: bool,
    url: bool,
    bash: bool,
    rebuild: bool,
) -> None:
    """Start a snowflake database example."""
    unset_env_vars = _check_snowflake_env_vars()
    if unset_env_vars:
        cli_message(
            f"<red>Please check your config, currently we only support connecting via env vars. You are missing the following vars: {', '.join(unset_env_vars)}</red>"
        )
    repo_root = pathlib.Path(__file__).parents[2]
    example_directory = repo_root / "examples" / "reference_environments" / "snowflake"
    assert example_directory.is_dir(), "Example directory not found"
    container_name = "gx_snowflake_example_jupyter"
    command_options = CommandOptions(stop, url, bash, rebuild)
    executed_standard_function = _execute_standard_functions(
        command_options, example_directory, container_name
    )
    if not executed_standard_function:
        cli_message(
            "<yellow>Reference environments are experimental, the api is likely to change.</yellow>"
        )
        cli_message("<green>Setting up snowflake database example...</green>")
        print_green_line()
        cli_message(
            "<green>To connect to the jupyter server, please use the links at the end of the log messages.</green>"
        )
        cli_message(
            "<green>To view data docs, visit localhost port 3000 e.g. http://127.0.0.1:3000/</green>"
        )
        print_green_line()
        setup_commands = ["docker", "compose", "up"]
        subprocess.run(setup_commands, cwd=example_directory)


@example.command(name="postgres")
@click.option(
    "--stop",
    "--down",
    is_flag=True,
    help="Stop example and clean up. Default false.",
    default=False,
)
@click.option(
    "--url",
    is_flag=True,
    help="Print url for jupyter notebook.",
    default=False,
)
@click.option(
    "--bash",
    is_flag=True,
    help="Open a bash terminal in the container (container should already be running).",
    default=False,
)
@click.option(
    "--rebuild",
    "--build",
    is_flag=True,
    help="Rebuild the containers.",
    default=False,
)
def example_postgres(
    stop: bool,
    url: bool,
    bash: bool,
    rebuild: bool,
) -> None:
    """Start a postgres database example."""
    repo_root = pathlib.Path(__file__).parents[2]
    example_directory = repo_root / "examples" / "reference_environments" / "postgres"
    assert example_directory.is_dir(), "Example directory not found"
    container_name = "gx_postgres_example_jupyter"
    command_options = CommandOptions(stop, url, bash, rebuild)
    executed_standard_function = _execute_standard_functions(
        command_options, example_directory, container_name
    )
    if not executed_standard_function:
        cli_message(
            "<yellow>Reference environments are experimental, the api is likely to change.</yellow>"
        )
        cli_message("<green>Setting up postgres database example...</green>")
        print_green_line()
        outside = "postgresql://example_user@localhost/gx_example_db"
        inside = "postgresql://example_user@db/gx_example_db"
        cli_message(
            f"<green>Postgres db will be available outside the container at:\n{outside}\nand inside the container at:\n{inside}\n</green>"
        )
        cli_message(
            "<green>To connect to the jupyter server, please use the links at the end of the log messages.</green>"
        )
        cli_message(
            "<green>To view data docs, visit localhost port 3000 e.g. http://127.0.0.1:3000/</green>"
        )
        print_green_line()
        setup_commands = ["docker", "compose", "up"]
        subprocess.run(setup_commands, cwd=example_directory)


<<<<<<< HEAD
@example.command(name="airflow")
@click.option(
    "--stop",
=======
@example.command(name="s3")
@click.option(
    "--stop",
    "--down",
>>>>>>> 69915621
    is_flag=True,
    help="Stop example and clean up. Default false.",
    default=False,
)
<<<<<<< HEAD
def example_airflow(stop: bool) -> None:
    """Start an airflow example."""
    repo_root = pathlib.Path(__file__).parents[2]
    example_directory = (
        repo_root / "examples" / "reference_environments" / "airflow_2_6_1"
    )
    assert example_directory.is_dir(), "Example directory not found"
    if stop:
        cli_message("<green>Stopping example containers...</green>")
        stop_commands = ["docker", "compose", "down"]
        subprocess.run(stop_commands, cwd=example_directory)
        cli_message("<green>Done stopping containers.</green>")
    else:
        cli_message(
            "<yellow>Reference environments are experimental, the api is likely to change.</yellow>"
        )
        cli_message("<green>Setting up airflow example using airflow v2.6.1...</green>")
        example_setup_file = example_directory / "setup_airflow_2_6_1.sh"
        subprocess.run(example_setup_file, cwd=example_directory)
=======
@click.option(
    "--url",
    is_flag=True,
    help="Print url for jupyter notebook.",
    default=False,
)
@click.option(
    "--bash",
    is_flag=True,
    help="Open a bash terminal in the container (container should already be running).",
    default=False,
)
@click.option(
    "--rebuild",
    "--build",
    is_flag=True,
    help="Rebuild the containers.",
    default=False,
)
def example_s3(
    stop: bool,
    url: bool,
    bash: bool,
    rebuild: bool,
) -> None:
    """Start an s3 example, using s3 as a datasource and optionally for metadata stores."""
    unset_env_vars = _check_aws_env_vars()
    if unset_env_vars:
        cli_message(
            f"<red>Please check your config, currently we only support connecting via env vars. You are missing the following vars: {', '.join(unset_env_vars)}</red>"
        )
    repo_root = pathlib.Path(__file__).parents[2]
    example_directory = repo_root / "examples" / "reference_environments" / "s3"
    container_name = "gx_s3_example_jupyter"
    command_options = CommandOptions(stop, url, bash, rebuild)
    executed_standard_function = _execute_standard_functions(
        command_options, example_directory, container_name
    )
    if not executed_standard_function:
        print_green_line()
        cli_message("<green>Setting up s3 example...</green>")

        cli_message(
            "<green>Using local filesystem metadata stores. To use s3 metadata stores, please edit the default configuration in the container.</green>"
        )

        cli_message(
            "<yellow>Reference environments are experimental, the api is likely to change.</yellow>"
        )
        cli_message(
            "<green>To connect to the jupyter server, please use the links at the end of the log messages.</green>"
        )
        print_green_line()
        setup_commands = ["docker", "compose", "up"]
        subprocess.run(setup_commands, cwd=example_directory)


@example.command(name="gcs")
@click.option(
    "--stop",
    "--down",
    is_flag=True,
    help="Stop example and clean up. Default false.",
    default=False,
)
@click.option(
    "--url",
    is_flag=True,
    help="Print url for jupyter notebook.",
    default=False,
)
@click.option(
    "--bash",
    is_flag=True,
    help="Open a bash terminal in the container (container should already be running).",
    default=False,
)
@click.option(
    "--rebuild",
    "--build",
    is_flag=True,
    help="Rebuild the containers.",
    default=False,
)
def example_gcs(
    stop: bool,
    url: bool,
    bash: bool,
    rebuild: bool,
) -> None:
    """Start a google cloud storage example."""
    unset_env_vars = _check_gcs_env_vars()
    if unset_env_vars:
        cli_message(
            f"<red>Please check your config, currently we only support connecting via env vars. You are missing the following vars: {', '.join(unset_env_vars)}</red>"
        )
    repo_root = pathlib.Path(__file__).parents[2]
    example_directory = repo_root / "examples" / "reference_environments" / "gcs"
    assert example_directory.is_dir(), "Example directory not found"
    container_name = "gx_gcs_example_jupyter"
    command_options = CommandOptions(stop, url, bash, rebuild)
    executed_standard_function = _execute_standard_functions(
        command_options, example_directory, container_name
    )
    if not executed_standard_function:
        cli_message(
            "<yellow>Reference environments are experimental, the api is likely to change.</yellow>"
        )
        cli_message(
            "<green>To connect to the jupyter server, please use the links at the end of the log messages.</green>"
        )
        print_green_line()
        setup_commands = ["docker", "compose", "up"]
        subprocess.run(setup_commands, cwd=example_directory)


@example.command(name="bigquery")
@click.option(
    "--stop",
    "--down",
    is_flag=True,
    help="Stop example and clean up. Default false.",
    default=False,
)
@click.option(
    "--url",
    is_flag=True,
    help="Print url for jupyter notebook.",
    default=False,
)
@click.option(
    "--bash",
    is_flag=True,
    help="Open a bash terminal in the container (container should already be running).",
    default=False,
)
@click.option(
    "--rebuild",
    "--build",
    is_flag=True,
    help="Rebuild the containers.",
    default=False,
)
def example_bigquery(
    stop: bool,
    url: bool,
    bash: bool,
    rebuild: bool,
) -> None:
    """Start a bigquery database example."""
    unset_env_vars = _check_bigquery_env_vars()
    if unset_env_vars:
        cli_message(
            f"<red>Please check your config, currently we only support connecting via env vars. You are missing the following vars: {', '.join(unset_env_vars)}</red>"
        )
    repo_root = pathlib.Path(__file__).parents[2]
    example_directory = repo_root / "examples" / "reference_environments" / "bigquery"
    assert example_directory.is_dir(), "Example directory not found"
    container_name = "gx_bigquery_example_jupyter"
    command_options = CommandOptions(stop, url, bash, rebuild)
    executed_standard_function = _execute_standard_functions(
        command_options, example_directory, container_name
    )
    if not executed_standard_function:
        cli_message(
            "<yellow>Reference environments are experimental, the api is likely to change.</yellow>"
        )
        cli_message(
            "<green>To connect to the jupyter server, please use the links at the end of the log messages.</green>"
        )
        cli_message(
            "<green>To view data docs, visit localhost port 3000 e.g. http://127.0.0.1:3000/</green>"
        )
        print_green_line()
        setup_commands = ["docker", "compose", "up"]
        subprocess.run(setup_commands, cwd=example_directory)


@example.command(name="abs")
@click.option(
    "--stop",
    "--down",
    is_flag=True,
    help="Stop example and clean up. Default false.",
    default=False,
)
@click.option(
    "--url",
    is_flag=True,
    help="Print url for jupyter notebook.",
    default=False,
)
@click.option(
    "--bash",
    is_flag=True,
    help="Open a bash terminal in the container (container should already be running).",
    default=False,
)
@click.option(
    "--rebuild",
    "--build",
    is_flag=True,
    help="Rebuild the containers.",
    default=False,
)
def example_abs(
    stop: bool,
    url: bool,
    bash: bool,
    rebuild: bool,
) -> None:
    """Start an Azure Blob Storage example."""
    unset_env_vars = _check_abs_env_vars()
    if unset_env_vars:
        cli_message(
            f"<red>Please check your config, currently we only support connecting via env vars. You are missing the following vars: {', '.join(unset_env_vars)}</red>"
        )
    repo_root = pathlib.Path(__file__).parents[2]
    example_directory = repo_root / "examples" / "reference_environments" / "abs"
    assert example_directory.is_dir(), "Example directory not found"
    container_name = "gx_abs_example_jupyter"
    command_options = CommandOptions(stop, url, bash, rebuild)
    executed_standard_function = _execute_standard_functions(
        command_options, example_directory, container_name
    )
    if not executed_standard_function:
        cli_message(
            "<yellow>Reference environments are experimental, the api is likely to change.</yellow>"
        )
        cli_message(
            "<green>To connect to the jupyter server, please use the links at the end of the log messages.</green>"
        )
        print_green_line()
        setup_commands = ["docker", "compose", "up"]
        subprocess.run(setup_commands, cwd=example_directory)


@example.command(name="aws_postgres")
@click.option(
    "--stop",
    "--down",
    is_flag=True,
    help="Stop example and clean up. Default false.",
    default=False,
)
@click.option(
    "--url",
    is_flag=True,
    help="Print url for jupyter notebook.",
    default=False,
)
@click.option(
    "--bash",
    is_flag=True,
    help="Open a bash terminal in the container (container should already be running).",
    default=False,
)
@click.option(
    "--rebuild",
    "--build",
    is_flag=True,
    help="Rebuild the containers.",
    default=False,
)
def example_aws_postgres(
    stop: bool,
    url: bool,
    bash: bool,
    rebuild: bool,
) -> None:
    """Start an AWS Postgres example."""
    unset_env_vars = _check_aws_env_vars()
    if unset_env_vars:
        cli_message(
            f"<red>Please check your config, currently we only support connecting via env vars. You are missing the following vars: {', '.join(unset_env_vars)}</red>"
        )
    repo_root = pathlib.Path(__file__).parents[2]
    example_directory = (
        repo_root / "examples" / "reference_environments" / "aws_postgres"
    )
    assert example_directory.is_dir(), "Example directory not found"
    container_name = "aws_postgres_example_jupyter"
    command_options = CommandOptions(stop, url, bash, rebuild)
    executed_standard_function = _execute_standard_functions(
        command_options, example_directory, container_name
    )
    if not executed_standard_function:
        cli_message(
            "<yellow>Reference environments are experimental, the api is likely to change.</yellow>"
        )
        cli_message(
            "<green>To connect to the jupyter server, please use the links at the end of the log messages.</green>"
        )
        print_green_line()
        setup_commands = ["docker", "compose", "up"]
        subprocess.run(setup_commands, cwd=example_directory)


def _execute_standard_functions(
    command_options: CommandOptions,
    example_directory: pathlib.Path,
    container_name: str,
) -> bool:
    """Execute standard functions for all examples based on flags.

    Returns:
        bool: True if a function was executed, False otherwise.
    """

    if (
        sum(
            [
                int(option)
                for option in (
                    command_options.stop,
                    command_options.url,
                    command_options.bash,
                    command_options.rebuild,
                )
            ]
        )
        > 1
    ):
        raise click.UsageError(
            "Please only use one of --stop, --url, --bash, --rebuild"
        )

    executed = False
    if command_options.stop:
        cli_message("<green>Shutting down...</green>")
        stop_commands = ["docker", "compose", "down"]
        subprocess.run(stop_commands, cwd=example_directory)
        cli_message("<green>Done shutting down...</green>")
        executed = True
    elif command_options.url:
        notebook_url = _get_jupyter_url(container_name, example_directory)
        cli_message(f"<green>Url for jupyter notebook:</green> {notebook_url}")
        executed = True
    elif command_options.bash:
        bash_commands = ["docker", "exec", "-it", container_name, "bash"]
        subprocess.run(bash_commands, cwd=example_directory)
        executed = True
    elif command_options.rebuild:
        cli_message("<green>Rebuilding containers...</green>")
        rebuild_commands = ["docker", "compose", "build"]
        subprocess.run(rebuild_commands, cwd=example_directory)
        cli_message("<green>Done rebuilding containers.</green>")
        executed = True

    return executed


def _get_jupyter_url(container_name: str, example_directory: pathlib.Path) -> str:
    url_commands = [
        "docker",
        "exec",
        container_name,
        "jupyter",
        "server",
        "list",
        "--json",
    ]
    url_json = subprocess.run(
        url_commands,
        cwd=example_directory,
        capture_output=True,
    ).stdout
    raw_json = json.loads(url_json)
    notebook_url = f"http://127.0.0.1:{raw_json['port']}/lab?token={raw_json['token']}"
    return notebook_url


def print_green_line() -> None:
    """Print a green line."""
    cli_message(
        "<green>------------------------------------------------------------------------------------------</green>"
    )


def _check_aws_env_vars() -> set[str]:
    """Checking ENV variables for boto3 authentication.

    Boto3 can be authenticated using either a `AWS_SESSION_TOKEN` or `AWS_ACCESS_KEY_ID` and `AWS_SECRET_ACCESS_KEY`.

    Method will check the two modes by checking if:

    1. AWS_SESSION_TOKEN is already set. If so, then assumes session is active and does not check other credentials.

    or

    2. Checks that both `AWS_ACCESS_KEY_ID` and `AWS_SECRET_ACCESS_KEY` are set.

    More information in boto3 docs:
        https://boto3.amazonaws.com/v1/documentation/api/latest/guide/configuration.html#using-environment-variables
    """
    result: set[str] = set()
    if os.getenv("AWS_SESSION_TOKEN"):
        return result

    env_vars_to_check = (
        "AWS_ACCESS_KEY_ID",
        "AWS_SECRET_ACCESS_KEY",
    )
    result = {ev for ev in env_vars_to_check if not os.getenv(ev)}
    return result


def _check_bigquery_env_vars() -> set[str]:
    """Return list of env var names that are not set."""
    env_vars_to_check = ("GOOGLE_APPLICATION_CREDENTIALS", "BIGQUERY_CONNECTION_STRING")
    result = {ev for ev in env_vars_to_check if not os.getenv(ev)}

    return result


def _check_gcs_env_vars() -> set[str]:
    """Return list of env var names that are not set."""
    env_vars_to_check = ("GOOGLE_APPLICATION_CREDENTIALS", "GCP_PROJECT_NAME")
    result = {ev for ev in env_vars_to_check if not os.getenv(ev)}

    return result


def _check_snowflake_env_vars() -> set[str]:
    """Return list of env var names that are not set."""
    env_vars_to_check = ("SNOWFLAKE_CONNECTION_STRING",)
    result = {ev for ev in env_vars_to_check if not os.getenv(ev)}

    return result


def _check_abs_env_vars() -> set[str]:
    """Return list of env var names that are not set."""
    env_vars_to_check = ("AZURE_STORAGE_ACCOUNT_URL", "AZURE_CREDENTIAL")
    result = {ev for ev in env_vars_to_check if not os.getenv(ev)}

    return result
>>>>>>> 69915621
<|MERGE_RESOLUTION|>--- conflicted
+++ resolved
@@ -160,41 +160,14 @@
         subprocess.run(setup_commands, cwd=example_directory)
 
 
-<<<<<<< HEAD
-@example.command(name="airflow")
-@click.option(
-    "--stop",
-=======
 @example.command(name="s3")
 @click.option(
     "--stop",
     "--down",
->>>>>>> 69915621
-    is_flag=True,
-    help="Stop example and clean up. Default false.",
-    default=False,
-)
-<<<<<<< HEAD
-def example_airflow(stop: bool) -> None:
-    """Start an airflow example."""
-    repo_root = pathlib.Path(__file__).parents[2]
-    example_directory = (
-        repo_root / "examples" / "reference_environments" / "airflow_2_6_1"
-    )
-    assert example_directory.is_dir(), "Example directory not found"
-    if stop:
-        cli_message("<green>Stopping example containers...</green>")
-        stop_commands = ["docker", "compose", "down"]
-        subprocess.run(stop_commands, cwd=example_directory)
-        cli_message("<green>Done stopping containers.</green>")
-    else:
-        cli_message(
-            "<yellow>Reference environments are experimental, the api is likely to change.</yellow>"
-        )
-        cli_message("<green>Setting up airflow example using airflow v2.6.1...</green>")
-        example_setup_file = example_directory / "setup_airflow_2_6_1.sh"
-        subprocess.run(example_setup_file, cwd=example_directory)
-=======
+    is_flag=True,
+    help="Stop example and clean up. Default false.",
+    default=False,
+)
 @click.option(
     "--url",
     is_flag=True,
@@ -632,4 +605,31 @@
     result = {ev for ev in env_vars_to_check if not os.getenv(ev)}
 
     return result
->>>>>>> 69915621
+
+
+@example.command(name="airflow")
+@click.option(
+    "--stop",
+    is_flag=True,
+    help="Stop example and clean up. Default false.",
+    default=False,
+)
+def example_airflow(stop: bool) -> None:
+    """Start an airflow example."""
+    repo_root = pathlib.Path(__file__).parents[2]
+    example_directory = (
+        repo_root / "examples" / "reference_environments" / "airflow_2_6_1"
+    )
+    assert example_directory.is_dir(), "Example directory not found"
+    if stop:
+        cli_message("<green>Stopping example containers...</green>")
+        stop_commands = ["docker", "compose", "down"]
+        subprocess.run(stop_commands, cwd=example_directory)
+        cli_message("<green>Done stopping containers.</green>")
+    else:
+        cli_message(
+            "<yellow>Reference environments are experimental, the api is likely to change.</yellow>"
+        )
+        cli_message("<green>Setting up airflow example using airflow v2.6.1...</green>")
+        example_setup_file = example_directory / "setup_airflow_2_6_1.sh"
+        subprocess.run(example_setup_file, cwd=example_directory)