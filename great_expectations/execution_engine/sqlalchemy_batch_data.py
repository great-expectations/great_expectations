--- conflicted
+++ resolved
@@ -287,22 +287,13 @@
         else:
             stmt = f'CREATE TEMPORARY TABLE "{temp_table_name}" AS {query}'
         if dialect == GXSqlDialect.ORACLE:
-<<<<<<< HEAD
             with self._engine.connect() as connection:
                 with connection.begin():
                     try:
-                        connection.execute(stmt_1)
+                        connection.execute(sa.text(stmt_1))
                     except DatabaseError:
-                        connection.execute(stmt_2)
+                        connection.execute(sa.text(stmt_2))
         else:
             with self._engine.connect() as connection:
                 with connection.begin():
-                    connection.execute(stmt)
-=======
-            try:
-                self._engine.execute(sa.text(stmt_1))
-            except DatabaseError:
-                self._engine.execute(sa.text(stmt_2))
-        else:
-            self._engine.execute(sa.text(stmt))
->>>>>>> 73ce08fe
+                    connection.execute(sa.text(stmt))