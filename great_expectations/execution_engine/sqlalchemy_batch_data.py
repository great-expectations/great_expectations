--- conflicted
+++ resolved
@@ -230,13 +230,10 @@
             stmt = (querymod[0] + "into {temp_table_name} from" + querymod[1]).format(
                 temp_table_name=temp_table_name
             )
-<<<<<<< HEAD
         elif self.sql_engine_dialect.name.lower() == "awsathena":
             stmt = "CREATE TABLE {temp_table_name} AS {query}".format(
-=======
         elif self.sql_engine_dialect.name.lower() == "oracle":
             stmt = "CREATE GLOBAL TEMPORARY TABLE {temp_table_name} ON COMMIT PRESERVE ROWS AS {query}".format(
->>>>>>> 0b4b8924
                 temp_table_name=temp_table_name, query=query
             )
         else:
