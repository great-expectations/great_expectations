import copy
import datetime
import logging
import math
import random
import re
import string
import traceback
import warnings
from pathlib import Path
from typing import Any, Callable, Dict, Iterable, List, Optional, Tuple, Union

from great_expectations._version import get_versions  # isort:skip

__version__ = get_versions()["version"]  # isort:skip

from great_expectations.core.usage_statistics.events import UsageStatsEvents
from great_expectations.execution_engine.split_and_sample.sqlalchemy_data_sampler import (
    SqlAlchemyDataSampler,
)
from great_expectations.execution_engine.split_and_sample.sqlalchemy_data_splitter import (
    SqlAlchemyDataSplitter,
)

del get_versions  # isort:skip


from great_expectations.core import IDDict
from great_expectations.core.batch import BatchMarkers, BatchSpec
from great_expectations.core.batch_spec import (
    RuntimeQueryBatchSpec,
    SqlAlchemyDatasourceBatchSpec,
)
from great_expectations.core.util import convert_to_json_serializable
from great_expectations.data_context.types.base import ConcurrencyConfig
from great_expectations.exceptions import (
    DatasourceKeyPairAuthBadPassphraseError,
    ExecutionEngineError,
    GreatExpectationsError,
    InvalidBatchSpecError,
    InvalidConfigError,
)
from great_expectations.exceptions import exceptions as ge_exceptions
from great_expectations.execution_engine import ExecutionEngine
from great_expectations.execution_engine.execution_engine import (
    MetricDomainTypes,
    SplitDomainKwargs,
)
from great_expectations.execution_engine.sqlalchemy_batch_data import (
    SqlAlchemyBatchData,
)
from great_expectations.expectations.row_conditions import (
    RowCondition,
    RowConditionParserType,
    parse_condition_to_sqlalchemy,
)
from great_expectations.util import (
    filter_properties_dict,
    get_sqlalchemy_selectable,
    get_sqlalchemy_url,
    import_library_module,
    import_make_url,
)
from great_expectations.validator.metric_configuration import MetricConfiguration

logger = logging.getLogger(__name__)

try:
    import sqlalchemy as sa

    make_url = import_make_url()
except ImportError:
    sa = None

try:
    from sqlalchemy.engine import Dialect, Row
    from sqlalchemy.exc import OperationalError
    from sqlalchemy.sql import Selectable
    from sqlalchemy.sql.elements import (
        BooleanClauseList,
        Label,
        TextClause,
        quoted_name,
    )
except ImportError:
    Row = None
    Dialect = None
    reflection = None
    DefaultDialect = None
    Selectable = None
    BooleanClauseList = None
    TextClause = None
    quoted_name = None
    OperationalError = None
    Label = None


try:
    import psycopg2  # noqa: F401
    import sqlalchemy.dialects.postgresql.psycopg2 as sqlalchemy_psycopg2  # noqa: F401
except (ImportError, KeyError):
    sqlalchemy_psycopg2 = None

try:
    import sqlalchemy_redshift.dialect
except ImportError:
    sqlalchemy_redshift = None

try:
    import sqlalchemy_dremio.pyodbc

    if sa:
        sa.dialects.registry.register("dremio", "sqlalchemy_dremio.pyodbc", "dialect")
except ImportError:
    sqlalchemy_dremio = None

try:
    import snowflake.sqlalchemy.snowdialect

    if sa:
        # Sometimes "snowflake-sqlalchemy" fails to self-register in certain environments, so we do it explicitly.
        # (see https://stackoverflow.com/questions/53284762/nosuchmoduleerror-cant-load-plugin-sqlalchemy-dialectssnowflake)
        sa.dialects.registry.register("snowflake", "snowflake.sqlalchemy", "dialect")
except (ImportError, KeyError, AttributeError):
    snowflake = None

_BIGQUERY_MODULE_NAME = "sqlalchemy_bigquery"
try:
    import sqlalchemy_bigquery as sqla_bigquery

    sa.dialects.registry.register("bigquery", _BIGQUERY_MODULE_NAME, "dialect")
    bigquery_types_tuple = None
except ImportError:
    try:
        import pybigquery.sqlalchemy_bigquery as sqla_bigquery

        # deprecated-v0.14.7
        warnings.warn(
            "The pybigquery package is obsolete and its usage within Great Expectations is deprecated as of v0.14.7. "
            "As support will be removed in v0.17, please transition to sqlalchemy-bigquery",
            DeprecationWarning,
        )
        _BIGQUERY_MODULE_NAME = "pybigquery.sqlalchemy_bigquery"
        # Sometimes "pybigquery.sqlalchemy_bigquery" fails to self-register in Azure (our CI/CD pipeline) in certain cases, so we do it explicitly.
        # (see https://stackoverflow.com/questions/53284762/nosuchmoduleerror-cant-load-plugin-sqlalchemy-dialectssnowflake)
        sa.dialects.registry.register("bigquery", _BIGQUERY_MODULE_NAME, "dialect")
        try:
            getattr(sqla_bigquery, "INTEGER")
            bigquery_types_tuple = None
        except AttributeError:
            # In older versions of the pybigquery driver, types were not exported, so we use a hack
            logger.warning(
                "Old pybigquery driver version detected. Consider upgrading to 0.4.14 or later."
            )
            from collections import namedtuple

            BigQueryTypes = namedtuple("BigQueryTypes", sorted(sqla_bigquery._type_map))
            bigquery_types_tuple = BigQueryTypes(**sqla_bigquery._type_map)
    except (ImportError, AttributeError):
        sqla_bigquery = None
        bigquery_types_tuple = None
        pybigquery = None

try:
    import teradatasqlalchemy.dialect
    import teradatasqlalchemy.types as teradatatypes
except ImportError:
    teradatasqlalchemy = None


def _get_dialect_type_module(dialect):
    """Given a dialect, returns the dialect type, which is defines the engine/system that is used to communicates
    with the database/database implementation. Currently checks for RedShift/BigQuery dialects"""
    if dialect is None:
        logger.warning(
            "No sqlalchemy dialect found; relying in top-level sqlalchemy types."
        )
        return sa
    try:
        # Redshift does not (yet) export types to top level; only recognize base SA types
        if isinstance(dialect, sqlalchemy_redshift.dialect.RedshiftDialect):
            return dialect.sa
    except (TypeError, AttributeError):
        pass

    # Bigquery works with newer versions, but use a patch if we had to define bigquery_types_tuple
    try:
        if (
            isinstance(
                dialect,
                sqla_bigquery.BigQueryDialect,
            )
            and bigquery_types_tuple is not None
        ):
            return bigquery_types_tuple
    except (TypeError, AttributeError):
        pass

    # Teradata types module
    try:
        if (
            issubclass(
                dialect,
                teradatasqlalchemy.dialect.TeradataDialect,
            )
            and teradatatypes is not None
        ):
            return teradatatypes
    except (TypeError, AttributeError):
        pass

    return dialect


class SqlAlchemyExecutionEngine(ExecutionEngine):
    def __init__(
        self,
        name: Optional[str] = None,
        credentials: Optional[dict] = None,
        data_context: Optional[Any] = None,
        engine=None,
        connection_string: Optional[str] = None,
        url: Optional[str] = None,
        batch_data_dict: Optional[dict] = None,
        create_temp_table: bool = True,
        concurrency: Optional[ConcurrencyConfig] = None,
        **kwargs,  # These will be passed as optional parameters to the SQLAlchemy engine, **not** the ExecutionEngine
    ) -> None:
        """Builds a SqlAlchemyExecutionEngine, using a provided connection string/url/engine/credentials to access the
        desired database. Also initializes the dialect to be used and configures usage statistics.

            Args:
                name (str): \
                    The name of the SqlAlchemyExecutionEngine
                credentials: \
                    If the Execution Engine is not provided, the credentials can be used to build the Execution
                    Engine. If the Engine is provided, it will be used instead
                data_context (DataContext): \
                    An object representing a Great Expectations project that can be used to access Expectation
                    Suites and the Project Data itself
                engine (Engine): \
                    A SqlAlchemy Engine used to set the SqlAlchemyExecutionEngine being configured, useful if an
                    Engine has already been configured and should be reused. Will override Credentials
                    if provided.
                connection_string (string): \
                    If neither the engines nor the credentials have been provided, a connection string can be used
                    to access the data. This will be overridden by both the engine and credentials if those are
                    provided.
                url (string): \
                    If neither the engines, the credentials, nor the connection_string have been provided,
                    a url can be used to access the data. This will be overridden by all other configuration
                    options if any are provided.
                concurrency (ConcurrencyConfig): Concurrency config used to configure the sqlalchemy engine.
        """
        super().__init__(name=name, batch_data_dict=batch_data_dict)
        self._name = name

        self._credentials = credentials
        self._connection_string = connection_string
        self._url = url
        self._create_temp_table = create_temp_table

        if engine is not None:
            if credentials is not None:
                logger.warning(
                    "Both credentials and engine were provided during initialization of SqlAlchemyExecutionEngine. "
                    "Ignoring credentials."
                )
            self.engine = engine
        else:
            concurrency: ConcurrencyConfig
            if data_context is None or data_context.concurrency is None:
                concurrency = ConcurrencyConfig()
            else:
                concurrency = data_context.concurrency

            concurrency.add_sqlalchemy_create_engine_parameters(kwargs)

            if credentials is not None:
                self.engine = self._build_engine(credentials=credentials, **kwargs)
            elif connection_string is not None:
                self.engine = sa.create_engine(connection_string, **kwargs)
            elif url is not None:
                parsed_url = make_url(url)
                self.drivername = parsed_url.drivername
                self.engine = sa.create_engine(url, **kwargs)
            else:
                raise InvalidConfigError(
                    "Credentials or an engine are required for a SqlAlchemyExecutionEngine."
                )

        # these are two backends where temp_table_creation is not supported we set the default value to False.
        if self.engine.dialect.name.lower() in [
            "trino",
            "awsathena",  # WKS 202201 - AWS Athena currently doesn't support temp_tables.
        ]:
            self._create_temp_table = False

        # Get the dialect **for purposes of identifying types**
        if self.engine.dialect.name.lower() in [
            "postgresql",
            "mysql",
            "sqlite",
            "oracle",
            "mssql",
        ]:
            # These are the officially included and supported dialects by sqlalchemy
            self.dialect_module = import_library_module(
                module_name=f"sqlalchemy.dialects.{self.engine.dialect.name}"
            )

        elif self.engine.dialect.name.lower() == "snowflake":
            self.dialect_module = import_library_module(
                module_name="snowflake.sqlalchemy.snowdialect"
            )
        elif self.engine.dialect.name.lower() == "dremio":
            # WARNING: Dremio Support is experimental, functionality is not fully under test
            self.dialect_module = import_library_module(
                module_name="sqlalchemy_dremio.pyodbc"
            )
        elif self.engine.dialect.name.lower() == "redshift":
            self.dialect_module = import_library_module(
                module_name="sqlalchemy_redshift.dialect"
            )
        elif self.engine.dialect.name.lower() == "bigquery":
            self.dialect_module = import_library_module(
                module_name=_BIGQUERY_MODULE_NAME
            )
        elif self.engine.dialect.name.lower() == "teradatasql":
            # WARNING: Teradata Support is experimental, functionality is not fully under test
            self.dialect_module = import_library_module(
                module_name="teradatasqlalchemy.dialect"
            )
        else:
            self.dialect_module = None

        # <WILL> 20210726 - engine_backup is used by the snowflake connector, which requires connection and engine
        # to be closed and disposed separately. Currently self.engine can refer to either a Connection or Engine,
        # depending on the backend. This will need to be cleaned up in an upcoming refactor, so that Engine and
        # Connection can be handled separately.
        self._engine_backup = None
        if self.engine and self.engine.dialect.name.lower() in [
            "sqlite",
            "mssql",
            "snowflake",
            "mysql",
        ]:
            self._engine_backup = self.engine
            # sqlite/mssql temp tables only persist within a connection so override the engine
            self.engine = self.engine.connect()
            if self._engine_backup.dialect.name.lower() == "sqlite" and not isinstance(
                self._engine_backup, sa.engine.base.Connection
            ):
                raw_connection = self._engine_backup.raw_connection()
                raw_connection.create_function("sqrt", 1, lambda x: math.sqrt(x))
<<<<<<< HEAD
                raw_connection.create_function("mod", 2, lambda n, m: int(n) % int(m))
=======
>>>>>>> 26e6ff81

        # Send a connect event to provide dialect type
        if data_context is not None and getattr(
            data_context, "_usage_statistics_handler", None
        ):
            handler = data_context._usage_statistics_handler
            handler.send_usage_message(
                event=UsageStatsEvents.EXECUTION_ENGINE_SQLALCHEMY_CONNECT.value,
                event_payload={
                    "anonymized_name": handler.anonymizer.anonymize(self.name),
                    "sqlalchemy_dialect": self.engine.name,
                },
                success=True,
            )

        # Gather the call arguments of the present function (and add the "class_name"), filter out the Falsy values,
        # and set the instance "_config" variable equal to the resulting dictionary.
        self._config = {
            "name": name,
            "credentials": credentials,
            "data_context": data_context,
            "engine": engine,
            "connection_string": connection_string,
            "url": url,
            "batch_data_dict": batch_data_dict,
            "module_name": self.__class__.__module__,
            "class_name": self.__class__.__name__,
        }
        self._config.update(kwargs)
        filter_properties_dict(properties=self._config, clean_falsy=True, inplace=True)

        self._data_splitter = SqlAlchemyDataSplitter(
            dialect=self.engine.dialect.name.lower()
        )
        self._data_sampler = SqlAlchemyDataSampler()

    @property
    def credentials(self) -> Optional[dict]:
        return self._credentials

    @property
    def connection_string(self) -> Optional[str]:
        return self._connection_string

    @property
    def url(self) -> Optional[str]:
        return self._url

    @property
    def dialect(self) -> Dialect:
        return self.engine.dialect

    @property
    def dialect_name(self) -> str:
        """Retrieve the string name of the engine dialect in lowercase e.g. "postgresql".

        Returns:
            String representation of the sql dialect.
        """
        return self.engine.dialect.name.lower()

    def _build_engine(self, credentials: dict, **kwargs) -> "sa.engine.Engine":
        """
        Using a set of given credentials, constructs an Execution Engine , connecting to a database using a URL or a
        private key path.
        """
        # Update credentials with anything passed during connection time
        drivername = credentials.pop("drivername")
        schema_name = credentials.pop("schema_name", None)
        if schema_name is not None:
            logger.warning(
                "schema_name specified creating a URL with schema is not supported. Set a default "
                "schema on the user connecting to your database."
            )

        create_engine_kwargs = kwargs
        connect_args = credentials.pop("connect_args", None)
        if connect_args:
            create_engine_kwargs["connect_args"] = connect_args

        if "private_key_path" in credentials:
            options, create_engine_kwargs = self._get_sqlalchemy_key_pair_auth_url(
                drivername, credentials
            )
        else:
            options = get_sqlalchemy_url(drivername, **credentials)

        self.drivername = drivername
        engine = sa.create_engine(options, **create_engine_kwargs)
        return engine

    @staticmethod
    def _get_sqlalchemy_key_pair_auth_url(
        drivername: str,
        credentials: dict,
    ) -> Tuple["sa.engine.url.URL", Dict]:
        """
        Utilizing a private key path and a passphrase in a given credentials dictionary, attempts to encode the provided
        values into a private key. If passphrase is incorrect, this will fail and an exception is raised.

        Args:
            drivername(str) - The name of the driver class
            credentials(dict) - A dictionary of database credentials used to access the database

        Returns:
            a tuple consisting of a url with the serialized key-pair authentication, and a dictionary of engine kwargs.
        """
        from cryptography.hazmat.backends import default_backend
        from cryptography.hazmat.primitives import serialization

        private_key_path = credentials.pop("private_key_path")
        private_key_passphrase = credentials.pop("private_key_passphrase")

        with Path(private_key_path).expanduser().resolve().open(mode="rb") as key:
            try:
                p_key = serialization.load_pem_private_key(
                    key.read(),
                    password=private_key_passphrase.encode()
                    if private_key_passphrase
                    else None,
                    backend=default_backend(),
                )
            except ValueError as e:
                if "incorrect password" in str(e).lower():
                    raise DatasourceKeyPairAuthBadPassphraseError(
                        datasource_name="SqlAlchemyDatasource",
                        message="Decryption of key failed, was the passphrase incorrect?",
                    ) from e
                else:
                    raise e
        pkb = p_key.private_bytes(
            encoding=serialization.Encoding.DER,
            format=serialization.PrivateFormat.PKCS8,
            encryption_algorithm=serialization.NoEncryption(),
        )

        credentials_driver_name = credentials.pop("drivername", None)
        create_engine_kwargs = {"connect_args": {"private_key": pkb}}
        return (
            get_sqlalchemy_url(drivername or credentials_driver_name, **credentials),
            create_engine_kwargs,
        )

    def get_domain_records(
        self,
        domain_kwargs: Dict,
    ) -> Selectable:
        """
        Uses the given domain kwargs (which include row_condition, condition_parser, and ignore_row_if directives) to
        obtain and/or query a batch. Returns in the format of an SqlAlchemy table/column(s) object.

        Args:
            domain_kwargs (dict) - A dictionary consisting of the domain kwargs specifying which data to obtain

        Returns:
            An SqlAlchemy table/column(s) (the selectable object for obtaining data on which to compute)
        """
        batch_id = domain_kwargs.get("batch_id")
        if batch_id is None:
            # We allow no batch id specified if there is only one batch
            if self.active_batch_data:
                data_object = self.active_batch_data
            else:
                raise GreatExpectationsError(
                    "No batch is specified, but could not identify a loaded batch."
                )
        else:
            if batch_id in self.loaded_batch_data_dict:
                data_object = self.loaded_batch_data_dict[batch_id]
            else:
                raise GreatExpectationsError(
                    f"Unable to find batch with batch_id {batch_id}"
                )

        selectable: Selectable
        if "table" in domain_kwargs and domain_kwargs["table"] is not None:
            # TODO: Add logic to handle record_set_name once implemented
            # (i.e. multiple record sets (tables) in one batch
            if domain_kwargs["table"] != data_object.selectable.name:
                selectable = sa.Table(
                    domain_kwargs["table"],
                    sa.MetaData(),
                    schema=data_object._schema_name,
                )
            else:
                selectable = data_object.selectable
        elif "query" in domain_kwargs:
            raise ValueError(
                "query is not currently supported by SqlAlchemyExecutionEngine"
            )
        else:
            selectable = data_object.selectable

        """
        If a custom query is passed, selectable will be TextClause and not formatted
        as a subquery wrapped in "(subquery) alias". TextClause must first be converted
        to TextualSelect using sa.columns() before it can be converted to type Subquery
        """
        if TextClause and isinstance(selectable, TextClause):
            selectable = selectable.columns().subquery()

        # Filtering by row condition.
        if (
            "row_condition" in domain_kwargs
            and domain_kwargs["row_condition"] is not None
        ):
            condition_parser = domain_kwargs["condition_parser"]
            if condition_parser == "great_expectations__experimental__":
                parsed_condition = parse_condition_to_sqlalchemy(
                    domain_kwargs["row_condition"]
                )
                selectable = (
                    sa.select([sa.text("*")])
                    .select_from(selectable)
                    .where(parsed_condition)
                )
            else:
                raise GreatExpectationsError(
                    "SqlAlchemyExecutionEngine only supports the great_expectations condition_parser."
                )

        # Filtering by filter_conditions
        filter_conditions: List[RowCondition] = domain_kwargs.get(
            "filter_conditions", []
        )
        # For SqlAlchemyExecutionEngine only one filter condition is allowed
        if len(filter_conditions) == 1:
            filter_condition = filter_conditions[0]
            assert (
                filter_condition.condition_type == RowConditionParserType.GE
            ), "filter_condition must be of type GE for SqlAlchemyExecutionEngine"

            selectable = (
                sa.select([sa.text("*")])
                .select_from(selectable)
                .where(parse_condition_to_sqlalchemy(filter_condition.condition))
            )
        elif len(filter_conditions) > 1:
            raise GreatExpectationsError(
                "SqlAlchemyExecutionEngine currently only supports a single filter condition."
            )

        if "column" in domain_kwargs:
            return selectable

        # Filtering by ignore_row_if directive
        if (
            "column_A" in domain_kwargs
            and "column_B" in domain_kwargs
            and "ignore_row_if" in domain_kwargs
        ):
            if self.active_batch_data.use_quoted_name:
                # Checking if case-sensitive and using appropriate name
                # noinspection PyPep8Naming
                column_A_name = quoted_name(domain_kwargs["column_A"], quote=True)
                # noinspection PyPep8Naming
                column_B_name = quoted_name(domain_kwargs["column_B"], quote=True)
            else:
                # noinspection PyPep8Naming
                column_A_name = domain_kwargs["column_A"]
                # noinspection PyPep8Naming
                column_B_name = domain_kwargs["column_B"]

            ignore_row_if = domain_kwargs["ignore_row_if"]
            if ignore_row_if == "both_values_are_missing":
                selectable = get_sqlalchemy_selectable(
                    sa.select([sa.text("*")])
                    .select_from(get_sqlalchemy_selectable(selectable))
                    .where(
                        sa.not_(
                            sa.and_(
                                sa.column(column_A_name) == None,
                                sa.column(column_B_name) == None,
                            )
                        )
                    )
                )
            elif ignore_row_if == "either_value_is_missing":
                selectable = get_sqlalchemy_selectable(
                    sa.select([sa.text("*")])
                    .select_from(get_sqlalchemy_selectable(selectable))
                    .where(
                        sa.not_(
                            sa.or_(
                                sa.column(column_A_name) == None,
                                sa.column(column_B_name) == None,
                            )
                        )
                    )
                )
            else:
                if ignore_row_if not in ["neither", "never"]:
                    raise ValueError(
                        f'Unrecognized value of ignore_row_if ("{ignore_row_if}").'
                    )

                if ignore_row_if == "never":
                    # deprecated-v0.13.29
                    warnings.warn(
                        f"""The correct "no-action" value of the "ignore_row_if" directive for the column pair case is \
"neither" (the use of "{ignore_row_if}" is deprecated as of v0.13.29 and will be removed in v0.16).  Please use "neither" moving forward.
""",
                        DeprecationWarning,
                    )

            return selectable

        if "column_list" in domain_kwargs and "ignore_row_if" in domain_kwargs:
            if self.active_batch_data.use_quoted_name:
                # Checking if case-sensitive and using appropriate name
                column_list = [
                    quoted_name(domain_kwargs[column_name], quote=True)
                    for column_name in domain_kwargs["column_list"]
                ]
            else:
                column_list = domain_kwargs["column_list"]

            ignore_row_if = domain_kwargs["ignore_row_if"]
            if ignore_row_if == "all_values_are_missing":
                selectable = get_sqlalchemy_selectable(
                    sa.select([sa.text("*")])
                    .select_from(get_sqlalchemy_selectable(selectable))
                    .where(
                        sa.not_(
                            sa.and_(
                                *(
                                    sa.column(column_name) == None
                                    for column_name in column_list
                                )
                            )
                        )
                    )
                )
            elif ignore_row_if == "any_value_is_missing":
                selectable = get_sqlalchemy_selectable(
                    sa.select([sa.text("*")])
                    .select_from(get_sqlalchemy_selectable(selectable))
                    .where(
                        sa.not_(
                            sa.or_(
                                *(
                                    sa.column(column_name) == None
                                    for column_name in column_list
                                )
                            )
                        )
                    )
                )
            else:
                if ignore_row_if != "never":
                    raise ValueError(
                        f'Unrecognized value of ignore_row_if ("{ignore_row_if}").'
                    )

            return selectable

        return selectable

    def get_compute_domain(
        self,
        domain_kwargs: Dict,
        domain_type: Union[str, MetricDomainTypes],
        accessor_keys: Optional[Iterable[str]] = None,
    ) -> Tuple[Selectable, dict, dict]:
        """Uses a given batch dictionary and domain kwargs to obtain a SqlAlchemy column object.

        Args:
            domain_kwargs (dict) - A dictionary consisting of the domain kwargs specifying which data to obtain
            domain_type (str or MetricDomainTypes) - an Enum value indicating which metric domain the user would
            like to be using, or a corresponding string value representing it. String types include "identity",
            "column", "column_pair", "table" and "other". Enum types include capitalized versions of these from the
            class MetricDomainTypes.
            accessor_keys (str iterable) - keys that are part of the compute domain but should be ignored when
            describing the domain and simply transferred with their associated values into accessor_domain_kwargs.

        Returns:
            SqlAlchemy column
        """
        selectable = self.get_domain_records(domain_kwargs)

        split_domain_kwargs = self._split_domain_kwargs(
            domain_kwargs, domain_type, accessor_keys
        )

        return selectable, split_domain_kwargs.compute, split_domain_kwargs.accessor

    def _split_column_metric_domain_kwargs(
        self,
        domain_kwargs: Dict,
        domain_type: MetricDomainTypes,
    ) -> SplitDomainKwargs:
        """Split domain_kwargs for column domain types into compute and accessor domain kwargs.

        Args:
            domain_kwargs: A dictionary consisting of the domain kwargs specifying which data to obtain
            domain_type: an Enum value indicating which metric domain the user would
            like to be using.

        Returns:
            compute_domain_kwargs, accessor_domain_kwargs split from domain_kwargs
            The union of compute_domain_kwargs, accessor_domain_kwargs is the input domain_kwargs
        """
        assert (
            domain_type == MetricDomainTypes.COLUMN
        ), "This method only supports MetricDomainTypes.COLUMN"

        compute_domain_kwargs: Dict = copy.deepcopy(domain_kwargs)
        accessor_domain_kwargs: Dict = {}

        if "column" not in compute_domain_kwargs:
            raise ge_exceptions.GreatExpectationsError(
                "Column not provided in compute_domain_kwargs"
            )

        # Checking if case-sensitive and using appropriate name
        if self.active_batch_data.use_quoted_name:
            accessor_domain_kwargs["column"] = quoted_name(
                compute_domain_kwargs.pop("column"), quote=True
            )
        else:
            accessor_domain_kwargs["column"] = compute_domain_kwargs.pop("column")

        return SplitDomainKwargs(compute_domain_kwargs, accessor_domain_kwargs)

    def _split_column_pair_metric_domain_kwargs(
        self,
        domain_kwargs: Dict,
        domain_type: MetricDomainTypes,
    ) -> SplitDomainKwargs:
        """Split domain_kwargs for column pair domain types into compute and accessor domain kwargs.

        Args:
            domain_kwargs: A dictionary consisting of the domain kwargs specifying which data to obtain
            domain_type: an Enum value indicating which metric domain the user would
            like to be using.

        Returns:
            compute_domain_kwargs, accessor_domain_kwargs split from domain_kwargs
            The union of compute_domain_kwargs, accessor_domain_kwargs is the input domain_kwargs
        """
        assert (
            domain_type == MetricDomainTypes.COLUMN_PAIR
        ), "This method only supports MetricDomainTypes.COLUMN_PAIR"

        compute_domain_kwargs: Dict = copy.deepcopy(domain_kwargs)
        accessor_domain_kwargs: Dict = {}

        if not (
            "column_A" in compute_domain_kwargs and "column_B" in compute_domain_kwargs
        ):
            raise ge_exceptions.GreatExpectationsError(
                "column_A or column_B not found within compute_domain_kwargs"
            )

        # Checking if case-sensitive and using appropriate name
        if self.active_batch_data.use_quoted_name:
            accessor_domain_kwargs["column_A"] = quoted_name(
                compute_domain_kwargs.pop("column_A"), quote=True
            )
            accessor_domain_kwargs["column_B"] = quoted_name(
                compute_domain_kwargs.pop("column_B"), quote=True
            )
        else:
            accessor_domain_kwargs["column_A"] = compute_domain_kwargs.pop("column_A")
            accessor_domain_kwargs["column_B"] = compute_domain_kwargs.pop("column_B")

        return SplitDomainKwargs(compute_domain_kwargs, accessor_domain_kwargs)

    def _split_multi_column_metric_domain_kwargs(
        self,
        domain_kwargs: Dict,
        domain_type: MetricDomainTypes,
    ) -> SplitDomainKwargs:
        """Split domain_kwargs for multicolumn domain types into compute and accessor domain kwargs.

        Args:
            domain_kwargs: A dictionary consisting of the domain kwargs specifying which data to obtain
            domain_type: an Enum value indicating which metric domain the user would
            like to be using.

        Returns:
            compute_domain_kwargs, accessor_domain_kwargs split from domain_kwargs
            The union of compute_domain_kwargs, accessor_domain_kwargs is the input domain_kwargs
        """
        assert (
            domain_type == MetricDomainTypes.MULTICOLUMN
        ), "This method only supports MetricDomainTypes.MULTICOLUMN"

        compute_domain_kwargs: Dict = copy.deepcopy(domain_kwargs)
        accessor_domain_kwargs: Dict = {}

        if "column_list" not in domain_kwargs:
            raise GreatExpectationsError("column_list not found within domain_kwargs")

        column_list = compute_domain_kwargs.pop("column_list")

        if len(column_list) < 2:
            raise GreatExpectationsError("column_list must contain at least 2 columns")

        # Checking if case-sensitive and using appropriate name
        if self.active_batch_data.use_quoted_name:
            accessor_domain_kwargs["column_list"] = [
                quoted_name(column_name, quote=True) for column_name in column_list
            ]
        else:
            accessor_domain_kwargs["column_list"] = column_list

        return SplitDomainKwargs(compute_domain_kwargs, accessor_domain_kwargs)

    def resolve_metric_bundle(
        self,
        metric_fn_bundle: Iterable[Tuple[MetricConfiguration, Any, dict, dict]],
    ) -> Dict[Tuple[str, str, str], Any]:
        """For every metric in a set of Metrics to resolve, obtains necessary metric keyword arguments and builds
        bundles of the metrics into one large query dictionary so that they are all executed simultaneously. Will fail
        if bundling the metrics together is not possible.

            Args:
                metric_fn_bundle (Iterable[Tuple[MetricConfiguration, Callable, dict]): \
                    A Dictionary containing a MetricProvider's MetricConfiguration (its unique identifier), its metric provider function
                    (the function that actually executes the metric), and the arguments to pass to the metric provider function.
                    A dictionary of metrics defined in the registry and corresponding arguments

            Returns:
                A dictionary of metric names and their corresponding now-queried values.
        """
        resolved_metrics = {}

        # We need a different query for each domain (where clause).
        queries: Dict[Tuple, dict] = {}
        for (
            metric_to_resolve,
            engine_fn,
            compute_domain_kwargs,
            accessor_domain_kwargs,
            metric_provider_kwargs,
        ) in metric_fn_bundle:
            if not isinstance(compute_domain_kwargs, IDDict):
                compute_domain_kwargs = IDDict(compute_domain_kwargs)
            domain_id = compute_domain_kwargs.to_id()
            if domain_id not in queries:
                queries[domain_id] = {
                    "select": [],
                    "ids": [],
                    "domain_kwargs": compute_domain_kwargs,
                }
            if self.engine.dialect.name == "clickhouse":
                queries[domain_id]["select"].append(
                    engine_fn.label(
                        metric_to_resolve.metric_name.join(
                            random.choices(string.ascii_lowercase, k=2)
                        )
                    )
                )
            else:
                queries[domain_id]["select"].append(
                    engine_fn.label(metric_to_resolve.metric_name)
                )
            queries[domain_id]["ids"].append(metric_to_resolve.id)
        for query in queries.values():
            domain_kwargs = query["domain_kwargs"]
            selectable = self.get_domain_records(
                domain_kwargs=domain_kwargs,
            )
            assert len(query["select"]) == len(query["ids"])
            try:
                """
                If a custom query is passed, selectable will be TextClause and not formatted
                as a subquery wrapped in "(subquery) alias". TextClause must first be converted
                to TextualSelect using sa.columns() before it can be converted to type Subquery
                """
                if TextClause and isinstance(selectable, TextClause):
                    res = self.engine.execute(
                        sa.select(query["select"]).select_from(
                            selectable.columns().subquery()
                        )
                    ).fetchall()
                else:
                    res = self.engine.execute(
                        sa.select(query["select"]).select_from(selectable)
                    ).fetchall()
                logger.debug(
                    f"SqlAlchemyExecutionEngine computed {len(res[0])} metrics on domain_id {IDDict(domain_kwargs).to_id()}"
                )
            except OperationalError as oe:
                exception_message: str = "An SQL execution Exception occurred.  "
                exception_traceback: str = traceback.format_exc()
                exception_message += f'{type(oe).__name__}: "{str(oe)}".  Traceback: "{exception_traceback}".'
                logger.error(exception_message)
                raise ExecutionEngineError(message=exception_message)
            assert (
                len(res) == 1
            ), "all bundle-computed metrics must be single-value statistics"
            assert len(query["ids"]) == len(
                res[0]
            ), "unexpected number of metrics returned"
            for idx, id in enumerate(query["ids"]):
                resolved_metrics[id] = convert_to_json_serializable(res[0][idx])

        return resolved_metrics

    def close(self) -> None:
        """
        Note: Will 20210729

        This is a helper function that will close and dispose Sqlalchemy objects that are used to connect to a database.
        Databases like Snowflake require the connection and engine to be instantiated and closed separately, and not
        doing so has caused problems with hanging connections.

        Currently the ExecutionEngine does not support handling connections and engine separately, and will actually
        override the engine with a connection in some cases, obfuscating what object is used to actually used by the
        ExecutionEngine to connect to the external database. This will be handled in an upcoming refactor, which will
        allow this function to eventually become:

        self.connection.close()
        self.engine.dispose()

        More background can be found here: https://github.com/great-expectations/great_expectations/pull/3104/
        """
        if self._engine_backup:
            self.engine.close()
            self._engine_backup.dispose()
        else:
            self.engine.dispose()

    def _get_splitter_method(self, splitter_method_name: str) -> Callable:
        """Get the appropriate splitter method from the method name.

        Args:
            splitter_method_name: name of the splitter to retrieve.

        Returns:
            splitter method.
        """
        return self._data_splitter.get_splitter_method(splitter_method_name)

    def execute_split_query(self, split_query: Selectable) -> List[Row]:
        """Use the execution engine to run the split query and fetch all of the results.

        Args:
            split_query: Query to be executed as a sqlalchemy Selectable.

        Returns:
            List of row results.
        """
        if self.engine.dialect.name.lower() == "awsathena":
            # Note: Athena does not support casting to string, only to varchar
            # but sqlalchemy currently generates a query as `CAST(colname AS STRING)` instead
            # of `CAST(colname AS VARCHAR)` with other dialects.
            split_query: str = str(
                split_query.compile(self.engine, compile_kwargs={"literal_binds": True})
            )

            pattern = re.compile(r"(CAST\(EXTRACT\(.*?\))( AS STRING\))", re.IGNORECASE)
            split_query = re.sub(pattern, r"\1 AS VARCHAR)", split_query)

        return self.engine.execute(split_query).fetchall()

    def get_data_for_batch_identifiers(
        self, table_name: str, splitter_method_name: str, splitter_kwargs: dict
    ) -> List[dict]:
        """Build data used to construct batch identifiers for the input table using the provided splitter config.

        Sql splitter configurations yield the unique values that comprise a batch by introspecting your data.

        Args:
            table_name: Table to split.
            splitter_method_name: Desired splitter method to use.
            splitter_kwargs: Dict of directives used by the splitter method as keyword arguments of key=value.

        Returns:
            List of dicts of the form [{column_name: {"key": value}}]
        """
        return self._data_splitter.get_data_for_batch_identifiers(
            execution_engine=self,
            table_name=table_name,
            splitter_method_name=splitter_method_name,
            splitter_kwargs=splitter_kwargs,
        )

    def _build_selectable_from_batch_spec(
        self, batch_spec: BatchSpec
    ) -> Union[Selectable, str]:
        if "splitter_method" in batch_spec:
            splitter_fn: Callable = self._get_splitter_method(
                splitter_method_name=batch_spec["splitter_method"]
            )
            split_clause = splitter_fn(
                batch_identifiers=batch_spec["batch_identifiers"],
                **batch_spec["splitter_kwargs"],
            )

        else:
            split_clause = True

        table_name: str = batch_spec["table_name"]
        sampling_method: Optional[str] = batch_spec.get("sampling_method")
        if sampling_method is not None:
            if sampling_method in [
                "_sample_using_limit",
                "sample_using_limit",
                "_sample_using_random",
                "sample_using_random",
            ]:
                sampler_fn = self._data_sampler.get_sampler_method(sampling_method)
                return sampler_fn(
                    execution_engine=self,
                    batch_spec=batch_spec,
                    where_clause=split_clause,
                )
            else:
                sampler_fn = self._data_sampler.get_sampler_method(sampling_method)
                return (
                    sa.select("*")
                    .select_from(
                        sa.table(table_name, schema=batch_spec.get("schema_name", None))
                    )
                    .where(
                        sa.and_(
                            split_clause,
                            sampler_fn(batch_spec),
                        )
                    )
                )

        return (
            sa.select("*")
            .select_from(
                sa.table(table_name, schema=batch_spec.get("schema_name", None))
            )
            .where(split_clause)
        )

    def get_batch_data_and_markers(
        self, batch_spec: BatchSpec
    ) -> Tuple[Any, BatchMarkers]:
        if not isinstance(
            batch_spec, (SqlAlchemyDatasourceBatchSpec, RuntimeQueryBatchSpec)
        ):
            raise InvalidBatchSpecError(
                f"""SqlAlchemyExecutionEngine accepts batch_spec only of type SqlAlchemyDatasourceBatchSpec or
        RuntimeQueryBatchSpec (illegal type "{str(type(batch_spec))}" was received).
                        """
            )

        batch_data: Optional[SqlAlchemyBatchData] = None
        batch_markers: BatchMarkers = BatchMarkers(
            {
                "ge_load_time": datetime.datetime.now(datetime.timezone.utc).strftime(
                    "%Y%m%dT%H%M%S.%fZ"
                )
            }
        )

        source_schema_name: str = batch_spec.get("schema_name", None)
        source_table_name: str = batch_spec.get("table_name", None)

        temp_table_schema_name: Optional[str] = batch_spec.get("temp_table_schema_name")

        if batch_spec.get("bigquery_temp_table"):
            # deprecated-v0.15.3
            warnings.warn(
                "BigQuery tables that are created as the result of a query are no longer created as "
                "permanent tables. Thus, a named permanent table through the `bigquery_temp_table`"
                "parameter is not required. The `bigquery_temp_table` parameter is deprecated as of"
                "v0.15.3 and will be removed in v0.18.",
                DeprecationWarning,
            )

        create_temp_table: bool = batch_spec.get(
            "create_temp_table", self._create_temp_table
        )

        if isinstance(batch_spec, RuntimeQueryBatchSpec):
            # query != None is already checked when RuntimeQueryBatchSpec is instantiated
            query: str = batch_spec.query

            batch_spec.query = "SQLQuery"
            batch_data = SqlAlchemyBatchData(
                execution_engine=self,
                query=query,
                temp_table_schema_name=temp_table_schema_name,
                create_temp_table=create_temp_table,
                source_table_name=source_table_name,
                source_schema_name=source_schema_name,
            )
        elif isinstance(batch_spec, SqlAlchemyDatasourceBatchSpec):
            if self.engine.dialect.name.lower() == "oracle":
                selectable: str = self._build_selectable_from_batch_spec(
                    batch_spec=batch_spec
                )
            else:
                selectable: Selectable = self._build_selectable_from_batch_spec(
                    batch_spec=batch_spec
                )

            batch_data = SqlAlchemyBatchData(
                execution_engine=self,
                selectable=selectable,
                create_temp_table=create_temp_table,
                source_table_name=source_table_name,
                source_schema_name=source_schema_name,
            )

        return batch_data, batch_markers<|MERGE_RESOLUTION|>--- conflicted
+++ resolved
@@ -353,10 +353,6 @@
             ):
                 raw_connection = self._engine_backup.raw_connection()
                 raw_connection.create_function("sqrt", 1, lambda x: math.sqrt(x))
-<<<<<<< HEAD
-                raw_connection.create_function("mod", 2, lambda n, m: int(n) % int(m))
-=======
->>>>>>> 26e6ff81
 
         # Send a connect event to provide dialect type
         if data_context is not None and getattr(
