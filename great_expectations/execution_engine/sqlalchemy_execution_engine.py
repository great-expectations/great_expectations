import copy
import datetime
import logging
import uuid
from pathlib import Path
from typing import Any, Dict, Iterable, List, Optional, Tuple, Union
from urllib.parse import urlparse

import pandas as pd

from great_expectations.core import IDDict
from great_expectations.core.batch import Batch, BatchMarkers
from great_expectations.core.util import convert_to_json_serializable
from great_expectations.exceptions import (
    DatasourceKeyPairAuthBadPassphraseError,
    GreatExpectationsError,
    InvalidConfigError,
)
from great_expectations.execution_engine import ExecutionEngine
from great_expectations.execution_engine.execution_engine import MetricDomainTypes
from great_expectations.expectations.row_conditions import parse_condition_to_sqlalchemy
from great_expectations.util import import_library_module
from great_expectations.validator.validation_graph import MetricConfiguration

logger = logging.getLogger(__name__)

try:
    import sqlalchemy as sa
except ImportError:
    sa = None

try:
    from sqlalchemy.engine import reflection
    from sqlalchemy.engine.default import DefaultDialect
    from sqlalchemy.sql import Select
    from sqlalchemy.sql.elements import TextClause, quoted_name
except ImportError:
    reflection = None
    DefaultDialect = None
    Select = None
    TextClause = None
    quoted_name = None


try:
    import psycopg2
    import sqlalchemy.dialects.postgresql.psycopg2 as sqlalchemy_psycopg2
except (ImportError, KeyError):
    sqlalchemy_psycopg2 = None

try:
    import sqlalchemy_redshift.dialect
except ImportError:
    sqlalchemy_redshift = None

try:
    import snowflake.sqlalchemy.snowdialect

    # Sometimes "snowflake-sqlalchemy" fails to self-register in certain environments, so we do it explicitly.
    # (see https://stackoverflow.com/questions/53284762/nosuchmoduleerror-cant-load-plugin-sqlalchemy-dialectssnowflake)
    sa.dialects.registry.register("snowflake", "snowflake.sqlalchemy", "dialect")
except (ImportError, KeyError):
    snowflake = None

try:
    import pybigquery.sqlalchemy_bigquery

    # Sometimes "pybigquery.sqlalchemy_bigquery" fails to self-register in certain environments, so we do it explicitly.
    # (see https://stackoverflow.com/questions/53284762/nosuchmoduleerror-cant-load-plugin-sqlalchemy-dialectssnowflake)
    sa.dialects.registry.register(
        "bigquery", "pybigquery.sqlalchemy_bigquery", "BigQueryDialect"
    )
    try:
        getattr(pybigquery.sqlalchemy_bigquery, "INTEGER")
        bigquery_types_tuple = None
    except AttributeError:
        # In older versions of the pybigquery driver, types were not exported, so we use a hack
        logger.warning(
            "Old pybigquery driver version detected. Consider upgrading to 0.4.14 or later."
        )
        from collections import namedtuple

        BigQueryTypes = namedtuple(
            "BigQueryTypes", sorted(pybigquery.sqlalchemy_bigquery._type_map)
        )
        bigquery_types_tuple = BigQueryTypes(**pybigquery.sqlalchemy_bigquery._type_map)
except ImportError:
    bigquery_types_tuple = None
    pybigquery = None


def _get_dialect_type_module(dialect):
    """Given a dialect, returns the dialect type, which is defines the engine/system that is used to communicates
    with the database/database implementation. Currently checks for RedShift/BigQuery dialects"""
    if dialect is None:
        logger.warning(
            "No sqlalchemy dialect found; relying in top-level sqlalchemy types."
        )
        return sa
    try:
        # Redshift does not (yet) export types to top level; only recognize base SA types
        if isinstance(dialect, sqlalchemy_redshift.dialect.RedshiftDialect):
            return dialect.sa
    except (TypeError, AttributeError):
        pass

    # Bigquery works with newer versions, but use a patch if we had to define bigquery_types_tuple
    try:
        if (
            isinstance(dialect, pybigquery.sqlalchemy_bigquery.BigQueryDialect,)
            and bigquery_types_tuple is not None
        ):
            return bigquery_types_tuple
    except (TypeError, AttributeError):
        pass

    return dialect


class SqlAlchemyBatchData:
    """A class which represents a SQL alchemy batch, with properties including the construction of the batch itself
    and several getters used to access various properties."""

    def __init__(
        self,
        engine,
        record_set_name: str = None,
        # Option 1
        schema_name: str = None,
        table_name: str = None,
        # Option 2
        query: str = None,
        # Option 3
        selectable=None,
        create_temp_table: bool = True,
        temp_table_name: str = None,
        temp_table_schema_name: str = None,
        use_quoted_name: bool = False,
    ):
        """A Constructor used to initialize and SqlAlchemy Batch, create an id for it, and verify that all necessary
        parameters have been provided. If a Query is given, also builds a temporary table for this query

            Args:
                engine (SqlAlchemy Engine): \
                    A SqlAlchemy Engine or connection that will be used to access the data
                record_set_name: (string or None): \
                    The name of the record set available as a domain kwarg for Great Expectations validations. record_set_name
                    can usually be None, but is required when there are multiple record_sets in the same Batch.
                schema_name (string or None): \
                    The name of the schema_name in which the databases lie
                table_name (string or None): \
                    The name of the table that will be accessed. Either this parameter or the query parameter must be
                    specified. Default is 'None'.
                query (string or None): \
                    A query string representing a domain, which will be used to create a temporary table
                selectable (Sqlalchemy Selectable or None): \
                    A SqlAlchemy selectable representing a domain, which will be used to create a temporary table
                create_temp_table (bool): \
                    When building the batch data object from a query, this flag determines whether a temporary table should
                    be created against which to validate data from the query. If False, a subselect statement will be used
                    in each validation.
                temp_table_name (str or None): \
                    The name to use for a temporary table if one should be created. If None, a default name will be generated.
                temp_table_schema_name (str or None): \
                    The name of the schema in which a temporary table should be created. If None, the default schema will be
                    used if a temporary table is requested.
                use_quoted_name (bool): \
                    If true, names should be quoted to preserve case sensitivity on databases that usually normalize them

        The query that will be executed against the DB can be determined in any of three ways:

            1. Specify a `schema_name` and `table_name`. This will query the whole table as a record_set. If schema_name is None, then the default schema will be used.
            2. Specify a `query`, which will be executed as-is to fetch the record_set. NOTE Abe 20201118 : This functionality is currently untested.
            3. Specify a `selectable`, which will be to fetch the record_set. This is the primary path used by DataConnectors.

        In the case of (2) and (3) you have the option to execute the query either as a temporary table, or as a subselect statement.

        In general, temporary tables invite more optimization from the query engine itself. Subselect statements may sometimes be preffered, because they do not require write access on the database.

<<<<<<< HEAD
        else:
            self._table = sa.Table(table_name, sa.MetaData(), schema=schema)

        if schema is not None and query is not None:
            # temporary table will be written to temp schema, so don't allow
            # a user-defined schema
            # NOTE: 20200306 - JPC - Previously, this would disallow both custom_sql (a query) and a schema, but
            # that is overly restrictive -- snowflake could have had a schema specified, for example, in which to create
            # a temporary table.
            # raise ValueError("Cannot specify both schema and custom_sql.")
            pass

        if query is not None and engine.dialect.name.lower() == "bigquery":
            if generated_table_name is not None and engine.dialect.dataset_id is None:
                raise ValueError(
                    """
                    No BigQuery dataset specified.  Include bigquery_temp_table in batch_spec_passthrough or a specify a
                    default dataset in engine url
                    """
                )
=======
>>>>>>> 05e05753

        """
        self._engine = engine
        self._record_set_name = record_set_name or "great_expectations_sub_selection"
        if not isinstance(self._record_set_name, str):
            raise TypeError(
                f"record_set_name should be of type str, not {type(record_set_name)}"
            )

        self._schema_name = schema_name
        self._use_quoted_name = use_quoted_name

        if sum(bool(x) for x in [table_name, query, selectable is not None]) != 1:
            raise ValueError(
                "Exactly one of table_name, query, or selectable must be specified"
            )
        elif (query and schema_name) or (selectable is not None and schema_name):
            raise ValueError(
                "schema_name can only be used with table_name. Use temp_table_schema_name to provide a target schema for creating a temporary table."
            )

        if table_name:
            # Suggestion: pull this block out as its own _function
            if use_quoted_name:
                table_name = quoted_name(table_name, quote=True)
            if engine.dialect.name.lower() == "bigquery":
                if schema_name is not None:
                    logger.warning(
                        "schema_name should not be used when passing a table_name for biquery. Instead, include the schema name in the table_name string."
                    )
                # In BigQuery the table name is already qualified with its schema name
                self._selectable = sa.Table(
                    table_name, sa.MetaData(), schema_name=None,
                )
            else:
                self._selectable = sa.Table(
                    table_name, sa.MetaData(), schema_name=schema_name,
                )

        elif create_temp_table:
            if temp_table_name:
                generated_table_name = temp_table_name
            else:
                # Suggestion: Pull this into a separate "_generate_temporary_table_name" method
                generated_table_name = f"ge_tmp_{str(uuid.uuid4())[:8]}"
                # mssql expects all temporary table names to have a prefix '#'
                if engine.dialect.name.lower() == "mssql":
                    generated_table_name = f"#{generated_table_name}"
                if engine.dialect.name.lower() == "bigquery":
                    raise ValueError(
                        "No BigQuery dataset specified. Use bigquery_temp_table batch_kwarg or a specify a "
                        "default dataset in engine url"
                    )
            if selectable is not None:
                # compile selectable to sql statement
                query = selectable.compile(
                    dialect=self.sql_engine_dialect,
                    compile_kwargs={"literal_binds": True},
                )
            self._create_temporary_table(
                generated_table_name,
                query,
                temp_table_schema_name=temp_table_schema_name,
            )
            self._selectable = sa.Table(
                generated_table_name, sa.MetaData(), schema_name=temp_table_schema_name,
            )
        else:
            if query:
                self._selectable = sa.text(query)
            else:
                self._selectable = selectable.alias(self._record_set_name)

    @property
    def sql_engine_dialect(self) -> DefaultDialect:
        """Returns the Batches' current engine dialect"""
        return self._engine.dialect

    @property
    def record_set_name(self):
        return self._record_set_name

    @property
    def selectable(self):
        return self._selectable

    @property
    def use_quoted_name(self):
        return self._use_quoted_name

    def _create_temporary_table(
        self, temp_table_name, query, temp_table_schema_name=None
    ):
        """
        Create Temporary table based on sql query. This will be used as a basis for executing expectations.
        :param query:
        """
        if self.sql_engine_dialect.name.lower() == "bigquery":
            stmt = "CREATE OR REPLACE TABLE `{temp_table_name}` AS {query}".format(
                temp_table_name=temp_table_name, query=query
            )
        elif self.sql_engine_dialect.name.lower() == "snowflake":
            if temp_table_schema_name is not None:
                temp_table_name = temp_table_schema_name + "." + temp_table_name
            stmt = "CREATE OR REPLACE TEMPORARY TABLE {temp_table_name} AS {query}".format(
                temp_table_name=temp_table_name, query=query
            )
        elif self.sql_engine_dialect.name == "mysql":
            # Note: We can keep the "MySQL" clause separate for clarity, even though it is the same as the
            # generic case.
            stmt = "CREATE TEMPORARY TABLE {temp_table_name} AS {query}".format(
                temp_table_name=temp_table_name, query=query
            )
        elif self.sql_engine_dialect.name == "mssql":
            # Insert "into #{temp_table_name}" in the custom sql query right before the "from" clause
            # Split is case sensitive so detect case.
            # Note: transforming query to uppercase/lowercase has uninteded consequences (i.e.,
            # changing column names), so this is not an option!
            if "from" in query:
                strsep = "from"
            else:
                strsep = "FROM"
            querymod = query.split(strsep, maxsplit=1)
            stmt = (querymod[0] + "into {temp_table_name} from" + querymod[1]).format(
                temp_table_name=temp_table_name
            )
        else:
            stmt = 'CREATE TEMPORARY TABLE "{temp_table_name}" AS {query}'.format(
                temp_table_name=temp_table_name, query=query
            )
        self._engine.execute(stmt)

    def head(self, n=5, fetch_all=False):
        """Fetches the head of the table"""

        if fetch_all:
            result_object = self._engine.execute(
                sa.select("*").select_from(self._selectable)
            )
        else:
            result_object = self._engine.execute(
                sa.select("*").limit(n).select_from(self._selectable)
            )

        rows = result_object.fetchall()

        # Note: Abe 20201119: This should be a GE type
        head_df = pd.DataFrame(rows, columns=result_object._metadata.keys)

        return head_df

    def row_count(self):
        """Gets the number of rows"""

        result_object = self._engine.execute(
            sa.select([sa.func.count()]).select_from(self._selectable)
        )
        rows = result_object.fetchall()
        print(rows)

        return rows[0][0]


class SqlAlchemyExecutionEngine(ExecutionEngine):
    def __init__(
        self,
        name=None,
        credentials=None,
        data_context=None,
        engine=None,
        connection_string=None,
        url=None,
        batch_data_dict=None,
        **kwargs,  # These will be passed as optional parameters to the engine, **not** the ExecutionEngine
    ):
        """Builds a SqlAlchemyExecutionEngine, using a provided connection string/url/engine/credentials to access the
        desired database. Also initializes the dialect to be used and configures usage statistics.

            Args:
                name (str): \
                    The name of the SqlAlchemyExecutionEngine
                credentials: \
                    If the Execution Engine is not provided, the credentials can be used to build the Execution
                    Engine. If the Engine is provided, it will be used instead
                data_context (DataContext): \
                    An object representing a Great Expectations project that can be used to access Expectation
                    Suites and the Project Data itself
                engine (Engine): \
                    A SqlAlchemy Engine used to set the SqlAlchemyExecutionEngine being configured, useful if an
                    Engine has already been configured and should be reused. Will override Credentials
                    if provided.
                connection_string (string): \
                    If neither the engines nor the credentials have been provided, a connection string can be used
                    to access the data. This will be overridden by both the engine and credentials if those are
                    provided.
                url (string): \
                    If neither the engines, the credentials, nor the connection_string have been provided,
                    a url can be used to access the data. This will be overridden by all other configuration
                    options if any are provided.
        """
        super().__init__(name=name, batch_data_dict=batch_data_dict)  # , **kwargs)
        self._name = name

        self._credentials = credentials
        self._connection_string = connection_string
        self._url = url

        if engine is not None:
            if credentials is not None:
                logger.warning(
                    "Both credentials and engine were provided during initialization of SqlAlchemyExecutionEngine. "
                    "Ignoring credentials."
                )
            self.engine = engine
        elif credentials is not None:
            self.engine = self._build_engine(credentials=credentials, **kwargs)
        elif connection_string is not None:
            self.engine = sa.create_engine(connection_string, **kwargs)
        elif url is not None:
            self.drivername = urlparse(url).scheme
            self.engine = sa.create_engine(url, **kwargs)
        else:
            raise InvalidConfigError(
                "Credentials or an engine are required for a SqlAlchemyExecutionEngine."
            )

        # Get the dialect **for purposes of identifying types**
        if self.engine.dialect.name.lower() in [
            "postgresql",
            "mysql",
            "sqlite",
            "oracle",
            "mssql",
            "oracle",
        ]:
            # These are the officially included and supported dialects by sqlalchemy
            self.dialect = import_library_module(
                module_name="sqlalchemy.dialects." + self.engine.dialect.name
            )

        elif self.engine.dialect.name.lower() == "snowflake":
            self.dialect = import_library_module(
                module_name="snowflake.sqlalchemy.snowdialect"
            )
        elif self.engine.dialect.name.lower() == "redshift":
            self.dialect = import_library_module(
                module_name="sqlalchemy_redshift.dialect"
            )
        elif self.engine.dialect.name.lower() == "bigquery":
            self.dialect = import_library_module(
                module_name="pybigquery.sqlalchemy_bigquery"
            )
        else:
            self.dialect = None

        if self.engine and self.engine.dialect.name.lower() in [
            "sqlite",
            "mssql",
            "snowflake",
        ]:
            # sqlite/mssql temp tables only persist within a connection so override the engine
            self.engine = self.engine.connect()

        # Send a connect event to provide dialect type
        if data_context is not None and getattr(
            data_context, "_usage_statistics_handler", None
        ):
            handler = data_context._usage_statistics_handler
            handler.send_usage_message(
                event="execution_engine.sqlalchemy.connect",
                event_payload={
                    "anonymized_name": handler._execution_engine_anonymizer.anonymize(
                        self.name
                    ),
                    "sqlalchemy_dialect": self.engine.name,
                },
                success=True,
            )

    @property
    def credentials(self):
        return self._credentials

    @property
    def connection_string(self):
        return self._connection_string

    @property
    def url(self):
        return self._url

    def _build_engine(self, credentials, **kwargs) -> "sa.engine.Engine":
        """
        Using a set of given credentials, constructs an Execution Engine , connecting to a database using a URL or a
        private key path.
        """
        # Update credentials with anything passed during connection time
        drivername = credentials.pop("drivername")
        schema_name = credentials.pop("schema_name", None)
        if schema_name is not None:
            logger.warning(
                "schema_name specified creating a URL with schema is not supported. Set a default "
                "schema on the user connecting to your database."
            )

        create_engine_kwargs = kwargs
        connect_args = credentials.pop("connect_args", None)
        if connect_args:
            create_engine_kwargs["connect_args"] = connect_args

        if "private_key_path" in credentials:
            options, create_engine_kwargs = self._get_sqlalchemy_key_pair_auth_url(
                drivername, credentials
            )
        else:
            options = sa.engine.url.URL(drivername, **credentials)

        self.drivername = drivername
        engine = sa.create_engine(options, **create_engine_kwargs)
        return engine

    def _get_sqlalchemy_key_pair_auth_url(
        self, drivername: str, credentials: dict
    ) -> Tuple[str, dict]:
        """
        Utilizing a private key path and a passphrase in a given credentials dictionary, attempts to encode the provided
        values into a private key. If passphrase is incorrect, this will fail and an exception is raised.

        Args:
            drivername(str) - The name of the driver class
            credentials(dict) - A dictionary of database credentials used to access the database

        Returns:
            a tuple consisting of a url with the serialized key-pair authentication, and a dictionary of engine kwargs.
        """
        from cryptography.hazmat.backends import default_backend
        from cryptography.hazmat.primitives import serialization

        private_key_path = credentials.pop("private_key_path")
        private_key_passphrase = credentials.pop("private_key_passphrase")

        with Path(private_key_path).expanduser().resolve().open(mode="rb") as key:
            try:
                p_key = serialization.load_pem_private_key(
                    key.read(),
                    password=private_key_passphrase.encode()
                    if private_key_passphrase
                    else None,
                    backend=default_backend(),
                )
            except ValueError as e:
                if "incorrect password" in str(e).lower():
                    raise DatasourceKeyPairAuthBadPassphraseError(
                        datasource_name="SqlAlchemyDatasource",
                        message="Decryption of key failed, was the passphrase incorrect?",
                    ) from e
                else:
                    raise e
        pkb = p_key.private_bytes(
            encoding=serialization.Encoding.DER,
            format=serialization.PrivateFormat.PKCS8,
            encryption_algorithm=serialization.NoEncryption(),
        )

        credentials_driver_name = credentials.pop("drivername", None)
        create_engine_kwargs = {"connect_args": {"private_key": pkb}}
        return (
            sa.engine.url.URL(drivername or credentials_driver_name, **credentials),
            create_engine_kwargs,
        )

    def get_compute_domain(
        self,
        domain_kwargs: Dict,
        domain_type: Union[str, "MetricDomainTypes"],
        accessor_keys: Optional[Iterable[str]] = None,
    ) -> Tuple["sa.sql.Selectable", dict, dict]:
        """Uses a given batch dictionary and domain kwargs to obtain a SqlAlchemy column object.

        Args:
            domain_kwargs (dict) - A dictionary consisting of the domain kwargs specifying which data to obtain
            domain_type (str or "MetricDomainTypes") - an Enum value indicating which metric domain the user would
            like to be using, or a corresponding string value representing it. String types include "identity", "column",
            "column_pair", "table" and "other". Enum types include capitalized versions of these from the class
            MetricDomainTypes.
            accessor_keys (str iterable) - keys that are part of the compute domain but should be ignored when describing
            the domain and simply transferred with their associated values into accessor_domain_kwargs.

        Returns:
            SqlAlchemy column
        """
        # Extracting value from enum if it is given for future computation
        domain_type = MetricDomainTypes(domain_type)
        batch_id = domain_kwargs.get("batch_id")
        if batch_id is None:
            # We allow no batch id specified if there is only one batch
            if self.active_batch_data:
                data_object = self.active_batch_data
            else:
                raise GreatExpectationsError(
                    "No batch is specified, but could not identify a loaded batch."
                )
        else:
            if batch_id in self.loaded_batch_data_dict:
                data_object = self.loaded_batch_data_dict[batch_id]
            else:
                raise GreatExpectationsError(
                    f"Unable to find batch with batch_id {batch_id}"
                )

        compute_domain_kwargs = copy.deepcopy(domain_kwargs)
        accessor_domain_kwargs = dict()
        if "table" in domain_kwargs and domain_kwargs["table"] is not None:
            if domain_kwargs["table"] != data_object.record_set_name:
                raise ValueError("Unrecognized table name.")
            else:
                selectable = data_object.selectable
        elif "query" in domain_kwargs:
            raise ValueError(
                "query is not currently supported by SqlAlchemyExecutionEngine"
            )
        else:
            selectable = data_object.selectable

        if (
            "row_condition" in domain_kwargs
            and domain_kwargs["row_condition"] is not None
        ):
            condition_parser = domain_kwargs["condition_parser"]
            if condition_parser == "great_expectations__experimental__":
                parsed_condition = parse_condition_to_sqlalchemy(
                    domain_kwargs["row_condition"]
                )
                selectable = sa.select(
                    "*", from_obj=selectable, whereclause=parsed_condition
                )

            else:
                raise GreatExpectationsError(
                    "SqlAlchemyExecutionEngine only supports the great_expectations condition_parser."
                )

        # Warning user if accessor keys are in any domain that is not of type table, will be ignored
        if (
            domain_type != MetricDomainTypes.TABLE
            and accessor_keys is not None
            and len(accessor_keys) > 0
        ):
            logger.warning(
                "Accessor keys ignored since Metric Domain Type is not 'table'"
            )

        if domain_type == MetricDomainTypes.TABLE:
            if accessor_keys is not None and len(accessor_keys) > 0:
                for key in accessor_keys:
                    accessor_domain_kwargs[key] = compute_domain_kwargs.pop(key)
            if len(domain_kwargs.keys()) > 0:
                for key in compute_domain_kwargs.keys():
                    # Warning user if kwarg not "normal"
                    if key not in [
                        "batch_id",
                        "table",
                        "row_condition",
                        "condition_parser",
                    ]:
                        logger.warning(
                            f"Unexpected key {key} found in domain_kwargs for domain type {domain_type.value}"
                        )
            return selectable, compute_domain_kwargs, accessor_domain_kwargs

        # If user has stated they want a column, checking if one is provided, and
        elif domain_type == MetricDomainTypes.COLUMN:
            if "column" in compute_domain_kwargs:
                # Checking if case- sensitive and using appropriate name
                if self.active_batch_data.use_quoted_name:
                    accessor_domain_kwargs["column"] = quoted_name(
                        compute_domain_kwargs.pop("column")
                    )
                else:
                    accessor_domain_kwargs["column"] = compute_domain_kwargs.pop(
                        "column"
                    )
            else:
                # If column not given
                raise GreatExpectationsError(
                    "Column not provided in compute_domain_kwargs"
                )

        # Else, if column pair values requested
        elif domain_type == MetricDomainTypes.COLUMN_PAIR:
            # Ensuring column_A and column_B parameters provided
            if (
                "column_A" in compute_domain_kwargs
                and "column_B" in compute_domain_kwargs
            ):
                if self.active_batch_data.use_quoted_name:
                    # If case matters...
                    accessor_domain_kwargs["column_A"] = quoted_name(
                        compute_domain_kwargs.pop("column_A")
                    )
                    accessor_domain_kwargs["column_B"] = quoted_name(
                        compute_domain_kwargs.pop("column_B")
                    )
                else:
                    accessor_domain_kwargs["column_A"] = compute_domain_kwargs.pop(
                        "column_A"
                    )
                    accessor_domain_kwargs["column_B"] = compute_domain_kwargs.pop(
                        "column_B"
                    )
            else:
                raise GreatExpectationsError(
                    "column_A or column_B not found within compute_domain_kwargs"
                )

        # Checking if table or identity or other provided, column is not specified. If it is, warning the user
        elif domain_type == MetricDomainTypes.MULTICOLUMN:
            if "columns" in compute_domain_kwargs:
                # If columns exist
                accessor_domain_kwargs["columns"] = compute_domain_kwargs.pop("columns")

        # Filtering if identity
        elif domain_type == MetricDomainTypes.IDENTITY:
            # If we would like our data to become a single column
            if "column" in compute_domain_kwargs:
                if self.active_batch_data.use_quoted_name:
                    selectable = sa.select(
                        [sa.column(quoted_name(compute_domain_kwargs["column"]))]
                    ).select_from(selectable)
                else:
                    selectable = sa.select(
                        [sa.column(compute_domain_kwargs["column"])]
                    ).select_from(selectable)

            # If we would like our data to now become a column pair
            elif ("column_A" in compute_domain_kwargs) and (
                "column_B" in compute_domain_kwargs
            ):
                if self.active_batch_data.use_quoted_name:
                    selectable = sa.select(
                        [
                            sa.column(quoted_name(compute_domain_kwargs["column_A"])),
                            sa.column(quoted_name(compute_domain_kwargs["column_B"])),
                        ]
                    ).select_from(selectable)
                else:
                    selectable = sa.select(
                        [
                            sa.column(compute_domain_kwargs["column_A"]),
                            sa.column(compute_domain_kwargs["column_B"]),
                        ]
                    ).select_from(selectable)
            else:
                # If we would like our data to become a multicolumn
                if "columns" in compute_domain_kwargs:
                    if self.active_batch_data.use_quoted_name:
                        # Building a list of column objects used for sql alchemy selection
                        to_select = [
                            sa.column(quoted_name(col))
                            for col in compute_domain_kwargs["columns"]
                        ]
                        selectable = sa.select(to_select).select_from(selectable)
                    else:
                        to_select = [
                            sa.column(col) for col in compute_domain_kwargs["columns"]
                        ]
                        selectable = sa.select(to_select).select_from(selectable)

        # Letting selectable fall through
        return selectable, compute_domain_kwargs, accessor_domain_kwargs

    def resolve_metric_bundle(
        self, metric_fn_bundle: Iterable[Tuple[MetricConfiguration, Any, dict, dict]],
    ) -> dict:
        """For every metrics in a set of Metrics to resolve, obtains necessary metric keyword arguments and builds a
        bundles the metrics into one large query dictionary so that they are all executed simultaneously. Will fail if
        bundling the metrics together is not possible.

            Args:
                metric_fn_bundle (Iterable[Tuple[MetricConfiguration, Callable, dict]): \
                    A Dictionary containing a MetricProvider's MetricConfiguration (its unique identifier), its metric provider function
                    (the function that actually executes the metric), and the arguments to pass to the metric provider function.
                metrics (Dict[Tuple, Any]): \
                    A dictionary of metrics defined in the registry and corresponding arguments

            Returns:
                A dictionary of metric names and their corresponding now-queried values.
        """
        resolved_metrics = dict()

        # We need a different query for each domain (where clause).
        queries: Dict[Tuple, dict] = dict()
        for (
            metric_to_resolve,
            engine_fn,
            compute_domain_kwargs,
            accessor_domain_kwargs,
            metric_provider_kwargs,
        ) in metric_fn_bundle:
            if not isinstance(compute_domain_kwargs, IDDict):
                compute_domain_kwargs = IDDict(compute_domain_kwargs)
            domain_id = compute_domain_kwargs.to_id()
            if domain_id not in queries:
                queries[domain_id] = {
                    "select": [],
                    "ids": [],
                    "domain_kwargs": compute_domain_kwargs,
                }
            queries[domain_id]["select"].append(
                engine_fn.label(metric_to_resolve.metric_name)
            )
            queries[domain_id]["ids"].append(metric_to_resolve.id)
        for query in queries.values():
            selectable, compute_domain_kwargs, _ = self.get_compute_domain(
                query["domain_kwargs"], domain_type="identity"
            )
            assert len(query["select"]) == len(query["ids"])
            res = self.engine.execute(
                sa.select(query["select"]).select_from(selectable)
            ).fetchall()
            logger.debug(
                f"SqlAlchemyExecutionEngine computed {len(res[0])} metrics on domain_id {IDDict(compute_domain_kwargs).to_id()}"
            )
            assert (
                len(res) == 1
            ), "all bundle-computed metrics must be single-value statistics"
            assert len(query["ids"]) == len(
                res[0]
            ), "unexpected number of metrics returned"
            for idx, id in enumerate(query["ids"]):
                resolved_metrics[id] = convert_to_json_serializable(res[0][idx])

        # Convert metrics to be serializable
        return resolved_metrics

    ### Splitter methods for partitioning tables ###

    def _split_on_whole_table(
        self,
        table_name: str,
        # column_name: str,
        partition_definition: dict,
    ):
        """'Split' by returning the whole table"""

        # return sa.column(column_name) == partition_definition[column_name]
        return 1 == 1

    def _split_on_column_value(
        self, table_name: str, column_name: str, partition_definition: dict,
    ):
        """Split using the values in the named column"""

        return sa.column(column_name) == partition_definition[column_name]

    def _split_on_converted_datetime(
        self,
        table_name: str,
        column_name: str,
        partition_definition: dict,
        date_format_string: str = "%Y-%m-%d",
    ):
        """Convert the values in the named column to the given date_format, and split on that"""

        return (
            sa.func.strftime(date_format_string, sa.column(column_name),)
            == partition_definition[column_name]
        )

    def _split_on_divided_integer(
        self,
        table_name: str,
        column_name: str,
        divisor: int,
        partition_definition: dict,
    ):
        """Divide the values in the named column by `divisor`, and split on that"""

        return (
            sa.cast(sa.column(column_name) / divisor, sa.Integer)
            == partition_definition[column_name]
        )

    def _split_on_mod_integer(
        self, table_name: str, column_name: str, mod: int, partition_definition: dict,
    ):
        """Divide the values in the named column by `divisor`, and split on that"""

        return sa.column(column_name) % mod == partition_definition[column_name]

    def _split_on_multi_column_values(
        self, table_name: str, column_names: List[str], partition_definition: dict,
    ):
        """Split on the joint values in the named columns"""

        return sa.and_(
            *[
                sa.column(column_name) == column_value
                for column_name, column_value in partition_definition.items()
            ]
        )

    def _split_on_hashed_column(
        self,
        table_name: str,
        column_name: str,
        hash_digits: int,
        partition_definition: dict,
    ):
        """Split on the hashed value of the named column"""

        return (
            sa.func.right(sa.func.md5(sa.column(column_name)), hash_digits)
            == partition_definition[column_name]
        )

    ### Sampling methods ###

    # _sample_using_limit
    # _sample_using_random
    # _sample_using_mod
    # _sample_using_a_list
    # _sample_using_md5

    def _sample_using_random(
        self, p: float = 0.1,
    ):
        """Take a random sample of rows, retaining proportion p

        Note: the Random function behaves differently on different dialects of SQL
        """
        return sa.func.random() < p

    def _sample_using_mod(
        self, column_name, mod: int, value: int,
    ):
        """Take the mod of named column, and only keep rows that match the given value"""
        return sa.column(column_name) % mod == value

    def _sample_using_a_list(
        self, column_name: str, value_list: list,
    ):
        """Match the values in the named column against value_list, and only keep the matches"""
        return sa.column(column_name).in_(value_list)

    def _sample_using_md5(
        self, column_name: str, hash_digits: int = 1, hash_value: str = "f",
    ):
        """Hash the values in the named column, and split on that"""
        return (
            sa.func.right(
                sa.func.md5(sa.cast(sa.column(column_name), sa.Text)), hash_digits
            )
            == hash_value
        )

<<<<<<< HEAD
    def _build_selector_from_batch_spec(self, batch_spec):
        table_name: str = batch_spec["table_name"]
        if "bigquery_temp_table" in batch_spec:
            table_name = batch_spec.get("bigquery_temp_table")
=======
    def _build_selectable_from_batch_spec(self, batch_spec):
        table_name = batch_spec["table_name"]
>>>>>>> 05e05753

        if "splitter_method" in batch_spec:
            splitter_fn = getattr(self, batch_spec["splitter_method"])
            split_clause = splitter_fn(
                table_name=table_name,
                partition_definition=batch_spec["partition_definition"],
                **batch_spec["splitter_kwargs"],
            )

        else:
            split_clause = True

        if "sampling_method" in batch_spec:
            if batch_spec["sampling_method"] == "_sample_using_limit":
                # SQLalchemy's semantics for LIMIT are different than normal WHERE clauses,
                # so the business logic for building the query needs to be different.

                return (
                    sa.select("*")
                    .select_from(sa.text(table_name))
                    .where(split_clause)
                    .limit(batch_spec["sampling_kwargs"]["n"])
                )

            else:

                sampler_fn = getattr(self, batch_spec["sampling_method"])
                return (
                    sa.select("*")
                    .select_from(sa.text(table_name))
                    .where(
                        sa.and_(
                            split_clause, sampler_fn(**batch_spec["sampling_kwargs"]),
                        )
                    )
                )
        return sa.select("*").select_from(sa.text(table_name)).where(split_clause)

    def get_batch_data_and_markers(
        self, batch_spec
    ) -> Tuple[SqlAlchemyBatchData, BatchMarkers]:

<<<<<<< HEAD
        selector = self._build_selector_from_batch_spec(batch_spec=batch_spec)
        batch_data = self.engine.execute(selector)
        # TODO: Abe 20201030: This method should return a SqlAlchemyBatchData as its first object, but that probably requires deeper changes.
        # SqlAlchemyBatchData(
        #     engine=self.engine,
        #     table_name=batch_spec.get("table"),
        #     schema=batch_spec.get("schema"),
        # )
=======
        selectable = self._build_selectable_from_batch_spec(batch_spec)
        batch_data = SqlAlchemyBatchData(engine=self.engine, selectable=selectable,)
>>>>>>> 05e05753

        batch_markers = BatchMarkers(
            {
                "ge_load_time": datetime.datetime.now(datetime.timezone.utc).strftime(
                    "%Y%m%dT%H%M%S.%fZ"
                )
            }
        )

        return batch_data, batch_markers<|MERGE_RESOLUTION|>--- conflicted
+++ resolved
@@ -177,29 +177,6 @@
 
         In general, temporary tables invite more optimization from the query engine itself. Subselect statements may sometimes be preffered, because they do not require write access on the database.
 
-<<<<<<< HEAD
-        else:
-            self._table = sa.Table(table_name, sa.MetaData(), schema=schema)
-
-        if schema is not None and query is not None:
-            # temporary table will be written to temp schema, so don't allow
-            # a user-defined schema
-            # NOTE: 20200306 - JPC - Previously, this would disallow both custom_sql (a query) and a schema, but
-            # that is overly restrictive -- snowflake could have had a schema specified, for example, in which to create
-            # a temporary table.
-            # raise ValueError("Cannot specify both schema and custom_sql.")
-            pass
-
-        if query is not None and engine.dialect.name.lower() == "bigquery":
-            if generated_table_name is not None and engine.dialect.dataset_id is None:
-                raise ValueError(
-                    """
-                    No BigQuery dataset specified.  Include bigquery_temp_table in batch_spec_passthrough or a specify a
-                    default dataset in engine url
-                    """
-                )
-=======
->>>>>>> 05e05753
 
         """
         self._engine = engine
@@ -250,8 +227,8 @@
                     generated_table_name = f"#{generated_table_name}"
                 if engine.dialect.name.lower() == "bigquery":
                     raise ValueError(
-                        "No BigQuery dataset specified. Use bigquery_temp_table batch_kwarg or a specify a "
-                        "default dataset in engine url"
+                        "No BigQuery dataset specified.  Include bigquery_temp_table in "
+                        "batch_spec_passthrough or a specify a default dataset in engine url"
                     )
             if selectable is not None:
                 # compile selectable to sql statement
@@ -956,15 +933,8 @@
             == hash_value
         )
 
-<<<<<<< HEAD
-    def _build_selector_from_batch_spec(self, batch_spec):
+    def _build_selectable_from_batch_spec(self, batch_spec):
         table_name: str = batch_spec["table_name"]
-        if "bigquery_temp_table" in batch_spec:
-            table_name = batch_spec.get("bigquery_temp_table")
-=======
-    def _build_selectable_from_batch_spec(self, batch_spec):
-        table_name = batch_spec["table_name"]
->>>>>>> 05e05753
 
         if "splitter_method" in batch_spec:
             splitter_fn = getattr(self, batch_spec["splitter_method"])
@@ -1007,19 +977,14 @@
         self, batch_spec
     ) -> Tuple[SqlAlchemyBatchData, BatchMarkers]:
 
-<<<<<<< HEAD
-        selector = self._build_selector_from_batch_spec(batch_spec=batch_spec)
-        batch_data = self.engine.execute(selector)
-        # TODO: Abe 20201030: This method should return a SqlAlchemyBatchData as its first object, but that probably requires deeper changes.
-        # SqlAlchemyBatchData(
-        #     engine=self.engine,
-        #     table_name=batch_spec.get("table"),
-        #     schema=batch_spec.get("schema"),
-        # )
-=======
-        selectable = self._build_selectable_from_batch_spec(batch_spec)
-        batch_data = SqlAlchemyBatchData(engine=self.engine, selectable=selectable,)
->>>>>>> 05e05753
+        selectable = self._build_selectable_from_batch_spec(batch_spec=batch_spec)
+        if "bigquery_temp_table" in batch_spec:
+            temp_table_name = batch_spec.get("bigquery_temp_table")
+        else:
+            temp_table_name = None
+        batch_data = SqlAlchemyBatchData(
+            engine=self.engine, selectable=selectable, temp_table_name=temp_table_name
+        )
 
         batch_markers = BatchMarkers(
             {
