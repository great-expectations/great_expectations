--- conflicted
+++ resolved
@@ -44,13 +44,10 @@
 from great_expectations.execution_engine.split_and_sample.sqlalchemy_data_splitter import (
     SqlAlchemyDataSplitter,
 )
-<<<<<<< HEAD
-=======
 from great_expectations.optional_imports import (
     sqlalchemy_Engine,
     sqlalchemy_version_check,
 )
->>>>>>> 9507a83c
 from great_expectations.validator.computed_metric import MetricValue  # noqa: TCH001
 
 del get_versions  # isort:skip
@@ -81,22 +78,6 @@
     RowConditionParserType,
     parse_condition_to_sqlalchemy,
 )
-from great_expectations.optional_imports import (
-    SQLALCHEMY_NOT_IMPORTED,
-    TextClause,
-    quoted_name,
-    sa_sql_expression_Select,
-    sa_sql_expression_Selectable,
-    sa_sql_expression_TextualSelect,
-    sqlalchemy_engine_Dialect,
-    sqlalchemy_engine_Engine,
-    sqlalchemy_engine_Row,
-    sqlalchemy_OperationalError,
-    sqlalchemy_version_check,
-)
-from great_expectations.optional_imports import (
-    sqlalchemy as sa,
-)
 from great_expectations.util import (
     filter_properties_dict,
     get_sqlalchemy_selectable,
@@ -111,12 +92,12 @@
 logger = logging.getLogger(__name__)
 
 try:
+    import sqlalchemy as sa  # noqa: TID251
+
     sqlalchemy_version_check(sa.__version__)
+
     make_url = import_make_url()
 except ImportError:
-<<<<<<< HEAD
-    sa = SQLALCHEMY_NOT_IMPORTED
-=======
     sa = None
 
 try:
@@ -143,7 +124,6 @@
     TextClause = None
     TextualSelect = None
     quoted_name = None
->>>>>>> 9507a83c
 
 
 try:
@@ -470,11 +450,7 @@
             self._engine_backup = self.engine
             # sqlite/mssql temp tables only persist within a connection so override the engine
             # but only do this if self.engine is an Engine and isn't a Connection
-<<<<<<< HEAD
-            if isinstance(self.engine, sqlalchemy_engine_Engine):
-=======
             if sqlalchemy_Engine and isinstance(self.engine, sqlalchemy_Engine):
->>>>>>> 9507a83c
                 self.engine = self.engine.connect()
 
         # Send a connect event to provide dialect type
@@ -523,7 +499,7 @@
         return self._url
 
     @property
-    def dialect(self) -> sqlalchemy_engine_Dialect:
+    def dialect(self) -> Dialect:
         return self.engine.dialect
 
     @property
@@ -621,7 +597,7 @@
     def get_domain_records(  # noqa: C901 - 24
         self,
         domain_kwargs: dict,
-    ) -> sa_sql_expression_Selectable:
+    ) -> Selectable:
         """Uses the given Domain kwargs (which include row_condition, condition_parser, and ignore_row_if directives) to obtain and/or query a Batch of data.
 
         Args:
@@ -653,7 +629,7 @@
                     f"Unable to find batch with batch_id {batch_id}"
                 )
 
-        selectable: sa_sql_expression_Selectable
+        selectable: Selectable
         if "table" in domain_kwargs and domain_kwargs["table"] is not None:
             # TODO: Add logic to handle record_set_name once implemented
             # (i.e. multiple record sets (tables) in one batch
@@ -839,7 +815,7 @@
         domain_kwargs: dict,
         domain_type: Union[str, MetricDomainTypes],
         accessor_keys: Optional[Iterable[str]] = None,
-    ) -> Tuple[sa_sql_expression_Selectable, dict, dict]:
+    ) -> Tuple[Selectable, dict, dict]:
         """Uses a given batch dictionary and Domain kwargs to obtain a SqlAlchemy column object.
 
         Args:
@@ -858,9 +834,7 @@
             domain_kwargs, domain_type, accessor_keys
         )
 
-        selectable: sa_sql_expression_Selectable = self.get_domain_records(
-            domain_kwargs=domain_kwargs
-        )
+        selectable: Selectable = self.get_domain_records(domain_kwargs=domain_kwargs)
 
         return selectable, split_domain_kwargs.compute, split_domain_kwargs.accessor
 
@@ -1012,7 +986,7 @@
         """
         resolved_metrics: Dict[Tuple[str, str, str], MetricValue] = {}
 
-        res: List[sqlalchemy_engine_Row]
+        res: List[Row]
 
         # We need a different query for each Domain (where clause).
         queries: Dict[Tuple[str, str, str], dict] = {}
@@ -1058,7 +1032,7 @@
 
         for query in queries.values():
             domain_kwargs: dict = query["domain_kwargs"]
-            selectable: sa_sql_expression_Selectable = self.get_domain_records(
+            selectable: Selectable = self.get_domain_records(
                 domain_kwargs=domain_kwargs
             )
 
@@ -1074,12 +1048,8 @@
                     sa_query_object = sa.select(*query["select"]).select_from(
                         selectable.columns().subquery()
                     )
-                elif (
-                    sa_sql_expression_Select
-                    and isinstance(selectable, sa_sql_expression_Select)
-                ) or (
-                    sa_sql_expression_TextualSelect
-                    and isinstance(selectable, sa_sql_expression_TextualSelect)
+                elif (Select and isinstance(selectable, Select)) or (
+                    TextualSelect and isinstance(selectable, TextualSelect)
                 ):
                     sa_query_object = sa.select(*query["select"]).select_from(
                         selectable.subquery()
@@ -1099,7 +1069,7 @@
                     f"""SqlAlchemyExecutionEngine computed {len(res[0])} metrics on domain_id \
 {IDDict(domain_kwargs).to_id()}"""
                 )
-            except sqlalchemy_OperationalError as oe:
+            except OperationalError as oe:
                 exception_message: str = "An SQL execution Exception occurred.  "
                 exception_traceback: str = traceback.format_exc()
                 exception_message += f'{type(oe).__name__}: "{str(oe)}".  Traceback: "{exception_traceback}".'
@@ -1159,9 +1129,7 @@
         """
         return self._data_splitter.get_splitter_method(splitter_method_name)
 
-    def execute_split_query(
-        self, split_query: sa_sql_expression_Selectable
-    ) -> List[sqlalchemy_engine_Row]:
+    def execute_split_query(self, split_query: Selectable) -> List[Row]:
         """Use the execution engine to run the split query and fetch all of the results.
 
         Args:
@@ -1190,10 +1158,7 @@
         return query_result
 
     def get_data_for_batch_identifiers(
-        self,
-        selectable: sa_sql_expression_Selectable,
-        splitter_method_name: str,
-        splitter_kwargs: dict,
+        self, selectable: Selectable, splitter_method_name: str, splitter_kwargs: dict
     ) -> List[dict]:
         """Build data used to construct batch identifiers for the input table using the provided splitter config.
 
@@ -1216,7 +1181,7 @@
 
     def _build_selectable_from_batch_spec(
         self, batch_spec: BatchSpec
-    ) -> Union[sa_sql_expression_Selectable, str]:
+    ) -> Union[Selectable, str]:
         if (
             batch_spec.get("query") is not None
             and batch_spec.get("sampling_method") is not None
@@ -1241,7 +1206,7 @@
             else:
                 split_clause = sa.true()
 
-        selectable: sa_sql_expression_Selectable = self._subselectable(batch_spec)
+        selectable: Selectable = self._subselectable(batch_spec)
         sampling_method: Optional[str] = batch_spec.get("sampling_method")
         if sampling_method is not None:
             if sampling_method in [
@@ -1271,10 +1236,10 @@
 
         return sa.select("*").select_from(selectable).where(split_clause)
 
-    def _subselectable(self, batch_spec: BatchSpec) -> sa_sql_expression_Selectable:
+    def _subselectable(self, batch_spec: BatchSpec) -> Selectable:
         table_name = batch_spec.get("table_name")
         query = batch_spec.get("query")
-        selectable: sa_sql_expression_Selectable
+        selectable: Selectable
         if table_name:
             selectable = sa.table(
                 table_name, schema=batch_spec.get("schema_name", None)
@@ -1352,9 +1317,9 @@
                 source_schema_name=source_schema_name,
             )
         elif isinstance(batch_spec, SqlAlchemyDatasourceBatchSpec):
-            selectable: Union[
-                sa_sql_expression_Selectable, str
-            ] = self._build_selectable_from_batch_spec(batch_spec=batch_spec)
+            selectable: Union[Selectable, str] = self._build_selectable_from_batch_spec(
+                batch_spec=batch_spec
+            )
             batch_data = SqlAlchemyBatchData(
                 execution_engine=self,
                 selectable=selectable,
