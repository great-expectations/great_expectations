import copy
import logging
from abc import ABC, abstractmethod
from dataclasses import dataclass
from enum import Enum
from typing import Any, Callable, Dict, Iterable, List, Optional, Tuple, Union

import great_expectations.exceptions as ge_exceptions
from great_expectations.core.batch import (
    BatchData,
    BatchMarkers,
    BatchSpec,
    SparkDataFrame,
)
<<<<<<< HEAD
from great_expectations.core.batch_cache import BatchCache
=======
from great_expectations.core.batch_manager import BatchManager
>>>>>>> 78367549
from great_expectations.core.metric_domain_types import MetricDomainTypes
from great_expectations.core.util import AzureUrl, DBFSPath, GCSUrl, S3Url
from great_expectations.execution_engine.bundled_metric_configuration import (
    BundledMetricConfiguration,
)
from great_expectations.expectations.registry import get_metric_provider
from great_expectations.expectations.row_conditions import (
    RowCondition,
    RowConditionParserType,
)
from great_expectations.util import filter_properties_dict
from great_expectations.validator.metric_configuration import MetricConfiguration

logger = logging.getLogger(__name__)


try:
    import pandas as pd
except ImportError:
    pd = None

    logger.debug(
        "Unable to load pandas; install optional pandas dependency for support."
    )


class NoOpDict:
    def __getitem__(self, item):
        return None

    def __setitem__(self, key, value):
        return None

    # noinspection PyMethodMayBeStatic,PyUnusedLocal
    def update(self, value):
        return None


class MetricFunctionTypes(Enum):
    VALUE = "value"
    MAP_VALUES = "value"  # "map_values"
    WINDOW_VALUES = "value"  # "window_values"
    AGGREGATE_VALUE = "value"  # "aggregate_value"


class DataConnectorStorageDataReferenceResolver:
    DATA_CONNECTOR_NAME_TO_STORAGE_NAME_MAP: Dict[str, str] = {
        "InferredAssetS3DataConnector": "S3",
        "ConfiguredAssetS3DataConnector": "S3",
        "InferredAssetGCSDataConnector": "GCS",
        "ConfiguredAssetGCSDataConnector": "GCS",
        "InferredAssetAzureDataConnector": "ABS",
        "ConfiguredAssetAzureDataConnector": "ABS",
        "InferredAssetDBFSDataConnector": "DBFS",
        "ConfiguredAssetDBFSDataConnector": "DBFS",
    }
    STORAGE_NAME_EXECUTION_ENGINE_NAME_PATH_RESOLVERS: Dict[
        Tuple[str, str], Callable
    ] = {
        (
            "S3",
            "PandasExecutionEngine",
        ): lambda template_arguments: S3Url.OBJECT_URL_TEMPLATE.format(
            **template_arguments
        ),
        (
            "S3",
            "SparkDFExecutionEngine",
        ): lambda template_arguments: S3Url.OBJECT_URL_TEMPLATE.format(
            **template_arguments
        ),
        (
            "GCS",
            "PandasExecutionEngine",
        ): lambda template_arguments: GCSUrl.OBJECT_URL_TEMPLATE.format(
            **template_arguments
        ),
        (
            "GCS",
            "SparkDFExecutionEngine",
        ): lambda template_arguments: GCSUrl.OBJECT_URL_TEMPLATE.format(
            **template_arguments
        ),
        (
            "ABS",
            "PandasExecutionEngine",
        ): lambda template_arguments: AzureUrl.AZURE_BLOB_STORAGE_HTTPS_URL_TEMPLATE.format(
            **template_arguments
        ),
        (
            "ABS",
            "SparkDFExecutionEngine",
        ): lambda template_arguments: AzureUrl.AZURE_BLOB_STORAGE_WASBS_URL_TEMPLATE.format(
            **template_arguments
        ),
        (
            "DBFS",
            "SparkDFExecutionEngine",
        ): lambda template_arguments: DBFSPath.convert_to_protocol_version(
            **template_arguments
        ),
        (
            "DBFS",
            "PandasExecutionEngine",
        ): lambda template_arguments: DBFSPath.convert_to_file_semantics_version(
            **template_arguments
        ),
    }

    @staticmethod
    def resolve_data_reference(
        data_connector_name: str,
        execution_engine_name: str,
        template_arguments: dict,
    ):
        """Resolve file path for a (data_connector_name, execution_engine_name) combination."""
        storage_name: str = DataConnectorStorageDataReferenceResolver.DATA_CONNECTOR_NAME_TO_STORAGE_NAME_MAP[
            data_connector_name
        ]
        return DataConnectorStorageDataReferenceResolver.STORAGE_NAME_EXECUTION_ENGINE_NAME_PATH_RESOLVERS[
            (storage_name, execution_engine_name)
        ](
            template_arguments
        )


@dataclass
class SplitDomainKwargs:
    """compute_domain_kwargs, accessor_domain_kwargs when split from domain_kwargs

    The union of compute_domain_kwargs, accessor_domain_kwargs is the input domain_kwargs
    """

    compute: dict
    accessor: dict


class ExecutionEngine(ABC):
    recognized_batch_spec_defaults = set()

    def __init__(
        self,
        name=None,
        caching=True,
        batch_spec_defaults=None,
        batch_data_dict=None,
        validator=None,
    ) -> None:
        self.name = name
        self._validator = validator

        # NOTE: using caching makes the strong assumption that the user will not modify the core data store
        # (e.g. self.spark_df) over the lifetime of the dataset instance
        self._caching = caching
        # NOTE: 20200918 - this is a naive cache; update.
        if self._caching:
            self._metric_cache = {}
        else:
            self._metric_cache = NoOpDict()

        if batch_spec_defaults is None:
            batch_spec_defaults = {}

        batch_spec_defaults_keys = set(batch_spec_defaults.keys())
        if not batch_spec_defaults_keys <= self.recognized_batch_spec_defaults:
            logger.warning(
                f"""Unrecognized batch_spec_default(s): \
{str(batch_spec_defaults_keys - self.recognized_batch_spec_defaults)}
"""
            )

        self._batch_spec_defaults = {
            key: value
            for key, value in batch_spec_defaults.items()
            if key in self.recognized_batch_spec_defaults
        }

<<<<<<< HEAD
        self._batch_cache = BatchCache(execution_engine=self)
=======
        self._batch_manager = BatchManager(execution_engine=self)
>>>>>>> 78367549

        if batch_data_dict is None:
            batch_data_dict = {}

<<<<<<< HEAD
        self.load_batch_data_from_dict(batch_data_dict=batch_data_dict)
=======
        self._load_batch_data_from_dict(batch_data_dict=batch_data_dict)
>>>>>>> 78367549

        # Gather the call arguments of the present function (and add the "class_name"), filter out the Falsy values, and
        # set the instance "_config" variable equal to the resulting dictionary.
        self._config = {
            "name": name,
            "caching": caching,
            "batch_spec_defaults": batch_spec_defaults,
            "batch_data_dict": batch_data_dict,
            "validator": validator,
            "module_name": self.__class__.__module__,
            "class_name": self.__class__.__name__,
        }
        filter_properties_dict(properties=self._config, clean_falsy=True, inplace=True)

    def configure_validator(self, validator) -> None:
        """Optionally configure the validator as appropriate for the execution engine."""
        pass

    @property
    def config(self) -> dict:
        return self._config

    @property
    def dialect(self):
        return None

    @property
<<<<<<< HEAD
    def batch_cache(self) -> BatchCache:
        """Getter for batch_cache"""
        return self._batch_cache

    def load_batch_data_from_dict(
=======
    def batch_manager(self) -> BatchManager:
        """Getter for batch_manager"""
        return self._batch_manager

    def _load_batch_data_from_dict(
>>>>>>> 78367549
        self, batch_data_dict: Dict[str, Union[BatchData, pd.DataFrame, SparkDataFrame]]
    ) -> None:
        """
        Loads all data in batch_data_dict using cache_batch_data
        """
        batch_id: str
        batch_data: Union[BatchData, pd.DataFrame, SparkDataFrame]
        for batch_id, batch_data in batch_data_dict.items():
            self.load_batch_data(batch_id=batch_id, batch_data=batch_data)

    def load_batch_data(
        self, batch_id: str, batch_data: Union[BatchData, pd.DataFrame, SparkDataFrame]
    ) -> None:
<<<<<<< HEAD
        self._batch_cache.save_batch_data(batch_id=batch_id, batch_data=batch_data)
=======
        self._batch_manager.save_batch_data(batch_id=batch_id, batch_data=batch_data)
>>>>>>> 78367549

    def get_batch_data(
        self,
        batch_spec: BatchSpec,
    ) -> Any:
        """Interprets batch_data and returns the appropriate data.

        This method is primarily useful for utility cases (e.g. testing) where
        data is being fetched without a DataConnector and metadata like
        batch_markers is unwanted

        Note: this method is currently a thin wrapper for get_batch_data_and_markers.
        It simply suppresses the batch_markers.
        """
        batch_data, _ = self.get_batch_data_and_markers(batch_spec)
        return batch_data

    @abstractmethod
    def get_batch_data_and_markers(self, batch_spec) -> Tuple[BatchData, BatchMarkers]:
        raise NotImplementedError

    def resolve_metrics(
        self,
        metrics_to_resolve: Iterable[MetricConfiguration],
        metrics: Optional[Dict[Tuple[str, str, str], MetricConfiguration]] = None,
        runtime_configuration: Optional[dict] = None,
    ) -> Dict[Tuple[str, str, str], Any]:
        """resolve_metrics is the main entrypoint for an execution engine. The execution engine will compute the value
        of the provided metrics.

        Args:
            metrics_to_resolve: the metrics to evaluate
            metrics: already-computed metrics currently available to the engine
            runtime_configuration: runtime configuration information

        Returns:
            resolved_metrics (Dict): a dictionary with the values for the metrics that have just been resolved.
        """
        if metrics is None:
            metrics = {}

        resolved_metrics: Dict[Tuple[str, str, str], Any] = {}

        metric_fn_bundle: List[BundledMetricConfiguration] = []

        metric_fn_type: MetricFunctionTypes
        metric_class: "MetricProvider"  # noqa: F821
        metric_fn: Any
        compute_domain_kwargs: dict
        accessor_domain_kwargs: dict
        metric_provider_kwargs: dict
        metric_to_resolve: MetricConfiguration
        metric_dependencies: dict
        k: Tuple[str, str, str]
        v: MetricConfiguration
        for metric_to_resolve in metrics_to_resolve:
            metric_dependencies = {}
            for k, v in metric_to_resolve.metric_dependencies.items():
                if v.id in metrics:
                    metric_dependencies[k] = metrics[v.id]
                elif self._caching and v.id in self._metric_cache:
                    metric_dependencies[k] = self._metric_cache[v.id]
                else:
                    raise ge_exceptions.MetricError(
                        message=f'Missing metric dependency: {str(k)} for metric "{metric_to_resolve.metric_name}".'
                    )

            metric_class, metric_fn = get_metric_provider(
                metric_name=metric_to_resolve.metric_name, execution_engine=self
            )
            metric_provider_kwargs = {
                "cls": metric_class,
                "execution_engine": self,
                "metric_domain_kwargs": metric_to_resolve.metric_domain_kwargs,
                "metric_value_kwargs": metric_to_resolve.metric_value_kwargs,
                "metrics": metric_dependencies,
                "runtime_configuration": runtime_configuration,
            }
            if metric_fn is None:
                try:
                    (
                        metric_fn,
                        compute_domain_kwargs,
                        accessor_domain_kwargs,
                    ) = metric_dependencies.pop("metric_partial_fn")
                except KeyError as e:
                    raise ge_exceptions.MetricError(
                        message=f'Missing metric dependency: {str(e)} for metric "{metric_to_resolve.metric_name}".'
                    )

                metric_fn_bundle.append(
                    BundledMetricConfiguration(
                        metric_configuration=metric_to_resolve,
                        metric_fn=metric_fn,
                        compute_domain_kwargs=compute_domain_kwargs,
                        accessor_domain_kwargs=accessor_domain_kwargs,
                        metric_provider_kwargs=metric_provider_kwargs,
                    )
                )
                continue

            metric_fn_type = getattr(
                metric_fn, "metric_fn_type", MetricFunctionTypes.VALUE
            )
            if metric_fn_type not in [
                MetricPartialFunctionTypes.MAP_FN,
                MetricPartialFunctionTypes.MAP_CONDITION_FN,
                MetricPartialFunctionTypes.WINDOW_FN,
                MetricPartialFunctionTypes.WINDOW_CONDITION_FN,
                MetricPartialFunctionTypes.AGGREGATE_FN,
                MetricFunctionTypes.VALUE,
                MetricPartialFunctionTypes.MAP_SERIES,
                MetricPartialFunctionTypes.MAP_CONDITION_SERIES,
            ]:
                logger.warning(
                    f"Unrecognized metric function type while trying to resolve {str(metric_to_resolve.id)}"
                )

            try:
                # NOTE: DH 20220328: This is where we can introduce the Batch Metrics Store (BMS)
                resolved_metrics[metric_to_resolve.id] = metric_fn(
                    **metric_provider_kwargs
                )
            except Exception as e:
                raise ge_exceptions.MetricResolutionError(
                    message=str(e),
                    failed_metrics=(metric_to_resolve,),
                ) from e

        if len(metric_fn_bundle) > 0:
            try:
                # an engine-specific way of computing metrics together
                # NOTE: DH 20220328: This is where we can introduce the Batch Metrics Store (BMS)
                new_resolved: Dict[
                    Tuple[str, str, str], Any
                ] = self.resolve_metric_bundle(metric_fn_bundle)
                resolved_metrics.update(new_resolved)
            except Exception as e:
                raise ge_exceptions.MetricResolutionError(
                    message=str(e),
                    failed_metrics=[x.metric_configuration for x in metric_fn_bundle],
                ) from e

        if self._caching:
            self._metric_cache.update(resolved_metrics)

        return resolved_metrics

    def resolve_metric_bundle(
        self, metric_fn_bundle
    ) -> Dict[Tuple[str, str, str], Any]:
        """Resolve a bundle of metrics with the same compute domain as part of a single trip to the compute engine."""
        raise NotImplementedError

    def get_domain_records(
        self,
        domain_kwargs: dict,
    ) -> Any:
        """
        get_domain_records computes the full-access data (dataframe or selectable) for computing metrics based on the
        given domain_kwargs and specific engine semantics.

        Returns:
            data corresponding to the compute domain
        """

        raise NotImplementedError

    def get_compute_domain(
        self,
        domain_kwargs: dict,
        domain_type: Union[str, MetricDomainTypes],
    ) -> Tuple[Any, dict, dict]:
        """get_compute_domain computes the optimal domain_kwargs for computing metrics based on the given domain_kwargs
        and specific engine semantics.

        Returns:
            A tuple consisting of three elements:

            1. data corresponding to the compute domain;
            2. a modified copy of domain_kwargs describing the domain of the data returned in (1);
            3. a dictionary describing the access instructions for data elements included in the compute domain
                (e.g. specific column name).

            In general, the union of the compute_domain_kwargs and accessor_domain_kwargs will be the same as the
            domain_kwargs provided to this method.
        """

        raise NotImplementedError

    def add_column_row_condition(
        self, domain_kwargs, column_name=None, filter_null=True, filter_nan=False
    ):
        """EXPERIMENTAL

        Add a row condition for handling null filter.

        Args:
            domain_kwargs: the domain kwargs to use as the base and to which to add the condition
            column_name: if provided, use this name to add the condition; otherwise, will use "column" key from
            table_domain_kwargs filter_null: if true, add a filter for null values
            filter_null: if true, add a filter for null values
            filter_nan: if true, add a filter for nan values
        """
        if filter_null is False and filter_nan is False:
            logger.warning(
                "add_column_row_condition called with no filter condition requested"
            )
            return domain_kwargs

        if filter_nan:
            raise ge_exceptions.GreatExpectationsError(
                "Base ExecutionEngine does not support adding nan condition filters"
            )

        new_domain_kwargs = copy.deepcopy(domain_kwargs)
        assert (
            "column" in domain_kwargs or column_name is not None
        ), "No column provided: A column must be provided in domain_kwargs or in the column_name parameter"
        if column_name is not None:
            column = column_name
        else:
            column = domain_kwargs["column"]

        row_condition = RowCondition(
            condition=f'col("{column}").notnull()',
            condition_type=RowConditionParserType.GE,
        )
        new_domain_kwargs.setdefault("filter_conditions", []).append(row_condition)
        return new_domain_kwargs

    def resolve_data_reference(
        self, data_connector_name: str, template_arguments: dict
    ):
        """Resolve file path for a (data_connector_name, execution_engine_name) combination."""
        return DataConnectorStorageDataReferenceResolver.resolve_data_reference(
            data_connector_name=data_connector_name,
            execution_engine_name=self.__class__.__name__,
            template_arguments=template_arguments,
        )

    def _split_domain_kwargs(
        self,
        domain_kwargs: Dict,
        domain_type: Union[str, MetricDomainTypes],
        accessor_keys: Optional[Iterable[str]] = None,
    ) -> SplitDomainKwargs:
        """Split domain_kwargs for all domain types into compute and accessor domain kwargs.

        Args:
            domain_kwargs: A dictionary consisting of the domain kwargs specifying which data to obtain
            domain_type: an Enum value indicating which metric domain the user would
            like to be using, or a corresponding string value representing it. String types include "identity",
            "column", "column_pair", "table" and "other". Enum types include capitalized versions of these from the
            class MetricDomainTypes.
            accessor_keys: keys that are part of the compute domain but should be ignored when
            describing the domain and simply transferred with their associated values into accessor_domain_kwargs.

        Returns:
            compute_domain_kwargs, accessor_domain_kwargs from domain_kwargs
            The union of compute_domain_kwargs, accessor_domain_kwargs is the input domain_kwargs
        """
        # Extracting value from enum if it is given for future computation
        domain_type = MetricDomainTypes(domain_type)

        # Warning user if accessor keys are in any domain that is not of type table, will be ignored
        if (
            domain_type != MetricDomainTypes.TABLE
            and accessor_keys is not None
            and len(list(accessor_keys)) > 0
        ):
            logger.warning(
                'Accessor keys ignored since Metric Domain Type is not "table"'
            )

        split_domain_kwargs: SplitDomainKwargs
        if domain_type == MetricDomainTypes.TABLE:
            split_domain_kwargs = self._split_table_metric_domain_kwargs(
                domain_kwargs, domain_type, accessor_keys
            )

        elif domain_type == MetricDomainTypes.COLUMN:
            split_domain_kwargs = self._split_column_metric_domain_kwargs(
                domain_kwargs,
                domain_type,
            )

        elif domain_type == MetricDomainTypes.COLUMN_PAIR:
            split_domain_kwargs = self._split_column_pair_metric_domain_kwargs(
                domain_kwargs,
                domain_type,
            )

        elif domain_type == MetricDomainTypes.MULTICOLUMN:
            split_domain_kwargs = self._split_multi_column_metric_domain_kwargs(
                domain_kwargs,
                domain_type,
            )
        else:
            compute_domain_kwargs = copy.deepcopy(domain_kwargs)
            accessor_domain_kwargs = {}
            split_domain_kwargs = SplitDomainKwargs(
                compute_domain_kwargs, accessor_domain_kwargs
            )

        return split_domain_kwargs

    @staticmethod
    def _split_table_metric_domain_kwargs(
        domain_kwargs: Dict,
        domain_type: MetricDomainTypes,
        accessor_keys: Optional[Iterable[str]] = None,
    ) -> SplitDomainKwargs:
        """Split domain_kwargs for table domain types into compute and accessor domain kwargs.

        Args:
            domain_kwargs: A dictionary consisting of the domain kwargs specifying which data to obtain
            domain_type: an Enum value indicating which metric domain the user would
            like to be using.
            accessor_keys: keys that are part of the compute domain but should be ignored when
            describing the domain and simply transferred with their associated values into accessor_domain_kwargs.

        Returns:
            compute_domain_kwargs, accessor_domain_kwargs from domain_kwargs
            The union of compute_domain_kwargs, accessor_domain_kwargs is the input domain_kwargs
        """
        assert (
            domain_type == MetricDomainTypes.TABLE
        ), "This method only supports MetricDomainTypes.TABLE"

        compute_domain_kwargs: Dict = copy.deepcopy(domain_kwargs)
        accessor_domain_kwargs: Dict = {}

        if accessor_keys is not None and len(list(accessor_keys)) > 0:
            for key in accessor_keys:
                accessor_domain_kwargs[key] = compute_domain_kwargs.pop(key)
        if len(domain_kwargs.keys()) > 0:
            # Warn user if kwarg not "normal".
            unexpected_keys: set = set(compute_domain_kwargs.keys()).difference(
                {
                    "batch_id",
                    "table",
                    "row_condition",
                    "condition_parser",
                }
            )
            if len(unexpected_keys) > 0:
                unexpected_keys_str: str = ", ".join(
                    map(lambda element: f'"{element}"', unexpected_keys)
                )
                logger.warning(
                    f"""Unexpected key(s) {unexpected_keys_str} found in domain_kwargs for domain type \
"{domain_type.value}"."""
                )

        return SplitDomainKwargs(compute_domain_kwargs, accessor_domain_kwargs)

    @staticmethod
    def _split_column_metric_domain_kwargs(
        domain_kwargs: Dict,
        domain_type: MetricDomainTypes,
    ) -> SplitDomainKwargs:
        """Split domain_kwargs for column domain types into compute and accessor domain kwargs.

        Args:
            domain_kwargs: A dictionary consisting of the domain kwargs specifying which data to obtain
            domain_type: an Enum value indicating which metric domain the user would
            like to be using.

        Returns:
            compute_domain_kwargs, accessor_domain_kwargs from domain_kwargs
            The union of compute_domain_kwargs, accessor_domain_kwargs is the input domain_kwargs
        """
        assert (
            domain_type == MetricDomainTypes.COLUMN
        ), "This method only supports MetricDomainTypes.COLUMN"

        compute_domain_kwargs: Dict = copy.deepcopy(domain_kwargs)
        accessor_domain_kwargs: Dict = {}

        if "column" not in compute_domain_kwargs:
            raise ge_exceptions.GreatExpectationsError(
                "Column not provided in compute_domain_kwargs"
            )

        accessor_domain_kwargs["column"] = compute_domain_kwargs.pop("column")

        return SplitDomainKwargs(compute_domain_kwargs, accessor_domain_kwargs)

    @staticmethod
    def _split_column_pair_metric_domain_kwargs(
        domain_kwargs: Dict,
        domain_type: MetricDomainTypes,
    ) -> SplitDomainKwargs:
        """Split domain_kwargs for column pair domain types into compute and accessor domain kwargs.

        Args:
            domain_kwargs: A dictionary consisting of the domain kwargs specifying which data to obtain
            domain_type: an Enum value indicating which metric domain the user would
            like to be using.

        Returns:
            compute_domain_kwargs, accessor_domain_kwargs from domain_kwargs
            The union of compute_domain_kwargs, accessor_domain_kwargs is the input domain_kwargs
        """
        assert (
            domain_type == MetricDomainTypes.COLUMN_PAIR
        ), "This method only supports MetricDomainTypes.COLUMN_PAIR"

        compute_domain_kwargs: Dict = copy.deepcopy(domain_kwargs)
        accessor_domain_kwargs: Dict = {}

        if not ("column_A" in domain_kwargs and "column_B" in domain_kwargs):
            raise ge_exceptions.GreatExpectationsError(
                "column_A or column_B not found within domain_kwargs"
            )

        accessor_domain_kwargs["column_A"] = compute_domain_kwargs.pop("column_A")
        accessor_domain_kwargs["column_B"] = compute_domain_kwargs.pop("column_B")

        return SplitDomainKwargs(compute_domain_kwargs, accessor_domain_kwargs)

    @staticmethod
    def _split_multi_column_metric_domain_kwargs(
        domain_kwargs: Dict,
        domain_type: MetricDomainTypes,
    ) -> SplitDomainKwargs:
        """Split domain_kwargs for multicolumn domain types into compute and accessor domain kwargs.

        Args:
            domain_kwargs: A dictionary consisting of the domain kwargs specifying which data to obtain
            domain_type: an Enum value indicating which metric domain the user would
            like to be using.

        Returns:
            compute_domain_kwargs, accessor_domain_kwargs from domain_kwargs
            The union of compute_domain_kwargs, accessor_domain_kwargs is the input domain_kwargs
        """
        assert (
            domain_type == MetricDomainTypes.MULTICOLUMN
        ), "This method only supports MetricDomainTypes.MULTICOLUMN"

        compute_domain_kwargs: Dict = copy.deepcopy(domain_kwargs)
        accessor_domain_kwargs: Dict = {}

        if "column_list" not in domain_kwargs:
            raise ge_exceptions.GreatExpectationsError(
                "column_list not found within domain_kwargs"
            )

        column_list = compute_domain_kwargs.pop("column_list")

        if len(column_list) < 2:
            raise ge_exceptions.GreatExpectationsError(
                "column_list must contain at least 2 columns"
            )

        accessor_domain_kwargs["column_list"] = column_list

        return SplitDomainKwargs(compute_domain_kwargs, accessor_domain_kwargs)


class MetricPartialFunctionTypes(Enum):
    MAP_FN = "map_fn"
    MAP_SERIES = "map_series"
    MAP_CONDITION_FN = "map_condition_fn"
    MAP_CONDITION_SERIES = "map_condition_series"
    WINDOW_FN = "window_fn"
    WINDOW_CONDITION_FN = "window_condition_fn"
    AGGREGATE_FN = "aggregate_fn"

    @property
    def metric_suffix(self):
        if self.name in ["MAP_FN", "MAP_SERIES", "WINDOW_FN"]:
            return "map"
        elif self.name in [
            "MAP_CONDITION_FN",
            "MAP_CONDITION_SERIES",
            "WINDOW_CONDITION_FN",
        ]:
            return "condition"
        elif self.name in ["AGGREGATE_FN"]:
            return "aggregate_fn"<|MERGE_RESOLUTION|>--- conflicted
+++ resolved
@@ -12,11 +12,7 @@
     BatchSpec,
     SparkDataFrame,
 )
-<<<<<<< HEAD
-from great_expectations.core.batch_cache import BatchCache
-=======
 from great_expectations.core.batch_manager import BatchManager
->>>>>>> 78367549
 from great_expectations.core.metric_domain_types import MetricDomainTypes
 from great_expectations.core.util import AzureUrl, DBFSPath, GCSUrl, S3Url
 from great_expectations.execution_engine.bundled_metric_configuration import (
@@ -194,20 +190,12 @@
             if key in self.recognized_batch_spec_defaults
         }
 
-<<<<<<< HEAD
-        self._batch_cache = BatchCache(execution_engine=self)
-=======
         self._batch_manager = BatchManager(execution_engine=self)
->>>>>>> 78367549
 
         if batch_data_dict is None:
             batch_data_dict = {}
 
-<<<<<<< HEAD
         self.load_batch_data_from_dict(batch_data_dict=batch_data_dict)
-=======
-        self._load_batch_data_from_dict(batch_data_dict=batch_data_dict)
->>>>>>> 78367549
 
         # Gather the call arguments of the present function (and add the "class_name"), filter out the Falsy values, and
         # set the instance "_config" variable equal to the resulting dictionary.
@@ -235,19 +223,11 @@
         return None
 
     @property
-<<<<<<< HEAD
-    def batch_cache(self) -> BatchCache:
-        """Getter for batch_cache"""
-        return self._batch_cache
-
-    def load_batch_data_from_dict(
-=======
     def batch_manager(self) -> BatchManager:
         """Getter for batch_manager"""
         return self._batch_manager
 
-    def _load_batch_data_from_dict(
->>>>>>> 78367549
+    def load_batch_data_from_dict(
         self, batch_data_dict: Dict[str, Union[BatchData, pd.DataFrame, SparkDataFrame]]
     ) -> None:
         """
@@ -261,11 +241,7 @@
     def load_batch_data(
         self, batch_id: str, batch_data: Union[BatchData, pd.DataFrame, SparkDataFrame]
     ) -> None:
-<<<<<<< HEAD
-        self._batch_cache.save_batch_data(batch_id=batch_id, batch_data=batch_data)
-=======
         self._batch_manager.save_batch_data(batch_id=batch_id, batch_data=batch_data)
->>>>>>> 78367549
 
     def get_batch_data(
         self,
