from __future__ import annotations

import copy
import datetime
import logging
from abc import ABC, abstractmethod
from dataclasses import asdict, dataclass
from typing import (
    TYPE_CHECKING,
    Any,
    Callable,
    Dict,
    Iterable,
    List,
    Optional,
    Set,
    Tuple,
    Union,
)
from uuid import UUID

from marshmallow import ValidationError

import great_expectations.exceptions as gx_exceptions
<<<<<<< HEAD
from great_expectations.computed_metrics.computed_metric import ComputedMetric
from great_expectations.computed_metrics.computed_metric import (
    ComputedMetric as ComputedMetricBusinessObject,
)
=======
from great_expectations.core._docs_decorators import public_api
>>>>>>> eaaf1f0d
from great_expectations.core.batch_manager import BatchManager
from great_expectations.core.metric_domain_types import MetricDomainTypes
from great_expectations.core.metric_function_types import MetricPartialFunctionTypes
from great_expectations.core.util import (
    AzureUrl,
    DBFSPath,
    GCSUrl,
    S3Url,
    convert_to_json_serializable,
)
from great_expectations.data_context.store.computed_metrics_store import (
    ComputedMetricsStore,
)
from great_expectations.data_context.types.resource_identifiers import (
    ComputedMetricIdentifier,
)
from great_expectations.expectations.registry import (
    get_metric_provider,
    is_metric_persistable,
)
from great_expectations.expectations.row_conditions import (
    RowCondition,
    RowConditionParserType,
)
from great_expectations.types import DictDot
from great_expectations.util import filter_properties_dict
from great_expectations.validator.computed_metric import MetricValue
from great_expectations.validator.metric_configuration import MetricConfiguration

if TYPE_CHECKING:
    # noinspection PyPep8Naming
    import pyspark.sql.functions as F
    import sqlalchemy as sa

    from great_expectations.core.batch import (
        BatchData,
        BatchDataType,
        BatchMarkers,
        BatchSpec,
    )
    from great_expectations.expectations.metrics.metric_provider import MetricProvider
    from great_expectations.validator.validator import Validator

logger = logging.getLogger(__name__)


try:
    import pandas as pd
except ImportError:
    pd = None

    logger.debug(
        "Unable to load pandas; install optional pandas dependency for support."
    )


class NoOpDict:
    def __getitem__(self, item):
        return None

    def __setitem__(self, key, value):
        return None

    # noinspection PyMethodMayBeStatic,PyUnusedLocal
    def update(self, value):
        return None


@dataclass(frozen=True)
class MetricComputationConfiguration(DictDot):
    """
    MetricComputationConfiguration is a "dataclass" object, which holds components required for metric computation.
    """

    metric_configuration: MetricConfiguration
    metric_fn: sa.func | F
    metric_provider_kwargs: dict
    compute_domain_kwargs: Optional[dict] = None
    accessor_domain_kwargs: Optional[dict] = None

    @public_api
    def to_dict(self) -> dict:
        """Returns: this MetricComputationConfiguration as a Python dictionary

        Returns:
            (dict) representation of present object
        """
        return asdict(self)

    @public_api
    def to_json_dict(self) -> dict:
        """Returns: this MetricComputationConfiguration as a JSON dictionary

        Returns:
            (dict) representation of present object as JSON-compatible Python dictionary
        """
        return convert_to_json_serializable(data=self.to_dict())


class DataConnectorStorageDataReferenceResolver:
    DATA_CONNECTOR_NAME_TO_STORAGE_NAME_MAP: Dict[str, str] = {
        "InferredAssetS3DataConnector": "S3",
        "ConfiguredAssetS3DataConnector": "S3",
        "InferredAssetGCSDataConnector": "GCS",
        "ConfiguredAssetGCSDataConnector": "GCS",
        "InferredAssetAzureDataConnector": "ABS",
        "ConfiguredAssetAzureDataConnector": "ABS",
        "InferredAssetDBFSDataConnector": "DBFS",
        "ConfiguredAssetDBFSDataConnector": "DBFS",
    }
    STORAGE_NAME_EXECUTION_ENGINE_NAME_PATH_RESOLVERS: Dict[
        Tuple[str, str], Callable
    ] = {
        (
            "S3",
            "PandasExecutionEngine",
        ): lambda template_arguments: S3Url.OBJECT_URL_TEMPLATE.format(
            **template_arguments
        ),
        (
            "S3",
            "SparkDFExecutionEngine",
        ): lambda template_arguments: S3Url.OBJECT_URL_TEMPLATE.format(
            **template_arguments
        ),
        (
            "GCS",
            "PandasExecutionEngine",
        ): lambda template_arguments: GCSUrl.OBJECT_URL_TEMPLATE.format(
            **template_arguments
        ),
        (
            "GCS",
            "SparkDFExecutionEngine",
        ): lambda template_arguments: GCSUrl.OBJECT_URL_TEMPLATE.format(
            **template_arguments
        ),
        (
            "ABS",
            "PandasExecutionEngine",
        ): lambda template_arguments: AzureUrl.AZURE_BLOB_STORAGE_HTTPS_URL_TEMPLATE.format(
            **template_arguments
        ),
        (
            "ABS",
            "SparkDFExecutionEngine",
        ): lambda template_arguments: AzureUrl.AZURE_BLOB_STORAGE_WASBS_URL_TEMPLATE.format(
            **template_arguments
        ),
        (
            "DBFS",
            "SparkDFExecutionEngine",
        ): lambda template_arguments: DBFSPath.convert_to_protocol_version(
            **template_arguments
        ),
        (
            "DBFS",
            "PandasExecutionEngine",
        ): lambda template_arguments: DBFSPath.convert_to_file_semantics_version(
            **template_arguments
        ),
    }

    @staticmethod
    def resolve_data_reference(
        data_connector_name: str,
        execution_engine_name: str,
        template_arguments: dict,
    ):
        """Resolve file path for a (data_connector_name, execution_engine_name) combination."""
        storage_name: str = DataConnectorStorageDataReferenceResolver.DATA_CONNECTOR_NAME_TO_STORAGE_NAME_MAP[
            data_connector_name
        ]
        return DataConnectorStorageDataReferenceResolver.STORAGE_NAME_EXECUTION_ENGINE_NAME_PATH_RESOLVERS[
            (storage_name, execution_engine_name)
        ](
            template_arguments
        )


@dataclass
class SplitDomainKwargs:
    """compute_domain_kwargs, accessor_domain_kwargs when split from domain_kwargs

    The union of compute_domain_kwargs, accessor_domain_kwargs is the input domain_kwargs
    """

    compute: dict
    accessor: dict


@public_api
class ExecutionEngine(ABC):
<<<<<<< HEAD
    AGGREGATE_FN_METRIC_SUFFIX: str = (
        f".{MetricPartialFunctionTypes.AGGREGATE_FN.metric_suffix}"
    )
=======
    """ExecutionEngine defines interfaces and provides common methods for loading Batch of data and compute metrics.

    ExecutionEngine is the parent class of every backend-specific computational class, tasked with loading Batch of
    data and computing metrics.  Each subclass (corresponding to Pandas, Spark, SQLAlchemy, and any other computational
    components) utilizes generally-applicable methods defined herein, while implementing required backend-specific
    interfaces.  ExecutionEngine base class also performs the important task of translating cloud storage resource URLs
    to format and protocol compatible with given computational mechanism (e.g, Pandas, Spark).  Then ExecutionEngine
    subclasses access the referenced data according to their paritcular compatible protocol and return Batch of data.

    In order to obtain Batch of data, ExecutionEngine (through implementation of key interface methods by subclasses)
    gets data records and also provides access references so that different aspects of data can be loaded at once.
    ExecutionEngine uses BatchManager for Batch caching in order to reduce load on computational backends.

    Crucially, ExecutionEngine serves as focal point for resolving (i.e., computing) metrics.  Wherever opportunities
    arize to bundle multiple metric computations (e.g., SQLAlchemy, Spark), ExecutionEngine utilizes subclasses in order
    to provide specific functionality (bundling of computation is available only for "deferred execution" computational
    systems, such as SQLAlchemy and Spark; it is not available for Pandas, because Pandas computations are immediate).

    Finally, ExecutionEngine defines interfaces for Batch data sampling and splitting Batch of data along defined axes.

    Constructor builds an ExecutionEngine, using provided configuration options (instatiation is done by child classes).

    Args:
        name: (str) name of this ExecutionEngine
        caching: (Boolean) if True (default), then resolved (computed) metrics are added to local in-memory cache.
        batch_spec_defaults: dictionary of BatchSpec overrides (useful for amending configuration at runtime).
        batch_data_dict: dictionary of Batch objects with corresponding IDs as keys supplied at initialization time
        validator: Validator object (optional) -- not utilized in V3 and later versions
    """
>>>>>>> eaaf1f0d

    recognized_batch_spec_defaults: Set[str] = set()

    def __init__(
        self,
        name: Optional[str] = None,
        caching: bool = True,
        batch_spec_defaults: Optional[dict] = None,
        batch_data_dict: Optional[dict] = None,
        validator: Optional[Validator] = None,
    ) -> None:
        self.name = name
        self._validator = validator

        # NOTE: using caching makes the strong assumption that the user will not modify the core data store
        # (e.g. self.spark_df) over the lifetime of the dataset instance
        self._caching = caching
        # NOTE: 20200918 - this is a naive cache; update.
        if self._caching:
            self._metric_cache: Union[Dict, NoOpDict] = {}
        else:
            self._metric_cache = NoOpDict()

        if batch_spec_defaults is None:
            batch_spec_defaults = {}

        batch_spec_defaults_keys = set(batch_spec_defaults.keys())
        if not batch_spec_defaults_keys <= self.recognized_batch_spec_defaults:
            logger.warning(
                f"""Unrecognized batch_spec_default(s): \
{str(batch_spec_defaults_keys - self.recognized_batch_spec_defaults)}
"""
            )

        self._batch_spec_defaults = {
            key: value
            for key, value in batch_spec_defaults.items()
            if key in self.recognized_batch_spec_defaults
        }

        self._batch_manager = BatchManager(execution_engine=self)

        # TODO: <Alex>ALEX -- temporary here (for demonstration purposes); ultimately, "MetricsService" will route requests to "ComputedMetricsStore" and "ExecutionEngine" as appropriate.</Alex>
        # self._computed_metrics_store: ComputedMetricsStore = ComputedMetricsStore(
        #     store_name="alex_test_0",
        #     store_backend={
        #         "class_name": "InMemoryStoreBackend",
        #     },
        # )
        # TODO: <Alex>ALEX</Alex>
        # TODO: <Alex>ALEX</Alex>
        self._computed_metrics_store: ComputedMetricsStore = ComputedMetricsStore(
            store_name="alex_test_1",
            store_backend={
                "class_name": "SqlAlchemyComputedMetricsStoreBackend",
                "connection_string": "postgresql+psycopg2://postgres:@localhost/test_ci",
            },
        )
        # TODO: <Alex>ALEX</Alex>
        # TODO: <Alex>ALEX</Alex>
        import os

        if "PYTEST_CURRENT_TEST" in os.environ:
            self._computed_metrics_store._store_backend.delete_multiple()
        # TODO: <Alex>ALEX</Alex>

        if batch_data_dict is None:
            batch_data_dict = {}

        self._load_batch_data_from_dict(batch_data_dict=batch_data_dict)

        # Gather the call arguments of the present function (and add the "class_name"), filter out the Falsy values, and
        # set the instance "_config" variable equal to the resulting dictionary.
        self._config = {
            "name": name,
            "caching": caching,
            "batch_spec_defaults": batch_spec_defaults,
            "batch_data_dict": batch_data_dict,
            "validator": validator,
            "module_name": self.__class__.__module__,
            "class_name": self.__class__.__name__,
        }
        filter_properties_dict(properties=self._config, clean_falsy=True, inplace=True)

    def configure_validator(self, validator) -> None:
        """Optionally configure the validator as appropriate for the execution engine."""
        pass

    @property
    def config(self) -> dict:
        return self._config

    @property
    def dialect(self):
        return None

    @property
    def batch_manager(self) -> BatchManager:
        """Getter for batch_manager"""
        return self._batch_manager

    def _load_batch_data_from_dict(
        self, batch_data_dict: Dict[str, BatchDataType]
    ) -> None:
        """
        Loads all data in batch_data_dict using cache_batch_data
        """
        batch_id: str
        batch_data: BatchDataType
        for batch_id, batch_data in batch_data_dict.items():
            self.load_batch_data(batch_id=batch_id, batch_data=batch_data)

    def load_batch_data(self, batch_id: str, batch_data: BatchDataType) -> None:
        self._batch_manager.save_batch_data(batch_id=batch_id, batch_data=batch_data)

    def get_batch_data(
        self,
        batch_spec: BatchSpec,
    ) -> Any:
        """Interprets batch_data and returns the appropriate data.

        This method is primarily useful for utility cases (e.g. testing) where
        data is being fetched without a DataConnector and metadata like
        batch_markers is unwanted

        Note: this method is currently a thin wrapper for get_batch_data_and_markers.
        It simply suppresses the batch_markers.
        """
        batch_data, _ = self.get_batch_data_and_markers(batch_spec)
        return batch_data

    @abstractmethod
    def get_batch_data_and_markers(self, batch_spec) -> Tuple[BatchData, BatchMarkers]:
        raise NotImplementedError

    def resolve_metrics(
        self,
        metrics_to_resolve: Iterable[MetricConfiguration],
        metrics: Optional[Dict[Tuple[str, str, str], MetricValue]] = None,
        runtime_configuration: Optional[dict] = None,
    ) -> Dict[Tuple[str, str, str], MetricValue]:
        """resolve_metrics is the main entrypoint for an execution engine. The execution engine will compute the value
        of the provided metrics.

        Args:
            metrics_to_resolve: the metrics to evaluate
            metrics: already-computed metrics currently available to the engine
            runtime_configuration: runtime configuration information

        Returns:
            resolved_metrics (Dict): a dictionary with the values for the metrics that have just been resolved.
        """
        if not metrics_to_resolve:
            return metrics or {}

        resolved_metrics: Dict[Tuple[str, str, str], MetricValue]
        metric_fn_direct_configurations: List[MetricComputationConfiguration]
        metric_fn_bundle_configurations: List[MetricComputationConfiguration]
        (
            resolved_metrics,
            metric_fn_direct_configurations,
            metric_fn_bundle_configurations,
        ) = self._build_direct_and_bundled_metric_computation_configurations(
            metrics_to_resolve=metrics_to_resolve,
            metrics=metrics,
            runtime_configuration=runtime_configuration,
        )
        newly_computed_metrics: Dict[
            Tuple[str, str, str], MetricValue
        ] = self._process_direct_and_bundled_metric_computation_configurations(
            metric_fn_direct_configurations=metric_fn_direct_configurations,
            metric_fn_bundle_configurations=metric_fn_bundle_configurations,
        )
        self._persist_newly_computed_metrics_into_computed_metrics_store(
            metrics=newly_computed_metrics,
            metric_fn_direct_configurations=metric_fn_direct_configurations,
            metric_fn_bundle_configurations=metric_fn_bundle_configurations,
        )
        resolved_metrics.update(newly_computed_metrics)
        return resolved_metrics

    def resolve_metric_bundle(
        self, metric_fn_bundle
    ) -> Dict[Tuple[str, str, str], MetricValue]:
        """Resolve a bundle of metrics with the same compute Domain as part of a single trip to the compute engine."""
        raise NotImplementedError

    @public_api
    def get_domain_records(
        self,
        domain_kwargs: dict,
    ) -> Any:
        """get_domain_records() is an interface method, which computes the full-access data (dataframe or selectable) for computing metrics based on the given domain_kwargs and specific engine semantics.

        Args:
            domain_kwargs (dict) - A dictionary consisting of the Domain kwargs specifying which data to obtain

        Returns:
            data corresponding to the compute domain
        """

        raise NotImplementedError

    @public_api
    def get_compute_domain(
        self,
        domain_kwargs: dict,
        domain_type: Union[str, MetricDomainTypes],
        accessor_keys: Optional[Iterable[str]] = None,
    ) -> Tuple[Any, dict, dict]:
        """get_compute_domain() is an interface method, which computes the optimal domain_kwargs for computing metrics based on the given domain_kwargs and specific engine semantics.

        Args:
            domain_kwargs (dict): a dictionary consisting of the Domain kwargs specifying which data to obtain
            domain_type (str or MetricDomainTypes): an Enum value indicating which metric Domain the user would like \
            to be using, or a corresponding string value representing it.  String types include "column", \
            "column_pair", "table", and "other".  Enum types include capitalized versions of these from the class \
            MetricDomainTypes.
            accessor_keys (str iterable): keys that are part of the compute Domain but should be ignored when \
            describing the Domain and simply transferred with their associated values into accessor_domain_kwargs.

        Returns:
            A tuple consisting of three elements:

            1. data corresponding to the compute domain;
            2. a modified copy of domain_kwargs describing the Domain of the data returned in (1);
            3. a dictionary describing the access instructions for data elements included in the compute domain \
                (e.g. specific column name).

            In general, the union of the compute_domain_kwargs and accessor_domain_kwargs will be the same as the
            domain_kwargs provided to this method.
        """

        raise NotImplementedError

    def add_column_row_condition(
        self, domain_kwargs, column_name=None, filter_null=True, filter_nan=False
    ):
        """EXPERIMENTAL

        Add a row condition for handling null filter.

        Args:
            domain_kwargs: the Domain kwargs to use as the base and to which to add the condition
            column_name: if provided, use this name to add the condition; otherwise, will use "column" key from
                table_domain_kwargs
            filter_null: if true, add a filter for null values
            filter_nan: if true, add a filter for nan values
        """
        if filter_null is False and filter_nan is False:
            logger.warning(
                "add_column_row_condition called with no filter condition requested"
            )
            return domain_kwargs

        if filter_nan:
            raise gx_exceptions.GreatExpectationsError(
                "Base ExecutionEngine does not support adding nan condition filters"
            )

        new_domain_kwargs = copy.deepcopy(domain_kwargs)
        assert (
            "column" in domain_kwargs or column_name is not None
        ), "No column provided: A column must be provided in domain_kwargs or in the column_name parameter"
        if column_name is not None:
            column = column_name
        else:
            column = domain_kwargs["column"]

        row_condition = RowCondition(
            condition=f'col("{column}").notnull()',
            condition_type=RowConditionParserType.GE,
        )
        new_domain_kwargs.setdefault("filter_conditions", []).append(row_condition)
        return new_domain_kwargs

    def resolve_data_reference(
        self, data_connector_name: str, template_arguments: dict
    ):
        """Resolve file path for a (data_connector_name, execution_engine_name) combination."""
        return DataConnectorStorageDataReferenceResolver.resolve_data_reference(
            data_connector_name=data_connector_name,
            execution_engine_name=self.__class__.__name__,
            template_arguments=template_arguments,
        )

    def _build_direct_and_bundled_metric_computation_configurations(
        self,
        metrics_to_resolve: Iterable[MetricConfiguration],
        metrics: Optional[Dict[Tuple[str, str, str], MetricValue]] = None,
        runtime_configuration: Optional[dict] = None,
    ) -> Tuple[
        Dict[Tuple[str, str, str], MetricValue],
        List[MetricComputationConfiguration],
        List[MetricComputationConfiguration],
    ]:
        """
        This method organizes "metrics_to_resolve" ("MetricConfiguration" objects) into two lists: direct and bundled.
        Directly-computable "MetricConfiguration" must have non-NULL metric function ("metric_fn").  Aggregate metrics
        have NULL metric function, but non-NULL partial metric function ("metric_partial_fn"); aggregates are bundled.

        See documentation in "MetricProvider._register_metric_functions()" for in-depth description of this mechanism.

        Args:
            metrics_to_resolve: the metrics to evaluate
            metrics: already-computed metrics currently available to the engine
            runtime_configuration: runtime configuration information

        Returns:
            Tuple with two elements: directly-computable and bundled "MetricComputationConfiguration" objects
        """
        retrieved_metrics: Dict[Tuple[str, str, str], MetricValue]
        retrieved_metrics, metrics_to_resolve = self._query_computed_metrics_store(
            metrics_to_resolve=metrics_to_resolve,
            runtime_configuration=runtime_configuration,
        )

        metric_fn_direct_configurations: List[MetricComputationConfiguration] = []
        metric_fn_bundle_configurations: List[MetricComputationConfiguration] = []

        if not metrics_to_resolve:
            return (
                retrieved_metrics,
                metric_fn_direct_configurations,
                metric_fn_bundle_configurations,
            )

        if metrics is None:
            metrics = {}

        resolved_metric_dependencies_by_metric_name: Dict[
            str, Union[MetricValue, Tuple[Any, dict, dict]]
        ]
        metric_class: MetricProvider
        metric_fn: Union[Callable, None]
        metric_aggregate_fn: sa.func | F
        metric_provider_kwargs: dict
        compute_domain_kwargs: dict
        accessor_domain_kwargs: dict
        metric_to_resolve: MetricConfiguration
        for metric_to_resolve in metrics_to_resolve:
            resolved_metric_dependencies_by_metric_name = (
                self._get_computed_metric_evaluation_dependencies_by_metric_name(
                    metric_to_resolve=metric_to_resolve,
                    metrics=metrics,
                )
            )
            metric_class, metric_fn = get_metric_provider(
                metric_name=metric_to_resolve.metric_name, execution_engine=self
            )
            metric_provider_kwargs = {
                "cls": metric_class,
                "execution_engine": self,
                "metric_domain_kwargs": metric_to_resolve.metric_domain_kwargs,
                "metric_value_kwargs": metric_to_resolve.metric_value_kwargs,
                "metrics": resolved_metric_dependencies_by_metric_name,
                "runtime_configuration": runtime_configuration,
            }
            if metric_fn is None:
                try:
                    (
                        metric_aggregate_fn,
                        compute_domain_kwargs,
                        accessor_domain_kwargs,
                    ) = resolved_metric_dependencies_by_metric_name.pop(
                        "metric_partial_fn"
                    )
                except KeyError as e:
                    raise gx_exceptions.MetricError(
                        message=f'Missing metric dependency: {str(e)} for metric "{metric_to_resolve.metric_name}".'
                    )

                metric_fn_bundle_configurations.append(
                    MetricComputationConfiguration(
                        metric_configuration=metric_to_resolve,
                        metric_fn=metric_aggregate_fn,
                        metric_provider_kwargs=metric_provider_kwargs,
                        compute_domain_kwargs=compute_domain_kwargs,
                        accessor_domain_kwargs=accessor_domain_kwargs,
                    )
                )
            else:
                metric_fn_direct_configurations.append(
                    MetricComputationConfiguration(
                        metric_configuration=metric_to_resolve,
                        metric_fn=metric_fn,
                        metric_provider_kwargs=metric_provider_kwargs,
                    )
                )

        return (
            retrieved_metrics,
            metric_fn_direct_configurations,
            metric_fn_bundle_configurations,
        )

    # TODO: <Alex>ALEX</Alex>
    # def _query_computed_metrics_store(
    #     self,
    #     metrics_to_resolve: Iterable[MetricConfiguration],
    #     runtime_configuration: Optional[dict] = None,
    # ) -> Tuple[Dict[Tuple[str, str, str], MetricValue], Iterable[MetricConfiguration]]:
    #     runtime_configuration = runtime_configuration or {}
    #
    #     metric_configuration: MetricConfiguration
    #
    #     persistable_metrics_to_retrieve: Iterable[MetricConfiguration] = list(
    #         filter(
    #             lambda metric_configuration: is_metric_persistable(
    #                 metric_name=metric_configuration.metric_name, execution_engine=self
    #             ),
    #             metrics_to_resolve,
    #         )
    #     )
    #
    #     resolved_metrics: Dict[Tuple[str, str, str], MetricValue] = {}
    #
    #     batch_id: str
    #     key: ComputedMetricIdentifier
    #     res: ComputedMetricBusinessObject
    #     for metric_configuration in persistable_metrics_to_retrieve:
    #         batch_id = (
    #             metric_configuration.metric_domain_kwargs.get("batch_id")
    #             or self.batch_manager.active_batch_id
    #         )
    #         key = ComputedMetricIdentifier(
    #             computed_metric_key=(
    #                 batch_id,
    #                 metric_configuration.metric_name,
    #                 metric_configuration.metric_domain_kwargs_id,
    #                 metric_configuration.metric_value_kwargs_id,
    #             )
    #         )
    #         try:
    #             res = self._computed_metrics_store.get(key=key, **runtime_configuration)
    #             resolved_metrics[metric_configuration.id] = res.value
    #             # TODO: <Alex>ALEX</Alex>
    #             print(
    #                 f'ExecutionEngine: Retrieved ComputedMetric record named: "{key.computed_metric_key}"; value: "{res.value}".'
    #             )
    #             # TODO: <Alex>ALEX</Alex>
    #         except gx_exceptions.InvalidKeyError as exc_ik:
    #             # TODO: <Alex>ALEX</Alex>
    #             # print(
    #             #     f'ExecutionEngine: Non-existent ComputedMetric record named "{key.computed_metric_key}".\n\nDetails: {exc_ik}'
    #             # )
    #             # TODO: <Alex>ALEX</Alex>
    #             # TODO: <Alex>ALEX</Alex>
    #             print(
    #                 f'ExecutionEngine: Non-existent ComputedMetric record named "{key.computed_metric_key}".'
    #             )
    #             # TODO: <Alex>ALEX</Alex>
    #         except ValidationError as exc_ve:
    #             # TODO: <Alex>ALEX</Alex>
    #             print(
    #                 f"ExecutionEngine: Invalid ComputedMetric record; validation error: {exc_ve}"
    #             )
    #             # TODO: <Alex>ALEX</Alex>
    #
    #     metric_to_resolve: MetricConfiguration
    #     metrics_to_resolve = list(
    #         filter(
    #             lambda metric_configuration: not self._is_metric_resolved(
    #                 metric_configuration=metric_configuration,
    #                 metrics=resolved_metrics,
    #             ),
    #             metrics_to_resolve,
    #         )
    #     )
    #
    #     return resolved_metrics, metrics_to_resolve
    # TODO: <Alex>ALEX</Alex>
    # TODO: <Alex>ALEX</Alex>
    def _query_computed_metrics_store(
        self,
        metrics_to_resolve: Iterable[MetricConfiguration],
        runtime_configuration: Optional[dict] = None,
    ) -> Tuple[Dict[Tuple[str, str, str], MetricValue], Iterable[MetricConfiguration]]:
        runtime_configuration = runtime_configuration or {}

        metric_configuration: MetricConfiguration

        persistable_metrics_to_retrieve: Iterable[MetricConfiguration] = list(
            filter(
                lambda metric_configuration: is_metric_persistable(
                    metric_name=metric_configuration.metric_name, execution_engine=self
                ),
                metrics_to_resolve,
            )
        )

        keys: List[ComputedMetricIdentifier] = [
            ComputedMetricIdentifier(
                computed_metric_key=(
                    metric_configuration.metric_domain_kwargs.get("batch_id")
                    or self.batch_manager.active_batch_id,
                    metric_configuration.metric_name,
                    metric_configuration.metric_domain_kwargs_id,
                    metric_configuration.metric_value_kwargs_id,
                )
            )
            for metric_configuration in persistable_metrics_to_retrieve
        ]

        resolved_metrics: Dict[Tuple[str, str, str], MetricValue] = {}

        if not keys:
            return resolved_metrics, metrics_to_resolve

        results: List[ComputedMetricBusinessObject]
        try:
            results = (
                self._computed_metrics_store.get_multiple(
                    keys=keys, **runtime_configuration
                )
                or []
            )
            # TODO: <Alex>ALEX</Alex>
            records = "; ".join(
                [
                    f'"{(record.batch_id, record.metric_name, record.metric_domain_kwargs_id, record.metric_value_kwargs_id)}": {record.value}'
                    for record in results
                ]
            )
            print(
                f"ExecutionEngine: Retrieved {len(results)} ComputedMetric record(s){':' if results else '.'} {records}{'.' if results else ''}"
            )
            # TODO: <Alex>ALEX</Alex>
        except gx_exceptions.InvalidKeyError as exc_ik:
            results = []
            # TODO: <Alex>ALEX</Alex>
            print(
                f'ExecutionEngine: Non-existent ComputedMetric record(s) requested "{exc_ik}".'
            )
            # TODO: <Alex>ALEX</Alex>
        except ValidationError as exc_ve:
            results = []
            # TODO: <Alex>ALEX</Alex>
            print(
                f"ExecutionEngine: Invalid ComputedMetric record(s); validation error: {exc_ve}"
            )
            # TODO: <Alex>ALEX</Alex>

        matched_results: List[ComputedMetricBusinessObject]
        result: ComputedMetricBusinessObject
        key: ComputedMetricIdentifier
        element: ComputedMetricBusinessObject
        for metric_configuration in persistable_metrics_to_retrieve:
            key = ComputedMetricIdentifier(
                computed_metric_key=(
                    metric_configuration.metric_domain_kwargs.get("batch_id")
                    or self.batch_manager.active_batch_id,
                    metric_configuration.metric_name,
                    metric_configuration.metric_domain_kwargs_id,
                    metric_configuration.metric_value_kwargs_id,
                )
            )
            matched_results = list(
                filter(
                    lambda element: (
                        element.batch_id,
                        element.metric_name,
                        element.metric_domain_kwargs_id,
                        element.metric_value_kwargs_id,
                    )
                    == key.to_tuple(),
                    results,
                )
            )
            if matched_results:
                result = matched_results[0]
                resolved_metrics[metric_configuration.id] = result.value

        metric_to_resolve: MetricConfiguration
        metrics_to_resolve = list(
            filter(
                lambda metric_configuration: not self._is_metric_resolved(
                    metric_configuration=metric_configuration,
                    metrics=resolved_metrics,
                ),
                metrics_to_resolve,
            )
        )

        return resolved_metrics, metrics_to_resolve

    # TODO: <Alex>ALEX</Alex>

    def _get_computed_metric_evaluation_dependencies_by_metric_name(
        self,
        metric_to_resolve: MetricConfiguration,
        metrics: Dict[Tuple[str, str, str], MetricValue],
    ) -> Dict[str, Union[MetricValue, Tuple[Any, dict, dict]]]:
        """
        Gathers resolved (already computed) evaluation dependencies of metric-to-resolve (not yet computed)
        "MetricConfiguration" object by "metric_name" property of resolved "MetricConfiguration" objects.

        Args:
            metric_to_resolve: dependent (not yet resolved) "MetricConfiguration" object
            metrics: resolved (already computed) "MetricConfiguration" objects keyd by ID of that object

        Returns:
            Dictionary keyed by "metric_name" with values as computed metric or partial bundling information tuple
        """
        metric_dependencies_by_metric_name: Dict[
            str, Union[MetricValue, Tuple[Any, dict, dict]]
        ] = {}

        metric_name: str
        metric_configuration: MetricConfiguration
        for (
            metric_name,
            metric_configuration,
        ) in metric_to_resolve.metric_dependencies.items():
            if metric_configuration.id in metrics:
                metric_dependencies_by_metric_name[metric_name] = metrics[
                    metric_configuration.id
                ]
            elif self._caching and metric_configuration.id in self._metric_cache:  # type: ignore[operator] # TODO: update NoOpDict
                metric_dependencies_by_metric_name[metric_name] = self._metric_cache[
                    metric_configuration.id
                ]
            else:
                raise gx_exceptions.MetricError(
                    message=f'Missing metric dependency: "{metric_name}" for metric "{metric_to_resolve.metric_name}".'
                )

        return metric_dependencies_by_metric_name

    def _process_direct_and_bundled_metric_computation_configurations(
        self,
        metric_fn_direct_configurations: List[MetricComputationConfiguration],
        metric_fn_bundle_configurations: List[MetricComputationConfiguration],
    ) -> Dict[Tuple[str, str, str], MetricValue]:
        """
        This method processes directly-computable and bundled "MetricComputationConfiguration" objects.

        Args:
            metric_fn_direct_configurations: directly-computable "MetricComputationConfiguration" objects
            metric_fn_bundle_configurations: bundled "MetricComputationConfiguration" objects (column aggregates)

        Returns:
            resolved_metrics (Dict): a dictionary with the values for the metrics that have just been resolved.
        """
        resolved_metrics: Dict[Tuple[str, str, str], MetricValue] = {}

        metric_computation_configuration: MetricComputationConfiguration

        for metric_computation_configuration in metric_fn_direct_configurations:
            try:
                resolved_metrics[
                    metric_computation_configuration.metric_configuration.id
                ] = metric_computation_configuration.metric_fn(
                    **metric_computation_configuration.metric_provider_kwargs
                )
            except Exception as e:
                raise gx_exceptions.MetricResolutionError(
                    message=str(e),
                    failed_metrics=(
                        metric_computation_configuration.metric_configuration,
                    ),
                ) from e

        try:
            # an engine-specific way of computing metrics together
            resolved_metric_bundle: Dict[
                Tuple[str, str, str], MetricValue
            ] = self.resolve_metric_bundle(
                metric_fn_bundle=metric_fn_bundle_configurations
            )
            resolved_metrics.update(resolved_metric_bundle)
        except Exception as e:
            raise gx_exceptions.MetricResolutionError(
                message=str(e),
                failed_metrics=[
                    metric_computation_configuration.metric_configuration
                    for metric_computation_configuration in metric_fn_bundle_configurations
                ],
            ) from e

        # TODO: <Alex>ALEX--Possibility for "computed_metrics_store" with "InMemoryStoreBackend" (more formal keys).
        if self._caching:
            self._metric_cache.update(resolved_metrics)
        # TODO: <Alex>ALEX</Alex>

        return resolved_metrics

    # TODO: <Alex>ALEX</Alex>
    # def _persist_newly_computed_metrics_into_computed_metrics_store(
    #     self,
    #     metrics: Dict[Tuple[str, str, str], MetricValue],
    #     metric_fn_direct_configurations: List[MetricComputationConfiguration],
    #     metric_fn_bundle_configurations: List[MetricComputationConfiguration],
    # ) -> None:
    #     metric_computation_configurations: List[MetricComputationConfiguration] = list(
    #         filter(
    #             lambda element: is_metric_persistable(
    #                 metric_name=element.metric_configuration.metric_name,
    #                 execution_engine=self,
    #             ),
    #             metric_fn_direct_configurations + metric_fn_bundle_configurations,
    #         )
    #     )
    #
    #     batch_id: str
    #     key: ComputedMetricIdentifier
    #     timestamp: datetime.datetime
    #     computed_metric: ComputedMetric
    #     metric_computation_configuration: MetricComputationConfiguration
    #     for metric_computation_configuration in metric_computation_configurations:
    #         batch_id: Optional[Union[str, UUID]]
    #         batch_id = (
    #             metric_computation_configuration.metric_configuration.metric_domain_kwargs.get(
    #                 "batch_id"
    #             )
    #             or self.batch_manager.active_batch_id
    #         )
    #         key = ComputedMetricIdentifier(
    #             computed_metric_key=(
    #                 batch_id,
    #                 metric_computation_configuration.metric_configuration.metric_name,
    #                 metric_computation_configuration.metric_configuration.metric_domain_kwargs_id,
    #                 metric_computation_configuration.metric_configuration.metric_value_kwargs_id,
    #             )
    #         )
    #         metric_name: Optional[str]
    #         metric_domain_kwargs_id: Optional[Union[str, UUID]]
    #         metric_value_kwargs_id: Optional[Union[str, UUID]]
    #         (
    #             batch_id,
    #             metric_name,
    #             metric_domain_kwargs_id,
    #             metric_value_kwargs_id,
    #         ) = key.to_tuple()
    #         timestamp = datetime.datetime.now()
    #         computed_metric = ComputedMetric(
    #             batch_id=batch_id,
    #             metric_name=metric_name,
    #             metric_domain_kwargs_id=metric_domain_kwargs_id,
    #             metric_value_kwargs_id=metric_value_kwargs_id,
    #             created_at=timestamp,
    #             updated_at=timestamp,
    #             value=metrics[metric_computation_configuration.metric_configuration.id],
    #         )
    #         self._computed_metrics_store.set(key=key, value=computed_metric)
    #         # TODO: <Alex>ALEX</Alex>
    #         print(
    #             f'ExecutionEngine: Persisted ComputedMetric record named: "{key.computed_metric_key}"; value: {metrics[metric_computation_configuration.metric_configuration.id]}.'
    #         )
    #         # TODO: <Alex>ALEX</Alex>
    # TODO: <Alex>ALEX</Alex>
    # TODO: <Alex>ALEX</Alex>
    def _persist_newly_computed_metrics_into_computed_metrics_store(
        self,
        metrics: Dict[Tuple[str, str, str], MetricValue],
        metric_fn_direct_configurations: List[MetricComputationConfiguration],
        metric_fn_bundle_configurations: List[MetricComputationConfiguration],
    ) -> None:
        metric_computation_configurations: List[MetricComputationConfiguration] = list(
            filter(
                lambda element: is_metric_persistable(
                    metric_name=element.metric_configuration.metric_name,
                    execution_engine=self,
                ),
                metric_fn_direct_configurations + metric_fn_bundle_configurations,
            )
        )

        computed_metrics_records: List[
            Tuple[ComputedMetricIdentifier, ComputedMetric]
        ] = []

        batch_id: str
        key: ComputedMetricIdentifier
        timestamp: datetime.datetime
        computed_metric: ComputedMetric
        metric_computation_configuration: MetricComputationConfiguration
        for metric_computation_configuration in metric_computation_configurations:
            batch_id: Optional[Union[str, UUID]]
            batch_id = (
                metric_computation_configuration.metric_configuration.metric_domain_kwargs.get(
                    "batch_id"
                )
                or self.batch_manager.active_batch_id
            )
            key = ComputedMetricIdentifier(
                computed_metric_key=(
                    batch_id,
                    metric_computation_configuration.metric_configuration.metric_name,
                    metric_computation_configuration.metric_configuration.metric_domain_kwargs_id,
                    metric_computation_configuration.metric_configuration.metric_value_kwargs_id,
                )
            )
            metric_name: Optional[str]
            metric_domain_kwargs_id: Optional[Union[str, UUID]]
            metric_value_kwargs_id: Optional[Union[str, UUID]]
            (
                batch_id,
                metric_name,
                metric_domain_kwargs_id,
                metric_value_kwargs_id,
            ) = key.to_tuple()
            timestamp = datetime.datetime.now()
            computed_metric = ComputedMetric(
                batch_id=batch_id,
                metric_name=metric_name,
                metric_domain_kwargs_id=metric_domain_kwargs_id,
                metric_value_kwargs_id=metric_value_kwargs_id,
                created_at=timestamp,
                updated_at=timestamp,
                value=metrics[metric_computation_configuration.metric_configuration.id],
            )
            computed_metrics_records.append((key, computed_metric))

        if len(computed_metrics_records) > 0:
            self._computed_metrics_store.set_multiple(computed_metrics_records)
            # TODO: <Alex>ALEX</Alex>
            records = "; ".join(
                [
                    f'"{record[0].computed_metric_key}": {record[1].value}'
                    for record in computed_metrics_records
                ]
            )
            print(
                f"ExecutionEngine: Persisted {len(computed_metrics_records)} ComputedMetric record(s): {records}."
            )
            # TODO: <Alex>ALEX</Alex>

    # TODO: <Alex>ALEX</Alex>

    @classmethod
    def _is_metric_resolved(
        cls,
        metric_configuration: MetricConfiguration,
        metrics: Optional[Dict[Tuple[str, str, str], MetricValue]] = None,
    ) -> bool:
        if metrics is None:
            metrics = {}

        if metric_configuration.id in metrics:
            return True

        metric_name: str = metric_configuration.metric_name
        if metric_name.endswith(cls.AGGREGATE_FN_METRIC_SUFFIX):
            metric_id: Tuple[str, str, str] = (
                f"{metric_name[:-len(cls.AGGREGATE_FN_METRIC_SUFFIX)]}",
                metric_configuration.metric_domain_kwargs_id,
                metric_configuration.metric_value_kwargs_id,
            )
            if metric_id in metrics:
                return True

        return False

    def _split_domain_kwargs(
        self,
        domain_kwargs: Dict[str, Any],
        domain_type: Union[str, MetricDomainTypes],
        accessor_keys: Optional[Iterable[str]] = None,
    ) -> SplitDomainKwargs:
        """Split domain_kwargs for all Domain types into compute and accessor Domain kwargs.

        Args:
            domain_kwargs: A dictionary consisting of the Domain kwargs specifying which data to obtain
            domain_type: an Enum value indicating which metric Domain the user would
            like to be using, or a corresponding string value representing it. String types include "identity",
            "column", "column_pair", "table" and "other". Enum types include capitalized versions of these from the
            class MetricDomainTypes.
            accessor_keys: keys that are part of the compute Domain but should be ignored when
            describing the Domain and simply transferred with their associated values into accessor_domain_kwargs.

        Returns:
            compute_domain_kwargs, accessor_domain_kwargs from domain_kwargs
            The union of compute_domain_kwargs, accessor_domain_kwargs is the input domain_kwargs
        """
        # Extracting value from enum if it is given for future computation
        domain_type = MetricDomainTypes(domain_type)

        # Warning user if accessor keys are in any Domain that is not of type table, will be ignored
        if (
            domain_type != MetricDomainTypes.TABLE
            and accessor_keys is not None
            and len(list(accessor_keys)) > 0
        ):
            logger.warning(
                'Accessor keys ignored since Metric Domain Type is not "table"'
            )

        split_domain_kwargs: SplitDomainKwargs
        if domain_type == MetricDomainTypes.TABLE:
            split_domain_kwargs = self._split_table_metric_domain_kwargs(
                domain_kwargs, domain_type, accessor_keys
            )

        elif domain_type == MetricDomainTypes.COLUMN:
            split_domain_kwargs = self._split_column_metric_domain_kwargs(
                domain_kwargs,
                domain_type,
            )

        elif domain_type == MetricDomainTypes.COLUMN_PAIR:
            split_domain_kwargs = self._split_column_pair_metric_domain_kwargs(
                domain_kwargs,
                domain_type,
            )

        elif domain_type == MetricDomainTypes.MULTICOLUMN:
            split_domain_kwargs = self._split_multi_column_metric_domain_kwargs(
                domain_kwargs,
                domain_type,
            )
        else:
            compute_domain_kwargs = copy.deepcopy(domain_kwargs)
            accessor_domain_kwargs: Dict[str, Any] = {}
            split_domain_kwargs = SplitDomainKwargs(
                compute_domain_kwargs, accessor_domain_kwargs
            )

        return split_domain_kwargs

    @staticmethod
    def _split_table_metric_domain_kwargs(
        domain_kwargs: dict,
        domain_type: MetricDomainTypes,
        accessor_keys: Optional[Iterable[str]] = None,
    ) -> SplitDomainKwargs:
        """Split domain_kwargs for table Domain types into compute and accessor Domain kwargs.

        Args:
            domain_kwargs: A dictionary consisting of the Domain kwargs specifying which data to obtain
            domain_type: an Enum value indicating which metric Domain the user would
            like to be using.
            accessor_keys: keys that are part of the compute Domain but should be ignored when
            describing the Domain and simply transferred with their associated values into accessor_domain_kwargs.

        Returns:
            compute_domain_kwargs, accessor_domain_kwargs from domain_kwargs
            The union of compute_domain_kwargs, accessor_domain_kwargs is the input domain_kwargs
        """
        assert (
            domain_type == MetricDomainTypes.TABLE
        ), "This method only supports MetricDomainTypes.TABLE"

        compute_domain_kwargs: Dict = copy.deepcopy(domain_kwargs)
        accessor_domain_kwargs: Dict = {}

        if accessor_keys is not None and len(list(accessor_keys)) > 0:
            for key in accessor_keys:
                accessor_domain_kwargs[key] = compute_domain_kwargs.pop(key)
        if len(domain_kwargs.keys()) > 0:
            # Warn user if kwarg not "normal".
            unexpected_keys: set = set(compute_domain_kwargs.keys()).difference(
                {
                    "batch_id",
                    "table",
                    "row_condition",
                    "condition_parser",
                }
            )
            if len(unexpected_keys) > 0:
                unexpected_keys_str: str = ", ".join(
                    map(lambda element: f'"{element}"', unexpected_keys)
                )
                logger.warning(
                    f"""Unexpected key(s) {unexpected_keys_str} found in domain_kwargs for Domain type "{domain_type.value}"."""
                )

        return SplitDomainKwargs(compute_domain_kwargs, accessor_domain_kwargs)

    @staticmethod
    def _split_column_metric_domain_kwargs(
        domain_kwargs: dict,
        domain_type: MetricDomainTypes,
    ) -> SplitDomainKwargs:
        """Split domain_kwargs for column Domain types into compute and accessor Domain kwargs.

        Args:
            domain_kwargs: A dictionary consisting of the Domain kwargs specifying which data to obtain
            domain_type: an Enum value indicating which metric Domain the user would
            like to be using.

        Returns:
            compute_domain_kwargs, accessor_domain_kwargs from domain_kwargs
            The union of compute_domain_kwargs, accessor_domain_kwargs is the input domain_kwargs
        """
        assert (
            domain_type == MetricDomainTypes.COLUMN
        ), "This method only supports MetricDomainTypes.COLUMN"

        compute_domain_kwargs: Dict = copy.deepcopy(domain_kwargs)
        accessor_domain_kwargs: Dict = {}

        if "column" not in compute_domain_kwargs:
            raise gx_exceptions.GreatExpectationsError(
                "Column not provided in compute_domain_kwargs"
            )

        accessor_domain_kwargs["column"] = compute_domain_kwargs.pop("column")

        return SplitDomainKwargs(compute_domain_kwargs, accessor_domain_kwargs)

    @staticmethod
    def _split_column_pair_metric_domain_kwargs(
        domain_kwargs: dict,
        domain_type: MetricDomainTypes,
    ) -> SplitDomainKwargs:
        """Split domain_kwargs for column pair Domain types into compute and accessor Domain kwargs.

        Args:
            domain_kwargs: A dictionary consisting of the Domain kwargs specifying which data to obtain
            domain_type: an Enum value indicating which metric Domain the user would
            like to be using.

        Returns:
            compute_domain_kwargs, accessor_domain_kwargs from domain_kwargs
            The union of compute_domain_kwargs, accessor_domain_kwargs is the input domain_kwargs
        """
        assert (
            domain_type == MetricDomainTypes.COLUMN_PAIR
        ), "This method only supports MetricDomainTypes.COLUMN_PAIR"

        compute_domain_kwargs: Dict = copy.deepcopy(domain_kwargs)
        accessor_domain_kwargs: Dict = {}

        if not ("column_A" in domain_kwargs and "column_B" in domain_kwargs):
            raise gx_exceptions.GreatExpectationsError(
                "column_A or column_B not found within domain_kwargs"
            )

        accessor_domain_kwargs["column_A"] = compute_domain_kwargs.pop("column_A")
        accessor_domain_kwargs["column_B"] = compute_domain_kwargs.pop("column_B")

        return SplitDomainKwargs(compute_domain_kwargs, accessor_domain_kwargs)

    @staticmethod
    def _split_multi_column_metric_domain_kwargs(
        domain_kwargs: dict,
        domain_type: MetricDomainTypes,
    ) -> SplitDomainKwargs:
        """Split domain_kwargs for multicolumn Domain types into compute and accessor Domain kwargs.

        Args:
            domain_kwargs: A dictionary consisting of the Domain kwargs specifying which data to obtain
            domain_type: an Enum value indicating which metric Domain the user would
            like to be using.

        Returns:
            compute_domain_kwargs, accessor_domain_kwargs from domain_kwargs
            The union of compute_domain_kwargs, accessor_domain_kwargs is the input domain_kwargs
        """
        assert (
            domain_type == MetricDomainTypes.MULTICOLUMN
        ), "This method only supports MetricDomainTypes.MULTICOLUMN"

        compute_domain_kwargs: Dict = copy.deepcopy(domain_kwargs)
        accessor_domain_kwargs: Dict = {}

        if "column_list" not in domain_kwargs:
            raise gx_exceptions.GreatExpectationsError(
                "column_list not found within domain_kwargs"
            )

        column_list = compute_domain_kwargs.pop("column_list")

        if len(column_list) < 2:
            raise gx_exceptions.GreatExpectationsError(
                "column_list must contain at least 2 columns"
            )

        accessor_domain_kwargs["column_list"] = column_list

        return SplitDomainKwargs(compute_domain_kwargs, accessor_domain_kwargs)<|MERGE_RESOLUTION|>--- conflicted
+++ resolved
@@ -22,14 +22,11 @@
 from marshmallow import ValidationError
 
 import great_expectations.exceptions as gx_exceptions
-<<<<<<< HEAD
 from great_expectations.computed_metrics.computed_metric import ComputedMetric
 from great_expectations.computed_metrics.computed_metric import (
     ComputedMetric as ComputedMetricBusinessObject,
 )
-=======
 from great_expectations.core._docs_decorators import public_api
->>>>>>> eaaf1f0d
 from great_expectations.core.batch_manager import BatchManager
 from great_expectations.core.metric_domain_types import MetricDomainTypes
 from great_expectations.core.metric_function_types import MetricPartialFunctionTypes
@@ -223,11 +220,6 @@
 
 @public_api
 class ExecutionEngine(ABC):
-<<<<<<< HEAD
-    AGGREGATE_FN_METRIC_SUFFIX: str = (
-        f".{MetricPartialFunctionTypes.AGGREGATE_FN.metric_suffix}"
-    )
-=======
     """ExecutionEngine defines interfaces and provides common methods for loading Batch of data and compute metrics.
 
     ExecutionEngine is the parent class of every backend-specific computational class, tasked with loading Batch of
@@ -257,7 +249,10 @@
         batch_data_dict: dictionary of Batch objects with corresponding IDs as keys supplied at initialization time
         validator: Validator object (optional) -- not utilized in V3 and later versions
     """
->>>>>>> eaaf1f0d
+
+    AGGREGATE_FN_METRIC_SUFFIX: str = (
+        f".{MetricPartialFunctionTypes.AGGREGATE_FN.metric_suffix}"
+    )
 
     recognized_batch_spec_defaults: Set[str] = set()
 
