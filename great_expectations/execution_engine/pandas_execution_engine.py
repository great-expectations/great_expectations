import copy
import datetime
import hashlib
import logging
import pickle
import random
from functools import partial
from typing import Any, Callable, Iterable, List, Optional, Tuple, Union

import pandas as pd
from ruamel.yaml.compat import StringIO

<<<<<<< HEAD
import great_expectations.exceptions as ge_exceptions
from great_expectations.datasource.types.batch_spec import (
=======
import great_expectations.exceptions.exceptions as ge_exceptions
from great_expectations.core.batch_spec import (
>>>>>>> e650d0fe
    BatchSpec,
    PathBatchSpec,
    RuntimeDataBatchSpec,
    S3BatchSpec,
)

from ..core.util import S3Url
from .pandas_batch_data import PandasBatchData

try:
    import boto3
except ImportError:
    boto3 = None

from great_expectations.core.batch import BatchMarkers

from ..exceptions import BatchSpecError, GreatExpectationsError, ValidationError
from .execution_engine import ExecutionEngine, MetricDomainTypes

logger = logging.getLogger(__name__)

HASH_THRESHOLD = 1e9


<<<<<<< HEAD
class PandasBatchData(pd.DataFrame):
    # @property
    def row_count(self):
        return self.shape[0]

    def __getitem__(self, key):
        try:
            return super().__getitem__(key)
        except Exception as e:
            raise ge_exceptions.ExecutionEngineError(
                message=f'Error: The key "{key}" in PandasBatchData does not exist.'
            )


=======
>>>>>>> e650d0fe
class PandasExecutionEngine(ExecutionEngine):
    """
PandasExecutionEngine instantiates the great_expectations Expectations API as a subclass of a pandas.DataFrame.

For the full API reference, please see :func:`Dataset <great_expectations.data_asset.dataset.Dataset>`

Notes:
    1. Samples and Subsets of PandaDataSet have ALL the expectations of the original \
       data frame unless the user specifies the ``discard_subset_failing_expectations = True`` \
       property on the original data frame.
    2. Concatenations, joins, and merges of PandaDataSets contain NO expectations (since no autoinspection
       is performed by default).

--ge-feature-maturity-info--

    id: validation_engine_pandas
    title: Validation Engine - Pandas
    icon:
    short_description: Use Pandas DataFrame to validate data
    description: Use Pandas DataFrame to validate data
    how_to_guide_url:
    maturity: Production
    maturity_details:
        api_stability: Stable
        implementation_completeness: Complete
        unit_test_coverage: Complete
        integration_infrastructure_test_coverage: N/A -> see relevant Datasource evaluation
        documentation_completeness: Complete
        bug_risk: Low
        expectation_completeness: Complete

--ge-feature-maturity-info--
    """

    recognized_batch_spec_defaults = {
        "reader_method",
        "reader_options",
    }

    def __init__(self, *args, **kwargs):
        self.discard_subset_failing_expectations = kwargs.get(
            "discard_subset_failing_expectations", False
        )
        boto3_options: dict = kwargs.get("boto3_options", {})

        # Try initializing boto3 client. If unsuccessful, we'll catch it when/if a S3BatchSpec is passed in.
        try:
            self._s3 = boto3.client("s3", **boto3_options)
        except (TypeError, AttributeError):
            self._s3 = None

        super().__init__(*args, **kwargs)

        self._config.update(
            {
                "discard_subset_failing_expectations": self.discard_subset_failing_expectations,
                "boto3_options": boto3_options,
            }
        )

    def configure_validator(self, validator):
        super().configure_validator(validator)
        validator.expose_dataframe_methods = True

    def load_batch_data(self, batch_id: str, batch_data: Any) -> None:
        if isinstance(batch_data, pd.DataFrame):
            batch_data = PandasBatchData(self, batch_data)
        elif isinstance(batch_data, PandasBatchData):
            pass
        else:
            raise GreatExpectationsError(
                "PandasExecutionEngine requires batch data that is either a DataFrame or a PandasBatchData object"
            )
        super().load_batch_data(batch_id=batch_id, batch_data=batch_data)

    def get_batch_data_and_markers(
        self, batch_spec: BatchSpec
    ) -> Tuple[Any, BatchMarkers]:  # batch_data
        # We need to build a batch_markers to be used in the dataframe
        batch_markers: BatchMarkers = BatchMarkers(
            {
                "ge_load_time": datetime.datetime.now(datetime.timezone.utc).strftime(
                    "%Y%m%dT%H%M%S.%fZ"
                )
            }
        )

        batch_data: PandasBatchData
        if isinstance(batch_spec, RuntimeDataBatchSpec):
            # batch_data != None is already checked when RuntimeDataBatchSpec is instantiated
            if isinstance(batch_spec.batch_data, pd.DataFrame):
                df = batch_spec.batch_data
            elif isinstance(batch_spec.batch_data, PandasBatchData):
                df = batch_spec.batch_data.dataframe
            else:
                raise ValueError(
                    "RuntimeDataBatchSpec must provide a Pandas DataFrame or PandasBatchData object."
                )
            batch_spec.batch_data = "PandasDataFrame"
        elif isinstance(batch_spec, S3BatchSpec):
            if self._s3 is None:
                raise ge_exceptions.ExecutionEngineError(
                    f"""PandasExecutionEngine has been passed a S3BatchSpec,
                        but the ExecutionEngine does not have a boto3 client configured. Please check your config."""
                )
            s3_engine = self._s3
            s3_url = S3Url(batch_spec.path)
            reader_method: str = batch_spec.reader_method
            reader_options: dict = batch_spec.reader_options or {}
            s3_object = s3_engine.get_object(Bucket=s3_url.bucket, Key=s3_url.key)
            logger.debug(
                "Fetching s3 object. Bucket: {} Key: {}".format(
                    s3_url.bucket, s3_url.key
                )
            )
            reader_fn = self._get_reader_fn(reader_method, s3_url.key)
            df = reader_fn(
                StringIO(
                    s3_object["Body"]
                    .read()
                    .decode(s3_object.get("ContentEncoding", "utf-8"))
                ),
                **reader_options,
            )
        elif isinstance(batch_spec, PathBatchSpec):
            reader_method: str = batch_spec.reader_method
            reader_options: dict = batch_spec.reader_options
            path: str = batch_spec.path
            reader_fn: Callable = self._get_reader_fn(reader_method, path)
            df = reader_fn(path, **reader_options)
        else:
            raise BatchSpecError(
                f"batch_spec must be of type RuntimeDataBatchSpec, PathBatchSpec, or S3BatchSpec, not {batch_spec.__class__.__name__}"
            )

        df = self._apply_splitting_and_sampling_methods(batch_spec, df)
        if df.memory_usage().sum() < HASH_THRESHOLD:
            batch_markers["pandas_data_fingerprint"] = hash_pandas_dataframe(df)

        typed_batch_data = PandasBatchData(execution_engine=self, dataframe=df)

        return typed_batch_data, batch_markers

    def _apply_splitting_and_sampling_methods(self, batch_spec, batch_data):
        if batch_spec.get("splitter_method"):
            splitter_fn = getattr(self, batch_spec.get("splitter_method"))
            splitter_kwargs: dict = batch_spec.get("splitter_kwargs") or {}
            batch_data = splitter_fn(batch_data, **splitter_kwargs)

        if batch_spec.get("sampling_method"):
            sampling_fn = getattr(self, batch_spec.get("sampling_method"))
            sampling_kwargs: dict = batch_spec.get("sampling_kwargs") or {}
            batch_data = sampling_fn(batch_data, **sampling_kwargs)
        return batch_data

    @property
    def dataframe(self):
        """Tests whether or not a Batch has been loaded. If the loaded batch does not exist, raises a
        ValueError Exception
        """
        # Changed to is None because was breaking prior
        if self.active_batch_data is None:
            raise ValueError(
                "Batch has not been loaded - please run load_batch_data() to load a batch."
            )

        return self.active_batch_data.dataframe

    def _get_reader_fn(self, reader_method=None, path=None):
        """Static helper for parsing reader types. If reader_method is not provided, path will be used to guess the
        correct reader_method.

        Args:
            reader_method (str): the name of the reader method to use, if available.
            path (str): the path used to guess

        Returns:
            ReaderMethod to use for the filepath

        """
        if reader_method is None and path is None:
            raise BatchSpecError(
                "Unable to determine pandas reader function without reader_method or path."
            )

        reader_options = dict()
        if reader_method is None:
            path_guess = self.guess_reader_method_from_path(path)
            reader_method = path_guess["reader_method"]
            reader_options = path_guess.get(
                "reader_options"
            )  # This may not be there; use None in that case

        try:
            reader_fn = getattr(pd, reader_method)
            if reader_options:
                reader_fn = partial(reader_fn, **reader_options)
            return reader_fn
        except AttributeError:
            raise BatchSpecError(
                f'Unable to find reader_method "{reader_method}" in pandas.'
            )

    # NOTE Abe 20201105: Any reason this shouldn't be a private method?
    @staticmethod
    def guess_reader_method_from_path(path):
        """Helper method for deciding which reader to use to read in a certain path.

        Args:
            path (str): the to use to guess

        Returns:
            ReaderMethod to use for the filepath

        """
        if path.endswith(".csv") or path.endswith(".tsv"):
            return {"reader_method": "read_csv"}
        elif path.endswith(".parquet"):
            return {"reader_method": "read_parquet"}
        elif path.endswith(".xlsx") or path.endswith(".xls"):
            return {"reader_method": "read_excel"}
        elif path.endswith(".json"):
            return {"reader_method": "read_json"}
        elif path.endswith(".pkl"):
            return {"reader_method": "read_pickle"}
        elif path.endswith(".feather"):
            return {"reader_method": "read_feather"}
        elif path.endswith(".csv.gz") or path.endswith(".tsv.gz"):
            return {
                "reader_method": "read_csv",
                "reader_options": {"compression": "gzip"},
            }

        raise BatchSpecError(f'Unable to determine reader method from path: "{path}".')

    def get_compute_domain(
        self,
        domain_kwargs: dict,
        domain_type: Union[str, "MetricDomainTypes"],
        accessor_keys: Optional[Iterable[str]] = [],
    ) -> Tuple[pd.DataFrame, dict, dict]:
        """Uses a given batch dictionary and domain kwargs (which include a row condition and a condition parser)
        to obtain and/or query a batch. Returns in the format of a Pandas DataFrame. If the domain is a single column,
        this is added to 'accessor domain kwargs' and used for later access

        Args:
            domain_kwargs (dict) - A dictionary consisting of the domain kwargs specifying which data to obtain
            domain_type (str or "MetricDomainTypes") - an Enum value indicating which metric domain the user would
            like to be using, or a corresponding string value representing it. String types include "identity", "column",
            "column_pair", "table" and "other". Enum types include capitalized versions of these from the class
            MetricDomainTypes.
            accessor_keys (str iterable) - keys that are part of the compute domain but should be ignored when describing
             the domain and simply transferred with their associated values into accessor_domain_kwargs.

        Returns:
            A tuple including:
              - a DataFrame (the data on which to compute)
              - a dictionary of compute_domain_kwargs, describing the DataFrame
              - a dictionary of accessor_domain_kwargs, describing any accessors needed to
                identify the domain within the compute domain
        """
        # Extracting value from enum if it is given for future computation
        domain_type = MetricDomainTypes(domain_type)

        batch_id = domain_kwargs.get("batch_id")
        if batch_id is None:
            # We allow no batch id specified if there is only one batch
            if self.active_batch_data_id is not None:
                data = self.active_batch_data.dataframe
            else:
                raise ValidationError(
                    "No batch is specified, but could not identify a loaded batch."
                )
        else:
            if batch_id in self.loaded_batch_data_dict:
                data = self.loaded_batch_data_dict[batch_id].dataframe
            else:
                raise ValidationError(f"Unable to find batch with batch_id {batch_id}")

        compute_domain_kwargs = copy.deepcopy(domain_kwargs)
        accessor_domain_kwargs = dict()
        table = domain_kwargs.get("table", None)
        if table:
            raise ValueError(
                "PandasExecutionEngine does not currently support multiple named tables."
            )

        # Filtering by row condition
        row_condition = domain_kwargs.get("row_condition", None)
        if row_condition:
            condition_parser = domain_kwargs.get("condition_parser", None)

            # Ensuring proper condition parser has been provided
            if condition_parser not in ["python", "pandas"]:
                raise ValueError(
                    "condition_parser is required when setting a row_condition,"
                    " and must be 'python' or 'pandas'"
                )
            else:
                # Querying row condition
                data = data.query(row_condition, parser=condition_parser).reset_index(
                    drop=True
                )

        # Warning user if accessor keys are in any domain that is not of type table, will be ignored
        if (
            domain_type != MetricDomainTypes.TABLE
            and accessor_keys is not None
            and len(accessor_keys) > 0
        ):
            logger.warning(
                "Accessor keys ignored since Metric Domain Type is not 'table"
            )

        # If given table (this is default), get all unexpected accessor_keys (an optional parameters allowing us to
        # modify domain access)
        if domain_type == MetricDomainTypes.TABLE:
            if accessor_keys is not None and len(accessor_keys) > 0:
                for key in accessor_keys:
                    accessor_domain_kwargs[key] = compute_domain_kwargs.pop(key)
            if len(compute_domain_kwargs.keys()) > 0:
                for key in compute_domain_kwargs.keys():
                    # Warning user if kwarg not "normal"
                    if key not in [
                        "batch_id",
                        "table",
                        "row_condition",
                        "condition_parser",
                    ]:
                        logger.warning(
                            f"Unexpected key {key} found in domain_kwargs for domain type {domain_type.value}"
                        )
            return data, compute_domain_kwargs, accessor_domain_kwargs

        # If user has stated they want a column, checking if one is provided, and
        elif domain_type == MetricDomainTypes.COLUMN:
            if "column" in compute_domain_kwargs:
                accessor_domain_kwargs["column"] = compute_domain_kwargs.pop("column")
            else:
                # If column not given
                raise GreatExpectationsError(
                    "Column not provided in compute_domain_kwargs"
                )

        # Else, if column pair values requested
        elif domain_type == MetricDomainTypes.COLUMN_PAIR:
            # Ensuring column_A and column_B parameters provided
            if (
                "column_A" in compute_domain_kwargs
                and "column_B" in compute_domain_kwargs
            ):
                accessor_domain_kwargs["column_A"] = compute_domain_kwargs.pop(
                    "column_A"
                )
                accessor_domain_kwargs["column_B"] = compute_domain_kwargs.pop(
                    "column_B"
                )
            else:
                raise GreatExpectationsError(
                    "column_A or column_B not found within compute_domain_kwargs"
                )

        # Checking if table or identity or other provided, column is not specified. If it is, warning the user
        elif domain_type == MetricDomainTypes.MULTICOLUMN:
            if "columns" in compute_domain_kwargs:
                accessor_domain_kwargs["columns"] = compute_domain_kwargs.pop("columns")

        # Filtering if identity
        elif domain_type == MetricDomainTypes.IDENTITY:

            # If we would like our data to become a single column
            if "column" in compute_domain_kwargs:
                data = pd.DataFrame(data[compute_domain_kwargs["column"]])

            # If we would like our data to now become a column pair
            elif ("column_A" in compute_domain_kwargs) and (
                "column_B" in compute_domain_kwargs
            ):

                # Dropping all not needed columns
                column_a, column_b = (
                    compute_domain_kwargs["column_A"],
                    compute_domain_kwargs["column_B"],
                )
                data = pd.DataFrame(
                    {column_a: data[column_a], column_b: data[column_b]}
                )

            else:
                # If we would like our data to become a multicolumn
                if "columns" in compute_domain_kwargs:
                    data = data[compute_domain_kwargs["columns"]]

        return data, compute_domain_kwargs, accessor_domain_kwargs

    ### Splitter methods for partitioning dataframes ###
    @staticmethod
    def _split_on_whole_table(
        df,
    ) -> pd.DataFrame:
        return df

    @staticmethod
    def _split_on_column_value(
        df,
        column_name: str,
        partition_definition: dict,
    ) -> pd.DataFrame:

        return df[df[column_name] == partition_definition[column_name]]

    @staticmethod
    def _split_on_converted_datetime(
        df,
        column_name: str,
        partition_definition: dict,
        date_format_string: str = "%Y-%m-%d",
    ):
        """Convert the values in the named column to the given date_format, and split on that"""
        stringified_datetime_series = df[column_name].map(
            lambda x: x.strftime(date_format_string)
        )
        matching_string = partition_definition[column_name]
        return df[stringified_datetime_series == matching_string]

    @staticmethod
    def _split_on_divided_integer(
        df,
        column_name: str,
        divisor: int,
        partition_definition: dict,
    ):
        """Divide the values in the named column by `divisor`, and split on that"""

        matching_divisor = partition_definition[column_name]
        matching_rows = df[column_name].map(
            lambda x: int(x / divisor) == matching_divisor
        )

        return df[matching_rows]

    @staticmethod
    def _split_on_mod_integer(
        df,
        column_name: str,
        mod: int,
        partition_definition: dict,
    ):
        """Divide the values in the named column by `divisor`, and split on that"""

        matching_mod_value = partition_definition[column_name]
        matching_rows = df[column_name].map(lambda x: x % mod == matching_mod_value)

        return df[matching_rows]

    @staticmethod
    def _split_on_multi_column_values(
        df,
        column_names: List[str],
        partition_definition: dict,
    ):
        """Split on the joint values in the named columns"""

        subset_df = df.copy()
        for column_name in column_names:
            value = partition_definition.get(column_name)
            if not value:
                raise ValueError(
                    f"In order for PandasExecution to `_split_on_multi_column_values`, "
                    f"all values in column_names must also exist in partition_definition. "
                    f"{column_name} was not found in partition_definition."
                )
            subset_df = subset_df[subset_df[column_name] == value]
        return subset_df

    @staticmethod
    def _split_on_hashed_column(
        df,
        column_name: str,
        hash_digits: int,
        partition_definition: dict,
        hash_function_name: str = "md5",
    ):
        """Split on the hashed value of the named column"""
        try:
            hash_method = getattr(hashlib, hash_function_name)
        except (TypeError, AttributeError) as e:
            raise (
                ge_exceptions.ExecutionEngineError(
                    f"""The splitting method used with SparkDFExecutionEngine has a reference to an invalid hash_function_name.
                    Reference to {hash_function_name} cannot be found."""
                )
            )
        matching_rows = df[column_name].map(
            lambda x: hash_method(str(x).encode()).hexdigest()[-1 * hash_digits :]
            == partition_definition["hash_value"]
        )
        return df[matching_rows]

    ### Sampling methods ###

    @staticmethod
    def _sample_using_random(
        df,
        p: float = 0.1,
    ):
        """Take a random sample of rows, retaining proportion p

        Note: the Random function behaves differently on different dialects of SQL
        """
        return df[df.index.map(lambda x: random.random() < p)]

    @staticmethod
    def _sample_using_mod(
        df,
        column_name: str,
        mod: int,
        value: int,
    ):
        """Take the mod of named column, and only keep rows that match the given value"""
        return df[df[column_name].map(lambda x: x % mod == value)]

    @staticmethod
    def _sample_using_a_list(
        df,
        column_name: str,
        value_list: list,
    ):
        """Match the values in the named column against value_list, and only keep the matches"""
        return df[df[column_name].isin(value_list)]

    @staticmethod
    def _sample_using_hash(
        df,
        column_name: str,
        hash_digits: int = 1,
        hash_value: str = "f",
        hash_function_name: str = "md5",
    ):
        """Hash the values in the named column, and split on that"""
        try:
            hash_func = getattr(hashlib, hash_function_name)
        except (TypeError, AttributeError) as e:
            raise (
                ge_exceptions.ExecutionEngineError(
                    f"""The sampling method used with PandasExecutionEngine has a reference to an invalid hash_function_name.
                    Reference to {hash_function_name} cannot be found."""
                )
            )

        matches = df[column_name].map(
            lambda x: hash_func(str(x).encode()).hexdigest()[-1 * hash_digits :]
            == hash_value
        )
        return df[matches]


def hash_pandas_dataframe(df):
    try:
        obj = pd.util.hash_pandas_object(df, index=True).values
    except TypeError:
        # In case of facing unhashable objects (like dict), use pickle
        obj = pickle.dumps(df, pickle.HIGHEST_PROTOCOL)

    return hashlib.md5(obj).hexdigest()<|MERGE_RESOLUTION|>--- conflicted
+++ resolved
@@ -10,13 +10,8 @@
 import pandas as pd
 from ruamel.yaml.compat import StringIO
 
-<<<<<<< HEAD
 import great_expectations.exceptions as ge_exceptions
-from great_expectations.datasource.types.batch_spec import (
-=======
-import great_expectations.exceptions.exceptions as ge_exceptions
 from great_expectations.core.batch_spec import (
->>>>>>> e650d0fe
     BatchSpec,
     PathBatchSpec,
     RuntimeDataBatchSpec,
@@ -41,23 +36,6 @@
 HASH_THRESHOLD = 1e9
 
 
-<<<<<<< HEAD
-class PandasBatchData(pd.DataFrame):
-    # @property
-    def row_count(self):
-        return self.shape[0]
-
-    def __getitem__(self, key):
-        try:
-            return super().__getitem__(key)
-        except Exception as e:
-            raise ge_exceptions.ExecutionEngineError(
-                message=f'Error: The key "{key}" in PandasBatchData does not exist.'
-            )
-
-
-=======
->>>>>>> e650d0fe
 class PandasExecutionEngine(ExecutionEngine):
     """
 PandasExecutionEngine instantiates the great_expectations Expectations API as a subclass of a pandas.DataFrame.
