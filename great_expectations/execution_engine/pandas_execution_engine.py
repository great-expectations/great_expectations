--- conflicted
+++ resolved
@@ -364,23 +364,12 @@
         ValueError Exception
         """
         # Changed to is None because was breaking prior
-<<<<<<< HEAD
-        if (
-            self.batch_cache.active_batch is None
-            or self.batch_cache.active_batch.data is None
-        ):
-=======
         if self.batch_manager.active_batch_data is None:
->>>>>>> 78367549
             raise ValueError(
                 "Batch has not been loaded - please run load_batch_data() to load a batch."
             )
 
-<<<<<<< HEAD
-        return cast(PandasBatchData, self.batch_cache.active_batch.data).dataframe
-=======
         return cast(PandasBatchData, self.batch_manager.active_batch_data).dataframe
->>>>>>> 78367549
 
     # NOTE Abe 20201105: Any reason this shouldn't be a private method?
     @staticmethod
@@ -485,30 +474,18 @@
         batch_id = domain_kwargs.get("batch_id")
         if batch_id is None:
             # We allow no batch id specified if there is only one batch
-<<<<<<< HEAD
-            if self.batch_cache.active_batch_id is not None:
-                data = cast(
-                    PandasBatchData, self.batch_cache.active_batch.data
-=======
             if self.batch_manager.active_batch_data_id is not None:
                 data = cast(
                     PandasBatchData, self.batch_manager.active_batch_data
->>>>>>> 78367549
                 ).dataframe
             else:
                 raise ge_exceptions.ValidationError(
                     "No batch is specified, but could not identify a loaded batch."
                 )
         else:
-<<<<<<< HEAD
-            if batch_id in self.batch_cache.batches:
-                data = cast(
-                    PandasBatchData, self.batch_cache.batches[batch_id]
-=======
             if batch_id in self.batch_manager.batch_data_cache:
                 data = cast(
                     PandasBatchData, self.batch_manager.batch_data_cache[batch_id]
->>>>>>> 78367549
                 ).dataframe
             else:
                 raise ge_exceptions.ValidationError(
