from typing import Dict, Optional

from great_expectations.core.expectation_configuration import ExpectationConfiguration
from great_expectations.profiler.domain_builder.domain import Domain
from great_expectations.profiler.expectation_configuration_builder.expectation_configuration_builder import (
    ExpectationConfigurationBuilder,
)
from great_expectations.profiler.parameter_builder.parameter_container import (
    DOMAIN_KWARGS_PARAMETER_FULLY_QUALIFIED_NAME,
    ParameterContainer,
    get_parameter_value,
)


class DefaultExpectationConfigurationBuilder(ExpectationConfigurationBuilder):
    """
    Class which creates ExpectationConfiguration out of a given Expectation type and
    parameter_name-to-parameter_fully_qualified_parameter_name map (name-value pairs supplied as kwargs dictionary).
    """

    def __init__(self, expectation_type: str = None, **kwargs):
        self._expectation_type = expectation_type
        self._parameter_name_to_fully_qualified_parameter_name_dict = kwargs

    def _build_expectation_configuration(
        self,
        domain: Domain,
        variables: Optional[ParameterContainer] = None,
        parameters: Optional[Dict[str, ParameterContainer]] = None,
        **kwargs
    ) -> ExpectationConfiguration:
        expectation_kwargs: dict = {}
        parameter_name: str
        fully_qualified_parameter_name: str
        for (
            parameter_name,
            fully_qualified_parameter_name,
        ) in self._parameter_name_to_fully_qualified_parameter_name_dict.items():
<<<<<<< HEAD
            # TODO: AJB 20210505 this is only valid for columns, we need to check the domain type here
            if fully_qualified_parameter_name.startswith(
                DOMAIN_KWARGS_PARAMETER_FULLY_QUALIFIED_NAME
            ):
                # TODO: AJB 20210503 is this how to reference the domain? Maybe there should be a method on Domain to return the actual domain name
                expectation_kwargs[parameter_name] = domain.domain_kwargs[
                    domain.domain_type
                ]
            elif fully_qualified_parameter_name.startswith("$"):
                expectation_kwargs[parameter_name] = get_parameter_value(
                    fully_qualified_parameter_name=fully_qualified_parameter_name,
                    domain=domain,
                    rule_variables=rule_variables,
                    rule_domain_parameters=rule_domain_parameters,
                )
=======
            expectation_kwargs[parameter_name] = get_parameter_value(
                fully_qualified_parameter_name=fully_qualified_parameter_name,
                domain=domain,
                variables=variables,
                parameters=parameters,
            )
>>>>>>> 9e10bc62

        expectation_kwargs.update(kwargs)

        return ExpectationConfiguration(
            expectation_type=self._expectation_type, kwargs=expectation_kwargs
        )<|MERGE_RESOLUTION|>--- conflicted
+++ resolved
@@ -36,7 +36,6 @@
             parameter_name,
             fully_qualified_parameter_name,
         ) in self._parameter_name_to_fully_qualified_parameter_name_dict.items():
-<<<<<<< HEAD
             # TODO: AJB 20210505 this is only valid for columns, we need to check the domain type here
             if fully_qualified_parameter_name.startswith(
                 DOMAIN_KWARGS_PARAMETER_FULLY_QUALIFIED_NAME
@@ -49,17 +48,9 @@
                 expectation_kwargs[parameter_name] = get_parameter_value(
                     fully_qualified_parameter_name=fully_qualified_parameter_name,
                     domain=domain,
-                    rule_variables=rule_variables,
-                    rule_domain_parameters=rule_domain_parameters,
+                    variables=variables,
+                    parameters=parameters,
                 )
-=======
-            expectation_kwargs[parameter_name] = get_parameter_value(
-                fully_qualified_parameter_name=fully_qualified_parameter_name,
-                domain=domain,
-                variables=variables,
-                parameters=parameters,
-            )
->>>>>>> 9e10bc62
 
         expectation_kwargs.update(kwargs)
 
