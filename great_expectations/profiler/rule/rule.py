import copy
from typing import Dict, List, Optional

from great_expectations.core import ExpectationConfiguration
from great_expectations.profiler.domain_builder.domain import Domain
from great_expectations.profiler.domain_builder.domain_builder import DomainBuilder
from great_expectations.profiler.expectation_configuration_builder.expectation_configuration_builder import (
    ExpectationConfigurationBuilder,
)
from great_expectations.profiler.parameter_builder.parameter_builder import (
    ParameterBuilder,
)
from great_expectations.profiler.parameter_builder.parameter_container import (
    ParameterContainer,
)
from great_expectations.validator.validator import Validator


class Rule:
    def __init__(
        self,
        name: str,
        domain_builder: Optional[DomainBuilder] = None,
        parameter_builders: Optional[List[ParameterBuilder]] = None,
        expectation_configuration_builders: Optional[
            List[ExpectationConfigurationBuilder]
        ] = None,
        variables: Optional[ParameterContainer] = None,
    ):
        """
        Sets Profiler rule name, domain builders, parameters builders, configuration builders,
        and other necessary instance data (variables)
        :param name: A string representing the name of the ProfilerRule
        :param domain_builder: A Domain Builder object used to build rule data domain
        :param parameter_builders: A Parameter Builder list used to configure necessary rule evaluation parameters for
        every configuration
        :param expectation_configuration_builders: A list of Expectation Configuration Builders
        :param variables: Any instance data required to verify a rule
        """
        self._name = name
        self._domain_builder = domain_builder
        self._parameter_builders = parameter_builders
        self._expectation_configuration_builders = expectation_configuration_builders
        self._variables = variables

        self._parameters = {}

    def evaluate(
        self, validator: Validator, batch_ids: Optional[List[str]] = None
    ) -> List[ExpectationConfiguration]:
        """
        Builds a list of Expectation Configurations, returning a single Expectation Configuration entry for every
        ConfigurationBuilder available based on the instantiation.

        :param validator: A Validator object utilized to obtain domain
        :param batch_ids: Batch Identifiers used to specify evaluated batches of data
        :return: List of Corresponding Expectation Configurations representing every configured rule
        """
        expectation_configurations: List[ExpectationConfiguration] = []

        domains: List[Domain] = self._domain_builder.get_domains(
            validator=validator, batch_ids=batch_ids
        )

        domain: Domain
        for domain in domains:
            parameter_builder: ParameterBuilder
            for parameter_builder in self._parameter_builders:
                parameter_container: ParameterContainer = (
                    parameter_builder.build_parameters(
                        domain=domain,
                        validator=validator,
                        variables=self.variables,
                        parameters=self.parameters,
                        batch_ids=batch_ids,
                    )
                )
                self._parameters[domain.id] = parameter_container

            expectation_configuration_builder: ExpectationConfigurationBuilder
            for (
                expectation_configuration_builder
            ) in self._expectation_configuration_builders:
                expectation_configurations.append(
                    expectation_configuration_builder.build_expectation_configuration(
                        domain=domain,
<<<<<<< HEAD
                        rule_variables=self.variables,
                        rule_domain_parameters=self.domain_parameters,
=======
                        variables=self.variables,
                        parameters=self.parameters,
>>>>>>> 9e10bc62
                    )
                )

        return expectation_configurations

    @property
    def variables(self) -> ParameterContainer:
        # Returning a copy of the "self._variables" state variable in order to prevent write-before-read hazard.
        return copy.deepcopy(self._variables)

    @property
    def parameters(self) -> Dict[str, ParameterContainer]:
        # Returning a copy of the "self._parameters" state variable in order to prevent write-before-read hazard.
        return copy.deepcopy(self._parameters)<|MERGE_RESOLUTION|>--- conflicted
+++ resolved
@@ -84,13 +84,8 @@
                 expectation_configurations.append(
                     expectation_configuration_builder.build_expectation_configuration(
                         domain=domain,
-<<<<<<< HEAD
-                        rule_variables=self.variables,
-                        rule_domain_parameters=self.domain_parameters,
-=======
                         variables=self.variables,
                         parameters=self.parameters,
->>>>>>> 9e10bc62
                     )
                 )
 
