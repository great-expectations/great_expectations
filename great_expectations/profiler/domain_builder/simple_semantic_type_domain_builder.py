--- conflicted
+++ resolved
@@ -24,13 +24,10 @@
         validator: Optional[Validator] = None,
         batch_ids: Optional[List[str]] = None,
         include_batch_id: Optional[bool] = False,
-<<<<<<< HEAD
+        domain_type: Optional[MetricDomainTypes] = None,
         # TODO: <Alex>ALEX -- The signature of this method is inconsistent with that in the base class.</Alex>
         # domain_type: Optional[MetricDomainTypes] = None,
         semantic_types: Optional[List[str]] = None,
-=======
-        domain_type: Optional[MetricDomainTypes] = None,
->>>>>>> 045146fa
         **kwargs
     ) -> List[Dict[str, Union[str, MetricDomainTypes, Dict[str, Any]]]]:
         """Find the semantic column type for each column and return all domains matching the specified type or types.
@@ -44,20 +41,9 @@
             ...
         ]
         """
-<<<<<<< HEAD
-        # TODO: <Alex>ALEX -- How does this work?  What information is provided in **kwargs?  Can this be made explicit?  Where is "_semantic_types" defined?</Alex>
-        config: dict = kwargs
-        # TODO: AJB 20210416 If the type keyword for the DomainBuilder can contain multiple semantic types, should it be renamed types and take a list instead? Not that we can’t guess from what a user adds but something to make it clear that multiple semantic types can be used to construct a domain?
-        # TODO: <Alex>ALEX -- In general, to avoid confusion, we should avoid the use of "type" because it is a function in Python.</Alex>
-        semantic_types: Union[str, Iterable, List[str]] = config.get("semantic_types")
-        if semantic_types is None:
-            # TODO: AJB 20210416 Add a test for the below comment - None = return all types
-            # None indicates no selection; all types should be returned
-=======
         config: dict = kwargs
         semantic_types: Union[str, Iterable, List[str]] = config.get("semantic_types")
         if semantic_types is None:
->>>>>>> 045146fa
             semantic_types = self._semantic_types
         elif isinstance(semantic_types, str):
             semantic_types = [self.SemanticDomainTypes[semantic_types]]
