from typing import Any, Dict, List, Optional, Union

from great_expectations import DataContext
from great_expectations.profiler.domain_builder.domain import Domain
from great_expectations.profiler.parameter_builder.parameter_builder import (
    ParameterBuilder,
)
from great_expectations.profiler.parameter_builder.parameter_container import (
    ParameterContainer,
    build_parameter_container,
    get_parameter_value,
)
from great_expectations.validator.validation_graph import MetricConfiguration
from great_expectations.validator.validator import Validator


# TODO: <Alex>ALEX -- this class is not used anywhere in the codebase.</Alex>
class MetricParameterBuilder(ParameterBuilder):
    """Class utilized for obtaining a resolved (evaluated) metric (which is labeled a 'parameter') using domain kwargs, value
    kwargs, and a metric name"""

    def __init__(
        self,
        name: str,
<<<<<<< HEAD
        # TODO: AJB 20210505 Investigate whether validator/domain should be optional, passed at all ?? <ALEX></ALEX>.
        metric_name: str,
        validator: Validator = None,
        domain: Domain = None,
        rule_variables: Optional[ParameterContainer] = None,
        rule_domain_parameters: Optional[Dict[str, ParameterContainer]] = None,
=======
        metric_name: str,
>>>>>>> 9e10bc62
        metric_domain_kwargs: Optional[Union[str, dict]] = "$domain.domain_kwargs",
        metric_value_kwargs: Optional[Union[str, dict]] = None,
        data_context: Optional[DataContext] = None,
    ):
        super().__init__(
            name=name,
            data_context=data_context,
        )

        self._metric_name = metric_name
        self._metric_domain_kwargs = metric_domain_kwargs
        self._metric_value_kwargs = metric_value_kwargs

    def _build_parameters(
        self,
        domain: Domain,
        validator: Validator,
        *,
        variables: Optional[ParameterContainer] = None,
        parameters: Optional[Dict[str, ParameterContainer]] = None,
        batch_ids: Optional[List[str]] = None,
    ) -> ParameterContainer:
        """
        Builds ParameterContainer object that holds ParameterNode objects with attribute name-value pairs and optional details.
            Args:
        :return: a ParameterContainer object that holds ParameterNode objects with attribute name-value pairs and optional details
        """
        # Obtaining any necessary domain kwargs from rule state, otherwise using instance var
        if isinstance(
            self._metric_domain_kwargs, str
        ) and self._metric_domain_kwargs.startswith("$"):
            metric_domain_kwargs = get_parameter_value(
                fully_qualified_parameter_name=self._metric_domain_kwargs,
                domain=domain,
                variables=variables,
                parameters=parameters,
            )
        else:
            metric_domain_kwargs = self._metric_domain_kwargs

        # Obtaining any necessary value kwargs from rule state, otherwise using instance var
        if (
            self._metric_value_kwargs is not None
            and isinstance(self._metric_value_kwargs, str)
            and self._metric_value_kwargs.startswith("$")
        ):
            metric_value_kwargs = get_parameter_value(
                fully_qualified_parameter_name=self._metric_value_kwargs,
                domain=domain,
                variables=variables,
                parameters=parameters,
            )
        else:
            metric_value_kwargs = self._metric_value_kwargs

        parameter_values: Dict[str, Dict[str, Any]] = {
            f"$parameter.{self._metric_name}": {
                "value": validator.get_metric(
                    metric=MetricConfiguration(
                        metric_name=self._metric_name,
                        metric_domain_kwargs=metric_domain_kwargs,
                        metric_value_kwargs=metric_value_kwargs,
                        metric_dependencies=None,
                    )
                ),
                "details": None,
            },
        }
        return build_parameter_container(parameter_values=parameter_values)<|MERGE_RESOLUTION|>--- conflicted
+++ resolved
@@ -22,16 +22,7 @@
     def __init__(
         self,
         name: str,
-<<<<<<< HEAD
-        # TODO: AJB 20210505 Investigate whether validator/domain should be optional, passed at all ?? <ALEX></ALEX>.
         metric_name: str,
-        validator: Validator = None,
-        domain: Domain = None,
-        rule_variables: Optional[ParameterContainer] = None,
-        rule_domain_parameters: Optional[Dict[str, ParameterContainer]] = None,
-=======
-        metric_name: str,
->>>>>>> 9e10bc62
         metric_domain_kwargs: Optional[Union[str, dict]] = "$domain.domain_kwargs",
         metric_value_kwargs: Optional[Union[str, dict]] = None,
         data_context: Optional[DataContext] = None,
