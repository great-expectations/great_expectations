from typing import Any, Dict, List, Optional, Union

from great_expectations import DataContext
from great_expectations.profiler.domain_builder.domain import Domain
from great_expectations.profiler.parameter_builder.parameter_builder import (
    ParameterBuilder,
)
from great_expectations.profiler.parameter_builder.parameter_container import (
    ParameterContainer,
    build_parameter_container,
)
from great_expectations.profiler.util import get_parameter_value
from great_expectations.validator.validation_graph import MetricConfiguration
from great_expectations.validator.validator import Validator


# TODO: <Alex>ALEX -- this class is not used anywhere in the codebase.</Alex>
class MetricParameterBuilder(ParameterBuilder):
    """Class utilized for obtaining a resolved (evaluated) metric (which is labeled a 'parameter') using domain kwargs, value
    kwargs, and a metric name"""

    def __init__(
        self,
<<<<<<< HEAD
        parameter_name: str,
        # TODO: AJB 20210505 Investigate whether validator/domain should be optional, passed at all ?? <ALEX></ALEX>.
=======
        name: str,
        validator: Validator,
        domain: Domain,
>>>>>>> 843d2db6
        metric_name: str,
        validator: Validator = None,
        domain: Domain = None,
        rule_variables: Optional[ParameterContainer] = None,
        rule_domain_parameters: Optional[Dict[str, ParameterContainer]] = None,
        metric_domain_kwargs: Optional[Union[str, dict]] = "$domain.domain_kwargs",
        metric_value_kwargs: Optional[Union[str, dict]] = None,
        data_context: Optional[DataContext] = None,
    ):
        super().__init__(
            name=name,
            validator=validator,
            domain=domain,
            rule_variables=rule_variables,
            rule_domain_parameters=rule_domain_parameters,
            data_context=data_context,
        )

        self._metric_name = metric_name
        self._metric_domain_kwargs = metric_domain_kwargs
        self._metric_value_kwargs = metric_value_kwargs

    def _build_parameters(
        self,
        *,
        batch_ids: Optional[List[str]] = None,
    ) -> ParameterContainer:
        """
        Builds ParameterContainer object that holds ParameterNode objects with attribute name-value pairs and optional details.
            Args:
        :return: a ParameterContainer object that holds ParameterNode objects with attribute name-value pairs and optional details
        """
        # Obtaining any necessary domain kwargs from rule state, otherwise using instance var
        if isinstance(
            self._metric_domain_kwargs, str
        ) and self._metric_domain_kwargs.startswith("$"):
            metric_domain_kwargs = get_parameter_value(
                fully_qualified_parameter_name=self._metric_domain_kwargs,
                domain=self.domain,
                rule_variables=self.rule_variables,
                rule_domain_parameters=self.rule_domain_parameters,
            )
        else:
            metric_domain_kwargs = self._metric_domain_kwargs

        # Obtaining any necessary value kwargs from rule state, otherwise using instance var
        if (
            self._metric_value_kwargs is not None
            and isinstance(self._metric_value_kwargs, str)
            and self._metric_value_kwargs.startswith("$")
        ):
            metric_value_kwargs = get_parameter_value(
                fully_qualified_parameter_name=self._metric_value_kwargs,
                domain=self.domain,
                rule_variables=self.rule_variables,
                rule_domain_parameters=self.rule_domain_parameters,
            )
        else:
            metric_value_kwargs = self._metric_value_kwargs

        parameter_values: Dict[str, Dict[str, Any]] = {
            f"$parameter.{self._metric_name}": {
                "value": self.validator.get_metric(
                    metric=MetricConfiguration(
                        metric_name=self._metric_name,
                        metric_domain_kwargs=metric_domain_kwargs,
                        metric_value_kwargs=metric_value_kwargs,
                        metric_dependencies=None,
                    )
                ),
                "details": None,
            },
        }
        return build_parameter_container(parameter_values=parameter_values)<|MERGE_RESOLUTION|>--- conflicted
+++ resolved
@@ -21,14 +21,8 @@
 
     def __init__(
         self,
-<<<<<<< HEAD
-        parameter_name: str,
+        name: str,
         # TODO: AJB 20210505 Investigate whether validator/domain should be optional, passed at all ?? <ALEX></ALEX>.
-=======
-        name: str,
-        validator: Validator,
-        domain: Domain,
->>>>>>> 843d2db6
         metric_name: str,
         validator: Validator = None,
         domain: Domain = None,
