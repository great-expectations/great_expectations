--- conflicted
+++ resolved
@@ -31,14 +31,6 @@
     def __init__(
         self,
         name: str,
-<<<<<<< HEAD
-        # TODO: AJB 20210505 Investigate whether validator/domain should be optional, passed at all ?? <ALEX></ALEX>.
-        validator: Validator = None,
-        domain: Domain = None,
-        rule_variables: Optional[ParameterContainer] = None,
-        rule_domain_parameters: Optional[Dict[str, ParameterContainer]] = None,
-=======
->>>>>>> 9e10bc62
         data_context: Optional[DataContext] = None,
     ):
         self._name = name
