from abc import ABC, abstractmethod
from typing import Dict, List, Optional

from great_expectations.data_context import DataContext
from great_expectations.profiler.domain_builder.domain import Domain
from great_expectations.profiler.parameter_builder.parameter_container import (
    ParameterContainer,
)
from great_expectations.validator.validator import Validator


class ParameterBuilder(ABC):
    """
    A ParameterBuilder implementation provides support for building Expectation Configuration Parameters suitable for
    use in other ParameterBuilders or in ConfigurationBuilders as part of profiling.

    A ParameterBuilder is configured as part of a ProfilerRule. Its primary interface is the `build_parameters` method.

    As part of a ProfilerRule, the following configuration will create a new parameter for each domain returned by the
    domain_builder, with an associated id.

        ```
        parameter_builders:
          - name: my_parameter_builder
            class_name: MetricParameterBuilder
            metric_name: column.mean
            metric_domain_kwargs: $domain.domain_kwargs
        ```
    """

    def __init__(
        self,
<<<<<<< HEAD
        parameter_name: str,
        # TODO: AJB 20210505 Investigate whether validator/domain should be optional, passed at all ?? <ALEX></ALEX>.
        validator: Validator = None,
        domain: Domain = None,
=======
        name: str,
        validator: Validator,
        domain: Domain,
>>>>>>> 843d2db6
        rule_variables: Optional[ParameterContainer] = None,
        rule_domain_parameters: Optional[Dict[str, ParameterContainer]] = None,
        data_context: Optional[DataContext] = None,
    ):
        self._name = name
        self._validator = validator
        self._domain = domain
        self._rule_variables = rule_variables
        self._rule_domain_parameters = rule_domain_parameters
        self._data_context = data_context

    def build_parameters(
        self,
        *,
        batch_ids: Optional[List[str]] = None,
    ) -> ParameterContainer:
        """Build the parameters for the specified domain_kwargs."""
        return self._build_parameters(batch_ids=batch_ids)

    @abstractmethod
    def _build_parameters(
        self,
        *,
        batch_ids: Optional[List[str]] = None,
    ) -> ParameterContainer:
        pass

    @property
    def name(self) -> str:
        return self._name

    @property
    def validator(self) -> Validator:
        return self._validator

    @property
    def domain(self) -> Domain:
        return self._domain

    @property
    def rule_variables(self) -> Optional[ParameterContainer]:
        return self._rule_variables

    @property
    def rule_domain_parameters(self) -> Optional[Dict[str, ParameterContainer]]:
        return self._rule_domain_parameters

    @property
    def data_context(self) -> DataContext:
        return self._data_context<|MERGE_RESOLUTION|>--- conflicted
+++ resolved
@@ -30,16 +30,10 @@
 
     def __init__(
         self,
-<<<<<<< HEAD
-        parameter_name: str,
+        name: str,
         # TODO: AJB 20210505 Investigate whether validator/domain should be optional, passed at all ?? <ALEX></ALEX>.
         validator: Validator = None,
         domain: Domain = None,
-=======
-        name: str,
-        validator: Validator,
-        domain: Domain,
->>>>>>> 843d2db6
         rule_variables: Optional[ParameterContainer] = None,
         rule_domain_parameters: Optional[Dict[str, ParameterContainer]] = None,
         data_context: Optional[DataContext] = None,
