from __future__ import annotations

<<<<<<< HEAD
from typing import TYPE_CHECKING, Any, Generic, Optional, TypeVar, Union

from pydantic import BaseModel, Field, create_model
from pydantic.generics import GenericModel
=======
from typing import TYPE_CHECKING, Any, Dict, Optional, Type, Union

from pydantic import BaseModel, Field, create_model
>>>>>>> e727b5a2

from great_expectations.core import (
    ExpectationConfiguration,
    ExpectationValidationResult,
)

if TYPE_CHECKING:
    from pydantic.typing import AbstractSetIntStr, DictStrAny, MappingIntStrAny

<<<<<<< HEAD
RendererParams = TypeVar("RendererParams")


class RendererParam(BaseModel):
=======

class RendererParams(BaseModel):
>>>>>>> e727b5a2
    class Config:
        validate_assignment = True
        arbitrary_types_allowed = True

<<<<<<< HEAD

class RendererParamsBase(BaseModel):
    class Config:
        validate_assignment = True
        arbitrary_types_allowed = True

    def dict(
        self,
        include: Optional[Union[AbstractSetIntStr, MappingIntStrAny]] = None,
        exclude: Optional[Union[AbstractSetIntStr, MappingIntStrAny]] = None,
        by_alias: bool = True,
        skip_defaults: Optional[bool] = None,
        exclude_unset: bool = False,
        exclude_defaults: bool = False,
        exclude_none: bool = False,
    ) -> DictStrAny:
        return super().dict(
            include=include,
            exclude=exclude,
            by_alias=by_alias,
            skip_defaults=skip_defaults,
            exclude_unset=exclude_unset,
            exclude_defaults=exclude_defaults,
            exclude_none=exclude_none,
        )


class RendererConfiguration(GenericModel, Generic[RendererParams]):
=======
    def dict(
        self,
        include: Optional[Union[AbstractSetIntStr, MappingIntStrAny]] = None,
        exclude: Optional[Union[AbstractSetIntStr, MappingIntStrAny]] = None,
        by_alias: bool = True,
        skip_defaults: Optional[bool] = None,
        exclude_unset: bool = False,
        exclude_defaults: bool = False,
        exclude_none: bool = False,
    ) -> DictStrAny:
        """
        Override BaseModel dict to make the default by_alias True instead of False.
        We need by_alias to be set to True in RendererParams, because we have an existing
        attribute named schema, and schema is already a Pydantic BaseModel attribute.
        In practice this means the renderer implementer doesn't need to use
        .dict(by_alias=True) everywhere.
        """
        return super().dict(
            include=include,
            exclude=exclude,
            by_alias=by_alias,
            skip_defaults=skip_defaults,
            exclude_unset=exclude_unset,
            exclude_defaults=exclude_defaults,
            exclude_none=exclude_none,
        )


class RendererConfiguration(BaseModel):
>>>>>>> e727b5a2
    """Configuration object built for each renderer."""

    configuration: Union[ExpectationConfiguration, None] = Field(
        ..., allow_mutation=False
    )
    result: Union[ExpectationValidationResult, None] = Field(..., allow_mutation=False)
<<<<<<< HEAD
    language: Union[str, None] = Field("", allow_mutation=False)
=======
>>>>>>> e727b5a2
    runtime_configuration: Union[dict, None] = Field({}, allow_mutation=False)
    expectation_type: str = Field("", allow_mutation=False)
    kwargs: dict = Field({}, allow_mutation=False)
    include_column_name: bool = Field(True, allow_mutation=False)
    styling: Union[dict, None] = Field(None, allow_mutation=False)
<<<<<<< HEAD
    params: RendererParams = Field(
        default_factory=RendererParamsBase, allow_mutation=True
    )
=======
    params: BaseModel = Field(default_factory=RendererParams, allow_mutation=True)
>>>>>>> e727b5a2

    class Config:
        validate_assignment = True
        arbitrary_types_allowed = True

    def __init__(self, **kwargs):
        kwargs = RendererConfiguration._set_expectation_type_and_kwargs(kwargs=kwargs)
        kwargs = RendererConfiguration._set_include_column_name_and_styling(
            kwargs=kwargs
        )
        super().__init__(**kwargs)

    @staticmethod
    def _set_expectation_type_and_kwargs(kwargs: dict) -> dict:
        if kwargs["configuration"]:
            kwargs["expectation_type"] = kwargs["configuration"].expectation_type
            kwargs["kwargs"] = kwargs["configuration"].kwargs
        elif kwargs["result"] and kwargs["result"].expectation_config:
            kwargs["expectation_type"] = kwargs[
                "result"
            ].expectation_config.expectation_type
            kwargs["kwargs"] = kwargs["result"].expectation_config.kwargs
        return kwargs

    @staticmethod
    def _set_include_column_name_and_styling(kwargs: dict) -> dict:
        if kwargs["runtime_configuration"]:
            kwargs["include_column_name"] = (
                False
                if kwargs["runtime_configuration"].get("include_column_name") is False
                else True
            )
            kwargs["styling"] = kwargs["runtime_configuration"].get("styling")
        return kwargs

<<<<<<< HEAD
    def add_param(self, name: str, schema_type: str, value: Union[Any, None]) -> None:
        renderer_param = create_model(
            name,
            renderer_schema=(dict, Field(..., alias="schema")),
            value=(Union[Any, None], ...),
            __base__=RendererParam,
        )
        renderer_param_definition = {name: (renderer_param, ...)}

        # As of Nov 30, 2022 there is a bug in autocompletion for pydantic dynamic models
        # See: https://github.com/pydantic/pydantic/issues/3930
        renderer_params = create_model(
            "RendererParams",
            **renderer_param_definition,
            __base__=self.params.__class__,
        )
        renderer_params_definition = {
            **self.params.dict(),
            name: renderer_param(schema={"type": schema_type}, value=value),
        }
        self.params = renderer_params(**renderer_params_definition)
=======
    class RendererParam(BaseModel):
        value: Optional[Any]

        class Config:
            validate_assignment = True
            arbitrary_types_allowed = True

        def __eq__(self, other: Any) -> bool:
            if isinstance(other, BaseModel):
                return self.dict() == other.dict()
            elif isinstance(other, dict):
                return self.dict() == other
            else:
                return self.value == other

        def __bool__(self):
            """
            RendererConfiguration.add_param() will always add a new attribute to RendererConfiguration.params.
            In order to make the truthiness of a given attribute meaningful (not always True), we overload the
            __bool__ and check the truthiness of .value.
            """
            return bool(self.value)

    def add_param(
        self, name: str, schema_type: str, value: Optional[Any] = None
    ) -> None:
        """RendererConfiguration add_param method.

        This method will add a param that can be substituted into a template string during rendering.

        Attributes:
            name (str): A name for the attribute to be added to this RendererConfiguration instance.
            schema_type (str): The type of value being substituted. One of:
                - string
                - number
                - boolean
                - array
            value: Optional[Any]: The value to be substituted into the template string. If no value is
                provided, a value lookup will be attempted in RendererConfiguration.kwargs using the
                provided name.

        Returns:
            None
        """
        renderer_param: Type[BaseModel] = create_model(
            name,
            renderer_schema=(Dict[str, str], Field(..., alias="schema")),
            value=(Union[Any, None], ...),
            __base__=RendererConfiguration.RendererParam,
        )
        renderer_param_definition: Dict[str, Any] = {name: (renderer_param, ...)}

        # As of Nov 30, 2022 there is a bug in autocompletion for pydantic dynamic models
        # See: https://github.com/pydantic/pydantic/issues/3930
        renderer_params: Type[BaseModel] = create_model(
            "RendererParams",
            **renderer_param_definition,
            __base__=self.params.__class__,
        )

        if value is None:
            value = self.kwargs.get(name)

        renderer_params_definition: Dict[str, Any] = {
            **self.params.dict(),
            name: renderer_param(schema={"type": schema_type}, value=value),
        }
        self.params: BaseModel = renderer_params(**renderer_params_definition)
>>>>>>> e727b5a2
<|MERGE_RESOLUTION|>--- conflicted
+++ resolved
@@ -1,15 +1,8 @@
 from __future__ import annotations
 
-<<<<<<< HEAD
-from typing import TYPE_CHECKING, Any, Generic, Optional, TypeVar, Union
-
-from pydantic import BaseModel, Field, create_model
-from pydantic.generics import GenericModel
-=======
 from typing import TYPE_CHECKING, Any, Dict, Optional, Type, Union
 
 from pydantic import BaseModel, Field, create_model
->>>>>>> e727b5a2
 
 from great_expectations.core import (
     ExpectationConfiguration,
@@ -19,49 +12,12 @@
 if TYPE_CHECKING:
     from pydantic.typing import AbstractSetIntStr, DictStrAny, MappingIntStrAny
 
-<<<<<<< HEAD
-RendererParams = TypeVar("RendererParams")
-
-
-class RendererParam(BaseModel):
-=======
 
 class RendererParams(BaseModel):
->>>>>>> e727b5a2
     class Config:
         validate_assignment = True
         arbitrary_types_allowed = True
 
-<<<<<<< HEAD
-
-class RendererParamsBase(BaseModel):
-    class Config:
-        validate_assignment = True
-        arbitrary_types_allowed = True
-
-    def dict(
-        self,
-        include: Optional[Union[AbstractSetIntStr, MappingIntStrAny]] = None,
-        exclude: Optional[Union[AbstractSetIntStr, MappingIntStrAny]] = None,
-        by_alias: bool = True,
-        skip_defaults: Optional[bool] = None,
-        exclude_unset: bool = False,
-        exclude_defaults: bool = False,
-        exclude_none: bool = False,
-    ) -> DictStrAny:
-        return super().dict(
-            include=include,
-            exclude=exclude,
-            by_alias=by_alias,
-            skip_defaults=skip_defaults,
-            exclude_unset=exclude_unset,
-            exclude_defaults=exclude_defaults,
-            exclude_none=exclude_none,
-        )
-
-
-class RendererConfiguration(GenericModel, Generic[RendererParams]):
-=======
     def dict(
         self,
         include: Optional[Union[AbstractSetIntStr, MappingIntStrAny]] = None,
@@ -91,29 +47,18 @@
 
 
 class RendererConfiguration(BaseModel):
->>>>>>> e727b5a2
     """Configuration object built for each renderer."""
 
     configuration: Union[ExpectationConfiguration, None] = Field(
         ..., allow_mutation=False
     )
     result: Union[ExpectationValidationResult, None] = Field(..., allow_mutation=False)
-<<<<<<< HEAD
-    language: Union[str, None] = Field("", allow_mutation=False)
-=======
->>>>>>> e727b5a2
     runtime_configuration: Union[dict, None] = Field({}, allow_mutation=False)
     expectation_type: str = Field("", allow_mutation=False)
     kwargs: dict = Field({}, allow_mutation=False)
     include_column_name: bool = Field(True, allow_mutation=False)
     styling: Union[dict, None] = Field(None, allow_mutation=False)
-<<<<<<< HEAD
-    params: RendererParams = Field(
-        default_factory=RendererParamsBase, allow_mutation=True
-    )
-=======
     params: BaseModel = Field(default_factory=RendererParams, allow_mutation=True)
->>>>>>> e727b5a2
 
     class Config:
         validate_assignment = True
@@ -149,29 +94,6 @@
             kwargs["styling"] = kwargs["runtime_configuration"].get("styling")
         return kwargs
 
-<<<<<<< HEAD
-    def add_param(self, name: str, schema_type: str, value: Union[Any, None]) -> None:
-        renderer_param = create_model(
-            name,
-            renderer_schema=(dict, Field(..., alias="schema")),
-            value=(Union[Any, None], ...),
-            __base__=RendererParam,
-        )
-        renderer_param_definition = {name: (renderer_param, ...)}
-
-        # As of Nov 30, 2022 there is a bug in autocompletion for pydantic dynamic models
-        # See: https://github.com/pydantic/pydantic/issues/3930
-        renderer_params = create_model(
-            "RendererParams",
-            **renderer_param_definition,
-            __base__=self.params.__class__,
-        )
-        renderer_params_definition = {
-            **self.params.dict(),
-            name: renderer_param(schema={"type": schema_type}, value=value),
-        }
-        self.params = renderer_params(**renderer_params_definition)
-=======
     class RendererParam(BaseModel):
         value: Optional[Any]
 
@@ -239,5 +161,4 @@
             **self.params.dict(),
             name: renderer_param(schema={"type": schema_type}, value=value),
         }
-        self.params: BaseModel = renderer_params(**renderer_params_definition)
->>>>>>> e727b5a2
+        self.params: BaseModel = renderer_params(**renderer_params_definition)