--- conflicted
+++ resolved
@@ -12,11 +12,7 @@
 from great_expectations.types import DictDot
 
 if TYPE_CHECKING:
-<<<<<<< HEAD
-    from great_expectations.render.renderer_configuration import RendererTableValue
-=======
-    from great_expectations.render.renderer_configuration import MetaNotes
->>>>>>> 445640a1
+    from great_expectations.render.renderer_configuration import MetaNotes, RendererTableValue
 
 
 class RendererPrefix(str, Enum):
