# -*- coding: utf-8 -*-

import datetime
import json
<<<<<<< HEAD
=======
import re
>>>>>>> fb1b1ce7
from collections import OrderedDict
from string import Template as pTemplate
from uuid import uuid4

import mistune
<<<<<<< HEAD
=======
from great_expectations import __version__ as ge_version
from great_expectations.render.types import (
    RenderedComponentContent,
    RenderedContent,
    RenderedDocumentContent,
)
>>>>>>> fb1b1ce7
from jinja2 import (
    ChoiceLoader,
    Environment,
    FileSystemLoader,
    PackageLoader,
    contextfilter,
    select_autoescape,
)
<<<<<<< HEAD

from great_expectations import __version__ as ge_version
from great_expectations.render.types import (
    RenderedComponentContent,
    RenderedContent,
    RenderedDocumentContent,
)
=======
>>>>>>> fb1b1ce7


class NoOpTemplate(object):
    def render(self, document):
        return document


class PrettyPrintTemplate(object):
    def render(self, document, indent=2):
        print(json.dumps(document, indent=indent))


# Abe 2019/06/26: This View should probably actually be called JinjaView or something similar.
# Down the road, I expect to wind up with class hierarchy along the lines of:
#   View > JinjaView > GEContentBlockJinjaView
class DefaultJinjaView(object):
    """
    Defines a method for converting a document to human-consumable form

    Dependencies
    ~~~~~~~~~~~~
    * Font Awesome 5.10.1
    * Bootstrap 4.3.1
    * jQuery 3.2.1
    * Vega 5.3.5
    * Vega-Lite 3.2.1
    * Vega-Embed 4.0.0

    """

    _template = NoOpTemplate

    def __init__(self, custom_styles_directory=None):
        self.custom_styles_directory = custom_styles_directory

    def render(self, document, template=None, **kwargs):
        self._validate_document(document)

        if template is None:
            template = self._template

        t = self._get_template(template)
        if isinstance(document, RenderedContent):
            document = document.to_json_dict()
        return t.render(document, **kwargs)

    def _get_template(self, template):
        if template is None:
            return NoOpTemplate

        templates_loader = PackageLoader("great_expectations", "render/view/templates")
        styles_loader = PackageLoader("great_expectations", "render/view/static/styles")

        loaders = [templates_loader, styles_loader]

        if self.custom_styles_directory:
            loaders.append(FileSystemLoader(self.custom_styles_directory))

        env = Environment(
            loader=ChoiceLoader(loaders),
            autoescape=select_autoescape(["html", "xml"]),
            extensions=["jinja2.ext.do"],
        )
        env.filters["render_string_template"] = self.render_string_template
        env.filters[
            "render_styling_from_string_template"
        ] = self.render_styling_from_string_template
        env.filters["render_styling"] = self.render_styling
        env.filters["render_content_block"] = self.render_content_block
        env.filters["render_markdown"] = self.render_markdown
        env.filters[
            "get_html_escaped_json_string_from_dict"
        ] = self.get_html_escaped_json_string_from_dict
        env.filters["generate_html_element_uuid"] = self.generate_html_element_uuid
<<<<<<< HEAD
        env.filters[
            "attributes_dict_to_html_string"
        ] = self.attributes_dict_to_html_string
        env.filters["render_bootstrap_table_data"] = self.render_bootstrap_table_data
=======
>>>>>>> fb1b1ce7
        env.globals["ge_version"] = ge_version
        env.filters["add_data_context_id_to_url"] = self.add_data_context_id_to_url

        template = env.get_template(template)
        template.globals["now"] = datetime.datetime.utcnow

        return template

    @contextfilter
    def add_data_context_id_to_url(self, jinja_context, url, add_datetime=True):
        data_context_id = jinja_context.get("data_context_id")
        if add_datetime:
            datetime_iso_string = datetime.datetime.now().isoformat()
            url += "?d=" + datetime_iso_string
        if data_context_id:
            url = url + "&dataContextId=" if add_datetime else url + "?dataContextId="
            url += data_context_id
        return url

    @contextfilter
    def render_content_block(
        self, jinja_context, content_block, index=None, content_block_id=None
    ):
        if type(content_block) is str:
            return content_block
        elif content_block is None:
            return ""
        elif type(content_block) is list:
            # If the content_block item here is actually a list of content blocks then we want to recursively render
            rendered_block = ""
            for idx, content_block_el in enumerate(content_block):
                if (
                    isinstance(content_block_el, RenderedComponentContent)
                    or isinstance(content_block_el, dict)
                    and "content_block_type" in content_block_el
                ):
<<<<<<< HEAD
                    new_content_block_id = None
                    if content_block_id:
                        new_content_block_id = content_block_id + "-" + str(idx)
                    rendered_block += self.render_content_block(
                        jinja_context,
                        content_block_el,
                        idx,
                        content_block_id=new_content_block_id,
=======
                    rendered_block += self.render_content_block(
                        jinja_context, content_block_el, idx
>>>>>>> fb1b1ce7
                    )
                else:
                    rendered_block += "<span>" + str(content_block_el) + "</span>"
            return rendered_block
        elif not isinstance(content_block, dict):
            return content_block
        content_block_type = content_block.get("content_block_type")
        template = self._get_template(
            template="{content_block_type}.j2".format(
                content_block_type=content_block_type
            )
        )
        if content_block_id:
            return template.render(
                jinja_context,
                content_block=content_block,
                index=index,
                content_block_id=content_block_id,
            )
        else:
            return template.render(
                jinja_context, content_block=content_block, index=index
            )
<<<<<<< HEAD

    def render_dict_values(self, context, dict_, index=None, content_block_id=None):
        for key, val in dict_.items():
            if key.startswith("_"):
                continue
            dict_[key] = self.render_content_block(
                context, val, index, content_block_id
            )

    @contextfilter
    def render_bootstrap_table_data(
        self, context, table_data, index=None, content_block_id=None
    ):
        for table_data_dict in table_data:
            self.render_dict_values(context, table_data_dict, index, content_block_id)
        return table_data

    def get_html_escaped_json_string_from_dict(self, source_dict):
        return json.dumps(source_dict).replace('"', '\\"').replace('"', "&quot;")

    def attributes_dict_to_html_string(self, attributes_dict, prefix=""):
        attributes_string = ""
        if prefix:
            prefix += "-"
        for attribute, value in attributes_dict.items():
            attributes_string += f'{prefix}{attribute}="{value}" '
        return attributes_string
=======

    def get_html_escaped_json_string_from_dict(self, source_dict):
        return json.dumps(source_dict).replace('"', '\\"').replace('"', "&quot;")
>>>>>>> fb1b1ce7

    def render_styling(self, styling):

        """Adds styling information suitable for an html tag.

        Example styling block::

            styling = {
                "classes": ["alert", "alert-warning"],
                "attributes": {
                    "role": "alert",
                    "data-toggle": "popover",
                },
                "styles" : {
                    "padding" : "10px",
                    "border-radius" : "2px",
                }
            }

        The above block returns a string similar to::

            'class="alert alert-warning" role="alert" data-toggle="popover" style="padding: 10px; border-radius: 2px"'

        "classes", "attributes" and "styles" are all optional parameters.
        If they aren't present, they simply won't be rendered.

        Other dictionary keys are also allowed and ignored.
        """

        class_list = styling.get("classes", None)
        if class_list is None:
            class_str = ""
        else:
            if type(class_list) == str:
                raise TypeError("classes must be a list, not a string.")
            class_str = 'class="' + " ".join(class_list) + '" '

        attribute_dict = styling.get("attributes", None)
        if attribute_dict is None:
            attribute_str = ""
        else:
            attribute_str = ""
            for k, v in attribute_dict.items():
                attribute_str += k + '="' + v + '" '

        style_dict = styling.get("styles", None)
        if style_dict is None:
            style_str = ""
        else:
            style_str = 'style="'
            style_str += " ".join([k + ":" + v + ";" for k, v in style_dict.items()])
            style_str += '" '

        styling_string = pTemplate("$classes$attributes$style").substitute(
            {"classes": class_str, "attributes": attribute_str, "style": style_str,}
        )

        return styling_string

    def render_styling_from_string_template(self, template):
        # NOTE: We should add some kind of type-checking to template
        """This method is a thin wrapper use to call `render_styling` from within jinja templates.
        """
        if not isinstance(template, (dict, OrderedDict)):
            return template

        if "styling" in template:
            return self.render_styling(template["styling"])

        else:
            return ""

    def generate_html_element_uuid(self, prefix=None):
        if prefix:
            return prefix + str(uuid4())
        else:
            return str(uuid4())

    def render_markdown(self, markdown):
        try:
            return mistune.markdown(markdown)
        except OSError:
            return markdown

    def render_string_template(self, template):
        # NOTE: Using this line for debugging. This should probably be logged...?
        # print(template)

        # NOTE: We should add some kind of type-checking to template
        if not isinstance(template, (dict, OrderedDict)):
            return template

<<<<<<< HEAD
        if template.get("params"):
            for key, val in template["params"].items():
                if "$" in str(val):
                    template["params"][key] = str(val).replace("$", "$$")
=======
        # if there are any groupings of two or more $, we need to double the groupings to account
        # for template string substitution escaping
        template["template"] = re.sub(
            r"\${2,}", lambda m: m.group(0) * 2, template.get("template", "")
        )

>>>>>>> fb1b1ce7
        tag = template.get("tag", "span")
        template["template"] = template.get("template", "").replace(
            "$PARAMETER", "$$PARAMETER"
        )
        template["template"] = template.get("template", "").replace("\n", "<br>")

        if "tooltip" in template:
            if template.get("styling", {}).get("classes"):
                classes = template.get("styling", {}).get("classes")
                classes.append("cooltip")
                template["styling"]["classes"] = classes
            elif template.get("styling"):
                template["styling"]["classes"] = ["cooltip"]
            else:
                template["styling"] = {"classes": ["cooltip"]}

            tooltip_content = template["tooltip"]["content"]
            tooltip_content.replace("\n", "<br>")
            placement = template["tooltip"].get("placement", "top")
            base_template_string = """
                <{tag} $styling>
                    $template
                    <span class={placement}>
                        {tooltip_content}
                    </span>
                </{tag}>
            """.format(
                placement=placement, tooltip_content=tooltip_content, tag=tag
            )
        else:
            base_template_string = """
                <{tag} $styling>
                    $template
                </{tag}>
            """.format(
                tag=tag
            )

        if "styling" in template:
            params = template.get("params", {})

            # Apply default styling
            if "default" in template["styling"]:
                default_parameter_styling = template["styling"]["default"]
                default_param_tag = default_parameter_styling.get("tag", "span")
                base_param_template_string = "<{param_tag} $styling>$content</{param_tag}>".format(
                    param_tag=default_param_tag
                )

                for parameter in template["params"].keys():

                    # If this param has styling that over-rides the default, skip it here and get it in the next loop.
                    if "params" in template["styling"]:
                        if parameter in template["styling"]["params"]:
                            continue

                    params[parameter] = pTemplate(
                        base_param_template_string
<<<<<<< HEAD
                    ).substitute(
=======
                    ).safe_substitute(
>>>>>>> fb1b1ce7
                        {
                            "styling": self.render_styling(default_parameter_styling),
                            "content": params[parameter],
                        }
                    )

            # Apply param-specific styling
            if "params" in template["styling"]:
                # params = template["params"]
                for parameter, parameter_styling in template["styling"][
                    "params"
                ].items():
                    if parameter not in params:
                        continue
                    param_tag = parameter_styling.get("tag", "span")
                    param_template_string = "<{param_tag} $styling>$content</{param_tag}>".format(
                        param_tag=param_tag
                    )
<<<<<<< HEAD
                    params[parameter] = pTemplate(param_template_string).substitute(
=======
                    params[parameter] = pTemplate(
                        param_template_string
                    ).safe_substitute(
>>>>>>> fb1b1ce7
                        {
                            "styling": self.render_styling(parameter_styling),
                            "content": params[parameter],
                        }
                    )

            string = pTemplate(
<<<<<<< HEAD
                pTemplate(base_template_string).substitute(
=======
                pTemplate(base_template_string).safe_substitute(
>>>>>>> fb1b1ce7
                    {
                        "template": template["template"],
                        "styling": self.render_styling(template.get("styling", {})),
                    }
                )
<<<<<<< HEAD
            ).substitute(params)
            return string

        return pTemplate(
            pTemplate(base_template_string).substitute(
=======
            ).safe_substitute(params)
            return string

        return pTemplate(
            pTemplate(base_template_string).safe_substitute(
>>>>>>> fb1b1ce7
                {
                    "template": template.get("template", ""),
                    "styling": self.render_styling(template.get("styling", {})),
                }
            )
<<<<<<< HEAD
        ).substitute(template.get("params", {}))
=======
        ).safe_substitute(template.get("params", {}))
>>>>>>> fb1b1ce7

    def _validate_document(self, document):
        raise NotImplementedError


class DefaultJinjaPageView(DefaultJinjaView):
    _template = "page.j2"

    def _validate_document(self, document):
        assert isinstance(document, RenderedDocumentContent)


class DefaultJinjaIndexPageView(DefaultJinjaPageView):
    _template = "index_page.j2"


class DefaultJinjaSectionView(DefaultJinjaView):
    _template = "section.j2"

    def _validate_document(self, document):
        assert isinstance(
            document["section"], dict
        )  # For now low-level views take dicts


class DefaultJinjaComponentView(DefaultJinjaView):
    _template = "component.j2"

    def _validate_document(self, document):
        assert isinstance(
            document["content_block"], dict
        )  # For now low-level views take dicts<|MERGE_RESOLUTION|>--- conflicted
+++ resolved
@@ -2,24 +2,12 @@
 
 import datetime
 import json
-<<<<<<< HEAD
-=======
 import re
->>>>>>> fb1b1ce7
 from collections import OrderedDict
 from string import Template as pTemplate
 from uuid import uuid4
 
 import mistune
-<<<<<<< HEAD
-=======
-from great_expectations import __version__ as ge_version
-from great_expectations.render.types import (
-    RenderedComponentContent,
-    RenderedContent,
-    RenderedDocumentContent,
-)
->>>>>>> fb1b1ce7
 from jinja2 import (
     ChoiceLoader,
     Environment,
@@ -28,7 +16,6 @@
     contextfilter,
     select_autoescape,
 )
-<<<<<<< HEAD
 
 from great_expectations import __version__ as ge_version
 from great_expectations.render.types import (
@@ -36,8 +23,6 @@
     RenderedContent,
     RenderedDocumentContent,
 )
-=======
->>>>>>> fb1b1ce7
 
 
 class NoOpTemplate(object):
@@ -112,13 +97,10 @@
             "get_html_escaped_json_string_from_dict"
         ] = self.get_html_escaped_json_string_from_dict
         env.filters["generate_html_element_uuid"] = self.generate_html_element_uuid
-<<<<<<< HEAD
         env.filters[
             "attributes_dict_to_html_string"
         ] = self.attributes_dict_to_html_string
         env.filters["render_bootstrap_table_data"] = self.render_bootstrap_table_data
-=======
->>>>>>> fb1b1ce7
         env.globals["ge_version"] = ge_version
         env.filters["add_data_context_id_to_url"] = self.add_data_context_id_to_url
 
@@ -155,7 +137,6 @@
                     or isinstance(content_block_el, dict)
                     and "content_block_type" in content_block_el
                 ):
-<<<<<<< HEAD
                     new_content_block_id = None
                     if content_block_id:
                         new_content_block_id = content_block_id + "-" + str(idx)
@@ -164,10 +145,6 @@
                         content_block_el,
                         idx,
                         content_block_id=new_content_block_id,
-=======
-                    rendered_block += self.render_content_block(
-                        jinja_context, content_block_el, idx
->>>>>>> fb1b1ce7
                     )
                 else:
                     rendered_block += "<span>" + str(content_block_el) + "</span>"
@@ -191,7 +168,6 @@
             return template.render(
                 jinja_context, content_block=content_block, index=index
             )
-<<<<<<< HEAD
 
     def render_dict_values(self, context, dict_, index=None, content_block_id=None):
         for key, val in dict_.items():
@@ -219,11 +195,6 @@
         for attribute, value in attributes_dict.items():
             attributes_string += f'{prefix}{attribute}="{value}" '
         return attributes_string
-=======
-
-    def get_html_escaped_json_string_from_dict(self, source_dict):
-        return json.dumps(source_dict).replace('"', '\\"').replace('"', "&quot;")
->>>>>>> fb1b1ce7
 
     def render_styling(self, styling):
 
@@ -316,19 +287,12 @@
         if not isinstance(template, (dict, OrderedDict)):
             return template
 
-<<<<<<< HEAD
-        if template.get("params"):
-            for key, val in template["params"].items():
-                if "$" in str(val):
-                    template["params"][key] = str(val).replace("$", "$$")
-=======
         # if there are any groupings of two or more $, we need to double the groupings to account
         # for template string substitution escaping
         template["template"] = re.sub(
             r"\${2,}", lambda m: m.group(0) * 2, template.get("template", "")
         )
 
->>>>>>> fb1b1ce7
         tag = template.get("tag", "span")
         template["template"] = template.get("template", "").replace(
             "$PARAMETER", "$$PARAMETER"
@@ -387,11 +351,7 @@
 
                     params[parameter] = pTemplate(
                         base_param_template_string
-<<<<<<< HEAD
-                    ).substitute(
-=======
                     ).safe_substitute(
->>>>>>> fb1b1ce7
                         {
                             "styling": self.render_styling(default_parameter_styling),
                             "content": params[parameter],
@@ -410,13 +370,9 @@
                     param_template_string = "<{param_tag} $styling>$content</{param_tag}>".format(
                         param_tag=param_tag
                     )
-<<<<<<< HEAD
-                    params[parameter] = pTemplate(param_template_string).substitute(
-=======
                     params[parameter] = pTemplate(
                         param_template_string
                     ).safe_substitute(
->>>>>>> fb1b1ce7
                         {
                             "styling": self.render_styling(parameter_styling),
                             "content": params[parameter],
@@ -424,39 +380,23 @@
                     )
 
             string = pTemplate(
-<<<<<<< HEAD
-                pTemplate(base_template_string).substitute(
-=======
                 pTemplate(base_template_string).safe_substitute(
->>>>>>> fb1b1ce7
                     {
                         "template": template["template"],
                         "styling": self.render_styling(template.get("styling", {})),
                     }
                 )
-<<<<<<< HEAD
-            ).substitute(params)
-            return string
-
-        return pTemplate(
-            pTemplate(base_template_string).substitute(
-=======
             ).safe_substitute(params)
             return string
 
         return pTemplate(
             pTemplate(base_template_string).safe_substitute(
->>>>>>> fb1b1ce7
                 {
                     "template": template.get("template", ""),
                     "styling": self.render_styling(template.get("styling", {})),
                 }
             )
-<<<<<<< HEAD
-        ).substitute(template.get("params", {}))
-=======
         ).safe_substitute(template.get("params", {}))
->>>>>>> fb1b1ce7
 
     def _validate_document(self, document):
         raise NotImplementedError
