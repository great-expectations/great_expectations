<script>
  $(window).on('activate.bs.scrollspy', function () {
    document.querySelector(".nav-link.active").scrollIntoViewIfNeeded();
  });
</script>

<div class="card bg-light d-md-block d-none" style="max-height: 75vh">
  <div class="card-header p-2">
    <strong>Table of Contents</strong>
  </div>
  <div class="card-body p-0" style="overflow: auto; height: 100%">
<<<<<<< HEAD
    <nav id="navigation" class="rounded navbar navbar-light bg-light ge-navigation-sidebar-container p-1" style="max-height: 70vh;">
      <ul class="nav nav-pills flex-column ge-navigation-sidebar-content col-12 p-0">
=======
    <nav id="navigation" class="rounded navbar navbar-light bg-light ge-navigation-sidebar-container p-1" style="max-height: 65vh;">
      <ul class="nav nav-pills ge-navigation-sidebar-content col-12 p-0" style="max-height: 65vh">
>>>>>>> 9fb674a0
        {% for section in sections %}
          {% if section['section_name'] == "Overview" %}
            <li class="nav-item col-12">
              <a class="nav-link ge-navigation-sidebar-link" href="#section-{{ loop.index }}"
               style="white-space: normal; word-break: break-all;overflow-wrap: normal;">
                <strong>{{ section['section_name'] }}</strong>
              </a>
            </li>
          {% else %}
            <li class="nav-item col-12">
              <a class="nav-link ge-navigation-sidebar-link ml-1" href="#section-{{ loop.index }}"
                 style="white-space: normal; word-break: break-all;overflow-wrap: normal;">
                {{ section['section_name'] }}
              </a>
            </li>
          {% endif %}
        {% endfor %}
      </ul>
    </nav>
  </div>
</div><|MERGE_RESOLUTION|>--- conflicted
+++ resolved
@@ -9,13 +9,8 @@
     <strong>Table of Contents</strong>
   </div>
   <div class="card-body p-0" style="overflow: auto; height: 100%">
-<<<<<<< HEAD
-    <nav id="navigation" class="rounded navbar navbar-light bg-light ge-navigation-sidebar-container p-1" style="max-height: 70vh;">
-      <ul class="nav nav-pills flex-column ge-navigation-sidebar-content col-12 p-0">
-=======
     <nav id="navigation" class="rounded navbar navbar-light bg-light ge-navigation-sidebar-container p-1" style="max-height: 65vh;">
       <ul class="nav nav-pills ge-navigation-sidebar-content col-12 p-0" style="max-height: 65vh">
->>>>>>> 9fb674a0
         {% for section in sections %}
           {% if section['section_name'] == "Overview" %}
             <li class="nav-item col-12">
