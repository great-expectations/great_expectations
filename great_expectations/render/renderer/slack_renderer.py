--- conflicted
+++ resolved
@@ -62,26 +62,12 @@
             if validation_result.success:
                 status = "Success :tada:"
 
-<<<<<<< HEAD
-            summary_text = """*Batch Validation Status*: {}
-*Expectation suite name*: `{}`
-*Run ID*: `{}`
-*Batch ID*: `{}`
-*Summary*: {}""".format(
-                status,
-                expectation_suite_name,
-                run_id,
-                batch_id,
-                check_details_text,
-            )
-=======
             summary_text = f"""*Batch Validation Status*: {status}
 *Expectation suite name*: `{expectation_suite_name}`
 *Data asset name*: `{data_asset_name}`
 *Run ID*: `{run_id}`
 *Batch ID*: `{batch_id}`
 *Summary*: {check_details_text}"""
->>>>>>> 9a011af9
             query["blocks"][0]["text"]["text"] = summary_text
             # this abbreviated root level "text" will show up in the notification and not the message
             query["text"] = f"{expectation_suite_name}: {status}"
