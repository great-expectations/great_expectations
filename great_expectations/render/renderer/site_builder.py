--- conflicted
+++ resolved
@@ -14,15 +14,7 @@
     SiteSectionIdentifier,
 )
 
-<<<<<<< HEAD
-from great_expectations.data_context.util import (
-    instantiate_class_from_config,
-    file_relative_path
-)
-
-=======
 from great_expectations.data_context.util import instantiate_class_from_config
->>>>>>> d3e96d14
 import great_expectations.exceptions as exceptions
 
 logger = logging.getLogger(__name__)
