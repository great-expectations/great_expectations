--- conflicted
+++ resolved
@@ -3,14 +3,11 @@
 from .renderer import Renderer
 from great_expectations.render.types import (
     RenderedSectionContent,
-<<<<<<< HEAD
     RenderedDocumentContent,
-    RenderedHeaderContent, RenderedStringTemplateContent, RenderedTableContent, RenderedBulletListContent)
-=======
-    RenderedDocumentContent
+    RenderedHeaderContent, RenderedStringTemplateContent, RenderedTableContent, RenderedBulletListContent
 )
+
 from .call_to_action_renderer import CallToActionRenderer
->>>>>>> 8155b1f2
 
 # FIXME : This class needs to be rebuilt to accept SiteSectionIdentifiers as input.
 # FIXME : This class needs tests.
@@ -392,22 +389,6 @@
                 })
                 content_blocks.append(generator_header_block)
 
-<<<<<<< HEAD
-                horizontal_rule = RenderedStringTemplateContent(**{
-                    "content_block_type": "string_template",
-                    "string_template": {
-                        "template": "",
-                        "params": {},
-                        "tag": "hr"
-                    },
-                    "styling": {
-                        "classes": ["col-12"],
-                    }
-                })
-                content_blocks.append(horizontal_rule)
-
-=======
->>>>>>> 8155b1f2
                 generator_table_rows = []
                 generator_table_header_row = [RenderedStringTemplateContent(**{
                     "content_block_type": "string_template",
@@ -478,8 +459,8 @@
             "utm_medium": "index-page",
             "sections": sections
             })
-        
+
         if cta_object:
             index_page_document["cta_footer"] = CallToActionRenderer.render(cta_object)
-            
+
         return index_page_document