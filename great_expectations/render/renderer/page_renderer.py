import logging

from marshmallow import ValidationError
from six import string_types

import pypandoc

from great_expectations.core import DataAssetIdentifier, dataAssetIdentifierSchema
from great_expectations.data_context.util import instantiate_class_from_config
from great_expectations.render.util import num_to_str

from .renderer import Renderer
from ..types import (
    RenderedDocumentContent,
    RenderedSectionContent,
    RenderedHeaderContent, RenderedTableContent, TextContent)
from collections import OrderedDict

logger = logging.getLogger(__name__)


class ValidationResultsPageRenderer(Renderer):

    def __init__(self, column_section_renderer=None):
        if column_section_renderer is None:
            column_section_renderer = {
                "class_name": "ValidationResultsColumnSectionRenderer"
            }
        self._column_section_renderer = instantiate_class_from_config(
            config=column_section_renderer,
            runtime_config={},
            config_defaults={
                "module_name": column_section_renderer.get(
                    "module_name", "great_expectations.render.renderer.column_section_renderer")
            }
        )

    def render(self, validation_results):
        run_id = validation_results.meta['run_id']
        full_data_asset_identifier = validation_results.meta['data_asset_name'] or "//"
        if not isinstance(full_data_asset_identifier, DataAssetIdentifier):
            try:
                # This will cause a validation error if the data asset name is not properly formatted
                full_data_asset_identifier = dataAssetIdentifierSchema.load(full_data_asset_identifier).data
            except ValidationError:
                if isinstance(full_data_asset_identifier, string_types):
                    logger.warning("Rendering validation results using incomplete data_asset_identifier.")
                else:
                    raise
        if isinstance(full_data_asset_identifier, string_types):
            short_data_asset_name = full_data_asset_identifier
        else:
            short_data_asset_name = full_data_asset_identifier.generator_asset
        expectation_suite_name = validation_results.meta['expectation_suite_name']
    
        # Group EVRs by column
        columns = {}
        for evr in validation_results.results:
            if "column" in evr.expectation_config.kwargs:
                column = evr.expectation_config.kwargs["column"]
            else:
                column = "Table-Level Expectations"
        
            if column not in columns:
                columns[column] = []
            columns[column].append(evr)
    
        ordered_columns = Renderer._get_column_list_from_evrs(validation_results)
    
        overview_content_blocks = [
            self._render_validation_header(),
            self._render_validation_info(validation_results=validation_results),
            self._render_validation_statistics(validation_results=validation_results),
        ]

        if validation_results["meta"].get("batch_id"):
            overview_content_blocks.insert(
                2,
                self._render_nested_table_from_dict(
                    input_dict=validation_results["meta"].get("batch_id"),
                    header="Batch ID"
                )
            )

        if validation_results["meta"].get("batch_kwargs"):
            overview_content_blocks.insert(
                3,
                self._render_nested_table_from_dict(
                    input_dict=validation_results["meta"].get("batch_kwargs"),
                    header="Batch Kwargs"
                )
            )
    
        if "data_asset_name" in validation_results.meta and validation_results.meta["data_asset_name"]:
            data_asset_name = short_data_asset_name
        else:
            data_asset_name = None
    
        sections = [
            RenderedSectionContent(**{
                "section_name": "Overview",
                "content_blocks": overview_content_blocks
            })
        ]

        if "Table-Level Expectations" in columns:
            sections += [
                self._column_section_renderer.render(
                    validation_results=columns["Table-Level Expectations"]
                )
            ]

        sections += [
            self._column_section_renderer.render(
                validation_results=columns[column],
            ) for column in ordered_columns
        ]
    
        return RenderedDocumentContent(**{
            "renderer_type": "ValidationResultsPageRenderer",
            "data_asset_name": data_asset_name,
            "full_data_asset_identifier": full_data_asset_identifier,
            "page_title": run_id + "-" + expectation_suite_name + "-ValidationResults",
            "sections": sections,
            "utm_medium": "validation-results-page",
        })
    
    @classmethod
    def _render_validation_header(cls):
        return RenderedHeaderContent(**{
            "content_block_type": "header",
            "header": "Validation Overview",
            "styling": {
                "classes": ["col-12"],
                "header": {
                    "classes": ["alert", "alert-secondary"]
                }
            }
        })
    
    @classmethod
    def _render_validation_info(cls, validation_results):
<<<<<<< HEAD
        run_id = validation_results.meta['run_id']
        full_data_asset_identifier = validation_results.meta['data_asset_name'] or ""
        if not isinstance(full_data_asset_identifier, DataAssetIdentifier):
            try:
                # This will cause a validation error if the data asset name is not properly formatted
                full_data_asset_identifier = dataAssetIdentifierSchema.load(full_data_asset_identifier).data
            except ValidationError:
                if isinstance(full_data_asset_identifier, string_types):
                    logger.warning("Rendering validation results using incomplete data_asset_identifier.")
                else:
                    raise
        expectation_suite_name = validation_results.meta['expectation_suite_name']
        ge_version = validation_results.meta["great_expectations.__version__"]
        success = validation_results.success
        
        return RenderedTableContent(**{
=======
        run_id = validation_results['meta']['run_id']
        full_data_asset_identifier = validation_results['meta']['data_asset_name'] or ""
        expectation_suite_name = validation_results['meta']['expectation_suite_name']
        ge_version = validation_results["meta"]["great_expectations.__version__"]
        success = validation_results["success"]
        if success:
            success = '<i class="fas fa-check-circle text-success" aria-hidden="true"></i> Succeeded'
        else:
            success = '<i class="fas fa-times text-danger" aria-hidden="true"></i> Failed'

        return RenderedComponentContent(**{
>>>>>>> 8155b1f2
            "content_block_type": "table",
            "header": "Info",
            "table": [
                ["Full Data Asset Identifier", full_data_asset_identifier.to_path()],
                ["Expectation Suite Name", expectation_suite_name],
                ["Great Expectations Version", ge_version],
                ["Run ID", run_id],
                ["Validation Status", success]
            ],
            "styling": {
                "classes": ["col-12", "table-responsive"],
                "styles": {
                    "margin-top": "20px"
                },
                "body": {
                    "classes": ["table", "table-sm"]
                }
            },
        })
    
    @classmethod
    def _render_nested_table_from_dict(cls, input_dict, header=None, sub_table=False):
        table_rows = []
        
        for kwarg, value in input_dict.items():
            if not isinstance(value, (dict, OrderedDict)):
                table_row = [
                    {
                        "content_block_type": "string_template",
                        "string_template": {
                            "template": "$value",
                            "params": {
                                "value": str(kwarg)
                            },
                            "styling": {
                                "default": {
                                    "styles": {
                                        "word-break": "break-all"
                                    }
                                },
                            }
                        },
                        "styling": {
                            "parent": {
                                "classes": ["pr-3"],
                            }
                        }
                    },
                    {
                        "content_block_type": "string_template",
                        "string_template": {
                            "template": "$value",
                            "params": {
                                "value": str(value)
                            },
                            "styling": {
                                "default": {
                                    "styles": {
                                        "word-break": "break-all"
                                    }
                                },
                            }
                        },
                        "styling": {
                            "parent": {
                                "classes": [],
                            }
                        }
                    }
                ]
            else:
                table_row = [
                    {
                        "content_block_type": "string_template",
                        "string_template": {
                            "template": "$value",
                            "params": {
                                "value": str(kwarg)
                            },
                            "styling": {
                                "default": {
                                    "styles": {
                                        "word-break": "break-all"
                                    }
                                },
                            }
                        },
                        "styling": {
                            "parent": {
                                "classes": ["pr-3"],
                            }
                        }
                    },
                    cls._render_nested_table_from_dict(value, sub_table=True)
                ]
            table_rows.append(table_row)
            
        table_rows.sort(key=lambda row: row[0]["string_template"]["params"]["value"])
        
        if sub_table:
            return RenderedComponentContent(**{
                "content_block_type": "table",
                "table": table_rows,
                "styling": {
                    "classes": ["col-12", "table-responsive"],
                    "body": {
                        "classes": ["table", "table-sm", "m-0"]
                    },
                    "parent": {
                        "classes": ["pt-0", "pl-0", "border-top-0"]
                    }
                },
            })
        else:
            return RenderedComponentContent(**{
                "content_block_type": "table",
                "header": header,
                "table": table_rows,
                "styling": {
                    "classes": ["col-12", "table-responsive"],
                    "styles": {
                        "margin-top": "20px"
                    },
                    "body": {
                        "classes": ["table", "table-sm"]
                    }
                },
            })

    @classmethod
    def _render_validation_statistics(cls, validation_results):
        statistics = validation_results["statistics"]
        statistics_dict = OrderedDict([
            ("evaluated_expectations", "Evaluated Expectations"),
            ("successful_expectations", "Successful Expectations"),
            ("unsuccessful_expectations", "Unsuccessful Expectations"),
            ("success_percent", "Success Percent")
        ])
        table_rows = []
        for key, value in statistics_dict.items():
            if statistics.get(key) is not None:
                if key == "success_percent":
                    # table_rows.append([value, "{0:.2f}%".format(statistics[key])])
                    table_rows.append([value, num_to_str(statistics[key], precision=4) + "%"])
                else:
                    table_rows.append([value, statistics[key]])
        
        return RenderedTableContent(**{
            "content_block_type": "table",
            "header": "Statistics",
            "table": table_rows,
            "styling": {
                "classes": ["col-6", "table-responsive"],
                "styles": {
                    "margin-top": "20px"
                },
                "body": {
                    "classes": ["table", "table-sm"]
                }
            },
        })


class ExpectationSuitePageRenderer(Renderer):

    def __init__(self, column_section_renderer=None):
        if column_section_renderer is None:
            column_section_renderer = {
                "class_name": "ExpectationSuiteColumnSectionRenderer"
            }
        self._column_section_renderer = instantiate_class_from_config(
            config=column_section_renderer,
            runtime_config={},
            config_defaults={
                "module_name": column_section_renderer.get(
                    "module_name", "great_expectations.render.renderer.column_section_renderer")
            }
        )

    def render(self, expectations):
        columns, ordered_columns = self._group_and_order_expectations_by_column(expectations)
        full_data_asset_identifier = expectations.data_asset_name
        if not isinstance(full_data_asset_identifier, DataAssetIdentifier):
            try:
                # This will cause a validation error if the data asset name is not properly formatted
                full_data_asset_identifier = dataAssetIdentifierSchema.load(full_data_asset_identifier).data
            except ValidationError:
                if isinstance(full_data_asset_identifier, string_types):
                    logger.warning("Rendering validation results using incomplete data_asset_identifier.")
                else:
                    raise
        expectation_suite_name = expectations.expectation_suite_name

        overview_content_blocks = [
            self._render_asset_header(expectations),
            self._render_asset_info(expectations)
        ]
        
        table_level_expectations_content_block = self._render_table_level_expectations(columns)
        if table_level_expectations_content_block is not None:
            overview_content_blocks.append(table_level_expectations_content_block)
        
        asset_notes_content_block = self._render_asset_notes(expectations)
        if asset_notes_content_block is not None:
            overview_content_blocks.append(asset_notes_content_block)
        
        sections = [
            RenderedSectionContent(**{
                "section_name": "Overview",
                "content_blocks": overview_content_blocks,
            })
        ]
        
        sections += [
            self._column_section_renderer.render(expectations=columns[column]) for column in ordered_columns if column != "_nocolumn"
        ]
        return RenderedDocumentContent(**{
            # "data_asset_name": short_data_asset_name,
            "renderer_type": "ExpectationSuitePageRenderer",
            "full_data_asset_identifier": full_data_asset_identifier,
            "page_title": expectation_suite_name,
            "utm_medium": "expectation-suite-page",
            "sections": sections
        })

    def _render_table_level_expectations(self, columns):
        table_level_expectations = columns.get("_nocolumn")
        if not table_level_expectations:
            return None
        else:
            expectation_bullet_list = self._column_section_renderer.render(
                expectations=table_level_expectations).content_blocks[1]
            expectation_bullet_list.header = "Table-Level Expectations"
            return expectation_bullet_list
        
    @classmethod
    def _render_asset_header(cls, expectations):
        return RenderedHeaderContent(**{
            "content_block_type": "header",
            "header": "Expectation Suite Overview",
            "styling": {
                "classes": ["col-12"],
                "header": {
                    "classes": ["alert", "alert-secondary"]
                }
            }
        })
      
    @classmethod
    def _render_asset_info(cls, expectations):
        full_data_asset_identifier = expectations.data_asset_name
        if not isinstance(full_data_asset_identifier, DataAssetIdentifier):
            try:
                # This will cause a validation error if the data asset name is not properly formatted
                full_data_asset_identifier = dataAssetIdentifierSchema.load(full_data_asset_identifier).data
            except ValidationError:
                if isinstance(full_data_asset_identifier, string_types):
                    logger.warning("Rendering validation results using incomplete data_asset_identifier.")
                else:
                    raise
        data_asset_type = expectations.data_asset_type
        expectation_suite_name = expectations.expectation_suite_name
        ge_version = expectations.meta["great_expectations.__version__"]

        return RenderedTableContent(**{
            "content_block_type": "table",
            "header": "Info",
            "table": [
                ["Full Data Asset Identifier", full_data_asset_identifier.to_path()],
                ["Data Asset Type", data_asset_type],
                ["Expectation Suite Name", expectation_suite_name],
                ["Great Expectations Version", ge_version]
            ],
            "styling": {
                "classes": ["col-12", "table-responsive"],
                "styles": {
                    "margin-top": "20px",
                    "margin-bottom": "20px"
                },
                "body": {
                    "classes": ["table", "table-sm"]
                }
            },
        })

    @classmethod
    def _render_asset_notes(cls, expectations):
        
        content = []

        total_expectations = len(expectations.expectations)
        columns = []
        for exp in expectations.expectations:
            if "column" in exp.kwargs:
                columns.append(exp.kwargs["column"])
        total_columns = len(set(columns))

        content = content + [
            # TODO: Leaving these two paragraphs as placeholders for later development.
            # "This Expectation suite was first generated by {BasicDatasetProfiler} on {date}, using version {xxx} of Great Expectations.",
            # "{name}, {name}, and {name} have also contributed additions and revisions.",
            "This Expectation suite currently contains %d total Expectations across %d columns." % (
                total_expectations,
                total_columns,
            ),
        ]
        
        if "notes" in expectations.meta:
            notes = expectations.meta["notes"]
            note_content = None
            
            if isinstance(notes, string_types):
                note_content = [notes]
            
            elif isinstance(notes, list):
                note_content = notes
            
            elif isinstance(notes, dict):
                if "format" in notes:
                    if notes["format"] == "string":
                        if isinstance(notes["content"], string_types):
                            note_content = [notes["content"]]
                        elif isinstance(notes["content"], list):
                            note_content = notes["content"]
                        else:
                            logger.warning("Unrecognized Expectation suite notes format. Skipping rendering.")
                    
                    elif notes["format"] == "markdown":
                        # ???: Should converting to markdown be the renderer's job, or the view's job?
                        # Renderer is easier, but will end up mixing HTML strings with content_block info.
                        if isinstance(notes["content"], string_types):
                            try:
                                note_content = [pypandoc.convert_text(notes["content"], format='md', to="html")]
                            except OSError:
                                note_content = [notes["content"]]
                        
                        elif isinstance(notes["content"], list):
                            try:
                                note_content = [pypandoc.convert_text(note, format='md', to="html") for note in
                                            notes["content"]]
                            except OSError:
                                note_content = [note for note in notes["content"]]
                        
                        else:
                            logger.warning("Unrecognized Expectation suite notes format. Skipping rendering.")
                
                else:
                    logger.warning("Unrecognized Expectation suite notes format. Skipping rendering.")
            
            if note_content is not None:
                content = content + note_content

        return TextContent(**{
            "content_block_type": "text",
            "header": "Notes",
            "text": content,
            "styling": {
                "classes": ["col-12", "table-responsive"],
                "styles": {
                    "margin-top": "20px"
                },
                "body": {
                    "classes": ["table", "table-sm"]
                }
            },
        })


class ProfilingResultsPageRenderer(Renderer):

    def __init__(self, overview_section_renderer=None, column_section_renderer=None):
        if overview_section_renderer is None:
            overview_section_renderer = {
                "class_name": "ProfilingResultsOverviewSectionRenderer"
            }
        if column_section_renderer is None:
            column_section_renderer = {
                "class_name": "ProfilingResultsColumnSectionRenderer"
            }
        self._overview_section_renderer = instantiate_class_from_config(
            config=overview_section_renderer,
            runtime_config={},
            config_defaults={
                "module_name": overview_section_renderer.get(
                    "module_name", "great_expectations.render.renderer.other_section_renderer")
            }
        )
        self._column_section_renderer = instantiate_class_from_config(
            config=column_section_renderer,
            runtime_config={},
            config_defaults={
                "module_name": column_section_renderer.get(
                    "module_name", "great_expectations.render.renderer.column_section_renderer")
            }
        )

    def render(self, validation_results):
        run_id = validation_results.meta['run_id']
        full_data_asset_identifier = validation_results.meta['data_asset_name'] or "//"
        if not isinstance(full_data_asset_identifier, DataAssetIdentifier):
            try:
                # This will cause a validation error if the data asset name is not properly formatted
                full_data_asset_identifier = dataAssetIdentifierSchema.load(full_data_asset_identifier).data
            except ValidationError:
                if isinstance(full_data_asset_identifier, string_types):
                    logger.warning("Rendering validation results using incomplete data_asset_identifier.")
                else:
                    raise
        if isinstance(full_data_asset_identifier, string_types):
            short_data_asset_name = full_data_asset_identifier
        else:
            short_data_asset_name = full_data_asset_identifier.generator_asset
        expectation_suite_name = validation_results.meta['expectation_suite_name']

        # Group EVRs by column
        #TODO: When we implement a ValidationResultSuite class, this method will move there.
        columns = self._group_evrs_by_column(validation_results)

        ordered_columns = Renderer._get_column_list_from_evrs(validation_results)
        column_types = self._overview_section_renderer._get_column_types(validation_results)

        if "data_asset_name" in validation_results.meta and validation_results.meta["data_asset_name"]:
            data_asset_name = short_data_asset_name
        else:
            data_asset_name = None

        return RenderedDocumentContent(**{
            "renderer_type": "ProfilingResultsPageRenderer",
            "data_asset_name": data_asset_name,
            "full_data_asset_identifier": full_data_asset_identifier,
            "page_title": run_id + "-" + expectation_suite_name + "-ProfilingResults",
            "utm_medium": "profiling-results-page",
            "sections":
                [
                    self._overview_section_renderer.render(
                        validation_results,
                        section_name="Overview"
                    )
                ] +
                [
                    self._column_section_renderer.render(
                        columns[column],
                        section_name=column,
                        column_type=column_types.get(column),
                    ) for column in ordered_columns
                ]
        })<|MERGE_RESOLUTION|>--- conflicted
+++ resolved
@@ -90,7 +90,7 @@
                     header="Batch Kwargs"
                 )
             )
-    
+
         if "data_asset_name" in validation_results.meta and validation_results.meta["data_asset_name"]:
             data_asset_name = short_data_asset_name
         else:
@@ -140,7 +140,6 @@
     
     @classmethod
     def _render_validation_info(cls, validation_results):
-<<<<<<< HEAD
         run_id = validation_results.meta['run_id']
         full_data_asset_identifier = validation_results.meta['data_asset_name'] or ""
         if not isinstance(full_data_asset_identifier, DataAssetIdentifier):
@@ -155,21 +154,12 @@
         expectation_suite_name = validation_results.meta['expectation_suite_name']
         ge_version = validation_results.meta["great_expectations.__version__"]
         success = validation_results.success
-        
-        return RenderedTableContent(**{
-=======
-        run_id = validation_results['meta']['run_id']
-        full_data_asset_identifier = validation_results['meta']['data_asset_name'] or ""
-        expectation_suite_name = validation_results['meta']['expectation_suite_name']
-        ge_version = validation_results["meta"]["great_expectations.__version__"]
-        success = validation_results["success"]
         if success:
             success = '<i class="fas fa-check-circle text-success" aria-hidden="true"></i> Succeeded'
         else:
             success = '<i class="fas fa-times text-danger" aria-hidden="true"></i> Failed'
 
-        return RenderedComponentContent(**{
->>>>>>> 8155b1f2
+        return RenderedTableContent(**{
             "content_block_type": "table",
             "header": "Info",
             "table": [
@@ -193,7 +183,7 @@
     @classmethod
     def _render_nested_table_from_dict(cls, input_dict, header=None, sub_table=False):
         table_rows = []
-        
+
         for kwarg, value in input_dict.items():
             if not isinstance(value, (dict, OrderedDict)):
                 table_row = [
@@ -266,9 +256,9 @@
                     cls._render_nested_table_from_dict(value, sub_table=True)
                 ]
             table_rows.append(table_row)
-            
+
         table_rows.sort(key=lambda row: row[0]["string_template"]["params"]["value"])
-        
+
         if sub_table:
             return RenderedComponentContent(**{
                 "content_block_type": "table",
