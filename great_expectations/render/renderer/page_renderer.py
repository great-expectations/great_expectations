import logging
import os
from collections import OrderedDict
from typing import List

from dateutil.parser import parse

from great_expectations.data_context.util import instantiate_class_from_config
from great_expectations.exceptions import ClassInstantiationError
from great_expectations.render.util import num_to_str

from ...core.expectation_validation_result import ExpectationSuiteValidationResult
from ...core.run_identifier import RunIdentifier
from ...validation_operators.types.validation_operator_result import (
    ValidationOperatorResult,
)
from ..types import (
    CollapseContent,
    RenderedDocumentContent,
    RenderedHeaderContent,
    RenderedMarkdownContent,
    RenderedSectionContent,
    RenderedStringTemplateContent,
    RenderedTableContent,
    TextContent,
)
from .renderer import Renderer

logger = logging.getLogger(__name__)


class ValidationResultsPageRenderer(Renderer):
    def __init__(self, column_section_renderer=None, run_info_at_end: bool = False):
        """
        Args:
            column_section_renderer:
            run_info_at_end: Move the run info (Info, Batch Markers, Batch Kwargs) to the end
                of the rendered output rather than after Statistics.
        """
        super().__init__()
        if column_section_renderer is None:
            column_section_renderer = {
                "class_name": "ValidationResultsColumnSectionRenderer"
            }
        module_name = "great_expectations.render.renderer.column_section_renderer"
        self._column_section_renderer = instantiate_class_from_config(
            config=column_section_renderer,
            runtime_environment={},
            config_defaults={
                "module_name": column_section_renderer.get("module_name", module_name)
            },
        )
        if not self._column_section_renderer:
            raise ClassInstantiationError(
                module_name=module_name,
                package_name=None,
                class_name=column_section_renderer["class_name"],
            )
        self.run_info_at_end = run_info_at_end

    def render_validation_operator_result(
        self, validation_operator_result: ValidationOperatorResult
    ) -> List[RenderedDocumentContent]:
        """
        Render a ValidationOperatorResult which can have multiple ExpectationSuiteValidationResult

        Args:
            validation_operator_result: ValidationOperatorResult

        Returns:
            List[RenderedDocumentContent]
        """
        return [
            self.render(validation_result)
            for validation_result in validation_operator_result.list_validation_results()
        ]

    # TODO: deprecate dual batch api support in 0.14
    def render(self, validation_results: ExpectationSuiteValidationResult):
        run_id = validation_results.meta["run_id"]
        if isinstance(run_id, str):
            try:
                run_time = parse(run_id).strftime("%Y-%m-%dT%H:%M:%S.%fZ")
            except (ValueError, TypeError):
                run_time = "__none__"
            run_name = run_id
        elif isinstance(run_id, dict):
            run_name = run_id.get("run_name") or "__none__"
            run_time = run_id.get("run_time") or "__none__"
        elif isinstance(run_id, RunIdentifier):
            run_name = run_id.run_name or "__none__"
            run_time = run_id.run_time.strftime("%Y-%m-%dT%H:%M:%S.%fZ")

        expectation_suite_name = validation_results.meta["expectation_suite_name"]
        batch_kwargs = validation_results.meta.get(
            "batch_kwargs", {}
        ) or validation_results.meta.get("batch_spec", {})

        # add datasource key to batch_kwargs if missing
        if (
            "datasource" not in batch_kwargs
            and "execution_environment" not in batch_kwargs
        ):
            # check if expectation_suite_name follows datasource.batch_kwargs_generator.data_asset_name.suite_name pattern
            if len(expectation_suite_name.split(".")) == 4:
                if "batch_kwargs" in validation_results.meta:
                    batch_kwargs["datasource"] = expectation_suite_name.split(".")[0]
                else:
                    batch_kwargs[
                        "execution_environment"
                    ] = expectation_suite_name.split(".")[0]

        # Group EVRs by column
        columns = {}
        for evr in validation_results.results:
            if "column" in evr.expectation_config.kwargs:
                column = evr.expectation_config.kwargs["column"]
            else:
                column = "Table-Level Expectations"

            if column not in columns:
                columns[column] = []
            columns[column].append(evr)

        ordered_columns = Renderer._get_column_list_from_evrs(validation_results)

        overview_content_blocks = [
            self._render_validation_header(validation_results),
            self._render_validation_statistics(validation_results=validation_results),
        ]

        collapse_content_blocks = [
            self._render_validation_info(validation_results=validation_results)
        ]

        if validation_results["meta"].get("batch_markers"):
            collapse_content_blocks.append(
                self._render_nested_table_from_dict(
                    input_dict=validation_results["meta"].get("batch_markers"),
                    header="Batch Markers",
                )
            )

        if validation_results["meta"].get("batch_kwargs"):
            collapse_content_blocks.append(
                self._render_nested_table_from_dict(
                    input_dict=validation_results["meta"].get("batch_kwargs"),
                    header="Batch Kwargs",
                )
            )

        if validation_results["meta"].get("batch_parameters"):
            collapse_content_blocks.append(
                self._render_nested_table_from_dict(
                    input_dict=validation_results["meta"].get("batch_parameters"),
                    header="Batch Parameters",
                )
            )

        if validation_results["meta"].get("batch_spec"):
            collapse_content_blocks.append(
                self._render_nested_table_from_dict(
                    input_dict=validation_results["meta"].get("batch_spec"),
                    header="Batch Spec",
                )
            )

        if validation_results["meta"].get("batch_request"):
            collapse_content_blocks.append(
                self._render_nested_table_from_dict(
                    input_dict=validation_results["meta"].get("batch_request"),
                    header="Batch Definition",
                )
            )

        collapse_content_block = CollapseContent(
            **{
                "collapse_toggle_link": "Show more info...",
                "collapse": collapse_content_blocks,
                "styling": {
                    "body": {"classes": ["card", "card-body"]},
                    "classes": ["col-12", "p-1"],
                },
            }
        )

        if not self.run_info_at_end:
            overview_content_blocks.append(collapse_content_block)

        sections = [
            RenderedSectionContent(
                **{
                    "section_name": "Overview",
                    "content_blocks": overview_content_blocks,
                }
            )
        ]

        if "Table-Level Expectations" in columns:
            sections += [
                self._column_section_renderer.render(
                    validation_results=columns["Table-Level Expectations"]
                )
            ]

        sections += [
            self._column_section_renderer.render(validation_results=columns[column],)
            for column in ordered_columns
        ]

        if self.run_info_at_end:
            sections += [
                RenderedSectionContent(
                    **{
                        "section_name": "Run Info",
                        "content_blocks": collapse_content_blocks,
                    }
                )
            ]

        data_asset_name = batch_kwargs.get("data_asset_name")
        # Determine whether we have a custom run_name
        try:
            run_name_as_time = parse(run_name)
        except ValueError:
            run_name_as_time = None
        try:
            run_time_datetime = parse(run_time)
        except ValueError:
            run_time_datetime = None

        include_run_name: bool = False
        if run_name_as_time != run_time_datetime and run_name_as_time != "__none__":
            include_run_name = True

        page_title = "Validations / " + str(expectation_suite_name)
        if data_asset_name:
            page_title += " / " + str(data_asset_name)
        if include_run_name:
            page_title += " / " + str(run_name)
        page_title += " / " + str(run_time)

        return RenderedDocumentContent(
            **{
                "renderer_type": "ValidationResultsPageRenderer",
                "page_title": page_title,
                "batch_kwargs": batch_kwargs
                if "batch_kwargs" in validation_results.meta
                else None,
                "batch_spec": batch_kwargs
                if "batch_spec" in validation_results.meta
                else None,
                "expectation_suite_name": expectation_suite_name,
                "sections": sections,
                "utm_medium": "validation-results-page",
            }
        )

    @classmethod
    def _render_validation_header(cls, validation_results):
        success = validation_results.success
        expectation_suite_name = validation_results.meta["expectation_suite_name"]
        expectation_suite_path_components = (
            [".." for _ in range(len(expectation_suite_name.split(".")) + 3)]
            + ["expectations"]
            + str(expectation_suite_name).split(".")
        )
        expectation_suite_path = (
            os.path.join(*expectation_suite_path_components) + ".html"
        )
        data_asset_name = validation_results.meta["batch_kwargs"].get("data_asset_name")
        if success:
            success = "Succeeded"
            html_success_icon = (
                '<i class="fas fa-check-circle text-success" aria-hidden="true"></i>'
            )
        else:
            success = "Failed"
            html_success_icon = (
                '<i class="fas fa-times text-danger" aria-hidden="true"></i>'
            )
        return RenderedHeaderContent(
            **{
                "content_block_type": "header",
                "header": RenderedStringTemplateContent(
                    **{
                        "content_block_type": "string_template",
                        "string_template": {
                            "template": "Overview",
                            "tag": "h5",
                            "styling": {"classes": ["m-0"]},
                        },
                    }
                ),
                "subheader": RenderedStringTemplateContent(
                    **{
                        "content_block_type": "string_template",
                        "string_template": {
                            "template": "${suite_title} ${expectation_suite_name}\n ${data_asset} ${data_asset_name}\n ${status_title} ${html_success_icon} ${success}",
                            "params": {
                                "suite_title": "Expectation Suite:",
                                "data_asset": "Data asset:",
<<<<<<< HEAD
                                "data_asset_name": data_asset_name,
=======
>>>>>>> 4af15fd7
                                "status_title": "Status:",
                                "expectation_suite_name": expectation_suite_name,
                                "success": success,
                                "html_success_icon": html_success_icon,
                            },
                            "styling": {
                                "params": {
                                    "suite_title": {"classes": ["h6"]},
                                    "status_title": {"classes": ["h6"]},
                                    "expectation_suite_name": {
                                        "tag": "a",
                                        "attributes": {"href": expectation_suite_path},
                                    },
                                },
                                "classes": ["mb-0", "mt-1"],
                            },
                        },
                    }
                ),
                "styling": {
                    "classes": ["col-12", "p-0"],
                    "header": {"classes": ["alert", "alert-secondary"]},
                },
            }
        )

    @classmethod
    def _render_validation_info(cls, validation_results):
        run_id = validation_results.meta["run_id"]
        if isinstance(run_id, str):
            try:
                run_time = parse(run_id).strftime("%Y-%m-%dT%H:%M:%S.%fZ")
            except (ValueError, TypeError):
                run_time = "__none__"
            run_name = run_id
        elif isinstance(run_id, dict):
            run_name = run_id.get("run_name") or "__none__"
            run_time = run_id.get("run_time") or "__none__"
        elif isinstance(run_id, RunIdentifier):
            run_name = run_id.run_name or "__none__"
            run_time = run_id.run_time.strftime("%Y-%m-%dT%H:%M:%S.%fZ")
        # TODO: Deprecate "great_expectations.__version__"
        ge_version = validation_results.meta.get(
            "great_expectations_version"
        ) or validation_results.meta.get("great_expectations.__version__")

        return RenderedTableContent(
            **{
                "content_block_type": "table",
                "header": RenderedStringTemplateContent(
                    **{
                        "content_block_type": "string_template",
                        "string_template": {
                            "template": "Info",
                            "tag": "h6",
                            "styling": {"classes": ["m-0"]},
                        },
                    }
                ),
                "table": [
                    ["Great Expectations Version", ge_version],
                    ["Run Name", run_name],
                    ["Run Time", run_time],
                ],
                "styling": {
                    "classes": ["col-12", "table-responsive", "mt-1"],
                    "body": {
                        "classes": ["table", "table-sm"],
                        "styles": {
                            "margin-bottom": "0.5rem !important",
                            "margin-top": "0.5rem !important",
                        },
                    },
                },
            }
        )

    @classmethod
    def _render_nested_table_from_dict(cls, input_dict, header=None, sub_table=False):
        table_rows = []

        for kwarg, value in input_dict.items():
            if not isinstance(value, (dict, OrderedDict)):
                table_row = [
                    RenderedStringTemplateContent(
                        **{
                            "content_block_type": "string_template",
                            "string_template": {
                                "template": "$value",
                                "params": {"value": str(kwarg)},
                                "styling": {
                                    "default": {"styles": {"word-break": "break-all"}},
                                },
                            },
                            "styling": {"parent": {"classes": ["pr-3"],}},
                        }
                    ),
                    RenderedStringTemplateContent(
                        **{
                            "content_block_type": "string_template",
                            "string_template": {
                                "template": "$value",
                                "params": {"value": str(value)},
                                "styling": {
                                    "default": {"styles": {"word-break": "break-all"}},
                                },
                            },
                            "styling": {"parent": {"classes": [],}},
                        }
                    ),
                ]
            else:
                table_row = [
                    RenderedStringTemplateContent(
                        **{
                            "content_block_type": "string_template",
                            "string_template": {
                                "template": "$value",
                                "params": {"value": str(kwarg)},
                                "styling": {
                                    "default": {"styles": {"word-break": "break-all"}},
                                },
                            },
                            "styling": {"parent": {"classes": ["pr-3"],}},
                        }
                    ),
                    cls._render_nested_table_from_dict(value, sub_table=True),
                ]
            table_rows.append(table_row)

        table_rows.sort(key=lambda row: row[0].string_template["params"]["value"])

        if sub_table:
            return RenderedTableContent(
                **{
                    "content_block_type": "table",
                    "table": table_rows,
                    "styling": {
                        "classes": ["col-6", "table-responsive"],
                        "body": {"classes": ["table", "table-sm", "m-0"]},
                        "parent": {"classes": ["pt-0", "pl-0", "border-top-0"]},
                    },
                }
            )
        else:
            return RenderedTableContent(
                **{
                    "content_block_type": "table",
                    "header": RenderedStringTemplateContent(
                        **{
                            "content_block_type": "string_template",
                            "string_template": {
                                "template": header,
                                "tag": "h6",
                                "styling": {"classes": ["m-0"]},
                            },
                        }
                    ),
                    "table": table_rows,
                    "styling": {
                        "body": {
                            "classes": ["table", "table-sm"],
                            "styles": {
                                "margin-bottom": "0.5rem !important",
                                "margin-top": "0.5rem !important",
                            },
                        }
                    },
                }
            )

    @classmethod
    def _render_validation_statistics(cls, validation_results):
        statistics = validation_results["statistics"]
        statistics_dict = OrderedDict(
            [
                ("evaluated_expectations", "Evaluated Expectations"),
                ("successful_expectations", "Successful Expectations"),
                ("unsuccessful_expectations", "Unsuccessful Expectations"),
                ("success_percent", "Success Percent"),
            ]
        )
        table_rows = []
        for key, value in statistics_dict.items():
            if statistics.get(key) is not None:
                if key == "success_percent":
                    # table_rows.append([value, "{0:.2f}%".format(statistics[key])])
                    table_rows.append(
                        [value, num_to_str(statistics[key], precision=4) + "%"]
                    )
                else:
                    table_rows.append([value, statistics[key]])

        return RenderedTableContent(
            **{
                "content_block_type": "table",
                "header": RenderedStringTemplateContent(
                    **{
                        "content_block_type": "string_template",
                        "string_template": {
                            "template": "Statistics",
                            "tag": "h6",
                            "styling": {"classes": ["m-0"]},
                        },
                    }
                ),
                "table": table_rows,
                "styling": {
                    "classes": ["col-6", "table-responsive", "mt-1", "p-1"],
                    "body": {
                        "classes": ["table", "table-sm"],
                        "styles": {
                            "margin-bottom": "0.5rem !important",
                            "margin-top": "0.5rem !important",
                        },
                    },
                },
            }
        )


class ExpectationSuitePageRenderer(Renderer):
    def __init__(self, column_section_renderer=None):
        super().__init__()
        if column_section_renderer is None:
            column_section_renderer = {
                "class_name": "ExpectationSuiteColumnSectionRenderer"
            }
        module_name = "great_expectations.render.renderer.column_section_renderer"
        self._column_section_renderer = instantiate_class_from_config(
            config=column_section_renderer,
            runtime_environment={},
            config_defaults={
                "module_name": column_section_renderer.get("module_name", module_name)
            },
        )
        if not self._column_section_renderer:
            raise ClassInstantiationError(
                module_name=column_section_renderer,
                package_name=None,
                class_name=column_section_renderer["class_name"],
            )

    def render(self, expectations):
        columns, ordered_columns = self._group_and_order_expectations_by_column(
            expectations
        )
        expectation_suite_name = expectations.expectation_suite_name

        overview_content_blocks = [
            self._render_expectation_suite_header(),
            self._render_expectation_suite_info(expectations),
        ]

        table_level_expectations_content_block = self._render_table_level_expectations(
            columns
        )
        if table_level_expectations_content_block is not None:
            overview_content_blocks.append(table_level_expectations_content_block)

        asset_notes_content_block = self._render_expectation_suite_notes(expectations)
        if asset_notes_content_block is not None:
            overview_content_blocks.append(asset_notes_content_block)

        sections = [
            RenderedSectionContent(
                **{
                    "section_name": "Overview",
                    "content_blocks": overview_content_blocks,
                }
            )
        ]

        sections += [
            self._column_section_renderer.render(expectations=columns[column])
            for column in ordered_columns
            if column != "_nocolumn"
        ]
        return RenderedDocumentContent(
            **{
                "renderer_type": "ExpectationSuitePageRenderer",
                "page_title": "Expectations / " + str(expectation_suite_name),
                "expectation_suite_name": expectation_suite_name,
                "utm_medium": "expectation-suite-page",
                "sections": sections,
            }
        )

    def _render_table_level_expectations(self, columns):
        table_level_expectations = columns.get("_nocolumn")
        if not table_level_expectations:
            return None
        else:
            expectation_bullet_list = self._column_section_renderer.render(
                expectations=table_level_expectations
            ).content_blocks[1]
            expectation_bullet_list.header = RenderedStringTemplateContent(
                **{
                    "content_block_type": "string_template",
                    "string_template": {
                        "template": "Table-Level Expectations",
                        "tag": "h6",
                        "styling": {"classes": ["m-0"]},
                    },
                }
            )
            return expectation_bullet_list

    @classmethod
    def _render_expectation_suite_header(cls):
        return RenderedHeaderContent(
            **{
                "content_block_type": "header",
                "header": RenderedStringTemplateContent(
                    **{
                        "content_block_type": "string_template",
                        "string_template": {
                            "template": "Overview",
                            "tag": "h5",
                            "styling": {"classes": ["m-0"]},
                        },
                    }
                ),
                "styling": {
                    "classes": ["col-12"],
                    "header": {"classes": ["alert", "alert-secondary"]},
                },
            }
        )

    @classmethod
    def _render_expectation_suite_info(cls, expectations):
        expectation_suite_name = expectations.expectation_suite_name
        # TODO: Deprecate "great_expectations.__version__"
        ge_version = expectations.meta.get(
            "great_expectations_version"
        ) or expectations.meta.get("great_expectations.__version__")

        return RenderedTableContent(
            **{
                "content_block_type": "table",
                "header": RenderedStringTemplateContent(
                    **{
                        "content_block_type": "string_template",
                        "string_template": {
                            "template": "Info",
                            "tag": "h6",
                            "styling": {"classes": ["m-0"]},
                        },
                    }
                ),
                "table": [
                    ["Expectation Suite Name", expectation_suite_name],
                    ["Great Expectations Version", ge_version],
                ],
                "styling": {
                    "classes": ["col-12", "table-responsive", "mt-1"],
                    "body": {
                        "classes": ["table", "table-sm"],
                        "styles": {
                            "margin-bottom": "0.5rem !important",
                            "margin-top": "0.5rem !important",
                        },
                    },
                },
            }
        )

    # TODO: Update tests
    @classmethod
    def _render_expectation_suite_notes(cls, expectations):

        content = []

        total_expectations = len(expectations.expectations)
        columns = []
        for exp in expectations.expectations:
            if "column" in exp.kwargs:
                columns.append(exp.kwargs["column"])
        total_columns = len(set(columns))

        content += [
            # TODO: Leaving these two paragraphs as placeholders for later development.
            # "This Expectation suite was first generated by {BasicDatasetProfiler} on {date}, using version {xxx} of Great Expectations.",
            # "{name}, {name}, and {name} have also contributed additions and revisions.",
            "This Expectation suite currently contains %d total Expectations across %d columns."
            % (total_expectations, total_columns,),
        ]

        if "notes" in expectations.meta:
            notes = expectations.meta["notes"]
            note_content = None

            if isinstance(notes, str):
                note_content = [notes]

            elif isinstance(notes, list):
                note_content = notes

            elif isinstance(notes, dict):
                if "format" in notes:
                    if notes["format"] == "string":
                        if isinstance(notes["content"], str):
                            note_content = [notes["content"]]
                        elif isinstance(notes["content"], list):
                            note_content = notes["content"]
                        else:
                            logger.warning(
                                "Unrecognized Expectation suite notes format. Skipping rendering."
                            )

                    elif notes["format"] == "markdown":
                        if isinstance(notes["content"], str):
                            note_content = [
                                RenderedMarkdownContent(
                                    **{
                                        "content_block_type": "markdown",
                                        "markdown": notes["content"],
                                        "styling": {"parent": {}},
                                    }
                                )
                            ]
                        elif isinstance(notes["content"], list):
                            note_content = [
                                RenderedMarkdownContent(
                                    **{
                                        "content_block_type": "markdown",
                                        "markdown": note,
                                        "styling": {"parent": {}},
                                    }
                                )
                                for note in notes["content"]
                            ]
                        else:
                            logger.warning(
                                "Unrecognized Expectation suite notes format. Skipping rendering."
                            )
                else:
                    logger.warning(
                        "Unrecognized Expectation suite notes format. Skipping rendering."
                    )

            if note_content is not None:
                content += note_content

        return TextContent(
            **{
                "content_block_type": "text",
                "header": RenderedStringTemplateContent(
                    **{
                        "content_block_type": "string_template",
                        "string_template": {
                            "template": "Notes",
                            "tag": "h6",
                            "styling": {"classes": ["m-0"]},
                        },
                    }
                ),
                "text": content,
                "styling": {
                    "classes": ["col-12", "table-responsive", "mt-1"],
                    "body": {"classes": ["table", "table-sm"]},
                },
            }
        )


class ProfilingResultsPageRenderer(Renderer):
    def __init__(self, overview_section_renderer=None, column_section_renderer=None):
        super().__init__()
        if overview_section_renderer is None:
            overview_section_renderer = {
                "class_name": "ProfilingResultsOverviewSectionRenderer"
            }
        if column_section_renderer is None:
            column_section_renderer = {
                "class_name": "ProfilingResultsColumnSectionRenderer"
            }
        module_name = "great_expectations.render.renderer.other_section_renderer"
        self._overview_section_renderer = instantiate_class_from_config(
            config=overview_section_renderer,
            runtime_environment={},
            config_defaults={
                "module_name": overview_section_renderer.get("module_name", module_name)
            },
        )
        if not self._overview_section_renderer:
            raise ClassInstantiationError(
                module_name=module_name,
                package_name=None,
                class_name=overview_section_renderer["class_name"],
            )
        module_name = "great_expectations.render.renderer.column_section_renderer"
        self._column_section_renderer = instantiate_class_from_config(
            config=column_section_renderer,
            runtime_environment={},
            config_defaults={
                "module_name": column_section_renderer.get("module_name", module_name)
            },
        )
        if not self._column_section_renderer:
            raise ClassInstantiationError(
                module_name=module_name,
                package_name=None,
                class_name=column_section_renderer["class_name"],
            )

    def render(self, validation_results):
        run_id = validation_results.meta["run_id"]
        if isinstance(run_id, str):
            try:
                run_time = parse(run_id).strftime("%Y-%m-%dT%H:%M:%S.%fZ")
            except (ValueError, TypeError):
                run_time = "__none__"
            run_name = run_id
        elif isinstance(run_id, dict):
            run_name = run_id.get("run_name") or "__none__"
            run_time = run_id.get("run_time") or "__none__"
        elif isinstance(run_id, RunIdentifier):
            run_name = run_id.run_name or "__none__"
            run_time = run_id.run_time.strftime("%Y-%m-%dT%H:%M:%S.%fZ")

        expectation_suite_name = validation_results.meta["expectation_suite_name"]
        batch_kwargs = validation_results.meta.get(
            "batch_kwargs", {}
        ) or validation_results.meta.get("batch_spec", {})

        # add datasource key to batch_kwargs if missing
        if (
            "datasource" not in batch_kwargs
            and "execution_environment" not in batch_kwargs
        ):
            # check if expectation_suite_name follows datasource.batch_kwargs_generator.data_asset_name.suite_name pattern
            if len(expectation_suite_name.split(".")) == 4:
                if "batch_kwargs" in validation_results.meta:
                    batch_kwargs["datasource"] = expectation_suite_name.split(".")[0]
                else:
                    batch_kwargs[
                        "execution_environment"
                    ] = expectation_suite_name.split(".")[0]

        # Group EVRs by column
        # TODO: When we implement a ValidationResultSuite class, this method will move there.
        columns = self._group_evrs_by_column(validation_results)

        ordered_columns = Renderer._get_column_list_from_evrs(validation_results)
        column_types = self._overview_section_renderer._get_column_types(
            validation_results
        )

        data_asset_name = batch_kwargs.get("data_asset_name")
        # Determine whether we have a custom run_name
        try:
            run_name_as_time = parse(run_name)
        except ValueError:
            run_name_as_time = None
        try:
            run_time_datetime = parse(run_time)
        except ValueError:
            run_time_datetime = None

        include_run_name: bool = False
        if run_name_as_time != run_time_datetime and run_name_as_time != "__none__":
            include_run_name = True

        page_title = "Profiling Results / " + str(expectation_suite_name)
        if data_asset_name:
            page_title += " / " + str(data_asset_name)
        if include_run_name:
            page_title += " / " + str(run_name)
        page_title += " / " + str(run_time)

        return RenderedDocumentContent(
            **{
                "renderer_type": "ProfilingResultsPageRenderer",
                "page_title": page_title,
                "expectation_suite_name": expectation_suite_name,
                "utm_medium": "profiling-results-page",
                "batch_kwargs": batch_kwargs
                if "batch_kwargs" in validation_results.meta
                else None,
                "batch_spec": batch_kwargs
                if "batch_spec" in validation_results.meta
                else None,
                "sections": [
                    self._overview_section_renderer.render(
                        validation_results, section_name="Overview"
                    )
                ]
                + [
                    self._column_section_renderer.render(
                        columns[column],
                        section_name=column,
                        column_type=column_types.get(column),
                    )
                    for column in ordered_columns
                ],
            }
        )<|MERGE_RESOLUTION|>--- conflicted
+++ resolved
@@ -268,7 +268,6 @@
         expectation_suite_path = (
             os.path.join(*expectation_suite_path_components) + ".html"
         )
-        data_asset_name = validation_results.meta["batch_kwargs"].get("data_asset_name")
         if success:
             success = "Succeeded"
             html_success_icon = (
@@ -296,14 +295,10 @@
                     **{
                         "content_block_type": "string_template",
                         "string_template": {
-                            "template": "${suite_title} ${expectation_suite_name}\n ${data_asset} ${data_asset_name}\n ${status_title} ${html_success_icon} ${success}",
+                            "template": "${suite_title} ${expectation_suite_name}\n${status_title} ${html_success_icon} ${success}",
                             "params": {
                                 "suite_title": "Expectation Suite:",
                                 "data_asset": "Data asset:",
-<<<<<<< HEAD
-                                "data_asset_name": data_asset_name,
-=======
->>>>>>> 4af15fd7
                                 "status_title": "Status:",
                                 "expectation_suite_name": expectation_suite_name,
                                 "success": success,
