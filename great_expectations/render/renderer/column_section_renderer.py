--- conflicted
+++ resolved
@@ -299,58 +299,11 @@
         if not quantile_evr or quantile_evr.exception_info["raised_exception"]:
             return
 
-<<<<<<< HEAD
-        quantiles = quantile_evr.result["observed_value"]["quantiles"]
-        quantile_ranges = quantile_evr.result["observed_value"]["values"]
-
-        quantile_strings = {0.25: "Q1", 0.75: "Q3", 0.50: "Median"}
-
-        for idx, quantile in enumerate(quantiles):
-            quantile_string = quantile_strings.get(quantile)
-            table_rows.append(
-                [
-                    {
-                        "content_block_type": "string_template",
-                        "string_template": {
-                            "template": quantile_string
-                            if quantile_string
-                            else "{:3.2f}".format(quantile),
-                            "tooltip": {
-                                "content": "expect_column_quantile_values_to_be_between \n expect_column_median_to_be_between"
-                                if quantile == 0.50
-                                else "expect_column_quantile_values_to_be_between"
-                            },
-                        },
-                    },
-                    quantile_ranges[idx],
-                ]
-            )
-
-        return RenderedTableContent(
-            **{
-                "content_block_type": "table",
-                "header": RenderedStringTemplateContent(
-                    **{
-                        "content_block_type": "string_template",
-                        "string_template": {"template": "Quantiles", "tag": "h6"},
-                    }
-                ),
-                "table": table_rows,
-                "styling": {
-                    "classes": ["col-3", "mt-1", "pl-1", "pr-1"],
-                    "body": {
-                        "classes": ["table", "table-sm", "table-unbordered"],
-                    },
-                },
-            }
-        )
-=======
         quantile_table_renderer = get_renderer_impl(
             object_name="expect_column_quantile_values_to_be_between",
             renderer_type="renderer.descriptive.quantile_table",
         )[1]
         return quantile_table_renderer(result=quantile_evr)
->>>>>>> 9a011af9
 
     @classmethod
     def _render_stats_table(cls, evrs):
@@ -405,60 +358,10 @@
         ):
             return
 
-<<<<<<< HEAD
-        classes = ["col-3", "mt-1", "pl-1", "pr-1"]
-
-        if any(len(value) > 80 for value in values):
-            content_block_type = "bullet_list"
-            content_block_class = RenderedBulletListContent
-        else:
-            content_block_type = "value_list"
-            content_block_class = ValueListContent
-
-        new_block = content_block_class(
-            **{
-                "content_block_type": content_block_type,
-                "header": RenderedStringTemplateContent(
-                    **{
-                        "content_block_type": "string_template",
-                        "string_template": {
-                            "template": "Example Values",
-                            "tooltip": {"content": "expect_column_values_to_be_in_set"},
-                            "tag": "h6",
-                        },
-                    }
-                ),
-                content_block_type: [
-                    {
-                        "content_block_type": "string_template",
-                        "string_template": {
-                            "template": "$value",
-                            "params": {"value": value},
-                            "styling": {
-                                "default": {
-                                    "classes": ["badge", "badge-info"]
-                                    if content_block_type == "value_list"
-                                    else [],
-                                    "styles": {"word-break": "break-all"},
-                                },
-                            },
-                        },
-                    }
-                    for value in values
-                ],
-                "styling": {
-                    "classes": classes,
-                },
-            }
-        )
-
-        return new_block
-=======
         return get_renderer_impl(
             object_name="expect_column_values_to_be_in_set",
             renderer_type="renderer.descriptive.example_values_block",
         )[1](result=set_evr)
->>>>>>> 9a011af9
 
     def _render_histogram(self, evrs):
         # NOTE: This code is very brittle
@@ -489,82 +392,10 @@
         ):
             return
 
-<<<<<<< HEAD
-        value_count_dicts = distinct_values_set_evr.result["details"]["value_counts"]
-        if isinstance(value_count_dicts, pd.Series):
-            values = value_count_dicts.index.tolist()
-            counts = value_count_dicts.tolist()
-        else:
-            values = [
-                value_count_dict["value"] for value_count_dict in value_count_dicts
-            ]
-            counts = [
-                value_count_dict["count"] for value_count_dict in value_count_dicts
-            ]
-
-        df = pd.DataFrame(
-            {
-                "value": values,
-                "count": counts,
-            }
-        )
-
-        if len(values) > 60:
-            return None
-        else:
-            chart_pixel_width = (len(values) / 60.0) * 500
-            if chart_pixel_width < 250:
-                chart_pixel_width = 250
-            chart_container_col_width = round((len(values) / 60.0) * 6)
-            if chart_container_col_width < 4:
-                chart_container_col_width = 4
-            elif chart_container_col_width >= 5:
-                chart_container_col_width = 6
-            elif chart_container_col_width >= 4:
-                chart_container_col_width = 5
-
-        mark_bar_args = {}
-        if len(values) == 1:
-            mark_bar_args["size"] = 20
-
-        bars = (
-            alt.Chart(df)
-            .mark_bar(**mark_bar_args)
-            .encode(y="count:Q", x="value:O", tooltip=["value", "count"])
-            .properties(height=400, width=chart_pixel_width, autosize="fit")
-        )
-
-        chart = bars.to_json()
-
-        new_block = RenderedGraphContent(
-            **{
-                "content_block_type": "graph",
-                "header": RenderedStringTemplateContent(
-                    **{
-                        "content_block_type": "string_template",
-                        "string_template": {
-                            "template": "Value Counts",
-                            "tooltip": {
-                                "content": "expect_column_distinct_values_to_be_in_set"
-                            },
-                            "tag": "h6",
-                        },
-                    }
-                ),
-                "graph": chart,
-                "styling": {
-                    "classes": ["col-" + str(chart_container_col_width), "mt-1"],
-                },
-            }
-        )
-
-        return new_block
-=======
         return get_renderer_impl(
             object_name="expect_column_distinct_values_to_be_in_set",
             renderer_type="renderer.descriptive.value_counts_bar_chart",
         )[1](result=distinct_values_set_evr)
->>>>>>> 9a011af9
 
     @classmethod
     def _render_failed(cls, evrs):
