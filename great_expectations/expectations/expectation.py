from __future__ import annotations

import datetime
import functools
import glob
import json
import logging
import os
import re
import sys
import time
import traceback
import warnings
from abc import ABC, ABCMeta, abstractmethod
from collections import Counter, defaultdict
from copy import deepcopy
from inspect import isabstract
from numbers import Number
from typing import (
    TYPE_CHECKING,
    Any,
    Callable,
    Dict,
    List,
    Optional,
    Sequence,
    Set,
    Tuple,
    Type,
    Union,
)

import pandas as pd
from dateutil.parser import parse

from great_expectations import __version__ as ge_version
from great_expectations.core._docs_decorators import public_api
from great_expectations.core.expectation_configuration import (
    ExpectationConfiguration,
    parse_result_format,
)
from great_expectations.core.expectation_diagnostics.expectation_diagnostics import (
    ExpectationDiagnostics,
)
from great_expectations.core.expectation_diagnostics.expectation_test_data_cases import (
    ExpectationLegacyTestCaseAdapter,
    ExpectationTestCase,
    ExpectationTestDataCases,
    TestBackend,
    TestData,
)
from great_expectations.core.expectation_diagnostics.supporting_types import (
    AugmentedLibraryMetadata,
    ExpectationBackendTestResultCounts,
    ExpectationDescriptionDiagnostics,
    ExpectationDiagnosticMaturityMessages,
    ExpectationErrorDiagnostics,
    ExpectationExecutionEngineDiagnostics,
    ExpectationMetricDiagnostics,
    ExpectationRendererDiagnostics,
    ExpectationTestDiagnostics,
    Maturity,
    RendererTestDiagnostics,
)
from great_expectations.core.expectation_validation_result import (
    ExpectationValidationResult,
)
from great_expectations.core.metric_domain_types import MetricDomainTypes
from great_expectations.core.metric_function_types import (
    SummarizationMetricNameSuffixes,
)
from great_expectations.core.util import nested_update
from great_expectations.exceptions import (
    ExpectationNotFoundError,
    GreatExpectationsError,
    InvalidExpectationConfigurationError,
    InvalidExpectationKwargsError,
)
from great_expectations.execution_engine import (
    ExecutionEngine,
    SqlAlchemyExecutionEngine,
)
from great_expectations.expectations.registry import (
    _registered_metrics,
    _registered_renderers,
    get_expectation_impl,
    get_metric_kwargs,
    register_expectation,
    register_renderer,
)
from great_expectations.expectations.sql_tokens_and_types import (
    valid_sql_tokens_and_types,
)
from great_expectations.render import (
    AtomicDiagnosticRendererType,
    AtomicPrescriptiveRendererType,
    CollapseContent,
    LegacyDiagnosticRendererType,
    LegacyRendererType,
    RenderedAtomicContent,
    RenderedContentBlockContainer,
    RenderedGraphContent,
    RenderedStringTemplateContent,
    RenderedTableContent,
    ValueListContent,
    renderedAtomicValueSchema,
)
from great_expectations.render.exceptions import RendererConfigurationError
from great_expectations.render.renderer.renderer import renderer
from great_expectations.render.renderer_configuration import (
    RendererConfiguration,
    RendererValueType,
)
from great_expectations.render.util import (
    build_count_and_index_table,
    build_count_table,
    num_to_str,
)
from great_expectations.self_check.util import (
    evaluate_json_test_v3_api,
    generate_dataset_name_from_expectation_name,
    generate_expectation_tests,
)
from great_expectations.util import camel_to_snake, is_parseable_date
from great_expectations.validator.computed_metric import MetricValue  # noqa: TCH001
from great_expectations.validator.metric_configuration import MetricConfiguration
from great_expectations.validator.validator import ValidationDependencies, Validator
from great_expectations.warnings import warn_deprecated_parse_strings_as_datetimes

if TYPE_CHECKING:
    from great_expectations.data_context import AbstractDataContext
    from great_expectations.render.renderer_configuration import MetaNotes
    from great_expectations.rule_based_profiler.config import RuleBasedProfilerConfig

logger = logging.getLogger(__name__)


_TEST_DEFS_DIR = os.path.join(  # noqa: PTH118
    os.path.dirname(__file__),  # noqa: PTH120
    "..",
    "..",
    "tests",
    "test_definitions",
)


@public_api
def render_evaluation_parameter_string(render_func) -> Callable:
    """Decorator for Expectation classes that renders evaluation parameters as strings.

    allows Expectations that use Evaluation Parameters to render the values
    of the Evaluation Parameters along with the rest of the output.

    Args:
        render_func: The render method of the Expectation class.

    Raises:
        GreatExpectationsError: If runtime_configuration with evaluation_parameters is not provided.
    """

    def inner_func(
        *args: Tuple[MetaExpectation], **kwargs: dict
    ) -> Union[List[RenderedStringTemplateContent], RenderedAtomicContent]:
        rendered_string_template: Union[
            List[RenderedStringTemplateContent], RenderedAtomicContent
        ] = render_func(*args, **kwargs)
        current_expectation_params = list()
        app_template_str = (
            "\n - $eval_param = $eval_param_value (at time of validation)."
        )
        configuration: Optional[dict] = kwargs.get("configuration")
        if configuration:
            kwargs_dict: dict = configuration.get("kwargs", {})
            for key, value in kwargs_dict.items():
                if isinstance(value, dict) and "$PARAMETER" in value.keys():
                    current_expectation_params.append(value["$PARAMETER"])

        # if expectation configuration has no eval params, then don't look for the values in runtime_configuration
        # isinstance check should be removed upon implementation of RenderedAtomicContent evaluation parameter support
        if current_expectation_params and not isinstance(
            rendered_string_template, RenderedAtomicContent
        ):
            runtime_configuration: Optional[dict] = kwargs.get("runtime_configuration")
            if runtime_configuration:
                eval_params = runtime_configuration.get("evaluation_parameters", {})
                styling = runtime_configuration.get("styling")
                for key, val in eval_params.items():
                    for param in current_expectation_params:
                        # "key in param" condition allows for eval param values to be rendered if arithmetic is present
                        if key == param or key in param:
                            app_params = {}
                            app_params["eval_param"] = key
                            app_params["eval_param_value"] = val
                            rendered_content = RenderedStringTemplateContent(
                                **{  # type: ignore[arg-type]
                                    "content_block_type": "string_template",
                                    "string_template": {
                                        "template": app_template_str,
                                        "params": app_params,
                                        "styling": styling,
                                    },
                                }
                            )
                            rendered_string_template.append(rendered_content)
            else:
                raise GreatExpectationsError(
                    f"""GX was not able to render the value of evaluation parameters.
                        Expectation {render_func} had evaluation parameters set, but they were not passed in."""
                )
        return rendered_string_template

    return inner_func


def param_method(param_name: str) -> Callable:
    """
    Decorator that wraps helper methods dealing with dynamic attributes on RendererConfiguration.params. Ensures a given
    param_name exists and is not None before executing the helper method. Params are unknown as they are defined by the
    renderer, and if a given param is None, no value was set/found that can be used in the helper method.

    If a helper method is decorated with @param_method(param_name="<param_name>") and the param attribute does not
    exist, the method will return either the input RendererConfiguration or None depending on the declared return type.
    """
    if not param_name:
        # If param_name was passed as an empty string
        raise RendererConfigurationError(
            "Method decorated with @param_method must be passed an existing param_name."
        )

    def _param_method(param_func: Callable) -> Callable:
        @functools.wraps(param_func)
        def wrapper(
            renderer_configuration: RendererConfiguration,
        ) -> Optional[Any]:
            try:
                return_type: Type = param_func.__annotations__["return"]
            except KeyError:
                method_name: str = getattr(param_func, "__name__", repr(param_func))
                raise RendererConfigurationError(
                    "Methods decorated with @param_method must have an annotated return "
                    f"type, but method {method_name} does not."
                )

            if hasattr(renderer_configuration.params, param_name):
                if getattr(renderer_configuration.params, param_name, None):
                    return_obj = param_func(
                        renderer_configuration=renderer_configuration
                    )
                else:
                    if return_type is RendererConfiguration:  # noqa: PLR5501
                        return_obj = renderer_configuration
                    else:
                        return_obj = None
            else:
                raise RendererConfigurationError(
                    f"RendererConfiguration.param does not have a param called {param_name}. "
                    f'Use RendererConfiguration.add_param() with name="{param_name}" to add it.'
                )
            return return_obj

        return wrapper

    return _param_method


# noinspection PyMethodParameters
class MetaExpectation(ABCMeta):
    """MetaExpectation registers Expectations as they are defined, adding them to the Expectation registry.

    Any class inheriting from Expectation will be registered based on the value of the "expectation_type" class
    attribute, or, if that is not set, by snake-casing the name of the class.
    """

    default_kwarg_values: Dict[str, object] = {}

    def __new__(cls, clsname, bases, attrs):
        newclass = super().__new__(cls, clsname, bases, attrs)
        # noinspection PyUnresolvedReferences
        if not newclass.is_abstract():
            newclass.expectation_type = camel_to_snake(clsname)
            register_expectation(newclass)
        else:
            newclass.expectation_type = ""

        # noinspection PyUnresolvedReferences
        newclass._register_renderer_functions()
        default_kwarg_values = {}
        for base in reversed(bases):
            default_kwargs = getattr(base, "default_kwarg_values", {})
            default_kwarg_values = nested_update(default_kwarg_values, default_kwargs)

        newclass.default_kwarg_values = nested_update(
            default_kwarg_values, attrs.get("default_kwarg_values", {})
        )
        return newclass


@public_api
class Expectation(metaclass=MetaExpectation):
    """Base class for all Expectations.

    Expectation classes *must* have the following attributes set:
        1. `domain_keys`: a tuple of the *keys* used to determine the domain of the
           expectation
        2. `success_keys`: a tuple of the *keys* used to determine the success of
           the expectation.

    In some cases, subclasses of Expectation (such as BatchExpectation) can
    inherit these properties from their parent class.

    They *may* optionally override `runtime_keys` and `default_kwarg_values`, and
    may optionally set an explicit value for expectation_type.
        1. runtime_keys lists the keys that can be used to control output but will
           not affect the actual success value of the expectation (such as result_format).
        2. default_kwarg_values is a dictionary that will be used to fill unspecified
           kwargs from the Expectation Configuration.

    Expectation classes *must* implement the following:
        1. `_validate`
        2. `get_validation_dependencies`

    In some cases, subclasses of Expectation, such as ColumnMapExpectation will already
    have correct implementations that may simply be inherited.

    Additionally, they *may* provide implementations of:
        1. `validate_configuration`, which should raise an error if the configuration
           will not be usable for the Expectation
        2. Data Docs rendering methods decorated with the @renderer decorator. See the
    """

    version = ge_version
    domain_keys: Tuple[str, ...] = ()
    success_keys: Tuple[str, ...] = ()
    runtime_keys: Tuple[str, ...] = (
        "include_config",
        "catch_exceptions",
        "result_format",
    )
    default_kwarg_values: dict[
        str, bool | str | float | RuleBasedProfilerConfig | None
    ] = {
        "include_config": True,
        "catch_exceptions": False,
        "result_format": "BASIC",
    }
    args_keys: Tuple[str, ...] = ()

    expectation_type: str
    examples: List[dict] = []

    def __init__(
        self, configuration: Optional[ExpectationConfiguration] = None
    ) -> None:
        if configuration:
            self.validate_configuration(configuration=configuration)

        self._configuration = configuration

    @classmethod
    def is_abstract(cls) -> bool:
        return isabstract(cls)

    @classmethod
    def _register_renderer_functions(cls) -> None:
        expectation_type: str = camel_to_snake(cls.__name__)

        for candidate_renderer_fn_name in dir(cls):
            attr_obj: Callable = getattr(cls, candidate_renderer_fn_name)
            if not hasattr(attr_obj, "_renderer_type"):
                continue
            register_renderer(
                object_name=expectation_type, parent_class=cls, renderer_fn=attr_obj
            )

    @abstractmethod
    def _validate(
        self,
        configuration: ExpectationConfiguration,
        metrics: dict,
        runtime_configuration: Optional[dict] = None,
        execution_engine: Optional[ExecutionEngine] = None,
    ) -> Union[ExpectationValidationResult, dict]:
        raise NotImplementedError

    @classmethod
    @renderer(renderer_type=AtomicPrescriptiveRendererType.FAILED)
    def _prescriptive_failed(
        cls,
        configuration: Optional[ExpectationConfiguration] = None,
        result: Optional[ExpectationValidationResult] = None,
        runtime_configuration: Optional[dict] = None,
    ) -> RenderedAtomicContent:
        """
        Default rendering function that is utilized by GX Cloud Front-end if an implemented atomic renderer fails
        """
        renderer_configuration: RendererConfiguration = RendererConfiguration(
            configuration=configuration,
            result=result,
            runtime_configuration=runtime_configuration,
        )

        template_str = "Rendering failed for Expectation: "

        if renderer_configuration.expectation_type and renderer_configuration.kwargs:
            template_str += "$expectation_type(**$kwargs)."
        elif renderer_configuration.expectation_type:
            template_str += "$expectation_type."
        else:
            template_str = f"{template_str[:-2]}."

        renderer_configuration.add_param(
            name="expectation_type",
            param_type=RendererValueType.STRING,
            value=renderer_configuration.expectation_type,
        )
        renderer_configuration.add_param(
            name="kwargs",
            param_type=RendererValueType.STRING,
            value=renderer_configuration.kwargs,
        )

        value_obj = renderedAtomicValueSchema.load(
            {
                "template": template_str,
                "params": renderer_configuration.params.dict(),
                "meta_notes": renderer_configuration.meta_notes,
                "schema": {"type": "com.superconductive.rendered.string"},
            }
        )
        rendered = RenderedAtomicContent(
            name=AtomicPrescriptiveRendererType.FAILED,
            value=value_obj,
            value_type="StringValueType",
        )
        return rendered

    @classmethod
    def _prescriptive_template(
        cls,
        renderer_configuration: RendererConfiguration,
    ) -> RendererConfiguration:
        if renderer_configuration.expectation_type and renderer_configuration.kwargs:
            template_str = "$expectation_type(**$kwargs)"
        elif renderer_configuration.expectation_type:
            template_str = "$expectation_type"
        else:
            raise ValueError(
                "RendererConfiguration does not contain an expectation_type."
            )

        add_param_args = (
            (
                "expectation_type",
                RendererValueType.STRING,
                renderer_configuration.expectation_type,
            ),
            ("kwargs", RendererValueType.STRING, renderer_configuration.kwargs),
        )
        for name, param_type, value in add_param_args:
            renderer_configuration.add_param(
                name=name, param_type=param_type, value=value
            )

        renderer_configuration.template_str = template_str
        return renderer_configuration

    @classmethod
    def _atomic_prescriptive_template(
        cls,
        configuration: Optional[ExpectationConfiguration] = None,
        result: Optional[ExpectationValidationResult] = None,
        runtime_configuration: Optional[dict] = None,
    ) -> Tuple[str, dict, MetaNotes, Optional[dict]]:
        """
        Template function that contains the logic that is shared by AtomicPrescriptiveRendererType.SUMMARY and
        LegacyRendererType.PRESCRIPTIVE.
        """
        # deprecated-v0.15.43
        warnings.warn(
            "The method _atomic_prescriptive_template is deprecated as of v0.15.43 and will be removed in v0.18. "
            "Please refer to Expectation method _prescriptive_template for the latest renderer template pattern.",
            DeprecationWarning,
        )
        renderer_configuration: RendererConfiguration = RendererConfiguration(
            configuration=configuration,
            result=result,
            runtime_configuration=runtime_configuration,
        )
        renderer_configuration = cls._prescriptive_template(
            renderer_configuration=renderer_configuration,
        )
        styling = (
            runtime_configuration.get("styling", {}) if runtime_configuration else {}
        )
        return (
            renderer_configuration.template_str,
            renderer_configuration.params.dict(),
            renderer_configuration.meta_notes,
            styling,
        )

    @classmethod
    @renderer(renderer_type=AtomicPrescriptiveRendererType.SUMMARY)
    @render_evaluation_parameter_string
    def _prescriptive_summary(
        cls,
        configuration: Optional[ExpectationConfiguration] = None,
        result: Optional[ExpectationValidationResult] = None,
        runtime_configuration: Optional[dict] = None,
    ) -> RenderedAtomicContent:
        renderer_configuration: RendererConfiguration = RendererConfiguration(
            configuration=configuration,
            result=result,
            runtime_configuration=runtime_configuration,
        )
        renderer_configuration = cls._prescriptive_template(
            renderer_configuration=renderer_configuration,
        )
        value_obj = renderedAtomicValueSchema.load(
            {
                "template": renderer_configuration.template_str,
                "params": renderer_configuration.params.dict(),
                "meta_notes": renderer_configuration.meta_notes,
                "schema": {"type": "com.superconductive.rendered.string"},
            }
        )
        rendered = RenderedAtomicContent(
            name=AtomicPrescriptiveRendererType.SUMMARY,
            value=value_obj,
            value_type="StringValueType",
        )
        return rendered

    @classmethod
    @renderer(renderer_type=LegacyRendererType.PRESCRIPTIVE)
    def _prescriptive_renderer(
        cls,
        configuration: Optional[ExpectationConfiguration] = None,
        result: Optional[ExpectationValidationResult] = None,
        runtime_configuration: Optional[dict] = None,
    ) -> List[RenderedStringTemplateContent]:
        renderer_configuration: RendererConfiguration = RendererConfiguration(
            configuration=configuration,
            result=result,
            runtime_configuration=runtime_configuration,
        )
        return [
            RenderedStringTemplateContent(
                **{  # type: ignore[arg-type]
                    "content_block_type": "string_template",
                    "styling": {"parent": {"classes": ["alert", "alert-warning"]}},
                    "string_template": {
                        "template": "$expectation_type(**$kwargs)",
                        "params": {
                            "expectation_type": renderer_configuration.expectation_type,
                            "kwargs": renderer_configuration.kwargs,
                        },
                        "styling": {
                            "params": {
                                "expectation_type": {
                                    "classes": ["badge", "badge-warning"],
                                }
                            }
                        },
                    },
                }
            )
        ]

    @classmethod
    @renderer(renderer_type=LegacyDiagnosticRendererType.META_PROPERTIES)
    def _diagnostic_meta_properties_renderer(
        cls,
        result: Optional[ExpectationValidationResult] = None,
    ) -> Union[list, List[str], List[list]]:
        """
            Render function used to add custom meta to Data Docs
            It gets a column set in the `properties_to_render` dictionary within `meta` and adds columns in Data Docs with the values that were set.
            example:
            meta = {
                "properties_to_render": {
                "Custom Column Header": "custom.value"
            },
                "custom": {
                "value": "1"
                }
            }
        data docs:
        ----------------------------------------------------------------
        | status|  Expectation                          | Observed value | Custom Column Header |
        ----------------------------------------------------------------
        |       | must be exactly 4 columns             |         4       |          1            |

        Here the custom column will be added in data docs.
        """

        if not result:
            return []
        custom_property_values = []
        meta_properties_to_render: Optional[dict] = None
        if result and result.expectation_config:
            meta_properties_to_render = result.expectation_config.kwargs.get(
                "meta_properties_to_render"
            )
        if meta_properties_to_render:
            for key in sorted(meta_properties_to_render.keys()):
                meta_property = meta_properties_to_render[key]
                if meta_property:
                    try:
                        # Allow complex structure with . usage
                        assert isinstance(
                            result.expectation_config, ExpectationConfiguration
                        )
                        obj = result.expectation_config.meta["attributes"]
                        keys = meta_property.split(".")
                        for i in range(0, len(keys)):
                            # Allow for keys with a . in the string like {"item.key": "1"}
                            remaining_key = "".join(keys[i:])
                            if remaining_key in obj:
                                obj = obj[remaining_key]
                                break
                            else:
                                obj = obj[keys[i]]

                        custom_property_values.append([obj])
                    except KeyError:
                        custom_property_values.append(["N/A"])
        return custom_property_values

    @classmethod
    @renderer(renderer_type=LegacyDiagnosticRendererType.STATUS_ICON)
    def _diagnostic_status_icon_renderer(
        cls,
        configuration: Optional[ExpectationConfiguration] = None,
        result: Optional[ExpectationValidationResult] = None,
        runtime_configuration: Optional[dict] = None,
    ) -> RenderedStringTemplateContent:
        assert result, "Must provide a result object."
        if result.exception_info["raised_exception"]:
            return RenderedStringTemplateContent(
                **{  # type: ignore[arg-type]
                    "content_block_type": "string_template",
                    "string_template": {
                        "template": "$icon",
                        "params": {"icon": "", "markdown_status_icon": "❗"},
                        "styling": {
                            "params": {
                                "icon": {
                                    "classes": [
                                        "fas",
                                        "fa-exclamation-triangle",
                                        "text-warning",
                                    ],
                                    "tag": "i",
                                }
                            }
                        },
                    },
                }
            )

        if result.success:
            return RenderedStringTemplateContent(
                **{  # type: ignore[arg-type]
                    "content_block_type": "string_template",
                    "string_template": {
                        "template": "$icon",
                        "params": {"icon": "", "markdown_status_icon": "✅"},
                        "styling": {
                            "params": {
                                "icon": {
                                    "classes": [
                                        "fas",
                                        "fa-check-circle",
                                        "text-success",
                                    ],
                                    "tag": "i",
                                }
                            }
                        },
                    },
                    "styling": {
                        "parent": {
                            "classes": ["hide-succeeded-validation-target-child"]
                        }
                    },
                }
            )
        else:
            return RenderedStringTemplateContent(
                **{  # type: ignore[arg-type]
                    "content_block_type": "string_template",
                    "string_template": {
                        "template": "$icon",
                        "params": {"icon": "", "markdown_status_icon": "❌"},
                        "styling": {
                            "params": {
                                "icon": {
                                    "tag": "i",
                                    "classes": ["fas", "fa-times", "text-danger"],
                                }
                            }
                        },
                    },
                }
            )

    @classmethod
    @renderer(renderer_type=LegacyDiagnosticRendererType.UNEXPECTED_STATEMENT)
    def _diagnostic_unexpected_statement_renderer(
        cls,
        configuration: Optional[ExpectationConfiguration] = None,
        result: Optional[ExpectationValidationResult] = None,
        runtime_configuration: Optional[dict] = None,
    ) -> List[Union[RenderedStringTemplateContent, CollapseContent]]:
        assert result, "Must provide a result object."
        success: Optional[bool] = result.success
        result_dict: dict = result.result

        if result.exception_info["raised_exception"]:
            exception_message_template_str = (
                "\n\n$expectation_type raised an exception:\n$exception_message"
            )

            if result.expectation_config is not None:
                expectation_type = result.expectation_config.expectation_type
            else:
                expectation_type = None

            exception_message = RenderedStringTemplateContent(
                **{  # type: ignore[arg-type]
                    "content_block_type": "string_template",
                    "string_template": {
                        "template": exception_message_template_str,
                        "params": {
                            "expectation_type": expectation_type,
                            "exception_message": result.exception_info[
                                "exception_message"
                            ],
                        },
                        "tag": "strong",
                        "styling": {
                            "classes": ["text-danger"],
                            "params": {
                                "exception_message": {"tag": "code"},
                                "expectation_type": {
                                    "classes": ["badge", "badge-danger", "mb-2"]
                                },
                            },
                        },
                    },
                }
            )

            exception_traceback_collapse = CollapseContent(
                **{  # type: ignore[arg-type]
                    "collapse_toggle_link": "Show exception traceback...",
                    "collapse": [
                        RenderedStringTemplateContent(
                            **{  # type: ignore[arg-type]
                                "content_block_type": "string_template",
                                "string_template": {
                                    "template": result.exception_info[
                                        "exception_traceback"
                                    ],
                                    "tag": "code",
                                },
                            }
                        )
                    ],
                }
            )

            return [exception_message, exception_traceback_collapse]

        if success or not result_dict.get("unexpected_count"):
            return []
        else:
            unexpected_count = num_to_str(
                result_dict["unexpected_count"], use_locale=True, precision=20
            )
            unexpected_percent = (
                f"{num_to_str(result_dict['unexpected_percent'], precision=4)}%"
            )
            element_count = num_to_str(
                result_dict["element_count"], use_locale=True, precision=20
            )

            template_str = (
                "\n\n$unexpected_count unexpected values found. "
                "$unexpected_percent of $element_count total rows."
            )

            return [
                RenderedStringTemplateContent(
                    **{  # type: ignore[arg-type]
                        "content_block_type": "string_template",
                        "string_template": {
                            "template": template_str,
                            "params": {
                                "unexpected_count": unexpected_count,
                                "unexpected_percent": unexpected_percent,
                                "element_count": element_count,
                            },
                            "tag": "strong",
                            "styling": {"classes": ["text-danger"]},
                        },
                    }
                )
            ]

    @classmethod
    @renderer(renderer_type=LegacyDiagnosticRendererType.UNEXPECTED_TABLE)
    def _diagnostic_unexpected_table_renderer(  # noqa: PLR0912
        cls,
        configuration: Optional[ExpectationConfiguration] = None,
        result: Optional[ExpectationValidationResult] = None,
        runtime_configuration: Optional[dict] = None,
    ) -> Optional[List[Union[RenderedTableContent, CollapseContent]]]:
        if result is None:
            return None

        result_dict: Optional[dict] = result.result

        if result_dict is None:
            return None

        if not result_dict.get("partial_unexpected_list") and not result_dict.get(
            "partial_unexpected_counts"
        ):
            return None
        table_rows: List[Any] = []

        partial_unexpected_counts: Optional[List[dict]] = result_dict.get(
            "partial_unexpected_counts"
        )
        # this means the result_format is COMPLETE and we have the full set of unexpected indices
        unexpected_index_list: Optional[List[dict]] = result_dict.get(
            "unexpected_index_list"
        )
        unexpected_count: int = result_dict["unexpected_count"]
        if partial_unexpected_counts:
            # We will check to see whether we have *all* of the unexpected values
            # accounted for in our count, and include counts if we do. If we do not,
            # we will use this as simply a better (non-repeating) source of
            # "sampled" unexpected values
            unexpected_list: Optional[List[dict]] = result_dict.get("unexpected_list")
            unexpected_index_column_names: Optional[List[str]] = result_dict.get(
                "unexpected_index_column_names"
            )
            if unexpected_index_list:
                header_row, table_rows = build_count_and_index_table(
                    partial_unexpected_counts=partial_unexpected_counts,
                    unexpected_index_list=unexpected_index_list,
                    unexpected_count=unexpected_count,
                    unexpected_list=unexpected_list,
                    unexpected_index_column_names=unexpected_index_column_names,
                )
            else:
                header_row, table_rows = build_count_table(
                    partial_unexpected_counts=partial_unexpected_counts,
                    unexpected_count=unexpected_count,
                )

        else:
            header_row = ["Sampled Unexpected Values"]
            sampled_values_set = set()
            partial_unexpected_list: Optional[List[Any]] = result_dict.get(
                "partial_unexpected_list"
            )
            if partial_unexpected_list:
                for unexpected_value in partial_unexpected_list:
                    if unexpected_value:
                        string_unexpected_value = str(unexpected_value)
                    elif unexpected_value == "":
                        string_unexpected_value = "EMPTY"
                    else:
                        string_unexpected_value = "null"
                    if string_unexpected_value not in sampled_values_set:
                        table_rows.append([unexpected_value])
                        sampled_values_set.add(string_unexpected_value)

        unexpected_table_content_block = RenderedTableContent(
            **{  # type: ignore[arg-type]
                "content_block_type": "table",
                "table": table_rows,
                "header_row": header_row,
                "styling": {
                    "body": {"classes": ["table-bordered", "table-sm", "mt-3"]}
                },
            }
        )
        if result_dict.get("unexpected_index_query"):
            query = result_dict.get("unexpected_index_query")
            # in Pandas case, this is a list
            if not isinstance(query, str):
                query = str(query)
            query_info = CollapseContent(
                **{  # type: ignore[arg-type]
                    "collapse_toggle_link": "To retrieve all unexpected values...",
                    "collapse": [
                        RenderedStringTemplateContent(
                            **{  # type: ignore[arg-type]
                                "content_block_type": "string_template",
                                "string_template": {
                                    "template": query,
                                    "tag": "code",
                                },
                            }
                        )
                    ],
                }
            )
            return [unexpected_table_content_block, query_info]
        return [unexpected_table_content_block]

    @classmethod
    def _get_observed_value_from_evr(
        self, result: Optional[ExpectationValidationResult]
    ) -> str:
        result_dict: Optional[dict] = None
        if result:
            result_dict = result.result
        if result_dict is None:
            return "--"

        observed_value: Any = result_dict.get("observed_value")
        unexpected_percent: Optional[float] = result_dict.get("unexpected_percent")
        if observed_value is not None:
            if isinstance(observed_value, (int, float)) and not isinstance(
                observed_value, bool
            ):
                return num_to_str(observed_value, precision=10, use_locale=True)
            return str(observed_value)
        elif unexpected_percent is not None:
            return num_to_str(unexpected_percent, precision=5) + "% unexpected"
        else:
            return "--"

    @classmethod
    @renderer(renderer_type=AtomicDiagnosticRendererType.FAILED)
    def _diagnostic_failed(
        cls,
        configuration: Optional[ExpectationConfiguration] = None,
        result: Optional[ExpectationValidationResult] = None,
        runtime_configuration: Optional[dict] = None,
    ) -> RenderedAtomicContent:
        renderer_configuration: RendererConfiguration = RendererConfiguration(
            configuration=configuration,
            result=result,
            runtime_configuration=runtime_configuration,
        )

        template_str = "Rendering failed for Expectation: "

        if renderer_configuration.expectation_type and renderer_configuration.kwargs:
            template_str += "$expectation_type(**$kwargs)."
        elif renderer_configuration.expectation_type:
            template_str += "$expectation_type."
        else:
            template_str = f"{template_str[:-2]}."

        renderer_configuration.add_param(
            name="expectation_type",
            param_type=RendererValueType.STRING,
            value=renderer_configuration.expectation_type,
        )
        renderer_configuration.add_param(
            name="kwargs",
            param_type=RendererValueType.STRING,
            value=renderer_configuration.kwargs,
        )

        value_obj = renderedAtomicValueSchema.load(
            {
                "template": template_str,
                "params": renderer_configuration.params.dict(),
                "schema": {"type": "com.superconductive.rendered.string"},
            }
        )
        rendered = RenderedAtomicContent(
            name=AtomicDiagnosticRendererType.FAILED,
            value=value_obj,
            value_type="StringValueType",
        )
        return rendered

    @classmethod
    @renderer(renderer_type=AtomicDiagnosticRendererType.OBSERVED_VALUE)
    def _atomic_diagnostic_observed_value(
        cls,
        configuration: Optional[ExpectationConfiguration] = None,
        result: Optional[ExpectationValidationResult] = None,
        runtime_configuration: Optional[dict] = None,
    ) -> RenderedAtomicContent:
        observed_value: str = cls._get_observed_value_from_evr(result=result)
        value_obj = renderedAtomicValueSchema.load(
            {
                "template": observed_value,
                "params": {},
                "schema": {"type": "com.superconductive.rendered.string"},
            }
        )
        rendered = RenderedAtomicContent(
            name=AtomicDiagnosticRendererType.OBSERVED_VALUE,
            value=value_obj,
            value_type="StringValueType",
        )
        return rendered

    @classmethod
    @renderer(renderer_type=LegacyDiagnosticRendererType.OBSERVED_VALUE)
    def _diagnostic_observed_value_renderer(
        cls,
        configuration: Optional[ExpectationConfiguration] = None,
        result: Optional[ExpectationValidationResult] = None,
        runtime_configuration: Optional[dict] = None,
    ) -> str:
        return cls._get_observed_value_from_evr(result=result)

    @classmethod
    def get_allowed_config_keys(cls) -> Union[Tuple[str, ...], Tuple[str]]:
        key_list: Union[list, List[str]] = []
        if len(cls.domain_keys) > 0:
            key_list.extend(list(cls.domain_keys))
        if len(cls.success_keys) > 0:
            key_list.extend(list(cls.success_keys))
        if len(cls.runtime_keys) > 0:
            key_list.extend(list(cls.runtime_keys))
        return tuple(str(key) for key in key_list)

    # noinspection PyUnusedLocal
    def metrics_validate(
        self,
        metrics: dict,
        configuration: Optional[ExpectationConfiguration] = None,
        runtime_configuration: Optional[dict] = None,
        execution_engine: Optional[ExecutionEngine] = None,
        **kwargs: dict,
    ) -> ExpectationValidationResult:
        if not configuration:
            configuration = self.configuration

        if runtime_configuration is None:
            runtime_configuration = {}

        validation_dependencies: ValidationDependencies = (
            self.get_validation_dependencies(
                configuration=configuration,
                execution_engine=execution_engine,
                runtime_configuration=runtime_configuration,
            )
        )
        runtime_configuration["result_format"] = validation_dependencies.result_format

        metric_name: str
        metric_configuration: MetricConfiguration
        provided_metrics: Dict[str, MetricValue] = {
            metric_name: metrics[metric_configuration.id]
            for metric_name, metric_configuration in validation_dependencies.metric_configurations.items()
        }

        expectation_validation_result: Union[
            ExpectationValidationResult, dict
        ] = self._validate(
            configuration=configuration,
            metrics=provided_metrics,
            runtime_configuration=runtime_configuration,
            execution_engine=execution_engine,
        )

        result_format = parse_result_format(
            runtime_configuration.get("result_format", {})
        )
        if result_format.get("result_format") == "BOOLEAN_ONLY":
            if isinstance(expectation_validation_result, ExpectationValidationResult):
                expectation_validation_result.result = {}
            else:
                expectation_validation_result["result"] = {}

        evr: ExpectationValidationResult = self._build_evr(
            raw_response=expectation_validation_result,
            configuration=configuration,
        )
        return evr

    # noinspection PyUnusedLocal
    @staticmethod
    def _build_evr(
        raw_response: Union[ExpectationValidationResult, dict],
        configuration: ExpectationConfiguration,
        **kwargs: dict,
    ) -> ExpectationValidationResult:
        """_build_evr is a lightweight convenience wrapper handling cases where an Expectation implementor
        fails to return an EVR but returns the necessary components in a dictionary."""
        evr: ExpectationValidationResult
        if not isinstance(raw_response, ExpectationValidationResult):
            if isinstance(raw_response, dict):
                evr = ExpectationValidationResult(**raw_response)
                evr.expectation_config = configuration
            else:
                raise GreatExpectationsError("Unable to build EVR")
        else:
            raw_response_dict: dict = raw_response.to_json_dict()
            evr = ExpectationValidationResult(**raw_response_dict)
            evr.expectation_config = configuration
        return evr

    def get_validation_dependencies(
        self,
        configuration: Optional[ExpectationConfiguration] = None,
        execution_engine: Optional[ExecutionEngine] = None,
        runtime_configuration: Optional[dict] = None,
    ) -> ValidationDependencies:
        """Returns the result format and metrics required to validate this Expectation using the provided result format."""
        runtime_configuration = self.get_runtime_kwargs(
            configuration=configuration,
            runtime_configuration=runtime_configuration,
        )
        result_format: dict = runtime_configuration["result_format"]
        result_format = parse_result_format(result_format=result_format)
        return ValidationDependencies(
            metric_configurations={}, result_format=result_format
        )

    def get_domain_kwargs(
        self, configuration: ExpectationConfiguration
    ) -> Dict[str, Optional[str]]:
        domain_kwargs: Dict[str, Optional[str]] = {
            key: configuration.kwargs.get(key, self.default_kwarg_values.get(key))
            for key in self.domain_keys
        }
        missing_kwargs: Union[set, Set[str]] = set(self.domain_keys) - set(
            domain_kwargs.keys()
        )
        if missing_kwargs:
            raise InvalidExpectationKwargsError(
                f"Missing domain kwargs: {list(missing_kwargs)}"
            )
        return domain_kwargs

    @public_api
    def get_success_kwargs(
        self, configuration: Optional[ExpectationConfiguration] = None
    ) -> Dict[str, Any]:
        """Retrieve the success kwargs.

        Args:
            configuration: The `ExpectationConfiguration` that contains the kwargs. If no configuration arg is provided,
                the success kwargs from the configuration attribute of the Expectation instance will be returned.
        """
        if not configuration:
            configuration = self.configuration

        domain_kwargs: Dict[str, Optional[str]] = self.get_domain_kwargs(
            configuration=configuration
        )
        success_kwargs: Dict[str, Any] = {
            key: configuration.kwargs.get(key, self.default_kwarg_values.get(key))
            for key in self.success_keys
        }
        success_kwargs.update(domain_kwargs)
        return success_kwargs

    def get_runtime_kwargs(
        self,
        configuration: Optional[ExpectationConfiguration] = None,
        runtime_configuration: Optional[dict] = None,
    ) -> dict:
        if not configuration:
            configuration = self.configuration

        configuration = deepcopy(configuration)

        if runtime_configuration:
            configuration.kwargs.update(runtime_configuration)

        success_kwargs = self.get_success_kwargs(configuration=configuration)
        runtime_kwargs = {
            key: configuration.kwargs.get(key, self.default_kwarg_values.get(key))
            for key in self.runtime_keys
        }
        runtime_kwargs.update(success_kwargs)

        runtime_kwargs["result_format"] = parse_result_format(
            runtime_kwargs["result_format"]
        )

        return runtime_kwargs

    def get_result_format(
        self,
        configuration: ExpectationConfiguration,
        runtime_configuration: Optional[dict] = None,
    ) -> Union[Dict[str, Union[str, int, bool, List[str], None]], str]:
        default_result_format: Optional[Any] = self.default_kwarg_values.get(
            "result_format"
        )
        configuration_result_format: Union[
            Dict[str, Union[str, int, bool, List[str], None]], str
        ] = configuration.kwargs.get("result_format", default_result_format)
        result_format: Union[Dict[str, Union[str, int, bool, List[str], None]], str]
        if runtime_configuration:
            result_format = runtime_configuration.get(
                "result_format",
                configuration_result_format,
            )
        else:
            result_format = configuration_result_format
        return result_format

    @public_api
    def validate_configuration(
        self, configuration: Optional[ExpectationConfiguration] = None
    ) -> None:
        """Validates the configuration for the Expectation.

        For all expectations, the configuration's `expectation_type` needs to match the type of the expectation being
        configured. This method is meant to be overridden by specific expectations to provide additional validation
        checks as required. Overriding methods should call `super().validate_configuration(configuration)`.

        Raises:
            InvalidExpectationConfigurationError: The configuration does not contain the values required
                by the Expectation.
        """
        if not configuration:
            configuration = self.configuration
        try:
            assert (
                configuration.expectation_type == self.expectation_type
            ), f"expectation configuration type {configuration.expectation_type} does not match expectation type {self.expectation_type}"
        except AssertionError as e:
            raise InvalidExpectationConfigurationError(str(e))

    @public_api
    def validate(  # noqa: PLR0913
        self,
        validator: Validator,
        configuration: Optional[ExpectationConfiguration] = None,
        evaluation_parameters: Optional[dict] = None,
        interactive_evaluation: bool = True,
        data_context: Optional[AbstractDataContext] = None,
        runtime_configuration: Optional[dict] = None,
    ) -> ExpectationValidationResult:
        """Validates the expectation against the provided data.

        Args:
            validator: A Validator object that can be used to create Expectations, validate Expectations,
                and get Metrics for Expectations.
            configuration: Defines the parameters and name of a specific expectation.
            evaluation_parameters: Dictionary of dynamic values used during Validation of an Expectation.
            interactive_evaluation: Setting the interactive_evaluation flag on a DataAsset
                make it possible to declare expectations and store expectations without
                immediately evaluating them.
            data_context: An instance of a GX DataContext.
            runtime_configuration: The runtime configuration for the Expectation.
        Returns:
            An ExpectationValidationResult object
        """
        if not configuration:
            configuration = deepcopy(self.configuration)

        # issue warnings if necessary
        self._warn_if_result_format_config_in_runtime_configuration(
            runtime_configuration=runtime_configuration,
        )
        self._warn_if_result_format_config_in_expectation_configuration(
            configuration=configuration
        )

        configuration.process_evaluation_parameters(
            evaluation_parameters, interactive_evaluation, data_context
        )
        expectation_validation_result_list: list[
            ExpectationValidationResult
        ] = validator.graph_validate(
            configurations=[configuration],
            runtime_configuration=runtime_configuration,
        )
        return expectation_validation_result_list[0]

    @property
    def configuration(self) -> ExpectationConfiguration:
        if self._configuration is None:
            raise InvalidExpectationConfigurationError(
                "cannot access configuration: expectation has not yet been configured"
            )
        return self._configuration

    @public_api
    def run_diagnostics(  # noqa: PLR0913
        self,
        raise_exceptions_for_backends: bool = False,
        ignore_suppress: bool = False,
        ignore_only_for: bool = False,
        for_gallery: bool = False,
        debug_logger: Optional[logging.Logger] = None,
        only_consider_these_backends: Optional[List[str]] = None,
        context: Optional[AbstractDataContext] = None,
    ) -> ExpectationDiagnostics:
        """Produce a diagnostic report about this Expectation.

        The current uses for this method's output are
        using the JSON structure to populate the Public Expectation Gallery
        and enabling a fast dev loop for developing new Expectations where the
        contributors can quickly check the completeness of their expectations.

        The contents of the report are captured in the ExpectationDiagnostics dataclass.
        You can see some examples in test_expectation_diagnostics.py

        Some components (e.g. description, examples, library_metadata) of the diagnostic report can be introspected directly from the Exepctation class.
        Other components (e.g. metrics, renderers, executions) are at least partly dependent on instantiating, validating, and/or executing the Expectation class.
        For these kinds of components, at least one test case with include_in_gallery=True must be present in the examples to
        produce the metrics, renderers and execution engines parts of the report. This is due to
        a get_validation_dependencies requiring expectation_config as an argument.

        If errors are encountered in the process of running the diagnostics, they are assumed to be due to
        incompleteness of the Expectation's implementation (e.g., declaring a dependency on Metrics
        that do not exist). These errors are added under "errors" key in the report.

        Args:
            raise_exceptions_for_backends: Bool object that when True will raise an Exception if a backend fails to connect.
            ignore_suppress:  Bool object that when True will ignore the suppress_test_for list on Expectation sample tests.
            ignore_only_for:  Bool object that when True will ignore the only_for list on Expectation sample tests.
            for_gallery:  Bool object that when True will create empty arrays to use as examples for the Expectation Diagnostics.
            debug_logger (optional[logging.Logger]):  Logger object to use for sending debug messages to.
            only_consider_these_backends (optional[List[str]])  List of backends to consider.
            context (optional[AbstractDataContext]): Instance of any child of "AbstractDataContext" class.

        Returns:
            An Expectation Diagnostics report object
        """

        if debug_logger is not None:
            _debug = lambda x: debug_logger.debug(  # noqa: E731
                f"(run_diagnostics) {x}"
            )
            _error = lambda x: debug_logger.error(  # noqa: E731
                f"(run_diagnostics) {x}"
            )
        else:
            _debug = lambda x: x  # noqa: E731
            _error = lambda x: x  # noqa: E731

        library_metadata: AugmentedLibraryMetadata = (
            self._get_augmented_library_metadata()
        )
        examples: List[ExpectationTestDataCases] = self._get_examples(
            return_only_gallery_examples=False
        )
        gallery_examples: List[ExpectationTestDataCases] = []
        for example in examples:
            _tests_to_include = [
                test for test in example.tests if test.include_in_gallery
            ]
            example = deepcopy(example)  # noqa: PLW2901
            if _tests_to_include:
                example.tests = _tests_to_include
                gallery_examples.append(example)

        description_diagnostics: ExpectationDescriptionDiagnostics = (
            self._get_description_diagnostics()
        )

        _expectation_config: Optional[
            ExpectationConfiguration
        ] = self._get_expectation_configuration_from_examples(examples)
        if not _expectation_config:
            _error(
                f"Was NOT able to get Expectation configuration for {self.expectation_type}. "
                "Is there at least one sample test where 'success' is True?"
            )
        metric_diagnostics_list: List[
            ExpectationMetricDiagnostics
        ] = self._get_metric_diagnostics_list(
            expectation_config=_expectation_config,
        )

        introspected_execution_engines: ExpectationExecutionEngineDiagnostics = (
            self._get_execution_engine_diagnostics(
                metric_diagnostics_list=metric_diagnostics_list,
                registered_metrics=_registered_metrics,
            )
        )
        engines_implemented = [
            e.replace("ExecutionEngine", "")
            for e, i in introspected_execution_engines.items()
            if i is True
        ]
        _debug(
            f"Implemented engines for {self.expectation_type}: {', '.join(engines_implemented)}"
        )

        _debug("Getting test results")
        test_results: List[ExpectationTestDiagnostics] = self._get_test_results(
            expectation_type=description_diagnostics.snake_name,
            test_data_cases=examples,
            execution_engine_diagnostics=introspected_execution_engines,
            raise_exceptions_for_backends=raise_exceptions_for_backends,
            ignore_suppress=ignore_suppress,
            ignore_only_for=ignore_only_for,
            debug_logger=debug_logger,
            only_consider_these_backends=only_consider_these_backends,
            context=context,
        )

        backend_test_result_counts: List[
            ExpectationBackendTestResultCounts
        ] = ExpectationDiagnostics._get_backends_from_test_results(test_results)

        renderers: List[
            ExpectationRendererDiagnostics
        ] = self._get_renderer_diagnostics(
            expectation_type=description_diagnostics.snake_name,
            test_diagnostics=test_results,
            registered_renderers=_registered_renderers,  # type: ignore[arg-type]
        )

        maturity_checklist: ExpectationDiagnosticMaturityMessages = (
            self._get_maturity_checklist(
                library_metadata=library_metadata,
                description=description_diagnostics,
                examples=examples,
                tests=test_results,
                backend_test_result_counts=backend_test_result_counts,
            )
        )

        coverage_score: float = Expectation._get_coverage_score(
            backend_test_result_counts=backend_test_result_counts,
            execution_engines=introspected_execution_engines,
        )

        _debug(f"coverage_score: {coverage_score} for {self.expectation_type}")

        # Set final maturity level based on status of all checks
        library_metadata.maturity = Expectation._get_final_maturity_level(
            maturity_checklist=maturity_checklist
        )

        # Set the errors found when running tests
        errors = [
            test_result.error_diagnostics
            for test_result in test_results
            if test_result.error_diagnostics
        ]

        # If run for the gallery, don't include a bunch of stuff
        #   - Don't set examples and test_results to empty lists here since these
        #     returned attributes will be needed to re-calculate the maturity
        #     checklist later (after merging results from different runs of the
        #     build_gallery.py script per backend)
        if for_gallery:
            gallery_examples = []
            renderers = []
            errors = []

        return ExpectationDiagnostics(
            library_metadata=library_metadata,
            examples=examples,
            gallery_examples=gallery_examples,
            description=description_diagnostics,
            renderers=renderers,
            metrics=metric_diagnostics_list,
            execution_engines=introspected_execution_engines,
            tests=test_results,
            backend_test_result_counts=backend_test_result_counts,
            maturity_checklist=maturity_checklist,
            errors=errors,
            coverage_score=coverage_score,
        )

    def _warn_if_result_format_config_in_runtime_configuration(
        self, runtime_configuration: Union[dict, None] = None
    ) -> None:
        """
        Issues warning if result_format is in runtime_configuration for Validator
        """
        if runtime_configuration and runtime_configuration.get("result_format"):
            warnings.warn(
                "`result_format` configured at the Validator-level will not be persisted. Please add the configuration to your Checkpoint config or checkpoint_run() method instead.",
                UserWarning,
            )

    def _warn_if_result_format_config_in_expectation_configuration(
        self, configuration: ExpectationConfiguration
    ) -> None:
        """
        Issues warning if result_format is in ExpectationConfiguration
        """

        if configuration.kwargs.get("result_format"):
            warnings.warn(
                "`result_format` configured at the Expectation-level will not be persisted. Please add the configuration to your Checkpoint config or checkpoint_run() method instead.",
                UserWarning,
            )

    @public_api
    def print_diagnostic_checklist(
        self,
        diagnostics: Optional[ExpectationDiagnostics] = None,
        show_failed_tests: bool = False,
        backends: Optional[List[str]] = None,
        show_debug_messages: bool = False,
    ) -> str:
        """Runs self.run_diagnostics and generates a diagnostic checklist.

        This output from this method is a thin wrapper for ExpectationDiagnostics.generate_checklist()
        This method is experimental.

        Args:
            diagnostics (optional[ExpectationDiagnostics]): If diagnostics are not provided, diagnostics will be ran on self.
            show_failed_tests (bool): If true, failing tests will be printed.
            backends: list of backends to pass to run_diagnostics
            show_debug_messages (bool): If true, create a logger and pass to run_diagnostics
        """

        if diagnostics is None:
            debug_logger = None
            if show_debug_messages:
                debug_logger = logging.getLogger()
                chandler = logging.StreamHandler(stream=sys.stdout)
                chandler.setLevel(logging.DEBUG)
                chandler.setFormatter(
                    logging.Formatter(
                        "%(asctime)s - %(levelname)s - %(message)s", "%Y-%m-%dT%H:%M:%S"
                    )
                )
                debug_logger.addHandler(chandler)
                debug_logger.setLevel(logging.DEBUG)

            diagnostics = self.run_diagnostics(
                debug_logger=debug_logger, only_consider_these_backends=backends
            )
        if show_failed_tests:
            for test in diagnostics.tests:
                if test.test_passed is False:
                    print(f"=== {test.test_title} ({test.backend}) ===\n")
                    print(f"{80 * '='}\n")

        checklist: str = diagnostics.generate_checklist()
        print(checklist)

        return checklist

    def _get_examples_from_json(self):
        """Only meant to be called by self._get_examples"""
        results = []
        found = glob.glob(
            os.path.join(  # noqa: PTH118
                _TEST_DEFS_DIR, "**", f"{self.expectation_type}.json"
            ),
            recursive=True,
        )
        if found:
            with open(found[0]) as fp:
                data = json.load(fp)
            results = data["datasets"]
        return results

    def _get_examples(
        self, return_only_gallery_examples: bool = True
    ) -> List[ExpectationTestDataCases]:
        """
        Get a list of examples from the object's `examples` member variable.

        For core expectations, the examples are found in tests/test_definitions/

        :param return_only_gallery_examples: if True, include only test examples where `include_in_gallery` is true
        :return: list of examples or [], if no examples exist
        """
        # Currently, only community contrib expectations have an examples attribute
        all_examples: List[dict] = self.examples or self._get_examples_from_json()

        included_examples = []
        for i, example in enumerate(all_examples, 1):
            included_test_cases = []
            # As of commit 7766bb5caa4e0 on 1/28/22, only_for does not need to be applied to individual tests
            # See:
            #   - https://github.com/great-expectations/great_expectations/blob/7766bb5caa4e0e5b22fa3b3a5e1f2ac18922fdeb/tests/test_definitions/column_map_expectations/expect_column_values_to_be_unique.json#L174
            #   - https://github.com/great-expectations/great_expectations/pull/4073
            top_level_only_for = example.get("only_for")
            top_level_suppress_test_for = example.get("suppress_test_for")
            for test in example["tests"]:
                if (
                    test.get("include_in_gallery") == True  # noqa: E712
                    or return_only_gallery_examples == False  # noqa: E712
                ):
                    copied_test = deepcopy(test)
                    if top_level_only_for:
                        if "only_for" not in copied_test:
                            copied_test["only_for"] = top_level_only_for
                        else:
                            copied_test["only_for"].extend(top_level_only_for)
                    if top_level_suppress_test_for:
                        if "suppress_test_for" not in copied_test:
                            copied_test[
                                "suppress_test_for"
                            ] = top_level_suppress_test_for
                        else:
                            copied_test["suppress_test_for"].extend(
                                top_level_suppress_test_for
                            )
                    included_test_cases.append(
                        ExpectationLegacyTestCaseAdapter(**copied_test)
                    )

            # If at least one ExpectationTestCase from the ExpectationTestDataCases was selected,
            # then keep a copy of the ExpectationTestDataCases including data and the selected ExpectationTestCases.
            if len(included_test_cases) > 0:
                copied_example = deepcopy(example)
                copied_example["tests"] = included_test_cases
                copied_example.pop("_notes", None)
                copied_example.pop("only_for", None)
                copied_example.pop("suppress_test_for", None)
                if "test_backends" in copied_example:
                    copied_example["test_backends"] = [
                        TestBackend(**tb) for tb in copied_example["test_backends"]
                    ]

                if "dataset_name" not in copied_example:
                    dataset_name = generate_dataset_name_from_expectation_name(
                        dataset=copied_example,
                        expectation_type=self.expectation_type,
                        index=i,
                    )
                    copied_example["dataset_name"] = dataset_name

                included_examples.append(ExpectationTestDataCases(**copied_example))

        return included_examples

    def _get_docstring_and_short_description(self) -> Tuple[str, str]:
        """Conveninence method to get the Exepctation's docstring and first line"""

        if self.__doc__ is not None:
            docstring = self.__doc__
            short_description = next(line for line in self.__doc__.split("\n") if line)
        else:
            docstring = ""
            short_description = ""

        return docstring, short_description

    def _get_description_diagnostics(self) -> ExpectationDescriptionDiagnostics:
        """Introspect the Expectation and create its ExpectationDescriptionDiagnostics object"""

        camel_name = self.__class__.__name__
        snake_name = camel_to_snake(self.__class__.__name__)
        docstring, short_description = self._get_docstring_and_short_description()

        return ExpectationDescriptionDiagnostics(
            **{
                "camel_name": camel_name,
                "snake_name": snake_name,
                "short_description": short_description,
                "docstring": docstring,
            }
        )

    def _get_expectation_configuration_from_examples(
        self,
        examples: List[ExpectationTestDataCases],
    ) -> Optional[ExpectationConfiguration]:
        """Return an ExpectationConfiguration instance using test input expected to succeed"""
        if examples:
            for example in examples:
                tests = example.tests
                if tests:
                    for test in tests:
                        if test.output.get("success"):
                            return ExpectationConfiguration(
                                expectation_type=self.expectation_type,
                                kwargs=test.input,
                            )

            # There is no sample test where `success` is True, or there are no tests
            for example in examples:
                tests = example.tests
                if tests:
                    for test in tests:
                        if test.input:
                            return ExpectationConfiguration(
                                expectation_type=self.expectation_type,
                                kwargs=test.input,
                            )
        return None

    @staticmethod
    def is_expectation_self_initializing(name: str) -> bool:
        """
        Given the name of an Expectation, returns a boolean that represents whether an Expectation can be auto-intialized.

        Args:
            name (str): name of Expectation

        Returns:
            boolean that represents whether an Expectation can be auto-initialized. Information also outputted to logger.
        """

        expectation_impl: MetaExpectation = get_expectation_impl(name)
        if not expectation_impl:
            raise ExpectationNotFoundError(
                f"Expectation {name} was not found in the list of registered Expectations. "
                f"Please check your configuration and try again"
            )
        if "auto" in expectation_impl.default_kwarg_values:
            print(
                f"The Expectation {name} is able to be self-initialized. Please run by using the auto=True parameter."
            )
            return True
        else:
            print(f"The Expectation {name} is not able to be self-initialized.")
            return False

    @staticmethod
    def _add_array_params(
        array_param_name: str,
        param_prefix: str,
        renderer_configuration: RendererConfiguration,
    ) -> RendererConfiguration:
        if not param_prefix:
            raise RendererConfigurationError(
                "Array param_prefix must be a non-empty string."
            )

        @param_method(param_name=array_param_name)
        def _add_params(
            renderer_configuration: RendererConfiguration,
        ) -> RendererConfiguration:
            array: Sequence[Optional[Any]] = getattr(
                renderer_configuration.params, array_param_name
            ).value
            if array:
                for idx, value in enumerate(array):
                    if isinstance(value, Number):
                        param_type = RendererValueType.NUMBER
                    else:
                        param_type = RendererValueType.STRING
                    renderer_configuration.add_param(
                        name=f"{param_prefix}{str(idx)}",
                        param_type=param_type,
                        value=value,
                    )
            return renderer_configuration

        return _add_params(renderer_configuration=renderer_configuration)

    @staticmethod
    def _get_array_string(
        array_param_name: str,
        param_prefix: str,
        renderer_configuration: RendererConfiguration,
    ) -> str:
        if not param_prefix:
            raise RendererConfigurationError(
                "Array param_prefix must be a non-empty string."
            )

        @param_method(param_name=array_param_name)
        def _get_string(renderer_configuration: RendererConfiguration) -> str:
            array: Sequence[Optional[Any]] = getattr(
                renderer_configuration.params, array_param_name
            ).value
            if array:
                array_string = " ".join(
                    [f"${param_prefix}{str(idx)}" for idx in range(len(array))]
                )
            else:
                array_string = "[ ]"
            return array_string

        return _get_string(renderer_configuration=renderer_configuration)

    @staticmethod
    @param_method(param_name="mostly")
    def _add_mostly_pct_param(
        renderer_configuration: RendererConfiguration,
    ) -> RendererConfiguration:
        mostly_pct_value: str = num_to_str(
            renderer_configuration.params.mostly.value * 100,
            precision=15,
            no_scientific=True,
        )
        renderer_configuration.add_param(
            name="mostly_pct",
            param_type=RendererValueType.STRING,
            value=mostly_pct_value,
        )
        return renderer_configuration

    @staticmethod
    @param_method(param_name="strict_min")
    def _get_strict_min_string(renderer_configuration: RendererConfiguration) -> str:
        return (
            "greater than"
            if renderer_configuration.params.strict_min.value is True
            else "greater than or equal to"
        )

    @staticmethod
    @param_method(param_name="strict_max")
    def _get_strict_max_string(renderer_configuration: RendererConfiguration) -> str:
        return (
            "less than"
            if renderer_configuration.params.strict_max.value is True
            else "less than or equal to"
        )

    @staticmethod
    def _choose_example(
        examples: List[ExpectationTestDataCases],
    ) -> Tuple[TestData, ExpectationTestCase]:
        """Choose examples to use for run_diagnostics.

        This implementation of this method is very naive---it just takes the first one.
        """
        example = examples[0]

        example_test_data = example["data"]
        example_test_case = example["tests"][0]

        return example_test_data, example_test_case

    @staticmethod
    def _get_registered_renderers(
        expectation_type: str,
        registered_renderers: dict,
    ) -> List[str]:
        """Get a list of supported renderers for this Expectation, in sorted order."""
        supported_renderers = list(registered_renderers[expectation_type].keys())
        supported_renderers.sort()
        return supported_renderers

    @classmethod
    def _get_test_results(  # noqa: PLR0913
        cls,
        expectation_type: str,
        test_data_cases: List[ExpectationTestDataCases],
        execution_engine_diagnostics: ExpectationExecutionEngineDiagnostics,
        raise_exceptions_for_backends: bool = False,
        ignore_suppress: bool = False,
        ignore_only_for: bool = False,
        debug_logger: Optional[logging.Logger] = None,
        only_consider_these_backends: Optional[List[str]] = None,
        context: Optional[AbstractDataContext] = None,
    ) -> List[ExpectationTestDiagnostics]:
        """Generate test results. This is an internal method for run_diagnostics."""

        if debug_logger is not None:
            _debug = lambda x: debug_logger.debug(  # noqa: E731
                f"(_get_test_results) {x}"
            )
            _error = lambda x: debug_logger.error(  # noqa: E731
                f"(_get_test_results) {x}"
            )
        else:
            _debug = lambda x: x  # noqa: E731
            _error = lambda x: x  # noqa: E731
        _debug("Starting")

        test_results = []

        exp_tests = generate_expectation_tests(
            expectation_type=expectation_type,
            test_data_cases=test_data_cases,
            execution_engine_diagnostics=execution_engine_diagnostics,
            raise_exceptions_for_backends=raise_exceptions_for_backends,
            ignore_suppress=ignore_suppress,
            ignore_only_for=ignore_only_for,
            debug_logger=debug_logger,
            only_consider_these_backends=only_consider_these_backends,
            context=context,
        )

        error_diagnostics: Optional[ExpectationErrorDiagnostics]
        backend_test_times = defaultdict(list)
        for exp_test in exp_tests:
            if exp_test["test"] is None:
                _debug(
                    f"validator_with_data failure for {exp_test['backend']}--{expectation_type}"
                )

                error_diagnostics = ExpectationErrorDiagnostics(
                    error_msg=exp_test["error"],
                    stack_trace="",
                    test_title="all",
                    test_backend=exp_test["backend"],
                )

                test_results.append(
                    ExpectationTestDiagnostics(
                        test_title="all",
                        backend=exp_test["backend"],
                        test_passed=False,
                        include_in_gallery=False,
                        validation_result=None,
                        error_diagnostics=error_diagnostics,
                    )
                )
                continue

            exp_combined_test_name = f"{exp_test['backend']}--{exp_test['test']['title']}--{expectation_type}"
            _debug(f"Starting {exp_combined_test_name}")
            _start = time.time()
            validation_result, error_message, stack_trace = evaluate_json_test_v3_api(
                validator=exp_test["validator_with_data"],
                expectation_type=exp_test["expectation_type"],
                test=exp_test["test"],
                raise_exception=False,
                debug_logger=debug_logger,
            )
            _end = time.time()
            _duration = _end - _start
            backend_test_times[exp_test["backend"]].append(_duration)
            _debug(
                f"Took {_duration} seconds to evaluate_json_test_v3_api for {exp_combined_test_name}"
            )
            if error_message is None:
                _debug(f"PASSED {exp_combined_test_name}")
                test_passed = True
                error_diagnostics = None
            else:
                _error(f"{repr(error_message)} for {exp_combined_test_name}")
                print(f"{stack_trace[0]}")
                error_diagnostics = ExpectationErrorDiagnostics(
                    error_msg=error_message,
                    stack_trace=stack_trace,
                    test_title=exp_test["test"]["title"],
                    test_backend=exp_test["backend"],
                )
                test_passed = False

            if validation_result:
                # The ExpectationTestDiagnostics instance will error when calling it's to_dict()
                # method (AttributeError: 'ExpectationConfiguration' object has no attribute 'raw_kwargs')
                validation_result.expectation_config.raw_kwargs = (
                    validation_result.expectation_config._raw_kwargs
                )

            test_results.append(
                ExpectationTestDiagnostics(
                    test_title=exp_test["test"]["title"],
                    backend=exp_test["backend"],
                    test_passed=test_passed,
                    include_in_gallery=exp_test["test"]["include_in_gallery"],
                    validation_result=validation_result,
                    error_diagnostics=error_diagnostics,
                )
            )

        for backend_name, test_times in sorted(backend_test_times.items()):
            _debug(
                f"Took {sum(test_times)} seconds to run {len(test_times)} tests {backend_name}--{expectation_type}"
            )

        return test_results

    def _get_rendered_result_as_string(  # noqa: C901, PLR0912
        self, rendered_result
    ) -> str:
        """Convenience method to get rendered results as strings."""

        result: str = ""

        if type(rendered_result) == str:
            result = rendered_result

        elif type(rendered_result) == list:
            sub_result_list = []
            for sub_result in rendered_result:
                res = self._get_rendered_result_as_string(sub_result)
                if res is not None:
                    sub_result_list.append(res)

            result = "\n".join(sub_result_list)

        elif isinstance(rendered_result, RenderedStringTemplateContent):
            result = rendered_result.__str__()

        elif isinstance(rendered_result, CollapseContent):
            result = rendered_result.__str__()

        elif isinstance(rendered_result, RenderedAtomicContent):
            result = f"(RenderedAtomicContent) {repr(rendered_result.to_json_dict())}"

        elif isinstance(rendered_result, RenderedContentBlockContainer):
            result = "(RenderedContentBlockContainer) " + repr(
                rendered_result.to_json_dict()
            )

        elif isinstance(rendered_result, RenderedTableContent):
            result = f"(RenderedTableContent) {repr(rendered_result.to_json_dict())}"

        elif isinstance(rendered_result, RenderedGraphContent):
            result = f"(RenderedGraphContent) {repr(rendered_result.to_json_dict())}"

        elif isinstance(rendered_result, ValueListContent):
            result = f"(ValueListContent) {repr(rendered_result.to_json_dict())}"

        elif isinstance(rendered_result, dict):
            result = f"(dict) {repr(rendered_result)}"

        elif isinstance(rendered_result, int):
            result = repr(rendered_result)

        elif rendered_result is None:
            result = ""

        else:
            raise TypeError(
                f"Expectation._get_rendered_result_as_string can't render type {type(rendered_result)} as a string."
            )

        if "inf" in result:
            result = ""
        return result

    def _get_renderer_diagnostics(
        self,
        expectation_type: str,
        test_diagnostics: List[ExpectationTestDiagnostics],
        registered_renderers: List[str],
        standard_renderers: Optional[
            List[Union[str, LegacyRendererType, LegacyDiagnosticRendererType]]
        ] = None,
    ) -> List[ExpectationRendererDiagnostics]:
        """Generate Renderer diagnostics for this Expectation, based primarily on a list of ExpectationTestDiagnostics."""

        if not standard_renderers:
            standard_renderers = [
                LegacyRendererType.ANSWER,
                LegacyDiagnosticRendererType.UNEXPECTED_STATEMENT,
                LegacyDiagnosticRendererType.OBSERVED_VALUE,
                LegacyDiagnosticRendererType.STATUS_ICON,
                LegacyDiagnosticRendererType.UNEXPECTED_TABLE,
                LegacyRendererType.PRESCRIPTIVE,
                LegacyRendererType.QUESTION,
            ]

        supported_renderers = self._get_registered_renderers(
            expectation_type=expectation_type,
            registered_renderers=registered_renderers,  # type: ignore[arg-type]
        )

        renderer_diagnostic_list = []
        for renderer_name in set(standard_renderers).union(set(supported_renderers)):
            samples = []
            if renderer_name in supported_renderers:
                _, renderer = registered_renderers[expectation_type][renderer_name]  # type: ignore[call-overload]

                for test_diagnostic in test_diagnostics:
                    test_title = test_diagnostic["test_title"]

                    try:
                        rendered_result = renderer(
                            configuration=test_diagnostic["validation_result"][
                                "expectation_config"
                            ],
                            result=test_diagnostic["validation_result"],
                        )
                        rendered_result_str = self._get_rendered_result_as_string(
                            rendered_result
                        )

                    except Exception as e:
                        new_sample = RendererTestDiagnostics(
                            test_title=test_title,
                            renderered_str=None,
                            rendered_successfully=False,
                            error_message=str(e),
                            stack_trace=traceback.format_exc(),
                        )

                    else:
                        new_sample = RendererTestDiagnostics(
                            test_title=test_title,
                            renderered_str=rendered_result_str,
                            rendered_successfully=True,
                        )

                    finally:
                        samples.append(new_sample)

            new_renderer_diagnostics = ExpectationRendererDiagnostics(
                name=renderer_name,
                is_supported=renderer_name in supported_renderers,
                is_standard=renderer_name in standard_renderers,
                samples=samples,
            )
            renderer_diagnostic_list.append(new_renderer_diagnostics)

        # Sort to enforce consistency for testing
        renderer_diagnostic_list.sort(key=lambda x: x.name)

        return renderer_diagnostic_list

    @staticmethod
    def _get_execution_engine_diagnostics(
        metric_diagnostics_list: List[ExpectationMetricDiagnostics],
        registered_metrics: dict,
        execution_engine_names: Optional[List[str]] = None,
    ) -> ExpectationExecutionEngineDiagnostics:
        """Check to see which execution_engines are fully supported for this Expectation.

        In order for a given execution engine to count, *every* metric must have support on that execution engines.
        """
        if not execution_engine_names:
            execution_engine_names = [
                "PandasExecutionEngine",
                "SqlAlchemyExecutionEngine",
                "SparkDFExecutionEngine",
            ]

        execution_engines = {}
        for provider in execution_engine_names:
            all_true = True
            if not metric_diagnostics_list:
                all_true = False
            for metric_diagnostics in metric_diagnostics_list:
                try:
                    has_provider = (
                        provider
                        in registered_metrics[metric_diagnostics.name]["providers"]
                    )
                    if not has_provider:
                        all_true = False
                        break
                except KeyError:
                    # https://github.com/great-expectations/great_expectations/blob/abd8f68a162eaf9c33839d2c412d8ba84f5d725b/great_expectations/expectations/core/expect_table_row_count_to_equal_other_table.py#L174-L181
                    # expect_table_row_count_to_equal_other_table does tricky things and replaces
                    # registered metric "table.row_count" with "table.row_count.self" and "table.row_count.other"
                    if "table.row_count" in metric_diagnostics.name:
                        continue

            execution_engines[provider] = all_true

        return ExpectationExecutionEngineDiagnostics(**execution_engines)

    def _get_metric_diagnostics_list(
        self,
        expectation_config: Optional[ExpectationConfiguration],
    ) -> List[ExpectationMetricDiagnostics]:
        """Check to see which Metrics are upstream validation_dependencies for this Expectation."""

        # NOTE: Abe 20210102: Strictly speaking, identifying upstream metrics shouldn't need to rely on an expectation config.
        # There's probably some part of get_validation_dependencies that can be factored out to remove the dependency.

        if not expectation_config:
            return []

        validation_dependencies: ValidationDependencies = (
            self.get_validation_dependencies(configuration=expectation_config)
        )

        metric_name: str
        metric_diagnostics_list: List[ExpectationMetricDiagnostics] = [
            ExpectationMetricDiagnostics(
                name=metric_name,
                has_question_renderer=False,
            )
            for metric_name in validation_dependencies.get_metric_names()
        ]

        return metric_diagnostics_list

    def _get_augmented_library_metadata(self):
        """Introspect the Expectation's library_metadata object (if it exists), and augment it with additional information."""

        augmented_library_metadata = {
            "maturity": Maturity.CONCEPT_ONLY,
            "tags": [],
            "contributors": [],
            "requirements": [],
            "library_metadata_passed_checks": False,
            "has_full_test_suite": False,
            "manually_reviewed_code": False,
        }
        required_keys = {"contributors", "tags"}
        allowed_keys = {
            "contributors",
            "has_full_test_suite",
            "manually_reviewed_code",
            "maturity",
            "requirements",
            "tags",
        }
        problems = []

        if hasattr(self, "library_metadata"):
            augmented_library_metadata.update(self.library_metadata)
            keys = set(self.library_metadata.keys())
            missing_required_keys = required_keys - keys
            forbidden_keys = keys - allowed_keys

            if missing_required_keys:
                problems.append(
                    f"Missing required key(s): {sorted(missing_required_keys)}"
                )
            if forbidden_keys:
                problems.append(f"Extra key(s) found: {sorted(forbidden_keys)}")
            if type(augmented_library_metadata["requirements"]) != list:
                problems.append("library_metadata['requirements'] is not a list ")
            if not problems:
                augmented_library_metadata["library_metadata_passed_checks"] = True
        else:
            problems.append("No library_metadata attribute found")

        augmented_library_metadata["problems"] = problems
        return AugmentedLibraryMetadata.from_legacy_dict(augmented_library_metadata)

    def _get_maturity_checklist(  # noqa: PLR0913
        self,
        library_metadata: Union[
            AugmentedLibraryMetadata, ExpectationDescriptionDiagnostics
        ],
        description: ExpectationDescriptionDiagnostics,
        examples: List[ExpectationTestDataCases],
        tests: List[ExpectationTestDiagnostics],
        backend_test_result_counts: List[ExpectationBackendTestResultCounts],
    ) -> ExpectationDiagnosticMaturityMessages:
        """Generate maturity checklist messages"""
        experimental_checks = []
        beta_checks = []
        production_checks = []

        experimental_checks.append(
            ExpectationDiagnostics._check_library_metadata(library_metadata)
        )
        experimental_checks.append(ExpectationDiagnostics._check_docstring(description))
        experimental_checks.append(
            ExpectationDiagnostics._check_example_cases(examples, tests)
        )
        experimental_checks.append(
            ExpectationDiagnostics._check_core_logic_for_at_least_one_execution_engine(
                backend_test_result_counts
            )
        )
        beta_checks.append(
            ExpectationDiagnostics._check_input_validation(self, examples)
        )
        beta_checks.append(ExpectationDiagnostics._check_renderer_methods(self))
        beta_checks.append(
            ExpectationDiagnostics._check_core_logic_for_all_applicable_execution_engines(
                backend_test_result_counts
            )
        )

        production_checks.append(
            ExpectationDiagnostics._check_full_test_suite(library_metadata)
        )
        production_checks.append(
            ExpectationDiagnostics._check_manual_code_review(library_metadata)
        )

        return ExpectationDiagnosticMaturityMessages(
            experimental=experimental_checks,
            beta=beta_checks,
            production=production_checks,
        )

    @staticmethod
    def _get_coverage_score(
        backend_test_result_counts: List[ExpectationBackendTestResultCounts],
        execution_engines: ExpectationExecutionEngineDiagnostics,
    ) -> float:
        """Generate coverage score"""
        _total_passed = 0
        _total_failed = 0
        _num_backends = 0
        _num_engines = sum([x for x in execution_engines.values() if x])
        for result in backend_test_result_counts:
            _num_backends += 1
            _total_passed += result.num_passed
            _total_failed += result.num_failed

        coverage_score = (
            _num_backends + _num_engines + _total_passed - (1.5 * _total_failed)
        )

        return coverage_score

    @staticmethod
    def _get_final_maturity_level(
        maturity_checklist: ExpectationDiagnosticMaturityMessages,
    ) -> Maturity:
        """Get final maturity level based on status of all checks"""
        maturity = ""
        all_experimental = all(
            check.passed for check in maturity_checklist.experimental
        )
        all_beta = all(check.passed for check in maturity_checklist.beta)
        all_production = all(check.passed for check in maturity_checklist.production)
        if all_production and all_beta and all_experimental:
            maturity = Maturity.PRODUCTION
        elif all_beta and all_experimental:
            maturity = Maturity.BETA
        else:
            maturity = Maturity.EXPERIMENTAL

        return maturity


@public_api
class BatchExpectation(Expectation, ABC):
    """Base class for BatchExpectations.

    BatchExpectations answer a semantic question about a Batch of data.

    For example, `expect_table_column_count_to_equal` and `expect_table_row_count_to_equal` answer
    how many columns and rows are in your table.

    BatchExpectations must implement a `_validate(...)` method containing logic
    for determining whether the Expectation is successfully validated.

    BatchExpectations may optionally provide implementations of `validate_configuration`,
    which should raise an error if the configuration will not be usable for the Expectation.

    Raises:
        InvalidExpectationConfigurationError: The configuration does not contain the values required by the Expectation.

    Args:
        domain_keys (tuple): A tuple of the keys used to determine the domain of the
            expectation.
    """

    domain_keys: Tuple[str, ...] = (
        "batch_id",
        "table",
        "row_condition",
        "condition_parser",
    )
    metric_dependencies: Tuple[str, ...] = ()
    domain_type = MetricDomainTypes.TABLE
    args_keys: Tuple[str, ...] = ()

    def get_validation_dependencies(
        self,
        configuration: Optional[ExpectationConfiguration] = None,
        execution_engine: Optional[ExecutionEngine] = None,
        runtime_configuration: Optional[dict] = None,
    ) -> ValidationDependencies:
        validation_dependencies: ValidationDependencies = (
            super().get_validation_dependencies(
                configuration=configuration,
                execution_engine=execution_engine,
                runtime_configuration=runtime_configuration,
            )
        )

        metric_name: str
        for metric_name in self.metric_dependencies:
            metric_kwargs = get_metric_kwargs(
                metric_name=metric_name,
                configuration=configuration,
                runtime_configuration=runtime_configuration,
            )
            validation_dependencies.set_metric_configuration(
                metric_name=metric_name,
                metric_configuration=MetricConfiguration(
                    metric_name=metric_name,
                    metric_domain_kwargs=metric_kwargs["metric_domain_kwargs"],
                    metric_value_kwargs=metric_kwargs["metric_value_kwargs"],
                ),
            )

        return validation_dependencies

    @staticmethod
    def validate_metric_value_between_configuration(
        configuration: Optional[ExpectationConfiguration] = None,
    ) -> bool:
        if not configuration:
            return True

        # Validating that Minimum and Maximum values are of the proper format and type
        min_val = configuration.kwargs.get("min_value")
        max_val = configuration.kwargs.get("max_value")

        try:
            assert (
                min_val is None
                or is_parseable_date(min_val)
                or isinstance(min_val, (float, int, dict, datetime.datetime))
            ), "Provided min threshold must be a datetime (for datetime columns) or number"
            if isinstance(min_val, dict):
                assert (
                    "$PARAMETER" in min_val
                ), 'Evaluation Parameter dict for min_value kwarg must have "$PARAMETER" key'

            assert (
                max_val is None
                or is_parseable_date(max_val)
                or isinstance(max_val, (float, int, dict, datetime.datetime))
            ), "Provided max threshold must be a datetime (for datetime columns) or number"
            if isinstance(max_val, dict):
                assert (
                    "$PARAMETER" in max_val
                ), 'Evaluation Parameter dict for max_value kwarg must have "$PARAMETER" key'

        except AssertionError as e:
            raise InvalidExpectationConfigurationError(str(e))

        return True

    def _validate_metric_value_between(  # noqa: C901, PLR0912, PLR0913
        self,
        metric_name,
        configuration: ExpectationConfiguration,
        metrics: Dict,
        runtime_configuration: Optional[dict] = None,
        execution_engine: Optional[ExecutionEngine] = None,
    ) -> Dict[str, Union[bool, Dict[str, Any]]]:
        metric_value: Optional[Any] = metrics.get(metric_name)

        if metric_value is None:
            return {"success": False, "result": {"observed_value": metric_value}}

        # Obtaining components needed for validation
        min_value: Optional[Any] = self.get_success_kwargs(
            configuration=configuration
        ).get("min_value")
        strict_min: Optional[bool] = self.get_success_kwargs(
            configuration=configuration
        ).get("strict_min")
        max_value: Optional[Any] = self.get_success_kwargs(
            configuration=configuration
        ).get("max_value")
        strict_max: Optional[bool] = self.get_success_kwargs(
            configuration=configuration
        ).get("strict_max")

        parse_strings_as_datetimes: Optional[bool] = self.get_success_kwargs(
            configuration=configuration
        ).get("parse_strings_as_datetimes")

        if parse_strings_as_datetimes:
            warn_deprecated_parse_strings_as_datetimes()

            if min_value is not None:
                try:
                    min_value = parse(min_value)
                except TypeError:
                    pass

            if max_value is not None:
                try:
                    max_value = parse(max_value)
                except TypeError:
                    pass

        if not isinstance(metric_value, datetime.datetime) and pd.isnull(metric_value):
            return {"success": False, "result": {"observed_value": None}}

        if isinstance(metric_value, datetime.datetime):
            if isinstance(min_value, str):
                try:
                    min_value = parse(min_value)
                except TypeError:
                    raise ValueError(
                        f"""Could not parse "min_value" of {min_value} (of type "{str(type(min_value))}) into datetime \
representation."""
                    )

            if isinstance(max_value, str):
                try:
                    max_value = parse(max_value)
                except TypeError:
                    raise ValueError(
                        f"""Could not parse "max_value" of {max_value} (of type "{str(type(max_value))}) into datetime \
representation."""
                    )

        # Checking if mean lies between thresholds
        if min_value is not None:
            if strict_min:
                above_min = metric_value > min_value
            else:
                above_min = metric_value >= min_value
        else:
            above_min = True

        if max_value is not None:
            if strict_max:
                below_max = metric_value < max_value
            else:
                below_max = metric_value <= max_value
        else:
            below_max = True

        success = bool(above_min and below_max)

        return {"success": success, "result": {"observed_value": metric_value}}


@public_api
class TableExpectation(BatchExpectation, ABC):
    """Base class for TableExpectations.

    WARNING: TableExpectation will be deprecated in a future release. Please use BatchExpectation instead.

    TableExpectations answer a semantic question about the table itself.

    For example, `expect_table_column_count_to_equal` and `expect_table_row_count_to_equal` answer
    how many columns and rows are in your table.

    TableExpectations must implement a `_validate(...)` method containing logic
    for determining whether the Expectation is successfully validated.

    TableExpectations may optionally provide implementations of `validate_configuration`,
    which should raise an error if the configuration will not be usable for the Expectation.

    Raises:
        InvalidExpectationConfigurationError: The configuration does not contain the values required by the Expectation.

    Args:
        domain_keys (tuple): A tuple of the keys used to determine the domain of the
            expectation.
    """


@public_api
class QueryExpectation(BatchExpectation, ABC):
    """Base class for QueryExpectations.

    QueryExpectations facilitate the execution of SQL or Spark-SQL queries as the core logic for an Expectation.

    QueryExpectations must implement a `_validate(...)` method containing logic for determining whether data returned by the executed query is successfully validated.

    Query Expectations may optionally provide implementations of:

    1. `validate_configuration`, which should raise an error if the configuration will not be usable for the Expectation.

    2. Data Docs rendering methods decorated with the @renderer decorator.

    QueryExpectations may optionally define a `query` attribute, and specify that query as a default in `default_kwarg_values`.

    Doing so precludes the need to pass a query into the Expectation. This default will be overridden if a query is passed in.

    Args:
        domain_keys (tuple): A tuple of the keys used to determine the domain of the
            expectation.
        success_keys (tuple): A tuple of the keys used to determine the success of
            the expectation.
        runtime_keys (optional[tuple]): Optional. A tuple of the keys that can be used to control output but will
            not affect the actual success value of the expectation (such as result_format).
        default_kwarg_values (optional[dict]): Optional. A dictionary that will be used to fill unspecified
            kwargs from the Expectation Configuration.
        query (optional[str]): Optional. A SQL or Spark-SQL query to be executed. If not provided, a query must be passed
            into the QueryExpectation.

    --Documentation--
        - https://docs.greatexpectations.io/docs/guides/expectations/creating_custom_expectations/how_to_create_custom_query_expectations
    """

    default_kwarg_values: Dict = {
        "result_format": "BASIC",
        "include_config": True,
        "catch_exceptions": False,
        "meta": None,
        "row_condition": None,
        "condition_parser": None,
    }

    domain_keys: Tuple = (
        "batch_id",
        "row_condition",
        "condition_parser",
    )

    def validate_configuration(
        self, configuration: Optional[ExpectationConfiguration] = None
    ) -> None:
        """Raises an exception if the configuration is not viable for an expectation.

        Args:
              configuration: An ExpectationConfiguration

        Raises:
              InvalidExpectationConfigurationError: If no `query` is specified
              UserWarning: If query is not parameterized, and/or row_condition is passed.
        """
        super().validate_configuration(configuration=configuration)
        if not configuration:
            configuration = self.configuration

        query: Optional[Any] = configuration.kwargs.get(
            "query"
        ) or self.default_kwarg_values.get("query")
        row_condition: Optional[Any] = configuration.kwargs.get(
            "row_condition"
        ) or self.default_kwarg_values.get("row_condition")

        try:
            assert (
                "query" in configuration.kwargs or query
            ), "'query' parameter is required for Query Expectations."
        except AssertionError as e:
            raise InvalidExpectationConfigurationError(str(e))
        try:
            if not isinstance(query, str):
                raise TypeError(
                    f"'query' must be a string, but your query is type: {type(query)}"
                )
            parsed_query: Set[str] = {
                x
                for x in re.split(", |\\(|\n|\\)| |/", query)
<<<<<<< HEAD
                if x.upper() != ""
                and x.upper() not in valid_sql_tokens_and_types
=======
                if x.upper() and x.upper() not in valid_sql_tokens_and_types
>>>>>>> 3653d41f
            }
            assert "{active_batch}" in parsed_query, (
                "Your query appears to not be parameterized for a data asset. "
                "By not parameterizing your query with `{active_batch}`, "
                "you may not be validating against your intended data asset, or the expectation may fail."
            )
            assert all(re.match("{.*?}", x) for x in parsed_query), (
                "Your query appears to have hard-coded references to your data. "
                "By not parameterizing your query with `{active_batch}`, {col}, etc., "
                "you may not be validating against your intended data asset, or the expectation may fail."
            )
        except (TypeError, AssertionError) as e:
            warnings.warn(str(e), UserWarning)
        try:
            assert row_condition is None, (
                "`row_condition` is an experimental feature. "
                "Combining this functionality with QueryExpectations may result in unexpected behavior."
            )
        except AssertionError as e:
            warnings.warn(str(e), UserWarning)


@public_api
class ColumnAggregateExpectation(BatchExpectation, ABC):
    """Base class for column aggregate Expectations.

    These types of Expectation produce an aggregate metric for a column, such as the mean, standard deviation,
    number of unique values, column type, etc.

    --Documentation--
        - https://docs.greatexpectations.io/docs/guides/expectations/creating_custom_expectations/how_to_create_custom_column_aggregate_expectations/

    Args:
     domain_keys (tuple): A tuple of the keys used to determine the domain of the
         expectation.
     success_keys (tuple): A tuple of the keys used to determine the success of
         the expectation.
     default_kwarg_values (optional[dict]): Optional. A dictionary that will be used to fill unspecified
         kwargs from the Expectation Configuration.

         - A  "column" key is required for column expectations.

    Raises:
        InvalidExpectationConfigurationError: If no `column` is specified
    """

    domain_keys = ("batch_id", "table", "column", "row_condition", "condition_parser")
    domain_type = MetricDomainTypes.COLUMN

    def validate_configuration(
        self, configuration: Optional[ExpectationConfiguration] = None
    ) -> None:
        super().validate_configuration(configuration=configuration)
        if not configuration:
            configuration = self.configuration
        # Ensuring basic configuration parameters are properly set
        try:
            assert (
                "column" in configuration.kwargs
            ), "'column' parameter is required for column expectations"
        except AssertionError as e:
            raise InvalidExpectationConfigurationError(str(e))


@public_api
class ColumnExpectation(ColumnAggregateExpectation, ABC):
    """Base class for column aggregate Expectations.

    These types of Expectation produce an aggregate metric for a column, such as the mean, standard deviation,
    number of unique values, column type, etc.

    WARNING: This class will be deprecated in favor of ColumnAggregateExpectation, and removed in a future release.
    If you're using this class, please update your code to use ColumnAggregateExpectation instead.
    There is no change in functionality between the two classes; just a name change for clarity.

    --Documentation--
        - https://docs.greatexpectations.io/docs/guides/expectations/creating_custom_expectations/how_to_create_custom_column_aggregate_expectations/

    Args:
     domain_keys (tuple): A tuple of the keys used to determine the domain of the
         expectation.
     success_keys (tuple): A tuple of the keys used to determine the success of
         the expectation.
     default_kwarg_values (optional[dict]): Optional. A dictionary that will be used to fill unspecified
         kwargs from the Expectation Configuration.

         - A  "column" key is required for column expectations.

    Raises:
        InvalidExpectationConfigurationError: If no `column` is specified
    """


@public_api
class ColumnMapExpectation(BatchExpectation, ABC):
    """Base class for ColumnMapExpectations.

    ColumnMapExpectations are evaluated for a column and ask a yes/no question about every row in the column.
    Based on the result, they then calculate the percentage of rows that gave a positive answer.
    If the percentage is high enough, the Expectation considers that data valid.

    ColumnMapExpectations must implement a `_validate(...)` method containing logic
    for determining whether the Expectation is successfully validated.

    ColumnMapExpectations may optionally provide implementations of `validate_configuration`,
    which should raise an error if the configuration will not be usable for the Expectation. By default,
    the `validate_configuration` method will return an error if `column` is missing from the configuration.

    Raises:
        InvalidExpectationConfigurationError: If `column` is missing from configuration.
    Args:
        domain_keys (tuple): A tuple of the keys used to determine the domain of the
            expectation.
        success_keys (tuple): A tuple of the keys used to determine the success of
            the expectation.
        default_kwarg_values (optional[dict]): Optional. A dictionary that will be used to fill unspecified
            kwargs from the Expectation Configuration.
    """

    map_metric: Optional[str] = None
    domain_keys = ("batch_id", "table", "column", "row_condition", "condition_parser")
    domain_type = MetricDomainTypes.COLUMN
    success_keys: Tuple[str, ...] = ("mostly",)
    default_kwarg_values = {
        "row_condition": None,
        "condition_parser": None,  # we expect this to be explicitly set whenever a row_condition is passed
        "mostly": 1,
        "result_format": "BASIC",
        "include_config": True,
        "catch_exceptions": True,
    }

    @classmethod
    def is_abstract(cls) -> bool:
        return not cls.map_metric or super().is_abstract()

    def validate_configuration(
        self, configuration: Optional[ExpectationConfiguration] = None
    ) -> None:
        super().validate_configuration(configuration=configuration)
        if not configuration:
            configuration = self.configuration
        try:
            assert (
                "column" in configuration.kwargs
            ), "'column' parameter is required for column map expectations"
            _validate_mostly_config(configuration)
        except AssertionError as e:
            raise InvalidExpectationConfigurationError(str(e))

    def get_validation_dependencies(
        self,
        configuration: Optional[ExpectationConfiguration] = None,
        execution_engine: Optional[ExecutionEngine] = None,
        runtime_configuration: Optional[dict] = None,
        **kwargs: dict,
    ) -> ValidationDependencies:
        validation_dependencies: ValidationDependencies = (
            super().get_validation_dependencies(
                configuration=configuration,
                execution_engine=execution_engine,
                runtime_configuration=runtime_configuration,
            )
        )
        assert isinstance(
            self.map_metric, str
        ), "ColumnMapExpectation must override get_validation_dependencies or declare exactly one map_metric"
        assert (
            self.metric_dependencies == tuple()
        ), "ColumnMapExpectation must be configured using map_metric, and cannot have metric_dependencies declared."

        metric_kwargs: dict

        metric_kwargs = get_metric_kwargs(
            metric_name=f"column_values.nonnull.{SummarizationMetricNameSuffixes.UNEXPECTED_COUNT.value}",
            configuration=configuration,
            runtime_configuration=runtime_configuration,
        )
        validation_dependencies.set_metric_configuration(
            metric_name=f"column_values.nonnull.{SummarizationMetricNameSuffixes.UNEXPECTED_COUNT.value}",
            metric_configuration=MetricConfiguration(
                metric_name=f"column_values.nonnull.{SummarizationMetricNameSuffixes.UNEXPECTED_COUNT.value}",
                metric_domain_kwargs=metric_kwargs["metric_domain_kwargs"],
                metric_value_kwargs=metric_kwargs["metric_value_kwargs"],
            ),
        )

        metric_kwargs = get_metric_kwargs(
            metric_name=f"{self.map_metric}.{SummarizationMetricNameSuffixes.UNEXPECTED_COUNT.value}",
            configuration=configuration,
            runtime_configuration=runtime_configuration,
        )
        validation_dependencies.set_metric_configuration(
            metric_name=f"{self.map_metric}.{SummarizationMetricNameSuffixes.UNEXPECTED_COUNT.value}",
            metric_configuration=MetricConfiguration(
                metric_name=f"{self.map_metric}.{SummarizationMetricNameSuffixes.UNEXPECTED_COUNT.value}",
                metric_domain_kwargs=metric_kwargs["metric_domain_kwargs"],
                metric_value_kwargs=metric_kwargs["metric_value_kwargs"],
            ),
        )

        metric_kwargs = get_metric_kwargs(
            metric_name="table.row_count",
            configuration=configuration,
            runtime_configuration=runtime_configuration,
        )
        validation_dependencies.set_metric_configuration(
            metric_name="table.row_count",
            metric_configuration=MetricConfiguration(
                metric_name="table.row_count",
                metric_domain_kwargs=metric_kwargs["metric_domain_kwargs"],
                metric_value_kwargs=metric_kwargs["metric_value_kwargs"],
            ),
        )

        result_format_str: Optional[str] = validation_dependencies.result_format.get(
            "result_format"
        )
        include_unexpected_rows: Optional[
            bool
        ] = validation_dependencies.result_format.get("include_unexpected_rows")

        if result_format_str == "BOOLEAN_ONLY":
            return validation_dependencies

        metric_kwargs = get_metric_kwargs(
            metric_name=f"{self.map_metric}.{SummarizationMetricNameSuffixes.UNEXPECTED_VALUES.value}",
            configuration=configuration,
            runtime_configuration=runtime_configuration,
        )
        validation_dependencies.set_metric_configuration(
            metric_name=f"{self.map_metric}.{SummarizationMetricNameSuffixes.UNEXPECTED_VALUES.value}",
            metric_configuration=MetricConfiguration(
                metric_name=f"{self.map_metric}.{SummarizationMetricNameSuffixes.UNEXPECTED_VALUES.value}",
                metric_domain_kwargs=metric_kwargs["metric_domain_kwargs"],
                metric_value_kwargs=metric_kwargs["metric_value_kwargs"],
            ),
        )

        if include_unexpected_rows:
            metric_kwargs = get_metric_kwargs(
                metric_name=f"{self.map_metric}.{SummarizationMetricNameSuffixes.UNEXPECTED_ROWS.value}",
                configuration=configuration,
                runtime_configuration=runtime_configuration,
            )
            validation_dependencies.set_metric_configuration(
                metric_name=f"{self.map_metric}.{SummarizationMetricNameSuffixes.UNEXPECTED_ROWS.value}",
                metric_configuration=MetricConfiguration(
                    metric_name=f"{self.map_metric}.{SummarizationMetricNameSuffixes.UNEXPECTED_ROWS.value}",
                    metric_domain_kwargs=metric_kwargs["metric_domain_kwargs"],
                    metric_value_kwargs=metric_kwargs["metric_value_kwargs"],
                ),
            )

        if result_format_str in ["BASIC"]:
            return validation_dependencies

        metric_kwargs = get_metric_kwargs(
            metric_name=f"{self.map_metric}.{SummarizationMetricNameSuffixes.UNEXPECTED_INDEX_LIST.value}",
            configuration=configuration,
            runtime_configuration=runtime_configuration,
        )
        validation_dependencies.set_metric_configuration(
            metric_name=f"{self.map_metric}.{SummarizationMetricNameSuffixes.UNEXPECTED_INDEX_LIST.value}",
            metric_configuration=MetricConfiguration(
                metric_name=f"{self.map_metric}.{SummarizationMetricNameSuffixes.UNEXPECTED_INDEX_LIST.value}",
                metric_domain_kwargs=metric_kwargs["metric_domain_kwargs"],
                metric_value_kwargs=metric_kwargs["metric_value_kwargs"],
            ),
        )
        metric_kwargs = get_metric_kwargs(
            metric_name=f"{self.map_metric}.{SummarizationMetricNameSuffixes.UNEXPECTED_INDEX_QUERY.value}",
            configuration=configuration,
            runtime_configuration=runtime_configuration,
        )
        validation_dependencies.set_metric_configuration(
            metric_name=f"{self.map_metric}.{SummarizationMetricNameSuffixes.UNEXPECTED_INDEX_QUERY.value}",
            metric_configuration=MetricConfiguration(
                metric_name=f"{self.map_metric}.{SummarizationMetricNameSuffixes.UNEXPECTED_INDEX_QUERY.value}",
                metric_domain_kwargs=metric_kwargs["metric_domain_kwargs"],
                metric_value_kwargs=metric_kwargs["metric_value_kwargs"],
            ),
        )

        return validation_dependencies

    def _validate(
        self,
        configuration: ExpectationConfiguration,
        metrics: Dict,
        runtime_configuration: Optional[dict] = None,
        execution_engine: Optional[ExecutionEngine] = None,
    ):
        result_format: str | dict[str, Any] = self.get_result_format(
            configuration=configuration, runtime_configuration=runtime_configuration
        )

        include_unexpected_rows: bool
        unexpected_index_column_names: int | str | list[str] | None
        if isinstance(result_format, dict):
            include_unexpected_rows = result_format.get(
                "include_unexpected_rows", False
            )
            unexpected_index_column_names = result_format.get(
                "unexpected_index_column_names", None
            )
        else:
            include_unexpected_rows = False
            unexpected_index_column_names = None

        total_count: Optional[int] = metrics.get("table.row_count")
        null_count: Optional[int] = metrics.get(
            f"column_values.nonnull.{SummarizationMetricNameSuffixes.UNEXPECTED_COUNT.value}"
        )
        unexpected_count: Optional[int] = metrics.get(
            f"{self.map_metric}.{SummarizationMetricNameSuffixes.UNEXPECTED_COUNT.value}"
        )
        unexpected_values: Optional[List[Any]] = metrics.get(
            f"{self.map_metric}.{SummarizationMetricNameSuffixes.UNEXPECTED_VALUES.value}"
        )
        unexpected_index_list: Optional[List[int]] = metrics.get(
            f"{self.map_metric}.{SummarizationMetricNameSuffixes.UNEXPECTED_INDEX_LIST.value}"
        )
        unexpected_index_query: Optional[str] = metrics.get(
            f"{self.map_metric}.{SummarizationMetricNameSuffixes.UNEXPECTED_INDEX_QUERY.value}"
        )

        unexpected_rows: pd.DataFrame | None = None
        if include_unexpected_rows:
            unexpected_rows = metrics.get(
                f"{self.map_metric}.{SummarizationMetricNameSuffixes.UNEXPECTED_ROWS.value}"
            )

        if total_count is None or null_count is None:
            total_count = nonnull_count = 0
        else:
            nonnull_count = total_count - null_count

        if unexpected_count is None or total_count == 0 or nonnull_count == 0:
            # Vacuously true
            success = True
        else:
            success = _mostly_success(
                nonnull_count,
                unexpected_count,
                self.get_success_kwargs().get(
                    "mostly", self.default_kwarg_values.get("mostly")
                ),
            )

        return _format_map_output(
            result_format=parse_result_format(result_format),
            success=success,
            element_count=total_count,
            nonnull_count=nonnull_count,
            unexpected_count=unexpected_count,
            unexpected_list=unexpected_values,
            unexpected_index_list=unexpected_index_list,
            unexpected_rows=unexpected_rows,
            unexpected_index_query=unexpected_index_query,
            unexpected_index_column_names=unexpected_index_column_names,
        )


@public_api
class ColumnPairMapExpectation(BatchExpectation, ABC):
    """Base class for ColumnPairMapExpectations.

    ColumnPairMapExpectations are evaluated for a pair of columns and ask a yes/no question about the row-wise
    relationship between those two columns. Based on the result, they then calculate the percentage of rows
    that gave a positive answer. If the percentage is high enough, the Expectation considers that data valid.

    ColumnPairMapExpectations must implement a `_validate(...)` method containing logic
    for determining whether the Expectation is successfully validated.

    ColumnPairMapExpectations may optionally provide implementations of `validate_configuration`,
    which should raise an error if the configuration will not be usable for the Expectation. By default,
    the `validate_configuration` method will return an error if `column_A` and `column_B` are missing from the configuration.

    Raises:
        InvalidExpectationConfigurationError:  If `column_A` and `column_B` parameters are missing from the configuration.

    Args:
        domain_keys (tuple): A tuple of the keys used to determine the domain of the
            expectation.
        success_keys (tuple): A tuple of the keys used to determine the success of
            the expectation.
        default_kwarg_values (optional[dict]): Optional. A dictionary that will be used to fill unspecified
            kwargs from the Expectation Configuration.
    """

    map_metric = None
    domain_keys = (
        "batch_id",
        "table",
        "column_A",
        "column_B",
        "row_condition",
        "condition_parser",
    )
    domain_type = MetricDomainTypes.COLUMN_PAIR
    success_keys = ("mostly",)
    default_kwarg_values = {
        "row_condition": None,
        "condition_parser": None,  # we expect this to be explicitly set whenever a row_condition is passed
        "mostly": 1,
        "result_format": "BASIC",
        "include_config": True,
        "catch_exceptions": True,
    }

    @classmethod
    def is_abstract(cls) -> bool:
        return cls.map_metric is None or super().is_abstract()

    def validate_configuration(
        self, configuration: Optional[ExpectationConfiguration] = None
    ) -> None:
        super().validate_configuration(configuration=configuration)
        if not configuration:
            configuration = self.configuration
        try:
            assert (
                "column_A" in configuration.kwargs
            ), "'column_A' parameter is required for column pair map expectations"
            assert (
                "column_B" in configuration.kwargs
            ), "'column_B' parameter is required for column pair map expectations"
            _validate_mostly_config(configuration)
        except AssertionError as e:
            raise InvalidExpectationConfigurationError(str(e))

    def get_validation_dependencies(
        self,
        configuration: Optional[ExpectationConfiguration] = None,
        execution_engine: Optional[ExecutionEngine] = None,
        runtime_configuration: Optional[dict] = None,
    ) -> ValidationDependencies:
        validation_dependencies: ValidationDependencies = (
            super().get_validation_dependencies(
                configuration=configuration,
                execution_engine=execution_engine,
                runtime_configuration=runtime_configuration,
            )
        )
        assert isinstance(
            self.map_metric, str
        ), "ColumnPairMapExpectation must override get_validation_dependencies or declare exactly one map_metric"
        assert (
            self.metric_dependencies == tuple()
        ), "ColumnPairMapExpectation must be configured using map_metric, and cannot have metric_dependencies declared."
        metric_kwargs: dict

        metric_kwargs = get_metric_kwargs(
            metric_name=f"{self.map_metric}.{SummarizationMetricNameSuffixes.UNEXPECTED_COUNT.value}",
            configuration=configuration,
            runtime_configuration=runtime_configuration,
        )
        validation_dependencies.set_metric_configuration(
            metric_name=f"{self.map_metric}.{SummarizationMetricNameSuffixes.UNEXPECTED_COUNT.value}",
            metric_configuration=MetricConfiguration(
                metric_name=f"{self.map_metric}.{SummarizationMetricNameSuffixes.UNEXPECTED_COUNT.value}",
                metric_domain_kwargs=metric_kwargs["metric_domain_kwargs"],
                metric_value_kwargs=metric_kwargs["metric_value_kwargs"],
            ),
        )

        metric_kwargs = get_metric_kwargs(
            metric_name="table.row_count",
            configuration=configuration,
            runtime_configuration=runtime_configuration,
        )
        validation_dependencies.set_metric_configuration(
            metric_name="table.row_count",
            metric_configuration=MetricConfiguration(
                metric_name="table.row_count",
                metric_domain_kwargs=metric_kwargs["metric_domain_kwargs"],
                metric_value_kwargs=metric_kwargs["metric_value_kwargs"],
            ),
        )

        metric_kwargs = get_metric_kwargs(
            metric_name=f"{self.map_metric}.{SummarizationMetricNameSuffixes.FILTERED_ROW_COUNT.value}",
            configuration=configuration,
            runtime_configuration=runtime_configuration,
        )
        validation_dependencies.set_metric_configuration(
            metric_name=f"{self.map_metric}.{SummarizationMetricNameSuffixes.FILTERED_ROW_COUNT.value}",
            metric_configuration=MetricConfiguration(
                metric_name=f"{self.map_metric}.{SummarizationMetricNameSuffixes.FILTERED_ROW_COUNT.value}",
                metric_domain_kwargs=metric_kwargs["metric_domain_kwargs"],
                metric_value_kwargs=metric_kwargs["metric_value_kwargs"],
            ),
        )

        result_format_str: Optional[str] = validation_dependencies.result_format.get(
            "result_format"
        )
        include_unexpected_rows: Optional[
            bool
        ] = validation_dependencies.result_format.get("include_unexpected_rows")

        if result_format_str == "BOOLEAN_ONLY":
            return validation_dependencies

        metric_kwargs = get_metric_kwargs(
            metric_name=f"{self.map_metric}.{SummarizationMetricNameSuffixes.UNEXPECTED_VALUES.value}",
            configuration=configuration,
            runtime_configuration=runtime_configuration,
        )
        validation_dependencies.set_metric_configuration(
            metric_name=f"{self.map_metric}.{SummarizationMetricNameSuffixes.UNEXPECTED_VALUES.value}",
            metric_configuration=MetricConfiguration(
                metric_name=f"{self.map_metric}.{SummarizationMetricNameSuffixes.UNEXPECTED_VALUES.value}",
                metric_domain_kwargs=metric_kwargs["metric_domain_kwargs"],
                metric_value_kwargs=metric_kwargs["metric_value_kwargs"],
            ),
        )

        if include_unexpected_rows:
            metric_kwargs = get_metric_kwargs(
                metric_name=f"{self.map_metric}.{SummarizationMetricNameSuffixes.UNEXPECTED_ROWS.value}",
                configuration=configuration,
                runtime_configuration=runtime_configuration,
            )
            validation_dependencies.set_metric_configuration(
                metric_name=f"{self.map_metric}.{SummarizationMetricNameSuffixes.UNEXPECTED_ROWS.value}",
                metric_configuration=MetricConfiguration(
                    metric_name=f"{self.map_metric}.{SummarizationMetricNameSuffixes.UNEXPECTED_ROWS.value}",
                    metric_domain_kwargs=metric_kwargs["metric_domain_kwargs"],
                    metric_value_kwargs=metric_kwargs["metric_value_kwargs"],
                ),
            )

        if result_format_str in ["BASIC"]:
            return validation_dependencies

        metric_kwargs = get_metric_kwargs(
            metric_name=f"{self.map_metric}.{SummarizationMetricNameSuffixes.UNEXPECTED_INDEX_LIST.value}",
            configuration=configuration,
            runtime_configuration=runtime_configuration,
        )
        validation_dependencies.set_metric_configuration(
            metric_name=f"{self.map_metric}.{SummarizationMetricNameSuffixes.UNEXPECTED_INDEX_LIST.value}",
            metric_configuration=MetricConfiguration(
                metric_name=f"{self.map_metric}.{SummarizationMetricNameSuffixes.UNEXPECTED_INDEX_LIST.value}",
                metric_domain_kwargs=metric_kwargs["metric_domain_kwargs"],
                metric_value_kwargs=metric_kwargs["metric_value_kwargs"],
            ),
        )
        metric_kwargs = get_metric_kwargs(
            metric_name=f"{self.map_metric}.{SummarizationMetricNameSuffixes.UNEXPECTED_INDEX_QUERY.value}",
            configuration=configuration,
            runtime_configuration=runtime_configuration,
        )
        validation_dependencies.set_metric_configuration(
            metric_name=f"{self.map_metric}.{SummarizationMetricNameSuffixes.UNEXPECTED_INDEX_QUERY.value}",
            metric_configuration=MetricConfiguration(
                metric_name=f"{self.map_metric}.{SummarizationMetricNameSuffixes.UNEXPECTED_INDEX_QUERY.value}",
                metric_domain_kwargs=metric_kwargs["metric_domain_kwargs"],
                metric_value_kwargs=metric_kwargs["metric_value_kwargs"],
            ),
        )
        return validation_dependencies

    def _validate(
        self,
        configuration: ExpectationConfiguration,
        metrics: Dict,
        runtime_configuration: Optional[dict] = None,
        execution_engine: Optional[ExecutionEngine] = None,
    ):
        result_format: Union[
            Dict[str, Union[int, str, bool, List[str], None]], str
        ] = self.get_result_format(
            configuration=configuration, runtime_configuration=runtime_configuration
        )

        unexpected_index_column_names = None
        if isinstance(result_format, dict):
            unexpected_index_column_names = result_format.get(
                "unexpected_index_column_names", None
            )
        total_count: Optional[int] = metrics.get("table.row_count")
        unexpected_count: Optional[int] = metrics.get(
            f"{self.map_metric}.{SummarizationMetricNameSuffixes.UNEXPECTED_COUNT.value}"
        )
        unexpected_values: Optional[Any] = metrics.get(
            f"{self.map_metric}.{SummarizationMetricNameSuffixes.UNEXPECTED_VALUES.value}"
        )
        unexpected_index_list: Optional[List[int]] = metrics.get(
            f"{self.map_metric}.{SummarizationMetricNameSuffixes.UNEXPECTED_INDEX_LIST.value}"
        )
        unexpected_index_query: Optional[str] = metrics.get(
            f"{self.map_metric}.{SummarizationMetricNameSuffixes.UNEXPECTED_INDEX_QUERY.value}"
        )
        filtered_row_count: Optional[int] = metrics.get(
            f"{self.map_metric}.{SummarizationMetricNameSuffixes.FILTERED_ROW_COUNT.value}"
        )

        if (
            total_count is None
            or unexpected_count is None
            or filtered_row_count is None
            or total_count == 0
            or filtered_row_count == 0
        ):
            # Vacuously true
            success = True
        else:
            success = _mostly_success(
                filtered_row_count,
                unexpected_count,
                self.get_success_kwargs().get(
                    "mostly", self.default_kwarg_values.get("mostly")
                ),
            )

        return _format_map_output(
            result_format=parse_result_format(result_format),
            success=success,
            element_count=total_count,
            nonnull_count=filtered_row_count,
            unexpected_count=unexpected_count,
            unexpected_list=unexpected_values,
            unexpected_index_list=unexpected_index_list,
            unexpected_index_query=unexpected_index_query,
            unexpected_index_column_names=unexpected_index_column_names,
        )


@public_api
class MulticolumnMapExpectation(BatchExpectation, ABC):
    """Base class for MulticolumnMapExpectations.

    MulticolumnMapExpectations are evaluated for a set of columns and ask a yes/no question about the
    row-wise relationship between those columns. Based on the result, they then calculate the
    percentage of rows that gave a positive answer. If the percentage is high enough,
    the Expectation considers that data valid.

    MulticolumnMapExpectations must implement a `_validate(...)` method containing logic
    for determining whether the Expectation is successfully validated.

    MulticolumnMapExpectations may optionally provide implementations of `validate_configuration`,
    which should raise an error if the configuration will not be usable for the Expectation. By default,
    the `validate_configuration` method will return an error if `column_list` is missing from the configuration.

    Raises:
        InvalidExpectationConfigurationError: If `column_list` is missing from configuration.

    Args:
        domain_keys (tuple): A tuple of the keys used to determine the domain of the
            expectation.
        success_keys (tuple): A tuple of the keys used to determine the success of
            the expectation.
        default_kwarg_values (optional[dict]): Optional. A dictionary that will be used to fill unspecified
            kwargs from the Expectation Configuration.
    """

    map_metric = None
    domain_keys = (
        "batch_id",
        "table",
        "column_list",
        "row_condition",
        "condition_parser",
        "ignore_row_if",
    )
    domain_type = MetricDomainTypes.MULTICOLUMN
    success_keys = ("mostly",)
    default_kwarg_values = {
        "row_condition": None,
        "condition_parser": None,  # we expect this to be explicitly set whenever a row_condition is passed
        "mostly": 1,
        "ignore_row_if": "all_values_are_missing",
        "result_format": "BASIC",
        "include_config": True,
        "catch_exceptions": True,
    }

    @classmethod
    def is_abstract(cls) -> bool:
        return cls.map_metric is None or super().is_abstract()

    def validate_configuration(
        self, configuration: Optional[ExpectationConfiguration] = None
    ) -> None:
        super().validate_configuration(configuration=configuration)
        if not configuration:
            configuration = self.configuration
        try:
            assert (
                "column_list" in configuration.kwargs
            ), "'column_list' parameter is required for multicolumn map expectations"
            _validate_mostly_config(configuration)
        except AssertionError as e:
            raise InvalidExpectationConfigurationError(str(e))

    def get_validation_dependencies(
        self,
        configuration: Optional[ExpectationConfiguration] = None,
        execution_engine: Optional[ExecutionEngine] = None,
        runtime_configuration: Optional[dict] = None,
    ) -> ValidationDependencies:
        validation_dependencies: ValidationDependencies = (
            super().get_validation_dependencies(
                configuration=configuration,
                execution_engine=execution_engine,
                runtime_configuration=runtime_configuration,
            )
        )
        assert isinstance(
            self.map_metric, str
        ), "MulticolumnMapExpectation must override get_validation_dependencies or declare exactly one map_metric"
        assert (
            self.metric_dependencies == tuple()
        ), "MulticolumnMapExpectation must be configured using map_metric, and cannot have metric_dependencies declared."
        # convenient name for updates

        metric_kwargs: dict

        metric_kwargs = get_metric_kwargs(
            metric_name=f"{self.map_metric}.{SummarizationMetricNameSuffixes.UNEXPECTED_COUNT.value}",
            configuration=configuration,
            runtime_configuration=runtime_configuration,
        )
        validation_dependencies.set_metric_configuration(
            metric_name=f"{self.map_metric}.{SummarizationMetricNameSuffixes.UNEXPECTED_COUNT.value}",
            metric_configuration=MetricConfiguration(
                metric_name=f"{self.map_metric}.{SummarizationMetricNameSuffixes.UNEXPECTED_COUNT.value}",
                metric_domain_kwargs=metric_kwargs["metric_domain_kwargs"],
                metric_value_kwargs=metric_kwargs["metric_value_kwargs"],
            ),
        )

        metric_kwargs = get_metric_kwargs(
            metric_name="table.row_count",
            configuration=configuration,
            runtime_configuration=runtime_configuration,
        )
        validation_dependencies.set_metric_configuration(
            metric_name="table.row_count",
            metric_configuration=MetricConfiguration(
                metric_name="table.row_count",
                metric_domain_kwargs=metric_kwargs["metric_domain_kwargs"],
                metric_value_kwargs=metric_kwargs["metric_value_kwargs"],
            ),
        )

        metric_kwargs = get_metric_kwargs(
            metric_name=f"{self.map_metric}.{SummarizationMetricNameSuffixes.FILTERED_ROW_COUNT.value}",
            configuration=configuration,
            runtime_configuration=runtime_configuration,
        )
        validation_dependencies.set_metric_configuration(
            metric_name=f"{self.map_metric}.{SummarizationMetricNameSuffixes.FILTERED_ROW_COUNT.value}",
            metric_configuration=MetricConfiguration(
                metric_name=f"{self.map_metric}.{SummarizationMetricNameSuffixes.FILTERED_ROW_COUNT.value}",
                metric_domain_kwargs=metric_kwargs["metric_domain_kwargs"],
                metric_value_kwargs=metric_kwargs["metric_value_kwargs"],
            ),
        )

        result_format_str: Optional[str] = validation_dependencies.result_format.get(
            "result_format"
        )
        include_unexpected_rows: Optional[
            bool
        ] = validation_dependencies.result_format.get("include_unexpected_rows")

        if result_format_str == "BOOLEAN_ONLY":
            return validation_dependencies

        metric_kwargs = get_metric_kwargs(
            metric_name=f"{self.map_metric}.{SummarizationMetricNameSuffixes.UNEXPECTED_VALUES.value}",
            configuration=configuration,
            runtime_configuration=runtime_configuration,
        )
        validation_dependencies.set_metric_configuration(
            metric_name=f"{self.map_metric}.{SummarizationMetricNameSuffixes.UNEXPECTED_VALUES.value}",
            metric_configuration=MetricConfiguration(
                metric_name=f"{self.map_metric}.{SummarizationMetricNameSuffixes.UNEXPECTED_VALUES.value}",
                metric_domain_kwargs=metric_kwargs["metric_domain_kwargs"],
                metric_value_kwargs=metric_kwargs["metric_value_kwargs"],
            ),
        )

        if result_format_str in ["BASIC"]:
            return validation_dependencies

        if include_unexpected_rows:
            metric_kwargs = get_metric_kwargs(
                metric_name=f"{self.map_metric}.{SummarizationMetricNameSuffixes.UNEXPECTED_ROWS.value}",
                configuration=configuration,
                runtime_configuration=runtime_configuration,
            )
            validation_dependencies.set_metric_configuration(
                metric_name=f"{self.map_metric}.{SummarizationMetricNameSuffixes.UNEXPECTED_ROWS.value}",
                metric_configuration=MetricConfiguration(
                    metric_name=f"{self.map_metric}.{SummarizationMetricNameSuffixes.UNEXPECTED_ROWS.value}",
                    metric_domain_kwargs=metric_kwargs["metric_domain_kwargs"],
                    metric_value_kwargs=metric_kwargs["metric_value_kwargs"],
                ),
            )

        # ID/PK currently doesn't work for ExpectCompoundColumnsToBeUnique in SQL
        if self.map_metric == "compound_columns.unique" and isinstance(
            execution_engine, SqlAlchemyExecutionEngine
        ):
            return validation_dependencies

        metric_kwargs = get_metric_kwargs(
            metric_name=f"{self.map_metric}.{SummarizationMetricNameSuffixes.UNEXPECTED_INDEX_LIST.value}",
            configuration=configuration,
            runtime_configuration=runtime_configuration,
        )
        validation_dependencies.set_metric_configuration(
            metric_name=f"{self.map_metric}.{SummarizationMetricNameSuffixes.UNEXPECTED_INDEX_LIST.value}",
            metric_configuration=MetricConfiguration(
                metric_name=f"{self.map_metric}.{SummarizationMetricNameSuffixes.UNEXPECTED_INDEX_LIST.value}",
                metric_domain_kwargs=metric_kwargs["metric_domain_kwargs"],
                metric_value_kwargs=metric_kwargs["metric_value_kwargs"],
            ),
        )
        metric_kwargs = get_metric_kwargs(
            metric_name=f"{self.map_metric}.{SummarizationMetricNameSuffixes.UNEXPECTED_INDEX_QUERY.value}",
            configuration=configuration,
            runtime_configuration=runtime_configuration,
        )
        validation_dependencies.set_metric_configuration(
            metric_name=f"{self.map_metric}.{SummarizationMetricNameSuffixes.UNEXPECTED_INDEX_QUERY.value}",
            metric_configuration=MetricConfiguration(
                metric_name=f"{self.map_metric}.{SummarizationMetricNameSuffixes.UNEXPECTED_INDEX_QUERY.value}",
                metric_domain_kwargs=metric_kwargs["metric_domain_kwargs"],
                metric_value_kwargs=metric_kwargs["metric_value_kwargs"],
            ),
        )

        return validation_dependencies

    def _validate(
        self,
        configuration: ExpectationConfiguration,
        metrics: Dict,
        runtime_configuration: Optional[dict] = None,
        execution_engine: Optional[ExecutionEngine] = None,
    ):
        result_format = self.get_result_format(
            configuration=configuration, runtime_configuration=runtime_configuration
        )
        unexpected_index_column_names = None
        if isinstance(result_format, dict):
            unexpected_index_column_names = result_format.get(
                "unexpected_index_column_names", None
            )

        total_count: Optional[int] = metrics.get("table.row_count")
        unexpected_count: Optional[int] = metrics.get(
            f"{self.map_metric}.{SummarizationMetricNameSuffixes.UNEXPECTED_COUNT.value}"
        )
        unexpected_values: Optional[Any] = metrics.get(
            f"{self.map_metric}.{SummarizationMetricNameSuffixes.UNEXPECTED_VALUES.value}"
        )
        unexpected_index_list: Optional[List[int]] = metrics.get(
            f"{self.map_metric}.{SummarizationMetricNameSuffixes.UNEXPECTED_INDEX_LIST.value}"
        )
        filtered_row_count: Optional[int] = metrics.get(
            f"{self.map_metric}.{SummarizationMetricNameSuffixes.FILTERED_ROW_COUNT.value}"
        )
        unexpected_index_query: Optional[str] = metrics.get(
            f"{self.map_metric}.{SummarizationMetricNameSuffixes.UNEXPECTED_INDEX_QUERY.value}"
        )

        if (
            total_count is None
            or unexpected_count is None
            or filtered_row_count is None
            or total_count == 0
            or filtered_row_count == 0
        ):
            # Vacuously true
            success = True
        else:
            success = _mostly_success(
                filtered_row_count,
                unexpected_count,
                self.get_success_kwargs().get(
                    "mostly", self.default_kwarg_values.get("mostly")
                ),
            )

        return _format_map_output(
            result_format=parse_result_format(result_format),
            success=success,
            element_count=total_count,
            nonnull_count=filtered_row_count,
            unexpected_count=unexpected_count,
            unexpected_list=unexpected_values,
            unexpected_index_list=unexpected_index_list,
            unexpected_index_query=unexpected_index_query,
            unexpected_index_column_names=unexpected_index_column_names,
        )


def _format_map_output(  # noqa: C901, PLR0912, PLR0913, PLR0915
    result_format: dict,
    success: bool,
    element_count: Optional[int] = None,
    nonnull_count: Optional[int] = None,
    unexpected_count: Optional[int] = None,
    unexpected_list: Optional[List[Any]] = None,
    unexpected_index_list: Optional[List[int]] = None,
    unexpected_index_query: Optional[str] = None,
    # Actually Optional[List[str]], but this is necessary to keep the typechecker happy
    unexpected_index_column_names: Optional[Union[int, str, List[str]]] = None,
    unexpected_rows: pd.DataFrame | None = None,
) -> Dict:
    """Helper function to construct expectation result objects for map_expectations (such as column_map_expectation
    and file_lines_map_expectation).

    Expectations support four result_formats: BOOLEAN_ONLY, BASIC, SUMMARY, and COMPLETE.
    In each case, the object returned has a different set of populated fields.
    See :ref:`result_format` for more information.

    This function handles the logic for mapping those fields for column_map_expectations.
    """
    if element_count is None:
        element_count = 0

    # NB: unexpected_count parameter is explicit some implementing classes may limit the length of unexpected_list
    # Incrementally add to result and return when all values for the specified level are present
    return_obj: Dict[str, Any] = {"success": success}

    if result_format["result_format"] == "BOOLEAN_ONLY":
        return return_obj

    skip_missing = False
    missing_count: Optional[int] = None
    if nonnull_count is None:
        skip_missing = True
    else:
        missing_count = element_count - nonnull_count

    missing_percent: Optional[float] = None
    unexpected_percent_total: Optional[float] = None
    unexpected_percent_nonmissing: Optional[float] = None
    if unexpected_count is not None and element_count > 0:
        unexpected_percent_total = unexpected_count / element_count * 100

        if not skip_missing and missing_count is not None:
            missing_percent = missing_count / element_count * 100
            if nonnull_count is not None and nonnull_count > 0:
                unexpected_percent_nonmissing = unexpected_count / nonnull_count * 100
            else:
                unexpected_percent_nonmissing = None
        else:
            unexpected_percent_nonmissing = unexpected_percent_total

    return_obj["result"] = {
        "element_count": element_count,
        "unexpected_count": unexpected_count,
        "unexpected_percent": unexpected_percent_nonmissing,
    }

    if unexpected_list is not None:
        return_obj["result"]["partial_unexpected_list"] = unexpected_list[
            : result_format["partial_unexpected_count"]
        ]

    if unexpected_index_column_names is not None:
        return_obj["result"].update(
            {"unexpected_index_column_names": unexpected_index_column_names}
        )

    if not skip_missing:
        return_obj["result"]["missing_count"] = missing_count
        return_obj["result"]["missing_percent"] = missing_percent
        return_obj["result"]["unexpected_percent_total"] = unexpected_percent_total
        return_obj["result"][
            "unexpected_percent_nonmissing"
        ] = unexpected_percent_nonmissing

    if result_format["include_unexpected_rows"]:
        return_obj["result"].update(
            {
                "unexpected_rows": unexpected_rows,
            }
        )

    if result_format["result_format"] == "BASIC":
        return return_obj

    if unexpected_list is not None:
        if len(unexpected_list) and isinstance(unexpected_list[0], dict):
            # in the case of multicolumn map expectations `unexpected_list` contains dicts,
            # which will throw an exception when we hash it to count unique members.
            # As a workaround, we flatten the values out to tuples.
            immutable_unexpected_list = [
                tuple([val for val in item.values()]) for item in unexpected_list
            ]
        else:
            immutable_unexpected_list = unexpected_list

    # Try to return the most common values, if possible.
    partial_unexpected_count: Optional[int] = result_format.get(
        "partial_unexpected_count"
    )
    partial_unexpected_counts: Optional[List[Dict[str, Any]]] = None
    if partial_unexpected_count is not None and 0 < partial_unexpected_count:
        try:
            partial_unexpected_counts = [
                {"value": key, "count": value}
                for key, value in sorted(
                    Counter(immutable_unexpected_list).most_common(
                        result_format["partial_unexpected_count"]
                    ),
                    key=lambda x: (-x[1], x[0]),
                )
            ]
        except TypeError:
            partial_unexpected_counts = [
                {"error": "partial_exception_counts requires a hashable type"}
            ]
        finally:
            if unexpected_index_list is not None:
                return_obj["result"].update(
                    {
                        "partial_unexpected_index_list": unexpected_index_list[
                            : result_format["partial_unexpected_count"]
                        ],
                    }
                )
            return_obj["result"].update(
                {"partial_unexpected_counts": partial_unexpected_counts}
            )

    if result_format["result_format"] == "SUMMARY":
        return return_obj

    if unexpected_list is not None:
        return_obj["result"].update({"unexpected_list": unexpected_list})
    if unexpected_index_list is not None:
        return_obj["result"].update({"unexpected_index_list": unexpected_index_list})
    if unexpected_index_query is not None:
        return_obj["result"].update({"unexpected_index_query": unexpected_index_query})
    if result_format["result_format"] == "COMPLETE":
        return return_obj

    raise ValueError(f"Unknown result_format {result_format['result_format']}.")


def _validate_mostly_config(configuration: ExpectationConfiguration) -> None:
    """
    Validates "mostly" in ExpectationConfiguration is a number if it exists.

    Args:
        configuration: The ExpectationConfiguration to be validated

    Raises:
        AssertionError: An error is mostly exists in the configuration but is not between 0 and 1.
    """
    if "mostly" in configuration.kwargs:
        mostly = configuration.kwargs["mostly"]
        assert isinstance(
            mostly, (int, float)
        ), "'mostly' parameter must be an integer or float"
        assert 0 <= mostly <= 1, "'mostly' parameter must be between 0 and 1"


def _mostly_success(
    rows_considered_cnt: int,
    unexpected_cnt: int,
    mostly: float,
) -> bool:
    rows_considered_cnt_as_float: float = float(rows_considered_cnt)
    unexpected_cnt_as_float: float = float(unexpected_cnt)
    success_ratio: float = (
        rows_considered_cnt_as_float - unexpected_cnt_as_float
    ) / rows_considered_cnt_as_float
    return success_ratio >= mostly


def add_values_with_json_schema_from_list_in_params(
    params: dict,
    params_with_json_schema: dict,
    param_key_with_list: str,
    list_values_type: str = "string",
) -> dict:
    """
    Utility function used in _atomic_prescriptive_template() to take list values from a given params dict key,
    convert each value to a dict with JSON schema type info, then add it to params_with_json_schema (dict).
    """
    # deprecated-v0.15.43
    warnings.warn(
        "The method add_values_with_json_schema_from_list_in_params is deprecated as of v0.15.43 and will be removed in "
        "v0.18. Please refer to Expectation method _prescriptive_template for the latest renderer template pattern.",
        DeprecationWarning,
    )
    target_list = params.get(param_key_with_list)
    if target_list is not None and len(target_list) > 0:
        for i, v in enumerate(target_list):
            params_with_json_schema[f"v__{str(i)}"] = {
                "schema": {"type": list_values_type},
                "value": v,
            }
    return params_with_json_schema<|MERGE_RESOLUTION|>--- conflicted
+++ resolved
@@ -2605,12 +2605,7 @@
             parsed_query: Set[str] = {
                 x
                 for x in re.split(", |\\(|\n|\\)| |/", query)
-<<<<<<< HEAD
-                if x.upper() != ""
-                and x.upper() not in valid_sql_tokens_and_types
-=======
                 if x.upper() and x.upper() not in valid_sql_tokens_and_types
->>>>>>> 3653d41f
             }
             assert "{active_batch}" in parsed_query, (
                 "Your query appears to not be parameterized for a data asset. "
