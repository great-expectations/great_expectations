import glob
import json
import logging
import os
import traceback
import warnings
from abc import ABC, ABCMeta, abstractmethod
from collections import Counter
from copy import deepcopy
from inspect import isabstract
from typing import Dict, List, Optional, Tuple, Union

from dateutil.parser import parse

from great_expectations import __version__ as ge_version
from great_expectations.core.expectation_configuration import (
    ExpectationConfiguration,
    parse_result_format,
)
from great_expectations.core.expectation_diagnostics.expectation_diagnostics import (
    ExpectationDiagnostics,
)
from great_expectations.core.expectation_diagnostics.expectation_test_data_cases import (
    ExpectationLegacyTestCaseAdapter,
    ExpectationTestCase,
    ExpectationTestDataCases,
    TestBackend,
    TestData,
)
from great_expectations.core.expectation_diagnostics.supporting_types import (
    AugmentedLibraryMetadata,
    ExpectationBackendTestResultCounts,
    ExpectationDescriptionDiagnostics,
    ExpectationDiagnosticMaturityMessages,
    ExpectationErrorDiagnostics,
    ExpectationExecutionEngineDiagnostics,
    ExpectationMetricDiagnostics,
    ExpectationRendererDiagnostics,
    ExpectationTestDiagnostics,
    RendererTestDiagnostics,
)
from great_expectations.core.expectation_validation_result import (
    ExpectationValidationResult,
)
from great_expectations.core.util import convert_to_json_serializable, nested_update
from great_expectations.exceptions import (
    GreatExpectationsError,
    InvalidExpectationConfigurationError,
    InvalidExpectationKwargsError,
)
from great_expectations.execution_engine import ExecutionEngine, PandasExecutionEngine
from great_expectations.execution_engine.execution_engine import MetricDomainTypes
from great_expectations.expectations.registry import (
    _registered_metrics,
    _registered_renderers,
    get_metric_kwargs,
    register_expectation,
    register_renderer,
)
from great_expectations.expectations.util import render_evaluation_parameter_string
from great_expectations.render.renderer.renderer import renderer
from great_expectations.render.types import (
    CollapseContent,
    RenderedAtomicContent,
    RenderedContentBlockContainer,
    RenderedGraphContent,
    RenderedStringTemplateContent,
    RenderedTableContent,
    ValueListContent,
    renderedAtomicValueSchema,
)
from great_expectations.render.util import num_to_str
from great_expectations.self_check.util import (
    evaluate_json_test_cfe,
    generate_expectation_tests,
)
from great_expectations.util import camel_to_snake, is_parseable_date
from great_expectations.validator.metric_configuration import MetricConfiguration
from great_expectations.validator.validator import Validator

logger = logging.getLogger(__name__)


_TEST_DEFS_DIR = os.path.join(
    os.path.dirname(__file__),
    "..",
    "..",
    "tests",
    "test_definitions",
)


# noinspection PyMethodParameters
class MetaExpectation(ABCMeta):
    """MetaExpectation registers Expectations as they are defined, adding them to the Expectation registry.

    Any class inheriting from Expectation will be registered based on the value of the "expectation_type" class
    attribute, or, if that is not set, by snake-casing the name of the class.
    """

    def __new__(cls, clsname, bases, attrs):
        newclass = super().__new__(cls, clsname, bases, attrs)
        # noinspection PyUnresolvedReferences
        if not newclass.is_abstract():
            newclass.expectation_type = camel_to_snake(clsname)
            register_expectation(newclass)

        # noinspection PyUnresolvedReferences
        newclass._register_renderer_functions()
        default_kwarg_values = {}
        for base in reversed(bases):
            default_kwargs = getattr(base, "default_kwarg_values", {})
            default_kwarg_values = nested_update(default_kwarg_values, default_kwargs)

        newclass.default_kwarg_values = nested_update(
            default_kwarg_values, attrs.get("default_kwarg_values", {})
        )
        return newclass


class Expectation(metaclass=MetaExpectation):
    """Base class for all Expectations.

    Expectation classes *must* have the following attributes set:
        1. `domain_keys`: a tuple of the *keys* used to determine the domain of the
           expectation
        2. `success_keys`: a tuple of the *keys* used to determine the success of
           the expectation.

    In some cases, subclasses of Expectation (such as TableExpectation) can
    inherit these properties from their parent class.

    They *may* optionally override `runtime_keys` and `default_kwarg_values`, and
    may optionally set an explicit value for expectation_type.
        1. runtime_keys lists the keys that can be used to control output but will
           not affect the actual success value of the expectation (such as result_format).
        2. default_kwarg_values is a dictionary that will be used to fill unspecified
           kwargs from the Expectation Configuration.

    Expectation classes *must* implement the following:
        1. `_validate`
        2. `get_validation_dependencies`

    In some cases, subclasses of Expectation, such as ColumnMapExpectation will already
    have correct implementations that may simply be inherited.

    Additionally, they *may* provide implementations of:
        1. `validate_configuration`, which should raise an error if the configuration
           will not be usable for the Expectation
        2. Data Docs rendering methods decorated with the @renderer decorator. See the
    """

    version = ge_version
    domain_keys = tuple()
    success_keys = tuple()
    runtime_keys = (
        "include_config",
        "catch_exceptions",
        "result_format",
    )
    default_kwarg_values = {
        "include_config": True,
        "catch_exceptions": False,
        "result_format": "BASIC",
    }
    args_keys = None

    def __init__(
        self, configuration: Optional[ExpectationConfiguration] = None
    ) -> None:
        if configuration is not None:
            self.validate_configuration(configuration)
        self._configuration = configuration

    @classmethod
    def is_abstract(cls):
        return isabstract(cls)

    @classmethod
    def _register_renderer_functions(cls) -> None:
        expectation_type = camel_to_snake(cls.__name__)

        for candidate_renderer_fn_name in dir(cls):
            attr_obj = getattr(cls, candidate_renderer_fn_name)
            if not hasattr(attr_obj, "_renderer_type"):
                continue
            register_renderer(
                object_name=expectation_type, parent_class=cls, renderer_fn=attr_obj
            )

    @abstractmethod
    def _validate(
        self,
        configuration: ExpectationConfiguration,
        metrics: dict,
        runtime_configuration: dict = None,
        execution_engine: ExecutionEngine = None,
<<<<<<< HEAD
    ) -> None:
=======
    ) -> Union[ExpectationValidationResult, dict]:
>>>>>>> 3d76b740
        raise NotImplementedError

    @classmethod
    def _atomic_prescriptive_template(
        cls,
        configuration=None,
        result=None,
        language=None,
        runtime_configuration=None,
        **kwargs,
    ):
        """
        Template function that contains the logic that is shared by atomic.prescriptive.summary (GE Cloud) and
        renderer.prescriptive (OSS GE)
        """
        if runtime_configuration is None:
            runtime_configuration = {}

        styling = runtime_configuration.get("styling")

        template_str = "$expectation_type(**$kwargs)"
        params = {
            "expectation_type": configuration.expectation_type,
            "kwargs": configuration.kwargs,
        }

        params_with_json_schema = {
            "expectation_type": {
                "schema": {"type": "string"},
                "value": configuration.expectation_type,
            },
            "kwargs": {"schema": {"type": "string"}, "value": configuration.kwargs},
        }
        return (template_str, params_with_json_schema, styling)

    @classmethod
    @renderer(renderer_type="atomic.prescriptive.summary")
    @render_evaluation_parameter_string
    def _prescriptive_summary(
        cls,
        configuration=None,
        result=None,
        language=None,
        runtime_configuration=None,
        **kwargs,
    ):
        """
        Rendering function that is utilized by GE Cloud Front-end
        """
        (
            template_str,
            params_with_json_schema,
            styling,
        ) = cls._atomic_prescriptive_template(
            configuration, result, language, runtime_configuration, **kwargs
        )
        value_obj = renderedAtomicValueSchema.load(
            {
                "template": template_str,
                "params": params_with_json_schema,
                "schema": {"type": "com.superconductive.rendered.string"},
            }
        )
        rendered = RenderedAtomicContent(
            name="atomic.prescriptive.summary",
            value=value_obj,
            value_type="StringValueType",
        )
        return rendered

    @classmethod
    @renderer(renderer_type="renderer.prescriptive")
    def _prescriptive_renderer(
        cls,
        configuration=None,
        result=None,
        language=None,
        runtime_configuration=None,
        **kwargs,
    ):
        return [
            RenderedStringTemplateContent(
                **{
                    "content_block_type": "string_template",
                    "styling": {"parent": {"classes": ["alert", "alert-warning"]}},
                    "string_template": {
                        "template": "$expectation_type(**$kwargs)",
                        "params": {
                            "expectation_type": configuration.expectation_type,
                            "kwargs": configuration.kwargs,
                        },
                        "styling": {
                            "params": {
                                "expectation_type": {
                                    "classes": ["badge", "badge-warning"],
                                }
                            }
                        },
                    },
                }
            )
        ]

    @classmethod
    @renderer(renderer_type="renderer.diagnostic.meta_properties")
    def _diagnostic_meta_properties_renderer(cls, result=None, **kwargs):
        """
            Render function used to add custom meta to Data Docs
            It gets a column set in the `properties_to_render` dictionary within `meta` and adds columns in Data Docs with the values that were set.
            example:
            meta = {
                "properties_to_render": {
                "Custom Column Header": "custom.value"
            },
                "custom": {
                "value": "1"
                }
            }
        data docs:
        ----------------------------------------------------------------
        | status|  Expectation                          | Observed value | Custom Column Header |
        ----------------------------------------------------------------
        |       | must be exactly 4 columns             |         4       |          1            |

        Here the custom column will be added in data docs.
        """

        if result is None:
            return []
        custom_property_values = []
        meta_properties_to_render = result.expectation_config.kwargs.get(
            "meta_properties_to_render", None
        )
        if meta_properties_to_render is not None:
            for key in sorted(meta_properties_to_render.keys()):
                meta_property = meta_properties_to_render[key]
                if meta_property is not None:
                    try:
                        # Allow complex structure with . usage
                        obj = result.expectation_config.meta["attributes"]
                        keys = meta_property.split(".")
                        for i in range(0, len(keys)):
                            # Allow for keys with a . in the string like {"item.key": "1"}
                            remaining_key = "".join(keys[i:])
                            if remaining_key in obj:
                                obj = obj[remaining_key]
                                break
                            else:
                                obj = obj[keys[i]]

                        custom_property_values.append([obj])
                    except KeyError:
                        custom_property_values.append(["N/A"])
                else:
                    custom_property_values.append(["N/A"])
        return custom_property_values

    @classmethod
    @renderer(renderer_type="renderer.diagnostic.status_icon")
    def _diagnostic_status_icon_renderer(
        cls,
        configuration=None,
        result=None,
        language=None,
        runtime_configuration=None,
        **kwargs,
    ):
        assert result, "Must provide a result object."
        if result.exception_info["raised_exception"]:
            return RenderedStringTemplateContent(
                **{
                    "content_block_type": "string_template",
                    "string_template": {
                        "template": "$icon",
                        "params": {"icon": "", "markdown_status_icon": "❗"},
                        "styling": {
                            "params": {
                                "icon": {
                                    "classes": [
                                        "fas",
                                        "fa-exclamation-triangle",
                                        "text-warning",
                                    ],
                                    "tag": "i",
                                }
                            }
                        },
                    },
                }
            )

        if result.success:
            return RenderedStringTemplateContent(
                **{
                    "content_block_type": "string_template",
                    "string_template": {
                        "template": "$icon",
                        "params": {"icon": "", "markdown_status_icon": "✅"},
                        "styling": {
                            "params": {
                                "icon": {
                                    "classes": [
                                        "fas",
                                        "fa-check-circle",
                                        "text-success",
                                    ],
                                    "tag": "i",
                                }
                            }
                        },
                    },
                    "styling": {
                        "parent": {
                            "classes": ["hide-succeeded-validation-target-child"]
                        }
                    },
                }
            )
        else:
            return RenderedStringTemplateContent(
                **{
                    "content_block_type": "string_template",
                    "string_template": {
                        "template": "$icon",
                        "params": {"icon": "", "markdown_status_icon": "❌"},
                        "styling": {
                            "params": {
                                "icon": {
                                    "tag": "i",
                                    "classes": ["fas", "fa-times", "text-danger"],
                                }
                            }
                        },
                    },
                }
            )

    @classmethod
    @renderer(renderer_type="renderer.diagnostic.unexpected_statement")
    def _diagnostic_unexpected_statement_renderer(
        cls,
        configuration=None,
        result=None,
        language=None,
        runtime_configuration=None,
        **kwargs,
    ):
        assert result, "Must provide a result object."
        success = result.success
        result_dict = result.result

        if result.exception_info["raised_exception"]:
            exception_message_template_str = (
                "\n\n$expectation_type raised an exception:\n$exception_message"
            )

            exception_message = RenderedStringTemplateContent(
                **{
                    "content_block_type": "string_template",
                    "string_template": {
                        "template": exception_message_template_str,
                        "params": {
                            "expectation_type": result.expectation_config.expectation_type,
                            "exception_message": result.exception_info[
                                "exception_message"
                            ],
                        },
                        "tag": "strong",
                        "styling": {
                            "classes": ["text-danger"],
                            "params": {
                                "exception_message": {"tag": "code"},
                                "expectation_type": {
                                    "classes": ["badge", "badge-danger", "mb-2"]
                                },
                            },
                        },
                    },
                }
            )

            exception_traceback_collapse = CollapseContent(
                **{
                    "collapse_toggle_link": "Show exception traceback...",
                    "collapse": [
                        RenderedStringTemplateContent(
                            **{
                                "content_block_type": "string_template",
                                "string_template": {
                                    "template": result.exception_info[
                                        "exception_traceback"
                                    ],
                                    "tag": "code",
                                },
                            }
                        )
                    ],
                }
            )

            return [exception_message, exception_traceback_collapse]

        if success or not result_dict.get("unexpected_count"):
            return []
        else:
            unexpected_count = num_to_str(
                result_dict["unexpected_count"], use_locale=True, precision=20
            )
            unexpected_percent = (
                f"{num_to_str(result_dict['unexpected_percent'], precision=4)}%"
            )
            element_count = num_to_str(
                result_dict["element_count"], use_locale=True, precision=20
            )

            template_str = (
                "\n\n$unexpected_count unexpected values found. "
                "$unexpected_percent of $element_count total rows."
            )

            return [
                RenderedStringTemplateContent(
                    **{
                        "content_block_type": "string_template",
                        "string_template": {
                            "template": template_str,
                            "params": {
                                "unexpected_count": unexpected_count,
                                "unexpected_percent": unexpected_percent,
                                "element_count": element_count,
                            },
                            "tag": "strong",
                            "styling": {"classes": ["text-danger"]},
                        },
                    }
                )
            ]

    @classmethod
    @renderer(renderer_type="renderer.diagnostic.unexpected_table")
    def _diagnostic_unexpected_table_renderer(
        cls,
        configuration=None,
        result=None,
        language=None,
        runtime_configuration=None,
        **kwargs,
    ):
        try:
            result_dict = result.result
        except KeyError:
            return None

        if result_dict is None:
            return None

        if not result_dict.get("partial_unexpected_list") and not result_dict.get(
            "partial_unexpected_counts"
        ):
            return None

        table_rows = []

        if result_dict.get("partial_unexpected_counts"):
            # We will check to see whether we have *all* of the unexpected values
            # accounted for in our count, and include counts if we do. If we do not,
            # we will use this as simply a better (non-repeating) source of
            # "sampled" unexpected values
            total_count = 0
            for unexpected_count_dict in result_dict.get("partial_unexpected_counts"):
                value = unexpected_count_dict.get("value")
                count = unexpected_count_dict.get("count")
                total_count += count
                if value is not None and value != "":
                    table_rows.append([value, count])
                elif value == "":
                    table_rows.append(["EMPTY", count])
                else:
                    table_rows.append(["null", count])

            # Check to see if we have *all* of the unexpected values accounted for. If so,
            # we show counts. If not, we only show "sampled" unexpected values.
            if total_count == result_dict.get("unexpected_count"):
                header_row = ["Unexpected Value", "Count"]
            else:
                header_row = ["Sampled Unexpected Values"]
                table_rows = [[row[0]] for row in table_rows]
        else:
            header_row = ["Sampled Unexpected Values"]
            sampled_values_set = set()
            for unexpected_value in result_dict.get("partial_unexpected_list"):
                if unexpected_value:
                    string_unexpected_value = str(unexpected_value)
                elif unexpected_value == "":
                    string_unexpected_value = "EMPTY"
                else:
                    string_unexpected_value = "null"
                if string_unexpected_value not in sampled_values_set:
                    table_rows.append([unexpected_value])
                    sampled_values_set.add(string_unexpected_value)

        unexpected_table_content_block = RenderedTableContent(
            **{
                "content_block_type": "table",
                "table": table_rows,
                "header_row": header_row,
                "styling": {
                    "body": {"classes": ["table-bordered", "table-sm", "mt-3"]}
                },
            }
        )

        return unexpected_table_content_block

    @classmethod
    def _get_observed_value_from_evr(self, result: ExpectationValidationResult) -> str:
        result_dict = result.result
        if result_dict is None:
            return "--"

        if result_dict.get("observed_value") is not None:
            observed_value = result_dict.get("observed_value")
            if isinstance(observed_value, (int, float)) and not isinstance(
                observed_value, bool
            ):
                return num_to_str(observed_value, precision=10, use_locale=True)
            return str(observed_value)
        elif result_dict.get("unexpected_percent") is not None:
            return (
                num_to_str(result_dict.get("unexpected_percent"), precision=5)
                + "% unexpected"
            )
        else:
            return "--"

    @classmethod
    @renderer(renderer_type="atomic.diagnostic.observed_value")
    def _atomic_diagnostic_observed_value(
        cls,
        configuration=None,
        result=None,
        language=None,
        runtime_configuration=None,
        **kwargs,
    ):
        """
        Rendering function that is utilized by GE Cloud Front-end
        """
        observed_value = cls._get_observed_value_from_evr(result=result)
        value_obj = renderedAtomicValueSchema.load(
            {
                "template": observed_value,
                "params": {},
                "schema": {"type": "com.superconductive.rendered.string"},
            }
        )
        rendered = RenderedAtomicContent(
            name="atomic.diagnostic.observed_value",
            value=value_obj,
            value_type="StringValueType",
        )
        return rendered

    @classmethod
    @renderer(renderer_type="renderer.diagnostic.observed_value")
    def _diagnostic_observed_value_renderer(
        cls,
        configuration=None,
        result=None,
        language=None,
        runtime_configuration=None,
        **kwargs,
    ):
        return cls._get_observed_value_from_evr(result=result)

    @classmethod
    def get_allowed_config_keys(cls):
        return cls.domain_keys + cls.success_keys + cls.runtime_keys

    def metrics_validate(
        self,
        metrics: Dict,
        configuration: Optional[ExpectationConfiguration] = None,
        runtime_configuration: dict = None,
        execution_engine: ExecutionEngine = None,
    ) -> ExpectationValidationResult:
        if configuration is None:
            configuration = self.configuration

        validation_dependencies: dict = self.get_validation_dependencies(
            configuration,
            execution_engine=execution_engine,
            runtime_configuration=runtime_configuration,
        )
        runtime_configuration["result_format"] = validation_dependencies[
            "result_format"
        ]
        requested_metrics = validation_dependencies["metrics"]

        provided_metrics = {}
        for name, metric_edge_key in requested_metrics.items():
            provided_metrics[name] = metrics[metric_edge_key.id]

        expectation_validation_result: Union[
            ExpectationValidationResult, dict
        ] = self._validate(
            configuration=configuration,
            metrics=provided_metrics,
            runtime_configuration=runtime_configuration,
            execution_engine=execution_engine,
        )
        evr: ExpectationValidationResult = self._build_evr(
            raw_response=expectation_validation_result, configuration=configuration
        )
        return evr

    @staticmethod
    def _build_evr(raw_response, configuration) -> ExpectationValidationResult:
        """_build_evr is a lightweight convenience wrapper handling cases where an Expectation implementor
        fails to return an EVR but returns the necessary components in a dictionary."""
        if not isinstance(raw_response, ExpectationValidationResult):
            if isinstance(raw_response, dict):
                evr = ExpectationValidationResult(**raw_response)
                evr.expectation_config = configuration
            else:
                raise GreatExpectationsError("Unable to build EVR")
        else:
            evr = raw_response
            evr.expectation_config = configuration
        return evr

    def get_validation_dependencies(
        self,
        configuration: Optional[ExpectationConfiguration] = None,
        execution_engine: Optional[ExecutionEngine] = None,
        runtime_configuration: Optional[dict] = None,
    ) -> dict:
        """Returns the result format and metrics required to validate this Expectation using the provided result format."""
        runtime_configuration = self.get_runtime_kwargs(
            configuration=configuration,
            runtime_configuration=runtime_configuration,
        )
        result_format: dict = runtime_configuration["result_format"]
        result_format = parse_result_format(result_format=result_format)
        return {
            "result_format": result_format,
            "metrics": {},
        }

    def get_domain_kwargs(
        self, configuration: Optional[ExpectationConfiguration] = None
    ):
        if not configuration:
            configuration = self.configuration

        domain_kwargs = {
            key: configuration.kwargs.get(key, self.default_kwarg_values.get(key))
            for key in self.domain_keys
        }
        # Process evaluation parameter dependencies

        missing_kwargs = set(self.domain_keys) - set(domain_kwargs.keys())
        if missing_kwargs:
            raise InvalidExpectationKwargsError(
                f"Missing domain kwargs: {list(missing_kwargs)}"
            )
        return domain_kwargs

    def get_success_kwargs(
        self, configuration: Optional[ExpectationConfiguration] = None
    ):
        if not configuration:
            configuration = self.configuration

        domain_kwargs = self.get_domain_kwargs(configuration)
        success_kwargs = {
            key: configuration.kwargs.get(key, self.default_kwarg_values.get(key))
            for key in self.success_keys
        }
        success_kwargs.update(domain_kwargs)
        return success_kwargs

    def get_runtime_kwargs(
        self,
        configuration: Optional[ExpectationConfiguration] = None,
        runtime_configuration: dict = None,
    ) -> dict:
        if not configuration:
            configuration = self.configuration

        configuration = deepcopy(configuration)

        if runtime_configuration:
            configuration.kwargs.update(runtime_configuration)

        success_kwargs = self.get_success_kwargs(configuration)
        runtime_kwargs = {
            key: configuration.kwargs.get(key, self.default_kwarg_values.get(key))
            for key in self.runtime_keys
        }
        runtime_kwargs.update(success_kwargs)

        runtime_kwargs["result_format"] = parse_result_format(
            runtime_kwargs["result_format"]
        )

        return runtime_kwargs

    def get_result_format(
        self,
        configuration: ExpectationConfiguration,
        runtime_configuration: dict = None,
    ) -> dict:
        default_result_format: Optional[
            Union[bool, str]
        ] = self.default_kwarg_values.get("result_format")
        configuration_result_format: dict = configuration.kwargs.get(
            "result_format", default_result_format
        )
        result_format: dict
        if runtime_configuration:
            result_format = runtime_configuration.get(
                "result_format",
                configuration_result_format,
            )
        else:
            result_format = configuration_result_format
        return result_format

    def validate_configuration(
        self, configuration: Optional[ExpectationConfiguration]
    ) -> None:
        if configuration is None:
            configuration = self.configuration
        try:
            assert (
                configuration.expectation_type == self.expectation_type
            ), f"expectation configuration type {configuration.expectation_type} does not match expectation type {self.expectation_type}"
        except AssertionError as e:
            raise InvalidExpectationConfigurationError(str(e))

    def validate(
        self,
        validator: Validator,
        configuration: Optional[ExpectationConfiguration] = None,
        evaluation_parameters=None,
        interactive_evaluation=True,
        data_context=None,
        runtime_configuration=None,
    ):
        if configuration is None:
            configuration = deepcopy(self.configuration)

        configuration.process_evaluation_parameters(
            evaluation_parameters, interactive_evaluation, data_context
        )
        evr = validator.graph_validate(
            configurations=[configuration],
            runtime_configuration=runtime_configuration,
        )[0]

        return evr

    @property
    def configuration(self):
        if self._configuration is None:
            raise InvalidExpectationConfigurationError(
                "cannot access configuration: expectation has not yet been configured"
            )
        return self._configuration

    @classmethod
    def build_configuration(cls, *args, **kwargs):
        # Combine all arguments into a single new "all_args" dictionary to name positional parameters
        all_args = dict(zip(cls.validation_kwargs, args))
        all_args.update(kwargs)

        # Unpack display parameters; remove them from all_args if appropriate
        if "include_config" in kwargs:
            include_config = kwargs["include_config"]
            del all_args["include_config"]
        else:
            include_config = cls.default_expectation_args["include_config"]

        if "catch_exceptions" in kwargs:
            catch_exceptions = kwargs["catch_exceptions"]
            del all_args["catch_exceptions"]
        else:
            catch_exceptions = cls.default_expectation_args["catch_exceptions"]

        if "result_format" in kwargs:
            result_format = kwargs["result_format"]
        else:
            result_format = cls.default_expectation_args["result_format"]

        # Extract the meta object for use as a top-level expectation_config holder
        if "meta" in kwargs:
            meta = kwargs["meta"]
            del all_args["meta"]
        else:
            meta = None

        # Construct the expectation_config object
        return ExpectationConfiguration(
            expectation_type=cls.expectation_type,
            kwargs=convert_to_json_serializable(deepcopy(all_args)),
            meta=meta,
        )

    def run_diagnostics(
        self,
        raise_exceptions_for_backends: bool = False,
    ) -> ExpectationDiagnostics:
        """Produce a diagnostic report about this Expectation.

        The current uses for this method's output are
        using the JSON structure to populate the Public Expectation Gallery
        and enabling a fast dev loop for developing new Expectations where the
        contributors can quickly check the completeness of their expectations.

        The contents of the report are captured in the ExpectationDiagnostics dataclass.
        You can see some examples in test_expectation_diagnostics.py

        Some components (e.g. description, examples, library_metadata) of the diagnostic report can be introspected directly from the Exepctation class.
        Other components (e.g. metrics, renderers, executions) are at least partly dependent on instantiating, validating, and/or executing the Expectation class.
        For these kinds of components, at least one test case with include_in_gallery=True must be present in the examples to
        produce the metrics, renderers and execution engines parts of the report. This is due to
        a get_validation_dependencies requiring expectation_config as an argument.

        If errors are encountered in the process of running the diagnostics, they are assumed to be due to
        incompleteness of the Expectation's implementation (e.g., declaring a dependency on Metrics
        that do not exist). These errors are added under "errors" key in the report.
        """

        errors: List[ExpectationErrorDiagnostics] = []

        library_metadata: ExpectationDescriptionDiagnostics = (
            self._get_augmented_library_metadata()
        )
        examples: List[ExpectationTestDataCases] = self._get_examples(
            return_only_gallery_examples=False
        )
        gallery_examples: List[ExpectationTestDataCases] = []
        for example in examples:
            _tests_to_include = [
                test for test in example.tests if test.include_in_gallery
            ]
            example = deepcopy(example)
            if _tests_to_include:
                example.tests = _tests_to_include
                gallery_examples.append(example)

        description_diagnostics: ExpectationDescriptionDiagnostics = (
            self._get_description_diagnostics()
        )

        _expectation_config: ExpectationConfiguration = (
            self._get_expectation_configuration_from_examples(examples)
        )
        metric_diagnostics_list: List[
            ExpectationMetricDiagnostics
        ] = self._get_metric_diagnostics_list(
            expectation_config=_expectation_config,
        )

        introspected_execution_engines: ExpectationExecutionEngineDiagnostics = (
            self._get_execution_engine_diagnostics(
                metric_diagnostics_list=metric_diagnostics_list,
                registered_metrics=_registered_metrics,
            )
        )

        test_results: List[ExpectationTestDiagnostics] = self._get_test_results(
            expectation_type=description_diagnostics.snake_name,
            test_data_cases=examples,
            execution_engine_diagnostics=introspected_execution_engines,
            raise_exceptions_for_backends=raise_exceptions_for_backends,
        )

        backend_test_result_counts: List[
            ExpectationBackendTestResultCounts
        ] = ExpectationDiagnostics._get_backends_from_test_results(test_results)

        renderers: List[
            ExpectationRendererDiagnostics
        ] = self._get_renderer_diagnostics(
            expectation_type=description_diagnostics.snake_name,
            test_diagnostics=test_results,
            registered_renderers=_registered_renderers,
        )

        maturity_checklist: ExpectationDiagnosticMaturityMessages = (
            self._get_maturity_checklist(
                library_metadata=library_metadata,
                description=description_diagnostics,
                examples=examples,
                tests=test_results,
                backend_test_result_counts=backend_test_result_counts,
                execution_engines=introspected_execution_engines,
            )
        )

        # Set final maturity level based on status of all checks
        all_experimental = all(
            [check.passed for check in maturity_checklist.experimental]
        )
        all_beta = all([check.passed for check in maturity_checklist.beta])
        all_production = all([check.passed for check in maturity_checklist.production])
        if all_production and all_beta and all_experimental:
            library_metadata.maturity = "PRODUCTION"
        elif all_beta and all_experimental:
            library_metadata.maturity = "BETA"
        else:
            library_metadata.maturity = "EXPERIMENTAL"

        # Set the errors found when running tests
        errors = [
            test_result.error_diagnostics
            for test_result in test_results
            if test_result.error_diagnostics
        ]

        return ExpectationDiagnostics(
            library_metadata=library_metadata,
            examples=examples,
            gallery_examples=gallery_examples,
            description=description_diagnostics,
            renderers=renderers,
            metrics=metric_diagnostics_list,
            execution_engines=introspected_execution_engines,
            tests=test_results,
            backend_test_result_counts=backend_test_result_counts,
            maturity_checklist=maturity_checklist,
            errors=errors,
        )

    def print_diagnostic_checklist(
        self,
        diagnostics: Optional[ExpectationDiagnostics] = None,
        show_failed_tests: bool = False,
    ) -> str:
        """Runs self.run_diagnostics and generates a diagnostic checklist.

        This output from this method is a thin wrapper for ExpectationDiagnostics.generate_checklist()
        This method is experimental.
        """

        if diagnostics is None:
            diagnostics = self.run_diagnostics()

        if show_failed_tests:
            for test in diagnostics.tests:
                if test.test_passed is False:
                    print(f"=== {test.test_title} ({test.backend}) ===\n")
                    print(test.stack_trace)
                    print(f"{80 * '='}\n")

        checklist: str = diagnostics.generate_checklist()
        print(checklist)

        return checklist

    def _get_examples_from_json(self):
        """Only meant to be called by self._get_examples"""
        results = []
        found = glob.glob(
            os.path.join(_TEST_DEFS_DIR, "**", f"{self.expectation_type}.json"),
            recursive=True,
        )
        if found:
            with open(found[0]) as fp:
                data = json.load(fp)
            results = data["datasets"]
        return results

    def _get_examples(
        self, return_only_gallery_examples: bool = True
    ) -> List[ExpectationTestDataCases]:
        """
        Get a list of examples from the object's `examples` member variable.

        For core expectations, the examples are found in tests/test_definitions/

        :param return_only_gallery_examples: if True, include only test examples where `include_in_gallery` is true
        :return: list of examples or [], if no examples exist
        """
        try:
            # Currently, only community contrib expectations have an examples attribute
            all_examples = self.examples
        except AttributeError:
            all_examples = self._get_examples_from_json()
            if all_examples == []:
                return []

        included_examples = []
        for example in all_examples:

            included_test_cases = []
            # As of commit 7766bb5caa4e0 on 1/28/22, only_for does not need to be applied to individual tests
            # See:
            #   - https://github.com/great-expectations/great_expectations/blob/7766bb5caa4e0e5b22fa3b3a5e1f2ac18922fdeb/tests/test_definitions/column_map_expectations/expect_column_values_to_be_unique.json#L174
            #   - https://github.com/great-expectations/great_expectations/pull/4073
            top_level_only_for = example.get("only_for")
            for test in example["tests"]:
                if (
                    test.get("include_in_gallery") == True
                    or return_only_gallery_examples == False
                ):
                    copied_test = deepcopy(test)
                    if top_level_only_for and "only_for" not in copied_test:
                        copied_test["only_for"] = top_level_only_for
                    included_test_cases.append(
                        ExpectationLegacyTestCaseAdapter(**copied_test)
                    )

            # If at least one ExpectationTestCase from the ExpectationTestDataCases was selected,
            # then keep a copy of the ExpectationTestDataCases including data and the selected ExpectationTestCases.
            if len(included_test_cases) > 0:
                copied_example = deepcopy(example)
                copied_example["tests"] = included_test_cases
                copied_example.pop("_notes", None)
                copied_example.pop("only_for", None)
                if "test_backends" in copied_example:
                    copied_example["test_backends"] = [
                        TestBackend(**tb) for tb in copied_example["test_backends"]
                    ]
                included_examples.append(ExpectationTestDataCases(**copied_example))

        return included_examples

    def _get_docstring_and_short_description(self) -> Tuple[str, str]:
        """Conveninence method to get the Exepctation's docstring and first line"""

        if self.__doc__ is not None:
            docstring = self.__doc__
            short_description = next(line for line in self.__doc__.split("\n") if line)
        else:
            docstring = ""
            short_description = ""

        return docstring, short_description

    def _get_description_diagnostics(self) -> ExpectationDescriptionDiagnostics:
        """Introspect the Expectation and create its ExpectationDescriptionDiagnostics object"""

        camel_name = self.__class__.__name__
        snake_name = camel_to_snake(self.__class__.__name__)
        docstring, short_description = self._get_docstring_and_short_description()

        return ExpectationDescriptionDiagnostics(
            **{
                "camel_name": camel_name,
                "snake_name": snake_name,
                "short_description": short_description,
                "docstring": docstring,
            }
        )

    def _get_expectation_configuration_from_examples(
        self,
        examples: List[ExpectationTestDataCases],
    ) -> ExpectationConfiguration:
        """Return an ExpectationConfiguration instance using test input expected to succeed"""
        if examples:
            for example in examples:
                tests = example.tests
                if tests:
                    for test in tests:
                        if test.output.get("success"):
                            return ExpectationConfiguration(
                                expectation_type=self.expectation_type,
                                kwargs=test.input,
                            )

    @staticmethod
    def _choose_example(
        examples: List[ExpectationTestDataCases],
    ) -> Tuple[TestData, ExpectationTestCase]:
        """Choose examples to use for run_diagnostics.

        This implementation of this method is very naive---it just takes the first one.
        """
        example = examples[0]

        example_test_data = example["data"]
        example_test_case = example["tests"][0]

        return example_test_data, example_test_case

    @staticmethod
    def _get_registered_renderers(
        expectation_type: str,
        registered_renderers: dict,
    ) -> List[str]:
        """Get a list of supported renderers for this Expectation, in sorted order."""
        supported_renderers = list(registered_renderers[expectation_type].keys())
        supported_renderers.sort()
        return supported_renderers

    @classmethod
    def _get_test_results(
        cls,
        expectation_type: str,
        test_data_cases: List[ExpectationTestDataCases],
        execution_engine_diagnostics: ExpectationExecutionEngineDiagnostics,
        raise_exceptions_for_backends: bool = False,
    ) -> List[ExpectationTestDiagnostics]:
        """Generate test results. This is an internal method for run_diagnostics."""
        test_results = []

        exp_tests = generate_expectation_tests(
            expectation_type=expectation_type,
            test_data_cases=test_data_cases,
            execution_engine_diagnostics=execution_engine_diagnostics,
            raise_exceptions_for_backends=raise_exceptions_for_backends,
        )

        for exp_test in exp_tests:
            validation_result, error_message, stack_trace = evaluate_json_test_cfe(
                validator=exp_test["validator_with_data"],
                expectation_type=exp_test["expectation_type"],
                test=exp_test["test"],
                raise_exception=False,
            )
            if error_message is None:
                test_passed = True
                error_diagnostics = None
            else:
                error_diagnostics = ExpectationErrorDiagnostics(
                    error_msg=error_message,
                    stack_trace=stack_trace,
                    test_title=exp_test["test"]["title"],
                    test_backend=exp_test["backend"],
                )
                test_passed = False

            if validation_result:
                # The ExpectationTestDiagnostics instance will error when calling it's to_dict()
                # method (AttributeError: 'ExpectationConfiguration' object has no attribute 'raw_kwargs')
                validation_result.expectation_config.raw_kwargs = (
                    validation_result.expectation_config._raw_kwargs
                )

            test_results.append(
                ExpectationTestDiagnostics(
                    test_title=exp_test["test"]["title"],
                    backend=exp_test["backend"],
                    test_passed=test_passed,
                    include_in_gallery=exp_test["test"]["include_in_gallery"],
                    validation_result=validation_result,
                    error_diagnostics=error_diagnostics,
                )
            )

        return test_results

    def _get_rendered_result_as_string(self, rendered_result) -> str:
        """Convenience method to get rendered results as strings."""

        if type(rendered_result) == str:
            return rendered_result

        elif type(rendered_result) == list:
            sub_result_list = []
            for sub_result in rendered_result:
                res = self._get_rendered_result_as_string(sub_result)
                if res is not None:
                    sub_result_list.append(res)

            return "\n".join(sub_result_list)

        elif isinstance(rendered_result, RenderedStringTemplateContent):
            return rendered_result.__str__()

        elif isinstance(rendered_result, CollapseContent):
            return rendered_result.__str__()

        elif isinstance(rendered_result, RenderedAtomicContent):
            return f"(RenderedAtomicContent) {repr(rendered_result.to_json_dict())}"

        elif isinstance(rendered_result, RenderedContentBlockContainer):
            return "(RenderedContentBlockContainer) " + repr(
                rendered_result.to_json_dict()
            )

        elif isinstance(rendered_result, RenderedTableContent):
            return f"(RenderedTableContent) {repr(rendered_result.to_json_dict())}"

        elif isinstance(rendered_result, RenderedGraphContent):
            return f"(RenderedGraphContent) {repr(rendered_result.to_json_dict())}"

        elif isinstance(rendered_result, ValueListContent):
            return f"(ValueListContent) {repr(rendered_result.to_json_dict())}"

        elif isinstance(rendered_result, dict):
            return f"(dict) {repr(rendered_result)}"

        elif isinstance(rendered_result, int):
            return repr(rendered_result)

        elif rendered_result == None:
            return ""

        else:
            raise TypeError(
                f"Expectation._get_rendered_result_as_string can't render type {type(rendered_result)} as a string."
            )

    def _get_renderer_diagnostics(
        self,
        expectation_type: str,
        test_diagnostics: List[ExpectationTestDiagnostics],
        registered_renderers: List[str],
        standard_renderers: List[str] = [
            "renderer.answer",
            "renderer.diagnostic.unexpected_statement",
            "renderer.diagnostic.observed_value",
            "renderer.diagnostic.status_icon",
            "renderer.diagnostic.unexpected_table",
            "renderer.prescriptive",
            "renderer.question",
        ],
    ) -> List[ExpectationRendererDiagnostics]:
        """Generate Renderer diagnostics for this Expectation, based primarily on a list of ExpectationTestDiagnostics."""

        supported_renderers = self._get_registered_renderers(
            expectation_type=expectation_type,
            registered_renderers=registered_renderers,
        )

        renderer_diagnostic_list = []
        for renderer_name in set(standard_renderers).union(set(supported_renderers)):
            samples = []
            if renderer_name in supported_renderers:
                _, renderer = registered_renderers[expectation_type][renderer_name]

                for test_diagnostic in test_diagnostics:
                    test_title = test_diagnostic["test_title"]

                    try:
                        rendered_result = renderer(
                            configuration=test_diagnostic["validation_result"][
                                "expectation_config"
                            ],
                            result=test_diagnostic["validation_result"],
                        )
                        rendered_result_str = self._get_rendered_result_as_string(
                            rendered_result
                        )

                    except Exception as e:
                        new_sample = RendererTestDiagnostics(
                            test_title=test_title,
                            renderered_str=None,
                            rendered_successfully=False,
                            error_message=str(e),
                            stack_trace=traceback.format_exc(),
                        )

                    else:
                        new_sample = RendererTestDiagnostics(
                            test_title=test_title,
                            renderered_str=rendered_result_str,
                            rendered_successfully=True,
                        )

                    finally:
                        samples.append(new_sample)

            new_renderer_diagnostics = ExpectationRendererDiagnostics(
                name=renderer_name,
                is_supported=renderer_name in supported_renderers,
                is_standard=renderer_name in standard_renderers,
                samples=samples,
            )
            renderer_diagnostic_list.append(new_renderer_diagnostics)

        # Sort to enforce consistency for testing
        renderer_diagnostic_list.sort(key=lambda x: x.name)

        return renderer_diagnostic_list

    @staticmethod
    def _get_execution_engine_diagnostics(
        metric_diagnostics_list: List[ExpectationMetricDiagnostics],
        registered_metrics: dict,
        execution_engine_names: List[str] = [
            "PandasExecutionEngine",
            "SqlAlchemyExecutionEngine",
            "SparkDFExecutionEngine",
        ],
    ) -> ExpectationExecutionEngineDiagnostics:
        """Check to see which execution_engines are fully supported for this Expectation.

        In order for a given execution engine to count, *every* metric must have support on that execution engines.
        """

        execution_engines = {}
        for provider in execution_engine_names:
            all_true = True
            for metric_diagnostics in metric_diagnostics_list:
                try:
                    has_provider = (
                        provider
                        in registered_metrics[metric_diagnostics.name]["providers"]
                    )
                    if not has_provider:
                        all_true = False
                except KeyError:
                    # https://github.com/great-expectations/great_expectations/blob/abd8f68a162eaf9c33839d2c412d8ba84f5d725b/great_expectations/expectations/core/expect_table_row_count_to_equal_other_table.py#L174-L181
                    # expect_table_row_count_to_equal_other_table does tricky things and replaces
                    # registered metric "table.row_count" with "table.row_count.self" and "table.row_count.other"
                    if "table.row_count" in metric_diagnostics.name:
                        continue

            execution_engines[provider] = all_true

        return ExpectationExecutionEngineDiagnostics(**execution_engines)

    def _get_metric_diagnostics_list(
        self,
        expectation_config: ExpectationConfiguration,
    ) -> List[ExpectationMetricDiagnostics]:
        """Check to see which Metrics are upstream dependencies for this Expectation."""

        # NOTE: Abe 20210102: Strictly speaking, identifying upstream metrics shouldn't need to rely on an expectation config.
        # There's probably some part of get_validation_dependencies that can be factored out to remove the dependency.

        if not expectation_config:
            return []
        validation_dependencies = self.get_validation_dependencies(
            configuration=expectation_config
        )

        metric_diagnostics_list = []
        for metric in validation_dependencies["metrics"].keys():
            new_metric_diagnostics = ExpectationMetricDiagnostics(
                name=metric,
                has_question_renderer=False,
            )
            metric_diagnostics_list.append(new_metric_diagnostics)

        return metric_diagnostics_list

    def _get_augmented_library_metadata(self):
        """Introspect the Expectation's library_metadata object (if it exists), and augment it with additional information."""

        augmented_library_metadata = {
            "maturity": "CONCEPT_ONLY",
            "tags": [],
            "contributors": [],
            "requirements": [],
            "library_metadata_passed_checks": False,
            "has_full_test_suite": False,
            "manually_reviewed_code": False,
        }
        required_keys = {"contributors", "tags"}
        allowed_keys = {
            "contributors",
            "has_full_test_suite",
            "manually_reviewed_code",
            "maturity",
            "requirements",
            "tags",
        }
        problems = []

        if hasattr(self, "library_metadata"):
            augmented_library_metadata.update(self.library_metadata)
            keys = set(self.library_metadata.keys())
            missing_required_keys = required_keys - keys
            forbidden_keys = keys - allowed_keys

            if missing_required_keys:
                problems.append(
                    f"Missing required key(s): {sorted(missing_required_keys)}"
                )
            if forbidden_keys:
                problems.append(f"Extra key(s) found: {sorted(forbidden_keys)}")
            if type(augmented_library_metadata["requirements"]) != list:
                problems.append("library_metadata['requirements'] is not a list ")
            if not problems:
                augmented_library_metadata["library_metadata_passed_checks"] = True
        else:
            problems.append("No library_metadata attribute found")

        augmented_library_metadata["problems"] = problems
        return AugmentedLibraryMetadata.from_legacy_dict(augmented_library_metadata)

    def _get_maturity_checklist(
        self,
        library_metadata: AugmentedLibraryMetadata,
        description: ExpectationDescriptionDiagnostics,
        examples: List[ExpectationTestDataCases],
        tests: List[ExpectationTestDiagnostics],
        backend_test_result_counts: List[ExpectationBackendTestResultCounts],
        execution_engines: ExpectationExecutionEngineDiagnostics,
    ) -> ExpectationDiagnosticMaturityMessages:
        """Generate maturity checklist messages"""
        experimental_checks = []
        beta_checks = []
        production_checks = []

        experimental_checks.append(
            ExpectationDiagnostics._check_library_metadata(library_metadata)
        )
        experimental_checks.append(ExpectationDiagnostics._check_docstring(description))
        experimental_checks.append(
            ExpectationDiagnostics._check_example_cases(examples, tests)
        )
        experimental_checks.append(
            ExpectationDiagnostics._check_core_logic_for_at_least_one_execution_engine(
                backend_test_result_counts
            )
        )
        experimental_checks.append(ExpectationDiagnostics._check_linting(self))

        beta_checks.append(
            ExpectationDiagnostics._check_input_validation(self, examples)
        )
        beta_checks.append(ExpectationDiagnostics._check_renderer_methods(self))
        beta_checks.append(
            ExpectationDiagnostics._check_core_logic_for_all_applicable_execution_engines(
                backend_test_result_counts
            )
        )

        production_checks.append(
            ExpectationDiagnostics._check_full_test_suite(library_metadata)
        )
        production_checks.append(
            ExpectationDiagnostics._check_manual_code_review(library_metadata)
        )

        return ExpectationDiagnosticMaturityMessages(
            experimental=experimental_checks,
            beta=beta_checks,
            production=production_checks,
        )


class TableExpectation(Expectation, ABC):
    domain_keys = (
        "batch_id",
        "table",
        "row_condition",
        "condition_parser",
    )
    metric_dependencies = tuple()
    domain_type = MetricDomainTypes.TABLE

    def get_validation_dependencies(
        self,
        configuration: Optional[ExpectationConfiguration] = None,
        execution_engine: Optional[ExecutionEngine] = None,
        runtime_configuration: Optional[dict] = None,
    ):
        dependencies = super().get_validation_dependencies(
            configuration, execution_engine, runtime_configuration
        )
        for metric_name in self.metric_dependencies:
            metric_kwargs = get_metric_kwargs(
                metric_name=metric_name,
                configuration=configuration,
                runtime_configuration=runtime_configuration,
            )
            dependencies["metrics"][metric_name] = MetricConfiguration(
                metric_name=metric_name,
                metric_domain_kwargs=metric_kwargs["metric_domain_kwargs"],
                metric_value_kwargs=metric_kwargs["metric_value_kwargs"],
            )

        return dependencies

    @staticmethod
    def validate_metric_value_between_configuration(
        configuration: Optional[ExpectationConfiguration],
    ):
        # Validating that Minimum and Maximum values are of the proper format and type
        min_val = None
        max_val = None

        if "min_value" in configuration.kwargs:
            min_val = configuration.kwargs["min_value"]

        if "max_value" in configuration.kwargs:
            max_val = configuration.kwargs["max_value"]

        try:
            assert (
                min_val is None
                or is_parseable_date(min_val)
                or isinstance(min_val, (float, int, dict))
            ), "Provided min threshold must be a datetime (for datetime columns) or number"
            if isinstance(min_val, dict):
                assert (
                    "$PARAMETER" in min_val
                ), 'Evaluation Parameter dict for min_value kwarg must have "$PARAMETER" key'

            assert (
                max_val is None
                or is_parseable_date(max_val)
                or isinstance(max_val, (float, int, dict))
            ), "Provided max threshold must be a datetime (for datetime columns) or number"
            if isinstance(max_val, dict):
                assert (
                    "$PARAMETER" in max_val
                ), 'Evaluation Parameter dict for max_value kwarg must have "$PARAMETER" key'

        except AssertionError as e:
            raise InvalidExpectationConfigurationError(str(e))

        if min_val is not None and max_val is not None and min_val > max_val:
            raise InvalidExpectationConfigurationError(
                "Minimum Threshold cannot be larger than Maximum Threshold"
            )

        return True

    def _validate_metric_value_between(
        self,
        metric_name,
        configuration: ExpectationConfiguration,
        metrics: Dict,
        runtime_configuration: dict = None,
        execution_engine: ExecutionEngine = None,
    ):
        metric_value = metrics.get(metric_name)

        if metric_value is None:
            return {"success": False, "result": {"observed_value": metric_value}}

        # Obtaining components needed for validation
        min_value = self.get_success_kwargs(configuration).get("min_value")
        strict_min = self.get_success_kwargs(configuration).get("strict_min")
        max_value = self.get_success_kwargs(configuration).get("max_value")
        strict_max = self.get_success_kwargs(configuration).get("strict_max")

        parse_strings_as_datetimes = self.get_success_kwargs(configuration).get(
            "parse_strings_as_datetimes"
        )

        if parse_strings_as_datetimes:
            # deprecated-v0.13.41
            warnings.warn(
                """The parameter "parse_strings_as_datetimes" is deprecated as of v0.13.41 in \
v0.16. As part of the V3 API transition, we've moved away from input transformation. For more information, \
please see: https://greatexpectations.io/blog/why_we_dont_do_transformations_for_expectations/
""",
                DeprecationWarning,
            )

            if min_value is not None:
                try:
                    min_value = parse(min_value)
                except TypeError:
                    pass

            if max_value is not None:
                try:
                    max_value = parse(max_value)
                except TypeError:
                    pass

        # Checking if mean lies between thresholds
        if min_value is not None:
            if strict_min:
                above_min = metric_value > min_value
            else:
                above_min = metric_value >= min_value
        else:
            above_min = True

        if max_value is not None:
            if strict_max:
                below_max = metric_value < max_value
            else:
                below_max = metric_value <= max_value
        else:
            below_max = True

        success = above_min and below_max

        return {"success": success, "result": {"observed_value": metric_value}}


class ColumnExpectation(TableExpectation, ABC):
    domain_keys = ("batch_id", "table", "column", "row_condition", "condition_parser")
    domain_type = MetricDomainTypes.COLUMN

    def validate_configuration(
        self, configuration: Optional[ExpectationConfiguration]
    ) -> None:
        # Ensuring basic configuration parameters are properly set
        try:
            assert (
                "column" in configuration.kwargs
            ), "'column' parameter is required for column expectations"
        except AssertionError as e:
            raise InvalidExpectationConfigurationError(str(e))


class ColumnMapExpectation(TableExpectation, ABC):
    map_metric = None
    domain_keys = ("batch_id", "table", "column", "row_condition", "condition_parser")
    domain_type = MetricDomainTypes.COLUMN
    success_keys = ("mostly",)
    default_kwarg_values = {
        "row_condition": None,
        "condition_parser": None,  # we expect this to be explicitly set whenever a row_condition is passed
        "mostly": 1,
        "result_format": "BASIC",
        "include_config": True,
        "catch_exceptions": True,
    }

    @classmethod
    def is_abstract(cls):
        return cls.map_metric is None or super().is_abstract()

    def validate_configuration(
        self, configuration: Optional[ExpectationConfiguration]
    ) -> None:
        super().validate_configuration(configuration)
        try:
            assert (
                "column" in configuration.kwargs
            ), "'column' parameter is required for column map expectations"
            if "mostly" in configuration.kwargs:
                mostly = configuration.kwargs["mostly"]
                assert isinstance(
                    mostly, (int, float)
                ), "'mostly' parameter must be an integer or float"
                assert 0 <= mostly <= 1, "'mostly' parameter must be between 0 and 1"
        except AssertionError as e:
            raise InvalidExpectationConfigurationError(str(e))

    def get_validation_dependencies(
        self,
        configuration: Optional[ExpectationConfiguration] = None,
        execution_engine: Optional[ExecutionEngine] = None,
        runtime_configuration: Optional[dict] = None,
    ):
        dependencies = super().get_validation_dependencies(
            configuration, execution_engine, runtime_configuration
        )
        assert isinstance(
            self.map_metric, str
        ), "ColumnMapExpectation must override get_validation_dependencies or declare exactly one map_metric"
        assert (
            self.metric_dependencies == tuple()
        ), "ColumnMapExpectation must be configured using map_metric, and cannot have metric_dependencies declared."
        # convenient name for updates

        metric_dependencies = dependencies["metrics"]

        metric_kwargs = get_metric_kwargs(
            metric_name="column_values.nonnull.unexpected_count",
            configuration=configuration,
            runtime_configuration=runtime_configuration,
        )
        metric_dependencies[
            "column_values.nonnull.unexpected_count"
        ] = MetricConfiguration(
            "column_values.nonnull.unexpected_count",
            metric_domain_kwargs=metric_kwargs["metric_domain_kwargs"],
            metric_value_kwargs=metric_kwargs["metric_value_kwargs"],
        )
        metric_kwargs = get_metric_kwargs(
            metric_name=f"{self.map_metric}.unexpected_count",
            configuration=configuration,
            runtime_configuration=runtime_configuration,
        )
        metric_dependencies[
            f"{self.map_metric}.unexpected_count"
        ] = MetricConfiguration(
            f"{self.map_metric}.unexpected_count",
            metric_domain_kwargs=metric_kwargs["metric_domain_kwargs"],
            metric_value_kwargs=metric_kwargs["metric_value_kwargs"],
        )

        metric_kwargs = get_metric_kwargs(
            metric_name="table.row_count",
            configuration=configuration,
            runtime_configuration=runtime_configuration,
        )
        metric_dependencies["table.row_count"] = MetricConfiguration(
            metric_name="table.row_count",
            metric_domain_kwargs=metric_kwargs["metric_domain_kwargs"],
            metric_value_kwargs=metric_kwargs["metric_value_kwargs"],
        )

        result_format_str = dependencies["result_format"].get("result_format")
        include_unexpected_rows = dependencies["result_format"].get(
            "include_unexpected_rows"
        )

        if result_format_str == "BOOLEAN_ONLY":
            return dependencies

        metric_kwargs = get_metric_kwargs(
            f"{self.map_metric}.unexpected_values",
            configuration=configuration,
            runtime_configuration=runtime_configuration,
        )
        metric_dependencies[
            f"{self.map_metric}.unexpected_values"
        ] = MetricConfiguration(
            metric_name=f"{self.map_metric}.unexpected_values",
            metric_domain_kwargs=metric_kwargs["metric_domain_kwargs"],
            metric_value_kwargs=metric_kwargs["metric_value_kwargs"],
        )

        if include_unexpected_rows:
            metric_kwargs = get_metric_kwargs(
                f"{self.map_metric}.unexpected_rows",
                configuration=configuration,
                runtime_configuration=runtime_configuration,
            )
            metric_dependencies[
                f"{self.map_metric}.unexpected_rows"
            ] = MetricConfiguration(
                metric_name=f"{self.map_metric}.unexpected_rows",
                metric_domain_kwargs=metric_kwargs["metric_domain_kwargs"],
                metric_value_kwargs=metric_kwargs["metric_value_kwargs"],
            )

        if result_format_str in ["BASIC", "SUMMARY"]:
            return dependencies

        if include_unexpected_rows:
            metric_kwargs = get_metric_kwargs(
                f"{self.map_metric}.unexpected_rows",
                configuration=configuration,
                runtime_configuration=runtime_configuration,
            )
            metric_dependencies[
                f"{self.map_metric}.unexpected_rows"
            ] = MetricConfiguration(
                metric_name=f"{self.map_metric}.unexpected_rows",
                metric_domain_kwargs=metric_kwargs["metric_domain_kwargs"],
                metric_value_kwargs=metric_kwargs["metric_value_kwargs"],
            )

        if isinstance(execution_engine, PandasExecutionEngine):
            metric_kwargs = get_metric_kwargs(
                f"{self.map_metric}.unexpected_index_list",
                configuration=configuration,
                runtime_configuration=runtime_configuration,
            )
            metric_dependencies[
                f"{self.map_metric}.unexpected_index_list"
            ] = MetricConfiguration(
                metric_name=f"{self.map_metric}.unexpected_index_list",
                metric_domain_kwargs=metric_kwargs["metric_domain_kwargs"],
                metric_value_kwargs=metric_kwargs["metric_value_kwargs"],
            )

        return dependencies

    def _validate(
        self,
        configuration: ExpectationConfiguration,
        metrics: Dict,
        runtime_configuration: dict = None,
        execution_engine: ExecutionEngine = None,
    ):
        result_format = self.get_result_format(
            configuration=configuration, runtime_configuration=runtime_configuration
        )
        include_unexpected_rows = result_format.get("include_unexpected_rows")

        mostly = self.get_success_kwargs().get(
            "mostly", self.default_kwarg_values.get("mostly")
        )
        total_count = metrics.get("table.row_count")
        null_count = metrics.get("column_values.nonnull.unexpected_count")
        unexpected_count = metrics.get(f"{self.map_metric}.unexpected_count")
        unexpected_values = metrics.get(f"{self.map_metric}.unexpected_values")
        unexpected_index_list = metrics.get(f"{self.map_metric}.unexpected_index_list")
        unexpected_rows = None
        if include_unexpected_rows:
            unexpected_rows = metrics.get(f"{self.map_metric}.unexpected_rows")

        if total_count is None or null_count is None:
            total_count = nonnull_count = 0
        else:
            nonnull_count = total_count - null_count

        success = None
        if total_count == 0 or nonnull_count == 0:
            # Vacuously true
            success = True
        elif nonnull_count > 0:
            success_ratio = float(nonnull_count - unexpected_count) / nonnull_count
            success = success_ratio >= mostly

        return _format_map_output(
            result_format=parse_result_format(result_format),
            success=success,
            element_count=total_count,
            nonnull_count=nonnull_count,
            unexpected_count=unexpected_count,
            unexpected_list=unexpected_values,
            unexpected_index_list=unexpected_index_list,
            unexpected_rows=unexpected_rows,
        )


class ColumnPairMapExpectation(TableExpectation, ABC):
    map_metric = None
    domain_keys = (
        "batch_id",
        "table",
        "column_A",
        "column_B",
        "row_condition",
        "condition_parser",
    )
    domain_type = MetricDomainTypes.COLUMN_PAIR
    success_keys = ("mostly",)
    default_kwarg_values = {
        "row_condition": None,
        "condition_parser": None,  # we expect this to be explicitly set whenever a row_condition is passed
        "mostly": 1,
        "result_format": "BASIC",
        "include_config": True,
        "catch_exceptions": True,
    }

    @classmethod
    def is_abstract(cls):
        return cls.map_metric is None or super().is_abstract()

    def validate_configuration(
        self, configuration: Optional[ExpectationConfiguration]
    ) -> None:
        super().validate_configuration(configuration)
        try:
            assert (
                "column_A" in configuration.kwargs
            ), "'column_A' parameter is required for column pair map expectations"
            assert (
                "column_B" in configuration.kwargs
            ), "'column_B' parameter is required for column pair map expectations"
            if "mostly" in configuration.kwargs:
                mostly = configuration.kwargs["mostly"]
                assert isinstance(
                    mostly, (int, float)
                ), "'mostly' parameter must be an integer or float"
                assert 0 <= mostly <= 1, "'mostly' parameter must be between 0 and 1"
        except AssertionError as e:
            raise InvalidExpectationConfigurationError(str(e))

    def get_validation_dependencies(
        self,
        configuration: Optional[ExpectationConfiguration] = None,
        execution_engine: Optional[ExecutionEngine] = None,
        runtime_configuration: Optional[dict] = None,
    ):
        dependencies = super().get_validation_dependencies(
            configuration, execution_engine, runtime_configuration
        )
        assert isinstance(
            self.map_metric, str
        ), "ColumnPairMapExpectation must override get_validation_dependencies or declare exactly one map_metric"
        assert (
            self.metric_dependencies == tuple()
        ), "ColumnPairMapExpectation must be configured using map_metric, and cannot have metric_dependencies declared."
        # convenient name for updates

        metric_dependencies = dependencies["metrics"]

        metric_kwargs = get_metric_kwargs(
            metric_name=f"{self.map_metric}.unexpected_count",
            configuration=configuration,
            runtime_configuration=runtime_configuration,
        )
        metric_dependencies[
            f"{self.map_metric}.unexpected_count"
        ] = MetricConfiguration(
            f"{self.map_metric}.unexpected_count",
            metric_domain_kwargs=metric_kwargs["metric_domain_kwargs"],
            metric_value_kwargs=metric_kwargs["metric_value_kwargs"],
        )

        metric_kwargs = get_metric_kwargs(
            metric_name="table.row_count",
            configuration=configuration,
            runtime_configuration=runtime_configuration,
        )
        metric_dependencies["table.row_count"] = MetricConfiguration(
            metric_name="table.row_count",
            metric_domain_kwargs=metric_kwargs["metric_domain_kwargs"],
            metric_value_kwargs=metric_kwargs["metric_value_kwargs"],
        )

        metric_kwargs = get_metric_kwargs(
            f"{self.map_metric}.filtered_row_count",
            configuration=configuration,
            runtime_configuration=runtime_configuration,
        )
        metric_dependencies[
            f"{self.map_metric}.filtered_row_count"
        ] = MetricConfiguration(
            metric_name=f"{self.map_metric}.filtered_row_count",
            metric_domain_kwargs=metric_kwargs["metric_domain_kwargs"],
            metric_value_kwargs=metric_kwargs["metric_value_kwargs"],
        )

        result_format_str = dependencies["result_format"].get("result_format")
        include_unexpected_rows = dependencies["result_format"].get(
            "include_unexpected_rows"
        )

        if result_format_str == "BOOLEAN_ONLY":
            return dependencies

        metric_kwargs = get_metric_kwargs(
            f"{self.map_metric}.unexpected_values",
            configuration=configuration,
            runtime_configuration=runtime_configuration,
        )
        metric_dependencies[
            f"{self.map_metric}.unexpected_values"
        ] = MetricConfiguration(
            metric_name=f"{self.map_metric}.unexpected_values",
            metric_domain_kwargs=metric_kwargs["metric_domain_kwargs"],
            metric_value_kwargs=metric_kwargs["metric_value_kwargs"],
        )

        if result_format_str in ["BASIC", "SUMMARY"]:
            return dependencies

        if include_unexpected_rows:
            metric_kwargs = get_metric_kwargs(
                f"{self.map_metric}.unexpected_rows",
                configuration=configuration,
                runtime_configuration=runtime_configuration,
            )
            metric_dependencies[
                f"{self.map_metric}.unexpected_rows"
            ] = MetricConfiguration(
                metric_name=f"{self.map_metric}.unexpected_rows",
                metric_domain_kwargs=metric_kwargs["metric_domain_kwargs"],
                metric_value_kwargs=metric_kwargs["metric_value_kwargs"],
            )

        if isinstance(execution_engine, PandasExecutionEngine):
            metric_kwargs = get_metric_kwargs(
                f"{self.map_metric}.unexpected_index_list",
                configuration=configuration,
                runtime_configuration=runtime_configuration,
            )
            metric_dependencies[
                f"{self.map_metric}.unexpected_index_list"
            ] = MetricConfiguration(
                metric_name=f"{self.map_metric}.unexpected_index_list",
                metric_domain_kwargs=metric_kwargs["metric_domain_kwargs"],
                metric_value_kwargs=metric_kwargs["metric_value_kwargs"],
            )

        return dependencies

    def _validate(
        self,
        configuration: ExpectationConfiguration,
        metrics: Dict,
        runtime_configuration: dict = None,
        execution_engine: ExecutionEngine = None,
    ):
        result_format = self.get_result_format(
            configuration=configuration, runtime_configuration=runtime_configuration
        )
        mostly = self.get_success_kwargs().get(
            "mostly", self.default_kwarg_values.get("mostly")
        )
        total_count = metrics.get("table.row_count")
        unexpected_count = metrics.get(f"{self.map_metric}.unexpected_count")
        unexpected_values = metrics.get(f"{self.map_metric}.unexpected_values")
        unexpected_index_list = metrics.get(f"{self.map_metric}.unexpected_index_list")
        filtered_row_count = metrics.get(f"{self.map_metric}.filtered_row_count")

        if (
            total_count is None
            or filtered_row_count is None
            or total_count == 0
            or filtered_row_count == 0
        ):
            # Vacuously true
            success = True
        else:
            success_ratio = (
                float(filtered_row_count - unexpected_count) / filtered_row_count
            )
            success = success_ratio >= mostly

        return _format_map_output(
            result_format=parse_result_format(result_format),
            success=success,
            element_count=total_count,
            nonnull_count=filtered_row_count,
            unexpected_count=unexpected_count,
            unexpected_list=unexpected_values,
            unexpected_index_list=unexpected_index_list,
        )


class MulticolumnMapExpectation(TableExpectation, ABC):
    map_metric = None
    domain_keys = (
        "batch_id",
        "table",
        "column_list",
        "row_condition",
        "condition_parser",
        "ignore_row_if",
    )
    domain_type = MetricDomainTypes.MULTICOLUMN
    success_keys = tuple()
    default_kwarg_values = {
        "row_condition": None,
        "condition_parser": None,  # we expect this to be explicitly set whenever a row_condition is passed
        "ignore_row_if": "all_value_are_missing",
        "result_format": "BASIC",
        "include_config": True,
        "catch_exceptions": True,
    }

    @classmethod
    def is_abstract(cls):
        return cls.map_metric is None or super().is_abstract()

    def validate_configuration(
        self, configuration: Optional[ExpectationConfiguration]
    ) -> None:
        super().validate_configuration(configuration)
        try:
            assert (
                "column_list" in configuration.kwargs
            ), "'column_list' parameter is required for multicolumn map expectations"
        except AssertionError as e:
            raise InvalidExpectationConfigurationError(str(e))

    def get_validation_dependencies(
        self,
        configuration: Optional[ExpectationConfiguration] = None,
        execution_engine: Optional[ExecutionEngine] = None,
        runtime_configuration: Optional[dict] = None,
    ):
        dependencies = super().get_validation_dependencies(
            configuration, execution_engine, runtime_configuration
        )
        assert isinstance(
            self.map_metric, str
        ), "MulticolumnMapExpectation must override get_validation_dependencies or declare exactly one map_metric"
        assert (
            self.metric_dependencies == tuple()
        ), "MulticolumnMapExpectation must be configured using map_metric, and cannot have metric_dependencies declared."
        # convenient name for updates

        metric_dependencies = dependencies["metrics"]

        metric_kwargs = get_metric_kwargs(
            metric_name=f"{self.map_metric}.unexpected_count",
            configuration=configuration,
            runtime_configuration=runtime_configuration,
        )
        metric_dependencies[
            f"{self.map_metric}.unexpected_count"
        ] = MetricConfiguration(
            f"{self.map_metric}.unexpected_count",
            metric_domain_kwargs=metric_kwargs["metric_domain_kwargs"],
            metric_value_kwargs=metric_kwargs["metric_value_kwargs"],
        )

        metric_kwargs = get_metric_kwargs(
            metric_name="table.row_count",
            configuration=configuration,
            runtime_configuration=runtime_configuration,
        )
        metric_dependencies["table.row_count"] = MetricConfiguration(
            metric_name="table.row_count",
            metric_domain_kwargs=metric_kwargs["metric_domain_kwargs"],
            metric_value_kwargs=metric_kwargs["metric_value_kwargs"],
        )

        metric_kwargs = get_metric_kwargs(
            f"{self.map_metric}.filtered_row_count",
            configuration=configuration,
            runtime_configuration=runtime_configuration,
        )
        metric_dependencies[
            f"{self.map_metric}.filtered_row_count"
        ] = MetricConfiguration(
            metric_name=f"{self.map_metric}.filtered_row_count",
            metric_domain_kwargs=metric_kwargs["metric_domain_kwargs"],
            metric_value_kwargs=metric_kwargs["metric_value_kwargs"],
        )

        result_format_str = dependencies["result_format"].get("result_format")
        include_unexpected_rows = dependencies["result_format"].get(
            "include_unexpected_rows"
        )

        if result_format_str == "BOOLEAN_ONLY":
            return dependencies

        metric_kwargs = get_metric_kwargs(
            f"{self.map_metric}.unexpected_values",
            configuration=configuration,
            runtime_configuration=runtime_configuration,
        )
        metric_dependencies[
            f"{self.map_metric}.unexpected_values"
        ] = MetricConfiguration(
            metric_name=f"{self.map_metric}.unexpected_values",
            metric_domain_kwargs=metric_kwargs["metric_domain_kwargs"],
            metric_value_kwargs=metric_kwargs["metric_value_kwargs"],
        )

        if result_format_str in ["BASIC", "SUMMARY"]:
            return dependencies

        if include_unexpected_rows:
            metric_kwargs = get_metric_kwargs(
                f"{self.map_metric}.unexpected_rows",
                configuration=configuration,
                runtime_configuration=runtime_configuration,
            )
            metric_dependencies[
                f"{self.map_metric}.unexpected_rows"
            ] = MetricConfiguration(
                metric_name=f"{self.map_metric}.unexpected_rows",
                metric_domain_kwargs=metric_kwargs["metric_domain_kwargs"],
                metric_value_kwargs=metric_kwargs["metric_value_kwargs"],
            )

        if isinstance(execution_engine, PandasExecutionEngine):
            metric_kwargs = get_metric_kwargs(
                f"{self.map_metric}.unexpected_index_list",
                configuration=configuration,
                runtime_configuration=runtime_configuration,
            )
            metric_dependencies[
                f"{self.map_metric}.unexpected_index_list"
            ] = MetricConfiguration(
                metric_name=f"{self.map_metric}.unexpected_index_list",
                metric_domain_kwargs=metric_kwargs["metric_domain_kwargs"],
                metric_value_kwargs=metric_kwargs["metric_value_kwargs"],
            )

        return dependencies

    def _validate(
        self,
        configuration: ExpectationConfiguration,
        metrics: Dict,
        runtime_configuration: dict = None,
        execution_engine: ExecutionEngine = None,
    ):
        result_format = self.get_result_format(
            configuration=configuration, runtime_configuration=runtime_configuration
        )
        total_count = metrics.get("table.row_count")
        unexpected_count = metrics.get(f"{self.map_metric}.unexpected_count")
        unexpected_values = metrics.get(f"{self.map_metric}.unexpected_values")
        unexpected_index_list = metrics.get(f"{self.map_metric}.unexpected_index_list")
        filtered_row_count = metrics.get(f"{self.map_metric}.filtered_row_count")

        if (
            total_count is None
            or filtered_row_count is None
            or total_count == 0
            or filtered_row_count == 0
        ):
            # Vacuously true
            success = True
        else:
            success = unexpected_count == 0

        return _format_map_output(
            result_format=parse_result_format(result_format),
            success=success,
            element_count=total_count,
            nonnull_count=filtered_row_count,
            unexpected_count=unexpected_count,
            unexpected_list=unexpected_values,
            unexpected_index_list=unexpected_index_list,
        )


def _format_map_output(
    result_format,
    success,
    element_count,
    nonnull_count,
    unexpected_count,
    unexpected_list,
    unexpected_index_list,
    unexpected_rows=None,
):
    """Helper function to construct expectation result objects for map_expectations (such as column_map_expectation
    and file_lines_map_expectation).

    Expectations support four result_formats: BOOLEAN_ONLY, BASIC, SUMMARY, and COMPLETE.
    In each case, the object returned has a different set of populated fields.
    See :ref:`result_format` for more information.

    This function handles the logic for mapping those fields for column_map_expectations.
    """
    # NB: unexpected_count parameter is explicit some implementing classes may limit the length of unexpected_list
    # Incrementally add to result and return when all values for the specified level are present
    return_obj = {"success": success}

    if result_format["result_format"] == "BOOLEAN_ONLY":
        return return_obj

    skip_missing = False

    if nonnull_count is None:
        missing_count = None
        skip_missing: bool = True
    else:
        missing_count = element_count - nonnull_count

    if element_count > 0:
        unexpected_percent_total = unexpected_count / element_count * 100

        if not skip_missing:
            missing_percent = missing_count / element_count * 100
            if nonnull_count > 0:
                unexpected_percent_nonmissing = unexpected_count / nonnull_count * 100
            else:
                unexpected_percent_nonmissing = None
        else:
            unexpected_percent_nonmissing = unexpected_percent_total

    else:
        missing_percent = None
        unexpected_percent_total = None
        unexpected_percent_nonmissing = None

    return_obj["result"] = {
        "element_count": element_count,
        "unexpected_count": unexpected_count,
        "unexpected_percent": unexpected_percent_nonmissing,
        "partial_unexpected_list": unexpected_list[
            : result_format["partial_unexpected_count"]
        ],
    }

    if not skip_missing:
        return_obj["result"]["missing_count"] = missing_count
        return_obj["result"]["missing_percent"] = missing_percent
        return_obj["result"]["unexpected_percent_total"] = unexpected_percent_total
        return_obj["result"][
            "unexpected_percent_nonmissing"
        ] = unexpected_percent_nonmissing

    if result_format["include_unexpected_rows"]:
        return_obj["result"].update(
            {
                "unexpected_rows": unexpected_rows,
            }
        )

    if result_format["result_format"] == "BASIC":
        return return_obj

    if len(unexpected_list) and isinstance(unexpected_list[0], dict):
        # in the case of multicolumn map expectations `unexpected_list` contains dicts,
        # which will throw an exception when we hash it to count unique members.
        # As a workaround, we flatten the values out to tuples.
        immutable_unexpected_list = [
            tuple([val for val in item.values()]) for item in unexpected_list
        ]
    else:
        immutable_unexpected_list = unexpected_list

    # Try to return the most common values, if possible.
    partial_unexpected_counts = None
    if 0 < result_format.get("partial_unexpected_count"):
        try:
            partial_unexpected_counts = [
                {"value": key, "count": value}
                for key, value in sorted(
                    Counter(immutable_unexpected_list).most_common(
                        result_format["partial_unexpected_count"]
                    ),
                    key=lambda x: (-x[1], x[0]),
                )
            ]
        except TypeError:
            partial_unexpected_counts = [
                {"error": "partial_exception_counts requires a hashable type"}
            ]
        finally:
            return_obj["result"].update(
                {
                    "partial_unexpected_index_list": unexpected_index_list[
                        : result_format["partial_unexpected_count"]
                    ]
                    if unexpected_index_list is not None
                    else None,
                    "partial_unexpected_counts": partial_unexpected_counts,
                }
            )

    if result_format["result_format"] == "SUMMARY":
        return return_obj

    return_obj["result"].update(
        {
            "unexpected_list": unexpected_list,
            "unexpected_index_list": unexpected_index_list,
        }
    )

    if result_format["result_format"] == "COMPLETE":
        return return_obj

    raise ValueError(f"Unknown result_format {result_format['result_format']}.")<|MERGE_RESOLUTION|>--- conflicted
+++ resolved
@@ -195,11 +195,7 @@
         metrics: dict,
         runtime_configuration: dict = None,
         execution_engine: ExecutionEngine = None,
-<<<<<<< HEAD
-    ) -> None:
-=======
     ) -> Union[ExpectationValidationResult, dict]:
->>>>>>> 3d76b740
         raise NotImplementedError
 
     @classmethod
