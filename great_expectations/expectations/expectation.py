from __future__ import annotations

import datetime
import functools
import glob
import json
import logging
import os
import re
import time
import traceback
import warnings
from abc import ABC, ABCMeta, abstractmethod
from collections import Counter, defaultdict
from copy import deepcopy
from inspect import isabstract
from numbers import Number
from typing import (
    TYPE_CHECKING,
    Any,
    Callable,
    Dict,
    List,
    Optional,
    Set,
    Tuple,
    Type,
    Union,
)

import pandas as pd
from dateutil.parser import parse

from great_expectations import __version__ as ge_version
from great_expectations.core.expectation_configuration import (
    ExpectationConfiguration,
    parse_result_format,
)
from great_expectations.core.expectation_diagnostics.expectation_diagnostics import (
    ExpectationDiagnostics,
)
from great_expectations.core.expectation_diagnostics.expectation_test_data_cases import (
    ExpectationLegacyTestCaseAdapter,
    ExpectationTestCase,
    ExpectationTestDataCases,
    TestBackend,
    TestData,
)
from great_expectations.core.expectation_diagnostics.supporting_types import (
    AugmentedLibraryMetadata,
    ExpectationBackendTestResultCounts,
    ExpectationDescriptionDiagnostics,
    ExpectationDiagnosticMaturityMessages,
    ExpectationErrorDiagnostics,
    ExpectationExecutionEngineDiagnostics,
    ExpectationMetricDiagnostics,
    ExpectationRendererDiagnostics,
    ExpectationTestDiagnostics,
    Maturity,
    RendererTestDiagnostics,
)
from great_expectations.core.expectation_validation_result import (
    ExpectationValidationResult,
)
from great_expectations.core.metric_domain_types import MetricDomainTypes
from great_expectations.core.util import nested_update
from great_expectations.exceptions import (
    ExpectationNotFoundError,
    GreatExpectationsError,
    InvalidExpectationConfigurationError,
    InvalidExpectationKwargsError,
)
from great_expectations.execution_engine import (
    ExecutionEngine,
    PandasExecutionEngine,
    SqlAlchemyExecutionEngine,
)
from great_expectations.expectations.registry import (
    _registered_metrics,
    _registered_renderers,
    get_expectation_impl,
    get_metric_kwargs,
    register_expectation,
    register_renderer,
)
from great_expectations.expectations.sql_tokens_and_types import (
    valid_sql_tokens_and_types,
)
from great_expectations.render import (
    AtomicDiagnosticRendererType,
    AtomicPrescriptiveRendererType,
    CollapseContent,
    LegacyDiagnosticRendererType,
    LegacyRendererType,
    RenderedAtomicContent,
    RenderedContentBlockContainer,
    RenderedGraphContent,
    RenderedStringTemplateContent,
    RenderedTableContent,
    ValueListContent,
    renderedAtomicValueSchema,
)
from great_expectations.render.exceptions import RendererConfigurationError
from great_expectations.render.renderer.renderer import renderer
from great_expectations.render.renderer_configuration import (
    RendererConfiguration,
    RendererValueType,
<<<<<<< HEAD
=======
)
from great_expectations.render.util import (
    build_count_and_index_table,
    build_count_table,
    num_to_str,
>>>>>>> a0ddfe72
)
from great_expectations.self_check.util import (
    evaluate_json_test_v3_api,
    generate_expectation_tests,
)
from great_expectations.util import camel_to_snake, is_parseable_date
from great_expectations.validator.computed_metric import MetricValue
from great_expectations.validator.metric_configuration import MetricConfiguration
from great_expectations.validator.validator import ValidationDependencies, Validator

if TYPE_CHECKING:
    from great_expectations.data_context import AbstractDataContext
    from great_expectations.render.renderer_configuration import MetaNotes

logger = logging.getLogger(__name__)


_TEST_DEFS_DIR = os.path.join(
    os.path.dirname(__file__),
    "..",
    "..",
    "tests",
    "test_definitions",
)


def render_evaluation_parameter_string(render_func) -> Callable:
    def inner_func(
        *args: Tuple[MetaExpectation], **kwargs: dict
    ) -> Union[List[RenderedStringTemplateContent], RenderedAtomicContent]:
        rendered_string_template: Union[
            List[RenderedStringTemplateContent], RenderedAtomicContent
        ] = render_func(*args, **kwargs)
        current_expectation_params = list()
        app_template_str = (
            "\n - $eval_param = $eval_param_value (at time of validation)."
        )
        configuration: Optional[dict] = kwargs.get("configuration")
        if configuration:
            kwargs_dict: dict = configuration.get("kwargs", {})
            for key, value in kwargs_dict.items():
                if isinstance(value, dict) and "$PARAMETER" in value.keys():
                    current_expectation_params.append(value["$PARAMETER"])

        # if expectation configuration has no eval params, then don't look for the values in runtime_configuration
        # isinstance check should be removed upon implementation of RenderedAtomicContent evaluation parameter support
        if current_expectation_params and not isinstance(
            rendered_string_template, RenderedAtomicContent
        ):
            runtime_configuration: Optional[dict] = kwargs.get("runtime_configuration")
            if runtime_configuration:
                eval_params = runtime_configuration.get("evaluation_parameters", {})
                styling = runtime_configuration.get("styling")
                for key, val in eval_params.items():
                    for param in current_expectation_params:
                        # "key in param" condition allows for eval param values to be rendered if arithmetic is present
                        if key == param or key in param:
                            app_params = {}
                            app_params["eval_param"] = key
                            app_params["eval_param_value"] = val
                            rendered_content = RenderedStringTemplateContent(
                                **{
                                    "content_block_type": "string_template",
                                    "string_template": {
                                        "template": app_template_str,
                                        "params": app_params,
                                        "styling": styling,
                                    },
                                }
                            )
                            rendered_string_template.append(rendered_content)
            else:
                raise GreatExpectationsError(
                    f"""GX was not able to render the value of evaluation parameters.
                        Expectation {render_func} had evaluation parameters set, but they were not passed in."""
                )
        return rendered_string_template

    return inner_func


def param_method(param_name: str) -> Callable:
    """
    Decorator that wraps helper methods dealing with dynamic attributes on RendererConfiguration.params. Ensures a given
    param_name exists and is not None before executing the helper method. Params are unknown as they are defined by the
    renderer, and if a given param is None, no value was set/found that can be used in the helper method.

    If a helper method is decorated with @param_method(param_name="<param_name>") and the param attribute does not
    exist, the method will return either the input RendererConfiguration or None depending on the declared return type.
    """

    def _param_method(param_func: Callable) -> Callable:
        @functools.wraps(param_func)
        def wrapper(
            renderer_configuration: RendererConfiguration,
        ) -> Optional[Any]:
            try:
                return_type: Type = param_func.__annotations__["return"]
            except KeyError:
                method_name: str = getattr(param_func, "__name__", repr(param_func))
                raise RendererConfigurationError(
                    "Methods decorated with @param_method must have an annotated return "
                    f"type, but method {method_name} does not."
                )

            if hasattr(renderer_configuration.params, param_name):
                if getattr(renderer_configuration.params, param_name, None):
                    return_obj = param_func(
                        renderer_configuration=renderer_configuration
                    )
                else:
                    if return_type is RendererConfiguration:
                        return_obj = renderer_configuration
                    else:
                        return_obj = None
            else:
                raise RendererConfigurationError(
                    f"RendererConfiguration.param does not have a param called {param_name}. "
                    f'Use RendererConfiguration.add_param() with name="{param_name}" to add it.'
                )
            return return_obj

        return wrapper

    return _param_method


# noinspection PyMethodParameters
class MetaExpectation(ABCMeta):
    """MetaExpectation registers Expectations as they are defined, adding them to the Expectation registry.

    Any class inheriting from Expectation will be registered based on the value of the "expectation_type" class
    attribute, or, if that is not set, by snake-casing the name of the class.
    """

    default_kwarg_values: Dict[str, object] = {}

    def __new__(cls, clsname, bases, attrs):
        newclass = super().__new__(cls, clsname, bases, attrs)
        # noinspection PyUnresolvedReferences
        if not newclass.is_abstract():
            newclass.expectation_type = camel_to_snake(clsname)
            register_expectation(newclass)
        else:
            newclass.expectation_type = ""

        # noinspection PyUnresolvedReferences
        newclass._register_renderer_functions()
        default_kwarg_values = {}
        for base in reversed(bases):
            default_kwargs = getattr(base, "default_kwarg_values", {})
            default_kwarg_values = nested_update(default_kwarg_values, default_kwargs)

        newclass.default_kwarg_values = nested_update(
            default_kwarg_values, attrs.get("default_kwarg_values", {})
        )
        return newclass


class Expectation(metaclass=MetaExpectation):
    """Base class for all Expectations.

    Expectation classes *must* have the following attributes set:
        1. `domain_keys`: a tuple of the *keys* used to determine the domain of the
           expectation
        2. `success_keys`: a tuple of the *keys* used to determine the success of
           the expectation.

    In some cases, subclasses of Expectation (such as TableExpectation) can
    inherit these properties from their parent class.

    They *may* optionally override `runtime_keys` and `default_kwarg_values`, and
    may optionally set an explicit value for expectation_type.
        1. runtime_keys lists the keys that can be used to control output but will
           not affect the actual success value of the expectation (such as result_format).
        2. default_kwarg_values is a dictionary that will be used to fill unspecified
           kwargs from the Expectation Configuration.

    Expectation classes *must* implement the following:
        1. `_validate`
        2. `get_validation_dependencies`

    In some cases, subclasses of Expectation, such as ColumnMapExpectation will already
    have correct implementations that may simply be inherited.

    Additionally, they *may* provide implementations of:
        1. `validate_configuration`, which should raise an error if the configuration
           will not be usable for the Expectation
        2. Data Docs rendering methods decorated with the @renderer decorator. See the
    """

    version = ge_version
    domain_keys: Tuple[str, ...] = ()
    success_keys: Tuple[str, ...] = ()
    runtime_keys: Tuple[str, ...] = (
        "include_config",
        "catch_exceptions",
        "result_format",
    )
    default_kwarg_values = {
        "include_config": True,
        "catch_exceptions": False,
        "result_format": "BASIC",
    }
    args_keys: Tuple[str, ...] = ()

    expectation_type: str
    examples: List[dict] = []

    def __init__(
        self, configuration: Optional[ExpectationConfiguration] = None
    ) -> None:
        if configuration:
            self.validate_configuration(configuration=configuration)

        self._configuration = configuration

    @classmethod
    def is_abstract(cls) -> bool:
        return isabstract(cls)

    @classmethod
    def _register_renderer_functions(cls) -> None:
        expectation_type: str = camel_to_snake(cls.__name__)

        for candidate_renderer_fn_name in dir(cls):
            attr_obj: Callable = getattr(cls, candidate_renderer_fn_name)
            if not hasattr(attr_obj, "_renderer_type"):
                continue
            register_renderer(
                object_name=expectation_type, parent_class=cls, renderer_fn=attr_obj
            )

    @abstractmethod
    def _validate(
        self,
        configuration: ExpectationConfiguration,
        metrics: dict,
        runtime_configuration: Optional[dict] = None,
        execution_engine: Optional[ExecutionEngine] = None,
    ) -> Union[ExpectationValidationResult, dict]:
        raise NotImplementedError

    @classmethod
    @renderer(renderer_type=AtomicPrescriptiveRendererType.FAILED)
    def _prescriptive_failed(
        cls,
        configuration: Optional[ExpectationConfiguration] = None,
        result: Optional[ExpectationValidationResult] = None,
        runtime_configuration: Optional[dict] = None,
    ) -> RenderedAtomicContent:
        """
        Default rendering function that is utilized by GX Cloud Front-end if an implemented atomic renderer fails
        """
        renderer_configuration: RendererConfiguration = RendererConfiguration(
            configuration=configuration,
            result=result,
            runtime_configuration=runtime_configuration,
        )

        template_str = "Rendering failed for Expectation: "

        if renderer_configuration.expectation_type and renderer_configuration.kwargs:
            template_str += "$expectation_type(**$kwargs)."
        elif renderer_configuration.expectation_type:
            template_str += "$expectation_type."
        else:
            template_str = f"{template_str[:-2]}."

        add_param_args = (
            (
                "expectation_type",
                RendererValueType.STRING,
                renderer_configuration.expectation_type,
            ),
            ("kwargs", RendererValueType.STRING, renderer_configuration.kwargs),
        )
        for name, param_type, value in add_param_args:
            renderer_configuration.add_param(
                name=name, param_type=param_type, value=value
            )

        value_obj = renderedAtomicValueSchema.load(
            {
                "template": template_str,
                "params": renderer_configuration.params.dict(),
                "meta_notes": renderer_configuration.meta_notes,
                "schema": {"type": "com.superconductive.rendered.string"},
            }
        )
        rendered = RenderedAtomicContent(
            name=AtomicPrescriptiveRendererType.FAILED,
            value=value_obj,
            value_type="StringValueType",
        )
        return rendered

    @classmethod
    def _prescriptive_template(
        cls,
        renderer_configuration: RendererConfiguration,
    ) -> RendererConfiguration:
        if renderer_configuration.expectation_type and renderer_configuration.kwargs:
            template_str = "$expectation_type(**$kwargs)"
        elif renderer_configuration.expectation_type:
            template_str = "$expectation_type"
        else:
            raise ValueError(
                "RendererConfiguration does not contain an expectation_type."
            )

        add_param_args = (
            (
                "expectation_type",
                RendererValueType.STRING,
                renderer_configuration.expectation_type,
            ),
            ("kwargs", RendererValueType.STRING, renderer_configuration.kwargs),
        )
        for name, param_type, value in add_param_args:
            renderer_configuration.add_param(
                name=name, param_type=param_type, value=value
            )

        renderer_configuration.template_str = template_str
        return renderer_configuration

    @classmethod
    def _atomic_prescriptive_template(
        cls,
        configuration: Optional[ExpectationConfiguration] = None,
        result: Optional[ExpectationValidationResult] = None,
        runtime_configuration: Optional[dict] = None,
    ) -> Tuple[str, dict, MetaNotes, Optional[dict]]:
        """
        Template function that contains the logic that is shared by AtomicPrescriptiveRendererType.SUMMARY and
        LegacyRendererType.PRESCRIPTIVE.
        """
        renderer_configuration: RendererConfiguration = RendererConfiguration(
            configuration=configuration,
            result=result,
            runtime_configuration=runtime_configuration,
        )
        renderer_configuration = cls._prescriptive_template(
            renderer_configuration=renderer_configuration,
        )
        styling = (
            runtime_configuration.get("styling", {}) if runtime_configuration else {}
        )
        return (
            renderer_configuration.template_str,
            renderer_configuration.params.dict(),
            renderer_configuration.meta_notes,
            styling,
        )

    @classmethod
    @renderer(renderer_type=AtomicPrescriptiveRendererType.SUMMARY)
    @render_evaluation_parameter_string
    def _prescriptive_summary(
        cls,
        configuration: Optional[ExpectationConfiguration] = None,
        result: Optional[ExpectationValidationResult] = None,
        runtime_configuration: Optional[dict] = None,
    ) -> RenderedAtomicContent:
        (
            template_str,
            params_with_json_schema,
            meta_notes,
            _,
        ) = cls._atomic_prescriptive_template(
            configuration=configuration,
            result=result,
            runtime_configuration=runtime_configuration,
        )
        value_obj = renderedAtomicValueSchema.load(
            {
                "template": template_str,
                "params": params_with_json_schema,
                "meta_notes": meta_notes,
                "schema": {"type": "com.superconductive.rendered.string"},
            }
        )
        rendered = RenderedAtomicContent(
            name=AtomicPrescriptiveRendererType.SUMMARY,
            value=value_obj,
            value_type="StringValueType",
        )
        return rendered

    @classmethod
    @renderer(renderer_type=LegacyRendererType.PRESCRIPTIVE)
    def _prescriptive_renderer(
        cls,
        configuration: Optional[ExpectationConfiguration] = None,
        result: Optional[ExpectationValidationResult] = None,
        runtime_configuration: Optional[dict] = None,
    ) -> List[RenderedStringTemplateContent]:
        renderer_configuration: RendererConfiguration = RendererConfiguration(
            configuration=configuration,
            result=result,
            runtime_configuration=runtime_configuration,
        )
        return [
            RenderedStringTemplateContent(
                **{
                    "content_block_type": "string_template",
                    "styling": {"parent": {"classes": ["alert", "alert-warning"]}},
                    "string_template": {
                        "template": "$expectation_type(**$kwargs)",
                        "params": {
                            "expectation_type": renderer_configuration.expectation_type,
                            "kwargs": renderer_configuration.kwargs,
                        },
                        "styling": {
                            "params": {
                                "expectation_type": {
                                    "classes": ["badge", "badge-warning"],
                                }
                            }
                        },
                    },
                }
            )
        ]

    @classmethod
    @renderer(renderer_type=LegacyDiagnosticRendererType.META_PROPERTIES)
    def _diagnostic_meta_properties_renderer(
        cls,
        result: Optional[ExpectationValidationResult] = None,
    ) -> Union[list, List[str], List[list]]:
        """
            Render function used to add custom meta to Data Docs
            It gets a column set in the `properties_to_render` dictionary within `meta` and adds columns in Data Docs with the values that were set.
            example:
            meta = {
                "properties_to_render": {
                "Custom Column Header": "custom.value"
            },
                "custom": {
                "value": "1"
                }
            }
        data docs:
        ----------------------------------------------------------------
        | status|  Expectation                          | Observed value | Custom Column Header |
        ----------------------------------------------------------------
        |       | must be exactly 4 columns             |         4       |          1            |

        Here the custom column will be added in data docs.
        """

        if not result:
            return []
        custom_property_values = []
        meta_properties_to_render: Optional[dict] = None
        if result and result.expectation_config:
            meta_properties_to_render = result.expectation_config.kwargs.get(
                "meta_properties_to_render"
            )
        if meta_properties_to_render:
            for key in sorted(meta_properties_to_render.keys()):
                meta_property = meta_properties_to_render[key]
                if meta_property:
                    try:
                        # Allow complex structure with . usage
                        assert isinstance(
                            result.expectation_config, ExpectationConfiguration
                        )
                        obj = result.expectation_config.meta["attributes"]
                        keys = meta_property.split(".")
                        for i in range(0, len(keys)):
                            # Allow for keys with a . in the string like {"item.key": "1"}
                            remaining_key = "".join(keys[i:])
                            if remaining_key in obj:
                                obj = obj[remaining_key]
                                break
                            else:
                                obj = obj[keys[i]]

                        custom_property_values.append([obj])
                    except KeyError:
                        custom_property_values.append(["N/A"])
        return custom_property_values

    @classmethod
    @renderer(renderer_type=LegacyDiagnosticRendererType.STATUS_ICON)
    def _diagnostic_status_icon_renderer(
        cls,
        configuration: Optional[ExpectationConfiguration] = None,
        result: Optional[ExpectationValidationResult] = None,
        runtime_configuration: Optional[dict] = None,
    ) -> RenderedStringTemplateContent:
        assert result, "Must provide a result object."
        if result.exception_info["raised_exception"]:
            return RenderedStringTemplateContent(
                **{
                    "content_block_type": "string_template",
                    "string_template": {
                        "template": "$icon",
                        "params": {"icon": "", "markdown_status_icon": "❗"},
                        "styling": {
                            "params": {
                                "icon": {
                                    "classes": [
                                        "fas",
                                        "fa-exclamation-triangle",
                                        "text-warning",
                                    ],
                                    "tag": "i",
                                }
                            }
                        },
                    },
                }
            )

        if result.success:
            return RenderedStringTemplateContent(
                **{
                    "content_block_type": "string_template",
                    "string_template": {
                        "template": "$icon",
                        "params": {"icon": "", "markdown_status_icon": "✅"},
                        "styling": {
                            "params": {
                                "icon": {
                                    "classes": [
                                        "fas",
                                        "fa-check-circle",
                                        "text-success",
                                    ],
                                    "tag": "i",
                                }
                            }
                        },
                    },
                    "styling": {
                        "parent": {
                            "classes": ["hide-succeeded-validation-target-child"]
                        }
                    },
                }
            )
        else:
            return RenderedStringTemplateContent(
                **{
                    "content_block_type": "string_template",
                    "string_template": {
                        "template": "$icon",
                        "params": {"icon": "", "markdown_status_icon": "❌"},
                        "styling": {
                            "params": {
                                "icon": {
                                    "tag": "i",
                                    "classes": ["fas", "fa-times", "text-danger"],
                                }
                            }
                        },
                    },
                }
            )

    @classmethod
    @renderer(renderer_type=LegacyDiagnosticRendererType.UNEXPECTED_STATEMENT)
    def _diagnostic_unexpected_statement_renderer(
        cls,
        configuration: Optional[ExpectationConfiguration] = None,
        result: Optional[ExpectationValidationResult] = None,
        runtime_configuration: Optional[dict] = None,
    ) -> List[Union[RenderedStringTemplateContent, CollapseContent]]:
        assert result, "Must provide a result object."
        success: Optional[bool] = result.success
        result_dict: dict = result.result

        if result.exception_info["raised_exception"]:
            exception_message_template_str = (
                "\n\n$expectation_type raised an exception:\n$exception_message"
            )

            if result.expectation_config is not None:
                expectation_type = result.expectation_config.expectation_type
            else:
                expectation_type = None

            exception_message = RenderedStringTemplateContent(
                **{
                    "content_block_type": "string_template",
                    "string_template": {
                        "template": exception_message_template_str,
                        "params": {
                            "expectation_type": expectation_type,
                            "exception_message": result.exception_info[
                                "exception_message"
                            ],
                        },
                        "tag": "strong",
                        "styling": {
                            "classes": ["text-danger"],
                            "params": {
                                "exception_message": {"tag": "code"},
                                "expectation_type": {
                                    "classes": ["badge", "badge-danger", "mb-2"]
                                },
                            },
                        },
                    },
                }
            )

            exception_traceback_collapse = CollapseContent(
                **{
                    "collapse_toggle_link": "Show exception traceback...",
                    "collapse": [
                        RenderedStringTemplateContent(
                            **{
                                "content_block_type": "string_template",
                                "string_template": {
                                    "template": result.exception_info[
                                        "exception_traceback"
                                    ],
                                    "tag": "code",
                                },
                            }
                        )
                    ],
                }
            )

            return [exception_message, exception_traceback_collapse]

        if success or not result_dict.get("unexpected_count"):
            return []
        else:
            unexpected_count = num_to_str(
                result_dict["unexpected_count"], use_locale=True, precision=20
            )
            unexpected_percent = (
                f"{num_to_str(result_dict['unexpected_percent'], precision=4)}%"
            )
            element_count = num_to_str(
                result_dict["element_count"], use_locale=True, precision=20
            )

            template_str = (
                "\n\n$unexpected_count unexpected values found. "
                "$unexpected_percent of $element_count total rows."
            )

            return [
                RenderedStringTemplateContent(
                    **{
                        "content_block_type": "string_template",
                        "string_template": {
                            "template": template_str,
                            "params": {
                                "unexpected_count": unexpected_count,
                                "unexpected_percent": unexpected_percent,
                                "element_count": element_count,
                            },
                            "tag": "strong",
                            "styling": {"classes": ["text-danger"]},
                        },
                    }
                )
            ]

    @classmethod
    @renderer(renderer_type=LegacyDiagnosticRendererType.UNEXPECTED_TABLE)
    def _diagnostic_unexpected_table_renderer(
        cls,
        configuration: Optional[ExpectationConfiguration] = None,
        result: Optional[ExpectationValidationResult] = None,
        runtime_configuration: Optional[dict] = None,
    ) -> Optional[List[Union[RenderedTableContent, CollapseContent]]]:
        if result is None:
            return None

        result_dict: Optional[dict] = result.result

        if result_dict is None:
            return None

        if not result_dict.get("partial_unexpected_list") and not result_dict.get(
            "partial_unexpected_counts"
        ):
            return None
        table_rows: List[Any] = []

        partial_unexpected_counts: Optional[List[dict]] = result_dict.get(
            "partial_unexpected_counts"
        )
        # this means the result_format is COMPLETE and we have the full set of unexpected indices
        unexpected_index_list: Optional[List[dict]] = result_dict.get(
            "unexpected_index_list"
        )
        unexpected_count: int = result_dict["unexpected_count"]
        if partial_unexpected_counts:
            # We will check to see whether we have *all* of the unexpected values
            # accounted for in our count, and include counts if we do. If we do not,
            # we will use this as simply a better (non-repeating) source of
            # "sampled" unexpected values
            unexpected_list: Optional[List[dict]] = result_dict.get("unexpected_list")
            unexpected_index_column_names: Optional[List[str]] = result_dict.get(
                "unexpected_index_column_names"
            )
            if unexpected_index_list:
                header_row, table_rows = build_count_and_index_table(
                    partial_unexpected_counts=partial_unexpected_counts,
                    unexpected_index_list=unexpected_index_list,
                    unexpected_count=unexpected_count,
                    unexpected_list=unexpected_list,
                    unexpected_index_column_names=unexpected_index_column_names,
                )
            else:
                header_row, table_rows = build_count_table(
                    partial_unexpected_counts=partial_unexpected_counts,
                    unexpected_count=unexpected_count,
                )

        else:
            header_row = ["Sampled Unexpected Values"]
            sampled_values_set = set()
            partial_unexpected_list: Optional[List[Any]] = result_dict.get(
                "partial_unexpected_list"
            )
            if partial_unexpected_list:
                for unexpected_value in partial_unexpected_list:
                    if unexpected_value:
                        string_unexpected_value = str(unexpected_value)
                    elif unexpected_value == "":
                        string_unexpected_value = "EMPTY"
                    else:
                        string_unexpected_value = "null"
                    if string_unexpected_value not in sampled_values_set:
                        table_rows.append([unexpected_value])
                        sampled_values_set.add(string_unexpected_value)

        unexpected_table_content_block = RenderedTableContent(
            **{
                "content_block_type": "table",
                "table": table_rows,
                "header_row": header_row,
                "styling": {
                    "body": {"classes": ["table-bordered", "table-sm", "mt-3"]}
                },
            }
        )
        if result_dict.get("unexpected_index_query"):
            query = result_dict.get("unexpected_index_query")
            query_info = CollapseContent(
                **{
                    "collapse_toggle_link": "Show query to retrieve all unexpected values...",
                    "collapse": [
                        RenderedStringTemplateContent(
                            **{
                                "content_block_type": "string_template",
                                "string_template": {
                                    "template": query,
                                    "tag": "code",
                                },
                            }
                        )
                    ],
                }
            )
            return [unexpected_table_content_block, query_info]
        return [unexpected_table_content_block]

    @classmethod
    def _get_observed_value_from_evr(
        self, result: Optional[ExpectationValidationResult]
    ) -> str:
        result_dict: Optional[dict] = None
        if result:
            result_dict = result.result
        if result_dict is None:
            return "--"

        observed_value: Any = result_dict.get("observed_value")
        unexpected_percent: Optional[float] = result_dict.get("unexpected_percent")
        if observed_value is not None:
            if isinstance(observed_value, (int, float)) and not isinstance(
                observed_value, bool
            ):
                return num_to_str(observed_value, precision=10, use_locale=True)
            return str(observed_value)
        elif unexpected_percent is not None:
            return num_to_str(unexpected_percent, precision=5) + "% unexpected"
        else:
            return "--"

    @classmethod
    @renderer(renderer_type=AtomicDiagnosticRendererType.FAILED)
    def _diagnostic_failed(
        cls,
        configuration: Optional[ExpectationConfiguration] = None,
        result: Optional[ExpectationValidationResult] = None,
        runtime_configuration: Optional[dict] = None,
    ) -> RenderedAtomicContent:
        renderer_configuration: RendererConfiguration = RendererConfiguration(
            configuration=configuration,
            result=result,
            runtime_configuration=runtime_configuration,
        )

        template_str = "Rendering failed for Expectation: "

        if renderer_configuration.expectation_type and renderer_configuration.kwargs:
            template_str += "$expectation_type(**$kwargs)."
        elif renderer_configuration.expectation_type:
            template_str += "$expectation_type."
        else:
            template_str = f"{template_str[:-2]}."

        add_param_args = (
            (
                "expectation_type",
                RendererValueType.STRING,
                renderer_configuration.expectation_type,
            ),
            ("kwargs", RendererValueType.STRING, renderer_configuration.kwargs),
        )
        for name, param_type, value in add_param_args:
            renderer_configuration.add_param(
                name=name, param_type=param_type, value=value
            )

        value_obj = renderedAtomicValueSchema.load(
            {
                "template": template_str,
                "params": renderer_configuration.params.dict(),
                "schema": {"type": "com.superconductive.rendered.string"},
            }
        )
        rendered = RenderedAtomicContent(
            name=AtomicDiagnosticRendererType.FAILED,
            value=value_obj,
            value_type="StringValueType",
        )
        return rendered

    @classmethod
    @renderer(renderer_type=AtomicDiagnosticRendererType.OBSERVED_VALUE)
    def _atomic_diagnostic_observed_value(
        cls,
        configuration: Optional[ExpectationConfiguration] = None,
        result: Optional[ExpectationValidationResult] = None,
        runtime_configuration: Optional[dict] = None,
    ) -> RenderedAtomicContent:
        observed_value: str = cls._get_observed_value_from_evr(result=result)
        value_obj = renderedAtomicValueSchema.load(
            {
                "template": observed_value,
                "params": {},
                "schema": {"type": "com.superconductive.rendered.string"},
            }
        )
        rendered = RenderedAtomicContent(
            name=AtomicDiagnosticRendererType.OBSERVED_VALUE,
            value=value_obj,
            value_type="StringValueType",
        )
        return rendered

    @classmethod
    @renderer(renderer_type=LegacyDiagnosticRendererType.OBSERVED_VALUE)
    def _diagnostic_observed_value_renderer(
        cls,
        configuration: Optional[ExpectationConfiguration] = None,
        result: Optional[ExpectationValidationResult] = None,
        runtime_configuration: Optional[dict] = None,
    ) -> str:
        return cls._get_observed_value_from_evr(result=result)

    @classmethod
    def get_allowed_config_keys(cls) -> Union[Tuple[str, ...], Tuple[str]]:
        key_list: Union[list, List[str]] = []
        if len(cls.domain_keys) > 0:
            key_list.extend(list(cls.domain_keys))
        if len(cls.success_keys) > 0:
            key_list.extend(list(cls.success_keys))
        if len(cls.runtime_keys) > 0:
            key_list.extend(list(cls.runtime_keys))
        return tuple(str(key) for key in key_list)

    # noinspection PyUnusedLocal
    def metrics_validate(
        self,
        metrics: dict,
        configuration: Optional[ExpectationConfiguration] = None,
        runtime_configuration: Optional[dict] = None,
        execution_engine: Optional[ExecutionEngine] = None,
        **kwargs: dict,
    ) -> ExpectationValidationResult:
        if not configuration:
            configuration = self.configuration

        if runtime_configuration is None:
            runtime_configuration = {}

        validation_dependencies: ValidationDependencies = (
            self.get_validation_dependencies(
                configuration=configuration,
                execution_engine=execution_engine,
                runtime_configuration=runtime_configuration,
            )
        )
        runtime_configuration["result_format"] = validation_dependencies.result_format

        metric_name: str
        metric_configuration: MetricConfiguration
        provided_metrics: Dict[str, MetricValue] = {
            metric_name: metrics[metric_configuration.id]
            for metric_name, metric_configuration in validation_dependencies.metric_configurations.items()
        }

        expectation_validation_result: Union[
            ExpectationValidationResult, dict
        ] = self._validate(
            configuration=configuration,
            metrics=provided_metrics,
            runtime_configuration=runtime_configuration,
            execution_engine=execution_engine,
        )
        evr: ExpectationValidationResult = self._build_evr(
            raw_response=expectation_validation_result,
            configuration=configuration,
        )
        return evr

    # noinspection PyUnusedLocal
    @staticmethod
    def _build_evr(
        raw_response: Union[ExpectationValidationResult, dict],
        configuration: ExpectationConfiguration,
        **kwargs: dict,
    ) -> ExpectationValidationResult:
        """_build_evr is a lightweight convenience wrapper handling cases where an Expectation implementor
        fails to return an EVR but returns the necessary components in a dictionary."""
        evr: ExpectationValidationResult
        if not isinstance(raw_response, ExpectationValidationResult):
            if isinstance(raw_response, dict):
                evr = ExpectationValidationResult(**raw_response)
                evr.expectation_config = configuration
            else:
                raise GreatExpectationsError("Unable to build EVR")
        else:
            raw_response_dict: dict = raw_response.to_json_dict()
            evr = ExpectationValidationResult(**raw_response_dict)
            evr.expectation_config = configuration
        return evr

    def get_validation_dependencies(
        self,
        configuration: Optional[ExpectationConfiguration] = None,
        execution_engine: Optional[ExecutionEngine] = None,
        runtime_configuration: Optional[dict] = None,
    ) -> ValidationDependencies:
        """Returns the result format and metrics required to validate this Expectation using the provided result format."""
        runtime_configuration = self.get_runtime_kwargs(
            configuration=configuration,
            runtime_configuration=runtime_configuration,
        )
        result_format: dict = runtime_configuration["result_format"]
        result_format = parse_result_format(result_format=result_format)
        return ValidationDependencies(
            metric_configurations={}, result_format=result_format
        )

    def get_domain_kwargs(
        self, configuration: ExpectationConfiguration
    ) -> Dict[str, Optional[str]]:
        domain_kwargs: Dict[str, Optional[str]] = {
            key: configuration.kwargs.get(key, self.default_kwarg_values.get(key))
            for key in self.domain_keys
        }
        missing_kwargs: Union[set, Set[str]] = set(self.domain_keys) - set(
            domain_kwargs.keys()
        )
        if missing_kwargs:
            raise InvalidExpectationKwargsError(
                f"Missing domain kwargs: {list(missing_kwargs)}"
            )
        return domain_kwargs

    def get_success_kwargs(
        self, configuration: Optional[ExpectationConfiguration] = None
    ) -> Dict[str, Any]:
        if not configuration:
            configuration = self.configuration

        domain_kwargs: Dict[str, Optional[str]] = self.get_domain_kwargs(
            configuration=configuration
        )
        success_kwargs: Dict[str, Any] = {
            key: configuration.kwargs.get(key, self.default_kwarg_values.get(key))
            for key in self.success_keys
        }
        success_kwargs.update(domain_kwargs)
        return success_kwargs

    def get_runtime_kwargs(
        self,
        configuration: Optional[ExpectationConfiguration] = None,
        runtime_configuration: Optional[dict] = None,
    ) -> dict:
        if not configuration:
            configuration = self.configuration

        configuration = deepcopy(configuration)

        if runtime_configuration:
            configuration.kwargs.update(runtime_configuration)

        success_kwargs = self.get_success_kwargs(configuration=configuration)
        runtime_kwargs = {
            key: configuration.kwargs.get(key, self.default_kwarg_values.get(key))
            for key in self.runtime_keys
        }
        runtime_kwargs.update(success_kwargs)

        runtime_kwargs["result_format"] = parse_result_format(
            runtime_kwargs["result_format"]
        )

        return runtime_kwargs

    def get_result_format(
        self,
        configuration: ExpectationConfiguration,
        runtime_configuration: Optional[dict] = None,
    ) -> Union[Dict[str, Union[str, int, bool, List[str], None]], str]:
        default_result_format: Optional[Any] = self.default_kwarg_values.get(
            "result_format"
        )
        configuration_result_format: Union[
            Dict[str, Union[str, int, bool, List[str], None]], str
        ] = configuration.kwargs.get("result_format", default_result_format)
        result_format: Union[Dict[str, Union[str, int, bool, List[str], None]], str]
        if runtime_configuration:
            result_format = runtime_configuration.get(
                "result_format",
                configuration_result_format,
            )
        else:
            result_format = configuration_result_format
        return result_format

    def validate_configuration(
        self, configuration: Optional[ExpectationConfiguration] = None
    ) -> None:
        if not configuration:
            configuration = self.configuration
        try:
            assert (
                configuration.expectation_type == self.expectation_type
            ), f"expectation configuration type {configuration.expectation_type} does not match expectation type {self.expectation_type}"
        except AssertionError as e:
            raise InvalidExpectationConfigurationError(str(e))

    def validate(
        self,
        validator: Validator,
        configuration: Optional[ExpectationConfiguration] = None,
        evaluation_parameters: Optional[dict] = None,
        interactive_evaluation: bool = True,
        data_context: Optional[AbstractDataContext] = None,
        runtime_configuration: Optional[dict] = None,
    ) -> ExpectationValidationResult:
        include_rendered_content: bool = validator._include_rendered_content or False

        if not configuration:
            configuration = deepcopy(self.configuration)

        # issue warnings if necesary
        self._warn_if_result_format_config_in_runtime_configuration(
            runtime_configuration=runtime_configuration,
        )
        self._warn_if_result_format_config_in_expectation_configuration(
            configuration=configuration
        )

        configuration.process_evaluation_parameters(
            evaluation_parameters, interactive_evaluation, data_context
        )
        evr: ExpectationValidationResult = validator.graph_validate(
            configurations=[configuration],
            runtime_configuration=runtime_configuration,
        )[0]
        if include_rendered_content:
            evr.render()

        return evr

    @property
    def configuration(self) -> ExpectationConfiguration:
        if self._configuration is None:
            raise InvalidExpectationConfigurationError(
                "cannot access configuration: expectation has not yet been configured"
            )
        return self._configuration

    def run_diagnostics(
        self,
        raise_exceptions_for_backends: bool = False,
        ignore_suppress: bool = False,
        ignore_only_for: bool = False,
        debug_logger: Optional[logging.Logger] = None,
        only_consider_these_backends: Optional[List[str]] = None,
        context: Optional[AbstractDataContext] = None,
    ) -> ExpectationDiagnostics:
        """Produce a diagnostic report about this Expectation.

        The current uses for this method's output are
        using the JSON structure to populate the Public Expectation Gallery
        and enabling a fast dev loop for developing new Expectations where the
        contributors can quickly check the completeness of their expectations.

        The contents of the report are captured in the ExpectationDiagnostics dataclass.
        You can see some examples in test_expectation_diagnostics.py

        Some components (e.g. description, examples, library_metadata) of the diagnostic report can be introspected directly from the Exepctation class.
        Other components (e.g. metrics, renderers, executions) are at least partly dependent on instantiating, validating, and/or executing the Expectation class.
        For these kinds of components, at least one test case with include_in_gallery=True must be present in the examples to
        produce the metrics, renderers and execution engines parts of the report. This is due to
        a get_validation_dependencies requiring expectation_config as an argument.

        If errors are encountered in the process of running the diagnostics, they are assumed to be due to
        incompleteness of the Expectation's implementation (e.g., declaring a dependency on Metrics
        that do not exist). These errors are added under "errors" key in the report.
        """

        if debug_logger is not None:
            _debug = lambda x: debug_logger.debug(f"(run_diagnostics) {x}")
            _error = lambda x: debug_logger.error(f"(run_diagnostics) {x}")
        else:
            _debug = lambda x: x
            _error = lambda x: x

        library_metadata: AugmentedLibraryMetadata = (
            self._get_augmented_library_metadata()
        )
        examples: List[ExpectationTestDataCases] = self._get_examples(
            return_only_gallery_examples=False
        )
        gallery_examples: List[ExpectationTestDataCases] = []
        for example in examples:
            _tests_to_include = [
                test for test in example.tests if test.include_in_gallery
            ]
            example = deepcopy(example)
            if _tests_to_include:
                example.tests = _tests_to_include
                gallery_examples.append(example)

        description_diagnostics: ExpectationDescriptionDiagnostics = (
            self._get_description_diagnostics()
        )

        _expectation_config: Optional[
            ExpectationConfiguration
        ] = self._get_expectation_configuration_from_examples(examples)
        if not _expectation_config:
            _error(
                f"Was NOT able to get Expectation configuration for {self.expectation_type}. "
                "Is there at least one sample test where 'success' is True?"
            )
        metric_diagnostics_list: List[
            ExpectationMetricDiagnostics
        ] = self._get_metric_diagnostics_list(
            expectation_config=_expectation_config,
        )

        introspected_execution_engines: ExpectationExecutionEngineDiagnostics = (
            self._get_execution_engine_diagnostics(
                metric_diagnostics_list=metric_diagnostics_list,
                registered_metrics=_registered_metrics,
            )
        )

        _debug("Getting test results")
        test_results: List[ExpectationTestDiagnostics] = self._get_test_results(
            expectation_type=description_diagnostics.snake_name,
            test_data_cases=examples,
            execution_engine_diagnostics=introspected_execution_engines,
            raise_exceptions_for_backends=raise_exceptions_for_backends,
            ignore_suppress=ignore_suppress,
            ignore_only_for=ignore_only_for,
            debug_logger=debug_logger,
            only_consider_these_backends=only_consider_these_backends,
            context=context,
        )

        backend_test_result_counts: List[
            ExpectationBackendTestResultCounts
        ] = ExpectationDiagnostics._get_backends_from_test_results(test_results)

        renderers: List[
            ExpectationRendererDiagnostics
        ] = self._get_renderer_diagnostics(
            expectation_type=description_diagnostics.snake_name,
            test_diagnostics=test_results,
            registered_renderers=_registered_renderers,  # type: ignore[arg-type]
        )

        maturity_checklist: ExpectationDiagnosticMaturityMessages = (
            self._get_maturity_checklist(
                library_metadata=library_metadata,
                description=description_diagnostics,
                examples=examples,
                tests=test_results,
                backend_test_result_counts=backend_test_result_counts,
                execution_engines=introspected_execution_engines,
            )
        )

        # Set a coverage_score
        _total_passed = 0
        _total_failed = 0
        _num_backends = 0
        _num_engines = sum([x for x in introspected_execution_engines.values() if x])
        for result in backend_test_result_counts:
            _num_backends += 1
            _total_passed += result.num_passed
            _total_failed += result.num_failed
        coverage_score = (
            _num_backends + _num_engines + _total_passed - (1.5 * _total_failed)
        )
        _debug(
            f"coverage_score: {coverage_score} for {self.expectation_type} ... "
            f"engines: {_num_engines}, backends: {_num_backends}, "
            f"passing tests: {_total_passed}, failing tests:{_total_failed}"
        )

        # Set final maturity level based on status of all checks
        all_experimental = all(
            [check.passed for check in maturity_checklist.experimental]
        )
        all_beta = all([check.passed for check in maturity_checklist.beta])
        all_production = all([check.passed for check in maturity_checklist.production])
        if all_production and all_beta and all_experimental:
            library_metadata.maturity = Maturity.PRODUCTION
        elif all_beta and all_experimental:
            library_metadata.maturity = Maturity.BETA
        else:
            library_metadata.maturity = Maturity.EXPERIMENTAL

        # Set the errors found when running tests
        errors = [
            test_result.error_diagnostics
            for test_result in test_results
            if test_result.error_diagnostics
        ]

        return ExpectationDiagnostics(
            library_metadata=library_metadata,
            examples=examples,
            gallery_examples=gallery_examples,
            description=description_diagnostics,
            renderers=renderers,
            metrics=metric_diagnostics_list,
            execution_engines=introspected_execution_engines,
            tests=test_results,
            backend_test_result_counts=backend_test_result_counts,
            maturity_checklist=maturity_checklist,
            errors=errors,
            coverage_score=coverage_score,
        )

    def _warn_if_result_format_config_in_runtime_configuration(
        self, runtime_configuration: Union[dict, None] = None
    ) -> None:
        """
        Issues warning if result_format is in runtime_configuration for Validator
        """
        if runtime_configuration and runtime_configuration.get("result_format"):
            warnings.warn(
                "`result_format` configured at the Validator-level will not be persisted. Please add the configuration to your Checkpoint config or checkpoint_run() method instead.",
                UserWarning,
            )

    def _warn_if_result_format_config_in_expectation_configuration(
        self, configuration: ExpectationConfiguration
    ) -> None:
        """
        Issues warning if result_format is in ExpectationConfiguration
        """

        if configuration.kwargs.get("result_format"):
            warnings.warn(
                "`result_format` configured at the Expectation-level will not be persisted. Please add the configuration to your Checkpoint config or checkpoint_run() method instead.",
                UserWarning,
            )

    def print_diagnostic_checklist(
        self,
        diagnostics: Optional[ExpectationDiagnostics] = None,
        show_failed_tests: bool = False,
    ) -> str:
        """Runs self.run_diagnostics and generates a diagnostic checklist.

        This output from this method is a thin wrapper for ExpectationDiagnostics.generate_checklist()
        This method is experimental.
        """

        if diagnostics is None:
            diagnostics = self.run_diagnostics()

        if show_failed_tests:
            for test in diagnostics.tests:
                if test.test_passed is False:
                    print(f"=== {test.test_title} ({test.backend}) ===\n")
                    print(test.stack_trace)  # type: ignore[attr-defined]
                    print(f"{80 * '='}\n")

        checklist: str = diagnostics.generate_checklist()
        print(checklist)

        return checklist

    def _get_examples_from_json(self):
        """Only meant to be called by self._get_examples"""
        results = []
        found = glob.glob(
            os.path.join(_TEST_DEFS_DIR, "**", f"{self.expectation_type}.json"),
            recursive=True,
        )
        if found:
            with open(found[0]) as fp:
                data = json.load(fp)
            results = data["datasets"]
        return results

    def _get_examples(
        self, return_only_gallery_examples: bool = True
    ) -> List[ExpectationTestDataCases]:
        """
        Get a list of examples from the object's `examples` member variable.

        For core expectations, the examples are found in tests/test_definitions/

        :param return_only_gallery_examples: if True, include only test examples where `include_in_gallery` is true
        :return: list of examples or [], if no examples exist
        """
        # Currently, only community contrib expectations have an examples attribute
        all_examples: List[dict] = self.examples or self._get_examples_from_json()

        included_examples = []
        for example in all_examples:

            included_test_cases = []
            # As of commit 7766bb5caa4e0 on 1/28/22, only_for does not need to be applied to individual tests
            # See:
            #   - https://github.com/great-expectations/great_expectations/blob/7766bb5caa4e0e5b22fa3b3a5e1f2ac18922fdeb/tests/test_definitions/column_map_expectations/expect_column_values_to_be_unique.json#L174
            #   - https://github.com/great-expectations/great_expectations/pull/4073
            top_level_only_for = example.get("only_for")
            top_level_suppress_test_for = example.get("suppress_test_for")
            for test in example["tests"]:
                if (
                    test.get("include_in_gallery") == True
                    or return_only_gallery_examples == False
                ):
                    copied_test = deepcopy(test)
                    if top_level_only_for:
                        if "only_for" not in copied_test:
                            copied_test["only_for"] = top_level_only_for
                        else:
                            copied_test["only_for"].extend(top_level_only_for)
                    if top_level_suppress_test_for:
                        if "suppress_test_for" not in copied_test:
                            copied_test[
                                "suppress_test_for"
                            ] = top_level_suppress_test_for
                        else:
                            copied_test["suppress_test_for"].extend(
                                top_level_suppress_test_for
                            )
                    included_test_cases.append(
                        ExpectationLegacyTestCaseAdapter(**copied_test)
                    )

            # If at least one ExpectationTestCase from the ExpectationTestDataCases was selected,
            # then keep a copy of the ExpectationTestDataCases including data and the selected ExpectationTestCases.
            if len(included_test_cases) > 0:
                copied_example = deepcopy(example)
                copied_example["tests"] = included_test_cases
                copied_example.pop("_notes", None)
                copied_example.pop("only_for", None)
                copied_example.pop("suppress_test_for", None)
                if "test_backends" in copied_example:
                    copied_example["test_backends"] = [
                        TestBackend(**tb) for tb in copied_example["test_backends"]
                    ]
                included_examples.append(ExpectationTestDataCases(**copied_example))

        return included_examples

    def _get_docstring_and_short_description(self) -> Tuple[str, str]:
        """Conveninence method to get the Exepctation's docstring and first line"""

        if self.__doc__ is not None:
            docstring = self.__doc__
            short_description = next(line for line in self.__doc__.split("\n") if line)
        else:
            docstring = ""
            short_description = ""

        return docstring, short_description

    def _get_description_diagnostics(self) -> ExpectationDescriptionDiagnostics:
        """Introspect the Expectation and create its ExpectationDescriptionDiagnostics object"""

        camel_name = self.__class__.__name__
        snake_name = camel_to_snake(self.__class__.__name__)
        docstring, short_description = self._get_docstring_and_short_description()

        return ExpectationDescriptionDiagnostics(
            **{
                "camel_name": camel_name,
                "snake_name": snake_name,
                "short_description": short_description,
                "docstring": docstring,
            }
        )

    def _get_expectation_configuration_from_examples(
        self,
        examples: List[ExpectationTestDataCases],
    ) -> Optional[ExpectationConfiguration]:
        """Return an ExpectationConfiguration instance using test input expected to succeed"""
        if examples:
            for example in examples:
                tests = example.tests
                if tests:
                    for test in tests:
                        if test.output.get("success"):
                            return ExpectationConfiguration(
                                expectation_type=self.expectation_type,
                                kwargs=test.input,
                            )

            # There is no sample test where `success` is True, or there are no tests
            for example in examples:
                tests = example.tests
                if tests:
                    for test in tests:
                        if test.input:
                            return ExpectationConfiguration(
                                expectation_type=self.expectation_type,
                                kwargs=test.input,
                            )
        return None

    @staticmethod
    def is_expectation_self_initializing(name: str) -> bool:
        """
        Given the name of an Expectation, returns a boolean that represents whether an Expectation can be auto-intialized.

        Args:
            name (str): name of Expectation

        Returns:
            boolean that represents whether an Expectation can be auto-initialized. Information also outputted to logger.
        """

        expectation_impl: MetaExpectation = get_expectation_impl(name)
        if not expectation_impl:
            raise ExpectationNotFoundError(
                f"Expectation {name} was not found in the list of registered Expectations. "
                f"Please check your configuration and try again"
            )
        if "auto" in expectation_impl.default_kwarg_values:
            print(
                f"The Expectation {name} is able to be self-initialized. Please run by using the auto=True parameter."
            )
            return True
        else:
            print(f"The Expectation {name} is not able to be self-initialized.")
            return False

    @staticmethod
    @param_method(param_name="value_set")
    def _add_value_set_params(
        renderer_configuration: RendererConfiguration,
    ) -> RendererConfiguration:
        value_set: List[Optional[Any]] = renderer_configuration.params.value_set.value
        if len(value_set) > 0:
            for idx, value in enumerate(value_set):
                if isinstance(value, Number):
                    param_type = RendererValueType.NUMBER
                else:
                    param_type = RendererValueType.STRING
                renderer_configuration.add_param(
                    name=f"v__{str(idx)}", param_type=param_type, value=value
                )
        return renderer_configuration

    @staticmethod
    @param_method(param_name="value_set")
    def _get_value_set_string(renderer_configuration: RendererConfiguration) -> str:
        value_set: List[Optional[Any]] = renderer_configuration.params.value_set.value
        if len(value_set) > 0:
            value_set_str = " ".join(
                [f"$v__{str(idx)}" for idx in range(len(value_set))]
            )
        else:
            value_set_str = "[ ]"
        return value_set_str

    @staticmethod
    @param_method(param_name="mostly")
    def _add_mostly_pct_param(
        renderer_configuration: RendererConfiguration,
    ) -> RendererConfiguration:
        mostly_pct_value: str = num_to_str(
            renderer_configuration.params.mostly.value * 100,
            precision=15,
            no_scientific=True,
        )
        renderer_configuration.add_param(
            name="mostly_pct",
            param_type=RendererValueType.STRING,
            value=mostly_pct_value,
        )
        return renderer_configuration

    @staticmethod
    @param_method(param_name="strict_min")
    def _get_strict_min_string(renderer_configuration: RendererConfiguration) -> str:
        return (
            "greater than"
            if renderer_configuration.params.strict_min.value is True
            else "greater than or equal to"
        )

    @staticmethod
    @param_method(param_name="strict_max")
    def _get_strict_max_string(renderer_configuration: RendererConfiguration) -> str:
        return (
            "less than"
            if renderer_configuration.params.strict_max.value is True
            else "less than or equal to"
        )

    @staticmethod
    def _choose_example(
        examples: List[ExpectationTestDataCases],
    ) -> Tuple[TestData, ExpectationTestCase]:
        """Choose examples to use for run_diagnostics.

        This implementation of this method is very naive---it just takes the first one.
        """
        example = examples[0]

        example_test_data = example["data"]
        example_test_case = example["tests"][0]

        return example_test_data, example_test_case

    @staticmethod
    def _get_registered_renderers(
        expectation_type: str,
        registered_renderers: dict,
    ) -> List[str]:
        """Get a list of supported renderers for this Expectation, in sorted order."""
        supported_renderers = list(registered_renderers[expectation_type].keys())
        supported_renderers.sort()
        return supported_renderers

    @classmethod
    def _get_test_results(
        cls,
        expectation_type: str,
        test_data_cases: List[ExpectationTestDataCases],
        execution_engine_diagnostics: ExpectationExecutionEngineDiagnostics,
        raise_exceptions_for_backends: bool = False,
        ignore_suppress: bool = False,
        ignore_only_for: bool = False,
        debug_logger: Optional[logging.Logger] = None,
        only_consider_these_backends: Optional[List[str]] = None,
        context: Optional[AbstractDataContext] = None,
    ) -> List[ExpectationTestDiagnostics]:
        """Generate test results. This is an internal method for run_diagnostics."""

        if debug_logger is not None:
            _debug = lambda x: debug_logger.debug(f"(_get_test_results) {x}")
            _error = lambda x: debug_logger.error(f"(_get_test_results) {x}")
        else:
            _debug = lambda x: x
            _error = lambda x: x
        _debug("Starting")

        test_results = []

        exp_tests = generate_expectation_tests(
            expectation_type=expectation_type,
            test_data_cases=test_data_cases,
            execution_engine_diagnostics=execution_engine_diagnostics,
            raise_exceptions_for_backends=raise_exceptions_for_backends,
            ignore_suppress=ignore_suppress,
            ignore_only_for=ignore_only_for,
            debug_logger=debug_logger,
            only_consider_these_backends=only_consider_these_backends,
            context=context,
        )

        error_diagnostics: Optional[ExpectationErrorDiagnostics]
        backend_test_times = defaultdict(list)
        for exp_test in exp_tests:
            if exp_test["test"] is None:
                _debug(
                    f"validator_with_data failure for {exp_test['backend']}--{expectation_type}"
                )

                error_diagnostics = ExpectationErrorDiagnostics(
                    error_msg=exp_test["error"],
                    stack_trace="",
                    test_title="all",
                    test_backend=exp_test["backend"],
                )

                test_results.append(
                    ExpectationTestDiagnostics(
                        test_title="all",
                        backend=exp_test["backend"],
                        test_passed=False,
                        include_in_gallery=False,
                        validation_result=None,
                        error_diagnostics=error_diagnostics,
                    )
                )
                continue

            exp_combined_test_name = f"{exp_test['backend']}--{exp_test['test']['title']}--{expectation_type}"
            _debug(f"Starting {exp_combined_test_name}")
            _start = time.time()
            validation_result, error_message, stack_trace = evaluate_json_test_v3_api(
                validator=exp_test["validator_with_data"],
                expectation_type=exp_test["expectation_type"],
                test=exp_test["test"],
                raise_exception=False,
            )
            _end = time.time()
            _duration = _end - _start
            backend_test_times[exp_test["backend"]].append(_duration)
            _debug(
                f"Took {_duration} seconds to evaluate_json_test_v3_api for {exp_combined_test_name}"
            )
            if error_message is None:
                _debug(f"PASSED {exp_combined_test_name}")
                test_passed = True
                error_diagnostics = None
            else:
                _error(f"{repr(error_message)} for {exp_combined_test_name}")
                print(f"{stack_trace[0]}")
                error_diagnostics = ExpectationErrorDiagnostics(
                    error_msg=error_message,
                    stack_trace=stack_trace,
                    test_title=exp_test["test"]["title"],
                    test_backend=exp_test["backend"],
                )
                test_passed = False

            if validation_result:
                # The ExpectationTestDiagnostics instance will error when calling it's to_dict()
                # method (AttributeError: 'ExpectationConfiguration' object has no attribute 'raw_kwargs')
                validation_result.expectation_config.raw_kwargs = (
                    validation_result.expectation_config._raw_kwargs
                )

            test_results.append(
                ExpectationTestDiagnostics(
                    test_title=exp_test["test"]["title"],
                    backend=exp_test["backend"],
                    test_passed=test_passed,
                    include_in_gallery=exp_test["test"]["include_in_gallery"],
                    validation_result=validation_result,
                    error_diagnostics=error_diagnostics,
                )
            )

        for backend_name, test_times in sorted(backend_test_times.items()):
            _debug(
                f"Took {sum(test_times)} seconds to run {len(test_times)} tests {backend_name}--{expectation_type}"
            )

        return test_results

    def _get_rendered_result_as_string(self, rendered_result) -> str:
        """Convenience method to get rendered results as strings."""

        result: str = ""

        if type(rendered_result) == str:
            result = rendered_result

        elif type(rendered_result) == list:
            sub_result_list = []
            for sub_result in rendered_result:
                res = self._get_rendered_result_as_string(sub_result)
                if res is not None:
                    sub_result_list.append(res)

            result = "\n".join(sub_result_list)

        elif isinstance(rendered_result, RenderedStringTemplateContent):
            result = rendered_result.__str__()

        elif isinstance(rendered_result, CollapseContent):
            result = rendered_result.__str__()

        elif isinstance(rendered_result, RenderedAtomicContent):
            result = f"(RenderedAtomicContent) {repr(rendered_result.to_json_dict())}"

        elif isinstance(rendered_result, RenderedContentBlockContainer):
            result = "(RenderedContentBlockContainer) " + repr(
                rendered_result.to_json_dict()
            )

        elif isinstance(rendered_result, RenderedTableContent):
            result = f"(RenderedTableContent) {repr(rendered_result.to_json_dict())}"

        elif isinstance(rendered_result, RenderedGraphContent):
            result = f"(RenderedGraphContent) {repr(rendered_result.to_json_dict())}"

        elif isinstance(rendered_result, ValueListContent):
            result = f"(ValueListContent) {repr(rendered_result.to_json_dict())}"

        elif isinstance(rendered_result, dict):
            result = f"(dict) {repr(rendered_result)}"

        elif isinstance(rendered_result, int):
            result = repr(rendered_result)

        elif rendered_result == None:
            result = ""

        else:
            raise TypeError(
                f"Expectation._get_rendered_result_as_string can't render type {type(rendered_result)} as a string."
            )

        if "inf" in result:
            result = ""
        return result

    def _get_renderer_diagnostics(
        self,
        expectation_type: str,
        test_diagnostics: List[ExpectationTestDiagnostics],
        registered_renderers: List[str],
        standard_renderers: Optional[
            List[Union[str, LegacyRendererType, LegacyDiagnosticRendererType]]
        ] = None,
    ) -> List[ExpectationRendererDiagnostics]:
        """Generate Renderer diagnostics for this Expectation, based primarily on a list of ExpectationTestDiagnostics."""

        if not standard_renderers:
            standard_renderers = [
                LegacyRendererType.ANSWER,
                LegacyDiagnosticRendererType.UNEXPECTED_STATEMENT,
                LegacyDiagnosticRendererType.OBSERVED_VALUE,
                LegacyDiagnosticRendererType.STATUS_ICON,
                LegacyDiagnosticRendererType.UNEXPECTED_TABLE,
                LegacyRendererType.PRESCRIPTIVE,
                LegacyRendererType.QUESTION,
            ]

        supported_renderers = self._get_registered_renderers(
            expectation_type=expectation_type,
            registered_renderers=registered_renderers,  # type: ignore[arg-type]
        )

        renderer_diagnostic_list = []
        for renderer_name in set(standard_renderers).union(set(supported_renderers)):
            samples = []
            if renderer_name in supported_renderers:
                _, renderer = registered_renderers[expectation_type][renderer_name]  # type: ignore[call-overload]

                for test_diagnostic in test_diagnostics:
                    test_title = test_diagnostic["test_title"]

                    try:
                        rendered_result = renderer(
                            configuration=test_diagnostic["validation_result"][
                                "expectation_config"
                            ],
                            result=test_diagnostic["validation_result"],
                        )
                        rendered_result_str = self._get_rendered_result_as_string(
                            rendered_result
                        )

                    except Exception as e:
                        new_sample = RendererTestDiagnostics(
                            test_title=test_title,
                            renderered_str=None,
                            rendered_successfully=False,
                            error_message=str(e),
                            stack_trace=traceback.format_exc(),
                        )

                    else:
                        new_sample = RendererTestDiagnostics(
                            test_title=test_title,
                            renderered_str=rendered_result_str,
                            rendered_successfully=True,
                        )

                    finally:
                        samples.append(new_sample)

            new_renderer_diagnostics = ExpectationRendererDiagnostics(
                name=renderer_name,
                is_supported=renderer_name in supported_renderers,
                is_standard=renderer_name in standard_renderers,
                samples=samples,
            )
            renderer_diagnostic_list.append(new_renderer_diagnostics)

        # Sort to enforce consistency for testing
        renderer_diagnostic_list.sort(key=lambda x: x.name)

        return renderer_diagnostic_list

    @staticmethod
    def _get_execution_engine_diagnostics(
        metric_diagnostics_list: List[ExpectationMetricDiagnostics],
        registered_metrics: dict,
        execution_engine_names: Optional[List[str]] = None,
    ) -> ExpectationExecutionEngineDiagnostics:
        """Check to see which execution_engines are fully supported for this Expectation.

        In order for a given execution engine to count, *every* metric must have support on that execution engines.
        """
        if not execution_engine_names:
            execution_engine_names = [
                "PandasExecutionEngine",
                "SqlAlchemyExecutionEngine",
                "SparkDFExecutionEngine",
            ]

        execution_engines = {}
        for provider in execution_engine_names:
            all_true = True
            if not metric_diagnostics_list:
                all_true = False
            for metric_diagnostics in metric_diagnostics_list:
                try:
                    has_provider = (
                        provider
                        in registered_metrics[metric_diagnostics.name]["providers"]
                    )
                    if not has_provider:
                        all_true = False
                        break
                except KeyError:
                    # https://github.com/great-expectations/great_expectations/blob/abd8f68a162eaf9c33839d2c412d8ba84f5d725b/great_expectations/expectations/core/expect_table_row_count_to_equal_other_table.py#L174-L181
                    # expect_table_row_count_to_equal_other_table does tricky things and replaces
                    # registered metric "table.row_count" with "table.row_count.self" and "table.row_count.other"
                    if "table.row_count" in metric_diagnostics.name:
                        continue

            execution_engines[provider] = all_true

        return ExpectationExecutionEngineDiagnostics(**execution_engines)

    def _get_metric_diagnostics_list(
        self,
        expectation_config: Optional[ExpectationConfiguration],
    ) -> List[ExpectationMetricDiagnostics]:
        """Check to see which Metrics are upstream validation_dependencies for this Expectation."""

        # NOTE: Abe 20210102: Strictly speaking, identifying upstream metrics shouldn't need to rely on an expectation config.
        # There's probably some part of get_validation_dependencies that can be factored out to remove the dependency.

        if not expectation_config:
            return []

        validation_dependencies: ValidationDependencies = (
            self.get_validation_dependencies(configuration=expectation_config)
        )

        metric_name: str
        metric_diagnostics_list: List[ExpectationMetricDiagnostics] = [
            ExpectationMetricDiagnostics(
                name=metric_name,
                has_question_renderer=False,
            )
            for metric_name in validation_dependencies.get_metric_names()
        ]

        return metric_diagnostics_list

    def _get_augmented_library_metadata(self):
        """Introspect the Expectation's library_metadata object (if it exists), and augment it with additional information."""

        augmented_library_metadata = {
            "maturity": Maturity.CONCEPT_ONLY,
            "tags": [],
            "contributors": [],
            "requirements": [],
            "library_metadata_passed_checks": False,
            "has_full_test_suite": False,
            "manually_reviewed_code": False,
        }
        required_keys = {"contributors", "tags"}
        allowed_keys = {
            "contributors",
            "has_full_test_suite",
            "manually_reviewed_code",
            "maturity",
            "requirements",
            "tags",
        }
        problems = []

        if hasattr(self, "library_metadata"):
            augmented_library_metadata.update(self.library_metadata)
            keys = set(self.library_metadata.keys())
            missing_required_keys = required_keys - keys
            forbidden_keys = keys - allowed_keys

            if missing_required_keys:
                problems.append(
                    f"Missing required key(s): {sorted(missing_required_keys)}"
                )
            if forbidden_keys:
                problems.append(f"Extra key(s) found: {sorted(forbidden_keys)}")
            if type(augmented_library_metadata["requirements"]) != list:
                problems.append("library_metadata['requirements'] is not a list ")
            if not problems:
                augmented_library_metadata["library_metadata_passed_checks"] = True
        else:
            problems.append("No library_metadata attribute found")

        augmented_library_metadata["problems"] = problems
        return AugmentedLibraryMetadata.from_legacy_dict(augmented_library_metadata)

    def _get_maturity_checklist(
        self,
        library_metadata: Union[
            AugmentedLibraryMetadata, ExpectationDescriptionDiagnostics
        ],
        description: ExpectationDescriptionDiagnostics,
        examples: List[ExpectationTestDataCases],
        tests: List[ExpectationTestDiagnostics],
        backend_test_result_counts: List[ExpectationBackendTestResultCounts],
        execution_engines: ExpectationExecutionEngineDiagnostics,
    ) -> ExpectationDiagnosticMaturityMessages:
        """Generate maturity checklist messages"""
        experimental_checks = []
        beta_checks = []
        production_checks = []

        experimental_checks.append(
            ExpectationDiagnostics._check_library_metadata(library_metadata)
        )
        experimental_checks.append(ExpectationDiagnostics._check_docstring(description))
        experimental_checks.append(
            ExpectationDiagnostics._check_example_cases(examples, tests)
        )
        experimental_checks.append(
            ExpectationDiagnostics._check_core_logic_for_at_least_one_execution_engine(
                backend_test_result_counts
            )
        )
        experimental_checks.append(ExpectationDiagnostics._check_linting(self))

        beta_checks.append(
            ExpectationDiagnostics._check_input_validation(self, examples)
        )
        beta_checks.append(ExpectationDiagnostics._check_renderer_methods(self))
        beta_checks.append(
            ExpectationDiagnostics._check_core_logic_for_all_applicable_execution_engines(
                backend_test_result_counts
            )
        )

        production_checks.append(
            ExpectationDiagnostics._check_full_test_suite(library_metadata)
        )
        production_checks.append(
            ExpectationDiagnostics._check_manual_code_review(library_metadata)
        )

        return ExpectationDiagnosticMaturityMessages(
            experimental=experimental_checks,
            beta=beta_checks,
            production=production_checks,
        )


class TableExpectation(Expectation, ABC):
    domain_keys: Tuple[str, ...] = (
        "batch_id",
        "table",
        "row_condition",
        "condition_parser",
    )
    metric_dependencies: Tuple[str, ...] = ()
    domain_type = MetricDomainTypes.TABLE
    args_keys: Tuple[str, ...] = ()

    def get_validation_dependencies(
        self,
        configuration: Optional[ExpectationConfiguration] = None,
        execution_engine: Optional[ExecutionEngine] = None,
        runtime_configuration: Optional[dict] = None,
    ) -> ValidationDependencies:
        validation_dependencies: ValidationDependencies = (
            super().get_validation_dependencies(
                configuration=configuration,
                execution_engine=execution_engine,
                runtime_configuration=runtime_configuration,
            )
        )

        metric_name: str
        for metric_name in self.metric_dependencies:
            metric_kwargs = get_metric_kwargs(
                metric_name=metric_name,
                configuration=configuration,
                runtime_configuration=runtime_configuration,
            )
            validation_dependencies.set_metric_configuration(
                metric_name=metric_name,
                metric_configuration=MetricConfiguration(
                    metric_name=metric_name,
                    metric_domain_kwargs=metric_kwargs["metric_domain_kwargs"],
                    metric_value_kwargs=metric_kwargs["metric_value_kwargs"],
                ),
            )

        return validation_dependencies

    @staticmethod
    def validate_metric_value_between_configuration(
        configuration: Optional[ExpectationConfiguration] = None,
    ) -> bool:
        if not configuration:
            return True

        # Validating that Minimum and Maximum values are of the proper format and type
        min_val = None
        max_val = None

        if "min_value" in configuration.kwargs:
            min_val = configuration.kwargs["min_value"]

        if "max_value" in configuration.kwargs:
            max_val = configuration.kwargs["max_value"]

        try:
            assert (
                min_val is None
                or is_parseable_date(min_val)
                or isinstance(min_val, (float, int, dict))
            ), "Provided min threshold must be a datetime (for datetime columns) or number"
            if isinstance(min_val, dict):
                assert (
                    "$PARAMETER" in min_val
                ), 'Evaluation Parameter dict for min_value kwarg must have "$PARAMETER" key'

            assert (
                max_val is None
                or is_parseable_date(max_val)
                or isinstance(max_val, (float, int, dict))
            ), "Provided max threshold must be a datetime (for datetime columns) or number"
            if isinstance(max_val, dict):
                assert (
                    "$PARAMETER" in max_val
                ), 'Evaluation Parameter dict for max_value kwarg must have "$PARAMETER" key'

        except AssertionError as e:
            raise InvalidExpectationConfigurationError(str(e))

        return True

    def _validate_metric_value_between(
        self,
        metric_name,
        configuration: ExpectationConfiguration,
        metrics: Dict,
        runtime_configuration: Optional[dict] = None,
        execution_engine: Optional[ExecutionEngine] = None,
    ) -> Dict[str, Union[bool, Dict[str, Any]]]:
        metric_value: Optional[Any] = metrics.get(metric_name)

        if metric_value is None:
            return {"success": False, "result": {"observed_value": metric_value}}

        # Obtaining components needed for validation
        min_value: Optional[Any] = self.get_success_kwargs(
            configuration=configuration
        ).get("min_value")
        strict_min: Optional[bool] = self.get_success_kwargs(
            configuration=configuration
        ).get("strict_min")
        max_value: Optional[Any] = self.get_success_kwargs(
            configuration=configuration
        ).get("max_value")
        strict_max: Optional[bool] = self.get_success_kwargs(
            configuration=configuration
        ).get("strict_max")

        parse_strings_as_datetimes: Optional[bool] = self.get_success_kwargs(
            configuration=configuration
        ).get("parse_strings_as_datetimes")

        if parse_strings_as_datetimes:
            # deprecated-v0.13.41
            warnings.warn(
                """The parameter "parse_strings_as_datetimes" is deprecated as of v0.13.41 in \
v0.16. As part of the V3 API transition, we've moved away from input transformation. For more information, \
please see: https://greatexpectations.io/blog/why_we_dont_do_transformations_for_expectations/
""",
                DeprecationWarning,
            )

            if min_value is not None:
                try:
                    min_value = parse(min_value)
                except TypeError:
                    pass

            if max_value is not None:
                try:
                    max_value = parse(max_value)
                except TypeError:
                    pass

        if not isinstance(metric_value, datetime.datetime) and pd.isnull(metric_value):
            return {"success": False, "result": {"observed_value": None}}

        if isinstance(metric_value, datetime.datetime):
            if isinstance(min_value, str):
                try:
                    min_value = parse(min_value)
                except TypeError:
                    raise ValueError(
                        f"""Could not parse "min_value" of {min_value} (of type "{str(type(min_value))}) into datetime \
representation."""
                    )

            if isinstance(max_value, str):
                try:
                    max_value = parse(max_value)
                except TypeError:
                    raise ValueError(
                        f"""Could not parse "max_value" of {max_value} (of type "{str(type(max_value))}) into datetime \
representation."""
                    )

        # Checking if mean lies between thresholds
        if min_value is not None:
            if strict_min:
                above_min = metric_value > min_value
            else:
                above_min = metric_value >= min_value
        else:
            above_min = True

        if max_value is not None:
            if strict_max:
                below_max = metric_value < max_value
            else:
                below_max = metric_value <= max_value
        else:
            below_max = True

        success = above_min and below_max

        return {"success": success, "result": {"observed_value": metric_value}}


class QueryExpectation(TableExpectation, ABC):
    """Base class for QueryExpectations.

     QueryExpectations *must* have the following attributes set:
         1. `domain_keys`: a tuple of the *keys* used to determine the domain of the
            expectation
         2. `success_keys`: a tuple of the *keys* used to determine the success of
            the expectation.

    QueryExpectations *may* specify a `query` attribute, and specify that query in `default_kwarg_values`.
    Doing so precludes the need to pass a query into the Expectation, but will override the default query if a query
    is passed in.

     They *may* optionally override `runtime_keys` and `default_kwarg_values`;
         1. runtime_keys lists the keys that can be used to control output but will
            not affect the actual success value of the expectation (such as result_format).
         2. default_kwarg_values is a dictionary that will be used to fill unspecified
            kwargs from the Expectation Configuration.

     QueryExpectations *must* implement the following:
         1. `_validate`

     Additionally, they *may* provide implementations of:
         1. `validate_configuration`, which should raise an error if the configuration
            will not be usable for the Expectation
         2. Data Docs rendering methods decorated with the @renderer decorator. See the
    """

    default_kwarg_values = {
        "result_format": "BASIC",
        "include_config": True,
        "catch_exceptions": False,
        "meta": None,
        "row_condition": None,
        "condition_parser": None,
    }

    domain_keys = (
        "batch_id",
        "row_condition",
        "condition_parser",
    )

    def validate_configuration(
        self, configuration: Optional[ExpectationConfiguration] = None
    ) -> None:
        """Raises an exception if the configuration is not viable for an expectation.

        Args:
              configuration: An ExpectationConfiguration

        Raises:
              InvalidExpectationConfigurationError: If no `query` is specified
              UserWarning: If query is not parameterized, and/or row_condition is passed.
        """
        super().validate_configuration(configuration=configuration)
        if not configuration:
            configuration = self.configuration

        query: Optional[Any] = configuration.kwargs.get(
            "query"
        ) or self.default_kwarg_values.get("query")
        row_condition: Optional[Any] = configuration.kwargs.get(
            "row_condition"
        ) or self.default_kwarg_values.get("row_condition")

        try:
            assert (
                "query" in configuration.kwargs or query
            ), "'query' parameter is required for Query Expectations."
        except AssertionError as e:
            raise InvalidExpectationConfigurationError(str(e))
        try:
            if not isinstance(query, str):
                raise TypeError(
                    f"'query' must be a string, but your query is type: {type(query)}"
                )
            parsed_query: Set[str] = {
                x
                for x in re.split(", |\\(|\n|\\)| |/", query)
                if x.upper() != "" and x.upper() not in valid_sql_tokens_and_types
            }
            assert "{active_batch}" in parsed_query, (
                "Your query appears to not be parameterized for a data asset. "
                "By not parameterizing your query with `{active_batch}`, "
                "you may not be validating against your intended data asset, or the expectation may fail."
            )
            assert all([re.match("{.*?}", x) for x in parsed_query]), (
                "Your query appears to have hard-coded references to your data. "
                "By not parameterizing your query with `{active_batch}`, {col}, etc., "
                "you may not be validating against your intended data asset, or the expectation may fail."
            )
        except (TypeError, AssertionError) as e:
            warnings.warn(str(e), UserWarning)
        try:
            assert row_condition is None, (
                "`row_condition` is an experimental feature. "
                "Combining this functionality with QueryExpectations may result in unexpected behavior."
            )
        except AssertionError as e:
            warnings.warn(str(e), UserWarning)


class ColumnExpectation(TableExpectation, ABC):
    domain_keys = ("batch_id", "table", "column", "row_condition", "condition_parser")
    domain_type = MetricDomainTypes.COLUMN

    def validate_configuration(
        self, configuration: Optional[ExpectationConfiguration] = None
    ) -> None:
        super().validate_configuration(configuration=configuration)
        if not configuration:
            configuration = self.configuration
        # Ensuring basic configuration parameters are properly set
        try:
            assert (
                "column" in configuration.kwargs
            ), "'column' parameter is required for column expectations"
        except AssertionError as e:
            raise InvalidExpectationConfigurationError(str(e))


class ColumnMapExpectation(TableExpectation, ABC):
    map_metric = None
    domain_keys = ("batch_id", "table", "column", "row_condition", "condition_parser")
    domain_type = MetricDomainTypes.COLUMN
    success_keys = ("mostly",)
    default_kwarg_values = {
        "row_condition": None,
        "condition_parser": None,  # we expect this to be explicitly set whenever a row_condition is passed
        "mostly": 1,
        "result_format": "BASIC",
        "include_config": True,
        "catch_exceptions": True,
    }

    @classmethod
    def is_abstract(cls) -> bool:
        return cls.map_metric is None or super().is_abstract()

    def validate_configuration(
        self, configuration: Optional[ExpectationConfiguration] = None
    ) -> None:
        super().validate_configuration(configuration=configuration)
        if not configuration:
            configuration = self.configuration
        try:
            assert (
                "column" in configuration.kwargs
            ), "'column' parameter is required for column map expectations"
            _validate_mostly_config(configuration)
        except AssertionError as e:
            raise InvalidExpectationConfigurationError(str(e))

    def get_validation_dependencies(
        self,
        configuration: Optional[ExpectationConfiguration] = None,
        execution_engine: Optional[ExecutionEngine] = None,
        runtime_configuration: Optional[dict] = None,
        **kwargs: dict,
    ) -> ValidationDependencies:
        validation_dependencies: ValidationDependencies = (
            super().get_validation_dependencies(
                configuration=configuration,
                execution_engine=execution_engine,
                runtime_configuration=runtime_configuration,
            )
        )
        assert isinstance(
            self.map_metric, str
        ), "ColumnMapExpectation must override get_validation_dependencies or declare exactly one map_metric"
        assert (
            self.metric_dependencies == tuple()
        ), "ColumnMapExpectation must be configured using map_metric, and cannot have metric_dependencies declared."

        metric_kwargs: dict

        metric_kwargs = get_metric_kwargs(
            metric_name="column_values.nonnull.unexpected_count",
            configuration=configuration,
            runtime_configuration=runtime_configuration,
        )
        validation_dependencies.set_metric_configuration(
            metric_name="column_values.nonnull.unexpected_count",
            metric_configuration=MetricConfiguration(
                "column_values.nonnull.unexpected_count",
                metric_domain_kwargs=metric_kwargs["metric_domain_kwargs"],
                metric_value_kwargs=metric_kwargs["metric_value_kwargs"],
            ),
        )

        metric_kwargs = get_metric_kwargs(
            metric_name=f"{self.map_metric}.unexpected_count",
            configuration=configuration,
            runtime_configuration=runtime_configuration,
        )
        validation_dependencies.set_metric_configuration(
            metric_name=f"{self.map_metric}.unexpected_count",
            metric_configuration=MetricConfiguration(
                f"{self.map_metric}.unexpected_count",
                metric_domain_kwargs=metric_kwargs["metric_domain_kwargs"],
                metric_value_kwargs=metric_kwargs["metric_value_kwargs"],
            ),
        )

        metric_kwargs = get_metric_kwargs(
            metric_name="table.row_count",
            configuration=configuration,
            runtime_configuration=runtime_configuration,
        )
        validation_dependencies.set_metric_configuration(
            metric_name="table.row_count",
            metric_configuration=MetricConfiguration(
                metric_name="table.row_count",
                metric_domain_kwargs=metric_kwargs["metric_domain_kwargs"],
                metric_value_kwargs=metric_kwargs["metric_value_kwargs"],
            ),
        )

        result_format_str: Optional[str] = validation_dependencies.result_format.get(
            "result_format"
        )
        include_unexpected_rows: Optional[
            bool
        ] = validation_dependencies.result_format.get("include_unexpected_rows")

        if result_format_str == "BOOLEAN_ONLY":
            return validation_dependencies

        metric_kwargs = get_metric_kwargs(
            f"{self.map_metric}.unexpected_values",
            configuration=configuration,
            runtime_configuration=runtime_configuration,
        )
        validation_dependencies.set_metric_configuration(
            metric_name=f"{self.map_metric}.unexpected_values",
            metric_configuration=MetricConfiguration(
                metric_name=f"{self.map_metric}.unexpected_values",
                metric_domain_kwargs=metric_kwargs["metric_domain_kwargs"],
                metric_value_kwargs=metric_kwargs["metric_value_kwargs"],
            ),
        )

        if include_unexpected_rows:
            metric_kwargs = get_metric_kwargs(
                f"{self.map_metric}.unexpected_rows",
                configuration=configuration,
                runtime_configuration=runtime_configuration,
            )
            validation_dependencies.set_metric_configuration(
                metric_name=f"{self.map_metric}.unexpected_rows",
                metric_configuration=MetricConfiguration(
                    metric_name=f"{self.map_metric}.unexpected_rows",
                    metric_domain_kwargs=metric_kwargs["metric_domain_kwargs"],
                    metric_value_kwargs=metric_kwargs["metric_value_kwargs"],
                ),
            )

        if include_unexpected_rows:
            metric_kwargs = get_metric_kwargs(
                f"{self.map_metric}.unexpected_rows",
                configuration=configuration,
                runtime_configuration=runtime_configuration,
            )
            validation_dependencies.set_metric_configuration(
                metric_name=f"{self.map_metric}.unexpected_rows",
                metric_configuration=MetricConfiguration(
                    metric_name=f"{self.map_metric}.unexpected_rows",
                    metric_domain_kwargs=metric_kwargs["metric_domain_kwargs"],
                    metric_value_kwargs=metric_kwargs["metric_value_kwargs"],
                ),
            )

        if result_format_str in ["BASIC"]:
            return validation_dependencies

        # only for SUMMARY and COMPLETE
        if isinstance(execution_engine, PandasExecutionEngine):
            metric_kwargs = get_metric_kwargs(
                f"{self.map_metric}.unexpected_index_list",
                configuration=configuration,
                runtime_configuration=runtime_configuration,
            )
            validation_dependencies.set_metric_configuration(
                metric_name=f"{self.map_metric}.unexpected_index_list",
                metric_configuration=MetricConfiguration(
                    metric_name=f"{self.map_metric}.unexpected_index_list",
                    metric_domain_kwargs=metric_kwargs["metric_domain_kwargs"],
                    metric_value_kwargs=metric_kwargs["metric_value_kwargs"],
                ),
            )
        if isinstance(execution_engine, SqlAlchemyExecutionEngine):
            if "unexpected_index_column_names" in validation_dependencies.result_format:
                metric_kwargs = get_metric_kwargs(
                    f"{self.map_metric}.unexpected_index_list",
                    configuration=configuration,
                    runtime_configuration=runtime_configuration,
                )
                validation_dependencies.set_metric_configuration(
                    metric_name=f"{self.map_metric}.unexpected_index_list",
                    metric_configuration=MetricConfiguration(
                        metric_name=f"{self.map_metric}.unexpected_index_list",
                        metric_domain_kwargs=metric_kwargs["metric_domain_kwargs"],
                        metric_value_kwargs=metric_kwargs["metric_value_kwargs"],
                    ),
                )
                metric_kwargs = get_metric_kwargs(
                    f"{self.map_metric}.unexpected_index_query",
                    configuration=configuration,
                    runtime_configuration=runtime_configuration,
                )
                validation_dependencies.set_metric_configuration(
                    metric_name=f"{self.map_metric}.unexpected_index_query",
                    metric_configuration=MetricConfiguration(
                        metric_name=f"{self.map_metric}.unexpected_index_query",
                        metric_domain_kwargs=metric_kwargs["metric_domain_kwargs"],
                        metric_value_kwargs=metric_kwargs["metric_value_kwargs"],
                    ),
                )
        return validation_dependencies

    def _validate(
        self,
        configuration: ExpectationConfiguration,
        metrics: Dict,
        runtime_configuration: Optional[dict] = None,
        execution_engine: Optional[ExecutionEngine] = None,
    ):
        result_format: Union[
            Dict[str, Union[int, str, bool, List[str], None]], str
        ] = self.get_result_format(
            configuration=configuration, runtime_configuration=runtime_configuration
        )

        unexpected_index_column_names = None
        include_unexpected_rows = None

        if isinstance(result_format, dict):
            include_unexpected_rows = result_format.get(
                "include_unexpected_rows", False
            )
            unexpected_index_column_names = result_format.get(
                "unexpected_index_column_names", None
            )

        total_count: Optional[int] = metrics.get("table.row_count")
        null_count: Optional[int] = metrics.get(
            "column_values.nonnull.unexpected_count"
        )
        unexpected_count: Optional[int] = metrics.get(
            f"{self.map_metric}.unexpected_count"
        )
        unexpected_values: Optional[List[Any]] = metrics.get(
            f"{self.map_metric}.unexpected_values"
        )
        unexpected_index_list: Optional[List[int]] = metrics.get(
            f"{self.map_metric}.unexpected_index_list"
        )
        unexpected_index_query: Optional[str] = metrics.get(
            f"{self.map_metric}.unexpected_index_query"
        )
        unexpected_rows = None
        if include_unexpected_rows:
            unexpected_rows = metrics.get(f"{self.map_metric}.unexpected_rows")

        if total_count is None or null_count is None:
            total_count = nonnull_count = 0
        else:
            nonnull_count = total_count - null_count

        if unexpected_count is None or total_count == 0 or nonnull_count == 0:
            # Vacuously true
            success = True
        else:
            success = _mostly_success(
                nonnull_count,
                unexpected_count,
                self.get_success_kwargs().get(
                    "mostly", self.default_kwarg_values.get("mostly")
                ),
            )

        return _format_map_output(
            result_format=parse_result_format(result_format),
            success=success,
            element_count=total_count,
            nonnull_count=nonnull_count,
            unexpected_count=unexpected_count,
            unexpected_list=unexpected_values,
            unexpected_index_list=unexpected_index_list,
            unexpected_rows=unexpected_rows,
            unexpected_index_query=unexpected_index_query,
            unexpected_index_column_names=unexpected_index_column_names,
        )


class ColumnPairMapExpectation(TableExpectation, ABC):
    map_metric = None
    domain_keys = (
        "batch_id",
        "table",
        "column_A",
        "column_B",
        "row_condition",
        "condition_parser",
    )
    domain_type = MetricDomainTypes.COLUMN_PAIR
    success_keys = ("mostly",)
    default_kwarg_values = {
        "row_condition": None,
        "condition_parser": None,  # we expect this to be explicitly set whenever a row_condition is passed
        "mostly": 1,
        "result_format": "BASIC",
        "include_config": True,
        "catch_exceptions": True,
    }

    @classmethod
    def is_abstract(cls) -> bool:
        return cls.map_metric is None or super().is_abstract()

    def validate_configuration(
        self, configuration: Optional[ExpectationConfiguration] = None
    ) -> None:
        super().validate_configuration(configuration=configuration)
        if not configuration:
            configuration = self.configuration
        try:
            assert (
                "column_A" in configuration.kwargs
            ), "'column_A' parameter is required for column pair map expectations"
            assert (
                "column_B" in configuration.kwargs
            ), "'column_B' parameter is required for column pair map expectations"
            _validate_mostly_config(configuration)
        except AssertionError as e:
            raise InvalidExpectationConfigurationError(str(e))

    def get_validation_dependencies(
        self,
        configuration: Optional[ExpectationConfiguration] = None,
        execution_engine: Optional[ExecutionEngine] = None,
        runtime_configuration: Optional[dict] = None,
    ) -> ValidationDependencies:
        validation_dependencies: ValidationDependencies = (
            super().get_validation_dependencies(
                configuration=configuration,
                execution_engine=execution_engine,
                runtime_configuration=runtime_configuration,
            )
        )
        assert isinstance(
            self.map_metric, str
        ), "ColumnPairMapExpectation must override get_validation_dependencies or declare exactly one map_metric"
        assert (
            self.metric_dependencies == tuple()
        ), "ColumnPairMapExpectation must be configured using map_metric, and cannot have metric_dependencies declared."
        metric_kwargs: dict

        metric_kwargs = get_metric_kwargs(
            metric_name=f"{self.map_metric}.unexpected_count",
            configuration=configuration,
            runtime_configuration=runtime_configuration,
        )
        validation_dependencies.set_metric_configuration(
            metric_name=f"{self.map_metric}.unexpected_count",
            metric_configuration=MetricConfiguration(
                f"{self.map_metric}.unexpected_count",
                metric_domain_kwargs=metric_kwargs["metric_domain_kwargs"],
                metric_value_kwargs=metric_kwargs["metric_value_kwargs"],
            ),
        )

        metric_kwargs = get_metric_kwargs(
            metric_name="table.row_count",
            configuration=configuration,
            runtime_configuration=runtime_configuration,
        )
        validation_dependencies.set_metric_configuration(
            metric_name="table.row_count",
            metric_configuration=MetricConfiguration(
                metric_name="table.row_count",
                metric_domain_kwargs=metric_kwargs["metric_domain_kwargs"],
                metric_value_kwargs=metric_kwargs["metric_value_kwargs"],
            ),
        )

        metric_kwargs = get_metric_kwargs(
            f"{self.map_metric}.filtered_row_count",
            configuration=configuration,
            runtime_configuration=runtime_configuration,
        )
        validation_dependencies.set_metric_configuration(
            metric_name=f"{self.map_metric}.filtered_row_count",
            metric_configuration=MetricConfiguration(
                metric_name=f"{self.map_metric}.filtered_row_count",
                metric_domain_kwargs=metric_kwargs["metric_domain_kwargs"],
                metric_value_kwargs=metric_kwargs["metric_value_kwargs"],
            ),
        )

        result_format_str: Optional[str] = validation_dependencies.result_format.get(
            "result_format"
        )
        include_unexpected_rows: Optional[
            bool
        ] = validation_dependencies.result_format.get("include_unexpected_rows")

        if result_format_str == "BOOLEAN_ONLY":
            return validation_dependencies

        metric_kwargs = get_metric_kwargs(
            f"{self.map_metric}.unexpected_values",
            configuration=configuration,
            runtime_configuration=runtime_configuration,
        )
        validation_dependencies.set_metric_configuration(
            metric_name=f"{self.map_metric}.unexpected_values",
            metric_configuration=MetricConfiguration(
                metric_name=f"{self.map_metric}.unexpected_values",
                metric_domain_kwargs=metric_kwargs["metric_domain_kwargs"],
                metric_value_kwargs=metric_kwargs["metric_value_kwargs"],
            ),
        )

        if result_format_str in ["BASIC", "SUMMARY"]:
            return validation_dependencies

        if include_unexpected_rows:
            metric_kwargs = get_metric_kwargs(
                f"{self.map_metric}.unexpected_rows",
                configuration=configuration,
                runtime_configuration=runtime_configuration,
            )
            validation_dependencies.set_metric_configuration(
                metric_name=f"{self.map_metric}.unexpected_rows",
                metric_configuration=MetricConfiguration(
                    metric_name=f"{self.map_metric}.unexpected_rows",
                    metric_domain_kwargs=metric_kwargs["metric_domain_kwargs"],
                    metric_value_kwargs=metric_kwargs["metric_value_kwargs"],
                ),
            )

        if isinstance(execution_engine, PandasExecutionEngine):
            metric_kwargs = get_metric_kwargs(
                f"{self.map_metric}.unexpected_index_list",
                configuration=configuration,
                runtime_configuration=runtime_configuration,
            )
            validation_dependencies.set_metric_configuration(
                metric_name=f"{self.map_metric}.unexpected_index_list",
                metric_configuration=MetricConfiguration(
                    metric_name=f"{self.map_metric}.unexpected_index_list",
                    metric_domain_kwargs=metric_kwargs["metric_domain_kwargs"],
                    metric_value_kwargs=metric_kwargs["metric_value_kwargs"],
                ),
            )

        return validation_dependencies

    def _validate(
        self,
        configuration: ExpectationConfiguration,
        metrics: Dict,
        runtime_configuration: Optional[dict] = None,
        execution_engine: Optional[ExecutionEngine] = None,
    ):
        result_format: Union[
            Dict[str, Union[str, int, bool, List[str], None]], str
        ] = self.get_result_format(
            configuration=configuration, runtime_configuration=runtime_configuration
        )
        total_count: Optional[int] = metrics.get("table.row_count")
        unexpected_count: Optional[int] = metrics.get(
            f"{self.map_metric}.unexpected_count"
        )
        unexpected_values: Optional[Any] = metrics.get(
            f"{self.map_metric}.unexpected_values"
        )
        unexpected_index_list: Optional[List[int]] = metrics.get(
            f"{self.map_metric}.unexpected_index_list"
        )
        filtered_row_count: Optional[int] = metrics.get(
            f"{self.map_metric}.filtered_row_count"
        )

        if (
            total_count is None
            or unexpected_count is None
            or filtered_row_count is None
            or total_count == 0
            or filtered_row_count == 0
        ):
            # Vacuously true
            success = True
        else:
            success = _mostly_success(
                filtered_row_count,
                unexpected_count,
                self.get_success_kwargs().get(
                    "mostly", self.default_kwarg_values.get("mostly")
                ),
            )

        return _format_map_output(
            result_format=parse_result_format(result_format),
            success=success,
            element_count=total_count,
            nonnull_count=filtered_row_count,
            unexpected_count=unexpected_count,
            unexpected_list=unexpected_values,
            unexpected_index_list=unexpected_index_list,
        )


class MulticolumnMapExpectation(TableExpectation, ABC):
    map_metric = None
    domain_keys = (
        "batch_id",
        "table",
        "column_list",
        "row_condition",
        "condition_parser",
        "ignore_row_if",
    )
    domain_type = MetricDomainTypes.MULTICOLUMN
    success_keys = ("mostly",)
    default_kwarg_values = {
        "row_condition": None,
        "condition_parser": None,  # we expect this to be explicitly set whenever a row_condition is passed
        "mostly": 1,
        "ignore_row_if": "all_values_are_missing",
        "result_format": "BASIC",
        "include_config": True,
        "catch_exceptions": True,
    }

    @classmethod
    def is_abstract(cls) -> bool:
        return cls.map_metric is None or super().is_abstract()

    def validate_configuration(
        self, configuration: Optional[ExpectationConfiguration] = None
    ) -> None:
        super().validate_configuration(configuration=configuration)
        if not configuration:
            configuration = self.configuration
        try:
            assert (
                "column_list" in configuration.kwargs
            ), "'column_list' parameter is required for multicolumn map expectations"
            _validate_mostly_config(configuration)
        except AssertionError as e:
            raise InvalidExpectationConfigurationError(str(e))

    def get_validation_dependencies(
        self,
        configuration: Optional[ExpectationConfiguration] = None,
        execution_engine: Optional[ExecutionEngine] = None,
        runtime_configuration: Optional[dict] = None,
    ) -> ValidationDependencies:
        validation_dependencies: ValidationDependencies = (
            super().get_validation_dependencies(
                configuration=configuration,
                execution_engine=execution_engine,
                runtime_configuration=runtime_configuration,
            )
        )
        assert isinstance(
            self.map_metric, str
        ), "MulticolumnMapExpectation must override get_validation_dependencies or declare exactly one map_metric"
        assert (
            self.metric_dependencies == tuple()
        ), "MulticolumnMapExpectation must be configured using map_metric, and cannot have metric_dependencies declared."
        # convenient name for updates

        metric_kwargs: dict

        metric_kwargs = get_metric_kwargs(
            metric_name=f"{self.map_metric}.unexpected_count",
            configuration=configuration,
            runtime_configuration=runtime_configuration,
        )
        validation_dependencies.set_metric_configuration(
            metric_name=f"{self.map_metric}.unexpected_count",
            metric_configuration=MetricConfiguration(
                f"{self.map_metric}.unexpected_count",
                metric_domain_kwargs=metric_kwargs["metric_domain_kwargs"],
                metric_value_kwargs=metric_kwargs["metric_value_kwargs"],
            ),
        )

        metric_kwargs = get_metric_kwargs(
            metric_name="table.row_count",
            configuration=configuration,
            runtime_configuration=runtime_configuration,
        )
        validation_dependencies.set_metric_configuration(
            metric_name="table.row_count",
            metric_configuration=MetricConfiguration(
                metric_name="table.row_count",
                metric_domain_kwargs=metric_kwargs["metric_domain_kwargs"],
                metric_value_kwargs=metric_kwargs["metric_value_kwargs"],
            ),
        )

        metric_kwargs = get_metric_kwargs(
            f"{self.map_metric}.filtered_row_count",
            configuration=configuration,
            runtime_configuration=runtime_configuration,
        )
        validation_dependencies.set_metric_configuration(
            metric_name=f"{self.map_metric}.filtered_row_count",
            metric_configuration=MetricConfiguration(
                metric_name=f"{self.map_metric}.filtered_row_count",
                metric_domain_kwargs=metric_kwargs["metric_domain_kwargs"],
                metric_value_kwargs=metric_kwargs["metric_value_kwargs"],
            ),
        )

        result_format_str: Optional[str] = validation_dependencies.result_format.get(
            "result_format"
        )
        include_unexpected_rows: Optional[
            bool
        ] = validation_dependencies.result_format.get("include_unexpected_rows")

        if result_format_str == "BOOLEAN_ONLY":
            return validation_dependencies

        metric_kwargs = get_metric_kwargs(
            f"{self.map_metric}.unexpected_values",
            configuration=configuration,
            runtime_configuration=runtime_configuration,
        )
        validation_dependencies.set_metric_configuration(
            metric_name=f"{self.map_metric}.unexpected_values",
            metric_configuration=MetricConfiguration(
                metric_name=f"{self.map_metric}.unexpected_values",
                metric_domain_kwargs=metric_kwargs["metric_domain_kwargs"],
                metric_value_kwargs=metric_kwargs["metric_value_kwargs"],
            ),
        )

        if result_format_str in ["BASIC", "SUMMARY"]:
            return validation_dependencies

        if include_unexpected_rows:
            metric_kwargs = get_metric_kwargs(
                f"{self.map_metric}.unexpected_rows",
                configuration=configuration,
                runtime_configuration=runtime_configuration,
            )
            validation_dependencies.set_metric_configuration(
                metric_name=f"{self.map_metric}.unexpected_rows",
                metric_configuration=MetricConfiguration(
                    metric_name=f"{self.map_metric}.unexpected_rows",
                    metric_domain_kwargs=metric_kwargs["metric_domain_kwargs"],
                    metric_value_kwargs=metric_kwargs["metric_value_kwargs"],
                ),
            )

        if isinstance(execution_engine, PandasExecutionEngine):
            metric_kwargs = get_metric_kwargs(
                f"{self.map_metric}.unexpected_index_list",
                configuration=configuration,
                runtime_configuration=runtime_configuration,
            )
            validation_dependencies.set_metric_configuration(
                metric_name=f"{self.map_metric}.unexpected_index_list",
                metric_configuration=MetricConfiguration(
                    metric_name=f"{self.map_metric}.unexpected_index_list",
                    metric_domain_kwargs=metric_kwargs["metric_domain_kwargs"],
                    metric_value_kwargs=metric_kwargs["metric_value_kwargs"],
                ),
            )

        return validation_dependencies

    def _validate(
        self,
        configuration: ExpectationConfiguration,
        metrics: Dict,
        runtime_configuration: Optional[dict] = None,
        execution_engine: Optional[ExecutionEngine] = None,
    ):
        result_format = self.get_result_format(
            configuration=configuration, runtime_configuration=runtime_configuration
        )
        total_count: Optional[int] = metrics.get("table.row_count")
        unexpected_count: Optional[int] = metrics.get(
            f"{self.map_metric}.unexpected_count"
        )
        unexpected_values: Optional[Any] = metrics.get(
            f"{self.map_metric}.unexpected_values"
        )
        unexpected_index_list: Optional[List[int]] = metrics.get(
            f"{self.map_metric}.unexpected_index_list"
        )
        filtered_row_count: Optional[int] = metrics.get(
            f"{self.map_metric}.filtered_row_count"
        )

        if (
            total_count is None
            or unexpected_count is None
            or filtered_row_count is None
            or total_count == 0
            or filtered_row_count == 0
        ):
            # Vacuously true
            success = True
        else:
            success = _mostly_success(
                filtered_row_count,
                unexpected_count,
                self.get_success_kwargs().get(
                    "mostly", self.default_kwarg_values.get("mostly")
                ),
            )

        return _format_map_output(
            result_format=parse_result_format(result_format),
            success=success,
            element_count=total_count,
            nonnull_count=filtered_row_count,
            unexpected_count=unexpected_count,
            unexpected_list=unexpected_values,
            unexpected_index_list=unexpected_index_list,
        )


def _format_map_output(
    result_format: dict,
    success: bool,
    element_count: Optional[int] = None,
    nonnull_count: Optional[int] = None,
    unexpected_count: Optional[int] = None,
    unexpected_list: Optional[List[Any]] = None,
    unexpected_index_list: Optional[List[int]] = None,
    unexpected_index_query: Optional[str] = None,
    # Actually Optional[List[str]], but this is necessary to keep the typechecker happy
    unexpected_index_column_names: Optional[Union[int, str, List[str]]] = None,
    unexpected_rows=None,
) -> Dict:
    """Helper function to construct expectation result objects for map_expectations (such as column_map_expectation
    and file_lines_map_expectation).

    Expectations support four result_formats: BOOLEAN_ONLY, BASIC, SUMMARY, and COMPLETE.
    In each case, the object returned has a different set of populated fields.
    See :ref:`result_format` for more information.

    This function handles the logic for mapping those fields for column_map_expectations.
    """
    if element_count is None:
        element_count = 0

    # NB: unexpected_count parameter is explicit some implementing classes may limit the length of unexpected_list
    # Incrementally add to result and return when all values for the specified level are present
    return_obj: Dict[str, Any] = {"success": success}

    if result_format["result_format"] == "BOOLEAN_ONLY":
        return return_obj

    skip_missing = False
    missing_count: Optional[int] = None
    if nonnull_count is None:
        skip_missing = True
    else:
        missing_count = element_count - nonnull_count

    missing_percent: Optional[float] = None
    unexpected_percent_total: Optional[float] = None
    unexpected_percent_nonmissing: Optional[float] = None
    if unexpected_count is not None and element_count > 0:
        unexpected_percent_total = unexpected_count / element_count * 100

        if not skip_missing and missing_count is not None:
            missing_percent = missing_count / element_count * 100
            if nonnull_count is not None and nonnull_count > 0:
                unexpected_percent_nonmissing = unexpected_count / nonnull_count * 100
            else:
                unexpected_percent_nonmissing = None
        else:
            unexpected_percent_nonmissing = unexpected_percent_total

    return_obj["result"] = {
        "element_count": element_count,
        "unexpected_count": unexpected_count,
        "unexpected_percent": unexpected_percent_nonmissing,
    }

    if unexpected_list is not None:
        return_obj["result"]["partial_unexpected_list"] = unexpected_list[
            : result_format["partial_unexpected_count"]
        ]

    if unexpected_index_column_names is not None:
        return_obj["result"].update(
            {"unexpected_index_column_names": unexpected_index_column_names}
        )

    if not skip_missing:
        return_obj["result"]["missing_count"] = missing_count
        return_obj["result"]["missing_percent"] = missing_percent
        return_obj["result"]["unexpected_percent_total"] = unexpected_percent_total
        return_obj["result"][
            "unexpected_percent_nonmissing"
        ] = unexpected_percent_nonmissing

    if result_format["include_unexpected_rows"]:
        return_obj["result"].update(
            {
                "unexpected_rows": unexpected_rows,
            }
        )

    if result_format["result_format"] == "BASIC":
        return return_obj

    if unexpected_list is not None:
        if len(unexpected_list) and isinstance(unexpected_list[0], dict):
            # in the case of multicolumn map expectations `unexpected_list` contains dicts,
            # which will throw an exception when we hash it to count unique members.
            # As a workaround, we flatten the values out to tuples.
            immutable_unexpected_list = [
                tuple([val for val in item.values()]) for item in unexpected_list
            ]
        else:
            immutable_unexpected_list = unexpected_list

    # Try to return the most common values, if possible.
    partial_unexpected_count: Optional[int] = result_format.get(
        "partial_unexpected_count"
    )
    partial_unexpected_counts: Optional[List[Dict[str, Any]]] = None
    if partial_unexpected_count is not None and 0 < partial_unexpected_count:
        try:
            partial_unexpected_counts = [
                {"value": key, "count": value}
                for key, value in sorted(
                    Counter(immutable_unexpected_list).most_common(
                        result_format["partial_unexpected_count"]
                    ),
                    key=lambda x: (-x[1], x[0]),
                )
            ]
        except TypeError:
            partial_unexpected_counts = [
                {"error": "partial_exception_counts requires a hashable type"}
            ]
        finally:
            if unexpected_index_list is not None:
                return_obj["result"].update(
                    {
                        "partial_unexpected_index_list": unexpected_index_list[
                            : result_format["partial_unexpected_count"]
                        ],
                    }
                )
            return_obj["result"].update(
                {"partial_unexpected_counts": partial_unexpected_counts}
            )

    if result_format["result_format"] == "SUMMARY":
        return return_obj

    if unexpected_list is not None:
        return_obj["result"].update({"unexpected_list": unexpected_list})
    if unexpected_index_list is not None:
        return_obj["result"].update({"unexpected_index_list": unexpected_index_list})
    if unexpected_index_query is not None:
        return_obj["result"].update({"unexpected_index_query": unexpected_index_query})
    if result_format["result_format"] == "COMPLETE":
        return return_obj

    raise ValueError(f"Unknown result_format {result_format['result_format']}.")


def _validate_mostly_config(configuration: ExpectationConfiguration) -> None:
    """
    Validates "mostly" in ExpectationConfiguration is a number if it exists.

    Args:
        configuration: The ExpectationConfiguration to be validated

    Raises:
        AssertionError: An error is mostly exists in the configuration but is not between 0 and 1.
    """
    if "mostly" in configuration.kwargs:
        mostly = configuration.kwargs["mostly"]
        assert isinstance(
            mostly, (int, float)
        ), "'mostly' parameter must be an integer or float"
        assert 0 <= mostly <= 1, "'mostly' parameter must be between 0 and 1"


def _mostly_success(
    rows_considered_cnt: int,
    unexpected_cnt: int,
    mostly: float,
) -> bool:
    rows_considered_cnt_as_float: float = float(rows_considered_cnt)
    unexpected_cnt_as_float: float = float(unexpected_cnt)
    success_ratio: float = (
        rows_considered_cnt_as_float - unexpected_cnt_as_float
    ) / rows_considered_cnt_as_float
    return success_ratio >= mostly


def add_values_with_json_schema_from_list_in_params(
    params: dict,
    params_with_json_schema: dict,
    param_key_with_list: str,
    list_values_type: str = "string",
) -> dict:
    """
    Utility function used in _atomic_prescriptive_template() to take list values from a given params dict key,
    convert each value to a dict with JSON schema type info, then add it to params_with_json_schema (dict).
    """
    target_list = params.get(param_key_with_list)
    if target_list is not None and len(target_list) > 0:
        for i, v in enumerate(target_list):
            params_with_json_schema[f"v__{str(i)}"] = {
                "schema": {"type": list_values_type},
                "value": v,
            }
    return params_with_json_schema<|MERGE_RESOLUTION|>--- conflicted
+++ resolved
@@ -105,14 +105,11 @@
 from great_expectations.render.renderer_configuration import (
     RendererConfiguration,
     RendererValueType,
-<<<<<<< HEAD
-=======
 )
 from great_expectations.render.util import (
     build_count_and_index_table,
     build_count_table,
     num_to_str,
->>>>>>> a0ddfe72
 )
 from great_expectations.self_check.util import (
     evaluate_json_test_v3_api,
