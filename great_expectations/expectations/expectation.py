--- conflicted
+++ resolved
@@ -36,37 +36,8 @@
 from great_expectations.compatibility.pydantic import Field, ModelMetaclass
 from great_expectations.compatibility.typing_extensions import override
 from great_expectations.core._docs_decorators import public_api
-<<<<<<< HEAD
-from great_expectations.core.expectation_configuration import (
-    ExpectationConfiguration,
-    parse_result_format,
-)
 from great_expectations.core.expectation_diagnostics.expectation_doctor import (
     ExpectationDoctor,
-=======
-from great_expectations.core.expectation_diagnostics.expectation_diagnostics import (
-    ExpectationDiagnostics,
-)
-from great_expectations.core.expectation_diagnostics.expectation_test_data_cases import (
-    ExpectationLegacyTestCaseAdapter,
-    ExpectationTestCase,
-    ExpectationTestDataCases,
-    TestBackend,
-    TestData,
-)
-from great_expectations.core.expectation_diagnostics.supporting_types import (
-    AugmentedLibraryMetadata,
-    ExpectationBackendTestResultCounts,
-    ExpectationDescriptionDiagnostics,
-    ExpectationDiagnosticMaturityMessages,
-    ExpectationErrorDiagnostics,
-    ExpectationExecutionEngineDiagnostics,
-    ExpectationMetricDiagnostics,
-    ExpectationRendererDiagnostics,
-    ExpectationTestDiagnostics,
-    Maturity,
-    RendererTestDiagnostics,
->>>>>>> 00b9364a
 )
 from great_expectations.core.expectation_validation_result import (
     ExpectationValidationResult,
