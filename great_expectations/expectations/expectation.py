--- conflicted
+++ resolved
@@ -124,12 +124,9 @@
 
 if TYPE_CHECKING:
     from great_expectations.data_context import AbstractDataContext
-<<<<<<< HEAD
     from great_expectations.render.renderer_configuration import MetaNotes
     from great_expectations.rule_based_profiler.config import RuleBasedProfilerConfig
-=======
     from great_expectations.render.renderer_configuration import AddParamArgs, MetaNotes
->>>>>>> 9cae7702
 
 logger = logging.getLogger(__name__)
 
