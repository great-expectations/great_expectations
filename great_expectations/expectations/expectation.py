from __future__ import annotations

import datetime
import functools
import glob
import json
import logging
import os
import re
import time
import traceback
import warnings
from abc import ABC, ABCMeta, abstractmethod
from collections import Counter, defaultdict
from copy import deepcopy
from inspect import isabstract
from numbers import Number
from typing import (
    TYPE_CHECKING,
    Any,
    Callable,
    Dict,
    List,
    Optional,
    Sequence,
    Set,
    Tuple,
    Type,
    Union,
)

import pandas as pd
from dateutil.parser import parse

from great_expectations import __version__ as ge_version
from great_expectations.core._docs_decorators import public_api
from great_expectations.core.domain import Domain
from great_expectations.core.expectation_configuration import (
    ExpectationConfiguration,
    parse_result_format,
)
from great_expectations.core.expectation_diagnostics.expectation_diagnostics import (
    ExpectationDiagnostics,
)
from great_expectations.core.expectation_diagnostics.expectation_test_data_cases import (
    ExpectationLegacyTestCaseAdapter,
    ExpectationTestCase,
    ExpectationTestDataCases,
    TestBackend,
    TestData,
)
from great_expectations.core.expectation_diagnostics.supporting_types import (
    AugmentedLibraryMetadata,
    ExpectationBackendTestResultCounts,
    ExpectationDescriptionDiagnostics,
    ExpectationDiagnosticMaturityMessages,
    ExpectationErrorDiagnostics,
    ExpectationExecutionEngineDiagnostics,
    ExpectationMetricDiagnostics,
    ExpectationRendererDiagnostics,
    ExpectationTestDiagnostics,
    Maturity,
    RendererTestDiagnostics,
)
from great_expectations.core.expectation_validation_result import (
    ExpectationValidationResult,
)
from great_expectations.core.metric_domain_types import MetricDomainTypes
from great_expectations.core.metric_function_types import (
    SummarizationMetricNameSuffixes,
)
from great_expectations.core.util import convert_to_json_serializable, nested_update
from great_expectations.exceptions import (
    ExpectationNotFoundError,
    GreatExpectationsError,
    InvalidExpectationConfigurationError,
    InvalidExpectationKwargsError,
)
from great_expectations.execution_engine import (
    ExecutionEngine,
    SqlAlchemyExecutionEngine,
)
from great_expectations.expectations.registry import (
    _registered_metrics,
    _registered_renderers,
    get_expectation_impl,
    get_metric_kwargs,
    register_expectation,
    register_renderer,
)
from great_expectations.expectations.sql_tokens_and_types import (
    valid_sql_tokens_and_types,
)
from great_expectations.render import (
    AtomicDiagnosticRendererType,
    AtomicPrescriptiveRendererType,
    CollapseContent,
    LegacyDiagnosticRendererType,
    LegacyRendererType,
    RenderedAtomicContent,
    RenderedContentBlockContainer,
    RenderedGraphContent,
    RenderedStringTemplateContent,
    RenderedTableContent,
    ValueListContent,
    renderedAtomicValueSchema,
)
from great_expectations.render.exceptions import RendererConfigurationError
from great_expectations.render.renderer.renderer import renderer
from great_expectations.render.renderer_configuration import (
    RendererConfiguration,
    RendererValueType,
)
from great_expectations.render.util import (
    build_count_and_index_table,
    build_count_table,
    num_to_str,
)
from great_expectations.rule_based_profiler.helpers.util import sanitize_parameter_name
from great_expectations.rule_based_profiler.parameter_container import (
    FULLY_QUALIFIED_PARAMETER_NAME_ATTRIBUTED_VALUE_KEY,
    RAW_PARAMETER_KEY,
    ParameterNode,
)
from great_expectations.self_check.util import (
    evaluate_json_test_v3_api,
    generate_dataset_name_from_expectation_name,
    generate_expectation_tests,
)
from great_expectations.util import camel_to_snake, is_parseable_date
from great_expectations.validator.computed_metric import MetricValue  # noqa: TCH001
from great_expectations.validator.metric_configuration import MetricConfiguration
from great_expectations.validator.metric_multi_batch_values_calculator import (
    MetricMultiBatchValuesCalculator,
)
from great_expectations.validator.validator import ValidationDependencies, Validator
from great_expectations.warnings import warn_deprecated_parse_strings_as_datetimes

if TYPE_CHECKING:
    from great_expectations.data_context import AbstractDataContext
    from great_expectations.render.renderer_configuration import MetaNotes
    from great_expectations.rule_based_profiler.config import RuleBasedProfilerConfig

logger = logging.getLogger(__name__)


_TEST_DEFS_DIR = os.path.join(  # noqa: PTH118
    os.path.dirname(__file__),  # noqa: PTH120
    "..",
    "..",
    "tests",
    "test_definitions",
)


@public_api
def render_evaluation_parameter_string(render_func) -> Callable:
    """Decorator for Expectation classes that renders evaluation parameters as strings.

    allows Expectations that use Evaluation Parameters to render the values
    of the Evaluation Parameters along with the rest of the output.

    Args:
        render_func: The render method of the Expectation class.

    Raises:
        GreatExpectationsError: If runtime_configuration with evaluation_parameters is not provided.
    """

    def inner_func(
        *args: Tuple[MetaExpectation], **kwargs: dict
    ) -> Union[List[RenderedStringTemplateContent], RenderedAtomicContent]:
        rendered_string_template: Union[
            List[RenderedStringTemplateContent], RenderedAtomicContent
        ] = render_func(*args, **kwargs)
        current_expectation_params = list()
        app_template_str = (
            "\n - $eval_param = $eval_param_value (at time of validation)."
        )
        configuration: Optional[dict] = kwargs.get("configuration")
        if configuration:
            kwargs_dict: dict = configuration.get("kwargs", {})
            for key, value in kwargs_dict.items():
                if isinstance(value, dict) and "$PARAMETER" in value.keys():
                    current_expectation_params.append(value["$PARAMETER"])

        # if expectation configuration has no eval params, then don't look for the values in runtime_configuration
        # isinstance check should be removed upon implementation of RenderedAtomicContent evaluation parameter support
        if current_expectation_params and not isinstance(
            rendered_string_template, RenderedAtomicContent
        ):
            runtime_configuration: Optional[dict] = kwargs.get("runtime_configuration")
            if runtime_configuration:
                eval_params = runtime_configuration.get("evaluation_parameters", {})
                styling = runtime_configuration.get("styling")
                for key, val in eval_params.items():
                    for param in current_expectation_params:
                        # "key in param" condition allows for eval param values to be rendered if arithmetic is present
                        if key == param or key in param:
                            app_params = {}
                            app_params["eval_param"] = key
                            app_params["eval_param_value"] = val
                            rendered_content = RenderedStringTemplateContent(
                                **{  # type: ignore[arg-type]
                                    "content_block_type": "string_template",
                                    "string_template": {
                                        "template": app_template_str,
                                        "params": app_params,
                                        "styling": styling,
                                    },
                                }
                            )
                            rendered_string_template.append(rendered_content)
            else:
                raise GreatExpectationsError(
                    f"""GX was not able to render the value of evaluation parameters.
                        Expectation {render_func} had evaluation parameters set, but they were not passed in."""
                )
        return rendered_string_template

    return inner_func


def param_method(param_name: str) -> Callable:
    """
    Decorator that wraps helper methods dealing with dynamic attributes on RendererConfiguration.params. Ensures a given
    param_name exists and is not None before executing the helper method. Params are unknown as they are defined by the
    renderer, and if a given param is None, no value was set/found that can be used in the helper method.

    If a helper method is decorated with @param_method(param_name="<param_name>") and the param attribute does not
    exist, the method will return either the input RendererConfiguration or None depending on the declared return type.
    """
    if not param_name:
        # If param_name was passed as an empty string
        raise RendererConfigurationError(
            "Method decorated with @param_method must be passed an existing param_name."
        )

    def _param_method(param_func: Callable) -> Callable:
        @functools.wraps(param_func)
        def wrapper(
            renderer_configuration: RendererConfiguration,
        ) -> Optional[Any]:
            try:
                return_type: Type = param_func.__annotations__["return"]
            except KeyError:
                method_name: str = getattr(param_func, "__name__", repr(param_func))
                raise RendererConfigurationError(
                    "Methods decorated with @param_method must have an annotated return "
                    f"type, but method {method_name} does not."
                )

            if hasattr(renderer_configuration.params, param_name):
                if getattr(renderer_configuration.params, param_name, None):
                    return_obj = param_func(
                        renderer_configuration=renderer_configuration
                    )
                else:
                    if return_type is RendererConfiguration:  # noqa: PLR5501
                        return_obj = renderer_configuration
                    else:
                        return_obj = None
            else:
                raise RendererConfigurationError(
                    f"RendererConfiguration.param does not have a param called {param_name}. "
                    f'Use RendererConfiguration.add_param() with name="{param_name}" to add it.'
                )
            return return_obj

        return wrapper

    return _param_method


# noinspection PyMethodParameters
class MetaExpectation(ABCMeta):
    """MetaExpectation registers Expectations as they are defined, adding them to the Expectation registry.

    Any class inheriting from Expectation will be registered based on the value of the "expectation_type" class
    attribute, or, if that is not set, by snake-casing the name of the class.
    """

    default_kwarg_values: Dict[str, object] = {}

    def __new__(cls, clsname, bases, attrs):
        newclass = super().__new__(cls, clsname, bases, attrs)
        # noinspection PyUnresolvedReferences
        if not newclass.is_abstract():
            newclass.expectation_type = camel_to_snake(clsname)
            register_expectation(newclass)
        else:
            newclass.expectation_type = ""

        # noinspection PyUnresolvedReferences
        newclass._register_renderer_functions()
        default_kwarg_values = {}
        for base in reversed(bases):
            default_kwargs = getattr(base, "default_kwarg_values", {})
            default_kwarg_values = nested_update(default_kwarg_values, default_kwargs)

        newclass.default_kwarg_values = nested_update(
            default_kwarg_values, attrs.get("default_kwarg_values", {})
        )
        return newclass


@public_api
class Expectation(metaclass=MetaExpectation):
    """Base class for all Expectations.

    Expectation classes *must* have the following attributes set:
        1. `domain_keys`: a tuple of the *keys* used to determine the domain of the
           expectation
        2. `success_keys`: a tuple of the *keys* used to determine the success of
           the expectation.

    In some cases, subclasses of Expectation (such as BatchExpectation) can
    inherit these properties from their parent class.

    They *may* optionally override `runtime_keys` and `default_kwarg_values`, and
    may optionally set an explicit value for expectation_type.
        1. runtime_keys lists the keys that can be used to control output but will
           not affect the actual success value of the expectation (such as result_format).
        2. default_kwarg_values is a dictionary that will be used to fill unspecified
           kwargs from the Expectation Configuration.

    Expectation classes *must* implement the following:
        1. `_validate`
        2. `get_validation_dependencies`

    In some cases, subclasses of Expectation, such as ColumnMapExpectation will already
    have correct implementations that may simply be inherited.

    Additionally, they *may* provide implementations of:
        1. `validate_configuration`, which should raise an error if the configuration
           will not be usable for the Expectation
        2. Data Docs rendering methods decorated with the @renderer decorator. See the
    """

    version = ge_version
    domain_keys: Tuple[str, ...] = ()
    success_keys: Tuple[str, ...] = ()
    runtime_keys: Tuple[str, ...] = (
        "include_config",
        "catch_exceptions",
        "result_format",
    )
    default_kwarg_values: dict[
        str, bool | str | float | RuleBasedProfilerConfig | None
    ] = {
        "include_config": True,
        "catch_exceptions": False,
        "result_format": "BASIC",
    }
    args_keys: Tuple[str, ...] = ()

    expectation_type: str
    examples: List[dict] = []

    def __init__(
        self, configuration: Optional[ExpectationConfiguration] = None
    ) -> None:
        if configuration:
            self.validate_configuration(configuration=configuration)

        self._configuration = configuration

    @classmethod
    def is_abstract(cls) -> bool:
        return isabstract(cls)

    @classmethod
    def _register_renderer_functions(cls) -> None:
        expectation_type: str = camel_to_snake(cls.__name__)

        for candidate_renderer_fn_name in dir(cls):
            attr_obj: Callable = getattr(cls, candidate_renderer_fn_name)
            if not hasattr(attr_obj, "_renderer_type"):
                continue
            register_renderer(
                object_name=expectation_type, parent_class=cls, renderer_fn=attr_obj
            )

    @abstractmethod
    def _validate(
        self,
        configuration: ExpectationConfiguration,
        metrics: dict,
        runtime_configuration: Optional[dict] = None,
        execution_engine: Optional[ExecutionEngine] = None,
    ) -> Union[ExpectationValidationResult, dict]:
        raise NotImplementedError

    @classmethod
    @renderer(renderer_type=AtomicPrescriptiveRendererType.FAILED)
    def _prescriptive_failed(
        cls,
        configuration: Optional[ExpectationConfiguration] = None,
        result: Optional[ExpectationValidationResult] = None,
        runtime_configuration: Optional[dict] = None,
    ) -> RenderedAtomicContent:
        """
        Default rendering function that is utilized by GX Cloud Front-end if an implemented atomic renderer fails
        """
        renderer_configuration: RendererConfiguration = RendererConfiguration(
            configuration=configuration,
            result=result,
            runtime_configuration=runtime_configuration,
        )

        template_str = "Rendering failed for Expectation: "

        if renderer_configuration.expectation_type and renderer_configuration.kwargs:
            template_str += "$expectation_type(**$kwargs)."
        elif renderer_configuration.expectation_type:
            template_str += "$expectation_type."
        else:
            template_str = f"{template_str[:-2]}."

        renderer_configuration.add_param(
            name="expectation_type",
            param_type=RendererValueType.STRING,
            value=renderer_configuration.expectation_type,
        )
        renderer_configuration.add_param(
            name="kwargs",
            param_type=RendererValueType.STRING,
            value=renderer_configuration.kwargs,
        )

        value_obj = renderedAtomicValueSchema.load(
            {
                "template": template_str,
                "params": renderer_configuration.params.dict(),
                "meta_notes": renderer_configuration.meta_notes,
                "schema": {"type": "com.superconductive.rendered.string"},
            }
        )
        rendered = RenderedAtomicContent(
            name=AtomicPrescriptiveRendererType.FAILED,
            value=value_obj,
            value_type="StringValueType",
        )
        return rendered

    @classmethod
    def _prescriptive_template(
        cls,
        renderer_configuration: RendererConfiguration,
    ) -> RendererConfiguration:
        if renderer_configuration.expectation_type and renderer_configuration.kwargs:
            template_str = "$expectation_type(**$kwargs)"
        elif renderer_configuration.expectation_type:
            template_str = "$expectation_type"
        else:
            raise ValueError(
                "RendererConfiguration does not contain an expectation_type."
            )

        add_param_args = (
            (
                "expectation_type",
                RendererValueType.STRING,
                renderer_configuration.expectation_type,
            ),
            ("kwargs", RendererValueType.STRING, renderer_configuration.kwargs),
        )
        for name, param_type, value in add_param_args:
            renderer_configuration.add_param(
                name=name, param_type=param_type, value=value
            )

        renderer_configuration.template_str = template_str
        return renderer_configuration

    @classmethod
    def _atomic_prescriptive_template(
        cls,
        configuration: Optional[ExpectationConfiguration] = None,
        result: Optional[ExpectationValidationResult] = None,
        runtime_configuration: Optional[dict] = None,
    ) -> Tuple[str, dict, MetaNotes, Optional[dict]]:
        """
        Template function that contains the logic that is shared by AtomicPrescriptiveRendererType.SUMMARY and
        LegacyRendererType.PRESCRIPTIVE.
        """
        # deprecated-v0.15.43
        warnings.warn(
            "The method _atomic_prescriptive_template is deprecated as of v0.15.43 and will be removed in v0.18. "
            "Please refer to Expectation method _prescriptive_template for the latest renderer template pattern.",
            DeprecationWarning,
        )
        renderer_configuration: RendererConfiguration = RendererConfiguration(
            configuration=configuration,
            result=result,
            runtime_configuration=runtime_configuration,
        )
        renderer_configuration = cls._prescriptive_template(
            renderer_configuration=renderer_configuration,
        )
        styling = (
            runtime_configuration.get("styling", {}) if runtime_configuration else {}
        )
        return (
            renderer_configuration.template_str,
            renderer_configuration.params.dict(),
            renderer_configuration.meta_notes,
            styling,
        )

    @classmethod
    @renderer(renderer_type=AtomicPrescriptiveRendererType.SUMMARY)
    @render_evaluation_parameter_string
    def _prescriptive_summary(
        cls,
        configuration: Optional[ExpectationConfiguration] = None,
        result: Optional[ExpectationValidationResult] = None,
        runtime_configuration: Optional[dict] = None,
    ) -> RenderedAtomicContent:
        renderer_configuration: RendererConfiguration = RendererConfiguration(
            configuration=configuration,
            result=result,
            runtime_configuration=runtime_configuration,
        )
        renderer_configuration = cls._prescriptive_template(
            renderer_configuration=renderer_configuration,
        )
        value_obj = renderedAtomicValueSchema.load(
            {
                "template": renderer_configuration.template_str,
                "params": renderer_configuration.params.dict(),
                "meta_notes": renderer_configuration.meta_notes,
                "schema": {"type": "com.superconductive.rendered.string"},
            }
        )
        rendered = RenderedAtomicContent(
            name=AtomicPrescriptiveRendererType.SUMMARY,
            value=value_obj,
            value_type="StringValueType",
        )
        return rendered

    @classmethod
    @renderer(renderer_type=LegacyRendererType.PRESCRIPTIVE)
    def _prescriptive_renderer(
        cls,
        configuration: Optional[ExpectationConfiguration] = None,
        result: Optional[ExpectationValidationResult] = None,
        runtime_configuration: Optional[dict] = None,
    ) -> List[RenderedStringTemplateContent]:
        renderer_configuration: RendererConfiguration = RendererConfiguration(
            configuration=configuration,
            result=result,
            runtime_configuration=runtime_configuration,
        )
        return [
            RenderedStringTemplateContent(
                **{  # type: ignore[arg-type]
                    "content_block_type": "string_template",
                    "styling": {"parent": {"classes": ["alert", "alert-warning"]}},
                    "string_template": {
                        "template": "$expectation_type(**$kwargs)",
                        "params": {
                            "expectation_type": renderer_configuration.expectation_type,
                            "kwargs": renderer_configuration.kwargs,
                        },
                        "styling": {
                            "params": {
                                "expectation_type": {
                                    "classes": ["badge", "badge-warning"],
                                }
                            }
                        },
                    },
                }
            )
        ]

    @classmethod
    @renderer(renderer_type=LegacyDiagnosticRendererType.META_PROPERTIES)
    def _diagnostic_meta_properties_renderer(
        cls,
        result: Optional[ExpectationValidationResult] = None,
    ) -> Union[list, List[str], List[list]]:
        """
            Render function used to add custom meta to Data Docs
            It gets a column set in the `properties_to_render` dictionary within `meta` and adds columns in Data Docs with the values that were set.
            example:
            meta = {
                "properties_to_render": {
                "Custom Column Header": "custom.value"
            },
                "custom": {
                "value": "1"
                }
            }
        data docs:
        ----------------------------------------------------------------
        | status|  Expectation                          | Observed value | Custom Column Header |
        ----------------------------------------------------------------
        |       | must be exactly 4 columns             |         4       |          1            |

        Here the custom column will be added in data docs.
        """

        if not result:
            return []
        custom_property_values = []
        meta_properties_to_render: Optional[dict] = None
        if result and result.expectation_config:
            meta_properties_to_render = result.expectation_config.kwargs.get(
                "meta_properties_to_render"
            )
        if meta_properties_to_render:
            for key in sorted(meta_properties_to_render.keys()):
                meta_property = meta_properties_to_render[key]
                if meta_property:
                    try:
                        # Allow complex structure with . usage
                        assert isinstance(
                            result.expectation_config, ExpectationConfiguration
                        )
                        obj = result.expectation_config.meta["attributes"]
                        keys = meta_property.split(".")
                        for i in range(0, len(keys)):
                            # Allow for keys with a . in the string like {"item.key": "1"}
                            remaining_key = "".join(keys[i:])
                            if remaining_key in obj:
                                obj = obj[remaining_key]
                                break
                            else:
                                obj = obj[keys[i]]

                        custom_property_values.append([obj])
                    except KeyError:
                        custom_property_values.append(["N/A"])
        return custom_property_values

    @classmethod
    @renderer(renderer_type=LegacyDiagnosticRendererType.STATUS_ICON)
    def _diagnostic_status_icon_renderer(
        cls,
        configuration: Optional[ExpectationConfiguration] = None,
        result: Optional[ExpectationValidationResult] = None,
        runtime_configuration: Optional[dict] = None,
    ) -> RenderedStringTemplateContent:
        assert result, "Must provide a result object."
        if result.exception_info["raised_exception"]:
            return RenderedStringTemplateContent(
                **{  # type: ignore[arg-type]
                    "content_block_type": "string_template",
                    "string_template": {
                        "template": "$icon",
                        "params": {"icon": "", "markdown_status_icon": "❗"},
                        "styling": {
                            "params": {
                                "icon": {
                                    "classes": [
                                        "fas",
                                        "fa-exclamation-triangle",
                                        "text-warning",
                                    ],
                                    "tag": "i",
                                }
                            }
                        },
                    },
                }
            )

        if result.success:
            return RenderedStringTemplateContent(
                **{  # type: ignore[arg-type]
                    "content_block_type": "string_template",
                    "string_template": {
                        "template": "$icon",
                        "params": {"icon": "", "markdown_status_icon": "✅"},
                        "styling": {
                            "params": {
                                "icon": {
                                    "classes": [
                                        "fas",
                                        "fa-check-circle",
                                        "text-success",
                                    ],
                                    "tag": "i",
                                }
                            }
                        },
                    },
                    "styling": {
                        "parent": {
                            "classes": ["hide-succeeded-validation-target-child"]
                        }
                    },
                }
            )
        else:
            return RenderedStringTemplateContent(
                **{  # type: ignore[arg-type]
                    "content_block_type": "string_template",
                    "string_template": {
                        "template": "$icon",
                        "params": {"icon": "", "markdown_status_icon": "❌"},
                        "styling": {
                            "params": {
                                "icon": {
                                    "tag": "i",
                                    "classes": ["fas", "fa-times", "text-danger"],
                                }
                            }
                        },
                    },
                }
            )

    @classmethod
    @renderer(renderer_type=LegacyDiagnosticRendererType.UNEXPECTED_STATEMENT)
    def _diagnostic_unexpected_statement_renderer(
        cls,
        configuration: Optional[ExpectationConfiguration] = None,
        result: Optional[ExpectationValidationResult] = None,
        runtime_configuration: Optional[dict] = None,
    ) -> List[Union[RenderedStringTemplateContent, CollapseContent]]:
        assert result, "Must provide a result object."
        success: Optional[bool] = result.success
        result_dict: dict = result.result

        if result.exception_info["raised_exception"]:
            exception_message_template_str = (
                "\n\n$expectation_type raised an exception:\n$exception_message"
            )

            if result.expectation_config is not None:
                expectation_type = result.expectation_config.expectation_type
            else:
                expectation_type = None

            exception_message = RenderedStringTemplateContent(
                **{  # type: ignore[arg-type]
                    "content_block_type": "string_template",
                    "string_template": {
                        "template": exception_message_template_str,
                        "params": {
                            "expectation_type": expectation_type,
                            "exception_message": result.exception_info[
                                "exception_message"
                            ],
                        },
                        "tag": "strong",
                        "styling": {
                            "classes": ["text-danger"],
                            "params": {
                                "exception_message": {"tag": "code"},
                                "expectation_type": {
                                    "classes": ["badge", "badge-danger", "mb-2"]
                                },
                            },
                        },
                    },
                }
            )

            exception_traceback_collapse = CollapseContent(
                **{  # type: ignore[arg-type]
                    "collapse_toggle_link": "Show exception traceback...",
                    "collapse": [
                        RenderedStringTemplateContent(
                            **{  # type: ignore[arg-type]
                                "content_block_type": "string_template",
                                "string_template": {
                                    "template": result.exception_info[
                                        "exception_traceback"
                                    ],
                                    "tag": "code",
                                },
                            }
                        )
                    ],
                }
            )

            return [exception_message, exception_traceback_collapse]

        if success or not result_dict.get("unexpected_count"):
            return []
        else:
            unexpected_count = num_to_str(
                result_dict["unexpected_count"], use_locale=True, precision=20
            )
            unexpected_percent = (
                f"{num_to_str(result_dict['unexpected_percent'], precision=4)}%"
            )
            element_count = num_to_str(
                result_dict["element_count"], use_locale=True, precision=20
            )

            template_str = (
                "\n\n$unexpected_count unexpected values found. "
                "$unexpected_percent of $element_count total rows."
            )

            return [
                RenderedStringTemplateContent(
                    **{  # type: ignore[arg-type]
                        "content_block_type": "string_template",
                        "string_template": {
                            "template": template_str,
                            "params": {
                                "unexpected_count": unexpected_count,
                                "unexpected_percent": unexpected_percent,
                                "element_count": element_count,
                            },
                            "tag": "strong",
                            "styling": {"classes": ["text-danger"]},
                        },
                    }
                )
            ]

    @classmethod
    @renderer(renderer_type=LegacyDiagnosticRendererType.UNEXPECTED_TABLE)
    def _diagnostic_unexpected_table_renderer(  # noqa: PLR0912
        cls,
        configuration: Optional[ExpectationConfiguration] = None,
        result: Optional[ExpectationValidationResult] = None,
        runtime_configuration: Optional[dict] = None,
    ) -> Optional[List[Union[RenderedTableContent, CollapseContent]]]:
        if result is None:
            return None

        result_dict: Optional[dict] = result.result

        if result_dict is None:
            return None

        if not result_dict.get("partial_unexpected_list") and not result_dict.get(
            "partial_unexpected_counts"
        ):
            return None
        table_rows: List[Any] = []

        partial_unexpected_counts: Optional[List[dict]] = result_dict.get(
            "partial_unexpected_counts"
        )
        # this means the result_format is COMPLETE and we have the full set of unexpected indices
        unexpected_index_list: Optional[List[dict]] = result_dict.get(
            "unexpected_index_list"
        )
        unexpected_count: int = result_dict["unexpected_count"]
        if partial_unexpected_counts:
            # We will check to see whether we have *all* of the unexpected values
            # accounted for in our count, and include counts if we do. If we do not,
            # we will use this as simply a better (non-repeating) source of
            # "sampled" unexpected values
            unexpected_list: Optional[List[dict]] = result_dict.get("unexpected_list")
            unexpected_index_column_names: Optional[List[str]] = result_dict.get(
                "unexpected_index_column_names"
            )
            if unexpected_index_list:
                header_row, table_rows = build_count_and_index_table(
                    partial_unexpected_counts=partial_unexpected_counts,
                    unexpected_index_list=unexpected_index_list,
                    unexpected_count=unexpected_count,
                    unexpected_list=unexpected_list,
                    unexpected_index_column_names=unexpected_index_column_names,
                )
            else:
                header_row, table_rows = build_count_table(
                    partial_unexpected_counts=partial_unexpected_counts,
                    unexpected_count=unexpected_count,
                )

        else:
            header_row = ["Sampled Unexpected Values"]
            sampled_values_set = set()
            partial_unexpected_list: Optional[List[Any]] = result_dict.get(
                "partial_unexpected_list"
            )
            if partial_unexpected_list:
                for unexpected_value in partial_unexpected_list:
                    if unexpected_value:
                        string_unexpected_value = str(unexpected_value)
                    elif unexpected_value == "":  # noqa: PLC1901
                        string_unexpected_value = "EMPTY"
                    else:
                        string_unexpected_value = "null"
                    if string_unexpected_value not in sampled_values_set:
                        table_rows.append([unexpected_value])
                        sampled_values_set.add(string_unexpected_value)

        unexpected_table_content_block = RenderedTableContent(
            **{  # type: ignore[arg-type]
                "content_block_type": "table",
                "table": table_rows,
                "header_row": header_row,
                "styling": {
                    "body": {"classes": ["table-bordered", "table-sm", "mt-3"]}
                },
            }
        )
        if result_dict.get("unexpected_index_query"):
            query = result_dict.get("unexpected_index_query")
            # in Pandas case, this is a list
            if not isinstance(query, str):
                query = str(query)
            query_info = CollapseContent(
                **{  # type: ignore[arg-type]
                    "collapse_toggle_link": "To retrieve all unexpected values...",
                    "collapse": [
                        RenderedStringTemplateContent(
                            **{  # type: ignore[arg-type]
                                "content_block_type": "string_template",
                                "string_template": {
                                    "template": query,
                                    "tag": "code",
                                },
                            }
                        )
                    ],
                }
            )
            return [unexpected_table_content_block, query_info]
        return [unexpected_table_content_block]

    @classmethod
    def _get_observed_value_from_evr(
        self, result: Optional[ExpectationValidationResult]
    ) -> str:
        result_dict: Optional[dict] = None
        if result:
            result_dict = result.result
        if result_dict is None:
            return "--"

        observed_value: Any = result_dict.get("observed_value")
        unexpected_percent: Optional[float] = result_dict.get("unexpected_percent")
        if observed_value is not None:
            if isinstance(observed_value, (int, float)) and not isinstance(
                observed_value, bool
            ):
                return num_to_str(observed_value, precision=10, use_locale=True)
            return str(observed_value)
        elif unexpected_percent is not None:
            return num_to_str(unexpected_percent, precision=5) + "% unexpected"
        else:
            return "--"

    @classmethod
    @renderer(renderer_type=AtomicDiagnosticRendererType.FAILED)
    def _diagnostic_failed(
        cls,
        configuration: Optional[ExpectationConfiguration] = None,
        result: Optional[ExpectationValidationResult] = None,
        runtime_configuration: Optional[dict] = None,
    ) -> RenderedAtomicContent:
        renderer_configuration: RendererConfiguration = RendererConfiguration(
            configuration=configuration,
            result=result,
            runtime_configuration=runtime_configuration,
        )

        template_str = "Rendering failed for Expectation: "

        if renderer_configuration.expectation_type and renderer_configuration.kwargs:
            template_str += "$expectation_type(**$kwargs)."
        elif renderer_configuration.expectation_type:
            template_str += "$expectation_type."
        else:
            template_str = f"{template_str[:-2]}."

        renderer_configuration.add_param(
            name="expectation_type",
            param_type=RendererValueType.STRING,
            value=renderer_configuration.expectation_type,
        )
        renderer_configuration.add_param(
            name="kwargs",
            param_type=RendererValueType.STRING,
            value=renderer_configuration.kwargs,
        )

        value_obj = renderedAtomicValueSchema.load(
            {
                "template": template_str,
                "params": renderer_configuration.params.dict(),
                "schema": {"type": "com.superconductive.rendered.string"},
            }
        )
        rendered = RenderedAtomicContent(
            name=AtomicDiagnosticRendererType.FAILED,
            value=value_obj,
            value_type="StringValueType",
        )
        return rendered

    @classmethod
    @renderer(renderer_type=AtomicDiagnosticRendererType.OBSERVED_VALUE)
    def _atomic_diagnostic_observed_value(
        cls,
        configuration: Optional[ExpectationConfiguration] = None,
        result: Optional[ExpectationValidationResult] = None,
        runtime_configuration: Optional[dict] = None,
    ) -> RenderedAtomicContent:
        observed_value: str = cls._get_observed_value_from_evr(result=result)
        value_obj = renderedAtomicValueSchema.load(
            {
                "template": observed_value,
                "params": {},
                "schema": {"type": "com.superconductive.rendered.string"},
            }
        )
        rendered = RenderedAtomicContent(
            name=AtomicDiagnosticRendererType.OBSERVED_VALUE,
            value=value_obj,
            value_type="StringValueType",
        )
        return rendered

    @classmethod
    @renderer(renderer_type=LegacyDiagnosticRendererType.OBSERVED_VALUE)
    def _diagnostic_observed_value_renderer(
        cls,
        configuration: Optional[ExpectationConfiguration] = None,
        result: Optional[ExpectationValidationResult] = None,
        runtime_configuration: Optional[dict] = None,
    ) -> str:
        return cls._get_observed_value_from_evr(result=result)

    @classmethod
    def get_allowed_config_keys(cls) -> Union[Tuple[str, ...], Tuple[str]]:
        key_list: Union[list, List[str]] = []
        if len(cls.domain_keys) > 0:
            key_list.extend(list(cls.domain_keys))
        if len(cls.success_keys) > 0:
            key_list.extend(list(cls.success_keys))
        if len(cls.runtime_keys) > 0:
            key_list.extend(list(cls.runtime_keys))
        return tuple(str(key) for key in key_list)

    # noinspection PyUnusedLocal
    def metrics_validate(
        self,
        metrics: dict,
        configuration: Optional[ExpectationConfiguration] = None,
        runtime_configuration: Optional[dict] = None,
        execution_engine: Optional[ExecutionEngine] = None,
        validator: Optional[Validator] = None,
        **kwargs: dict,
    ) -> ExpectationValidationResult:
        if not configuration:
            configuration = self.configuration

        if runtime_configuration is None:
            runtime_configuration = {}

        validation_dependencies: ValidationDependencies = (
            self.get_validation_dependencies(
                configuration=configuration,
                execution_engine=execution_engine,
                runtime_configuration=runtime_configuration,
            )
        )
        runtime_configuration["result_format"] = validation_dependencies.result_format

        provided_metrics: Dict[str, MetricValue]
        if validator.data_context is None:
            # TODO: <Alex>ALEX</Alex>
            # Support for GX-V2 (to be deprecated soon).
            provided_metrics = {
                metric_name: metrics[metric_configuration.id]
                for metric_name, metric_configuration in validation_dependencies.metric_configurations.items()
            }
            # TODO: <Alex>ALEX</Alex>
        else:
            # Support for GX-V4 (multi-Batch).
            metrics_by_domain: Optional[
                Dict[Domain, Dict[str, ParameterNode]]
            ] = MetricMultiBatchValuesCalculator(
                validator=validator,
                metric_configurations=validation_dependencies.get_metric_configurations(),
            ).run(
                runtime_configuration=runtime_configuration
            )

            metric_configuration: MetricConfiguration

            # TODO: <Alex>ALEX-MULTI_BATCH -- Many GX codebase tests do not pass in multi-Batch mode, because all but two (2) example multi-Batch Expectations are developed in single-Batch style.  One of action items is to upgrade all single/active-Batch Expectation implementations to adopt multi-Batch style.</Alex>
            # TODO: <Alex>ALEX -- To support multi-Batch Expectations, uncomment code between the next two (2) "TODO" comments and comment out the single-Batch code between two (2) "TODO" comments in section below.</Alex>
            # TODO: <Alex>ALEX</Alex>
            # # noinspection PyTypeChecker
            # provided_metrics: Dict[str, MetricValue] = {
            #     metric_name: list(
            #         dict(
            #             filter(
            #                 lambda element: element[0].is_superset(
            #                     other=metric_configuration.get_domain()
            #                 ),
            #                 metrics_by_domain.items(),
            #             )
            #         ).values()
            #     )[0][
            #         f"{RAW_PARAMETER_KEY}{sanitize_parameter_name(name=metric_configuration.metric_name, suffix=metric_configuration.metric_value_kwargs_id)}"
            #     ][
            #         FULLY_QUALIFIED_PARAMETER_NAME_ATTRIBUTED_VALUE_KEY
            #     ]
            #     for metric_name, metric_configuration in validation_dependencies.metric_configurations.items()
            # }
            # TODO: <Alex>ALEX</Alex>
            # TODO: <Alex>ALEX-SINGLE_BATCH -- All GX codebase tests pass in single-Batch mode.</Alex>
            # TODO: <Alex>ALEX -- To support single-Batch Expectations, uncomment code between the next two (2) "TODO" comments and comment out the single-Batch code between two (2) "TODO" comments in section above.</Alex>
            # TODO: <Alex>ALEX</Alex>
            # TODO: <Alex>ALEX -- This access/lookup can be simplified.</Alex>
            # noinspection PyTypeChecker
            provided_metrics: Dict[str, MetricValue] = {
                metric_name: list(
                    list(
                        dict(
                            filter(
                                lambda element: element[0].is_superset(
                                    other=metric_configuration.get_domain()
                                ),
                                metrics_by_domain.items(),
                            )
                        ).values()
                    )[0][
                        f"{RAW_PARAMETER_KEY}{sanitize_parameter_name(name=metric_configuration.metric_name, suffix=metric_configuration.metric_value_kwargs_id)}"
                    ][
                        FULLY_QUALIFIED_PARAMETER_NAME_ATTRIBUTED_VALUE_KEY
                    ].values()
                )[-1][0]
                for metric_name, metric_configuration in validation_dependencies.metric_configurations.items()
            }
            # TODO: <Alex>ALEX</Alex>

        expectation_validation_result: Union[
            ExpectationValidationResult, dict
        ] = self._validate(
            configuration=configuration,
            metrics=provided_metrics,
            runtime_configuration=runtime_configuration,
            execution_engine=execution_engine,
        )
        evr: ExpectationValidationResult = self._build_evr(
            raw_response=expectation_validation_result,
            configuration=configuration,
        )
        return evr

    # noinspection PyUnusedLocal
    @staticmethod
    def _build_evr(
        raw_response: Union[ExpectationValidationResult, dict],
        configuration: ExpectationConfiguration,
        **kwargs: dict,
    ) -> ExpectationValidationResult:
        """_build_evr is a lightweight convenience wrapper handling cases where an Expectation implementor
        fails to return an EVR but returns the necessary components in a dictionary."""
        evr: ExpectationValidationResult
        if not isinstance(raw_response, ExpectationValidationResult):
            if isinstance(raw_response, dict):
                evr = ExpectationValidationResult(**raw_response)
                evr.expectation_config = configuration
            else:
                raise GreatExpectationsError("Unable to build EVR")
        else:
            raw_response_dict: dict = raw_response.to_json_dict()
            evr = ExpectationValidationResult(**raw_response_dict)
            evr.expectation_config = configuration
        return evr

    def get_validation_dependencies(
        self,
        configuration: Optional[ExpectationConfiguration] = None,
        execution_engine: Optional[ExecutionEngine] = None,
        runtime_configuration: Optional[dict] = None,
    ) -> ValidationDependencies:
        """Returns the result format and metrics required to validate this Expectation using the provided result format."""
        runtime_configuration = self.get_runtime_kwargs(
            configuration=configuration,
            runtime_configuration=runtime_configuration,
        )
        result_format: dict = runtime_configuration["result_format"]
        result_format = parse_result_format(result_format=result_format)
        return ValidationDependencies(
            metric_configurations={}, result_format=result_format
        )

    def get_domain_kwargs(
        self, configuration: ExpectationConfiguration
    ) -> Dict[str, Optional[str]]:
        domain_kwargs: Dict[str, Optional[str]] = {
            key: configuration.kwargs.get(key, self.default_kwarg_values.get(key))
            for key in self.domain_keys
        }
        missing_kwargs: Union[set, Set[str]] = set(self.domain_keys) - set(
            domain_kwargs.keys()
        )
        if missing_kwargs:
            raise InvalidExpectationKwargsError(
                f"Missing domain kwargs: {list(missing_kwargs)}"
            )
        return domain_kwargs

    @public_api
    def get_success_kwargs(
        self, configuration: Optional[ExpectationConfiguration] = None
    ) -> Dict[str, Any]:
        """Retrieve the success kwargs.

        Args:
            configuration: The `ExpectationConfiguration` that contains the kwargs. If no configuration arg is provided,
                the success kwargs from the configuration attribute of the Expectation instance will be returned.
        """
        if not configuration:
            configuration = self.configuration

        domain_kwargs: Dict[str, Optional[str]] = self.get_domain_kwargs(
            configuration=configuration
        )
        success_kwargs: Dict[str, Any] = {
            key: configuration.kwargs.get(key, self.default_kwarg_values.get(key))
            for key in self.success_keys
        }
        success_kwargs.update(domain_kwargs)
        return success_kwargs

    def get_runtime_kwargs(
        self,
        configuration: Optional[ExpectationConfiguration] = None,
        runtime_configuration: Optional[dict] = None,
    ) -> dict:
        if not configuration:
            configuration = self.configuration

        configuration = deepcopy(configuration)

        if runtime_configuration:
            configuration.kwargs.update(runtime_configuration)

        success_kwargs = self.get_success_kwargs(configuration=configuration)
        runtime_kwargs = {
            key: configuration.kwargs.get(key, self.default_kwarg_values.get(key))
            for key in self.runtime_keys
        }
        runtime_kwargs.update(success_kwargs)

        runtime_kwargs["result_format"] = parse_result_format(
            runtime_kwargs["result_format"]
        )

        return runtime_kwargs

    def get_result_format(
        self,
        configuration: ExpectationConfiguration,
        runtime_configuration: Optional[dict] = None,
    ) -> Union[Dict[str, Union[str, int, bool, List[str], None]], str]:
        default_result_format: Optional[Any] = self.default_kwarg_values.get(
            "result_format"
        )
        configuration_result_format: Union[
            Dict[str, Union[str, int, bool, List[str], None]], str
        ] = configuration.kwargs.get("result_format", default_result_format)
        result_format: Union[Dict[str, Union[str, int, bool, List[str], None]], str]
        if runtime_configuration:
            result_format = runtime_configuration.get(
                "result_format",
                configuration_result_format,
            )
        else:
            result_format = configuration_result_format
        return result_format

    @public_api
    def validate_configuration(
        self, configuration: Optional[ExpectationConfiguration] = None
    ) -> None:
        """Validates the configuration for the Expectation.

        For all expectations, the configuration's `expectation_type` needs to match the type of the expectation being
        configured. This method is meant to be overridden by specific expectations to provide additional validation
        checks as required. Overriding methods should call `super().validate_configuration(configuration)`.

        Raises:
            InvalidExpectationConfigurationError: The configuration does not contain the values required
                by the Expectation.
        """
        if not configuration:
            configuration = self.configuration
        try:
            assert (
                configuration.expectation_type == self.expectation_type
            ), f"expectation configuration type {configuration.expectation_type} does not match expectation type {self.expectation_type}"
        except AssertionError as e:
            raise InvalidExpectationConfigurationError(str(e))

    @public_api
    def validate(  # noqa: PLR0913
        self,
        validator: Validator,
        configuration: Optional[ExpectationConfiguration] = None,
        evaluation_parameters: Optional[dict] = None,
        interactive_evaluation: bool = True,
        data_context: Optional[AbstractDataContext] = None,
        runtime_configuration: Optional[dict] = None,
    ) -> ExpectationValidationResult:
        """Validates the expectation against the provided data.

        Args:
            validator: A Validator object that can be used to create Expectations, validate Expectations,
                and get Metrics for Expectations.
            configuration: Defines the parameters and name of a specific expectation.
            evaluation_parameters: Dictionary of dynamic values used during Validation of an Expectation.
            interactive_evaluation: Setting the interactive_evaluation flag on a DataAsset
                make it possible to declare expectations and store expectations without
                immediately evaluating them.
            data_context: An instance of a GX DataContext.
            runtime_configuration: The runtime configuration for the Expectation.
        Returns:
            An ExpectationValidationResult object
        """
        if not configuration:
            configuration = deepcopy(self.configuration)

        # issue warnings if necessary
        self._warn_if_result_format_config_in_runtime_configuration(
            runtime_configuration=runtime_configuration,
        )
        self._warn_if_result_format_config_in_expectation_configuration(
            configuration=configuration
        )

        configuration.process_evaluation_parameters(
            evaluation_parameters, interactive_evaluation, data_context
        )
        expectation_validation_result_list: list[
            ExpectationValidationResult
        ] = validator.graph_validate(
            configurations=[configuration],
            runtime_configuration=runtime_configuration,
        )
        return expectation_validation_result_list[0]

    @property
    def configuration(self) -> ExpectationConfiguration:
        if self._configuration is None:
            raise InvalidExpectationConfigurationError(
                "cannot access configuration: expectation has not yet been configured"
            )
        return self._configuration

    @public_api
    def run_diagnostics(  # noqa: PLR0913
        self,
        raise_exceptions_for_backends: bool = False,
        ignore_suppress: bool = False,
        ignore_only_for: bool = False,
        for_gallery: bool = False,
        debug_logger: Optional[logging.Logger] = None,
        only_consider_these_backends: Optional[List[str]] = None,
        context: Optional[AbstractDataContext] = None,
    ) -> ExpectationDiagnostics:
        """Produce a diagnostic report about this Expectation.

        The current uses for this method's output are
        using the JSON structure to populate the Public Expectation Gallery
        and enabling a fast dev loop for developing new Expectations where the
        contributors can quickly check the completeness of their expectations.

        The contents of the report are captured in the ExpectationDiagnostics dataclass.
        You can see some examples in test_expectation_diagnostics.py

        Some components (e.g. description, examples, library_metadata) of the diagnostic report can be introspected directly from the Exepctation class.
        Other components (e.g. metrics, renderers, executions) are at least partly dependent on instantiating, validating, and/or executing the Expectation class.
        For these kinds of components, at least one test case with include_in_gallery=True must be present in the examples to
        produce the metrics, renderers and execution engines parts of the report. This is due to
        a get_validation_dependencies requiring expectation_config as an argument.

        If errors are encountered in the process of running the diagnostics, they are assumed to be due to
        incompleteness of the Expectation's implementation (e.g., declaring a dependency on Metrics
        that do not exist). These errors are added under "errors" key in the report.

        Args:
            raise_exceptions_for_backends: Bool object that when True will raise an Exception if a backend fails to connect.
            ignore_suppress:  Bool object that when True will ignore the suppress_test_for list on Expectation sample tests.
            ignore_only_for:  Bool object that when True will ignore the only_for list on Expectation sample tests.
            for_gallery:  Bool object that when True will create empty arrays to use as examples for the Expectation Diagnostics.
            debug_logger (optional[logging.Logger]):  Logger object to use for sending debug messages to.
            only_consider_these_backends (optional[List[str]])  List of backends to consider.
            context (optional[AbstractDataContext]): Instance of any child of "AbstractDataContext" class.

        Returns:
            An Expectation Diagnostics report object
        """

        if debug_logger is not None:
            _debug = lambda x: debug_logger.debug(  # noqa: E731
                f"(run_diagnostics) {x}"
            )
            _error = lambda x: debug_logger.error(  # noqa: E731
                f"(run_diagnostics) {x}"
            )
        else:
            _debug = lambda x: x  # noqa: E731
            _error = lambda x: x  # noqa: E731

        library_metadata: AugmentedLibraryMetadata = (
            self._get_augmented_library_metadata()
        )
        examples: List[ExpectationTestDataCases] = self._get_examples(
            return_only_gallery_examples=False
        )
        gallery_examples: List[ExpectationTestDataCases] = []
        for example in examples:
            _tests_to_include = [
                test for test in example.tests if test.include_in_gallery
            ]
            example = deepcopy(example)  # noqa: PLW2901
            if _tests_to_include:
                example.tests = _tests_to_include
                gallery_examples.append(example)

        description_diagnostics: ExpectationDescriptionDiagnostics = (
            self._get_description_diagnostics()
        )

        _expectation_config: Optional[
            ExpectationConfiguration
        ] = self._get_expectation_configuration_from_examples(examples)
        if not _expectation_config:
            _error(
                f"Was NOT able to get Expectation configuration for {self.expectation_type}. "
                "Is there at least one sample test where 'success' is True?"
            )
        metric_diagnostics_list: List[
            ExpectationMetricDiagnostics
        ] = self._get_metric_diagnostics_list(
            expectation_config=_expectation_config,
        )

        introspected_execution_engines: ExpectationExecutionEngineDiagnostics = (
            self._get_execution_engine_diagnostics(
                metric_diagnostics_list=metric_diagnostics_list,
                registered_metrics=_registered_metrics,
            )
        )

        _debug("Getting test results")
        test_results: List[ExpectationTestDiagnostics] = self._get_test_results(
            expectation_type=description_diagnostics.snake_name,
            test_data_cases=examples,
            execution_engine_diagnostics=introspected_execution_engines,
            raise_exceptions_for_backends=raise_exceptions_for_backends,
            ignore_suppress=ignore_suppress,
            ignore_only_for=ignore_only_for,
            debug_logger=debug_logger,
            only_consider_these_backends=only_consider_these_backends,
            context=context,
        )

        backend_test_result_counts: List[
            ExpectationBackendTestResultCounts
        ] = ExpectationDiagnostics._get_backends_from_test_results(test_results)

        renderers: List[
            ExpectationRendererDiagnostics
        ] = self._get_renderer_diagnostics(
            expectation_type=description_diagnostics.snake_name,
            test_diagnostics=test_results,
            registered_renderers=_registered_renderers,  # type: ignore[arg-type]
        )

        maturity_checklist: ExpectationDiagnosticMaturityMessages = (
            self._get_maturity_checklist(
                library_metadata=library_metadata,
                description=description_diagnostics,
                examples=examples,
                tests=test_results,
                backend_test_result_counts=backend_test_result_counts,
                execution_engines=introspected_execution_engines,
            )
        )

        coverage_score: float = Expectation._get_coverage_score(
            backend_test_result_counts=backend_test_result_counts,
            execution_engines=introspected_execution_engines,
        )

        _debug(f"coverage_score: {coverage_score} for {self.expectation_type}")

        # Set final maturity level based on status of all checks
        library_metadata.maturity = Expectation._get_final_maturity_level(
            maturity_checklist=maturity_checklist
        )

        # Set the errors found when running tests
        errors = [
            test_result.error_diagnostics
            for test_result in test_results
            if test_result.error_diagnostics
        ]

        # If run for the gallery, don't include a bunch of stuff
        #   - Don't set examples and test_results to empty lists here since these
        #     returned attributes will be needed to re-calculate the maturity
        #     checklist later (after merging results from different runs of the
        #     build_gallery.py script per backend)
        if for_gallery:
            gallery_examples = []
            renderers = []
            errors = []

        return ExpectationDiagnostics(
            library_metadata=library_metadata,
            examples=examples,
            gallery_examples=gallery_examples,
            description=description_diagnostics,
            renderers=renderers,
            metrics=metric_diagnostics_list,
            execution_engines=introspected_execution_engines,
            tests=test_results,
            backend_test_result_counts=backend_test_result_counts,
            maturity_checklist=maturity_checklist,
            errors=errors,
            coverage_score=coverage_score,
        )

    def _warn_if_result_format_config_in_runtime_configuration(
        self, runtime_configuration: Union[dict, None] = None
    ) -> None:
        """
        Issues warning if result_format is in runtime_configuration for Validator
        """
        if runtime_configuration and runtime_configuration.get("result_format"):
            warnings.warn(
                "`result_format` configured at the Validator-level will not be persisted. Please add the configuration to your Checkpoint config or checkpoint_run() method instead.",
                UserWarning,
            )

    def _warn_if_result_format_config_in_expectation_configuration(
        self, configuration: ExpectationConfiguration
    ) -> None:
        """
        Issues warning if result_format is in ExpectationConfiguration
        """

        if configuration.kwargs.get("result_format"):
            warnings.warn(
                "`result_format` configured at the Expectation-level will not be persisted. Please add the configuration to your Checkpoint config or checkpoint_run() method instead.",
                UserWarning,
            )

    @public_api
    def print_diagnostic_checklist(
        self,
        diagnostics: Optional[ExpectationDiagnostics] = None,
        show_failed_tests: bool = False,
    ) -> str:
        """Runs self.run_diagnostics and generates a diagnostic checklist.

        This output from this method is a thin wrapper for ExpectationDiagnostics.generate_checklist()
        This method is experimental.

        Args:
            diagnostics (optional[ExpectationDiagnostics]): If diagnostics are not provided, diagnostics will be ran on self.
            show_failed_tests (bool): If true, failing tests will be printed.
        """

        if diagnostics is None:
            diagnostics = self.run_diagnostics()
        if show_failed_tests:
            for test in diagnostics.tests:
                if test.test_passed is False:
                    print(f"=== {test.test_title} ({test.backend}) ===\n")
                    print(f"{80 * '='}\n")

        checklist: str = diagnostics.generate_checklist()
        print(checklist)

        return checklist

    def _get_examples_from_json(self):
        """Only meant to be called by self._get_examples"""
        results = []
        found = glob.glob(
            os.path.join(  # noqa: PTH118
                _TEST_DEFS_DIR, "**", f"{self.expectation_type}.json"
            ),
            recursive=True,
        )
        if found:
            with open(found[0]) as fp:
                data = json.load(fp)
            results = data["datasets"]
        return results

    def _get_examples(
        self, return_only_gallery_examples: bool = True
    ) -> List[ExpectationTestDataCases]:
        """
        Get a list of examples from the object's `examples` member variable.

        For core expectations, the examples are found in tests/test_definitions/

        :param return_only_gallery_examples: if True, include only test examples where `include_in_gallery` is true
        :return: list of examples or [], if no examples exist
        """
        # Currently, only community contrib expectations have an examples attribute
        all_examples: List[dict] = self.examples or self._get_examples_from_json()

        included_examples = []
        for i, example in enumerate(all_examples, 1):
            included_test_cases = []
            # As of commit 7766bb5caa4e0 on 1/28/22, only_for does not need to be applied to individual tests
            # See:
            #   - https://github.com/great-expectations/great_expectations/blob/7766bb5caa4e0e5b22fa3b3a5e1f2ac18922fdeb/tests/test_definitions/column_map_expectations/expect_column_values_to_be_unique.json#L174
            #   - https://github.com/great-expectations/great_expectations/pull/4073
            top_level_only_for = example.get("only_for")
            top_level_suppress_test_for = example.get("suppress_test_for")
            for test in example["tests"]:
                if (
                    test.get("include_in_gallery") == True  # noqa: E712
                    or return_only_gallery_examples == False  # noqa: E712
                ):
                    copied_test = deepcopy(test)
                    if top_level_only_for:
                        if "only_for" not in copied_test:
                            copied_test["only_for"] = top_level_only_for
                        else:
                            copied_test["only_for"].extend(top_level_only_for)
                    if top_level_suppress_test_for:
                        if "suppress_test_for" not in copied_test:
                            copied_test[
                                "suppress_test_for"
                            ] = top_level_suppress_test_for
                        else:
                            copied_test["suppress_test_for"].extend(
                                top_level_suppress_test_for
                            )
                    included_test_cases.append(
                        ExpectationLegacyTestCaseAdapter(**copied_test)
                    )

            # If at least one ExpectationTestCase from the ExpectationTestDataCases was selected,
            # then keep a copy of the ExpectationTestDataCases including data and the selected ExpectationTestCases.
            if len(included_test_cases) > 0:
                copied_example = deepcopy(example)
                copied_example["tests"] = included_test_cases
                copied_example.pop("_notes", None)
                copied_example.pop("only_for", None)
                copied_example.pop("suppress_test_for", None)
                if "test_backends" in copied_example:
                    copied_example["test_backends"] = [
                        TestBackend(**tb) for tb in copied_example["test_backends"]
                    ]

                if "dataset_name" not in copied_example:
                    dataset_name = generate_dataset_name_from_expectation_name(
                        dataset=copied_example,
                        expectation_type=self.expectation_type,
                        index=i,
                    )
                    copied_example["dataset_name"] = dataset_name

                included_examples.append(ExpectationTestDataCases(**copied_example))

        return included_examples

    def _get_docstring_and_short_description(self) -> Tuple[str, str]:
        """Conveninence method to get the Exepctation's docstring and first line"""

        if self.__doc__ is not None:
            docstring = self.__doc__
            short_description = next(line for line in self.__doc__.split("\n") if line)
        else:
            docstring = ""
            short_description = ""

        return docstring, short_description

    def _get_description_diagnostics(self) -> ExpectationDescriptionDiagnostics:
        """Introspect the Expectation and create its ExpectationDescriptionDiagnostics object"""

        camel_name = self.__class__.__name__
        snake_name = camel_to_snake(self.__class__.__name__)
        docstring, short_description = self._get_docstring_and_short_description()

        return ExpectationDescriptionDiagnostics(
            **{
                "camel_name": camel_name,
                "snake_name": snake_name,
                "short_description": short_description,
                "docstring": docstring,
            }
        )

    def _get_expectation_configuration_from_examples(
        self,
        examples: List[ExpectationTestDataCases],
    ) -> Optional[ExpectationConfiguration]:
        """Return an ExpectationConfiguration instance using test input expected to succeed"""
        if examples:
            for example in examples:
                tests = example.tests
                if tests:
                    for test in tests:
                        if test.output.get("success"):
                            return ExpectationConfiguration(
                                expectation_type=self.expectation_type,
                                kwargs=test.input,
                            )

            # There is no sample test where `success` is True, or there are no tests
            for example in examples:
                tests = example.tests
                if tests:
                    for test in tests:
                        if test.input:
                            return ExpectationConfiguration(
                                expectation_type=self.expectation_type,
                                kwargs=test.input,
                            )
        return None

    @staticmethod
    def is_expectation_self_initializing(name: str) -> bool:
        """
        Given the name of an Expectation, returns a boolean that represents whether an Expectation can be auto-intialized.

        Args:
            name (str): name of Expectation

        Returns:
            boolean that represents whether an Expectation can be auto-initialized. Information also outputted to logger.
        """

        expectation_impl: MetaExpectation = get_expectation_impl(name)
        if not expectation_impl:
            raise ExpectationNotFoundError(
                f"Expectation {name} was not found in the list of registered Expectations. "
                f"Please check your configuration and try again"
            )
        if "auto" in expectation_impl.default_kwarg_values:
            print(
                f"The Expectation {name} is able to be self-initialized. Please run by using the auto=True parameter."
            )
            return True
        else:
            print(f"The Expectation {name} is not able to be self-initialized.")
            return False

    @staticmethod
    def _add_array_params(
        array_param_name: str,
        param_prefix: str,
        renderer_configuration: RendererConfiguration,
    ) -> RendererConfiguration:
        if not param_prefix:
            raise RendererConfigurationError(
                "Array param_prefix must be a non-empty string."
            )

        @param_method(param_name=array_param_name)
        def _add_params(
            renderer_configuration: RendererConfiguration,
        ) -> RendererConfiguration:
            array: Sequence[Optional[Any]] = getattr(
                renderer_configuration.params, array_param_name
            ).value
            if array:
                for idx, value in enumerate(array):
                    if isinstance(value, Number):
                        param_type = RendererValueType.NUMBER
                    else:
                        param_type = RendererValueType.STRING
                    renderer_configuration.add_param(
                        name=f"{param_prefix}{str(idx)}",
                        param_type=param_type,
                        value=value,
                    )
            return renderer_configuration

        return _add_params(renderer_configuration=renderer_configuration)

    @staticmethod
    def _get_array_string(
        array_param_name: str,
        param_prefix: str,
        renderer_configuration: RendererConfiguration,
    ) -> str:
        if not param_prefix:
            raise RendererConfigurationError(
                "Array param_prefix must be a non-empty string."
            )

        @param_method(param_name=array_param_name)
        def _get_string(renderer_configuration: RendererConfiguration) -> str:
            array: Sequence[Optional[Any]] = getattr(
                renderer_configuration.params, array_param_name
            ).value
            if array:
                array_string = " ".join(
                    [f"${param_prefix}{str(idx)}" for idx in range(len(array))]
                )
            else:
                array_string = "[ ]"
            return array_string

        return _get_string(renderer_configuration=renderer_configuration)

    @staticmethod
    @param_method(param_name="mostly")
    def _add_mostly_pct_param(
        renderer_configuration: RendererConfiguration,
    ) -> RendererConfiguration:
        mostly_pct_value: str = num_to_str(
            renderer_configuration.params.mostly.value * 100,
            precision=15,
            no_scientific=True,
        )
        renderer_configuration.add_param(
            name="mostly_pct",
            param_type=RendererValueType.STRING,
            value=mostly_pct_value,
        )
        return renderer_configuration

    @staticmethod
    @param_method(param_name="strict_min")
    def _get_strict_min_string(renderer_configuration: RendererConfiguration) -> str:
        return (
            "greater than"
            if renderer_configuration.params.strict_min.value is True
            else "greater than or equal to"
        )

    @staticmethod
    @param_method(param_name="strict_max")
    def _get_strict_max_string(renderer_configuration: RendererConfiguration) -> str:
        return (
            "less than"
            if renderer_configuration.params.strict_max.value is True
            else "less than or equal to"
        )

    @staticmethod
    def _choose_example(
        examples: List[ExpectationTestDataCases],
    ) -> Tuple[TestData, ExpectationTestCase]:
        """Choose examples to use for run_diagnostics.

        This implementation of this method is very naive---it just takes the first one.
        """
        example = examples[0]

        example_test_data = example["data"]
        example_test_case = example["tests"][0]

        return example_test_data, example_test_case

    @staticmethod
    def _get_registered_renderers(
        expectation_type: str,
        registered_renderers: dict,
    ) -> List[str]:
        """Get a list of supported renderers for this Expectation, in sorted order."""
        supported_renderers = list(registered_renderers[expectation_type].keys())
        supported_renderers.sort()
        return supported_renderers

    @classmethod
    def _get_test_results(  # noqa: PLR0913
        cls,
        expectation_type: str,
        test_data_cases: List[ExpectationTestDataCases],
        execution_engine_diagnostics: ExpectationExecutionEngineDiagnostics,
        raise_exceptions_for_backends: bool = False,
        ignore_suppress: bool = False,
        ignore_only_for: bool = False,
        debug_logger: Optional[logging.Logger] = None,
        only_consider_these_backends: Optional[List[str]] = None,
        context: Optional[AbstractDataContext] = None,
    ) -> List[ExpectationTestDiagnostics]:
        """Generate test results. This is an internal method for run_diagnostics."""

        if debug_logger is not None:
            _debug = lambda x: debug_logger.debug(  # noqa: E731
                f"(_get_test_results) {x}"
            )
            _error = lambda x: debug_logger.error(  # noqa: E731
                f"(_get_test_results) {x}"
            )
        else:
            _debug = lambda x: x  # noqa: E731
            _error = lambda x: x  # noqa: E731
        _debug("Starting")

        test_results = []

        exp_tests = generate_expectation_tests(
            expectation_type=expectation_type,
            test_data_cases=test_data_cases,
            execution_engine_diagnostics=execution_engine_diagnostics,
            raise_exceptions_for_backends=raise_exceptions_for_backends,
            ignore_suppress=ignore_suppress,
            ignore_only_for=ignore_only_for,
            debug_logger=debug_logger,
            only_consider_these_backends=only_consider_these_backends,
            context=context,
        )

        error_diagnostics: Optional[ExpectationErrorDiagnostics]
        backend_test_times = defaultdict(list)
        for exp_test in exp_tests:
            if exp_test["test"] is None:
                _debug(
                    f"validator_with_data failure for {exp_test['backend']}--{expectation_type}"
                )

                error_diagnostics = ExpectationErrorDiagnostics(
                    error_msg=exp_test["error"],
                    stack_trace="",
                    test_title="all",
                    test_backend=exp_test["backend"],
                )

                test_results.append(
                    ExpectationTestDiagnostics(
                        test_title="all",
                        backend=exp_test["backend"],
                        test_passed=False,
                        include_in_gallery=False,
                        validation_result=None,
                        error_diagnostics=error_diagnostics,
                    )
                )
                continue

            exp_combined_test_name = f"{exp_test['backend']}--{exp_test['test']['title']}--{expectation_type}"
            _debug(f"Starting {exp_combined_test_name}")
            _start = time.time()
            validation_result, error_message, stack_trace = evaluate_json_test_v3_api(
                validator=exp_test["validator_with_data"],
                expectation_type=exp_test["expectation_type"],
                test=exp_test["test"],
                raise_exception=False,
                debug_logger=debug_logger,
            )
            _end = time.time()
            _duration = _end - _start
            backend_test_times[exp_test["backend"]].append(_duration)
            _debug(
                f"Took {_duration} seconds to evaluate_json_test_v3_api for {exp_combined_test_name}"
            )
            if error_message is None:
                _debug(f"PASSED {exp_combined_test_name}")
                test_passed = True
                error_diagnostics = None
            else:
                _error(f"{repr(error_message)} for {exp_combined_test_name}")
                print(f"{stack_trace[0]}")
                error_diagnostics = ExpectationErrorDiagnostics(
                    error_msg=error_message,
                    stack_trace=stack_trace,
                    test_title=exp_test["test"]["title"],
                    test_backend=exp_test["backend"],
                )
                test_passed = False

            if validation_result:
                # The ExpectationTestDiagnostics instance will error when calling it's to_dict()
                # method (AttributeError: 'ExpectationConfiguration' object has no attribute 'raw_kwargs')
                validation_result.expectation_config.raw_kwargs = (
                    validation_result.expectation_config._raw_kwargs
                )

            test_results.append(
                ExpectationTestDiagnostics(
                    test_title=exp_test["test"]["title"],
                    backend=exp_test["backend"],
                    test_passed=test_passed,
                    include_in_gallery=exp_test["test"]["include_in_gallery"],
                    validation_result=validation_result,
                    error_diagnostics=error_diagnostics,
                )
            )

        for backend_name, test_times in sorted(backend_test_times.items()):
            _debug(
                f"Took {sum(test_times)} seconds to run {len(test_times)} tests {backend_name}--{expectation_type}"
            )

        return test_results

    def _get_rendered_result_as_string(  # noqa: C901, PLR0912
        self, rendered_result
    ) -> str:
        """Convenience method to get rendered results as strings."""

        result: str = ""

        if type(rendered_result) == str:
            result = rendered_result

        elif type(rendered_result) == list:
            sub_result_list = []
            for sub_result in rendered_result:
                res = self._get_rendered_result_as_string(sub_result)
                if res is not None:
                    sub_result_list.append(res)

            result = "\n".join(sub_result_list)

        elif isinstance(rendered_result, RenderedStringTemplateContent):
            result = rendered_result.__str__()

        elif isinstance(rendered_result, CollapseContent):
            result = rendered_result.__str__()

        elif isinstance(rendered_result, RenderedAtomicContent):
            result = f"(RenderedAtomicContent) {repr(rendered_result.to_json_dict())}"

        elif isinstance(rendered_result, RenderedContentBlockContainer):
            result = "(RenderedContentBlockContainer) " + repr(
                rendered_result.to_json_dict()
            )

        elif isinstance(rendered_result, RenderedTableContent):
            result = f"(RenderedTableContent) {repr(rendered_result.to_json_dict())}"

        elif isinstance(rendered_result, RenderedGraphContent):
            result = f"(RenderedGraphContent) {repr(rendered_result.to_json_dict())}"

        elif isinstance(rendered_result, ValueListContent):
            result = f"(ValueListContent) {repr(rendered_result.to_json_dict())}"

        elif isinstance(rendered_result, dict):
            result = f"(dict) {repr(rendered_result)}"

        elif isinstance(rendered_result, int):
            result = repr(rendered_result)

        elif rendered_result is None:
            result = ""

        else:
            raise TypeError(
                f"Expectation._get_rendered_result_as_string can't render type {type(rendered_result)} as a string."
            )

        if "inf" in result:
            result = ""
        return result

    def _get_renderer_diagnostics(
        self,
        expectation_type: str,
        test_diagnostics: List[ExpectationTestDiagnostics],
        registered_renderers: List[str],
        standard_renderers: Optional[
            List[Union[str, LegacyRendererType, LegacyDiagnosticRendererType]]
        ] = None,
    ) -> List[ExpectationRendererDiagnostics]:
        """Generate Renderer diagnostics for this Expectation, based primarily on a list of ExpectationTestDiagnostics."""

        if not standard_renderers:
            standard_renderers = [
                LegacyRendererType.ANSWER,
                LegacyDiagnosticRendererType.UNEXPECTED_STATEMENT,
                LegacyDiagnosticRendererType.OBSERVED_VALUE,
                LegacyDiagnosticRendererType.STATUS_ICON,
                LegacyDiagnosticRendererType.UNEXPECTED_TABLE,
                LegacyRendererType.PRESCRIPTIVE,
                LegacyRendererType.QUESTION,
            ]

        supported_renderers = self._get_registered_renderers(
            expectation_type=expectation_type,
            registered_renderers=registered_renderers,  # type: ignore[arg-type]
        )

        renderer_diagnostic_list = []
        for renderer_name in set(standard_renderers).union(set(supported_renderers)):
            samples = []
            if renderer_name in supported_renderers:
                _, renderer = registered_renderers[expectation_type][renderer_name]  # type: ignore[call-overload]

                for test_diagnostic in test_diagnostics:
                    test_title = test_diagnostic["test_title"]

                    try:
                        rendered_result = renderer(
                            configuration=test_diagnostic["validation_result"][
                                "expectation_config"
                            ],
                            result=test_diagnostic["validation_result"],
                        )
                        rendered_result_str = self._get_rendered_result_as_string(
                            rendered_result
                        )

                    except Exception as e:
                        new_sample = RendererTestDiagnostics(
                            test_title=test_title,
                            renderered_str=None,
                            rendered_successfully=False,
                            error_message=str(e),
                            stack_trace=traceback.format_exc(),
                        )

                    else:
                        new_sample = RendererTestDiagnostics(
                            test_title=test_title,
                            renderered_str=rendered_result_str,
                            rendered_successfully=True,
                        )

                    finally:
                        samples.append(new_sample)

            new_renderer_diagnostics = ExpectationRendererDiagnostics(
                name=renderer_name,
                is_supported=renderer_name in supported_renderers,
                is_standard=renderer_name in standard_renderers,
                samples=samples,
            )
            renderer_diagnostic_list.append(new_renderer_diagnostics)

        # Sort to enforce consistency for testing
        renderer_diagnostic_list.sort(key=lambda x: x.name)

        return renderer_diagnostic_list

    @staticmethod
    def _get_execution_engine_diagnostics(
        metric_diagnostics_list: List[ExpectationMetricDiagnostics],
        registered_metrics: dict,
        execution_engine_names: Optional[List[str]] = None,
    ) -> ExpectationExecutionEngineDiagnostics:
        """Check to see which execution_engines are fully supported for this Expectation.

        In order for a given execution engine to count, *every* metric must have support on that execution engines.
        """
        if not execution_engine_names:
            execution_engine_names = [
                "PandasExecutionEngine",
                "SqlAlchemyExecutionEngine",
                "SparkDFExecutionEngine",
            ]

        execution_engines = {}
        for provider in execution_engine_names:
            all_true = True
            if not metric_diagnostics_list:
                all_true = False
            for metric_diagnostics in metric_diagnostics_list:
                try:
                    has_provider = (
                        provider
                        in registered_metrics[metric_diagnostics.name]["providers"]
                    )
                    if not has_provider:
                        all_true = False
                        break
                except KeyError:
                    # https://github.com/great-expectations/great_expectations/blob/abd8f68a162eaf9c33839d2c412d8ba84f5d725b/great_expectations/expectations/core/expect_table_row_count_to_equal_other_table.py#L174-L181
                    # expect_table_row_count_to_equal_other_table does tricky things and replaces
                    # registered metric "table.row_count" with "table.row_count.self" and "table.row_count.other"
                    if "table.row_count" in metric_diagnostics.name:
                        continue

            execution_engines[provider] = all_true

        return ExpectationExecutionEngineDiagnostics(**execution_engines)

    def _get_metric_diagnostics_list(
        self,
        expectation_config: Optional[ExpectationConfiguration],
    ) -> List[ExpectationMetricDiagnostics]:
        """Check to see which Metrics are upstream validation_dependencies for this Expectation."""

        # NOTE: Abe 20210102: Strictly speaking, identifying upstream metrics shouldn't need to rely on an expectation config.
        # There's probably some part of get_validation_dependencies that can be factored out to remove the dependency.

        if not expectation_config:
            return []

        validation_dependencies: ValidationDependencies = (
            self.get_validation_dependencies(configuration=expectation_config)
        )

        metric_name: str
        metric_diagnostics_list: List[ExpectationMetricDiagnostics] = [
            ExpectationMetricDiagnostics(
                name=metric_name,
                has_question_renderer=False,
            )
            for metric_name in validation_dependencies.get_metric_names()
        ]

        return metric_diagnostics_list

    def _get_augmented_library_metadata(self):
        """Introspect the Expectation's library_metadata object (if it exists), and augment it with additional information."""

        augmented_library_metadata = {
            "maturity": Maturity.CONCEPT_ONLY,
            "tags": [],
            "contributors": [],
            "requirements": [],
            "library_metadata_passed_checks": False,
            "has_full_test_suite": False,
            "manually_reviewed_code": False,
        }
        required_keys = {"contributors", "tags"}
        allowed_keys = {
            "contributors",
            "has_full_test_suite",
            "manually_reviewed_code",
            "maturity",
            "requirements",
            "tags",
        }
        problems = []

        if hasattr(self, "library_metadata"):
            augmented_library_metadata.update(self.library_metadata)
            keys = set(self.library_metadata.keys())
            missing_required_keys = required_keys - keys
            forbidden_keys = keys - allowed_keys

            if missing_required_keys:
                problems.append(
                    f"Missing required key(s): {sorted(missing_required_keys)}"
                )
            if forbidden_keys:
                problems.append(f"Extra key(s) found: {sorted(forbidden_keys)}")
            if type(augmented_library_metadata["requirements"]) != list:
                problems.append("library_metadata['requirements'] is not a list ")
            if not problems:
                augmented_library_metadata["library_metadata_passed_checks"] = True
        else:
            problems.append("No library_metadata attribute found")

        augmented_library_metadata["problems"] = problems
        return AugmentedLibraryMetadata.from_legacy_dict(augmented_library_metadata)

    def _get_maturity_checklist(  # noqa: PLR0913
        self,
        library_metadata: Union[
            AugmentedLibraryMetadata, ExpectationDescriptionDiagnostics
        ],
        description: ExpectationDescriptionDiagnostics,
        examples: List[ExpectationTestDataCases],
        tests: List[ExpectationTestDiagnostics],
        backend_test_result_counts: List[ExpectationBackendTestResultCounts],
        execution_engines: ExpectationExecutionEngineDiagnostics,
    ) -> ExpectationDiagnosticMaturityMessages:
        """Generate maturity checklist messages"""
        experimental_checks = []
        beta_checks = []
        production_checks = []

        experimental_checks.append(
            ExpectationDiagnostics._check_library_metadata(library_metadata)
        )
        experimental_checks.append(ExpectationDiagnostics._check_docstring(description))
        experimental_checks.append(
            ExpectationDiagnostics._check_example_cases(examples, tests)
        )
        experimental_checks.append(
            ExpectationDiagnostics._check_core_logic_for_at_least_one_execution_engine(
                backend_test_result_counts
            )
        )
        beta_checks.append(
            ExpectationDiagnostics._check_input_validation(self, examples)
        )
        beta_checks.append(ExpectationDiagnostics._check_renderer_methods(self))
        beta_checks.append(
            ExpectationDiagnostics._check_core_logic_for_all_applicable_execution_engines(
                backend_test_result_counts
            )
        )

        production_checks.append(
            ExpectationDiagnostics._check_full_test_suite(library_metadata)
        )
        production_checks.append(
            ExpectationDiagnostics._check_manual_code_review(library_metadata)
        )

        return ExpectationDiagnosticMaturityMessages(
            experimental=experimental_checks,
            beta=beta_checks,
            production=production_checks,
        )

    @staticmethod
    def _get_coverage_score(
        backend_test_result_counts: List[ExpectationBackendTestResultCounts],
        execution_engines: ExpectationExecutionEngineDiagnostics,
    ) -> float:
        """Generate coverage score"""
        _total_passed = 0
        _total_failed = 0
        _num_backends = 0
        _num_engines = sum([x for x in execution_engines.values() if x])
        for result in backend_test_result_counts:
            _num_backends += 1
            _total_passed += result.num_passed
            _total_failed += result.num_failed

        coverage_score = (
            _num_backends + _num_engines + _total_passed - (1.5 * _total_failed)
        )

        return coverage_score

    @staticmethod
    def _get_final_maturity_level(
        maturity_checklist: ExpectationDiagnosticMaturityMessages,
    ) -> Maturity:
        """Get final maturity level based on status of all checks"""
        maturity = ""
        all_experimental = all(
            check.passed for check in maturity_checklist.experimental
        )
        all_beta = all(check.passed for check in maturity_checklist.beta)
        all_production = all(check.passed for check in maturity_checklist.production)
        if all_production and all_beta and all_experimental:
            maturity = Maturity.PRODUCTION
        elif all_beta and all_experimental:
            maturity = Maturity.BETA
        else:
            maturity = Maturity.EXPERIMENTAL

        return maturity


@public_api
class BatchExpectation(Expectation, ABC):
    """Base class for BatchExpectations.

    BatchExpectations answer a semantic question about a Batch of data.

    For example, `expect_table_column_count_to_equal` and `expect_table_row_count_to_equal` answer
    how many columns and rows are in your table.

    BatchExpectations must implement a `_validate(...)` method containing logic
    for determining whether the Expectation is successfully validated.

    BatchExpectations may optionally provide implementations of `validate_configuration`,
    which should raise an error if the configuration will not be usable for the Expectation.

    Raises:
        InvalidExpectationConfigurationError: The configuration does not contain the values required by the Expectation.

    Args:
        domain_keys (tuple): A tuple of the keys used to determine the domain of the
            expectation.
    """

    domain_keys: Tuple[str, ...] = (
        "batch_id",
        "table",
        "row_condition",
        "condition_parser",
    )
    metric_dependencies: Tuple[str, ...] = ()
    domain_type = MetricDomainTypes.TABLE
    args_keys: Tuple[str, ...] = ()

    def get_validation_dependencies(
        self,
        configuration: Optional[ExpectationConfiguration] = None,
        execution_engine: Optional[ExecutionEngine] = None,
        runtime_configuration: Optional[dict] = None,
    ) -> ValidationDependencies:
        validation_dependencies: ValidationDependencies = (
            super().get_validation_dependencies(
                configuration=configuration,
                execution_engine=execution_engine,
                runtime_configuration=runtime_configuration,
            )
        )

        metric_name: str
        for metric_name in self.metric_dependencies:
            metric_kwargs = get_metric_kwargs(
                metric_name=metric_name,
                configuration=configuration,
                runtime_configuration=runtime_configuration,
            )
            validation_dependencies.set_metric_configuration(
                metric_name=metric_name,
                metric_configuration=MetricConfiguration(
                    metric_name=metric_name,
                    metric_domain_kwargs=metric_kwargs["metric_domain_kwargs"],
                    metric_value_kwargs=metric_kwargs["metric_value_kwargs"],
                ),
            )

        return validation_dependencies

    @staticmethod
    def validate_metric_value_between_configuration(
        configuration: Optional[ExpectationConfiguration] = None,
    ) -> bool:
        if not configuration:
            return True

        # Validating that Minimum and Maximum values are of the proper format and type
        min_val = configuration.kwargs.get("min_value")
        max_val = configuration.kwargs.get("max_value")

        try:
            assert (
                min_val is None
                or is_parseable_date(min_val)
                or isinstance(min_val, (float, int, dict, datetime.datetime))
            ), "Provided min threshold must be a datetime (for datetime columns) or number"
            if isinstance(min_val, dict):
                assert (
                    "$PARAMETER" in min_val
                ), 'Evaluation Parameter dict for min_value kwarg must have "$PARAMETER" key'

            assert (
                max_val is None
                or is_parseable_date(max_val)
                or isinstance(max_val, (float, int, dict, datetime.datetime))
            ), "Provided max threshold must be a datetime (for datetime columns) or number"
            if isinstance(max_val, dict):
                assert (
                    "$PARAMETER" in max_val
                ), 'Evaluation Parameter dict for max_value kwarg must have "$PARAMETER" key'

        except AssertionError as e:
            raise InvalidExpectationConfigurationError(str(e))

        return True

    def _validate_metric_value_between(  # noqa: C901, PLR0912, PLR0913
        self,
        metric_name,
        configuration: ExpectationConfiguration,
        metrics: Dict,
        runtime_configuration: Optional[dict] = None,
        execution_engine: Optional[ExecutionEngine] = None,
    ) -> Dict[str, Union[bool, Dict[str, Any]]]:
        metric_value: Optional[Any] = metrics.get(metric_name)

        if metric_value is None:
            return {"success": False, "result": {"observed_value": metric_value}}

        # Obtaining components needed for validation
        min_value: Optional[Any] = self.get_success_kwargs(
            configuration=configuration
        ).get("min_value")
        strict_min: Optional[bool] = self.get_success_kwargs(
            configuration=configuration
        ).get("strict_min")
        max_value: Optional[Any] = self.get_success_kwargs(
            configuration=configuration
        ).get("max_value")
        strict_max: Optional[bool] = self.get_success_kwargs(
            configuration=configuration
        ).get("strict_max")

        parse_strings_as_datetimes: Optional[bool] = self.get_success_kwargs(
            configuration=configuration
        ).get("parse_strings_as_datetimes")

        if parse_strings_as_datetimes:
            warn_deprecated_parse_strings_as_datetimes()

            if min_value is not None:
                try:
                    min_value = parse(min_value)
                except TypeError:
                    pass

            if max_value is not None:
                try:
                    max_value = parse(max_value)
                except TypeError:
                    pass

            metric_value = parse(metric_value)

        if not isinstance(metric_value, datetime.datetime) and pd.isnull(metric_value):
            return {"success": False, "result": {"observed_value": None}}

        if isinstance(metric_value, datetime.datetime):
            if isinstance(min_value, str):
                try:
                    min_value = parse(min_value)
                except TypeError:
                    raise ValueError(
                        f"""Could not parse "min_value" of {min_value} (of type "{str(type(min_value))}) into datetime \
representation."""
                    )

            if isinstance(max_value, str):
                try:
                    max_value = parse(max_value)
                except TypeError:
                    raise ValueError(
                        f"""Could not parse "max_value" of {max_value} (of type "{str(type(max_value))}) into datetime \
representation."""
                    )

        # Checking if mean lies between thresholds
        if min_value is not None:
            if strict_min:
                above_min = metric_value > min_value
            else:
                above_min = metric_value >= min_value
        else:
            above_min = True

        if max_value is not None:
            if strict_max:
                below_max = metric_value < max_value
            else:
                below_max = metric_value <= max_value
        else:
            below_max = True

        success = bool(above_min and below_max)

        return {"success": success, "result": {"observed_value": metric_value}}


@public_api
class TableExpectation(BatchExpectation, ABC):
    """Base class for TableExpectations.

    WARNING: TableExpectation will be deprecated in a future release. Please use BatchExpectation instead.

    TableExpectations answer a semantic question about the table itself.

    For example, `expect_table_column_count_to_equal` and `expect_table_row_count_to_equal` answer
    how many columns and rows are in your table.

    TableExpectations must implement a `_validate(...)` method containing logic
    for determining whether the Expectation is successfully validated.

    TableExpectations may optionally provide implementations of `validate_configuration`,
    which should raise an error if the configuration will not be usable for the Expectation.

    Raises:
        InvalidExpectationConfigurationError: The configuration does not contain the values required by the Expectation.

    Args:
        domain_keys (tuple): A tuple of the keys used to determine the domain of the
            expectation.
    """


@public_api
class QueryExpectation(BatchExpectation, ABC):
    """Base class for QueryExpectations.

    QueryExpectations facilitate the execution of SQL or Spark-SQL queries as the core logic for an Expectation.

    QueryExpectations must implement a `_validate(...)` method containing logic for determining whether data returned by the executed query is successfully validated.

    Query Expectations may optionally provide implementations of:

    1. `validate_configuration`, which should raise an error if the configuration will not be usable for the Expectation.

    2. Data Docs rendering methods decorated with the @renderer decorator.

    QueryExpectations may optionally define a `query` attribute, and specify that query as a default in `default_kwarg_values`.

    Doing so precludes the need to pass a query into the Expectation. This default will be overridden if a query is passed in.

    Args:
        domain_keys (tuple): A tuple of the keys used to determine the domain of the
            expectation.
        success_keys (tuple): A tuple of the keys used to determine the success of
            the expectation.
        runtime_keys (optional[tuple]): Optional. A tuple of the keys that can be used to control output but will
            not affect the actual success value of the expectation (such as result_format).
        default_kwarg_values (optional[dict]): Optional. A dictionary that will be used to fill unspecified
            kwargs from the Expectation Configuration.
        query (optional[str]): Optional. A SQL or Spark-SQL query to be executed. If not provided, a query must be passed
            into the QueryExpectation.

    --Documentation--
        - https://docs.greatexpectations.io/docs/guides/expectations/creating_custom_expectations/how_to_create_custom_query_expectations
    """

    default_kwarg_values: Dict = {
        "result_format": "BASIC",
        "include_config": True,
        "catch_exceptions": False,
        "meta": None,
        "row_condition": None,
        "condition_parser": None,
    }

    domain_keys: Tuple = (
        "batch_id",
        "row_condition",
        "condition_parser",
    )

    def validate_configuration(
        self, configuration: Optional[ExpectationConfiguration] = None
    ) -> None:
        """Raises an exception if the configuration is not viable for an expectation.

        Args:
              configuration: An ExpectationConfiguration

        Raises:
              InvalidExpectationConfigurationError: If no `query` is specified
              UserWarning: If query is not parameterized, and/or row_condition is passed.
        """
        super().validate_configuration(configuration=configuration)
        if not configuration:
            configuration = self.configuration

        query: Optional[Any] = configuration.kwargs.get(
            "query"
        ) or self.default_kwarg_values.get("query")
        row_condition: Optional[Any] = configuration.kwargs.get(
            "row_condition"
        ) or self.default_kwarg_values.get("row_condition")

        try:
            assert (
                "query" in configuration.kwargs or query
            ), "'query' parameter is required for Query Expectations."
        except AssertionError as e:
            raise InvalidExpectationConfigurationError(str(e))
        try:
            if not isinstance(query, str):
                raise TypeError(
                    f"'query' must be a string, but your query is type: {type(query)}"
                )
            parsed_query: Set[str] = {
                x
                for x in re.split(", |\\(|\n|\\)| |/", query)
                if x.upper() != ""  # noqa: PLC1901
                and x.upper() not in valid_sql_tokens_and_types
            }
            assert "{active_batch}" in parsed_query, (
                "Your query appears to not be parameterized for a data asset. "
                "By not parameterizing your query with `{active_batch}`, "
                "you may not be validating against your intended data asset, or the expectation may fail."
            )
            assert all(re.match("{.*?}", x) for x in parsed_query), (
                "Your query appears to have hard-coded references to your data. "
                "By not parameterizing your query with `{active_batch}`, {col}, etc., "
                "you may not be validating against your intended data asset, or the expectation may fail."
            )
        except (TypeError, AssertionError) as e:
            warnings.warn(str(e), UserWarning)
        try:
            assert row_condition is None, (
                "`row_condition` is an experimental feature. "
                "Combining this functionality with QueryExpectations may result in unexpected behavior."
            )
        except AssertionError as e:
            warnings.warn(str(e), UserWarning)


@public_api
class ColumnAggregateExpectation(BatchExpectation, ABC):
    """Base class for column aggregate Expectations.

    These types of Expectation produce an aggregate metric for a column, such as the mean, standard deviation,
    number of unique values, column type, etc.

    --Documentation--
        - https://docs.greatexpectations.io/docs/guides/expectations/creating_custom_expectations/how_to_create_custom_column_aggregate_expectations/

    Args:
     domain_keys (tuple): A tuple of the keys used to determine the domain of the
         expectation.
     success_keys (tuple): A tuple of the keys used to determine the success of
         the expectation.
     default_kwarg_values (optional[dict]): Optional. A dictionary that will be used to fill unspecified
         kwargs from the Expectation Configuration.

         - A  "column" key is required for column expectations.

    Raises:
        InvalidExpectationConfigurationError: If no `column` is specified
    """

    domain_keys = ("batch_id", "table", "column", "row_condition", "condition_parser")
    domain_type = MetricDomainTypes.COLUMN

    def validate_configuration(
        self, configuration: Optional[ExpectationConfiguration] = None
    ) -> None:
        super().validate_configuration(configuration=configuration)
        if not configuration:
            configuration = self.configuration
        # Ensuring basic configuration parameters are properly set
        try:
            assert (
                "column" in configuration.kwargs
            ), "'column' parameter is required for column expectations"
        except AssertionError as e:
            raise InvalidExpectationConfigurationError(str(e))


@public_api
class ColumnExpectation(ColumnAggregateExpectation, ABC):
    """Base class for column aggregate Expectations.

    These types of Expectation produce an aggregate metric for a column, such as the mean, standard deviation,
    number of unique values, column type, etc.

    WARNING: This class will be deprecated in favor of ColumnAggregateExpectation, and removed in a future release.
    If you're using this class, please update your code to use ColumnAggregateExpectation instead.
    There is no change in functionality between the two classes; just a name change for clarity.

    --Documentation--
        - https://docs.greatexpectations.io/docs/guides/expectations/creating_custom_expectations/how_to_create_custom_column_aggregate_expectations/

    Args:
     domain_keys (tuple): A tuple of the keys used to determine the domain of the
         expectation.
     success_keys (tuple): A tuple of the keys used to determine the success of
         the expectation.
     default_kwarg_values (optional[dict]): Optional. A dictionary that will be used to fill unspecified
         kwargs from the Expectation Configuration.

         - A  "column" key is required for column expectations.

    Raises:
        InvalidExpectationConfigurationError: If no `column` is specified
    """


@public_api
class ColumnMapExpectation(BatchExpectation, ABC):
    """Base class for ColumnMapExpectations.

    ColumnMapExpectations are evaluated for a column and ask a yes/no question about every row in the column.
    Based on the result, they then calculate the percentage of rows that gave a positive answer.
    If the percentage is high enough, the Expectation considers that data valid.

    ColumnMapExpectations must implement a `_validate(...)` method containing logic
    for determining whether the Expectation is successfully validated.

    ColumnMapExpectations may optionally provide implementations of `validate_configuration`,
    which should raise an error if the configuration will not be usable for the Expectation. By default,
    the `validate_configuration` method will return an error if `column` is missing from the configuration.

    Raises:
        InvalidExpectationConfigurationError: If `column` is missing from configuration.
    Args:
        domain_keys (tuple): A tuple of the keys used to determine the domain of the
            expectation.
        success_keys (tuple): A tuple of the keys used to determine the success of
            the expectation.
        default_kwarg_values (optional[dict]): Optional. A dictionary that will be used to fill unspecified
            kwargs from the Expectation Configuration.
    """

    map_metric: Optional[str] = None
    domain_keys = ("batch_id", "table", "column", "row_condition", "condition_parser")
    domain_type = MetricDomainTypes.COLUMN
    success_keys: Tuple[str, ...] = ("mostly",)
    default_kwarg_values = {
        "row_condition": None,
        "condition_parser": None,  # we expect this to be explicitly set whenever a row_condition is passed
        "mostly": 1,
        "result_format": "BASIC",
        "include_config": True,
        "catch_exceptions": True,
    }

    @classmethod
    def is_abstract(cls) -> bool:
        return not cls.map_metric or super().is_abstract()

    def validate_configuration(
        self, configuration: Optional[ExpectationConfiguration] = None
    ) -> None:
        super().validate_configuration(configuration=configuration)
        if not configuration:
            configuration = self.configuration
        try:
            assert (
                "column" in configuration.kwargs
            ), "'column' parameter is required for column map expectations"
            _validate_mostly_config(configuration)
        except AssertionError as e:
            raise InvalidExpectationConfigurationError(str(e))

    def get_validation_dependencies(
        self,
        configuration: Optional[ExpectationConfiguration] = None,
        execution_engine: Optional[ExecutionEngine] = None,
        runtime_configuration: Optional[dict] = None,
        **kwargs: dict,
    ) -> ValidationDependencies:
        validation_dependencies: ValidationDependencies = (
            super().get_validation_dependencies(
                configuration=configuration,
                execution_engine=execution_engine,
                runtime_configuration=runtime_configuration,
            )
        )
        assert isinstance(
            self.map_metric, str
        ), "ColumnMapExpectation must override get_validation_dependencies or declare exactly one map_metric"
        assert (
            self.metric_dependencies == tuple()
        ), "ColumnMapExpectation must be configured using map_metric, and cannot have metric_dependencies declared."

        metric_kwargs: dict

        metric_kwargs = get_metric_kwargs(
            metric_name=f"column_values.nonnull.{SummarizationMetricNameSuffixes.UNEXPECTED_COUNT.value}",
            configuration=configuration,
            runtime_configuration=runtime_configuration,
        )
        validation_dependencies.set_metric_configuration(
            metric_name=f"column_values.nonnull.{SummarizationMetricNameSuffixes.UNEXPECTED_COUNT.value}",
            metric_configuration=MetricConfiguration(
                metric_name=f"column_values.nonnull.{SummarizationMetricNameSuffixes.UNEXPECTED_COUNT.value}",
                metric_domain_kwargs=metric_kwargs["metric_domain_kwargs"],
                metric_value_kwargs=metric_kwargs["metric_value_kwargs"],
            ),
        )

        metric_kwargs = get_metric_kwargs(
            metric_name=f"{self.map_metric}.{SummarizationMetricNameSuffixes.UNEXPECTED_COUNT.value}",
            configuration=configuration,
            runtime_configuration=runtime_configuration,
        )
        validation_dependencies.set_metric_configuration(
            metric_name=f"{self.map_metric}.{SummarizationMetricNameSuffixes.UNEXPECTED_COUNT.value}",
            metric_configuration=MetricConfiguration(
                metric_name=f"{self.map_metric}.{SummarizationMetricNameSuffixes.UNEXPECTED_COUNT.value}",
                metric_domain_kwargs=metric_kwargs["metric_domain_kwargs"],
                metric_value_kwargs=metric_kwargs["metric_value_kwargs"],
            ),
        )

        metric_kwargs = get_metric_kwargs(
            metric_name="table.row_count",
            configuration=configuration,
            runtime_configuration=runtime_configuration,
        )
        validation_dependencies.set_metric_configuration(
            metric_name="table.row_count",
            metric_configuration=MetricConfiguration(
                metric_name="table.row_count",
                metric_domain_kwargs=metric_kwargs["metric_domain_kwargs"],
                metric_value_kwargs=metric_kwargs["metric_value_kwargs"],
            ),
        )

        result_format_str: Optional[str] = validation_dependencies.result_format.get(
            "result_format"
        )
        include_unexpected_rows: Optional[
            bool
        ] = validation_dependencies.result_format.get("include_unexpected_rows")

        if result_format_str == "BOOLEAN_ONLY":
            return validation_dependencies

        metric_kwargs = get_metric_kwargs(
            metric_name=f"{self.map_metric}.{SummarizationMetricNameSuffixes.UNEXPECTED_VALUES.value}",
            configuration=configuration,
            runtime_configuration=runtime_configuration,
        )
        validation_dependencies.set_metric_configuration(
            metric_name=f"{self.map_metric}.{SummarizationMetricNameSuffixes.UNEXPECTED_VALUES.value}",
            metric_configuration=MetricConfiguration(
                metric_name=f"{self.map_metric}.{SummarizationMetricNameSuffixes.UNEXPECTED_VALUES.value}",
                metric_domain_kwargs=metric_kwargs["metric_domain_kwargs"],
                metric_value_kwargs=metric_kwargs["metric_value_kwargs"],
            ),
        )

        if include_unexpected_rows:
            metric_kwargs = get_metric_kwargs(
                metric_name=f"{self.map_metric}.{SummarizationMetricNameSuffixes.UNEXPECTED_ROWS.value}",
                configuration=configuration,
                runtime_configuration=runtime_configuration,
            )
            validation_dependencies.set_metric_configuration(
                metric_name=f"{self.map_metric}.{SummarizationMetricNameSuffixes.UNEXPECTED_ROWS.value}",
                metric_configuration=MetricConfiguration(
                    metric_name=f"{self.map_metric}.{SummarizationMetricNameSuffixes.UNEXPECTED_ROWS.value}",
                    metric_domain_kwargs=metric_kwargs["metric_domain_kwargs"],
                    metric_value_kwargs=metric_kwargs["metric_value_kwargs"],
                ),
            )

        if result_format_str in ["BASIC"]:
            return validation_dependencies

        metric_kwargs = get_metric_kwargs(
            metric_name=f"{self.map_metric}.{SummarizationMetricNameSuffixes.UNEXPECTED_INDEX_LIST.value}",
            configuration=configuration,
            runtime_configuration=runtime_configuration,
        )
        validation_dependencies.set_metric_configuration(
            metric_name=f"{self.map_metric}.{SummarizationMetricNameSuffixes.UNEXPECTED_INDEX_LIST.value}",
            metric_configuration=MetricConfiguration(
                metric_name=f"{self.map_metric}.{SummarizationMetricNameSuffixes.UNEXPECTED_INDEX_LIST.value}",
                metric_domain_kwargs=metric_kwargs["metric_domain_kwargs"],
                metric_value_kwargs=metric_kwargs["metric_value_kwargs"],
            ),
        )
        metric_kwargs = get_metric_kwargs(
            metric_name=f"{self.map_metric}.{SummarizationMetricNameSuffixes.UNEXPECTED_INDEX_QUERY.value}",
            configuration=configuration,
            runtime_configuration=runtime_configuration,
        )
        validation_dependencies.set_metric_configuration(
            metric_name=f"{self.map_metric}.{SummarizationMetricNameSuffixes.UNEXPECTED_INDEX_QUERY.value}",
            metric_configuration=MetricConfiguration(
                metric_name=f"{self.map_metric}.{SummarizationMetricNameSuffixes.UNEXPECTED_INDEX_QUERY.value}",
                metric_domain_kwargs=metric_kwargs["metric_domain_kwargs"],
                metric_value_kwargs=metric_kwargs["metric_value_kwargs"],
            ),
        )

        return validation_dependencies

    def _validate(
        self,
        configuration: ExpectationConfiguration,
        metrics: Dict,
        runtime_configuration: Optional[dict] = None,
        execution_engine: Optional[ExecutionEngine] = None,
    ):
<<<<<<< HEAD
        # TODO: <Alex>ALEX</Alex>
        metrics = convert_to_json_serializable(data=metrics)
        # TODO: <Alex>ALEX</Alex>
        result_format: Union[
            Dict[str, Union[int, str, bool, List[str], None]], str
        ] = self.get_result_format(
=======
        result_format: str | dict[str, Any] = self.get_result_format(
>>>>>>> 2f04470d
            configuration=configuration, runtime_configuration=runtime_configuration
        )

        include_unexpected_rows: bool
        unexpected_index_column_names: int | str | list[str] | None
        if isinstance(result_format, dict):
            include_unexpected_rows = result_format.get(
                "include_unexpected_rows", False
            )
            unexpected_index_column_names = result_format.get(
                "unexpected_index_column_names", None
            )
        else:
            include_unexpected_rows = False
            unexpected_index_column_names = None

        total_count: Optional[int] = metrics.get("table.row_count")
        null_count: Optional[int] = metrics.get(
            f"column_values.nonnull.{SummarizationMetricNameSuffixes.UNEXPECTED_COUNT.value}"
        )
        unexpected_count: Optional[int] = metrics.get(
            f"{self.map_metric}.{SummarizationMetricNameSuffixes.UNEXPECTED_COUNT.value}"
        )
        unexpected_values: Optional[List[Any]] = metrics.get(
            f"{self.map_metric}.{SummarizationMetricNameSuffixes.UNEXPECTED_VALUES.value}"
        )
        unexpected_index_list: Optional[List[int]] = metrics.get(
            f"{self.map_metric}.{SummarizationMetricNameSuffixes.UNEXPECTED_INDEX_LIST.value}"
        )
        unexpected_index_query: Optional[str] = metrics.get(
            f"{self.map_metric}.{SummarizationMetricNameSuffixes.UNEXPECTED_INDEX_QUERY.value}"
        )

        unexpected_rows: pd.DataFrame | None = None
        if include_unexpected_rows:
            unexpected_rows = metrics.get(
                f"{self.map_metric}.{SummarizationMetricNameSuffixes.UNEXPECTED_ROWS.value}"
            )

        if total_count is None or null_count is None:
            total_count = nonnull_count = 0
        else:
            nonnull_count = total_count - null_count

        if unexpected_count is None or total_count == 0 or nonnull_count == 0:
            # Vacuously true
            success = True
        else:
            success = _mostly_success(
                nonnull_count,
                unexpected_count,
                self.get_success_kwargs().get(
                    "mostly", self.default_kwarg_values.get("mostly")
                ),
            )

        return _format_map_output(
            result_format=parse_result_format(result_format),
            success=success,
            element_count=total_count,
            nonnull_count=nonnull_count,
            unexpected_count=unexpected_count,
            unexpected_list=unexpected_values,
            unexpected_index_list=unexpected_index_list,
            unexpected_rows=unexpected_rows,
            unexpected_index_query=unexpected_index_query,
            unexpected_index_column_names=unexpected_index_column_names,
        )


@public_api
class ColumnPairMapExpectation(BatchExpectation, ABC):
    """Base class for ColumnPairMapExpectations.

    ColumnPairMapExpectations are evaluated for a pair of columns and ask a yes/no question about the row-wise
    relationship between those two columns. Based on the result, they then calculate the percentage of rows
    that gave a positive answer. If the percentage is high enough, the Expectation considers that data valid.

    ColumnPairMapExpectations must implement a `_validate(...)` method containing logic
    for determining whether the Expectation is successfully validated.

    ColumnPairMapExpectations may optionally provide implementations of `validate_configuration`,
    which should raise an error if the configuration will not be usable for the Expectation. By default,
    the `validate_configuration` method will return an error if `column_A` and `column_B` are missing from the configuration.

    Raises:
        InvalidExpectationConfigurationError:  If `column_A` and `column_B` parameters are missing from the configuration.

    Args:
        domain_keys (tuple): A tuple of the keys used to determine the domain of the
            expectation.
        success_keys (tuple): A tuple of the keys used to determine the success of
            the expectation.
        default_kwarg_values (optional[dict]): Optional. A dictionary that will be used to fill unspecified
            kwargs from the Expectation Configuration.
    """

    map_metric = None
    domain_keys = (
        "batch_id",
        "table",
        "column_A",
        "column_B",
        "row_condition",
        "condition_parser",
    )
    domain_type = MetricDomainTypes.COLUMN_PAIR
    success_keys = ("mostly",)
    default_kwarg_values = {
        "row_condition": None,
        "condition_parser": None,  # we expect this to be explicitly set whenever a row_condition is passed
        "mostly": 1,
        "result_format": "BASIC",
        "include_config": True,
        "catch_exceptions": True,
    }

    @classmethod
    def is_abstract(cls) -> bool:
        return cls.map_metric is None or super().is_abstract()

    def validate_configuration(
        self, configuration: Optional[ExpectationConfiguration] = None
    ) -> None:
        super().validate_configuration(configuration=configuration)
        if not configuration:
            configuration = self.configuration
        try:
            assert (
                "column_A" in configuration.kwargs
            ), "'column_A' parameter is required for column pair map expectations"
            assert (
                "column_B" in configuration.kwargs
            ), "'column_B' parameter is required for column pair map expectations"
            _validate_mostly_config(configuration)
        except AssertionError as e:
            raise InvalidExpectationConfigurationError(str(e))

    def get_validation_dependencies(
        self,
        configuration: Optional[ExpectationConfiguration] = None,
        execution_engine: Optional[ExecutionEngine] = None,
        runtime_configuration: Optional[dict] = None,
    ) -> ValidationDependencies:
        validation_dependencies: ValidationDependencies = (
            super().get_validation_dependencies(
                configuration=configuration,
                execution_engine=execution_engine,
                runtime_configuration=runtime_configuration,
            )
        )
        assert isinstance(
            self.map_metric, str
        ), "ColumnPairMapExpectation must override get_validation_dependencies or declare exactly one map_metric"
        assert (
            self.metric_dependencies == tuple()
        ), "ColumnPairMapExpectation must be configured using map_metric, and cannot have metric_dependencies declared."
        metric_kwargs: dict

        metric_kwargs = get_metric_kwargs(
            metric_name=f"{self.map_metric}.{SummarizationMetricNameSuffixes.UNEXPECTED_COUNT.value}",
            configuration=configuration,
            runtime_configuration=runtime_configuration,
        )
        validation_dependencies.set_metric_configuration(
            metric_name=f"{self.map_metric}.{SummarizationMetricNameSuffixes.UNEXPECTED_COUNT.value}",
            metric_configuration=MetricConfiguration(
                metric_name=f"{self.map_metric}.{SummarizationMetricNameSuffixes.UNEXPECTED_COUNT.value}",
                metric_domain_kwargs=metric_kwargs["metric_domain_kwargs"],
                metric_value_kwargs=metric_kwargs["metric_value_kwargs"],
            ),
        )

        metric_kwargs = get_metric_kwargs(
            metric_name="table.row_count",
            configuration=configuration,
            runtime_configuration=runtime_configuration,
        )
        validation_dependencies.set_metric_configuration(
            metric_name="table.row_count",
            metric_configuration=MetricConfiguration(
                metric_name="table.row_count",
                metric_domain_kwargs=metric_kwargs["metric_domain_kwargs"],
                metric_value_kwargs=metric_kwargs["metric_value_kwargs"],
            ),
        )

        metric_kwargs = get_metric_kwargs(
            metric_name=f"{self.map_metric}.{SummarizationMetricNameSuffixes.FILTERED_ROW_COUNT.value}",
            configuration=configuration,
            runtime_configuration=runtime_configuration,
        )
        validation_dependencies.set_metric_configuration(
            metric_name=f"{self.map_metric}.{SummarizationMetricNameSuffixes.FILTERED_ROW_COUNT.value}",
            metric_configuration=MetricConfiguration(
                metric_name=f"{self.map_metric}.{SummarizationMetricNameSuffixes.FILTERED_ROW_COUNT.value}",
                metric_domain_kwargs=metric_kwargs["metric_domain_kwargs"],
                metric_value_kwargs=metric_kwargs["metric_value_kwargs"],
            ),
        )

        result_format_str: Optional[str] = validation_dependencies.result_format.get(
            "result_format"
        )
        include_unexpected_rows: Optional[
            bool
        ] = validation_dependencies.result_format.get("include_unexpected_rows")

        if result_format_str == "BOOLEAN_ONLY":
            return validation_dependencies

        metric_kwargs = get_metric_kwargs(
            metric_name=f"{self.map_metric}.{SummarizationMetricNameSuffixes.UNEXPECTED_VALUES.value}",
            configuration=configuration,
            runtime_configuration=runtime_configuration,
        )
        validation_dependencies.set_metric_configuration(
            metric_name=f"{self.map_metric}.{SummarizationMetricNameSuffixes.UNEXPECTED_VALUES.value}",
            metric_configuration=MetricConfiguration(
                metric_name=f"{self.map_metric}.{SummarizationMetricNameSuffixes.UNEXPECTED_VALUES.value}",
                metric_domain_kwargs=metric_kwargs["metric_domain_kwargs"],
                metric_value_kwargs=metric_kwargs["metric_value_kwargs"],
            ),
        )

        if include_unexpected_rows:
            metric_kwargs = get_metric_kwargs(
                metric_name=f"{self.map_metric}.{SummarizationMetricNameSuffixes.UNEXPECTED_ROWS.value}",
                configuration=configuration,
                runtime_configuration=runtime_configuration,
            )
            validation_dependencies.set_metric_configuration(
                metric_name=f"{self.map_metric}.{SummarizationMetricNameSuffixes.UNEXPECTED_ROWS.value}",
                metric_configuration=MetricConfiguration(
                    metric_name=f"{self.map_metric}.{SummarizationMetricNameSuffixes.UNEXPECTED_ROWS.value}",
                    metric_domain_kwargs=metric_kwargs["metric_domain_kwargs"],
                    metric_value_kwargs=metric_kwargs["metric_value_kwargs"],
                ),
            )

        if result_format_str in ["BASIC"]:
            return validation_dependencies

        metric_kwargs = get_metric_kwargs(
            metric_name=f"{self.map_metric}.{SummarizationMetricNameSuffixes.UNEXPECTED_INDEX_LIST.value}",
            configuration=configuration,
            runtime_configuration=runtime_configuration,
        )
        validation_dependencies.set_metric_configuration(
            metric_name=f"{self.map_metric}.{SummarizationMetricNameSuffixes.UNEXPECTED_INDEX_LIST.value}",
            metric_configuration=MetricConfiguration(
                metric_name=f"{self.map_metric}.{SummarizationMetricNameSuffixes.UNEXPECTED_INDEX_LIST.value}",
                metric_domain_kwargs=metric_kwargs["metric_domain_kwargs"],
                metric_value_kwargs=metric_kwargs["metric_value_kwargs"],
            ),
        )
        metric_kwargs = get_metric_kwargs(
            metric_name=f"{self.map_metric}.{SummarizationMetricNameSuffixes.UNEXPECTED_INDEX_QUERY.value}",
            configuration=configuration,
            runtime_configuration=runtime_configuration,
        )
        validation_dependencies.set_metric_configuration(
            metric_name=f"{self.map_metric}.{SummarizationMetricNameSuffixes.UNEXPECTED_INDEX_QUERY.value}",
            metric_configuration=MetricConfiguration(
                metric_name=f"{self.map_metric}.{SummarizationMetricNameSuffixes.UNEXPECTED_INDEX_QUERY.value}",
                metric_domain_kwargs=metric_kwargs["metric_domain_kwargs"],
                metric_value_kwargs=metric_kwargs["metric_value_kwargs"],
            ),
        )
        return validation_dependencies

    def _validate(
        self,
        configuration: ExpectationConfiguration,
        metrics: Dict,
        runtime_configuration: Optional[dict] = None,
        execution_engine: Optional[ExecutionEngine] = None,
    ):
        # TODO: <Alex>ALEX</Alex>
        metrics = convert_to_json_serializable(data=metrics)
        # TODO: <Alex>ALEX</Alex>
        result_format: Union[
            Dict[str, Union[int, str, bool, List[str], None]], str
        ] = self.get_result_format(
            configuration=configuration, runtime_configuration=runtime_configuration
        )

        unexpected_index_column_names = None
        if isinstance(result_format, dict):
            unexpected_index_column_names = result_format.get(
                "unexpected_index_column_names", None
            )
        total_count: Optional[int] = metrics.get("table.row_count")
        unexpected_count: Optional[int] = metrics.get(
            f"{self.map_metric}.{SummarizationMetricNameSuffixes.UNEXPECTED_COUNT.value}"
        )
        unexpected_values: Optional[Any] = metrics.get(
            f"{self.map_metric}.{SummarizationMetricNameSuffixes.UNEXPECTED_VALUES.value}"
        )
        unexpected_index_list: Optional[List[int]] = metrics.get(
            f"{self.map_metric}.{SummarizationMetricNameSuffixes.UNEXPECTED_INDEX_LIST.value}"
        )
        unexpected_index_query: Optional[str] = metrics.get(
            f"{self.map_metric}.{SummarizationMetricNameSuffixes.UNEXPECTED_INDEX_QUERY.value}"
        )
        filtered_row_count: Optional[int] = metrics.get(
            f"{self.map_metric}.{SummarizationMetricNameSuffixes.FILTERED_ROW_COUNT.value}"
        )

        if (
            total_count is None
            or unexpected_count is None
            or filtered_row_count is None
            or total_count == 0
            or filtered_row_count == 0
        ):
            # Vacuously true
            success = True
        else:
            success = _mostly_success(
                filtered_row_count,
                unexpected_count,
                self.get_success_kwargs().get(
                    "mostly", self.default_kwarg_values.get("mostly")
                ),
            )

        return _format_map_output(
            result_format=parse_result_format(result_format),
            success=success,
            element_count=total_count,
            nonnull_count=filtered_row_count,
            unexpected_count=unexpected_count,
            unexpected_list=unexpected_values,
            unexpected_index_list=unexpected_index_list,
            unexpected_index_query=unexpected_index_query,
            unexpected_index_column_names=unexpected_index_column_names,
        )


@public_api
class MulticolumnMapExpectation(BatchExpectation, ABC):
    """Base class for MulticolumnMapExpectations.

    MulticolumnMapExpectations are evaluated for a set of columns and ask a yes/no question about the
    row-wise relationship between those columns. Based on the result, they then calculate the
    percentage of rows that gave a positive answer. If the percentage is high enough,
    the Expectation considers that data valid.

    MulticolumnMapExpectations must implement a `_validate(...)` method containing logic
    for determining whether the Expectation is successfully validated.

    MulticolumnMapExpectations may optionally provide implementations of `validate_configuration`,
    which should raise an error if the configuration will not be usable for the Expectation. By default,
    the `validate_configuration` method will return an error if `column_list` is missing from the configuration.

    Raises:
        InvalidExpectationConfigurationError: If `column_list` is missing from configuration.

    Args:
        domain_keys (tuple): A tuple of the keys used to determine the domain of the
            expectation.
        success_keys (tuple): A tuple of the keys used to determine the success of
            the expectation.
        default_kwarg_values (optional[dict]): Optional. A dictionary that will be used to fill unspecified
            kwargs from the Expectation Configuration.
    """

    map_metric = None
    domain_keys = (
        "batch_id",
        "table",
        "column_list",
        "row_condition",
        "condition_parser",
        "ignore_row_if",
    )
    domain_type = MetricDomainTypes.MULTICOLUMN
    success_keys = ("mostly",)
    default_kwarg_values = {
        "row_condition": None,
        "condition_parser": None,  # we expect this to be explicitly set whenever a row_condition is passed
        "mostly": 1,
        "ignore_row_if": "all_values_are_missing",
        "result_format": "BASIC",
        "include_config": True,
        "catch_exceptions": True,
    }

    @classmethod
    def is_abstract(cls) -> bool:
        return cls.map_metric is None or super().is_abstract()

    def validate_configuration(
        self, configuration: Optional[ExpectationConfiguration] = None
    ) -> None:
        super().validate_configuration(configuration=configuration)
        if not configuration:
            configuration = self.configuration
        try:
            assert (
                "column_list" in configuration.kwargs
            ), "'column_list' parameter is required for multicolumn map expectations"
            _validate_mostly_config(configuration)
        except AssertionError as e:
            raise InvalidExpectationConfigurationError(str(e))

    def get_validation_dependencies(
        self,
        configuration: Optional[ExpectationConfiguration] = None,
        execution_engine: Optional[ExecutionEngine] = None,
        runtime_configuration: Optional[dict] = None,
    ) -> ValidationDependencies:
        validation_dependencies: ValidationDependencies = (
            super().get_validation_dependencies(
                configuration=configuration,
                execution_engine=execution_engine,
                runtime_configuration=runtime_configuration,
            )
        )
        assert isinstance(
            self.map_metric, str
        ), "MulticolumnMapExpectation must override get_validation_dependencies or declare exactly one map_metric"
        assert (
            self.metric_dependencies == tuple()
        ), "MulticolumnMapExpectation must be configured using map_metric, and cannot have metric_dependencies declared."
        # convenient name for updates

        metric_kwargs: dict

        metric_kwargs = get_metric_kwargs(
            metric_name=f"{self.map_metric}.{SummarizationMetricNameSuffixes.UNEXPECTED_COUNT.value}",
            configuration=configuration,
            runtime_configuration=runtime_configuration,
        )
        validation_dependencies.set_metric_configuration(
            metric_name=f"{self.map_metric}.{SummarizationMetricNameSuffixes.UNEXPECTED_COUNT.value}",
            metric_configuration=MetricConfiguration(
                metric_name=f"{self.map_metric}.{SummarizationMetricNameSuffixes.UNEXPECTED_COUNT.value}",
                metric_domain_kwargs=metric_kwargs["metric_domain_kwargs"],
                metric_value_kwargs=metric_kwargs["metric_value_kwargs"],
            ),
        )

        metric_kwargs = get_metric_kwargs(
            metric_name="table.row_count",
            configuration=configuration,
            runtime_configuration=runtime_configuration,
        )
        validation_dependencies.set_metric_configuration(
            metric_name="table.row_count",
            metric_configuration=MetricConfiguration(
                metric_name="table.row_count",
                metric_domain_kwargs=metric_kwargs["metric_domain_kwargs"],
                metric_value_kwargs=metric_kwargs["metric_value_kwargs"],
            ),
        )

        metric_kwargs = get_metric_kwargs(
            metric_name=f"{self.map_metric}.{SummarizationMetricNameSuffixes.FILTERED_ROW_COUNT.value}",
            configuration=configuration,
            runtime_configuration=runtime_configuration,
        )
        validation_dependencies.set_metric_configuration(
            metric_name=f"{self.map_metric}.{SummarizationMetricNameSuffixes.FILTERED_ROW_COUNT.value}",
            metric_configuration=MetricConfiguration(
                metric_name=f"{self.map_metric}.{SummarizationMetricNameSuffixes.FILTERED_ROW_COUNT.value}",
                metric_domain_kwargs=metric_kwargs["metric_domain_kwargs"],
                metric_value_kwargs=metric_kwargs["metric_value_kwargs"],
            ),
        )

        result_format_str: Optional[str] = validation_dependencies.result_format.get(
            "result_format"
        )
        include_unexpected_rows: Optional[
            bool
        ] = validation_dependencies.result_format.get("include_unexpected_rows")

        if result_format_str == "BOOLEAN_ONLY":
            return validation_dependencies

        metric_kwargs = get_metric_kwargs(
            metric_name=f"{self.map_metric}.{SummarizationMetricNameSuffixes.UNEXPECTED_VALUES.value}",
            configuration=configuration,
            runtime_configuration=runtime_configuration,
        )
        validation_dependencies.set_metric_configuration(
            metric_name=f"{self.map_metric}.{SummarizationMetricNameSuffixes.UNEXPECTED_VALUES.value}",
            metric_configuration=MetricConfiguration(
                metric_name=f"{self.map_metric}.{SummarizationMetricNameSuffixes.UNEXPECTED_VALUES.value}",
                metric_domain_kwargs=metric_kwargs["metric_domain_kwargs"],
                metric_value_kwargs=metric_kwargs["metric_value_kwargs"],
            ),
        )

        if result_format_str in ["BASIC"]:
            return validation_dependencies

        if include_unexpected_rows:
            metric_kwargs = get_metric_kwargs(
                metric_name=f"{self.map_metric}.{SummarizationMetricNameSuffixes.UNEXPECTED_ROWS.value}",
                configuration=configuration,
                runtime_configuration=runtime_configuration,
            )
            validation_dependencies.set_metric_configuration(
                metric_name=f"{self.map_metric}.{SummarizationMetricNameSuffixes.UNEXPECTED_ROWS.value}",
                metric_configuration=MetricConfiguration(
                    metric_name=f"{self.map_metric}.{SummarizationMetricNameSuffixes.UNEXPECTED_ROWS.value}",
                    metric_domain_kwargs=metric_kwargs["metric_domain_kwargs"],
                    metric_value_kwargs=metric_kwargs["metric_value_kwargs"],
                ),
            )

        # ID/PK currently doesn't work for ExpectCompoundColumnsToBeUnique in SQL
        if self.map_metric == "compound_columns.unique" and isinstance(
            execution_engine, SqlAlchemyExecutionEngine
        ):
            return validation_dependencies

        metric_kwargs = get_metric_kwargs(
            metric_name=f"{self.map_metric}.{SummarizationMetricNameSuffixes.UNEXPECTED_INDEX_LIST.value}",
            configuration=configuration,
            runtime_configuration=runtime_configuration,
        )
        validation_dependencies.set_metric_configuration(
            metric_name=f"{self.map_metric}.{SummarizationMetricNameSuffixes.UNEXPECTED_INDEX_LIST.value}",
            metric_configuration=MetricConfiguration(
                metric_name=f"{self.map_metric}.{SummarizationMetricNameSuffixes.UNEXPECTED_INDEX_LIST.value}",
                metric_domain_kwargs=metric_kwargs["metric_domain_kwargs"],
                metric_value_kwargs=metric_kwargs["metric_value_kwargs"],
            ),
        )
        metric_kwargs = get_metric_kwargs(
            metric_name=f"{self.map_metric}.{SummarizationMetricNameSuffixes.UNEXPECTED_INDEX_QUERY.value}",
            configuration=configuration,
            runtime_configuration=runtime_configuration,
        )
        validation_dependencies.set_metric_configuration(
            metric_name=f"{self.map_metric}.{SummarizationMetricNameSuffixes.UNEXPECTED_INDEX_QUERY.value}",
            metric_configuration=MetricConfiguration(
                metric_name=f"{self.map_metric}.{SummarizationMetricNameSuffixes.UNEXPECTED_INDEX_QUERY.value}",
                metric_domain_kwargs=metric_kwargs["metric_domain_kwargs"],
                metric_value_kwargs=metric_kwargs["metric_value_kwargs"],
            ),
        )

        return validation_dependencies

    def _validate(
        self,
        configuration: ExpectationConfiguration,
        metrics: Dict,
        runtime_configuration: Optional[dict] = None,
        execution_engine: Optional[ExecutionEngine] = None,
    ):
        # TODO: <Alex>ALEX</Alex>
        metrics = convert_to_json_serializable(data=metrics)
        # TODO: <Alex>ALEX</Alex>
        result_format = self.get_result_format(
            configuration=configuration, runtime_configuration=runtime_configuration
        )
        unexpected_index_column_names = None
        if isinstance(result_format, dict):
            unexpected_index_column_names = result_format.get(
                "unexpected_index_column_names", None
            )

        total_count: Optional[int] = metrics.get("table.row_count")
        unexpected_count: Optional[int] = metrics.get(
            f"{self.map_metric}.{SummarizationMetricNameSuffixes.UNEXPECTED_COUNT.value}"
        )
        unexpected_values: Optional[Any] = metrics.get(
            f"{self.map_metric}.{SummarizationMetricNameSuffixes.UNEXPECTED_VALUES.value}"
        )
        unexpected_index_list: Optional[List[int]] = metrics.get(
            f"{self.map_metric}.{SummarizationMetricNameSuffixes.UNEXPECTED_INDEX_LIST.value}"
        )
        filtered_row_count: Optional[int] = metrics.get(
            f"{self.map_metric}.{SummarizationMetricNameSuffixes.FILTERED_ROW_COUNT.value}"
        )
        unexpected_index_query: Optional[str] = metrics.get(
            f"{self.map_metric}.{SummarizationMetricNameSuffixes.UNEXPECTED_INDEX_QUERY.value}"
        )

        if (
            total_count is None
            or unexpected_count is None
            or filtered_row_count is None
            or total_count == 0
            or filtered_row_count == 0
        ):
            # Vacuously true
            success = True
        else:
            success = _mostly_success(
                filtered_row_count,
                unexpected_count,
                self.get_success_kwargs().get(
                    "mostly", self.default_kwarg_values.get("mostly")
                ),
            )

        return _format_map_output(
            result_format=parse_result_format(result_format),
            success=success,
            element_count=total_count,
            nonnull_count=filtered_row_count,
            unexpected_count=unexpected_count,
            unexpected_list=unexpected_values,
            unexpected_index_list=unexpected_index_list,
            unexpected_index_query=unexpected_index_query,
            unexpected_index_column_names=unexpected_index_column_names,
        )


def _format_map_output(  # noqa: C901, PLR0912, PLR0913, PLR0915
    result_format: dict,
    success: bool,
    element_count: Optional[int] = None,
    nonnull_count: Optional[int] = None,
    unexpected_count: Optional[int] = None,
    unexpected_list: Optional[List[Any]] = None,
    unexpected_index_list: Optional[List[int]] = None,
    unexpected_index_query: Optional[str] = None,
    # Actually Optional[List[str]], but this is necessary to keep the typechecker happy
    unexpected_index_column_names: Optional[Union[int, str, List[str]]] = None,
    unexpected_rows: pd.DataFrame | None = None,
) -> Dict:
    """Helper function to construct expectation result objects for map_expectations (such as column_map_expectation
    and file_lines_map_expectation).

    Expectations support four result_formats: BOOLEAN_ONLY, BASIC, SUMMARY, and COMPLETE.
    In each case, the object returned has a different set of populated fields.
    See :ref:`result_format` for more information.

    This function handles the logic for mapping those fields for column_map_expectations.
    """
    if element_count is None:
        element_count = 0

    # NB: unexpected_count parameter is explicit some implementing classes may limit the length of unexpected_list
    # Incrementally add to result and return when all values for the specified level are present
    return_obj: Dict[str, Any] = {"success": success}

    if result_format["result_format"] == "BOOLEAN_ONLY":
        return return_obj

    skip_missing = False
    missing_count: Optional[int] = None
    if nonnull_count is None:
        skip_missing = True
    else:
        missing_count = element_count - nonnull_count

    missing_percent: Optional[float] = None
    unexpected_percent_total: Optional[float] = None
    unexpected_percent_nonmissing: Optional[float] = None
    if unexpected_count is not None and element_count > 0:
        unexpected_percent_total = unexpected_count / element_count * 100

        if not skip_missing and missing_count is not None:
            missing_percent = missing_count / element_count * 100
            if nonnull_count is not None and nonnull_count > 0:
                unexpected_percent_nonmissing = unexpected_count / nonnull_count * 100
            else:
                unexpected_percent_nonmissing = None
        else:
            unexpected_percent_nonmissing = unexpected_percent_total

    return_obj["result"] = {
        "element_count": element_count,
        "unexpected_count": unexpected_count,
        "unexpected_percent": unexpected_percent_nonmissing,
    }

    if unexpected_list is not None:
        return_obj["result"]["partial_unexpected_list"] = unexpected_list[
            : result_format["partial_unexpected_count"]
        ]

    if unexpected_index_column_names is not None:
        return_obj["result"].update(
            {"unexpected_index_column_names": unexpected_index_column_names}
        )

    if not skip_missing:
        return_obj["result"]["missing_count"] = missing_count
        return_obj["result"]["missing_percent"] = missing_percent
        return_obj["result"]["unexpected_percent_total"] = unexpected_percent_total
        return_obj["result"][
            "unexpected_percent_nonmissing"
        ] = unexpected_percent_nonmissing

    if result_format["include_unexpected_rows"]:
        return_obj["result"].update(
            {
                "unexpected_rows": unexpected_rows,
            }
        )

    if result_format["result_format"] == "BASIC":
        return return_obj

    if unexpected_list is not None:
        if len(unexpected_list) and isinstance(unexpected_list[0], dict):
            # in the case of multicolumn map expectations `unexpected_list` contains dicts,
            # which will throw an exception when we hash it to count unique members.
            # As a workaround, we flatten the values out to tuples.
            immutable_unexpected_list = [
                tuple([val for val in item.values()]) for item in unexpected_list
            ]
        else:
            immutable_unexpected_list = unexpected_list

    # Try to return the most common values, if possible.
    partial_unexpected_count: Optional[int] = result_format.get(
        "partial_unexpected_count"
    )
    partial_unexpected_counts: Optional[List[Dict[str, Any]]] = None
    if partial_unexpected_count is not None and 0 < partial_unexpected_count:
        try:
            partial_unexpected_counts = [
                {"value": key, "count": value}
                for key, value in sorted(
                    Counter(immutable_unexpected_list).most_common(
                        result_format["partial_unexpected_count"]
                    ),
                    key=lambda x: (-x[1], x[0]),
                )
            ]
        except TypeError:
            partial_unexpected_counts = [
                {"error": "partial_exception_counts requires a hashable type"}
            ]
        finally:
            if unexpected_index_list is not None:
                return_obj["result"].update(
                    {
                        "partial_unexpected_index_list": unexpected_index_list[
                            : result_format["partial_unexpected_count"]
                        ],
                    }
                )
            return_obj["result"].update(
                {"partial_unexpected_counts": partial_unexpected_counts}
            )

    if result_format["result_format"] == "SUMMARY":
        return return_obj

    if unexpected_list is not None:
        return_obj["result"].update({"unexpected_list": unexpected_list})
    if unexpected_index_list is not None:
        return_obj["result"].update({"unexpected_index_list": unexpected_index_list})
    if unexpected_index_query is not None:
        return_obj["result"].update({"unexpected_index_query": unexpected_index_query})
    if result_format["result_format"] == "COMPLETE":
        return return_obj

    raise ValueError(f"Unknown result_format {result_format['result_format']}.")


def _validate_mostly_config(configuration: ExpectationConfiguration) -> None:
    """
    Validates "mostly" in ExpectationConfiguration is a number if it exists.

    Args:
        configuration: The ExpectationConfiguration to be validated

    Raises:
        AssertionError: An error is mostly exists in the configuration but is not between 0 and 1.
    """
    if "mostly" in configuration.kwargs:
        mostly = configuration.kwargs["mostly"]
        assert isinstance(
            mostly, (int, float)
        ), "'mostly' parameter must be an integer or float"
        assert 0 <= mostly <= 1, "'mostly' parameter must be between 0 and 1"


def _mostly_success(
    rows_considered_cnt: int,
    unexpected_cnt: int,
    mostly: float,
) -> bool:
    rows_considered_cnt_as_float: float = float(rows_considered_cnt)
    unexpected_cnt_as_float: float = float(unexpected_cnt)
    success_ratio: float = (
        rows_considered_cnt_as_float - unexpected_cnt_as_float
    ) / rows_considered_cnt_as_float
    return success_ratio >= mostly


def add_values_with_json_schema_from_list_in_params(
    params: dict,
    params_with_json_schema: dict,
    param_key_with_list: str,
    list_values_type: str = "string",
) -> dict:
    """
    Utility function used in _atomic_prescriptive_template() to take list values from a given params dict key,
    convert each value to a dict with JSON schema type info, then add it to params_with_json_schema (dict).
    """
    # deprecated-v0.15.43
    warnings.warn(
        "The method add_values_with_json_schema_from_list_in_params is deprecated as of v0.15.43 and will be removed in "
        "v0.18. Please refer to Expectation method _prescriptive_template for the latest renderer template pattern.",
        DeprecationWarning,
    )
    target_list = params.get(param_key_with_list)
    if target_list is not None and len(target_list) > 0:
        for i, v in enumerate(target_list):
            params_with_json_schema[f"v__{str(i)}"] = {
                "schema": {"type": list_values_type},
                "value": v,
            }
    return params_with_json_schema<|MERGE_RESOLUTION|>--- conflicted
+++ resolved
@@ -34,7 +34,6 @@
 
 from great_expectations import __version__ as ge_version
 from great_expectations.core._docs_decorators import public_api
-from great_expectations.core.domain import Domain
 from great_expectations.core.expectation_configuration import (
     ExpectationConfiguration,
     parse_result_format,
@@ -137,6 +136,7 @@
 from great_expectations.warnings import warn_deprecated_parse_strings_as_datetimes
 
 if TYPE_CHECKING:
+    from great_expectations.core.domain import Domain
     from great_expectations.data_context import AbstractDataContext
     from great_expectations.render.renderer_configuration import MetaNotes
     from great_expectations.rule_based_profiler.config import RuleBasedProfilerConfig
@@ -1039,7 +1039,7 @@
         return tuple(str(key) for key in key_list)
 
     # noinspection PyUnusedLocal
-    def metrics_validate(
+    def metrics_validate(  # noqa: PLR0912, PLR0913
         self,
         metrics: dict,
         configuration: Optional[ExpectationConfiguration] = None,
@@ -2940,16 +2940,10 @@
         runtime_configuration: Optional[dict] = None,
         execution_engine: Optional[ExecutionEngine] = None,
     ):
-<<<<<<< HEAD
         # TODO: <Alex>ALEX</Alex>
         metrics = convert_to_json_serializable(data=metrics)
         # TODO: <Alex>ALEX</Alex>
-        result_format: Union[
-            Dict[str, Union[int, str, bool, List[str], None]], str
-        ] = self.get_result_format(
-=======
         result_format: str | dict[str, Any] = self.get_result_format(
->>>>>>> 2f04470d
             configuration=configuration, runtime_configuration=runtime_configuration
         )
 
