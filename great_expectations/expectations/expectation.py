from __future__ import annotations

import datetime
import glob
import json
import logging
import os
import re
import time
import traceback
import warnings
from abc import ABC, ABCMeta, abstractmethod
from collections import Counter, defaultdict
from copy import deepcopy
from inspect import isabstract
from typing import TYPE_CHECKING, Any, Callable, Dict, List, Optional, Set, Tuple, Union

import pandas as pd
from dateutil.parser import parse

from great_expectations import __version__ as ge_version
from great_expectations.core.expectation_configuration import (
    ExpectationConfiguration,
    parse_result_format,
)
from great_expectations.core.expectation_diagnostics.expectation_diagnostics import (
    ExpectationDiagnostics,
)
from great_expectations.core.expectation_diagnostics.expectation_test_data_cases import (
    ExpectationLegacyTestCaseAdapter,
    ExpectationTestCase,
    ExpectationTestDataCases,
    TestBackend,
    TestData,
)
from great_expectations.core.expectation_diagnostics.supporting_types import (
    AugmentedLibraryMetadata,
    ExpectationBackendTestResultCounts,
    ExpectationDescriptionDiagnostics,
    ExpectationDiagnosticMaturityMessages,
    ExpectationErrorDiagnostics,
    ExpectationExecutionEngineDiagnostics,
    ExpectationMetricDiagnostics,
    ExpectationRendererDiagnostics,
    ExpectationTestDiagnostics,
    Maturity,
    RendererTestDiagnostics,
)
from great_expectations.core.expectation_validation_result import (
    ExpectationValidationResult,
)
from great_expectations.core.metric_domain_types import MetricDomainTypes
from great_expectations.core.util import nested_update
from great_expectations.exceptions import (
    ExpectationNotFoundError,
    GreatExpectationsError,
    InvalidExpectationConfigurationError,
    InvalidExpectationKwargsError,
)
from great_expectations.execution_engine import (
    ExecutionEngine,
    PandasExecutionEngine,
    SqlAlchemyExecutionEngine,
)
from great_expectations.expectations.registry import (
    _registered_metrics,
    _registered_renderers,
    get_expectation_impl,
    get_metric_kwargs,
    register_expectation,
    register_renderer,
)
from great_expectations.expectations.sql_tokens_and_types import (
    valid_sql_tokens_and_types,
)
from great_expectations.render import (
    AtomicDiagnosticRendererType,
    AtomicPrescriptiveRendererType,
    CollapseContent,
    LegacyDiagnosticRendererType,
    LegacyRendererType,
    RenderedAtomicContent,
    RenderedContentBlockContainer,
    RenderedGraphContent,
    RenderedStringTemplateContent,
    RenderedTableContent,
    ValueListContent,
    renderedAtomicValueSchema,
)
from great_expectations.render.renderer.renderer import renderer
from great_expectations.render.util import num_to_str
from great_expectations.self_check.util import (
    evaluate_json_test_v3_api,
    generate_expectation_tests,
)
from great_expectations.util import camel_to_snake, is_parseable_date
from great_expectations.validator.computed_metric import MetricValue
from great_expectations.validator.metric_configuration import MetricConfiguration
from great_expectations.validator.validator import ValidationDependencies, Validator

if TYPE_CHECKING:
    from great_expectations.data_context import DataContext

logger = logging.getLogger(__name__)


_TEST_DEFS_DIR = os.path.join(
    os.path.dirname(__file__),
    "..",
    "..",
    "tests",
    "test_definitions",
)


def render_evaluation_parameter_string(render_func) -> Callable:
    def inner_func(
        *args: Tuple[MetaExpectation], **kwargs: dict
    ) -> Union[List[RenderedStringTemplateContent], RenderedAtomicContent]:
        rendered_string_template: Union[
            List[RenderedStringTemplateContent], RenderedAtomicContent
        ] = render_func(*args, **kwargs)
        current_expectation_params = list()
        app_template_str = (
            "\n - $eval_param = $eval_param_value (at time of validation)."
        )
        configuration: Optional[dict] = kwargs.get("configuration")
        if configuration:
            kwargs_dict: dict = configuration.get("kwargs", {})
            for key, value in kwargs_dict.items():
                if isinstance(value, dict) and "$PARAMETER" in value.keys():
                    current_expectation_params.append(value["$PARAMETER"])

        # if expectation configuration has no eval params, then don't look for the values in runtime_configuration
        # isinstance check should be removed upon implementation of RenderedAtomicContent evaluation parameter support
        if len(current_expectation_params) > 0 and not isinstance(
            rendered_string_template, RenderedAtomicContent
        ):
            runtime_configuration: Optional[dict] = kwargs.get("runtime_configuration")
            if runtime_configuration:
                eval_params = runtime_configuration.get("evaluation_parameters", {})
                styling = runtime_configuration.get("styling")
                for key, val in eval_params.items():
                    # this needs to be more complicated?
                    # the possibility that it is a substring?
                    for param in current_expectation_params:
                        # "key in param" condition allows for eval param values to be rendered if arithmetic is present
                        if key == param or key in param:
                            app_params = {}
                            app_params["eval_param"] = key
                            app_params["eval_param_value"] = val
                            rendered_content = RenderedStringTemplateContent(
                                **{
                                    "content_block_type": "string_template",
                                    "string_template": {
                                        "template": app_template_str,
                                        "params": app_params,
                                        "styling": styling,
                                    },
                                }
                            )
                            rendered_string_template.append(rendered_content)
            else:
                raise GreatExpectationsError(
                    f"""GE was not able to render the value of evaluation parameters.
                        Expectation {render_func} had evaluation parameters set, but they were not passed in."""
                )
        return rendered_string_template

    return inner_func


# noinspection PyMethodParameters
class MetaExpectation(ABCMeta):
    """MetaExpectation registers Expectations as they are defined, adding them to the Expectation registry.

    Any class inheriting from Expectation will be registered based on the value of the "expectation_type" class
    attribute, or, if that is not set, by snake-casing the name of the class.
    """

    default_kwarg_values: Dict[str, object] = {}

    def __new__(cls, clsname, bases, attrs):
        newclass = super().__new__(cls, clsname, bases, attrs)
        # noinspection PyUnresolvedReferences
        if not newclass.is_abstract():
            newclass.expectation_type = camel_to_snake(clsname)
            register_expectation(newclass)
        else:
            newclass.expectation_type = ""

        # noinspection PyUnresolvedReferences
        newclass._register_renderer_functions()
        default_kwarg_values = {}
        for base in reversed(bases):
            default_kwargs = getattr(base, "default_kwarg_values", {})
            default_kwarg_values = nested_update(default_kwarg_values, default_kwargs)

        newclass.default_kwarg_values = nested_update(
            default_kwarg_values, attrs.get("default_kwarg_values", {})
        )
        return newclass


class Expectation(metaclass=MetaExpectation):
    """Base class for all Expectations.

    Expectation classes *must* have the following attributes set:
        1. `domain_keys`: a tuple of the *keys* used to determine the domain of the
           expectation
        2. `success_keys`: a tuple of the *keys* used to determine the success of
           the expectation.

    In some cases, subclasses of Expectation (such as TableExpectation) can
    inherit these properties from their parent class.

    They *may* optionally override `runtime_keys` and `default_kwarg_values`, and
    may optionally set an explicit value for expectation_type.
        1. runtime_keys lists the keys that can be used to control output but will
           not affect the actual success value of the expectation (such as result_format).
        2. default_kwarg_values is a dictionary that will be used to fill unspecified
           kwargs from the Expectation Configuration.

    Expectation classes *must* implement the following:
        1. `_validate`
        2. `get_validation_dependencies`

    In some cases, subclasses of Expectation, such as ColumnMapExpectation will already
    have correct implementations that may simply be inherited.

    Additionally, they *may* provide implementations of:
        1. `validate_configuration`, which should raise an error if the configuration
           will not be usable for the Expectation
        2. Data Docs rendering methods decorated with the @renderer decorator. See the
    """

    version = ge_version
    domain_keys: Tuple[str, ...] = ()
    success_keys: Tuple[str, ...] = ()
    runtime_keys: Tuple[str, ...] = (
        "include_config",
        "catch_exceptions",
        "result_format",
    )
    default_kwarg_values = {
        "include_config": True,
        "catch_exceptions": False,
        "result_format": "BASIC",
    }
    args_keys = None

    expectation_type: str
    examples: List[dict] = []

    def __init__(
        self, configuration: Optional[ExpectationConfiguration] = None
    ) -> None:
        if configuration:
            self.validate_configuration(configuration=configuration)

        self._configuration = configuration

    @classmethod
    def is_abstract(cls) -> bool:
        return isabstract(cls)

    @classmethod
    def _register_renderer_functions(cls) -> None:
        expectation_type: str = camel_to_snake(cls.__name__)

        for candidate_renderer_fn_name in dir(cls):
            attr_obj: Callable = getattr(cls, candidate_renderer_fn_name)
            if not hasattr(attr_obj, "_renderer_type"):
                continue
            register_renderer(
                object_name=expectation_type, parent_class=cls, renderer_fn=attr_obj
            )

    @abstractmethod
    def _validate(
        self,
        configuration: ExpectationConfiguration,
        metrics: dict,
        runtime_configuration: Optional[dict] = None,
        execution_engine: Optional[ExecutionEngine] = None,
    ) -> Union[ExpectationValidationResult, dict]:
        raise NotImplementedError

    @classmethod
    @renderer(renderer_type=AtomicPrescriptiveRendererType.FAILED)
    def _atomic_prescriptive_failed(
        cls,
        configuration: Optional[ExpectationConfiguration] = None,
        result: Optional[ExpectationValidationResult] = None,
        **kwargs: dict,
    ) -> RenderedAtomicContent:
        """
        Default rendering function that is utilized by GE Cloud Front-end if an implemented atomic renderer fails
        """
        template_str = "Rendering failed for Expectation: "

        expectation_type: str
        expectation_kwargs: dict
        if configuration:
            expectation_type = configuration.expectation_type
            expectation_kwargs = configuration.kwargs
        else:
            if not isinstance(result, ExpectationValidationResult):
                expectation_validation_result_value_error_msg = (
                    "Renderer requires an ExpectationConfiguration or ExpectationValidationResult to be passed in via "
                    "configuration or result respectively."
                )
                raise ValueError(expectation_validation_result_value_error_msg)

            if not isinstance(result.expectation_config, ExpectationConfiguration):
                expectation_configuration_value_error_msg = (
                    "Renderer requires an ExpectationConfiguration to be passed via "
                    "configuration or result.expectation_config."
                )
                raise ValueError(expectation_configuration_value_error_msg)
            expectation_type = result.expectation_config.expectation_type
            expectation_kwargs = result.expectation_config.kwargs

        params_with_json_schema = {
            "expectation_type": {
                "schema": {"type": "string"},
                "value": expectation_type,
            },
            "kwargs": {"schema": {"type": "string"}, "value": expectation_kwargs},
        }
        template_str += "$expectation_type(**$kwargs)."

        value_obj = renderedAtomicValueSchema.load(
            {
                "template": template_str,
                "params": params_with_json_schema,
                "schema": {"type": "com.superconductive.rendered.string"},
            }
        )
        rendered = RenderedAtomicContent(
            name=AtomicPrescriptiveRendererType.FAILED,
            value=value_obj,
            value_type="StringValueType",
        )
        return rendered

    @classmethod
    def _atomic_prescriptive_template(
        cls,
        configuration: Optional[ExpectationConfiguration] = None,
        result: Optional[ExpectationValidationResult] = None,
        language: Optional[str] = None,
        runtime_configuration: Optional[dict] = None,
    ) -> Tuple[str, dict, Optional[dict]]:
        """
        Template function that contains the logic that is shared by AtomicPrescriptiveRendererType.SUMMARY and
        LegacyRendererType.PRESCRIPTIVE
        """
        if runtime_configuration is None:
            runtime_configuration = {}

        styling: Optional[dict] = runtime_configuration.get("styling")

        expectation_type: str
        expectation_kwargs: dict
        if configuration:
            expectation_type = configuration.expectation_type
            expectation_kwargs = configuration.kwargs
        else:
            if not isinstance(result, ExpectationValidationResult):
                expectation_validation_result_value_error_msg = (
                    "Renderer requires an ExpectationConfiguration or ExpectationValidationResult to be passed in via "
                    "configuration or result respectively."
                )
                raise ValueError(expectation_validation_result_value_error_msg)

            if not isinstance(result.expectation_config, ExpectationConfiguration):
                expectation_configuration_value_error_msg = (
                    "Renderer requires an ExpectationConfiguration to be passed via "
                    "configuration or result.expectation_config."
                )
                raise ValueError(expectation_configuration_value_error_msg)
            expectation_type = result.expectation_config.expectation_type
            expectation_kwargs = result.expectation_config.kwargs

        params_with_json_schema = {
            "expectation_type": {
                "schema": {"type": "string"},
                "value": expectation_type,
            },
            "kwargs": {
                "schema": {"type": "string"},
                "value": expectation_kwargs,
            },
        }
        template_str = "$expectation_type(**$kwargs)"

        return template_str, params_with_json_schema, styling

    @classmethod
    @renderer(renderer_type=AtomicPrescriptiveRendererType.SUMMARY)
    @render_evaluation_parameter_string
    def _prescriptive_summary(
        cls,
        configuration: Optional[ExpectationConfiguration] = None,
        result: Optional[ExpectationValidationResult] = None,
        language: Optional[str] = None,
        runtime_configuration: Optional[dict] = None,
        **kwargs: dict,
    ):
        """
        Rendering function that is utilized by GE Cloud Front-end
        """
        (
            template_str,
            params_with_json_schema,
            styling,
        ) = cls._atomic_prescriptive_template(
            configuration=configuration,
            result=result,
            runtime_configuration=runtime_configuration,
        )
        value_obj = renderedAtomicValueSchema.load(
            {
                "template": template_str,
                "params": params_with_json_schema,
                "schema": {"type": "com.superconductive.rendered.string"},
            }
        )
        rendered = RenderedAtomicContent(
            name=AtomicPrescriptiveRendererType.SUMMARY,
            value=value_obj,
            value_type="StringValueType",
        )
        return rendered

    @classmethod
    @renderer(renderer_type=LegacyRendererType.PRESCRIPTIVE)
    def _prescriptive_renderer(
        cls,
        configuration: Optional[ExpectationConfiguration] = None,
        result: Optional[ExpectationValidationResult] = None,
        language: Optional[str] = None,
        runtime_configuration: Optional[dict] = None,
        **kwargs: dict,
    ):
        expectation_type: str
        expectation_kwargs: dict
        if configuration:
            expectation_type = configuration.expectation_type
            expectation_kwargs = configuration.kwargs
        else:
            if not isinstance(result, ExpectationValidationResult):
                expectation_validation_result_value_error_msg = (
                    "Renderer requires an ExpectationConfiguration or ExpectationValidationResult to be passed in via "
                    "configuration or result respectively."
                )
                raise ValueError(expectation_validation_result_value_error_msg)

            if not isinstance(result.expectation_config, ExpectationConfiguration):
                expectation_configuration_value_error_msg = (
                    "Renderer requires an ExpectationConfiguration to be passed via "
                    "configuration or result.expectation_config."
                )
                raise ValueError(expectation_configuration_value_error_msg)
            expectation_type = result.expectation_config.expectation_type
            expectation_kwargs = result.expectation_config.kwargs
        return [
            RenderedStringTemplateContent(
                **{
                    "content_block_type": "string_template",
                    "styling": {"parent": {"classes": ["alert", "alert-warning"]}},
                    "string_template": {
                        "template": "$expectation_type(**$kwargs)",
                        "params": {
                            "expectation_type": expectation_type,
                            "kwargs": expectation_kwargs,
                        },
                        "styling": {
                            "params": {
                                "expectation_type": {
                                    "classes": ["badge", "badge-warning"],
                                }
                            }
                        },
                    },
                }
            )
        ]

    @classmethod
    @renderer(renderer_type=LegacyDiagnosticRendererType.META_PROPERTIES)
    def _diagnostic_meta_properties_renderer(
        cls, result: Optional[ExpectationValidationResult] = None, **kwargs: dict
    ) -> Union[list, List[str], List[list]]:
        """
            Render function used to add custom meta to Data Docs
            It gets a column set in the `properties_to_render` dictionary within `meta` and adds columns in Data Docs with the values that were set.
            example:
            meta = {
                "properties_to_render": {
                "Custom Column Header": "custom.value"
            },
                "custom": {
                "value": "1"
                }
            }
        data docs:
        ----------------------------------------------------------------
        | status|  Expectation                          | Observed value | Custom Column Header |
        ----------------------------------------------------------------
        |       | must be exactly 4 columns             |         4       |          1            |

        Here the custom column will be added in data docs.
        """

        if not result:
            return []
        custom_property_values = []
        meta_properties_to_render: Optional[dict] = None
        if result and result.expectation_config:
            meta_properties_to_render = result.expectation_config.kwargs.get(
                "meta_properties_to_render"
            )
        if meta_properties_to_render:
            for key in sorted(meta_properties_to_render.keys()):
                meta_property = meta_properties_to_render[key]
                if meta_property:
                    try:
                        # Allow complex structure with . usage
                        assert isinstance(
                            result.expectation_config, ExpectationConfiguration
                        )
                        obj = result.expectation_config.meta["attributes"]
                        keys = meta_property.split(".")
                        for i in range(0, len(keys)):
                            # Allow for keys with a . in the string like {"item.key": "1"}
                            remaining_key = "".join(keys[i:])
                            if remaining_key in obj:
                                obj = obj[remaining_key]
                                break
                            else:
                                obj = obj[keys[i]]

                        custom_property_values.append([obj])
                    except KeyError:
                        custom_property_values.append(["N/A"])
        return custom_property_values

    @classmethod
    @renderer(renderer_type=LegacyDiagnosticRendererType.STATUS_ICON)
    def _diagnostic_status_icon_renderer(
        cls,
        configuration: Optional[ExpectationConfiguration] = None,
        result: Optional[ExpectationValidationResult] = None,
        language: Optional[str] = None,
        runtime_configuration: Optional[dict] = None,
        **kwargs: dict,
    ):
        assert result, "Must provide a result object."
        if result.exception_info["raised_exception"]:
            return RenderedStringTemplateContent(
                **{
                    "content_block_type": "string_template",
                    "string_template": {
                        "template": "$icon",
                        "params": {"icon": "", "markdown_status_icon": "❗"},
                        "styling": {
                            "params": {
                                "icon": {
                                    "classes": [
                                        "fas",
                                        "fa-exclamation-triangle",
                                        "text-warning",
                                    ],
                                    "tag": "i",
                                }
                            }
                        },
                    },
                }
            )

        if result.success:
            return RenderedStringTemplateContent(
                **{
                    "content_block_type": "string_template",
                    "string_template": {
                        "template": "$icon",
                        "params": {"icon": "", "markdown_status_icon": "✅"},
                        "styling": {
                            "params": {
                                "icon": {
                                    "classes": [
                                        "fas",
                                        "fa-check-circle",
                                        "text-success",
                                    ],
                                    "tag": "i",
                                }
                            }
                        },
                    },
                    "styling": {
                        "parent": {
                            "classes": ["hide-succeeded-validation-target-child"]
                        }
                    },
                }
            )
        else:
            return RenderedStringTemplateContent(
                **{
                    "content_block_type": "string_template",
                    "string_template": {
                        "template": "$icon",
                        "params": {"icon": "", "markdown_status_icon": "❌"},
                        "styling": {
                            "params": {
                                "icon": {
                                    "tag": "i",
                                    "classes": ["fas", "fa-times", "text-danger"],
                                }
                            }
                        },
                    },
                }
            )

    @classmethod
    @renderer(renderer_type=LegacyDiagnosticRendererType.UNEXPECTED_STATEMENT)
    def _diagnostic_unexpected_statement_renderer(
        cls,
        configuration: Optional[ExpectationConfiguration] = None,
        result: Optional[ExpectationValidationResult] = None,
        language: Optional[str] = None,
        runtime_configuration: Optional[dict] = None,
        **kwargs: dict,
    ):
        assert result, "Must provide a result object."
        success: Optional[bool] = result.success
        result_dict: dict = result.result

        if result.exception_info["raised_exception"]:
            exception_message_template_str = (
                "\n\n$expectation_type raised an exception:\n$exception_message"
            )

            if result.expectation_config is not None:
                expectation_type = result.expectation_config.expectation_type
            else:
                expectation_type = None

            exception_message = RenderedStringTemplateContent(
                **{
                    "content_block_type": "string_template",
                    "string_template": {
                        "template": exception_message_template_str,
                        "params": {
                            "expectation_type": expectation_type,
                            "exception_message": result.exception_info[
                                "exception_message"
                            ],
                        },
                        "tag": "strong",
                        "styling": {
                            "classes": ["text-danger"],
                            "params": {
                                "exception_message": {"tag": "code"},
                                "expectation_type": {
                                    "classes": ["badge", "badge-danger", "mb-2"]
                                },
                            },
                        },
                    },
                }
            )

            exception_traceback_collapse = CollapseContent(
                **{
                    "collapse_toggle_link": "Show exception traceback...",
                    "collapse": [
                        RenderedStringTemplateContent(
                            **{
                                "content_block_type": "string_template",
                                "string_template": {
                                    "template": result.exception_info[
                                        "exception_traceback"
                                    ],
                                    "tag": "code",
                                },
                            }
                        )
                    ],
                }
            )

            return [exception_message, exception_traceback_collapse]

        if success or not result_dict.get("unexpected_count"):
            return []
        else:
            unexpected_count = num_to_str(
                result_dict["unexpected_count"], use_locale=True, precision=20
            )
            unexpected_percent = (
                f"{num_to_str(result_dict['unexpected_percent'], precision=4)}%"
            )
            element_count = num_to_str(
                result_dict["element_count"], use_locale=True, precision=20
            )

            template_str = (
                "\n\n$unexpected_count unexpected values found. "
                "$unexpected_percent of $element_count total rows."
            )

            return [
                RenderedStringTemplateContent(
                    **{
                        "content_block_type": "string_template",
                        "string_template": {
                            "template": template_str,
                            "params": {
                                "unexpected_count": unexpected_count,
                                "unexpected_percent": unexpected_percent,
                                "element_count": element_count,
                            },
                            "tag": "strong",
                            "styling": {"classes": ["text-danger"]},
                        },
                    }
                )
            ]

    @classmethod
    @renderer(renderer_type=LegacyDiagnosticRendererType.UNEXPECTED_TABLE)
    def _diagnostic_unexpected_table_renderer(
        cls,
        configuration: Optional[ExpectationConfiguration] = None,
        result: Optional[ExpectationValidationResult] = None,
        language: Optional[str] = None,
        runtime_configuration: Optional[dict] = None,
        **kwargs: dict,
    ) -> Optional[RenderedTableContent]:
        if result is None:
            return None

        result_dict: Optional[dict] = result.result

        if result_dict is None:
            return None

        if not result_dict.get("partial_unexpected_list") and not result_dict.get(
            "partial_unexpected_counts"
        ):
            return None

        table_rows = []

        if result_dict.get("partial_unexpected_counts"):
            # We will check to see whether we have *all* of the unexpected values
            # accounted for in our count, and include counts if we do. If we do not,
            # we will use this as simply a better (non-repeating) source of
            # "sampled" unexpected values
            total_count = 0
            partial_unexpected_counts: Optional[List[dict]] = result_dict.get(
                "partial_unexpected_counts"
            )
            if partial_unexpected_counts:
                for unexpected_count_dict in partial_unexpected_counts:
                    value: Optional[Any] = unexpected_count_dict.get("value")
                    count: Optional[int] = unexpected_count_dict.get("count")
                    if count:
                        total_count += count
                    if value is not None and value != "":
                        table_rows.append([value, count])
                    elif value == "":
                        table_rows.append(["EMPTY", count])
                    else:
                        table_rows.append(["null", count])

            # Check to see if we have *all* of the unexpected values accounted for. If so,
            # we show counts. If not, we only show "sampled" unexpected values.
            if total_count == result_dict.get("unexpected_count"):
                header_row = ["Unexpected Value", "Count"]
            else:
                header_row = ["Sampled Unexpected Values"]
                table_rows = [[row[0]] for row in table_rows]
        else:
            header_row = ["Sampled Unexpected Values"]
            sampled_values_set = set()
            partial_unexpected_list: Optional[List[Any]] = result_dict.get(
                "partial_unexpected_list"
            )
            if partial_unexpected_list:
                for unexpected_value in partial_unexpected_list:
                    if unexpected_value:
                        string_unexpected_value = str(unexpected_value)
                    elif unexpected_value == "":
                        string_unexpected_value = "EMPTY"
                    else:
                        string_unexpected_value = "null"
                    if string_unexpected_value not in sampled_values_set:
                        table_rows.append([unexpected_value])
                        sampled_values_set.add(string_unexpected_value)

        unexpected_table_content_block = RenderedTableContent(
            **{
                "content_block_type": "table",
                "table": table_rows,
                "header_row": header_row,
                "styling": {
                    "body": {"classes": ["table-bordered", "table-sm", "mt-3"]}
                },
            }
        )

        return unexpected_table_content_block

    @classmethod
    def _get_observed_value_from_evr(
        self, result: Optional[ExpectationValidationResult]
    ) -> str:
        result_dict: Optional[dict] = None
        if result:
            result_dict = result.result
        if result_dict is None:
            return "--"

        observed_value: Any = result_dict.get("observed_value")
        unexpected_percent: Optional[float] = result_dict.get("unexpected_percent")
        if observed_value is not None:
            if isinstance(observed_value, (int, float)) and not isinstance(
                observed_value, bool
            ):
                return num_to_str(observed_value, precision=10, use_locale=True)
            return str(observed_value)
        elif unexpected_percent is not None:
            return num_to_str(unexpected_percent, precision=5) + "% unexpected"
        else:
            return "--"

    @classmethod
    @renderer(renderer_type=AtomicDiagnosticRendererType.FAILED)
    def _atomic_diagnostic_failed(
        cls,
        configuration: Optional[ExpectationConfiguration] = None,
        result: Optional[ExpectationValidationResult] = None,
        **kwargs: dict,
    ) -> RenderedAtomicContent:
        """
        Rendering function that is utilized by GE Cloud Front-end
        """

        expectation_type: str
        expectation_kwargs: dict
        if configuration:
            expectation_type = configuration.expectation_type
            expectation_kwargs = configuration.kwargs
        else:
            if not isinstance(result, ExpectationValidationResult):
                expectation_validation_result_value_error_msg = (
                    "Renderer requires an ExpectationConfiguration or ExpectationValidationResult to be passed in via "
                    "configuration or result respectively."
                )
                raise ValueError(expectation_validation_result_value_error_msg)

            if not isinstance(result.expectation_config, ExpectationConfiguration):
                expectation_configuration_value_error_msg = (
                    "Renderer requires an ExpectationConfiguration to be passed via "
                    "configuration or result.expectation_config."
                )
                raise ValueError(expectation_configuration_value_error_msg)
            expectation_type = result.expectation_config.expectation_type
            expectation_kwargs = result.expectation_config.kwargs

        params_with_json_schema = {
            "expectation_type": {
                "schema": {"type": "string"},
                "value": expectation_type,
            },
            "kwargs": {
                "schema": {"type": "string"},
                "value": expectation_kwargs,
            },
        }
        template_str = "Rendering failed for Expectation: $expectation_type(**$kwargs)."

        value_obj = renderedAtomicValueSchema.load(
            {
                "template": template_str,
                "params": params_with_json_schema,
                "schema": {"type": "com.superconductive.rendered.string"},
            }
        )
        rendered = RenderedAtomicContent(
            name=AtomicDiagnosticRendererType.FAILED,
            value=value_obj,
            value_type="StringValueType",
        )
        return rendered

    @classmethod
    @renderer(renderer_type=AtomicDiagnosticRendererType.OBSERVED_VALUE)
    def _atomic_diagnostic_observed_value(
        cls,
        configuration: Optional[ExpectationConfiguration] = None,
        result: Optional[ExpectationValidationResult] = None,
        language: Optional[str] = None,
        runtime_configuration: Optional[dict] = None,
        **kwargs: dict,
    ) -> RenderedAtomicContent:
        """
        Rendering function that is utilized by GE Cloud Front-end
        """
        observed_value: str = cls._get_observed_value_from_evr(result=result)
        value_obj = renderedAtomicValueSchema.load(
            {
                "template": observed_value,
                "params": {},
                "schema": {"type": "com.superconductive.rendered.string"},
            }
        )
        rendered = RenderedAtomicContent(
            name=AtomicDiagnosticRendererType.OBSERVED_VALUE,
            value=value_obj,
            value_type="StringValueType",
        )
        return rendered

    @classmethod
    @renderer(renderer_type=LegacyDiagnosticRendererType.OBSERVED_VALUE)
    def _diagnostic_observed_value_renderer(
        cls,
        configuration: Optional[ExpectationConfiguration] = None,
        result: Optional[ExpectationValidationResult] = None,
        language: Optional[str] = None,
        runtime_configuration: Optional[dict] = None,
        **kwargs: dict,
    ) -> str:
        return cls._get_observed_value_from_evr(result=result)

    @classmethod
    def get_allowed_config_keys(cls) -> Union[Tuple[str, ...], Tuple[str]]:
        key_list: Union[list, List[str]] = []
        if len(cls.domain_keys) > 0:
            key_list.extend(list(cls.domain_keys))
        if len(cls.success_keys) > 0:
            key_list.extend(list(cls.success_keys))
        if len(cls.runtime_keys) > 0:
            key_list.extend(list(cls.runtime_keys))
        return tuple(str(key) for key in key_list)

    # noinspection PyUnusedLocal
    def metrics_validate(
        self,
        metrics: dict,
        configuration: Optional[ExpectationConfiguration] = None,
        runtime_configuration: Optional[dict] = None,
        execution_engine: Optional[ExecutionEngine] = None,
        **kwargs: dict,
    ) -> ExpectationValidationResult:
        if not configuration:
            configuration = self.configuration

        if runtime_configuration is None:
            runtime_configuration = {}

        validation_dependencies: ValidationDependencies = (
            self.get_validation_dependencies(
                configuration=configuration,
                execution_engine=execution_engine,
                runtime_configuration=runtime_configuration,
            )
        )
        runtime_configuration["result_format"] = validation_dependencies.result_format
        requested_metrics: Dict[
            str, MetricConfiguration
        ] = validation_dependencies.metric_configurations

        metric_name: str
        metric_configuration: MetricConfiguration
        provided_metrics: Dict[str, MetricValue] = {
            metric_name: metrics[metric_configuration.id]
            for metric_name, metric_configuration in requested_metrics.items()
        }

        expectation_validation_result: Union[
            ExpectationValidationResult, dict
        ] = self._validate(
            configuration=configuration,
            metrics=provided_metrics,
            runtime_configuration=runtime_configuration,
            execution_engine=execution_engine,
        )
        evr: ExpectationValidationResult = self._build_evr(
            raw_response=expectation_validation_result,
            configuration=configuration,
        )
        return evr

    # noinspection PyUnusedLocal
    @staticmethod
    def _build_evr(
        raw_response: Union[ExpectationValidationResult, dict],
        configuration: ExpectationConfiguration,
        **kwargs: dict,
    ) -> ExpectationValidationResult:
        """_build_evr is a lightweight convenience wrapper handling cases where an Expectation implementor
        fails to return an EVR but returns the necessary components in a dictionary."""
        evr: ExpectationValidationResult
        if not isinstance(raw_response, ExpectationValidationResult):
            if isinstance(raw_response, dict):
                evr = ExpectationValidationResult(**raw_response)
                evr.expectation_config = configuration
            else:
                raise GreatExpectationsError("Unable to build EVR")
        else:
            raw_response_dict: dict = raw_response.to_json_dict()
            evr = ExpectationValidationResult(**raw_response_dict)
            evr.expectation_config = configuration
        return evr

    def get_validation_dependencies(
        self,
        configuration: Optional[ExpectationConfiguration] = None,
        execution_engine: Optional[ExecutionEngine] = None,
        runtime_configuration: Optional[dict] = None,
    ) -> ValidationDependencies:
        """Returns the result format and metrics required to validate this Expectation using the provided result format."""
        runtime_configuration = self.get_runtime_kwargs(
            configuration=configuration,
            runtime_configuration=runtime_configuration,
        )
        result_format: dict = runtime_configuration["result_format"]
        result_format = parse_result_format(result_format=result_format)
        return ValidationDependencies(
            metric_configurations={}, result_format=result_format
        )

    def get_domain_kwargs(
        self, configuration: ExpectationConfiguration
    ) -> Dict[str, Optional[str]]:
        domain_kwargs: Dict[str, Optional[str]] = {
            key: configuration.kwargs.get(key, self.default_kwarg_values.get(key))
            for key in self.domain_keys
        }
        missing_kwargs: Union[set, Set[str]] = set(self.domain_keys) - set(
            domain_kwargs.keys()
        )
        if missing_kwargs:
            raise InvalidExpectationKwargsError(
                f"Missing domain kwargs: {list(missing_kwargs)}"
            )
        return domain_kwargs

    def get_success_kwargs(
        self, configuration: Optional[ExpectationConfiguration] = None
    ) -> Dict[str, Any]:
        if not configuration:
            configuration = self.configuration

        domain_kwargs: Dict[str, Optional[str]] = self.get_domain_kwargs(
            configuration=configuration
        )
        success_kwargs: Dict[str, Any] = {
            key: configuration.kwargs.get(key, self.default_kwarg_values.get(key))
            for key in self.success_keys
        }
        success_kwargs.update(domain_kwargs)
        return success_kwargs

    def get_runtime_kwargs(
        self,
        configuration: Optional[ExpectationConfiguration] = None,
        runtime_configuration: Optional[dict] = None,
    ) -> dict:
        if not configuration:
            configuration = self.configuration

        configuration = deepcopy(configuration)

        if runtime_configuration:
            configuration.kwargs.update(runtime_configuration)

        success_kwargs = self.get_success_kwargs(configuration=configuration)
        runtime_kwargs = {
            key: configuration.kwargs.get(key, self.default_kwarg_values.get(key))
            for key in self.runtime_keys
        }
        runtime_kwargs.update(success_kwargs)

        runtime_kwargs["result_format"] = parse_result_format(
            runtime_kwargs["result_format"]
        )

        return runtime_kwargs

    def get_result_format(
        self,
        configuration: ExpectationConfiguration,
        runtime_configuration: Optional[dict] = None,
    ) -> Union[Dict[str, Union[str, int, bool]], str]:
        default_result_format: Optional[Any] = self.default_kwarg_values.get(
            "result_format"
        )
        configuration_result_format: Union[
            Dict[str, Union[str, int, bool]], str
        ] = configuration.kwargs.get("result_format", default_result_format)
        result_format: Union[Dict[str, Union[str, int, bool]], str]
        if runtime_configuration:
            result_format = runtime_configuration.get(
                "result_format",
                configuration_result_format,
            )
        else:
            result_format = configuration_result_format
        return result_format

    def validate_configuration(
        self, configuration: Optional[ExpectationConfiguration] = None
    ) -> None:
        if not configuration:
            configuration = self.configuration
        try:
            assert (
                configuration.expectation_type == self.expectation_type
            ), f"expectation configuration type {configuration.expectation_type} does not match expectation type {self.expectation_type}"
        except AssertionError as e:
            raise InvalidExpectationConfigurationError(str(e))

    def validate(
        self,
        validator: Validator,
        configuration: Optional[ExpectationConfiguration] = None,
        evaluation_parameters: Optional[dict] = None,
        interactive_evaluation: bool = True,
        data_context: Optional[DataContext] = None,
        runtime_configuration: Optional[dict] = None,
    ) -> ExpectationValidationResult:
        include_rendered_content: bool = validator._include_rendered_content or False

        if not configuration:
            configuration = deepcopy(self.configuration)

        configuration.process_evaluation_parameters(
            evaluation_parameters, interactive_evaluation, data_context
        )
        evr: ExpectationValidationResult = validator.graph_validate(
            configurations=[configuration],
            runtime_configuration=runtime_configuration,
        )[0]
        if include_rendered_content:
            evr.render()

        return evr

    @property
    def configuration(self) -> ExpectationConfiguration:
        if self._configuration is None:
            raise InvalidExpectationConfigurationError(
                "cannot access configuration: expectation has not yet been configured"
            )
        return self._configuration

    def run_diagnostics(
        self,
        raise_exceptions_for_backends: bool = False,
        ignore_suppress: bool = False,
        ignore_only_for: bool = False,
        debug_logger: Optional[logging.Logger] = None,
        only_consider_these_backends: Optional[List[str]] = None,
        context: Optional[DataContext] = None,
    ) -> ExpectationDiagnostics:
        """Produce a diagnostic report about this Expectation.

        The current uses for this method's output are
        using the JSON structure to populate the Public Expectation Gallery
        and enabling a fast dev loop for developing new Expectations where the
        contributors can quickly check the completeness of their expectations.

        The contents of the report are captured in the ExpectationDiagnostics dataclass.
        You can see some examples in test_expectation_diagnostics.py

        Some components (e.g. description, examples, library_metadata) of the diagnostic report can be introspected directly from the Exepctation class.
        Other components (e.g. metrics, renderers, executions) are at least partly dependent on instantiating, validating, and/or executing the Expectation class.
        For these kinds of components, at least one test case with include_in_gallery=True must be present in the examples to
        produce the metrics, renderers and execution engines parts of the report. This is due to
        a get_validation_dependencies requiring expectation_config as an argument.

        If errors are encountered in the process of running the diagnostics, they are assumed to be due to
        incompleteness of the Expectation's implementation (e.g., declaring a dependency on Metrics
        that do not exist). These errors are added under "errors" key in the report.
        """

        if debug_logger is not None:
            _debug = lambda x: debug_logger.debug(f"(run_diagnostics) {x}")
            _error = lambda x: debug_logger.error(f"(run_diagnostics) {x}")
        else:
            _debug = lambda x: x
            _error = lambda x: x

        library_metadata: AugmentedLibraryMetadata = (
            self._get_augmented_library_metadata()
        )
        examples: List[ExpectationTestDataCases] = self._get_examples(
            return_only_gallery_examples=False
        )
        gallery_examples: List[ExpectationTestDataCases] = []
        for example in examples:
            _tests_to_include = [
                test for test in example.tests if test.include_in_gallery
            ]
            example = deepcopy(example)
            if _tests_to_include:
                example.tests = _tests_to_include
                gallery_examples.append(example)

        description_diagnostics: ExpectationDescriptionDiagnostics = (
            self._get_description_diagnostics()
        )

        _expectation_config: Optional[
            ExpectationConfiguration
        ] = self._get_expectation_configuration_from_examples(examples)
        if not _expectation_config:
            _error(
                f"Was NOT able to get Expectation configuration for {self.expectation_type}. "
                "Is there at least one sample test where 'success' is True?"
            )
        metric_diagnostics_list: List[
            ExpectationMetricDiagnostics
        ] = self._get_metric_diagnostics_list(
            expectation_config=_expectation_config,
        )

        introspected_execution_engines: ExpectationExecutionEngineDiagnostics = (
            self._get_execution_engine_diagnostics(
                metric_diagnostics_list=metric_diagnostics_list,
                registered_metrics=_registered_metrics,
            )
        )

        _debug("Getting test results")
        test_results: List[ExpectationTestDiagnostics] = self._get_test_results(
            expectation_type=description_diagnostics.snake_name,
            test_data_cases=examples,
            execution_engine_diagnostics=introspected_execution_engines,
            raise_exceptions_for_backends=raise_exceptions_for_backends,
            ignore_suppress=ignore_suppress,
            ignore_only_for=ignore_only_for,
            debug_logger=debug_logger,
            only_consider_these_backends=only_consider_these_backends,
            context=context,
        )

        backend_test_result_counts: List[
            ExpectationBackendTestResultCounts
        ] = ExpectationDiagnostics._get_backends_from_test_results(test_results)

        renderers: List[
            ExpectationRendererDiagnostics
        ] = self._get_renderer_diagnostics(
            expectation_type=description_diagnostics.snake_name,
            test_diagnostics=test_results,
            registered_renderers=_registered_renderers,  # type: ignore[arg-type]
        )

        maturity_checklist: ExpectationDiagnosticMaturityMessages = (
            self._get_maturity_checklist(
                library_metadata=library_metadata,
                description=description_diagnostics,
                examples=examples,
                tests=test_results,
                backend_test_result_counts=backend_test_result_counts,
                execution_engines=introspected_execution_engines,
            )
        )

        # Set a coverage_score
        _total_passed = 0
        _total_failed = 0
        _num_backends = 0
        _num_engines = sum([x for x in introspected_execution_engines.values() if x])
        for result in backend_test_result_counts:
            _num_backends += 1
            _total_passed += result.num_passed
            _total_failed += result.num_failed
        coverage_score = (
            _num_backends + _num_engines + _total_passed - (1.5 * _total_failed)
        )
        _debug(
            f"coverage_score: {coverage_score} for {self.expectation_type} ... "
            f"engines: {_num_engines}, backends: {_num_backends}, "
            f"passing tests: {_total_passed}, failing tests:{_total_failed}"
        )

        # Set final maturity level based on status of all checks
        all_experimental = all(
            [check.passed for check in maturity_checklist.experimental]
        )
        all_beta = all([check.passed for check in maturity_checklist.beta])
        all_production = all([check.passed for check in maturity_checklist.production])
        if all_production and all_beta and all_experimental:
            library_metadata.maturity = Maturity.PRODUCTION
        elif all_beta and all_experimental:
            library_metadata.maturity = Maturity.BETA
        else:
            library_metadata.maturity = Maturity.EXPERIMENTAL

        # Set the errors found when running tests
        errors = [
            test_result.error_diagnostics
            for test_result in test_results
            if test_result.error_diagnostics
        ]

        return ExpectationDiagnostics(
            library_metadata=library_metadata,
            examples=examples,
            gallery_examples=gallery_examples,
            description=description_diagnostics,
            renderers=renderers,
            metrics=metric_diagnostics_list,
            execution_engines=introspected_execution_engines,
            tests=test_results,
            backend_test_result_counts=backend_test_result_counts,
            maturity_checklist=maturity_checklist,
            errors=errors,
            coverage_score=coverage_score,
        )

    def print_diagnostic_checklist(
        self,
        diagnostics: Optional[ExpectationDiagnostics] = None,
        show_failed_tests: bool = False,
    ) -> str:
        """Runs self.run_diagnostics and generates a diagnostic checklist.

        This output from this method is a thin wrapper for ExpectationDiagnostics.generate_checklist()
        This method is experimental.
        """

        if diagnostics is None:
            diagnostics = self.run_diagnostics()

        if show_failed_tests:
            for test in diagnostics.tests:
                if test.test_passed is False:
                    print(f"=== {test.test_title} ({test.backend}) ===\n")
                    print(test.stack_trace)  # type: ignore[attr-defined]
                    print(f"{80 * '='}\n")

        checklist: str = diagnostics.generate_checklist()
        print(checklist)

        return checklist

    def _get_examples_from_json(self):
        """Only meant to be called by self._get_examples"""
        results = []
        found = glob.glob(
            os.path.join(_TEST_DEFS_DIR, "**", f"{self.expectation_type}.json"),
            recursive=True,
        )
        if found:
            with open(found[0]) as fp:
                data = json.load(fp)
            results = data["datasets"]
        return results

    def _get_examples(
        self, return_only_gallery_examples: bool = True
    ) -> List[ExpectationTestDataCases]:
        """
        Get a list of examples from the object's `examples` member variable.

        For core expectations, the examples are found in tests/test_definitions/

        :param return_only_gallery_examples: if True, include only test examples where `include_in_gallery` is true
        :return: list of examples or [], if no examples exist
        """
        # Currently, only community contrib expectations have an examples attribute
        all_examples: List[dict] = self.examples or self._get_examples_from_json()

        included_examples = []
        for example in all_examples:

            included_test_cases = []
            # As of commit 7766bb5caa4e0 on 1/28/22, only_for does not need to be applied to individual tests
            # See:
            #   - https://github.com/great-expectations/great_expectations/blob/7766bb5caa4e0e5b22fa3b3a5e1f2ac18922fdeb/tests/test_definitions/column_map_expectations/expect_column_values_to_be_unique.json#L174
            #   - https://github.com/great-expectations/great_expectations/pull/4073
            top_level_only_for = example.get("only_for")
            top_level_suppress_test_for = example.get("suppress_test_for")
            for test in example["tests"]:
                if (
                    test.get("include_in_gallery") == True
                    or return_only_gallery_examples == False
                ):
                    copied_test = deepcopy(test)
                    if top_level_only_for:
                        if "only_for" not in copied_test:
                            copied_test["only_for"] = top_level_only_for
                        else:
                            copied_test["only_for"].extend(top_level_only_for)
                    if top_level_suppress_test_for:
                        if "suppress_test_for" not in copied_test:
                            copied_test[
                                "suppress_test_for"
                            ] = top_level_suppress_test_for
                        else:
                            copied_test["suppress_test_for"].extend(
                                top_level_suppress_test_for
                            )
                    included_test_cases.append(
                        ExpectationLegacyTestCaseAdapter(**copied_test)
                    )

            # If at least one ExpectationTestCase from the ExpectationTestDataCases was selected,
            # then keep a copy of the ExpectationTestDataCases including data and the selected ExpectationTestCases.
            if len(included_test_cases) > 0:
                copied_example = deepcopy(example)
                copied_example["tests"] = included_test_cases
                copied_example.pop("_notes", None)
                copied_example.pop("only_for", None)
                copied_example.pop("suppress_test_for", None)
                if "test_backends" in copied_example:
                    copied_example["test_backends"] = [
                        TestBackend(**tb) for tb in copied_example["test_backends"]
                    ]
                included_examples.append(ExpectationTestDataCases(**copied_example))

        return included_examples

    def _get_docstring_and_short_description(self) -> Tuple[str, str]:
        """Conveninence method to get the Exepctation's docstring and first line"""

        if self.__doc__ is not None:
            docstring = self.__doc__
            short_description = next(line for line in self.__doc__.split("\n") if line)
        else:
            docstring = ""
            short_description = ""

        return docstring, short_description

    def _get_description_diagnostics(self) -> ExpectationDescriptionDiagnostics:
        """Introspect the Expectation and create its ExpectationDescriptionDiagnostics object"""

        camel_name = self.__class__.__name__
        snake_name = camel_to_snake(self.__class__.__name__)
        docstring, short_description = self._get_docstring_and_short_description()

        return ExpectationDescriptionDiagnostics(
            **{
                "camel_name": camel_name,
                "snake_name": snake_name,
                "short_description": short_description,
                "docstring": docstring,
            }
        )

    def _get_expectation_configuration_from_examples(
        self,
        examples: List[ExpectationTestDataCases],
    ) -> Optional[ExpectationConfiguration]:
        """Return an ExpectationConfiguration instance using test input expected to succeed"""
        if examples:
            for example in examples:
                tests = example.tests
                if tests:
                    for test in tests:
                        if test.output.get("success"):
                            return ExpectationConfiguration(
                                expectation_type=self.expectation_type,
                                kwargs=test.input,
                            )

            # There is no sample test where `success` is True, or there are no tests
            for example in examples:
                tests = example.tests
                if tests:
                    for test in tests:
                        if test.input:
                            return ExpectationConfiguration(
                                expectation_type=self.expectation_type,
                                kwargs=test.input,
                            )
        return None

    @staticmethod
    def is_expectation_self_initializing(name: str) -> bool:
        """
        Given the name of an Expectation, returns a boolean that represents whether an Expectation can be auto-intialized.

        Args:
            name (str): name of Expectation

        Returns:
            boolean that represents whether an Expectation can be auto-initialized. Information also outputted to logger.
        """

        expectation_impl: MetaExpectation = get_expectation_impl(name)
        if not expectation_impl:
            raise ExpectationNotFoundError(
                f"Expectation {name} was not found in the list of registered Expectations. "
                f"Please check your configuration and try again"
            )
        if "auto" in expectation_impl.default_kwarg_values:
            print(
                f"The Expectation {name} is able to be self-initialized. Please run by using the auto=True parameter."
            )
            return True
        else:
            print(f"The Expectation {name} is not able to be self-initialized.")
            return False

    @staticmethod
    def _choose_example(
        examples: List[ExpectationTestDataCases],
    ) -> Tuple[TestData, ExpectationTestCase]:
        """Choose examples to use for run_diagnostics.

        This implementation of this method is very naive---it just takes the first one.
        """
        example = examples[0]

        example_test_data = example["data"]
        example_test_case = example["tests"][0]

        return example_test_data, example_test_case

    @staticmethod
    def _get_registered_renderers(
        expectation_type: str,
        registered_renderers: dict,
    ) -> List[str]:
        """Get a list of supported renderers for this Expectation, in sorted order."""
        supported_renderers = list(registered_renderers[expectation_type].keys())
        supported_renderers.sort()
        return supported_renderers

    @classmethod
    def _get_test_results(
        cls,
        expectation_type: str,
        test_data_cases: List[ExpectationTestDataCases],
        execution_engine_diagnostics: ExpectationExecutionEngineDiagnostics,
        raise_exceptions_for_backends: bool = False,
        ignore_suppress: bool = False,
        ignore_only_for: bool = False,
        debug_logger: Optional[logging.Logger] = None,
        only_consider_these_backends: Optional[List[str]] = None,
        context: Optional[DataContext] = None,
    ) -> List[ExpectationTestDiagnostics]:
        """Generate test results. This is an internal method for run_diagnostics."""

        if debug_logger is not None:
            _debug = lambda x: debug_logger.debug(f"(_get_test_results) {x}")
            _error = lambda x: debug_logger.error(f"(_get_test_results) {x}")
        else:
            _debug = lambda x: x
            _error = lambda x: x
        _debug("Starting")

        test_results = []

        exp_tests = generate_expectation_tests(
            expectation_type=expectation_type,
            test_data_cases=test_data_cases,
            execution_engine_diagnostics=execution_engine_diagnostics,
            raise_exceptions_for_backends=raise_exceptions_for_backends,
            ignore_suppress=ignore_suppress,
            ignore_only_for=ignore_only_for,
            debug_logger=debug_logger,
            only_consider_these_backends=only_consider_these_backends,
            context=context,
        )

        error_diagnostics: Optional[ExpectationErrorDiagnostics]
        backend_test_times = defaultdict(list)
        for exp_test in exp_tests:
            if exp_test["test"] is None:
                _debug(
                    f"validator_with_data failure for {exp_test['backend']}--{expectation_type}"
                )

                error_diagnostics = ExpectationErrorDiagnostics(
                    error_msg=exp_test["error"],
                    stack_trace="",
                    test_title="all",
                    test_backend=exp_test["backend"],
                )

                test_results.append(
                    ExpectationTestDiagnostics(
                        test_title="all",
                        backend=exp_test["backend"],
                        test_passed=False,
                        include_in_gallery=False,
                        validation_result=None,
                        error_diagnostics=error_diagnostics,
                    )
                )
                continue

            exp_combined_test_name = f"{exp_test['backend']}--{exp_test['test']['title']}--{expectation_type}"
            _debug(f"Starting {exp_combined_test_name}")
            _start = time.time()
            validation_result, error_message, stack_trace = evaluate_json_test_v3_api(
                validator=exp_test["validator_with_data"],
                expectation_type=exp_test["expectation_type"],
                test=exp_test["test"],
                raise_exception=False,
            )
            _end = time.time()
            _duration = _end - _start
            backend_test_times[exp_test["backend"]].append(_duration)
            _debug(
                f"Took {_duration} seconds to evaluate_json_test_v3_api for {exp_combined_test_name}"
            )
            if error_message is None:
                _debug(f"PASSED {exp_combined_test_name}")
                test_passed = True
                error_diagnostics = None
            else:
                _error(f"{repr(error_message)} for {exp_combined_test_name}")
                print(f"{stack_trace[0]}")
                error_diagnostics = ExpectationErrorDiagnostics(
                    error_msg=error_message,
                    stack_trace=stack_trace,
                    test_title=exp_test["test"]["title"],
                    test_backend=exp_test["backend"],
                )
                test_passed = False

            if validation_result:
                # The ExpectationTestDiagnostics instance will error when calling it's to_dict()
                # method (AttributeError: 'ExpectationConfiguration' object has no attribute 'raw_kwargs')
                validation_result.expectation_config.raw_kwargs = (
                    validation_result.expectation_config._raw_kwargs
                )

            test_results.append(
                ExpectationTestDiagnostics(
                    test_title=exp_test["test"]["title"],
                    backend=exp_test["backend"],
                    test_passed=test_passed,
                    include_in_gallery=exp_test["test"]["include_in_gallery"],
                    validation_result=validation_result,
                    error_diagnostics=error_diagnostics,
                )
            )

        for backend_name, test_times in sorted(backend_test_times.items()):
            _debug(
                f"Took {sum(test_times)} seconds to run {len(test_times)} tests {backend_name}--{expectation_type}"
            )

        return test_results

    def _get_rendered_result_as_string(self, rendered_result) -> str:
        """Convenience method to get rendered results as strings."""

        result: str = ""

        if type(rendered_result) == str:
            result = rendered_result

        elif type(rendered_result) == list:
            sub_result_list = []
            for sub_result in rendered_result:
                res = self._get_rendered_result_as_string(sub_result)
                if res is not None:
                    sub_result_list.append(res)

            result = "\n".join(sub_result_list)

        elif isinstance(rendered_result, RenderedStringTemplateContent):
            result = rendered_result.__str__()

        elif isinstance(rendered_result, CollapseContent):
            result = rendered_result.__str__()

        elif isinstance(rendered_result, RenderedAtomicContent):
            result = f"(RenderedAtomicContent) {repr(rendered_result.to_json_dict())}"

        elif isinstance(rendered_result, RenderedContentBlockContainer):
            result = "(RenderedContentBlockContainer) " + repr(
                rendered_result.to_json_dict()
            )

        elif isinstance(rendered_result, RenderedTableContent):
            result = f"(RenderedTableContent) {repr(rendered_result.to_json_dict())}"

        elif isinstance(rendered_result, RenderedGraphContent):
            result = f"(RenderedGraphContent) {repr(rendered_result.to_json_dict())}"

        elif isinstance(rendered_result, ValueListContent):
            result = f"(ValueListContent) {repr(rendered_result.to_json_dict())}"

        elif isinstance(rendered_result, dict):
            result = f"(dict) {repr(rendered_result)}"

        elif isinstance(rendered_result, int):
            result = repr(rendered_result)

        elif rendered_result == None:
            result = ""

        else:
            raise TypeError(
                f"Expectation._get_rendered_result_as_string can't render type {type(rendered_result)} as a string."
            )

        if "inf" in result:
            result = ""
        return result

    def _get_renderer_diagnostics(
        self,
        expectation_type: str,
        test_diagnostics: List[ExpectationTestDiagnostics],
        registered_renderers: List[str],
        standard_renderers: Optional[
            List[Union[str, LegacyRendererType, LegacyDiagnosticRendererType]]
        ] = None,
    ) -> List[ExpectationRendererDiagnostics]:
        """Generate Renderer diagnostics for this Expectation, based primarily on a list of ExpectationTestDiagnostics."""

        if not standard_renderers:
            standard_renderers = [
                LegacyRendererType.ANSWER,
                LegacyDiagnosticRendererType.UNEXPECTED_STATEMENT,
                LegacyDiagnosticRendererType.OBSERVED_VALUE,
                LegacyDiagnosticRendererType.STATUS_ICON,
                LegacyDiagnosticRendererType.UNEXPECTED_TABLE,
                LegacyRendererType.PRESCRIPTIVE,
                LegacyRendererType.QUESTION,
            ]

        supported_renderers = self._get_registered_renderers(
            expectation_type=expectation_type,
            registered_renderers=registered_renderers,  # type: ignore[arg-type]
        )

        renderer_diagnostic_list = []
        for renderer_name in set(standard_renderers).union(set(supported_renderers)):
            samples = []
            if renderer_name in supported_renderers:
                _, renderer = registered_renderers[expectation_type][renderer_name]  # type: ignore[call-overload]

                for test_diagnostic in test_diagnostics:
                    test_title = test_diagnostic["test_title"]

                    try:
                        rendered_result = renderer(
                            configuration=test_diagnostic["validation_result"][
                                "expectation_config"
                            ],
                            result=test_diagnostic["validation_result"],
                        )
                        rendered_result_str = self._get_rendered_result_as_string(
                            rendered_result
                        )

                    except Exception as e:
                        new_sample = RendererTestDiagnostics(
                            test_title=test_title,
                            renderered_str=None,
                            rendered_successfully=False,
                            error_message=str(e),
                            stack_trace=traceback.format_exc(),
                        )

                    else:
                        new_sample = RendererTestDiagnostics(
                            test_title=test_title,
                            renderered_str=rendered_result_str,
                            rendered_successfully=True,
                        )

                    finally:
                        samples.append(new_sample)

            new_renderer_diagnostics = ExpectationRendererDiagnostics(
                name=renderer_name,
                is_supported=renderer_name in supported_renderers,
                is_standard=renderer_name in standard_renderers,
                samples=samples,
            )
            renderer_diagnostic_list.append(new_renderer_diagnostics)

        # Sort to enforce consistency for testing
        renderer_diagnostic_list.sort(key=lambda x: x.name)

        return renderer_diagnostic_list

    @staticmethod
    def _get_execution_engine_diagnostics(
        metric_diagnostics_list: List[ExpectationMetricDiagnostics],
        registered_metrics: dict,
        execution_engine_names: Optional[List[str]] = None,
    ) -> ExpectationExecutionEngineDiagnostics:
        """Check to see which execution_engines are fully supported for this Expectation.

        In order for a given execution engine to count, *every* metric must have support on that execution engines.
        """
        if not execution_engine_names:
            execution_engine_names = [
                "PandasExecutionEngine",
                "SqlAlchemyExecutionEngine",
                "SparkDFExecutionEngine",
            ]

        execution_engines = {}
        for provider in execution_engine_names:
            all_true = True
            if not metric_diagnostics_list:
                all_true = False
            for metric_diagnostics in metric_diagnostics_list:
                try:
                    has_provider = (
                        provider
                        in registered_metrics[metric_diagnostics.name]["providers"]
                    )
                    if not has_provider:
                        all_true = False
                        break
                except KeyError:
                    # https://github.com/great-expectations/great_expectations/blob/abd8f68a162eaf9c33839d2c412d8ba84f5d725b/great_expectations/expectations/core/expect_table_row_count_to_equal_other_table.py#L174-L181
                    # expect_table_row_count_to_equal_other_table does tricky things and replaces
                    # registered metric "table.row_count" with "table.row_count.self" and "table.row_count.other"
                    if "table.row_count" in metric_diagnostics.name:
                        continue

            execution_engines[provider] = all_true

        return ExpectationExecutionEngineDiagnostics(**execution_engines)

    def _get_metric_diagnostics_list(
        self,
        expectation_config: Optional[ExpectationConfiguration],
    ) -> List[ExpectationMetricDiagnostics]:
        """Check to see which Metrics are upstream validation_dependencies for this Expectation."""

        # NOTE: Abe 20210102: Strictly speaking, identifying upstream metrics shouldn't need to rely on an expectation config.
        # There's probably some part of get_validation_dependencies that can be factored out to remove the dependency.

        if not expectation_config:
            return []

        validation_dependencies: ValidationDependencies = (
            self.get_validation_dependencies(configuration=expectation_config)
        )

        metric_name: str
        metric_diagnostics_list: List[ExpectationMetricDiagnostics] = [
            ExpectationMetricDiagnostics(
                name=metric_name,
                has_question_renderer=False,
            )
            for metric_name in validation_dependencies.get_metric_names()
        ]

        return metric_diagnostics_list

    def _get_augmented_library_metadata(self):
        """Introspect the Expectation's library_metadata object (if it exists), and augment it with additional information."""

        augmented_library_metadata = {
            "maturity": Maturity.CONCEPT_ONLY,
            "tags": [],
            "contributors": [],
            "requirements": [],
            "library_metadata_passed_checks": False,
            "has_full_test_suite": False,
            "manually_reviewed_code": False,
        }
        required_keys = {"contributors", "tags"}
        allowed_keys = {
            "contributors",
            "has_full_test_suite",
            "manually_reviewed_code",
            "maturity",
            "requirements",
            "tags",
        }
        problems = []

        if hasattr(self, "library_metadata"):
            augmented_library_metadata.update(self.library_metadata)
            keys = set(self.library_metadata.keys())
            missing_required_keys = required_keys - keys
            forbidden_keys = keys - allowed_keys

            if missing_required_keys:
                problems.append(
                    f"Missing required key(s): {sorted(missing_required_keys)}"
                )
            if forbidden_keys:
                problems.append(f"Extra key(s) found: {sorted(forbidden_keys)}")
            if type(augmented_library_metadata["requirements"]) != list:
                problems.append("library_metadata['requirements'] is not a list ")
            if not problems:
                augmented_library_metadata["library_metadata_passed_checks"] = True
        else:
            problems.append("No library_metadata attribute found")

        augmented_library_metadata["problems"] = problems
        return AugmentedLibraryMetadata.from_legacy_dict(augmented_library_metadata)

    def _get_maturity_checklist(
        self,
        library_metadata: Union[
            AugmentedLibraryMetadata, ExpectationDescriptionDiagnostics
        ],
        description: ExpectationDescriptionDiagnostics,
        examples: List[ExpectationTestDataCases],
        tests: List[ExpectationTestDiagnostics],
        backend_test_result_counts: List[ExpectationBackendTestResultCounts],
        execution_engines: ExpectationExecutionEngineDiagnostics,
    ) -> ExpectationDiagnosticMaturityMessages:
        """Generate maturity checklist messages"""
        experimental_checks = []
        beta_checks = []
        production_checks = []

        experimental_checks.append(
            ExpectationDiagnostics._check_library_metadata(library_metadata)
        )
        experimental_checks.append(ExpectationDiagnostics._check_docstring(description))
        experimental_checks.append(
            ExpectationDiagnostics._check_example_cases(examples, tests)
        )
        experimental_checks.append(
            ExpectationDiagnostics._check_core_logic_for_at_least_one_execution_engine(
                backend_test_result_counts
            )
        )
        experimental_checks.append(ExpectationDiagnostics._check_linting(self))

        beta_checks.append(
            ExpectationDiagnostics._check_input_validation(self, examples)
        )
        beta_checks.append(ExpectationDiagnostics._check_renderer_methods(self))
        beta_checks.append(
            ExpectationDiagnostics._check_core_logic_for_all_applicable_execution_engines(
                backend_test_result_counts
            )
        )

        production_checks.append(
            ExpectationDiagnostics._check_full_test_suite(library_metadata)
        )
        production_checks.append(
            ExpectationDiagnostics._check_manual_code_review(library_metadata)
        )

        return ExpectationDiagnosticMaturityMessages(
            experimental=experimental_checks,
            beta=beta_checks,
            production=production_checks,
        )


class TableExpectation(Expectation, ABC):
    domain_keys: Tuple[str, ...] = (
        "batch_id",
        "table",
        "row_condition",
        "condition_parser",
    )
    metric_dependencies = ()
    domain_type = MetricDomainTypes.TABLE

    def get_validation_dependencies(
        self,
        configuration: Optional[ExpectationConfiguration] = None,
        execution_engine: Optional[ExecutionEngine] = None,
        runtime_configuration: Optional[dict] = None,
    ) -> ValidationDependencies:
        validation_dependencies: ValidationDependencies = (
            super().get_validation_dependencies(
                configuration=configuration,
                execution_engine=execution_engine,
                runtime_configuration=runtime_configuration,
            )
        )

        metric_name: str
        for metric_name in self.metric_dependencies:
            metric_kwargs = get_metric_kwargs(
                metric_name=metric_name,
                configuration=configuration,
                runtime_configuration=runtime_configuration,
            )
            validation_dependencies.set_metric_configuration(
                metric_name=metric_name,
                metric_configuration=MetricConfiguration(
                    metric_name=metric_name,
                    metric_domain_kwargs=metric_kwargs["metric_domain_kwargs"],
                    metric_value_kwargs=metric_kwargs["metric_value_kwargs"],
                ),
            )

        return validation_dependencies

    @staticmethod
    def validate_metric_value_between_configuration(
        configuration: Optional[ExpectationConfiguration] = None,
    ) -> bool:
        if not configuration:
            return True

        # Validating that Minimum and Maximum values are of the proper format and type
        min_val = None
        max_val = None

        if "min_value" in configuration.kwargs:
            min_val = configuration.kwargs["min_value"]

        if "max_value" in configuration.kwargs:
            max_val = configuration.kwargs["max_value"]

        try:
            assert (
                min_val is None
                or is_parseable_date(min_val)
                or isinstance(min_val, (float, int, dict))
            ), "Provided min threshold must be a datetime (for datetime columns) or number"
            if isinstance(min_val, dict):
                assert (
                    "$PARAMETER" in min_val
                ), 'Evaluation Parameter dict for min_value kwarg must have "$PARAMETER" key'

            assert (
                max_val is None
                or is_parseable_date(max_val)
                or isinstance(max_val, (float, int, dict))
            ), "Provided max threshold must be a datetime (for datetime columns) or number"
            if isinstance(max_val, dict):
                assert (
                    "$PARAMETER" in max_val
                ), 'Evaluation Parameter dict for max_value kwarg must have "$PARAMETER" key'

        except AssertionError as e:
            raise InvalidExpectationConfigurationError(str(e))

        return True

    def _validate_metric_value_between(
        self,
        metric_name,
        configuration: ExpectationConfiguration,
        metrics: Dict,
        runtime_configuration: Optional[dict] = None,
        execution_engine: Optional[ExecutionEngine] = None,
    ) -> Dict[str, Union[bool, Dict[str, Any]]]:
        metric_value: Optional[Any] = metrics.get(metric_name)

        if metric_value is None:
            return {"success": False, "result": {"observed_value": metric_value}}

        # Obtaining components needed for validation
        min_value: Optional[Any] = self.get_success_kwargs(
            configuration=configuration
        ).get("min_value")
        strict_min: Optional[bool] = self.get_success_kwargs(
            configuration=configuration
        ).get("strict_min")
        max_value: Optional[Any] = self.get_success_kwargs(
            configuration=configuration
        ).get("max_value")
        strict_max: Optional[bool] = self.get_success_kwargs(
            configuration=configuration
        ).get("strict_max")

        parse_strings_as_datetimes: Optional[bool] = self.get_success_kwargs(
            configuration=configuration
        ).get("parse_strings_as_datetimes")

        if parse_strings_as_datetimes:
            # deprecated-v0.13.41
            warnings.warn(
                """The parameter "parse_strings_as_datetimes" is deprecated as of v0.13.41 in \
v0.16. As part of the V3 API transition, we've moved away from input transformation. For more information, \
please see: https://greatexpectations.io/blog/why_we_dont_do_transformations_for_expectations/
""",
                DeprecationWarning,
            )

            if min_value is not None:
                try:
                    min_value = parse(min_value)
                except TypeError:
                    pass

            if max_value is not None:
                try:
                    max_value = parse(max_value)
                except TypeError:
                    pass

        if not isinstance(metric_value, datetime.datetime) and pd.isnull(metric_value):
            return {"success": False, "result": {"observed_value": None}}

        if isinstance(metric_value, datetime.datetime):
            if isinstance(min_value, str):
                try:
                    min_value = parse(min_value)
                except TypeError:
                    raise ValueError(
                        f"""Could not parse "min_value" of {min_value} (of type "{str(type(min_value))}) into datetime \
representation."""
                    )

            if isinstance(max_value, str):
                try:
                    max_value = parse(max_value)
                except TypeError:
                    raise ValueError(
                        f"""Could not parse "max_value" of {max_value} (of type "{str(type(max_value))}) into datetime \
representation."""
                    )

        # Checking if mean lies between thresholds
        if min_value is not None:
            if strict_min:
                above_min = metric_value > min_value
            else:
                above_min = metric_value >= min_value
        else:
            above_min = True

        if max_value is not None:
            if strict_max:
                below_max = metric_value < max_value
            else:
                below_max = metric_value <= max_value
        else:
            below_max = True

        success = above_min and below_max

        return {"success": success, "result": {"observed_value": metric_value}}


class QueryExpectation(TableExpectation, ABC):
    """Base class for QueryExpectations.

     QueryExpectations *must* have the following attributes set:
         1. `domain_keys`: a tuple of the *keys* used to determine the domain of the
            expectation
         2. `success_keys`: a tuple of the *keys* used to determine the success of
            the expectation.

    QueryExpectations *may* specify a `query` attribute, and specify that query in `default_kwarg_values`.
    Doing so precludes the need to pass a query into the Expectation, but will override the default query if a query
    is passed in.

     They *may* optionally override `runtime_keys` and `default_kwarg_values`;
         1. runtime_keys lists the keys that can be used to control output but will
            not affect the actual success value of the expectation (such as result_format).
         2. default_kwarg_values is a dictionary that will be used to fill unspecified
            kwargs from the Expectation Configuration.

     QueryExpectations *must* implement the following:
         1. `_validate`

     Additionally, they *may* provide implementations of:
         1. `validate_configuration`, which should raise an error if the configuration
            will not be usable for the Expectation
         2. Data Docs rendering methods decorated with the @renderer decorator. See the
    """

    default_kwarg_values = {
        "result_format": "BASIC",
        "include_config": True,
        "catch_exceptions": False,
        "meta": None,
        "row_condition": None,
        "condition_parser": None,
    }

    domain_keys = (
        "batch_id",
        "row_condition",
        "condition_parser",
    )

    def validate_configuration(
        self, configuration: Optional[ExpectationConfiguration] = None
    ) -> None:
        """Raises an exception if the configuration is not viable for an expectation.

        Args:
              configuration: An ExpectationConfiguration

        Raises:
              InvalidExpectationConfigurationError: If no `query` is specified
              UserWarning: If query is not parameterized, and/or row_condition is passed.
        """
        super().validate_configuration(configuration=configuration)
        if not configuration:
            configuration = self.configuration

        query: Optional[Any] = configuration.kwargs.get(
            "query"
        ) or self.default_kwarg_values.get("query")
        row_condition: Optional[Any] = configuration.kwargs.get(
            "row_condition"
        ) or self.default_kwarg_values.get("row_condition")

        try:
            assert (
                "query" in configuration.kwargs or query
            ), "'query' parameter is required for Query Expectations."
        except AssertionError as e:
            raise InvalidExpectationConfigurationError(str(e))
        try:
            if not isinstance(query, str):
                raise TypeError(
                    f"'query' must be a string, but your query is type: {type(query)}"
                )
            parsed_query: Set[str] = {
                x
                for x in re.split(", |\\(|\n|\\)| |/", query)
                if x.upper() != "" and x.upper() not in valid_sql_tokens_and_types
            }
            assert "{active_batch}" in parsed_query, (
                "Your query appears to not be parameterized for a data asset. "
                "By not parameterizing your query with `{active_batch}`, "
                "you may not be validating against your intended data asset, or the expectation may fail."
            )
            assert all([re.match("{.*?}", x) for x in parsed_query]), (
                "Your query appears to have hard-coded references to your data. "
                "By not parameterizing your query with `{active_batch}`, {col}, etc., "
                "you may not be validating against your intended data asset, or the expectation may fail."
            )
        except (TypeError, AssertionError) as e:
            warnings.warn(str(e), UserWarning)
        try:
            assert row_condition is None, (
                "`row_condition` is an experimental feature. "
                "Combining this functionality with QueryExpectations may result in unexpected behavior."
            )
        except AssertionError as e:
            warnings.warn(str(e), UserWarning)


class ColumnExpectation(TableExpectation, ABC):
    domain_keys = ("batch_id", "table", "column", "row_condition", "condition_parser")
    domain_type = MetricDomainTypes.COLUMN

    def validate_configuration(
        self, configuration: Optional[ExpectationConfiguration] = None
    ) -> None:
        super().validate_configuration(configuration=configuration)
        if not configuration:
            configuration = self.configuration
        # Ensuring basic configuration parameters are properly set
        try:
            assert (
                "column" in configuration.kwargs
            ), "'column' parameter is required for column expectations"
        except AssertionError as e:
            raise InvalidExpectationConfigurationError(str(e))


class ColumnMapExpectation(TableExpectation, ABC):
    map_metric = None
    domain_keys = ("batch_id", "table", "column", "row_condition", "condition_parser")
    domain_type = MetricDomainTypes.COLUMN
    success_keys = ("mostly",)
    default_kwarg_values = {
        "row_condition": None,
        "condition_parser": None,  # we expect this to be explicitly set whenever a row_condition is passed
        "mostly": 1,
        "result_format": "BASIC",
        "include_config": True,
        "catch_exceptions": True,
    }

    @classmethod
    def is_abstract(cls) -> bool:
        return cls.map_metric is None or super().is_abstract()

    def validate_configuration(
        self, configuration: Optional[ExpectationConfiguration] = None
    ) -> None:
        super().validate_configuration(configuration=configuration)
        if not configuration:
            configuration = self.configuration
        try:
            assert (
                "column" in configuration.kwargs
            ), "'column' parameter is required for column map expectations"
            _validate_mostly_config(configuration)
        except AssertionError as e:
            raise InvalidExpectationConfigurationError(str(e))

    def get_validation_dependencies(
        self,
        configuration: Optional[ExpectationConfiguration] = None,
        execution_engine: Optional[ExecutionEngine] = None,
        runtime_configuration: Optional[dict] = None,
        **kwargs: dict,
    ) -> ValidationDependencies:
        validation_dependencies: ValidationDependencies = (
            super().get_validation_dependencies(
                configuration=configuration,
                execution_engine=execution_engine,
                runtime_configuration=runtime_configuration,
            )
        )
        assert isinstance(
            self.map_metric, str
        ), "ColumnMapExpectation must override get_validation_dependencies or declare exactly one map_metric"
        assert (
            self.metric_dependencies == tuple()
        ), "ColumnMapExpectation must be configured using map_metric, and cannot have metric_dependencies declared."

        # convenient name for updates

        metric_configurations: Dict[
            str, MetricConfiguration
        ] = validation_dependencies.metric_configurations

        metric_kwargs: dict

        metric_kwargs = get_metric_kwargs(
            metric_name="column_values.nonnull.unexpected_count",
            configuration=configuration,
            runtime_configuration=runtime_configuration,
        )
        validation_dependencies.set_metric_configuration(
            metric_name="column_values.nonnull.unexpected_count",
            metric_configuration=MetricConfiguration(
                "column_values.nonnull.unexpected_count",
                metric_domain_kwargs=metric_kwargs["metric_domain_kwargs"],
                metric_value_kwargs=metric_kwargs["metric_value_kwargs"],
            ),
        )

        metric_kwargs = get_metric_kwargs(
            metric_name=f"{self.map_metric}.unexpected_count",
            configuration=configuration,
            runtime_configuration=runtime_configuration,
        )
        validation_dependencies.set_metric_configuration(
            metric_name=f"{self.map_metric}.unexpected_count",
            metric_configuration=MetricConfiguration(
                f"{self.map_metric}.unexpected_count",
                metric_domain_kwargs=metric_kwargs["metric_domain_kwargs"],
                metric_value_kwargs=metric_kwargs["metric_value_kwargs"],
            ),
        )

        metric_kwargs = get_metric_kwargs(
            metric_name="table.row_count",
            configuration=configuration,
            runtime_configuration=runtime_configuration,
        )
        validation_dependencies.set_metric_configuration(
            metric_name="table.row_count",
            metric_configuration=MetricConfiguration(
                metric_name="table.row_count",
                metric_domain_kwargs=metric_kwargs["metric_domain_kwargs"],
                metric_value_kwargs=metric_kwargs["metric_value_kwargs"],
            ),
        )

        result_format_str: Optional[str] = validation_dependencies.result_format.get(
            "result_format"
        )
        include_unexpected_rows: Optional[
            bool
        ] = validation_dependencies.result_format.get("include_unexpected_rows")

        if result_format_str == "BOOLEAN_ONLY":
            return validation_dependencies

        metric_kwargs = get_metric_kwargs(
            f"{self.map_metric}.unexpected_values",
            configuration=configuration,
            runtime_configuration=runtime_configuration,
        )
        validation_dependencies.set_metric_configuration(
            metric_name=f"{self.map_metric}.unexpected_values",
            metric_configuration=MetricConfiguration(
                metric_name=f"{self.map_metric}.unexpected_values",
                metric_domain_kwargs=metric_kwargs["metric_domain_kwargs"],
                metric_value_kwargs=metric_kwargs["metric_value_kwargs"],
            ),
        )

        if include_unexpected_rows:
            metric_kwargs = get_metric_kwargs(
                f"{self.map_metric}.unexpected_rows",
                configuration=configuration,
                runtime_configuration=runtime_configuration,
            )
            validation_dependencies.set_metric_configuration(
                metric_name=f"{self.map_metric}.unexpected_rows",
                metric_configuration=MetricConfiguration(
                    metric_name=f"{self.map_metric}.unexpected_rows",
                    metric_domain_kwargs=metric_kwargs["metric_domain_kwargs"],
                    metric_value_kwargs=metric_kwargs["metric_value_kwargs"],
                ),
            )

        if include_unexpected_rows:
            metric_kwargs = get_metric_kwargs(
                f"{self.map_metric}.unexpected_rows",
                configuration=configuration,
                runtime_configuration=runtime_configuration,
            )
            validation_dependencies.set_metric_configuration(
                metric_name=f"{self.map_metric}.unexpected_rows",
                metric_configuration=MetricConfiguration(
                    metric_name=f"{self.map_metric}.unexpected_rows",
                    metric_domain_kwargs=metric_kwargs["metric_domain_kwargs"],
                    metric_value_kwargs=metric_kwargs["metric_value_kwargs"],
                ),
            )

        if result_format_str in ["BASIC"]:
            return validation_dependencies

        # only for SUMMARY and COMPLETE
        if isinstance(execution_engine, PandasExecutionEngine):
            metric_kwargs = get_metric_kwargs(
                f"{self.map_metric}.unexpected_index_list",
                configuration=configuration,
                runtime_configuration=runtime_configuration,
            )
            validation_dependencies.set_metric_configuration(
                metric_name=f"{self.map_metric}.unexpected_index_list",
                metric_configuration=MetricConfiguration(
                    metric_name=f"{self.map_metric}.unexpected_index_list",
                    metric_domain_kwargs=metric_kwargs["metric_domain_kwargs"],
                    metric_value_kwargs=metric_kwargs["metric_value_kwargs"],
                ),
            )
        if isinstance(execution_engine, SqlAlchemyExecutionEngine):
            # this is the check whether to add unexpected_index_list to return value
            if "unexpected_index_column_names" in validation_dependencies.result_format:

                metric_kwargs = get_metric_kwargs(
                    f"{self.map_metric}.unexpected_index_list",
                    configuration=configuration,
                    runtime_configuration=runtime_configuration,
                )
                metric_kwargs[
                    f"{self.map_metric}.unexpected_index_list"
                ] = MetricConfiguration(
                    metric_name=f"{self.map_metric}.unexpected_index_list",
                    metric_domain_kwargs=metric_kwargs["metric_domain_kwargs"],
                    metric_value_kwargs=metric_kwargs["metric_value_kwargs"],
                )
                metric_kwargs = get_metric_kwargs(
                    f"{self.map_metric}.unexpected_index_query",
                    configuration=configuration,
                    runtime_configuration=runtime_configuration,
                )
                metric_kwargs[
                    f"{self.map_metric}.unexpected_index_query"
                ] = MetricConfiguration(
                    metric_name=f"{self.map_metric}.unexpected_index_query",
                    metric_domain_kwargs=metric_kwargs["metric_domain_kwargs"],
                    metric_value_kwargs=metric_kwargs["metric_value_kwargs"],
                )
        return validation_dependencies

    def _validate(
        self,
        configuration: ExpectationConfiguration,
        metrics: Dict,
        runtime_configuration: Optional[dict] = None,
        execution_engine: Optional[ExecutionEngine] = None,
    ):
        result_format: Union[
            Dict[str, Union[str, int, bool]], str
        ] = self.get_result_format(
            configuration=configuration, runtime_configuration=runtime_configuration
        )
        if isinstance(result_format, dict):
            include_unexpected_rows = result_format.get(
                "include_unexpected_rows", False
            )

        total_count: Optional[int] = metrics.get("table.row_count")
        null_count: Optional[int] = metrics.get(
            "column_values.nonnull.unexpected_count"
        )
        unexpected_count: Optional[int] = metrics.get(
            f"{self.map_metric}.unexpected_count"
        )
        unexpected_values: Optional[List[Any]] = metrics.get(
            f"{self.map_metric}.unexpected_values"
        )
        unexpected_index_list: Optional[List[int]] = metrics.get(
            f"{self.map_metric}.unexpected_index_list"
        )
        unexpected_rows = None
        if include_unexpected_rows:
            unexpected_rows = metrics.get(f"{self.map_metric}.unexpected_rows")

        if total_count is None or null_count is None:
            total_count = nonnull_count = 0
        else:
            nonnull_count = total_count - null_count

        if unexpected_count is None or total_count == 0 or nonnull_count == 0:
            # Vacuously true
            success = True
        else:
            success = _mostly_success(
                nonnull_count,
                unexpected_count,
                self.get_success_kwargs().get(
                    "mostly", self.default_kwarg_values.get("mostly")
                ),
            )

        return _format_map_output(
            result_format=parse_result_format(result_format),
            success=success,
            element_count=total_count,
            nonnull_count=nonnull_count,
            unexpected_count=unexpected_count,
            unexpected_list=unexpected_values,
            unexpected_index_list=unexpected_index_list,
            unexpected_rows=unexpected_rows,
        )


class ColumnPairMapExpectation(TableExpectation, ABC):
    map_metric = None
    domain_keys = (
        "batch_id",
        "table",
        "column_A",
        "column_B",
        "row_condition",
        "condition_parser",
    )
    domain_type = MetricDomainTypes.COLUMN_PAIR
    success_keys = ("mostly",)
    default_kwarg_values = {
        "row_condition": None,
        "condition_parser": None,  # we expect this to be explicitly set whenever a row_condition is passed
        "mostly": 1,
        "result_format": "BASIC",
        "include_config": True,
        "catch_exceptions": True,
    }

    @classmethod
    def is_abstract(cls) -> bool:
        return cls.map_metric is None or super().is_abstract()

    def validate_configuration(
        self, configuration: Optional[ExpectationConfiguration] = None
    ) -> None:
        super().validate_configuration(configuration=configuration)
        if not configuration:
            configuration = self.configuration
        try:
            assert (
                "column_A" in configuration.kwargs
            ), "'column_A' parameter is required for column pair map expectations"
            assert (
                "column_B" in configuration.kwargs
            ), "'column_B' parameter is required for column pair map expectations"
            _validate_mostly_config(configuration)
        except AssertionError as e:
            raise InvalidExpectationConfigurationError(str(e))

    def get_validation_dependencies(
        self,
        configuration: Optional[ExpectationConfiguration] = None,
        execution_engine: Optional[ExecutionEngine] = None,
        runtime_configuration: Optional[dict] = None,
    ) -> ValidationDependencies:

        validation_dependencies: ValidationDependencies = (
            super().get_validation_dependencies(
                configuration=configuration,
                execution_engine=execution_engine,
                runtime_configuration=runtime_configuration,
            )
        )
        assert isinstance(
            self.map_metric, str
        ), "ColumnPairMapExpectation must override get_validation_dependencies or declare exactly one map_metric"
        assert (
            self.metric_dependencies == tuple()
        ), "ColumnPairMapExpectation must be configured using map_metric, and cannot have metric_dependencies declared."
        # convenient name for updates

        metric_configurations: Dict[
            str, MetricConfiguration
        ] = validation_dependencies.metric_configurations

        metric_kwargs: dict

        metric_kwargs = get_metric_kwargs(
            metric_name=f"{self.map_metric}.unexpected_count",
            configuration=configuration,
            runtime_configuration=runtime_configuration,
        )
        validation_dependencies.set_metric_configuration(
            metric_name=f"{self.map_metric}.unexpected_count",
            metric_configuration=MetricConfiguration(
                f"{self.map_metric}.unexpected_count",
                metric_domain_kwargs=metric_kwargs["metric_domain_kwargs"],
                metric_value_kwargs=metric_kwargs["metric_value_kwargs"],
            ),
        )

        metric_kwargs = get_metric_kwargs(
            metric_name="table.row_count",
            configuration=configuration,
            runtime_configuration=runtime_configuration,
        )
        validation_dependencies.set_metric_configuration(
            metric_name="table.row_count",
            metric_configuration=MetricConfiguration(
                metric_name="table.row_count",
                metric_domain_kwargs=metric_kwargs["metric_domain_kwargs"],
                metric_value_kwargs=metric_kwargs["metric_value_kwargs"],
            ),
        )

        metric_kwargs = get_metric_kwargs(
            f"{self.map_metric}.filtered_row_count",
            configuration=configuration,
            runtime_configuration=runtime_configuration,
        )
        validation_dependencies.set_metric_configuration(
            metric_name=f"{self.map_metric}.filtered_row_count",
            metric_configuration=MetricConfiguration(
                metric_name=f"{self.map_metric}.filtered_row_count",
                metric_domain_kwargs=metric_kwargs["metric_domain_kwargs"],
                metric_value_kwargs=metric_kwargs["metric_value_kwargs"],
            ),
        )

        result_format_str: Optional[str] = validation_dependencies.result_format.get(
            "result_format"
        )
        include_unexpected_rows: Optional[
            bool
        ] = validation_dependencies.result_format.get("include_unexpected_rows")

        if result_format_str == "BOOLEAN_ONLY":
            return validation_dependencies

        metric_kwargs = get_metric_kwargs(
            f"{self.map_metric}.unexpected_values",
            configuration=configuration,
            runtime_configuration=runtime_configuration,
        )
        validation_dependencies.set_metric_configuration(
            metric_name=f"{self.map_metric}.unexpected_values",
            metric_configuration=MetricConfiguration(
                metric_name=f"{self.map_metric}.unexpected_values",
                metric_domain_kwargs=metric_kwargs["metric_domain_kwargs"],
                metric_value_kwargs=metric_kwargs["metric_value_kwargs"],
            ),
        )

        if result_format_str in ["BASIC", "SUMMARY"]:
            return validation_dependencies

        if include_unexpected_rows:
            metric_kwargs = get_metric_kwargs(
                f"{self.map_metric}.unexpected_rows",
                configuration=configuration,
                runtime_configuration=runtime_configuration,
            )
            validation_dependencies.set_metric_configuration(
                metric_name=f"{self.map_metric}.unexpected_rows",
                metric_configuration=MetricConfiguration(
                    metric_name=f"{self.map_metric}.unexpected_rows",
                    metric_domain_kwargs=metric_kwargs["metric_domain_kwargs"],
                    metric_value_kwargs=metric_kwargs["metric_value_kwargs"],
                ),
            )

        if isinstance(execution_engine, PandasExecutionEngine):
            metric_kwargs = get_metric_kwargs(
                f"{self.map_metric}.unexpected_index_list",
                configuration=configuration,
                runtime_configuration=runtime_configuration,
            )
            validation_dependencies.set_metric_configuration(
                metric_name=f"{self.map_metric}.unexpected_index_list",
                metric_configuration=MetricConfiguration(
                    metric_name=f"{self.map_metric}.unexpected_index_list",
                    metric_domain_kwargs=metric_kwargs["metric_domain_kwargs"],
                    metric_value_kwargs=metric_kwargs["metric_value_kwargs"],
                ),
            )

        return validation_dependencies

    def _validate(
        self,
        configuration: ExpectationConfiguration,
        metrics: Dict,
        runtime_configuration: Optional[dict] = None,
        execution_engine: Optional[ExecutionEngine] = None,
    ):
        result_format: Union[
            Dict[str, Union[str, int, bool]], str
        ] = self.get_result_format(
            configuration=configuration, runtime_configuration=runtime_configuration
        )
        total_count: Optional[int] = metrics.get("table.row_count")
        unexpected_count: Optional[int] = metrics.get(
            f"{self.map_metric}.unexpected_count"
        )
        unexpected_values: Optional[Any] = metrics.get(
            f"{self.map_metric}.unexpected_values"
        )
        unexpected_index_list: Optional[List[int]] = metrics.get(
            f"{self.map_metric}.unexpected_index_list"
        )
        filtered_row_count: Optional[int] = metrics.get(
            f"{self.map_metric}.filtered_row_count"
        )

        if (
            total_count is None
            or unexpected_count is None
            or filtered_row_count is None
            or total_count == 0
            or filtered_row_count == 0
        ):
            # Vacuously true
            success = True
        else:
            success = _mostly_success(
                filtered_row_count,
                unexpected_count,
                self.get_success_kwargs().get(
                    "mostly", self.default_kwarg_values.get("mostly")
                ),
            )

        return _format_map_output(
            result_format=parse_result_format(result_format),
            success=success,
            element_count=total_count,
            nonnull_count=filtered_row_count,
            unexpected_count=unexpected_count,
            unexpected_list=unexpected_values,
            unexpected_index_list=unexpected_index_list,
        )


class MulticolumnMapExpectation(TableExpectation, ABC):
    map_metric = None
    domain_keys = (
        "batch_id",
        "table",
        "column_list",
        "row_condition",
        "condition_parser",
        "ignore_row_if",
    )
    domain_type = MetricDomainTypes.MULTICOLUMN
    success_keys = ("mostly",)
    default_kwarg_values = {
        "row_condition": None,
        "condition_parser": None,  # we expect this to be explicitly set whenever a row_condition is passed
        "mostly": 1,
        "ignore_row_if": "all_values_are_missing",
        "result_format": "BASIC",
        "include_config": True,
        "catch_exceptions": True,
    }

    @classmethod
    def is_abstract(cls) -> bool:
        return cls.map_metric is None or super().is_abstract()

    def validate_configuration(
        self, configuration: Optional[ExpectationConfiguration] = None
    ) -> None:
        super().validate_configuration(configuration=configuration)
        if not configuration:
            configuration = self.configuration
        try:
            assert (
                "column_list" in configuration.kwargs
            ), "'column_list' parameter is required for multicolumn map expectations"
            _validate_mostly_config(configuration)
        except AssertionError as e:
            raise InvalidExpectationConfigurationError(str(e))

    def get_validation_dependencies(
        self,
        configuration: Optional[ExpectationConfiguration] = None,
        execution_engine: Optional[ExecutionEngine] = None,
        runtime_configuration: Optional[dict] = None,
    ) -> ValidationDependencies:
        validation_dependencies: ValidationDependencies = (
            super().get_validation_dependencies(
                configuration=configuration,
                execution_engine=execution_engine,
                runtime_configuration=runtime_configuration,
            )
        )
        assert isinstance(
            self.map_metric, str
        ), "MulticolumnMapExpectation must override get_validation_dependencies or declare exactly one map_metric"
        assert (
            self.metric_dependencies == tuple()
        ), "MulticolumnMapExpectation must be configured using map_metric, and cannot have metric_dependencies declared."
        # convenient name for updates

        metric_kwargs: dict

        metric_kwargs = get_metric_kwargs(
            metric_name=f"{self.map_metric}.unexpected_count",
            configuration=configuration,
            runtime_configuration=runtime_configuration,
        )
        validation_dependencies.set_metric_configuration(
            metric_name=f"{self.map_metric}.unexpected_count",
            metric_configuration=MetricConfiguration(
                f"{self.map_metric}.unexpected_count",
                metric_domain_kwargs=metric_kwargs["metric_domain_kwargs"],
                metric_value_kwargs=metric_kwargs["metric_value_kwargs"],
            ),
        )

        metric_kwargs = get_metric_kwargs(
            metric_name="table.row_count",
            configuration=configuration,
            runtime_configuration=runtime_configuration,
        )
        validation_dependencies.set_metric_configuration(
            metric_name="table.row_count",
            metric_configuration=MetricConfiguration(
                metric_name="table.row_count",
                metric_domain_kwargs=metric_kwargs["metric_domain_kwargs"],
                metric_value_kwargs=metric_kwargs["metric_value_kwargs"],
            ),
        )

        metric_kwargs = get_metric_kwargs(
            f"{self.map_metric}.filtered_row_count",
            configuration=configuration,
            runtime_configuration=runtime_configuration,
        )
        validation_dependencies.set_metric_configuration(
            metric_name=f"{self.map_metric}.filtered_row_count",
            metric_configuration=MetricConfiguration(
                metric_name=f"{self.map_metric}.filtered_row_count",
                metric_domain_kwargs=metric_kwargs["metric_domain_kwargs"],
                metric_value_kwargs=metric_kwargs["metric_value_kwargs"],
            ),
        )

        result_format_str: Optional[str] = validation_dependencies.result_format.get(
            "result_format"
        )
        include_unexpected_rows: Optional[
            bool
        ] = validation_dependencies.result_format.get("include_unexpected_rows")

        if result_format_str == "BOOLEAN_ONLY":
            return validation_dependencies

        metric_kwargs = get_metric_kwargs(
            f"{self.map_metric}.unexpected_values",
            configuration=configuration,
            runtime_configuration=runtime_configuration,
        )
        validation_dependencies.set_metric_configuration(
            metric_name=f"{self.map_metric}.unexpected_values",
            metric_configuration=MetricConfiguration(
                metric_name=f"{self.map_metric}.unexpected_values",
                metric_domain_kwargs=metric_kwargs["metric_domain_kwargs"],
                metric_value_kwargs=metric_kwargs["metric_value_kwargs"],
            ),
        )

        if result_format_str in ["BASIC", "SUMMARY"]:
            return validation_dependencies

        if include_unexpected_rows:
            metric_kwargs = get_metric_kwargs(
                f"{self.map_metric}.unexpected_rows",
                configuration=configuration,
                runtime_configuration=runtime_configuration,
            )
            validation_dependencies.set_metric_configuration(
                metric_name=f"{self.map_metric}.unexpected_rows",
                metric_configuration=MetricConfiguration(
                    metric_name=f"{self.map_metric}.unexpected_rows",
                    metric_domain_kwargs=metric_kwargs["metric_domain_kwargs"],
                    metric_value_kwargs=metric_kwargs["metric_value_kwargs"],
                ),
            )

        if isinstance(execution_engine, PandasExecutionEngine):
            metric_kwargs = get_metric_kwargs(
                f"{self.map_metric}.unexpected_index_list",
                configuration=configuration,
                runtime_configuration=runtime_configuration,
            )
            validation_dependencies.set_metric_configuration(
                metric_name=f"{self.map_metric}.unexpected_index_list",
                metric_configuration=MetricConfiguration(
                    metric_name=f"{self.map_metric}.unexpected_index_list",
                    metric_domain_kwargs=metric_kwargs["metric_domain_kwargs"],
                    metric_value_kwargs=metric_kwargs["metric_value_kwargs"],
                ),
            )

        return validation_dependencies

    def _validate(
        self,
        configuration: ExpectationConfiguration,
        metrics: Dict,
        runtime_configuration: Optional[dict] = None,
        execution_engine: Optional[ExecutionEngine] = None,
    ):
        result_format = self.get_result_format(
            configuration=configuration, runtime_configuration=runtime_configuration
        )
        total_count: Optional[int] = metrics.get("table.row_count")
        unexpected_count: Optional[int] = metrics.get(
            f"{self.map_metric}.unexpected_count"
        )
        unexpected_values: Optional[Any] = metrics.get(
            f"{self.map_metric}.unexpected_values"
        )
        unexpected_index_list: Optional[List[int]] = metrics.get(
            f"{self.map_metric}.unexpected_index_list"
        )
        unexpected_index_query: Optional[str] = metrics.get(
            f"{self.map_metric}.unexpected_index_query"
        )
        filtered_row_count: Optional[int] = metrics.get(
            f"{self.map_metric}.filtered_row_count"
        )

        if (
            total_count is None
            or unexpected_count is None
            or filtered_row_count is None
            or total_count == 0
            or filtered_row_count == 0
        ):
            # Vacuously true
            success = True
        else:
            success = _mostly_success(
                filtered_row_count,
                unexpected_count,
                self.get_success_kwargs().get(
                    "mostly", self.default_kwarg_values.get("mostly")
                ),
            )

        return _format_map_output(
            result_format=parse_result_format(result_format),
            success=success,
            element_count=total_count,
            nonnull_count=filtered_row_count,
            unexpected_count=unexpected_count,
            unexpected_list=unexpected_values,
            unexpected_index_list=unexpected_index_list,
            unexpected_index_query=unexpected_index_query,
        )


def _format_map_output(
    result_format: dict,
    success: bool,
    element_count: Optional[int] = None,
    nonnull_count: Optional[int] = None,
    unexpected_count: Optional[int] = None,
    unexpected_list: Optional[List[Any]] = None,
    unexpected_index_list: Optional[List[int]] = None,
    unexpected_index_query: Optional[str] = None,
    unexpected_rows=None,
) -> Dict:
    """Helper function to construct expectation result objects for map_expectations (such as column_map_expectation
    and file_lines_map_expectation).

    Expectations support four result_formats: BOOLEAN_ONLY, BASIC, SUMMARY, and COMPLETE.
    In each case, the object returned has a different set of populated fields.
    See :ref:`result_format` for more information.

    This function handles the logic for mapping those fields for column_map_expectations.
    """
    if element_count is None:
        element_count = 0

    # NB: unexpected_count parameter is explicit some implementing classes may limit the length of unexpected_list
    # Incrementally add to result and return when all values for the specified level are present
    return_obj: Dict[str, Any] = {"success": success}

    if result_format["result_format"] == "BOOLEAN_ONLY":
        return return_obj

    skip_missing = False
    missing_count: Optional[int] = None
    if nonnull_count is None:
        skip_missing = True
    else:
        missing_count = element_count - nonnull_count

    missing_percent: Optional[float] = None
    unexpected_percent_total: Optional[float] = None
    unexpected_percent_nonmissing: Optional[float] = None
    if unexpected_count is not None and element_count > 0:
        unexpected_percent_total = unexpected_count / element_count * 100

        if not skip_missing and missing_count is not None:
            missing_percent = missing_count / element_count * 100
            if nonnull_count is not None and nonnull_count > 0:
                unexpected_percent_nonmissing = unexpected_count / nonnull_count * 100
            else:
                unexpected_percent_nonmissing = None
        else:
            unexpected_percent_nonmissing = unexpected_percent_total

    return_obj["result"] = {
        "element_count": element_count,
        "unexpected_count": unexpected_count,
        "unexpected_percent": unexpected_percent_nonmissing,
    }

    if unexpected_list is not None:
        return_obj["result"]["partial_unexpected_list"] = unexpected_list[
            : result_format["partial_unexpected_count"]
        ]

    if not skip_missing:
        return_obj["result"]["missing_count"] = missing_count
        return_obj["result"]["missing_percent"] = missing_percent
        return_obj["result"]["unexpected_percent_total"] = unexpected_percent_total
        return_obj["result"][
            "unexpected_percent_nonmissing"
        ] = unexpected_percent_nonmissing

    if result_format["include_unexpected_rows"]:
        return_obj["result"].update(
            {
                "unexpected_rows": unexpected_rows,
            }
        )

    if result_format["result_format"] == "BASIC":
        return return_obj

    if unexpected_list is not None:
        if len(unexpected_list) and isinstance(unexpected_list[0], dict):
            # in the case of multicolumn map expectations `unexpected_list` contains dicts,
            # which will throw an exception when we hash it to count unique members.
            # As a workaround, we flatten the values out to tuples.
            immutable_unexpected_list = [
                tuple([val for val in item.values()]) for item in unexpected_list
            ]
        else:
            immutable_unexpected_list = unexpected_list

    # Try to return the most common values, if possible.
    partial_unexpected_count: Optional[int] = result_format.get(
        "partial_unexpected_count"
    )
    partial_unexpected_counts: Optional[List[Dict[str, Any]]] = None
    if partial_unexpected_count is not None and 0 < partial_unexpected_count:
        try:
            partial_unexpected_counts = [
                {"value": key, "count": value}
                for key, value in sorted(
                    Counter(immutable_unexpected_list).most_common(
                        result_format["partial_unexpected_count"]
                    ),
                    key=lambda x: (-x[1], x[0]),
                )
            ]
        except TypeError:
            partial_unexpected_counts = [
                {"error": "partial_exception_counts requires a hashable type"}
            ]
        finally:
            if unexpected_index_list is not None:
                return_obj["result"].update(
                    {
                        "partial_unexpected_index_list": unexpected_index_list[
                            : result_format["partial_unexpected_count"]
                        ],
                    }
                )
            return_obj["result"].update(
                {"partial_unexpected_counts": partial_unexpected_counts}
            )

    if result_format["result_format"] == "SUMMARY":
        return return_obj

    if unexpected_list is not None:
        return_obj["result"].update({"unexpected_list": unexpected_list})
    if unexpected_index_list is not None:
        return_obj["result"].update({"unexpected_index_list": unexpected_index_list})
<<<<<<< HEAD
    if unexpected_index_query is not None:
        return_obj["result"].update({"unexpected_index_query": unexpected_index_query})
=======

>>>>>>> f1360bae
    if result_format["result_format"] == "COMPLETE":
        return return_obj

    raise ValueError(f"Unknown result_format {result_format['result_format']}.")


def _validate_mostly_config(configuration: ExpectationConfiguration) -> None:
    """
    Validates "mostly" in ExpectationConfiguration is a number if it exists.

    Args:
        configuration: The ExpectationConfiguration to be validated

    Raises:
        AssertionError: An error is mostly exists in the configuration but is not between 0 and 1.
    """
    if "mostly" in configuration.kwargs:
        mostly = configuration.kwargs["mostly"]
        assert isinstance(
            mostly, (int, float)
        ), "'mostly' parameter must be an integer or float"
        assert 0 <= mostly <= 1, "'mostly' parameter must be between 0 and 1"


def _mostly_success(
    rows_considered_cnt: int,
    unexpected_cnt: int,
    mostly: float,
) -> bool:
    rows_considered_cnt_as_float: float = float(rows_considered_cnt)
    unexpected_cnt_as_float: float = float(unexpected_cnt)
    success_ratio: float = (
        rows_considered_cnt_as_float - unexpected_cnt_as_float
    ) / rows_considered_cnt_as_float
    return success_ratio >= mostly


def add_values_with_json_schema_from_list_in_params(
    params: dict,
    params_with_json_schema: dict,
    param_key_with_list: str,
    list_values_type: str = "string",
) -> dict:
    """
    Utility function used in _atomic_prescriptive_template() to take list values from a given params dict key,
    convert each value to a dict with JSON schema type info, then add it to params_with_json_schema (dict).
    """
    target_list = params.get(param_key_with_list)
    if target_list is not None and len(target_list) > 0:
        for i, v in enumerate(target_list):
            params_with_json_schema[f"v__{str(i)}"] = {
                "schema": {"type": list_values_type},
                "value": v,
            }
    return params_with_json_schema<|MERGE_RESOLUTION|>--- conflicted
+++ resolved
@@ -3117,12 +3117,7 @@
         return_obj["result"].update({"unexpected_list": unexpected_list})
     if unexpected_index_list is not None:
         return_obj["result"].update({"unexpected_index_list": unexpected_index_list})
-<<<<<<< HEAD
-    if unexpected_index_query is not None:
-        return_obj["result"].update({"unexpected_index_query": unexpected_index_query})
-=======
-
->>>>>>> f1360bae
+
     if result_format["result_format"] == "COMPLETE":
         return return_obj
 
