from __future__ import annotations

import logging
import warnings
from typing import (
    TYPE_CHECKING,
    Callable,
    Dict,
    List,
    NamedTuple,
    Optional,
    Tuple,
    Type,
    Union,
)

import great_expectations.exceptions as gx_exceptions
from great_expectations.core.id_dict import IDDict
from great_expectations.render import (
    AtomicDiagnosticRendererType,
    AtomicPrescriptiveRendererType,
    AtomicRendererType,
)
from great_expectations.validator.computed_metric import MetricValue

if TYPE_CHECKING:
    from great_expectations.core import ExpectationConfiguration
    from great_expectations.execution_engine.execution_engine import (
        ExecutionEngine,
        MetricFunctionTypes,
        MetricPartialFunctionTypes,
    )
    from great_expectations.expectations.expectation import Expectation
    from great_expectations.expectations.metrics.metric_provider import MetricProvider
    from great_expectations.render import RenderedAtomicContent, RenderedContent

logger = logging.getLogger(__name__)

_registered_expectations: dict = {}
_registered_metrics: dict = {}
_registered_renderers: dict = {}

"""
{
  "metric_name"
    metric_domain_keys
    metric_value_keys
    metric_dependencies
    providers:
      engine: provider
}
"""


class RendererImpl(NamedTuple):
    expectation: str
    renderer: Callable[..., Union[RenderedAtomicContent, RenderedContent]]


def register_renderer(
    object_name: str,
    parent_class: Type[Expectation],
    renderer_fn: Callable[..., Union[RenderedAtomicContent, RenderedContent]],
):
    # noinspection PyUnresolvedReferences
    renderer_name = renderer_fn._renderer_type  # type: ignore[attr-defined]
    if object_name not in _registered_renderers:
        logger.debug(f"Registering {renderer_name} for expectation_type {object_name}.")
        _registered_renderers[object_name] = {
            renderer_name: (parent_class, renderer_fn)
        }
        return

    if renderer_name in _registered_renderers[object_name]:
        if _registered_renderers[object_name][renderer_name] == (
            parent_class,
            renderer_fn,
        ):
            logger.info(
                f"Multiple declarations of {renderer_name} renderer for expectation_type {object_name} "
                f"found."
            )
            return
        else:
            logger.warning(
                f"Overwriting declaration of {renderer_name} renderer for expectation_type "
                f"{object_name}."
            )
            _registered_renderers[object_name][renderer_name] = (
                parent_class,
                renderer_fn,
            )
        return
    else:
        logger.debug(f"Registering {renderer_name} for expectation_type {object_name}.")
        _registered_renderers[object_name][renderer_name] = (parent_class, renderer_fn)
        return


def get_renderer_names(expectation_or_metric_type: str) -> List[str]:
    """Gets renderer names for a given Expectation or Metric.

    Args:
        expectation_or_metric_type: The type of an Expectation or Metric for which to get renderer names.

    Returns:
        A list of renderer names for the Expectation or Metric.
    """
    return list(_registered_renderers.get(expectation_or_metric_type, {}).keys())


def get_renderer_names_with_renderer_types(
    expectation_or_metric_type: str,
    renderer_types: List[AtomicRendererType],
) -> List[Union[str, AtomicDiagnosticRendererType, AtomicPrescriptiveRendererType]]:
    """Gets renderer names of a given type, for a given Expectation or Metric.

    Args:
        expectation_or_metric_type: The type of an Expectation or Metric for which to get renderer names.
        renderer_types: The type of the renderers for which to return names.

    Returns:
        A list of renderer names for the given prefixes and Expectation or Metric.
    """
    return [
        renderer_name
        for renderer_name in get_renderer_names(
            expectation_or_metric_type=expectation_or_metric_type
        )
        if any(
            renderer_name.startswith(renderer_type) for renderer_type in renderer_types
        )
    ]


def get_renderer_impls(object_name: str) -> List[str]:
    return list(_registered_renderers.get(object_name, {}).values())


def get_renderer_impl(object_name: str, renderer_type: str) -> Optional[RendererImpl]:
    renderer_tuple: Optional[tuple] = _registered_renderers.get(object_name, {}).get(
        renderer_type
    )
    renderer_impl: Optional[RendererImpl] = None
    if renderer_tuple:
        renderer_impl = RendererImpl(
            expectation=renderer_tuple[0], renderer=renderer_tuple[1]
        )
    return renderer_impl


def register_expectation(expectation: Type[Expectation]) -> None:
    expectation_type = expectation.expectation_type
    # TODO: add version to key
    if expectation_type in _registered_expectations:
        if _registered_expectations[expectation_type] == expectation:
            logger.info(
                f"Multiple declarations of expectation {expectation_type} found."
            )
            return
        else:
            logger.warning(
                f"Overwriting declaration of expectation {expectation_type}."
            )

    logger.debug(f"Registering expectation: {expectation_type}")
    _registered_expectations[expectation_type] = expectation


def _add_response_key(res, key, value):
    if key in res:
        res[key].append(value)
    else:
        res[key] = [value]
    return res


def register_metric(
    metric_name: str,
    metric_domain_keys: Tuple[str, ...],
    metric_value_keys: Tuple[str, ...],
    execution_engine: Type[ExecutionEngine],
    metric_class: Type[MetricProvider],
    metric_provider: Optional[Callable],
    metric_fn_type: Optional[
        Union[MetricFunctionTypes, MetricPartialFunctionTypes]
    ] = None,
) -> dict:
    res: dict = {}
    execution_engine_name = execution_engine.__name__
    logger.debug(f"Registering metric: {metric_name}")
    if metric_provider is not None and metric_fn_type is not None:
        metric_provider.metric_fn_type = metric_fn_type  # type: ignore[attr-defined]
    if metric_name in _registered_metrics:
        metric_definition = _registered_metrics[metric_name]
        current_domain_keys = metric_definition.get("metric_domain_keys", set())
        if set(current_domain_keys) != set(metric_domain_keys):
            logger.warning(
                f"metric {metric_name} is being registered with different metric_domain_keys; overwriting metric_domain_keys"
            )
            _add_response_key(
                res,
                "warning",
                f"metric {metric_name} is being registered with different metric_domain_keys; overwriting metric_domain_keys",
            )

        current_value_keys = metric_definition.get("metric_value_keys", set())
        if set(current_value_keys) != set(metric_value_keys):
            logger.warning(
                f"metric {metric_name} is being registered with different metric_value_keys; overwriting metric_value_keys"
            )
            _add_response_key(
                res,
                "warning",
                f"metric {metric_name} is being registered with different metric_value_keys; overwriting metric_value_keys",
            )

        providers = metric_definition.get("providers", {})
        if execution_engine_name in providers:
            current_provider_cls, current_provider_fn = providers[execution_engine_name]
            if current_provider_fn != metric_provider:
                logger.warning(
                    f"metric {metric_name} is being registered with different metric_provider; overwriting metric_provider"
                )
                _add_response_key(
                    res,
                    "warning",
                    f"metric {metric_name} is being registered with different metric_provider; overwriting metric_provider",
                )
                providers[execution_engine_name] = metric_class, metric_provider
            else:
                logger.info(
                    f"Multiple declarations of metric {metric_name} for engine {execution_engine_name}."
                )
                _add_response_key(
                    res,
                    "info",
                    f"Multiple declarations of metric {metric_name} for engine {execution_engine_name}.",
                )
        else:
            providers[execution_engine_name] = metric_class, metric_provider
    else:
        metric_definition = {
            "metric_domain_keys": metric_domain_keys,
            "metric_value_keys": metric_value_keys,
            "default_kwarg_values": metric_class.default_kwarg_values,
            "providers": {execution_engine_name: (metric_class, metric_provider)},
        }
        _registered_metrics[metric_name] = metric_definition

    res["success"] = True

    return res


def get_metric_provider(
    metric_name: str, execution_engine: ExecutionEngine
) -> Tuple[MetricProvider, Callable]:
    try:
        metric_definition = _registered_metrics[metric_name]
        return metric_definition["providers"][type(execution_engine).__name__]
    except KeyError:
        raise gx_exceptions.MetricProviderError(
            f"No provider found for {metric_name} using {type(execution_engine).__name__}"
        )


def get_metric_function_type(
    metric_name: str, execution_engine: ExecutionEngine
) -> Optional[Union[MetricPartialFunctionTypes, MetricFunctionTypes]]:
    try:
        metric_definition = _registered_metrics[metric_name]
        provider_fn, provider_class = metric_definition["providers"][
            type(execution_engine).__name__
        ]
        return getattr(provider_fn, "metric_fn_type", None)
    except KeyError:
        raise gx_exceptions.MetricProviderError(
            f"No provider found for {metric_name} using {type(execution_engine).__name__}"
        )


def get_metric_kwargs(
    metric_name: str,
    configuration: Optional[ExpectationConfiguration] = None,
    runtime_configuration: Optional[dict] = None,
) -> dict:
    try:
        metric_definition = _registered_metrics.get(metric_name)
        if metric_definition is None:
            raise gx_exceptions.MetricProviderError(
                f"No definition found for {metric_name}"
            )
        default_kwarg_values = metric_definition["default_kwarg_values"]
        metric_kwargs = {
            "metric_domain_keys": metric_definition["metric_domain_keys"],
            "metric_value_keys": metric_definition["metric_value_keys"],
        }
        if configuration:
            expectation_impl = get_expectation_impl(configuration.expectation_type)
            configuration_kwargs = expectation_impl().get_runtime_kwargs(
                configuration=configuration, runtime_configuration=runtime_configuration
            )
            if len(metric_kwargs["metric_domain_keys"]) > 0:
                metric_domain_kwargs = IDDict(
                    {
                        k: configuration_kwargs.get(k) or default_kwarg_values.get(k)
                        for k in metric_kwargs["metric_domain_keys"]
                    }
                )
            else:
                metric_domain_kwargs = IDDict()
            if len(metric_kwargs["metric_value_keys"]) > 0:
                metric_value_kwargs = IDDict(
                    {
                        k: configuration_kwargs.get(k)
                        if configuration_kwargs.get(k) is not None
                        else default_kwarg_values.get(k)
                        for k in metric_kwargs["metric_value_keys"]
                    }
                )
            else:
                metric_value_kwargs = IDDict()
            metric_kwargs["metric_domain_kwargs"] = metric_domain_kwargs
            metric_kwargs["metric_value_kwargs"] = metric_value_kwargs
        return metric_kwargs
    except KeyError:
        raise gx_exceptions.MetricProviderError(
            f"Incomplete definition found for {metric_name}"
        )


def get_domain_metrics_dict_by_name(
    metrics: Dict[Tuple[str, str, str], MetricValue], metric_domain_kwargs: IDDict
):
    return {
        metric_edge_key_id_tuple[0]: metric_value
        for metric_edge_key_id_tuple, metric_value in metrics.items()
        if metric_edge_key_id_tuple[1] == metric_domain_kwargs.to_id()
    }


def get_expectation_impl(expectation_name: str) -> Type[Expectation]:
    renamed: Dict[str, str] = {
        "expect_column_values_to_be_vector": "expect_column_values_to_be_vectors",
        "expect_columns_values_confidence_for_data_label_to_be_greater_than_or_equalto_threshold": "expect_column_values_confidence_for_data_label_to_be_greater_than_or_equal_to_threshold",
        "expect_column_values_to_be_greater_than_or_equal_to_threshold": "expect_column_values_to_be_probabilistically_greater_than_or_equal_to_threshold",
    }
    if expectation_name in renamed:
        # deprecated-v0.14.12
        warnings.warn(
            f"Expectation {expectation_name} was renamed to {renamed['expectation_name']} as of v0.14.12 "
            "Please update usage in your pipeline(s) before the v0.17 release",
            DeprecationWarning,
        )
        expectation_name = renamed[expectation_name]

<<<<<<< HEAD
    if expectation_name not in _registered_expectations:
        raise gx_exceptions.ExpectationNotFoundError(f"{expectation_name} not found")
=======
    expectation: Type[Expectation] | None = _registered_expectations.get(
        expectation_name
    )
    if not expectation:
        raise ge_exceptions.ExpectationNotFoundError(f"{expectation_name} not found")
>>>>>>> 567bb92d

    return expectation


def list_registered_expectation_implementations(
    expectation_root: Optional[Type[Expectation]] = None,
) -> List[str]:
    registered_expectation_implementations = []
    for (
        expectation_name,
        expectation_implementation,
    ) in _registered_expectations.items():
        if expectation_root is None:
            registered_expectation_implementations.append(expectation_name)
        elif expectation_root and issubclass(
            expectation_implementation, expectation_root
        ):
            registered_expectation_implementations.append(expectation_name)

    return registered_expectation_implementations<|MERGE_RESOLUTION|>--- conflicted
+++ resolved
@@ -355,16 +355,11 @@
         )
         expectation_name = renamed[expectation_name]
 
-<<<<<<< HEAD
-    if expectation_name not in _registered_expectations:
-        raise gx_exceptions.ExpectationNotFoundError(f"{expectation_name} not found")
-=======
     expectation: Type[Expectation] | None = _registered_expectations.get(
         expectation_name
     )
     if not expectation:
-        raise ge_exceptions.ExpectationNotFoundError(f"{expectation_name} not found")
->>>>>>> 567bb92d
+        raise gx_exceptions.ExpectationNotFoundError(f"{expectation_name} not found")
 
     return expectation
 
