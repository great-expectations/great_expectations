from __future__ import annotations

from datetime import datetime
from typing import TYPE_CHECKING, Dict, Optional, Union

from great_expectations.compatibility.typing_extensions import override
from great_expectations.core.evaluation_parameters import (
    EvaluationParameterDict,  # noqa: TCH001
)
from great_expectations.expectations.expectation import (
    BatchExpectation,
    render_evaluation_parameter_string,
)
from great_expectations.render import LegacyRendererType, RenderedStringTemplateContent
from great_expectations.render.renderer.renderer import renderer
from great_expectations.render.renderer_configuration import (
    RendererConfiguration,
    RendererValueType,
)
from great_expectations.render.util import (
    handle_strict_min_max,
    substitute_none_for_missing,
)

if TYPE_CHECKING:
    from great_expectations.core import (
        ExpectationConfiguration,
        ExpectationValidationResult,
    )
    from great_expectations.execution_engine import ExecutionEngine
    from great_expectations.render.renderer_configuration import AddParamArgs


class ExpectTableColumnCountToBeBetween(BatchExpectation):
    """Expect the number of columns to be between two values.

    expect_table_column_count_to_be_between is a \
    [Batch Expectation](https://docs.greatexpectations.io/docs/guides/expectations/creating_custom_expectations/how_to_create_custom_batch_expectations).

    Keyword Args:
        min_value (int or None): \
            The minimum number of columns, inclusive.
        max_value (int or None): \
            The maximum number of columns, inclusive.

    Other Parameters:
        result_format (str or None): \
            Which output mode to use: BOOLEAN_ONLY, BASIC, COMPLETE, or SUMMARY. \
            For more detail, see [result_format](https://docs.greatexpectations.io/docs/reference/expectations/result_format).
        catch_exceptions (boolean or None): \
            If True, then catch exceptions and include them as part of the result object. \
            For more detail, see [catch_exceptions](https://docs.greatexpectations.io/docs/reference/expectations/standard_arguments/#catch_exceptions).
        meta (dict or None): \
            A JSON-serializable dictionary (nesting allowed) that will be included in the output without \
            modification. For more detail, see [meta](https://docs.greatexpectations.io/docs/reference/expectations/standard_arguments/#meta).

    Returns:
        An [ExpectationSuiteValidationResult](https://docs.greatexpectations.io/docs/terms/validation_result)

        Exact fields vary depending on the values passed to result_format, catch_exceptions, and meta.

    Notes:
        * min_value and max_value are both inclusive.
        * If min_value is None, then max_value is treated as an upper bound, and the number of acceptable columns \
          has no minimum.
        * If max_value is None, then min_value is treated as a lower bound, and the number of acceptable columns \
          has no maximum.

    See Also:
        [expect_table_column_count_to_equal](https://greatexpectations.io/expectations/expect_table_column_count_to_equal)
    """

    min_value: Union[float, EvaluationParameterDict, datetime, None]
    max_value: Union[float, EvaluationParameterDict, datetime, None]

    library_metadata = {
        "maturity": "production",
        "tags": ["core expectation", "table expectation"],
        "contributors": [
            "@great_expectations",
        ],
        "requirements": [],
        "has_full_test_suite": True,
        "manually_reviewed_code": True,
    }

    metric_dependencies = ("table.column_count",)
    success_keys = (
        "min_value",
        "max_value",
    )
<<<<<<< HEAD
=======
    default_kwarg_values = {
        "min_value": None,
        "max_value": None,
        "result_format": "BASIC",
        "catch_exceptions": False,
        "meta": None,
    }
>>>>>>> 44d307c8
    args_keys = (
        "min_value",
        "max_value",
    )

    @classmethod
    @override
    def _prescriptive_template(
        cls,
        renderer_configuration: RendererConfiguration,
    ) -> RendererConfiguration:
        add_param_args: AddParamArgs = (
            ("min_value", [RendererValueType.NUMBER, RendererValueType.DATETIME]),
            ("max_value", [RendererValueType.NUMBER, RendererValueType.DATETIME]),
            ("strict_min", RendererValueType.BOOLEAN),
            ("strict_max", RendererValueType.BOOLEAN),
        )
        for name, param_type in add_param_args:
            renderer_configuration.add_param(name=name, param_type=param_type)

        params = renderer_configuration.params

        if not params.min_value and not params.max_value:
            template_str = "May have any number of columns."
        else:
            at_least_str: str = "greater than or equal to"
            if params.strict_min:
                at_least_str = cls._get_strict_min_string(
                    renderer_configuration=renderer_configuration
                )
            at_most_str: str = "less than or equal to"
            if params.strict_max:
                at_most_str = cls._get_strict_max_string(
                    renderer_configuration=renderer_configuration
                )

            if params.min_value and params.max_value:
                template_str = f"Must have {at_least_str} $min_value and {at_most_str} $max_value columns."
            elif not params.min_value:
                template_str = f"Must have {at_most_str} $max_value columns."
            else:
                template_str = f"Must have {at_least_str} $min_value columns."

        renderer_configuration.template_str = template_str

        return renderer_configuration

    @classmethod
    @override
    @renderer(renderer_type=LegacyRendererType.PRESCRIPTIVE)
    @render_evaluation_parameter_string
    def _prescriptive_renderer(  # type: ignore[override] # TODO: Fix this type ignore
        cls,
        configuration: ExpectationConfiguration,
        result: Optional[ExpectationValidationResult] = None,
        runtime_configuration: Optional[dict] = None,
        **kwargs,
    ):
        runtime_configuration = runtime_configuration or {}
        _ = False if runtime_configuration.get("include_column_name") is False else True
        styling = runtime_configuration.get("styling")
        params = substitute_none_for_missing(
            configuration.kwargs,
            ["min_value", "max_value", "strict_min", "strict_max"],
        )
        if params["min_value"] is None and params["max_value"] is None:
            template_str = "May have any number of columns."
        else:
            at_least_str, at_most_str = handle_strict_min_max(params)
            if params["min_value"] is not None and params["max_value"] is not None:
                template_str = f"Must have {at_least_str} $min_value and {at_most_str} $max_value columns."
            elif params["min_value"] is None:
                template_str = f"Must have {at_most_str} $max_value columns."
            elif params["max_value"] is None:
                template_str = f"Must have {at_least_str} $min_value columns."

        return [
            RenderedStringTemplateContent(
                content_block_type="string_template",
                string_template={
                    "template": template_str,
                    "params": params,
                    "styling": styling,
                },
            )
        ]

    @override
    def _validate(
        self,
        configuration: ExpectationConfiguration,
        metrics: Dict,
        runtime_configuration: Optional[dict] = None,
        execution_engine: Optional[ExecutionEngine] = None,
    ):
        return self._validate_metric_value_between(
            metric_name="table.column_count",
            configuration=configuration,
            metrics=metrics,
            runtime_configuration=runtime_configuration,
            execution_engine=execution_engine,
        )<|MERGE_RESOLUTION|>--- conflicted
+++ resolved
@@ -89,16 +89,6 @@
         "min_value",
         "max_value",
     )
-<<<<<<< HEAD
-=======
-    default_kwarg_values = {
-        "min_value": None,
-        "max_value": None,
-        "result_format": "BASIC",
-        "catch_exceptions": False,
-        "meta": None,
-    }
->>>>>>> 44d307c8
     args_keys = (
         "min_value",
         "max_value",
