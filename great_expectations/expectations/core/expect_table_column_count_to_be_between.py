from typing import TYPE_CHECKING, Dict, Optional

from great_expectations.core import (
    ExpectationConfiguration,
    ExpectationValidationResult,
)
from great_expectations.execution_engine import ExecutionEngine
from great_expectations.expectations.expectation import (
    TableExpectation,
    render_evaluation_parameter_string,
)
from great_expectations.render import LegacyRendererType, RenderedStringTemplateContent
from great_expectations.render.renderer.renderer import renderer
from great_expectations.render.renderer_configuration import (
    RendererConfiguration,
    RendererValueType,
)
from great_expectations.render.util import (
    handle_strict_min_max,
    substitute_none_for_missing,
)

if TYPE_CHECKING:
    from great_expectations.render.renderer_configuration import AddParamArgs


class ExpectTableColumnCountToBeBetween(TableExpectation):
    """Expect the number of columns to be between two values.

    expect_table_column_count_to_be_between is a \
    [Table Expectation](https://docs.greatexpectations.io/docs/guides/expectations/creating_custom_expectations/how_to_create_custom_table_expectations).

    Keyword Args:
        min_value (int or None): \
            The minimum number of columns, inclusive.
        max_value (int or None): \
            The maximum number of columns, inclusive.

    Other Parameters:
        result_format (str or None): \
            Which output mode to use: BOOLEAN_ONLY, BASIC, COMPLETE, or SUMMARY. \
            For more detail, see [result_format](https://docs.greatexpectations.io/docs/reference/expectations/result_format).
        include_config (boolean): \
            If True, then include the expectation config as part of the result object.
        catch_exceptions (boolean or None): \
            If True, then catch exceptions and include them as part of the result object. \
            For more detail, see [catch_exceptions](https://docs.greatexpectations.io/docs/reference/expectations/standard_arguments/#catch_exceptions).
        meta (dict or None): \
            A JSON-serializable dictionary (nesting allowed) that will be included in the output without \
            modification. For more detail, see [meta](https://docs.greatexpectations.io/docs/reference/expectations/standard_arguments/#meta).

    Returns:
        An [ExpectationSuiteValidationResult](https://docs.greatexpectations.io/docs/terms/validation_result)

        Exact fields vary depending on the values passed to result_format, include_config, catch_exceptions, and meta.

    Notes:
        * min_value and max_value are both inclusive.
        * If min_value is None, then max_value is treated as an upper bound, and the number of acceptable columns \
          has no minimum.
        * If max_value is None, then min_value is treated as a lower bound, and the number of acceptable columns \
          has no maximum.

    See Also:
        [expect_table_column_count_to_equal](https://greatexpectations.io/expectations/expect_table_column_count_to_equal)
    """

    library_metadata = {
        "maturity": "production",
        "tags": ["core expectation", "table expectation"],
        "contributors": [
            "@great_expectations",
        ],
        "requirements": [],
        "has_full_test_suite": True,
        "manually_reviewed_code": True,
    }

    metric_dependencies = ("table.column_count",)
    success_keys = (
        "min_value",
        "max_value",
    )
    default_kwarg_values = {
        "min_value": None,
        "max_value": None,
        "result_format": "BASIC",
        "include_config": True,
        "catch_exceptions": False,
        "meta": None,
    }
    args_keys = (
        "min_value",
        "max_value",
    )

    """ A Metric Decorator for the Column Count"""

    def validate_configuration(
        self, configuration: Optional[ExpectationConfiguration] = None
    ) -> None:
        """
        Validates that a configuration has been set, and sets a configuration if it has yet to be set. Ensures that
        necessary configuration arguments have been provided for the validation of the expectation.

        Args:
            configuration (OPTIONAL[ExpectationConfiguration]): \
                An optional Expectation Configuration entry that will be used to configure the expectation
        Returns:
            None. Raises InvalidExpectationConfigurationError if the config is not validated successfully
        """
        super().validate_configuration(configuration)
        self.validate_metric_value_between_configuration(configuration=configuration)

    @classmethod
    def _prescriptive_template(
        cls,
<<<<<<< HEAD
        configuration: Optional[ExpectationConfiguration] = None,
        result: Optional[ExpectationValidationResult] = None,
        runtime_configuration: Optional[dict] = None,
        **kwargs,
    ):
        runtime_configuration = runtime_configuration or {}
        _ = False if runtime_configuration.get("include_column_name") is False else True
        styling = runtime_configuration.get("styling")
        params = substitute_none_for_missing(
            configuration.kwargs,
            ["min_value", "max_value", "strict_min", "strict_max"],
=======
        renderer_configuration: RendererConfiguration,
    ) -> RendererConfiguration:
        add_param_args: AddParamArgs = (
            ("min_value", [RendererValueType.NUMBER, RendererValueType.DATETIME]),
            ("max_value", [RendererValueType.NUMBER, RendererValueType.DATETIME]),
            ("strict_min", RendererValueType.BOOLEAN),
            ("strict_max", RendererValueType.BOOLEAN),
>>>>>>> 567bb92d
        )
        for name, param_type in add_param_args:
            renderer_configuration.add_param(name=name, param_type=param_type)

        params = renderer_configuration.params

        if not params.min_value and not params.max_value:
            template_str = "May have any number of columns."
        else:
            at_least_str = "greater than or equal to"
            if params.strict_min:
                at_least_str: str = cls._get_strict_min_string(
                    renderer_configuration=renderer_configuration
                )
            at_most_str = "less than or equal to"
            if params.strict_max:
                at_most_str: str = cls._get_strict_max_string(
                    renderer_configuration=renderer_configuration
                )

            if params.min_value and params.max_value:
                template_str = f"Must have {at_least_str} $min_value and {at_most_str} $max_value columns."
            elif not params.min_value:
                template_str = f"Must have {at_most_str} $max_value columns."
            else:
                template_str = f"Must have {at_least_str} $min_value columns."

        renderer_configuration.template_str = template_str

        return renderer_configuration

    @classmethod
    @renderer(renderer_type=LegacyRendererType.PRESCRIPTIVE)
    @render_evaluation_parameter_string
    def _prescriptive_renderer(
        cls,
        configuration: Optional[ExpectationConfiguration] = None,
        result: Optional[ExpectationValidationResult] = None,
        runtime_configuration: Optional[dict] = None,
        **kwargs,
    ):
        runtime_configuration = runtime_configuration or {}
        _ = False if runtime_configuration.get("include_column_name") is False else True
        styling = runtime_configuration.get("styling")
        params = substitute_none_for_missing(
            configuration.kwargs,
            ["min_value", "max_value", "strict_min", "strict_max"],
        )
        if params["min_value"] is None and params["max_value"] is None:
            template_str = "May have any number of columns."
        else:
            at_least_str, at_most_str = handle_strict_min_max(params)
            if params["min_value"] is not None and params["max_value"] is not None:
                template_str = f"Must have {at_least_str} $min_value and {at_most_str} $max_value columns."
            elif params["min_value"] is None:
                template_str = f"Must have {at_most_str} $max_value columns."
            elif params["max_value"] is None:
                template_str = f"Must have {at_least_str} $min_value columns."

        return [
            RenderedStringTemplateContent(
                **{
                    "content_block_type": "string_template",
                    "string_template": {
                        "template": template_str,
                        "params": params,
                        "styling": styling,
                    },
                }
            )
        ]

    def _validate(
        self,
        configuration: ExpectationConfiguration,
        metrics: Dict,
        runtime_configuration: Optional[dict] = None,
        execution_engine: Optional[ExecutionEngine] = None,
    ):
        return self._validate_metric_value_between(
            metric_name="table.column_count",
            configuration=configuration,
            metrics=metrics,
            runtime_configuration=runtime_configuration,
            execution_engine=execution_engine,
        )<|MERGE_RESOLUTION|>--- conflicted
+++ resolved
@@ -115,19 +115,6 @@
     @classmethod
     def _prescriptive_template(
         cls,
-<<<<<<< HEAD
-        configuration: Optional[ExpectationConfiguration] = None,
-        result: Optional[ExpectationValidationResult] = None,
-        runtime_configuration: Optional[dict] = None,
-        **kwargs,
-    ):
-        runtime_configuration = runtime_configuration or {}
-        _ = False if runtime_configuration.get("include_column_name") is False else True
-        styling = runtime_configuration.get("styling")
-        params = substitute_none_for_missing(
-            configuration.kwargs,
-            ["min_value", "max_value", "strict_min", "strict_max"],
-=======
         renderer_configuration: RendererConfiguration,
     ) -> RendererConfiguration:
         add_param_args: AddParamArgs = (
@@ -135,7 +122,6 @@
             ("max_value", [RendererValueType.NUMBER, RendererValueType.DATETIME]),
             ("strict_min", RendererValueType.BOOLEAN),
             ("strict_max", RendererValueType.BOOLEAN),
->>>>>>> 567bb92d
         )
         for name, param_type in add_param_args:
             renderer_configuration.add_param(name=name, param_type=param_type)
