from typing import Dict, Optional, Union

from great_expectations.core import (
    ExpectationConfiguration,
    ExpectationValidationResult,
)
from great_expectations.core.evaluation_parameters import (
    EvaluationParameterDict,
)
from great_expectations.execution_engine import ExecutionEngine
from great_expectations.expectations.expectation import (
    BatchExpectation,
    render_evaluation_parameter_string,
)
from great_expectations.render import LegacyRendererType, RenderedStringTemplateContent
from great_expectations.render.renderer.renderer import renderer
from great_expectations.render.renderer_configuration import (
    RendererConfiguration,
    RendererValueType,
)
from great_expectations.render.util import substitute_none_for_missing


class ExpectTableColumnCountToEqual(BatchExpectation):
    """Expect the number of columns to equal a value.

    expect_table_column_count_to_equal is a \
    [Batch Expectation](https://docs.greatexpectations.io/docs/guides/expectations/creating_custom_expectations/how_to_create_custom_batch_expectations).

    Args:
        value (int): \
            The expected number of columns.

    Other Parameters:
        result_format (str or None): \
            Which output mode to use: BOOLEAN_ONLY, BASIC, COMPLETE, or SUMMARY. \
            For more detail, see [result_format](https://docs.greatexpectations.io/docs/reference/expectations/result_format).
        catch_exceptions (boolean or None): \
            If True, then catch exceptions and include them as part of the result object. \
            For more detail, see [catch_exceptions](https://docs.greatexpectations.io/docs/reference/expectations/standard_arguments/#catch_exceptions).
        meta (dict or None): \
            A JSON-serializable dictionary (nesting allowed) that will be included in the output without \
            modification. For more detail, see [meta](https://docs.greatexpectations.io/docs/reference/expectations/standard_arguments/#meta).

    Returns:
        An [ExpectationSuiteValidationResult](https://docs.greatexpectations.io/docs/terms/validation_result)

        Exact fields vary depending on the values passed to result_format, catch_exceptions, and meta.

    See Also:
        [expect_table_column_count_to_be_between](https://greatexpectations.io/expectations/expect_table_column_count_to_be_between)
    """

    value: Union[int, EvaluationParameterDict]

    library_metadata = {
        "maturity": "production",
        "tags": ["core expectation", "table expectation"],
        "contributors": [
            "@great_expectations",
        ],
        "requirements": [],
        "has_full_test_suite": True,
        "manually_reviewed_code": True,
    }

    metric_dependencies = ("table.column_count",)
    success_keys = ("value",)
<<<<<<< HEAD
=======
    default_kwarg_values = {
        "value": None,
        "result_format": "BASIC",
        "catch_exceptions": False,
        "meta": None,
    }
>>>>>>> 44d307c8
    args_keys = ("value",)

    @classmethod
    def _prescriptive_template(
        cls,
        renderer_configuration: RendererConfiguration,
    ) -> RendererConfiguration:
        renderer_configuration.add_param(
            name="value", param_type=RendererValueType.NUMBER
        )
        renderer_configuration.template_str = "Must have exactly $value columns."
        return renderer_configuration

    @classmethod
    @renderer(renderer_type=LegacyRendererType.PRESCRIPTIVE)
    @render_evaluation_parameter_string
    def _prescriptive_renderer(
        cls,
        configuration: Optional[ExpectationConfiguration] = None,
        result: Optional[ExpectationValidationResult] = None,
        runtime_configuration: Optional[dict] = None,
        **kwargs,
    ):
        runtime_configuration = runtime_configuration or {}
        _ = False if runtime_configuration.get("include_column_name") is False else True
        styling = runtime_configuration.get("styling")
        params = substitute_none_for_missing(configuration.kwargs, ["value"])
        template_str = "Must have exactly $value columns."
        return [
            RenderedStringTemplateContent(
                **{
                    "content_block_type": "string_template",
                    "string_template": {
                        "template": template_str,
                        "params": params,
                        "styling": styling,
                    },
                }
            )
        ]

    def _validate(
        self,
        configuration: ExpectationConfiguration,
        metrics: Dict,
        runtime_configuration: Optional[dict] = None,
        execution_engine: Optional[ExecutionEngine] = None,
    ):
        expected_column_count = configuration.kwargs.get("value")
        actual_column_count = metrics.get("table.column_count")

        return {
            "success": actual_column_count == expected_column_count,
            "result": {"observed_value": actual_column_count},
        }<|MERGE_RESOLUTION|>--- conflicted
+++ resolved
@@ -66,15 +66,6 @@
 
     metric_dependencies = ("table.column_count",)
     success_keys = ("value",)
-<<<<<<< HEAD
-=======
-    default_kwarg_values = {
-        "value": None,
-        "result_format": "BASIC",
-        "catch_exceptions": False,
-        "meta": None,
-    }
->>>>>>> 44d307c8
     args_keys = ("value",)
 
     @classmethod
