from typing import TYPE_CHECKING, Dict, Optional, Union

from great_expectations.core import (
    ExpectationConfiguration,
    ExpectationValidationResult,
)
from great_expectations.core.evaluation_parameters import (
    EvaluationParameterDict,
)
from great_expectations.execution_engine import ExecutionEngine
from great_expectations.expectations.expectation import (
    ColumnAggregateExpectation,
    render_evaluation_parameter_string,
)
from great_expectations.render import LegacyRendererType, RenderedStringTemplateContent
from great_expectations.render.renderer.renderer import renderer
from great_expectations.render.renderer_configuration import (
    RendererConfiguration,
    RendererValueType,
)
from great_expectations.render.util import (
    parse_row_condition_string_pandas_engine,
    substitute_none_for_missing,
)

if TYPE_CHECKING:
    from great_expectations.render.renderer_configuration import AddParamArgs


class ExpectColumnDistinctValuesToEqualSet(ColumnAggregateExpectation):
    """Expect the set of distinct column values to equal a given set.

    expect_column_distinct_values_to_equal_set is a \
    [Column Aggregate Expectation](https://docs.greatexpectations.io/docs/guides/expectations/creating_custom_expectations/how_to_create_custom_column_aggregate_expectations).

    Args:
        column (str): \
            The column name.
        value_set (set-like): \
            A set of objects used for comparison.

    Other Parameters:
        result_format (str or None): \
            Which output mode to use: BOOLEAN_ONLY, BASIC, COMPLETE, or SUMMARY. \
            For more detail, see [result_format](https://docs.greatexpectations.io/docs/reference/expectations/result_format).
        catch_exceptions (boolean or None): \
            If True, then catch exceptions and include them as part of the result object. \
            For more detail, see [catch_exceptions](https://docs.greatexpectations.io/docs/reference/expectations/standard_arguments/#catch_exceptions).
        meta (dict or None): \
            A JSON-serializable dictionary (nesting allowed) that will be included in the output without \
            modification. For more detail, see [meta](https://docs.greatexpectations.io/docs/reference/expectations/standard_arguments/#meta).

    Returns:
        An [ExpectationSuiteValidationResult](https://docs.greatexpectations.io/docs/terms/validation_result)

        Exact fields vary depending on the values passed to result_format, catch_exceptions, and meta.

    See Also:
        [expect_column_distinct_values_to_be_in_set](https://greatexpectations.io/expectations/expect_column_distinct_values_to_be_in_set)
        [expect_column_distinct_values_to_contain_set](https://greatexpectations.io/expectations/expect_column_distinct_values_to_contain_set)
    """

    value_set: Union[list, set, EvaluationParameterDict, None]

    # This dictionary contains metadata for display in the public gallery
    library_metadata = {
        "maturity": "production",
        "tags": ["core expectation", "column aggregate expectation"],
        "contributors": ["@great_expectations"],
        "requirements": [],
        "has_full_test_suite": True,
        "manually_reviewed_code": True,
    }

    # Setting necessary computation metric dependencies and defining kwargs, as well as assigning kwargs default values\
    metric_dependencies = ("column.value_counts",)
    success_keys = ("value_set",)

<<<<<<< HEAD
=======
    # Default values
    default_kwarg_values = {
        "row_condition": None,
        "condition_parser": None,
        "value_set": None,
        "mostly": 1,
        "result_format": "BASIC",
        "catch_exceptions": False,
    }
>>>>>>> 44d307c8
    args_keys = (
        "column",
        "value_set",
    )

    @classmethod
    def _prescriptive_template(
        cls,
        renderer_configuration: RendererConfiguration,
    ) -> RendererConfiguration:
        add_param_args: AddParamArgs = (
            ("column", RendererValueType.STRING),
            ("value_set", RendererValueType.ARRAY),
        )
        for name, param_type in add_param_args:
            renderer_configuration.add_param(name=name, param_type=param_type)

        params = renderer_configuration.params
        template_str = ""

        if params.value_set:
            array_param_name = "value_set"
            param_prefix = "v__"
            renderer_configuration = cls._add_array_params(
                array_param_name=array_param_name,
                param_prefix=param_prefix,
                renderer_configuration=renderer_configuration,
            )
            value_set_str: str = cls._get_array_string(
                array_param_name=array_param_name,
                param_prefix=param_prefix,
                renderer_configuration=renderer_configuration,
            )
            template_str += f"distinct values must match this set: {value_set_str}."

        if renderer_configuration.include_column_name:
            template_str = f"$column {template_str}"

        renderer_configuration.template_str = template_str

        return renderer_configuration

    @classmethod
    @renderer(renderer_type=LegacyRendererType.PRESCRIPTIVE)
    @render_evaluation_parameter_string
    def _prescriptive_renderer(
        cls,
        configuration: Optional[ExpectationConfiguration] = None,
        result: Optional[ExpectationValidationResult] = None,
        runtime_configuration: Optional[dict] = None,
    ):
        renderer_configuration = RendererConfiguration(
            configuration=configuration,
            result=result,
            runtime_configuration=runtime_configuration,
        )
        params = substitute_none_for_missing(
            renderer_configuration.kwargs,
            [
                "column",
                "value_set",
                "row_condition",
                "condition_parser",
            ],
        )

        if params["value_set"] is None or len(params["value_set"]) == 0:
            values_string = "[ ]"
        else:
            for i, v in enumerate(params["value_set"]):
                params[f"v__{i!s}"] = v

            values_string = " ".join(
                [f"$v__{i!s}" for i, v in enumerate(params["value_set"])]
            )

        template_str = f"distinct values must match this set: {values_string}."

        if renderer_configuration.include_column_name:
            template_str = f"$column {template_str}"

        if params["row_condition"] is not None:
            (
                conditional_template_str,
                conditional_params,
            ) = parse_row_condition_string_pandas_engine(params["row_condition"])
            template_str = f"{conditional_template_str}, then {template_str}"
            params.update(conditional_params)

        if params["value_set"] is None or len(params["value_set"]) == 0:
            values_string = "[ ]"
        else:
            for i, v in enumerate(params["value_set"]):
                params[f"v__{i!s}"] = v

            values_string = " ".join(
                [f"$v__{i!s}" for i, v in enumerate(params["value_set"])]
            )

        template_str = f"distinct values must match this set: {values_string}."

        if renderer_configuration.include_column_name:
            template_str = f"$column {template_str}"

        if params["row_condition"] is not None:
            (
                conditional_template_str,
                conditional_params,
            ) = parse_row_condition_string_pandas_engine(params["row_condition"])
            template_str = f"{conditional_template_str}, then {template_str}"
            params.update(conditional_params)

        styling = (
            runtime_configuration.get("styling", {}) if runtime_configuration else {}
        )

        return [
            RenderedStringTemplateContent(
                **{
                    "content_block_type": "string_template",
                    "string_template": {
                        "template": template_str,
                        "params": params,
                        "styling": styling,
                    },
                }
            )
        ]

    def _validate(
        self,
        configuration: ExpectationConfiguration,
        metrics: Dict,
        runtime_configuration: Optional[dict] = None,
        execution_engine: Optional[ExecutionEngine] = None,
    ):
        observed_value_counts = metrics.get("column.value_counts")
        observed_value_set = set(observed_value_counts.index)
        value_set = self.get_success_kwargs(configuration).get("value_set")

        parsed_value_set = value_set

        expected_value_set = set(parsed_value_set)

        return {
            "success": observed_value_set == expected_value_set,
            "result": {
                "observed_value": sorted(list(observed_value_set)),
                "details": {"value_counts": observed_value_counts},
            },
        }<|MERGE_RESOLUTION|>--- conflicted
+++ resolved
@@ -75,19 +75,6 @@
     # Setting necessary computation metric dependencies and defining kwargs, as well as assigning kwargs default values\
     metric_dependencies = ("column.value_counts",)
     success_keys = ("value_set",)
-
-<<<<<<< HEAD
-=======
-    # Default values
-    default_kwarg_values = {
-        "row_condition": None,
-        "condition_parser": None,
-        "value_set": None,
-        "mostly": 1,
-        "result_format": "BASIC",
-        "catch_exceptions": False,
-    }
->>>>>>> 44d307c8
     args_keys = (
         "column",
         "value_set",
