from __future__ import annotations

from typing import TYPE_CHECKING, List, Optional, Union

from great_expectations.compatibility import pydantic
from great_expectations.core.evaluation_parameters import (
    EvaluationParameterDict,  # noqa: TCH001
)
from great_expectations.expectations.expectation import (
    ColumnMapExpectation,
)
from great_expectations.render.components import (
    LegacyRendererType,
    RenderedStringTemplateContent,
)
from great_expectations.render.renderer.renderer import renderer
from great_expectations.render.util import num_to_str, substitute_none_for_missing

if TYPE_CHECKING:
    from great_expectations.core import (
        ExpectationConfiguration,
    )
    from great_expectations.core.expectation_validation_result import (
        ExpectationValidationResult,
    )


class ExpectColumnValuesToNotMatchLikePatternList(ColumnMapExpectation):
    """Expect the column entries to be strings that do NOT match any of a provided list of like pattern expressions.

    expect_column_values_to_not_match_like_pattern_list is a \
    [Column Map Expectation](https://docs.greatexpectations.io/docs/guides/expectations/creating_custom_expectations/how_to_create_custom_column_map_expectations).

    Args:
        column (str): \
            The column name.
        like_pattern_list (List[str]): \
            The list of like pattern expressions the column entries should NOT match.

    Keyword Args:
        mostly (None or a float between 0 and 1): \
            Successful if at least mostly fraction of values match the expectation. \
            For more detail, see [mostly](https://docs.greatexpectations.io/docs/reference/expectations/standard_arguments/#mostly).

    Other Parameters:
        result_format (str or None): \
            Which output mode to use: BOOLEAN_ONLY, BASIC, COMPLETE, or SUMMARY. \
            For more detail, see [result_format](https://docs.greatexpectations.io/docs/reference/expectations/result_format).
        catch_exceptions (boolean or None): \
            If True, then catch exceptions and include them as part of the result object. \
            For more detail, see [catch_exceptions](https://docs.greatexpectations.io/docs/reference/expectations/standard_arguments/#catch_exceptions).
        meta (dict or None): \
            A JSON-serializable dictionary (nesting allowed) that will be included in the output without \
            modification. For more detail, see [meta](https://docs.greatexpectations.io/docs/reference/expectations/standard_arguments/#meta).

    Returns:
        An [ExpectationSuiteValidationResult](https://docs.greatexpectations.io/docs/terms/validation_result)

        Exact fields vary depending on the values passed to result_format, catch_exceptions, and meta.

    See Also:
        [expect_column_values_to_match_regex](https://greatexpectations.io/expectations/expect_column_values_to_match_regex)
        [expect_column_values_to_match_regex_list](https://greatexpectations.io/expectations/expect_column_values_to_match_regex_list)
        [expect_column_values_to_not_match_regex](https://greatexpectations.io/expectations/expect_column_values_to_not_match_regex)
        [expect_column_values_to_not_match_regex_list](https://greatexpectations.io/expectations/expect_column_values_to_not_match_regex_list)
        [expect_column_values_to_match_like_pattern](https://greatexpectations.io/expectations/expect_column_values_to_match_like_pattern)
        [expect_column_values_to_match_like_pattern_list](https://greatexpectations.io/expectations/expect_column_values_to_match_like_pattern_list)
        [expect_column_values_to_not_match_like_pattern](https://greatexpectations.io/expectations/expect_column_values_to_not_match_like_pattern)
    """

    like_pattern_list: Union[List[str], EvaluationParameterDict]

    @pydantic.validator("like_pattern_list")
    def validate_like_pattern_list(
        cls, like_pattern_list: list[str] | EvaluationParameterDict
    ) -> list[str] | EvaluationParameterDict:
        if len(like_pattern_list) < 1:
            raise ValueError(
                "At least one like_pattern must be supplied in the like_pattern_list."
            )

        return like_pattern_list

    library_metadata = {
        "maturity": "production",
        "tags": ["core expectation", "column map expectation"],
        "contributors": [
            "@great_expectations",
        ],
        "requirements": [],
        "has_full_test_suite": True,
        "manually_reviewed_code": True,
    }

    map_metric = "column_values.not_match_like_pattern_list"
    success_keys = (
        "like_pattern_list",
        "mostly",
    )
    args_keys = (
        "column",
        "like_pattern_list",
    )

<<<<<<< HEAD
    def validate_configuration(
        self, configuration: Optional[ExpectationConfiguration] = None
    ) -> None:
        """
        Validates the configuration of an Expectation.

        For `expect_column_values_to_not_match_like_pattern_list` it is required that:
            - 'like_pattern_list' is present in configuration's kwarg
            - assert 'like_pattern_list' is of type list or dict
            - if 'like_pattern_list' is list, assert non-empty
            - if 'like_pattern_list' is dict, assert a key "$PARAMETER" is present

        Args:
            configuration: An `ExpectationConfiguration` to validate. If no configuration is provided, it will be pulled
                                  from the configuration attribute of the Expectation instance.

        Raises:
            `InvalidExpectationConfigurationError`: The configuration does not contain the values required by the
                                  Expectation."
        """
        super().validate_configuration(configuration)
        configuration = configuration or self.configuration
        try:
            assert (
                "like_pattern_list" in configuration.kwargs
            ), "Must provide like_pattern_list"
            assert isinstance(
                configuration.kwargs.get("like_pattern_list"), (list, dict)
            ), "like_pattern_list must be a list or dict"
            assert isinstance(configuration.kwargs.get("like_pattern_list"), dict) or (
                len(configuration.kwargs.get("like_pattern_list")) > 0
            ), "At least one like_pattern must be supplied in the like_pattern_list."
            if isinstance(configuration.kwargs.get("like_pattern_list"), dict):
                assert (
                    "$PARAMETER" in configuration.kwargs.get("like_pattern_list")
                ), 'Evaluation Parameter dict for like_pattern_list kwarg must have "$PARAMETER" key.'

        except AssertionError as e:
            raise InvalidExpectationConfigurationError(str(e))

=======
>>>>>>> ad6a7067
    @classmethod
    @renderer(renderer_type=LegacyRendererType.PRESCRIPTIVE)
    def _prescriptive_renderer(
        cls,
        configuration: Optional[ExpectationConfiguration] = None,
        result: Optional[ExpectationValidationResult] = None,
        runtime_configuration: Optional[dict] = None,
        **kwargs,
    ) -> List[RenderedStringTemplateContent]:
        runtime_configuration = runtime_configuration or {}
        _ = False if runtime_configuration.get("include_column_name") is False else True
        styling = runtime_configuration.get("styling")

        params = substitute_none_for_missing(
            configuration.kwargs,
            ["column", "like_pattern_list", "mostly"],
        )
        if params["mostly"] is not None:
            params["mostly_pct"] = num_to_str(
                params["mostly"] * 100, no_scientific=True
            )

        if (
            not params.get("like_pattern_list")
            or len(params.get("like_pattern_list")) == 0
        ):
            values_string = "[ ]"
        else:
            for i, v in enumerate(params["like_pattern_list"]):
                params[f"v__{i!s}"] = v
            values_string = " ".join(
                [f"$v__{i!s}" for i, v in enumerate(params["like_pattern_list"])]
            )

        template_str = (
            "Values must not match the following like patterns: " + values_string
        )

        if params["mostly"] is not None and params["mostly"] < 1.0:
            params["mostly_pct"] = num_to_str(
                params["mostly"] * 100, no_scientific=True
            )
            template_str += ", at least $mostly_pct % of the time."
        else:
            template_str += "."

        return [
            RenderedStringTemplateContent(
                **{
                    "content_block_type": "string_template",
                    "string_template": {
                        "template": template_str,
                        "params": params,
                        "styling": styling,
                    },
                }
            )
        ]<|MERGE_RESOLUTION|>--- conflicted
+++ resolved
@@ -102,49 +102,6 @@
         "like_pattern_list",
     )
 
-<<<<<<< HEAD
-    def validate_configuration(
-        self, configuration: Optional[ExpectationConfiguration] = None
-    ) -> None:
-        """
-        Validates the configuration of an Expectation.
-
-        For `expect_column_values_to_not_match_like_pattern_list` it is required that:
-            - 'like_pattern_list' is present in configuration's kwarg
-            - assert 'like_pattern_list' is of type list or dict
-            - if 'like_pattern_list' is list, assert non-empty
-            - if 'like_pattern_list' is dict, assert a key "$PARAMETER" is present
-
-        Args:
-            configuration: An `ExpectationConfiguration` to validate. If no configuration is provided, it will be pulled
-                                  from the configuration attribute of the Expectation instance.
-
-        Raises:
-            `InvalidExpectationConfigurationError`: The configuration does not contain the values required by the
-                                  Expectation."
-        """
-        super().validate_configuration(configuration)
-        configuration = configuration or self.configuration
-        try:
-            assert (
-                "like_pattern_list" in configuration.kwargs
-            ), "Must provide like_pattern_list"
-            assert isinstance(
-                configuration.kwargs.get("like_pattern_list"), (list, dict)
-            ), "like_pattern_list must be a list or dict"
-            assert isinstance(configuration.kwargs.get("like_pattern_list"), dict) or (
-                len(configuration.kwargs.get("like_pattern_list")) > 0
-            ), "At least one like_pattern must be supplied in the like_pattern_list."
-            if isinstance(configuration.kwargs.get("like_pattern_list"), dict):
-                assert (
-                    "$PARAMETER" in configuration.kwargs.get("like_pattern_list")
-                ), 'Evaluation Parameter dict for like_pattern_list kwarg must have "$PARAMETER" key.'
-
-        except AssertionError as e:
-            raise InvalidExpectationConfigurationError(str(e))
-
-=======
->>>>>>> ad6a7067
     @classmethod
     @renderer(renderer_type=LegacyRendererType.PRESCRIPTIVE)
     def _prescriptive_renderer(
