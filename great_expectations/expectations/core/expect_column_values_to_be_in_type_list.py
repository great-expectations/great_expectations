--- conflicted
+++ resolved
@@ -123,16 +123,6 @@
         "type_list",
         "mostly",
     )
-<<<<<<< HEAD
-
-=======
-    default_kwarg_values = {
-        "type_list": None,
-        "mostly": 1,
-        "result_format": "BASIC",
-        "catch_exceptions": False,
-    }
->>>>>>> 44d307c8
     args_keys = (
         "column",
         "type_list",
