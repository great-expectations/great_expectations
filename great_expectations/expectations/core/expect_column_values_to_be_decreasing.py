from typing import TYPE_CHECKING, Optional

from great_expectations.core import (
    ExpectationConfiguration,
    ExpectationValidationResult,
)
from great_expectations.expectations.expectation import (
    ColumnMapExpectation,
    render_evaluation_parameter_string,
)
from great_expectations.render import LegacyRendererType, RenderedStringTemplateContent
from great_expectations.render.renderer.renderer import renderer
from great_expectations.render.renderer_configuration import (
    RendererConfiguration,
    RendererValueType,
)
from great_expectations.render.util import (
    num_to_str,
    parse_row_condition_string_pandas_engine,
    substitute_none_for_missing,
)

if TYPE_CHECKING:
    from great_expectations.render.renderer_configuration import AddParamArgs


class ExpectColumnValuesToBeDecreasing(ColumnMapExpectation):
    """Expect the column values to be decreasing.

    By default, this expectation only works for numeric or datetime data.

    If 'strictly=True', then this expectation is only satisfied if each consecutive value \
    is strictly decreasing--equal values are treated as failures.

    expect_column_values_to_be_decreasing is a \
    [Column Map Expectation](https://docs.greatexpectations.io/docs/guides/expectations/creating_custom_expectations/how_to_create_custom_column_map_expectations)

    Args:
        column (str): \
            The column name.

    Keyword Args:
        strictly (Boolean or None): \
            If True, values must be strictly greater than previous values
        mostly (None or a float between 0 and 1): \
            Successful if at least mostly fraction of values match the expectation. \
            For more detail, see [mostly](https://docs.greatexpectations.io/docs/reference/expectations/standard_arguments/#mostly).

    Other Parameters:
        result_format (str or None): \
            Which output mode to use: BOOLEAN_ONLY, BASIC, COMPLETE, or SUMMARY. \
            For more detail, see [result_format](https://docs.greatexpectations.io/docs/reference/expectations/result_format).
        catch_exceptions (boolean or None): \
            If True, then catch exceptions and include them as part of the result object. \
            For more detail, see [catch_exceptions](https://docs.greatexpectations.io/docs/reference/expectations/standard_arguments/#catch_exceptions).
        meta (dict or None): \
            A JSON-serializable dictionary (nesting allowed) that will be included in the output without \
            modification. For more detail, see [meta](https://docs.greatexpectations.io/docs/reference/expectations/standard_arguments/#meta).

    Returns:
        An [ExpectationSuiteValidationResult](https://docs.greatexpectations.io/docs/terms/validation_result)

        Exact fields vary depending on the values passed to result_format, catch_exceptions, and meta.

    See Also:
        [expect_column_values_to_be_increasing](https://greatexpectations.io/expectations/expect_column_values_to_be_increasing)
    """

    # This dictionary contains metadata for display in the public gallery
    library_metadata = {
        "maturity": "production",
        "tags": ["core expectation", "column map expectation"],
        "contributors": ["@great_expectations"],
        "requirements": [],
        "has_full_test_suite": True,
        "manually_reviewed_code": True,
    }

    map_metric = "column_values.decreasing"
    success_keys = (
        "strictly",
        "mostly",
    )
<<<<<<< HEAD
=======
    default_kwarg_values = {
        "row_condition": None,
        "condition_parser": None,
        "strictly": None,
        "mostly": 1,
        "result_format": "BASIC",
        "catch_exceptions": False,
    }
>>>>>>> 44d307c8
    args_keys = ("column",)

    @classmethod
    def _prescriptive_template(
        cls,
        renderer_configuration: RendererConfiguration,
    ) -> RendererConfiguration:
        add_param_args: AddParamArgs = (
            ("column", RendererValueType.STRING),
            ("strictly", RendererValueType.BOOLEAN),
            ("mostly", RendererValueType.NUMBER),
        )
        for name, param_type in add_param_args:
            renderer_configuration.add_param(name=name, param_type=param_type)

        params = renderer_configuration.params

        if params.strictly:
            template_str = "values must be strictly less than previous values"
        else:
            template_str = "values must be less than or equal to previous values"

        if params.mostly and params.mostly.value < 1.0:  # noqa: PLR2004
            renderer_configuration = cls._add_mostly_pct_param(
                renderer_configuration=renderer_configuration
            )
            template_str += ", at least $mostly_pct % of the time."
        else:
            template_str += "."

        if renderer_configuration.include_column_name:
            template_str = f"$column {template_str}"

        renderer_configuration.template_str = template_str

        return renderer_configuration

    @classmethod
    @renderer(renderer_type=LegacyRendererType.PRESCRIPTIVE)
    @render_evaluation_parameter_string
    def _prescriptive_renderer(
        cls,
        configuration: Optional[ExpectationConfiguration] = None,
        result: Optional[ExpectationValidationResult] = None,
        runtime_configuration: Optional[dict] = None,
        **kwargs,
    ):
        runtime_configuration = runtime_configuration or {}
        include_column_name = (
            False if runtime_configuration.get("include_column_name") is False else True
        )
        styling = runtime_configuration.get("styling")
        params = substitute_none_for_missing(
            configuration.kwargs,
            [
                "column",
                "strictly",
                "mostly",
                "row_condition",
                "condition_parser",
            ],
        )

        if params.get("strictly"):
            template_str = "values must be strictly less than previous values"
        else:
            template_str = "values must be less than or equal to previous values"

        if params["mostly"] is not None and params["mostly"] < 1.0:  # noqa: PLR2004
            params["mostly_pct"] = num_to_str(
                params["mostly"] * 100, no_scientific=True
            )
            # params["mostly_pct"] = "{:.14f}".format(params["mostly"]*100).rstrip("0").rstrip(".")
            template_str += ", at least $mostly_pct % of the time."
        else:
            template_str += "."

        if include_column_name:
            template_str = f"$column {template_str}"

        if params["row_condition"] is not None:
            (
                conditional_template_str,
                conditional_params,
            ) = parse_row_condition_string_pandas_engine(params["row_condition"])
            template_str = f"{conditional_template_str}, then {template_str}"
            params.update(conditional_params)

        return [
            RenderedStringTemplateContent(
                **{
                    "content_block_type": "string_template",
                    "string_template": {
                        "template": template_str,
                        "params": params,
                        "styling": styling,
                    },
                }
            )
        ]<|MERGE_RESOLUTION|>--- conflicted
+++ resolved
@@ -81,17 +81,6 @@
         "strictly",
         "mostly",
     )
-<<<<<<< HEAD
-=======
-    default_kwarg_values = {
-        "row_condition": None,
-        "condition_parser": None,
-        "strictly": None,
-        "mostly": 1,
-        "result_format": "BASIC",
-        "catch_exceptions": False,
-    }
->>>>>>> 44d307c8
     args_keys = ("column",)
 
     @classmethod
