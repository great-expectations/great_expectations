from typing import Optional, Union

import pandas as pd

from great_expectations.core.expectation_configuration import ExpectationConfiguration
from great_expectations.execution_engine import ExecutionEngine, PandasExecutionEngine
from great_expectations.expectations.util import render_evaluation_parameter_string

from ...data_asset.util import parse_result_format
from ...render.renderer.renderer import renderer
from ...render.types import RenderedStringTemplateContent
from ...render.util import (
    num_to_str,
    parse_row_condition_string_pandas_engine,
    substitute_none_for_missing,
)
from ..expectation import ColumnMapExpectation, Expectation, _format_map_output


class ExpectColumnValuesToBeDecreasing(ColumnMapExpectation):
    """Expect column values to be decreasing.

    By default, this expectation only works for numeric or datetime data.
    When `parse_strings_as_datetimes=True`, it can also parse strings to datetimes.

    If `strictly=True`, then this expectation is only satisfied if each consecutive value
    is strictly decreasing--equal values are treated as failures.

    expect_column_values_to_be_decreasing is a \
    :func:`column_map_expectation <great_expectations.execution_engine.execution_engine.MetaExecutionEngine
    .column_map_expectation>`.

    Args:
        column (str): \
            The column name.

    Keyword Args:
        strictly (Boolean or None): \
            If True, values must be strictly greater than previous values
        parse_strings_as_datetimes (boolean or None) : \
            If True, all non-null column values to datetimes before making comparisons
        mostly (None or a float between 0 and 1): \
            Return `"success": True` if at least mostly fraction of values match the expectation. \
            For more detail, see :ref:`mostly`.

    Other Parameters:
        result_format (str or None): \
            Which output mode to use: `BOOLEAN_ONLY`, `BASIC`, `COMPLETE`, or `SUMMARY`.
            For more detail, see :ref:`result_format <result_format>`.
        include_config (boolean): \
            If True, then include the expectation config as part of the result object. \
            For more detail, see :ref:`include_config`.
        catch_exceptions (boolean or None): \
            If True, then catch exceptions and include them as part of the result object. \
            For more detail, see :ref:`catch_exceptions`.
        meta (dict or None): \
            A JSON-serializable dictionary (nesting allowed) that will be included in the output without \
            modification. For more detail, see :ref:`meta`.

    Returns:
        An ExpectationSuiteValidationResult

        Exact fields vary depending on the values passed to :ref:`result_format <result_format>` and
        :ref:`include_config`, :ref:`catch_exceptions`, and :ref:`meta`.

    See Also:
        :func:`expect_column_values_to_be_increasing \
        <great_expectations.execution_engine.execution_engine.ExecutionEngine
        .expect_column_values_to_be_increasing>`

    """

    # This dictionary contains metadata for display in the public gallery
    library_metadata = {
        "maturity": "production",
        "package": "great_expectations",
        "tags": ["core expectation", "column map expectation"],
        "contributors": ["@great_expectations"],
        "requirements": [],
    }

    map_metric = "column_values.decreasing"
    success_keys = (
        "strictly",
        "mostly",
        "parse_strings_as_datetimes",
    )

    default_kwarg_values = {
        "row_condition": None,
        "condition_parser": None,
        "strictly": None,
        "mostly": 1,
        "result_format": "BASIC",
        "include_config": True,
        "catch_exceptions": False,
        "parse_strings_as_datetimes": False,
    }

    def validate_configuration(self, configuration: Optional[ExpectationConfiguration]):
        return super().validate_configuration(configuration)

    @classmethod
    @renderer(renderer_type="renderer.prescriptive")
    @render_evaluation_parameter_string
    def _prescriptive_renderer(
        cls,
        configuration=None,
        result=None,
        language=None,
        runtime_configuration=None,
        **kwargs
    ):
        runtime_configuration = runtime_configuration or {}
        include_column_name = runtime_configuration.get("include_column_name", True)
        include_column_name = (
            include_column_name if include_column_name is not None else True
        )
        styling = runtime_configuration.get("styling")
        params = substitute_none_for_missing(
            configuration.kwargs,
            [
                "column",
                "strictly",
                "mostly",
                "parse_strings_as_datetimes",
                "row_condition",
                "condition_parser",
            ],
        )

        if params.get("strictly"):
            template_str = "values must be strictly less than previous values"
        else:
            template_str = "values must be less than or equal to previous values"

        if params["mostly"] is not None:
            params["mostly_pct"] = num_to_str(
                params["mostly"] * 100, precision=15, no_scientific=True
            )
            # params["mostly_pct"] = "{:.14f}".format(params["mostly"]*100).rstrip("0").rstrip(".")
            template_str += ", at least $mostly_pct % of the time."
        else:
            template_str += "."

        if params.get("parse_strings_as_datetimes"):
            template_str += " Values should be parsed as datetimes."

        if include_column_name:
            template_str = "$column " + template_str

        if params["row_condition"] is not None:
            (
                conditional_template_str,
                conditional_params,
            ) = parse_row_condition_string_pandas_engine(params["row_condition"])
            template_str = conditional_template_str + ", then " + template_str
            params.update(conditional_params)

<<<<<<< HEAD
        params_with_json_schema = {
            "column": {"schema": {"type": "string"}, "value": params.get("column")},
            "strictly": {
                "schema": {"type": "boolean"},
                "value": params.get("strictly"),
            },
            "mostly": {"schema": {"type": "number"}, "value": params.get("mostly")},
            "parse_strings_as_datetimes": {
                "schema": {"type": "boolean"},
                "value": params.get("parse_strings_as_datetimes"),
            },
            "row_condition": {
                "schema": {"type": "string"},
                "value": params.get("row_condition"),
            },
            "condition_parser": {
                "schema": {"type": "string"},
                "value": params.get("condition_parser"),
            },
        }
        return (template_str, params, params_with_json_schema, styling)

    @classmethod
    @renderer(renderer_type="renderer.prescriptive")
    @render_evaluation_parameter_string
    def _prescriptive_renderer(
        cls,
        configuration=None,
        result=None,
        language=None,
        runtime_configuration=None,
        **kwargs,
    ):
        (
            template_str,
            params,
            params_with_json_schema,
            styling,
        ) = cls._atomic_prescriptive_template(
            configuration, result, language, runtime_configuration, **kwargs
        )
=======
>>>>>>> f20bb528
        return [
            RenderedStringTemplateContent(
                **{
                    "content_block_type": "string_template",
                    "string_template": {
                        "template": template_str,
                        "params": params,
                        "styling": styling,
                    },
                }
            )
        ]<|MERGE_RESOLUTION|>--- conflicted
+++ resolved
@@ -109,7 +109,7 @@
         result=None,
         language=None,
         runtime_configuration=None,
-        **kwargs
+        **kwargs,
     ):
         runtime_configuration = runtime_configuration or {}
         include_column_name = runtime_configuration.get("include_column_name", True)
@@ -157,7 +157,6 @@
             template_str = conditional_template_str + ", then " + template_str
             params.update(conditional_params)
 
-<<<<<<< HEAD
         params_with_json_schema = {
             "column": {"schema": {"type": "string"}, "value": params.get("column")},
             "strictly": {
@@ -199,8 +198,6 @@
         ) = cls._atomic_prescriptive_template(
             configuration, result, language, runtime_configuration, **kwargs
         )
-=======
->>>>>>> f20bb528
         return [
             RenderedStringTemplateContent(
                 **{
