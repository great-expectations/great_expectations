from __future__ import annotations

from typing import TYPE_CHECKING, Optional

from great_expectations.compatibility.typing_extensions import override
from great_expectations.expectations.expectation import (
    ColumnMapExpectation,
    render_evaluation_parameter_string,
)
from great_expectations.render import LegacyRendererType, RenderedStringTemplateContent
from great_expectations.render.renderer.renderer import renderer
from great_expectations.render.renderer_configuration import (
    RendererConfiguration,
    RendererValueType,
)
from great_expectations.render.util import (
    num_to_str,
    parse_row_condition_string_pandas_engine,
    substitute_none_for_missing,
)

try:
    import sqlalchemy as sa  # noqa: F401, TID251
except ImportError:
    pass

if TYPE_CHECKING:
    from great_expectations.core import (
        ExpectationValidationResult,
    )
    from great_expectations.expectations.expectation_configuration import (
        ExpectationConfiguration,
    )
    from great_expectations.render.renderer_configuration import AddParamArgs


class ExpectColumnValuesToBeUnique(ColumnMapExpectation):
    """Expect each column value to be unique.

    This expectation detects duplicates. All duplicated values are counted as exceptions.

    For example, [1, 2, 3, 3, 3] will return [3, 3, 3] in result.exceptions_list, with \
    unexpected_percent = 60.0.

    expect_column_values_to_be_unique is a \
    [Column Map Expectation](https://docs.greatexpectations.io/docs/guides/expectations/creating_custom_expectations/how_to_create_custom_column_map_expectations)

    Column Map Expectations are one of the most common types of Expectation.
    They are evaluated for a single column and ask a yes/no question for every row in that column.
    Based on the result, they then calculate the percentage of rows that gave a positive answer. If the percentage is high enough, the Expectation considers that data valid.

    Args:
        column (str): \
            The column name.

    Other Parameters:
        mostly (None or a float between 0 and 1): \
            Successful if at least mostly fraction of values match the expectation. \
            For more detail, see [mostly](https://docs.greatexpectations.io/docs/reference/expectations/standard_arguments/#mostly).
        result_format (str or None): \
            Which output mode to use: BOOLEAN_ONLY, BASIC, COMPLETE, or SUMMARY. \
            For more detail, see [result_format](https://docs.greatexpectations.io/docs/reference/expectations/result_format).
        catch_exceptions (boolean or None): \
            If True, then catch exceptions and include them as part of the result object. \
            For more detail, see [catch_exceptions](https://docs.greatexpectations.io/docs/reference/expectations/standard_arguments/#catch_exceptions).
        meta (dict or None): \
            A JSON-serializable dictionary (nesting allowed) that will be included in the output without \
            modification. For more detail, see [meta](https://docs.greatexpectations.io/docs/reference/expectations/standard_arguments/#meta).

    Returns:
        An [ExpectationSuiteValidationResult](https://docs.greatexpectations.io/docs/terms/validation_result)

        Exact fields vary depending on the values passed to result_format, catch_exceptions, and meta.
<<<<<<< HEAD

    Supported Datasources:
        [Snowflake](https://docs.greatexpectations.io/docs/application_integration_support/)
        [PostgreSQL](https://docs.greatexpectations.io/docs/application_integration_support/)

    Data Quality Category:
        Cardinality

    Example Data:
                test 	test2
            0 	1       "A"
            1 	2       "A"
            2 	3       "B"

    Code Examples:
        Passing Case:
            Input:
                ExpectColumnValuesToBeUnique(
                    column="test"
            )

            Output:
                {
                  "exception_info": {
                    "raised_exception": false,
                    "exception_traceback": null,
                    "exception_message": null
                  },
                  "result": {
                    "element_count": 3,
                    "unexpected_count": 0,
                    "unexpected_percent": 0.0,
                    "partial_unexpected_list": [],
                    "missing_count": 0,
                    "missing_percent": 0.0,
                    "unexpected_percent_total": 0.0,
                    "unexpected_percent_nonmissing": 0.0
                  },
                  "meta": {},
                  "success": true
                }

        Failing Case:
            Input:
                ExpectColumnValuesToBeUnique(
                    column="test2"
            )

            Output:
                {
                  "exception_info": {
                    "raised_exception": false,
                    "exception_traceback": null,
                    "exception_message": null
                  },
                  "result": {
                    "element_count": 3,
                    "unexpected_count": 2,
                    "unexpected_percent": 66.66666666666666,
                    "partial_unexpected_list": [
                        "A",
                        "A",
                    ],
                    "missing_count": 0,
                    "missing_percent": 0.0,
                    "unexpected_percent_total": 66.66666666666666,
                    "unexpected_percent_nonmissing": 66.66666666666666
                  },
                  "meta": {},
                  "success": true
                }
    """
=======
    """  # noqa: E501
>>>>>>> eff37b83

    # This dictionary contains metadata for display in the public gallery
    library_metadata = {
        "maturity": "production",
        "tags": ["core expectation", "column map expectation"],
        "contributors": ["@great_expectations"],
        "requirements": [],
        "has_full_test_suite": True,
        "manually_reviewed_code": True,
    }

    map_metric = "column_values.unique"
    success_keys = ("mostly",)
    args_keys = ("column",)

    @classmethod
    @override
    def _prescriptive_template(
        cls,
        renderer_configuration: RendererConfiguration,
    ) -> RendererConfiguration:
        add_param_args: AddParamArgs = (
            ("column", RendererValueType.STRING),
            ("mostly", RendererValueType.NUMBER),
        )
        for name, param_type in add_param_args:
            renderer_configuration.add_param(name=name, param_type=param_type)

        params = renderer_configuration.params

        if renderer_configuration.include_column_name:
            template_str = "$column values must be unique"
        else:
            template_str = "values must be unique"

        if params.mostly and params.mostly.value < 1.0:
            renderer_configuration = cls._add_mostly_pct_param(
                renderer_configuration=renderer_configuration
            )
            template_str += ", at least $mostly_pct % of the time."
        else:
            template_str += "."

        renderer_configuration.template_str = template_str

        return renderer_configuration

    @classmethod
    @override
    @renderer(renderer_type=LegacyRendererType.PRESCRIPTIVE)
    @render_evaluation_parameter_string
    def _prescriptive_renderer(  # type: ignore[override] # TODO: Fix this type ignore
        cls,
        configuration: ExpectationConfiguration,
        result: Optional[ExpectationValidationResult] = None,
        runtime_configuration: Optional[dict] = None,
        **kwargs,
    ):
        runtime_configuration = runtime_configuration or {}
        include_column_name = (
            False if runtime_configuration.get("include_column_name") is False else True
        )
        styling = runtime_configuration.get("styling")
        params = substitute_none_for_missing(
            configuration.kwargs,
            ["column", "mostly", "row_condition", "condition_parser"],
        )

        if include_column_name:
            template_str = "$column values must be unique"
        else:
            template_str = "values must be unique"

        if params["mostly"] is not None and params["mostly"] < 1.0:
            params["mostly_pct"] = num_to_str(params["mostly"] * 100, no_scientific=True)
            # params["mostly_pct"] = "{:.14f}".format(params["mostly"]*100).rstrip("0").rstrip(".")
            template_str += ", at least $mostly_pct % of the time."
        else:
            template_str += "."

        if params["row_condition"] is not None:
            (
                conditional_template_str,
                conditional_params,
            ) = parse_row_condition_string_pandas_engine(params["row_condition"])
            template_str = f"{conditional_template_str}, then {template_str}"
            params.update(conditional_params)

        return [
            RenderedStringTemplateContent(
                content_block_type="string_template",
                string_template={
                    "template": template_str,
                    "params": params,
                    "styling": styling,
                },
            )
        ]<|MERGE_RESOLUTION|>--- conflicted
+++ resolved
@@ -71,7 +71,6 @@
         An [ExpectationSuiteValidationResult](https://docs.greatexpectations.io/docs/terms/validation_result)
 
         Exact fields vary depending on the values passed to result_format, catch_exceptions, and meta.
-<<<<<<< HEAD
 
     Supported Datasources:
         [Snowflake](https://docs.greatexpectations.io/docs/application_integration_support/)
@@ -143,10 +142,7 @@
                   "meta": {},
                   "success": true
                 }
-    """
-=======
     """  # noqa: E501
->>>>>>> eff37b83
 
     # This dictionary contains metadata for display in the public gallery
     library_metadata = {
