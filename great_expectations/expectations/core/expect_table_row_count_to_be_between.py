--- conflicted
+++ resolved
@@ -87,17 +87,10 @@
         "profiler_config",
     )
 
-<<<<<<< HEAD
-    row_count_range_estimator_parameter_builder_config: ParameterBuilderConfig = ParameterBuilderConfig(
-        module_name="great_expectations.rule_based_profiler.parameter_builder",
-        class_name="NumericMetricRangeMultiBatchParameterBuilder",
-        name="row_count_range_estimator",
-=======
     table_row_count_range_estimator_parameter_builder_config: ParameterBuilderConfig = ParameterBuilderConfig(
         module_name="great_expectations.rule_based_profiler.parameter_builder",
         class_name="NumericMetricRangeMultiBatchParameterBuilder",
         name="table_row_count_range_estimator",
->>>>>>> 3d76b740
         metric_name="table.row_count",
         metric_domain_kwargs=None,
         metric_value_kwargs=None,
@@ -109,10 +102,7 @@
         estimator=f"{VARIABLES_KEY}estimator",
         num_bootstrap_samples=f"{VARIABLES_KEY}num_bootstrap_samples",
         bootstrap_random_seed=f"{VARIABLES_KEY}bootstrap_random_seed",
-<<<<<<< HEAD
-=======
         include_bootstrap_samples_histogram_in_details=f"{VARIABLES_KEY}include_bootstrap_samples_histogram_in_details",
->>>>>>> 3d76b740
         truncate_values=f"{VARIABLES_KEY}truncate_values",
         round_decimals=f"{VARIABLES_KEY}round_decimals",
         evaluation_parameter_builder_configs=None,
