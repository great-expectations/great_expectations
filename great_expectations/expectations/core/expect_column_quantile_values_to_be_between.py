--- conflicted
+++ resolved
@@ -177,11 +177,6 @@
     default_profiler_config: RuleBasedProfilerConfig = RuleBasedProfilerConfig(
         name="expect_column_quantile_values_to_be_between",  # Convention: use "expectation_type" as profiler name.
         config_version=1.0,
-<<<<<<< HEAD
-=======
-        class_name="RuleBasedProfiler",
-        module_name="great_expectations.rule_based_profiler",
->>>>>>> c97f8a25
         variables={
             "quantiles": [
                 0.25,
