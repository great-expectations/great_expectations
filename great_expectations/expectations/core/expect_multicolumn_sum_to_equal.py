from __future__ import annotations

import logging
from typing import TYPE_CHECKING, List, Literal, Optional

from great_expectations.expectations.expectation import (
    MulticolumnMapExpectation,
)
from great_expectations.render import RenderedStringTemplateContent
from great_expectations.render.components import LegacyRendererType
from great_expectations.render.renderer.renderer import renderer
from great_expectations.render.util import (
    num_to_str,
    substitute_none_for_missing,
)

if TYPE_CHECKING:
    from great_expectations.core import (
        ExpectationValidationResult,
    )
    from great_expectations.expectations.expectation_configuration import (
        ExpectationConfiguration,
    )

logger = logging.getLogger(__name__)


class ExpectMulticolumnSumToEqual(MulticolumnMapExpectation):
    """Expect that the sum of row values in a specified column list is the same for each row, and equal to a specified sum total.

    expect_multicolumn_sum_to_equal is a \
    [Multicolumn Map Expectation](https://docs.greatexpectations.io/docs/guides/expectations/creating_custom_expectations/how_to_create_custom_multicolumn_map_expectations).

    Multicolumn Map Expectations are evaluated for a set of columns and ask a yes/no question about the row-wise relationship between those columns.
    Based on the result, they then calculate the percentage of rows that gave a positive answer.
    If the percentage is high enough, the Expectation considers that data valid.

    Args:
        column_list (tuple or list): Set of columns to be checked
        sum_total (int or float): expected sum of columns

    Other Parameters:
        ignore_row_if (str): \
            "both_values_are_missing", "either_value_is_missing", "neither" \
            If specified, sets the condition on which a given row is to be ignored. Default "neither".
        mostly (None or a float between 0 and 1): \
            Successful if at least `mostly` fraction of values match the expectation. \
            For more detail, see [mostly](https://docs.greatexpectations.io/docs/reference/expectations/standard_arguments/#mostly). Default 1.
        result_format (str or None): \
            Which output mode to use: BOOLEAN_ONLY, BASIC, COMPLETE, or SUMMARY. \
            For more detail, see [result_format](https://docs.greatexpectations.io/docs/reference/expectations/result_format).
        catch_exceptions (boolean or None): \
            If True, then catch exceptions and include them as part of the result object. \
            For more detail, see [catch_exceptions](https://docs.greatexpectations.io/docs/reference/expectations/standard_arguments/#catch_exceptions).
        meta (dict or None): \
            A JSON-serializable dictionary (nesting allowed) that will be included in the output without \
            modification. For more detail, see [meta](https://docs.greatexpectations.io/docs/reference/expectations/standard_arguments/#meta).

    Returns:
        An [ExpectationSuiteValidationResult](https://docs.greatexpectations.io/docs/terms/validation_result)

        Exact fields vary depending on the values passed to result_format, catch_exceptions, and meta.
<<<<<<< HEAD

    Supported Datasources:
        [Snowflake](https://docs.greatexpectations.io/docs/application_integration_support/)
        [PostgreSQL](https://docs.greatexpectations.io/docs/application_integration_support/)

    Data Quality Category:
        Data Integrity

    Example Data:
                test 	test2   test3
            0 	1       2       4
            1 	2       -2       7
            2 	4   	4       -3

    Code Examples:
        Passing Case:
            Input:
                ExpectMulticolumnSumToEqual(
                    column_list=["test", "test2", "test3"],
                    sum_total=7,
                    mostly=0.66
            )

            Output:
                {
                  "exception_info": {
                    "raised_exception": false,
                    "exception_traceback": null,
                    "exception_message": null
                  },
                  "result": {
                    "element_count": 3,
                    "unexpected_count": 1,
                    "unexpected_percent": 33.33333333333333,
                    "partial_unexpected_list": [
                      {
                        "test": 4,
                        "test2": 4,
                        "test3": -3
                      }
                    ],
                    "missing_count": 0,
                    "missing_percent": 0.0,
                    "unexpected_percent_total": 33.33333333333333,
                    "unexpected_percent_nonmissing": 33.33333333333333
                  },
                  "meta": {},
                  "success": true
                }

        Failing Case:
            Input:
                ExpectMulticolumnSumToEqual(
                    column_list=["test", "test2", "test3"],
                    sum_total=7
            )

            Output:
                {
                  "exception_info": {
                    "raised_exception": false,
                    "exception_traceback": null,
                    "exception_message": null
                  },
                  "result": {
                    "element_count": 3,
                    "unexpected_count": 1,
                    "unexpected_percent": 33.33333333333333,
                    "partial_unexpected_list": [
                      {
                        "test": 4,
                        "test2": 4,
                        "test3": -3
                      }
                    ],
                    "missing_count": 0,
                    "missing_percent": 0.0,
                    "unexpected_percent_total": 33.33333333333333,
                    "unexpected_percent_nonmissing": 33.33333333333333
                  },
                  "meta": {},
                  "success": false
                }
    """
=======
    """  # noqa: E501
>>>>>>> eff37b83

    sum_total: float
    ignore_row_if: Literal["all_values_are_missing", "any_value_is_missing", "never"] = (
        "all_values_are_missing"
    )

    # This dictionary contains metadata for display in the public gallery
    library_metadata = {
        "maturity": "production",
        "tags": [
            "core expectation",
            "multi-column expectation",
        ],
        "contributors": ["@great_expectations"],
        "requirements": [],
        "has_full_test_suite": True,
        "manually_reviewed_code": True,
    }

    map_metric = "multicolumn_sum.equal"
    success_keys = ("mostly", "sum_total")
    args_keys = (
        "column_list",
        "sum_total",
    )

    @classmethod
    @renderer(renderer_type=LegacyRendererType.PRESCRIPTIVE)
    def _prescriptive_renderer(
        cls,
        configuration: Optional[ExpectationConfiguration] = None,
        result: Optional[ExpectationValidationResult] = None,
        runtime_configuration: Optional[dict] = None,
        **kwargs,
    ) -> List[RenderedStringTemplateContent]:
        runtime_configuration = runtime_configuration or {}
        styling = runtime_configuration.get("styling")
        params = substitute_none_for_missing(
            configuration.kwargs,
            ["column_list", "sum_total", "mostly"],
        )
        if params["mostly"] is not None:
            params["mostly_pct"] = num_to_str(params["mostly"] * 100, no_scientific=True)
        mostly_str = "" if params.get("mostly") is None else ", at least $mostly_pct % of the time"
        sum_total = params.get("sum_total")  # noqa: F841

        column_list_str = ""
        for idx in range(len(params["column_list"]) - 1):
            column_list_str += f"$column_list_{idx!s}, "
            params[f"column_list_{idx!s}"] = params["column_list"][idx]
        last_idx = len(params["column_list"]) - 1
        column_list_str += f"$column_list_{last_idx!s}"
        params[f"column_list_{last_idx!s}"] = params["column_list"][last_idx]
        template_str = f"Sum across columns {column_list_str} must be $sum_total{mostly_str}."
        return [
            RenderedStringTemplateContent(
                **{
                    "content_block_type": "string_template",
                    "string_template": {
                        "template": template_str,
                        "params": params,
                        "styling": styling,
                    },
                }
            )
        ]<|MERGE_RESOLUTION|>--- conflicted
+++ resolved
@@ -60,7 +60,6 @@
         An [ExpectationSuiteValidationResult](https://docs.greatexpectations.io/docs/terms/validation_result)
 
         Exact fields vary depending on the values passed to result_format, catch_exceptions, and meta.
-<<<<<<< HEAD
 
     Supported Datasources:
         [Snowflake](https://docs.greatexpectations.io/docs/application_integration_support/)
@@ -144,10 +143,7 @@
                   "meta": {},
                   "success": false
                 }
-    """
-=======
     """  # noqa: E501
->>>>>>> eff37b83
 
     sum_total: float
     ignore_row_if: Literal["all_values_are_missing", "any_value_is_missing", "never"] = (
