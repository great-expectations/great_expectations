--- conflicted
+++ resolved
@@ -177,24 +177,11 @@
     @classmethod
     def _prescriptive_template(
         cls,
-<<<<<<< HEAD
-        configuration: Optional[ExpectationConfiguration] = None,
-        result: Optional[ExpectationValidationResult] = None,
-        runtime_configuration: Optional[dict] = None,
-        **kwargs,
-    ):
-        runtime_configuration = runtime_configuration or {}
-        _ = False if runtime_configuration.get("include_column_name") is False else True
-        styling = runtime_configuration.get("styling")
-        params = substitute_none_for_missing(
-            configuration.kwargs, ["column_set", "exact_match"]
-=======
         renderer_configuration: RendererConfiguration,
     ) -> RendererConfiguration:
         add_param_args: AddParamArgs = (
             ("column_set", RendererValueType.ARRAY),
             ("exact_match", RendererValueType.BOOLEAN),
->>>>>>> 567bb92d
         )
         for name, param_type in add_param_args:
             renderer_configuration.add_param(name=name, param_type=param_type)
