--- conflicted
+++ resolved
@@ -81,7 +81,6 @@
         [expect_column_values_to_match_like_pattern_list](https://greatexpectations.io/expectations/expect_column_values_to_match_like_pattern_list)
         [expect_column_values_to_not_match_like_pattern](https://greatexpectations.io/expectations/expect_column_values_to_not_match_like_pattern)
         [expect_column_values_to_not_match_like_pattern_list](https://greatexpectations.io/expectations/expect_column_values_to_not_match_like_pattern_list)
-<<<<<<< HEAD
 
     Supported Datasources:
         [Snowflake](https://docs.greatexpectations.io/docs/application_integration_support/)
@@ -157,10 +156,7 @@
                   "meta": {},
                   "success": false
                 }
-    """
-=======
     """  # noqa: E501
->>>>>>> eff37b83
 
     regex_list: Union[List[str], EvaluationParameterDict]
     match_on: Literal["any", "all"] = "any"
