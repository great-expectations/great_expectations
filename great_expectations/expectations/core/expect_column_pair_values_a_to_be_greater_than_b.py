--- conflicted
+++ resolved
@@ -81,17 +81,6 @@
         "or_equal",
         "mostly",
     )
-<<<<<<< HEAD
-=======
-    default_kwarg_values = {
-        "mostly": 1.0,
-        "ignore_row_if": "both_values_are_missing",
-        "row_condition": None,
-        "condition_parser": None,  # we expect this to be explicitly set whenever a row_condition is passed
-        "result_format": "BASIC",
-        "catch_exceptions": False,
-    }
->>>>>>> 44d307c8
     args_keys = (
         "column_A",
         "column_B",
