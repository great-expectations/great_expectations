--- conflicted
+++ resolved
@@ -77,7 +77,6 @@
 
     See Also:
         [expect_column_values_to_not_be_null](https://greatexpectations.io/expectations/expect_column_values_to_not_be_null)
-<<<<<<< HEAD
 
     Supported Datasources:
         [Snowflake](https://docs.greatexpectations.io/docs/application_integration_support/)
@@ -144,10 +143,7 @@
                   "meta": {},
                   "success": false
                 }
-    """
-=======
     """  # noqa: E501
->>>>>>> eff37b83
 
     condition_parser: Union[None, str] = "pandas"
     domain_keys: ClassVar[Tuple[str, ...]] = (
