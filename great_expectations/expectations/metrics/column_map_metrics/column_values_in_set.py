import numpy as np

from great_expectations.execution_engine import (
    PandasExecutionEngine,
    SparkDFExecutionEngine,
)
from great_expectations.execution_engine.sqlalchemy_execution_engine import (
    SqlAlchemyExecutionEngine,
)
from great_expectations.expectations.metrics.import_manager import F
from great_expectations.expectations.metrics.map_metric import (
    ColumnMapMetricProvider,
    column_condition_partial,
)

<<<<<<< HEAD
logger = logging.getLogger(__name__)
import numpy as np

=======
>>>>>>> 25d718d1

class ColumnValuesInSet(ColumnMapMetricProvider):
    condition_metric_name = "column_values.in_set"
    condition_value_keys = ("value_set",)

    @column_condition_partial(engine=PandasExecutionEngine)
    def _pandas(cls, column, value_set, **kwargs):
        if value_set is None:
            # Vacuously true
            return np.ones(len(column), dtype=np.bool_)
        return column.isin(value_set)

    @column_condition_partial(engine=SqlAlchemyExecutionEngine)
    def _sqlalchemy(cls, column, value_set, **kwargs):
        if value_set is None:
            # vacuously true
            return True
        return column.in_(value_set)

    @column_condition_partial(engine=SparkDFExecutionEngine)
    def _spark(cls, column, value_set, **kwargs):
        if value_set is None:
            # vacuously true
            return F.lit(True)
        return column.isin(value_set)<|MERGE_RESOLUTION|>--- conflicted
+++ resolved
@@ -13,12 +13,6 @@
     column_condition_partial,
 )
 
-<<<<<<< HEAD
-logger = logging.getLogger(__name__)
-import numpy as np
-
-=======
->>>>>>> 25d718d1
 
 class ColumnValuesInSet(ColumnMapMetricProvider):
     condition_metric_name = "column_values.in_set"
