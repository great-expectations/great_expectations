--- conflicted
+++ resolved
@@ -1,9 +1,5 @@
 import logging
-<<<<<<< HEAD
-from typing import Dict, List
-=======
 from typing import Any, Dict, List, Optional
->>>>>>> ae804eb7
 
 import numpy as np
 from dateutil.parser import parse
@@ -71,44 +67,6 @@
 except ImportError:
     bigquery_types_tuple = None
     pybigquery = None
-<<<<<<< HEAD
-=======
-
-SCHEMAS = {
-    "api_np": {
-        "NegativeInfinity": -np.inf,
-        "PositiveInfinity": np.inf,
-    },
-    "api_cast": {
-        "NegativeInfinity": -float("inf"),
-        "PositiveInfinity": float("inf"),
-    },
-    "mysql": {
-        "NegativeInfinity": -1.79e308,
-        "PositiveInfinity": 1.79e308,
-    },
-    "mssql": {
-        "NegativeInfinity": -1.79e308,
-        "PositiveInfinity": 1.79e308,
-    },
-}
-
-
-def get_sql_dialect_floating_point_infinity_value(
-    schema: str, negative: bool = False
-) -> float:
-    res: Optional[Dict] = SCHEMAS.get(schema)
-    if res is None:
-        if negative:
-            return -np.inf
-        else:
-            return np.inf
-    else:
-        if negative:
-            return res["NegativeInfinity"]
-        else:
-            return res["PositiveInfinity"]
->>>>>>> ae804eb7
 
 
 def get_dialect_regex_expression(column, regex, dialect, positive=True):
