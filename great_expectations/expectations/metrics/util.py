--- conflicted
+++ resolved
@@ -592,7 +592,6 @@
                         .limit(1)
                     )
                 else:
-<<<<<<< HEAD
                     try:
                         if isinstance(selectable, sqlalchemy.quoted_name):
                             sub_query = sa.text(selectable)
@@ -604,13 +603,6 @@
                             "Error during column_reflection_fallback()", exc_info=exc
                         )
                         raise
-=======
-                    query = (
-                        sa.select(sa.text("*"))
-                        .select_from(sa.text(selectable))
-                        .limit(1)
-                    )
->>>>>>> 2a332014
 
             result_object = connection.execute(query)
             # noinspection PyProtectedMember
