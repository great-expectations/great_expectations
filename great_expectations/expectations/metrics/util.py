--- conflicted
+++ resolved
@@ -173,9 +173,7 @@
         pass
 
     try:
-<<<<<<< HEAD
         # Dremio
-        # if issubclass(dialect.dialect, sqlalchemy_dremio.pyodbc.dialect):
         if hasattr(dialect, "DremioDialect"):
             if positive:
                 return sa.func.REGEXP_MATCHES(column, literal(regex))
@@ -185,7 +183,9 @@
         AttributeError,
         TypeError,
     ):  # TypeError can occur if the driver was not installed and so is None
-=======
+        pass
+      
+    try:
         # Teradata
         if issubclass(dialect.dialect, teradatasqlalchemy.dialect.TeradataDialect):
             if positive:
@@ -193,7 +193,6 @@
             else:
                 return sa.func.REGEXP_SIMILAR(column, literal(regex), literal("i")) == 0
     except (AttributeError, TypeError):
->>>>>>> 8c97efea
         pass
 
     return None
