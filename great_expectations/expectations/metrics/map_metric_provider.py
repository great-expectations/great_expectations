--- conflicted
+++ resolved
@@ -2476,11 +2476,6 @@
     unexpected_index_column_names: Optional[List[str]] = result_format.get(
         "unexpected_index_column_names"
     )
-<<<<<<< HEAD
-    if not unexpected_index_column_names:
-        return
-=======
->>>>>>> c2884672
 
     for column_name in unexpected_index_column_names:
         if column_name not in all_table_columns:
