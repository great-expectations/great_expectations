--- conflicted
+++ resolved
@@ -1,14 +1,7 @@
 from typing import Any, Dict
 
-<<<<<<< HEAD
-from great_expectations.core.metric_types import (
-    MetricDomainTypes,
-    MetricPartialFunctionTypes,
-)
-=======
 from great_expectations.core.metric_domain_types import MetricDomainTypes
 from great_expectations.core.metric_function_types import MetricPartialFunctionTypes
->>>>>>> 34f6c9e1
 from great_expectations.execution_engine import (
     PandasExecutionEngine,
     SparkDFExecutionEngine,
