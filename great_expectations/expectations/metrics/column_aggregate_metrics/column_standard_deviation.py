import logging
from typing import Optional

from great_expectations.core import ExpectationConfiguration
from great_expectations.execution_engine import (
    ExecutionEngine,
    PandasExecutionEngine,
    SparkDFExecutionEngine,
    SqlAlchemyExecutionEngine,
)
from great_expectations.expectations.metrics.column_aggregate_metric_provider import (
    ColumnAggregateMetricProvider,
    column_aggregate_partial,
    column_aggregate_value,
)
from great_expectations.expectations.metrics.import_manager import F, sa
from great_expectations.validator.metric_configuration import MetricConfiguration

logger = logging.getLogger(__name__)

try:
    from pyspark.sql.functions import stddev_samp  # noqa: F401
except ImportError as e:
    logger.debug(str(e))
    logger.debug(
        "Unable to load spark context; install optional spark dependency for support."
    )


class ColumnStandardDeviation(ColumnAggregateMetricProvider):
    """MetricProvider Class for Aggregate Standard Deviation metric"""

    metric_name = "column.standard_deviation"

    @column_aggregate_value(engine=PandasExecutionEngine)
    def _pandas(cls, column, **kwargs):
        """Pandas Standard Deviation implementation"""
        return column.std()

    @column_aggregate_partial(engine=SqlAlchemyExecutionEngine)
    def _sqlalchemy(cls, column, _dialect, _metrics, **kwargs):
<<<<<<< HEAD
        """SQLAlchemy Standard Deviation implementation (to be precise, Standard Error is computed and returned)"""
=======
        """SqlAlchemy Standard Deviation implementation"""
>>>>>>> f9a21277
        if _dialect.name.lower() == "mssql":
            standard_deviation = sa.func.stdev(column)
        elif _dialect.name.lower() == "sqlite":
            mean = _metrics["column.mean"]
            nonnull_row_count = _metrics["column_values.null.unexpected_count"]
            standard_deviation = sa.func.sqrt(
                sa.func.sum((1.0 * column - mean) * (1.0 * column - mean))
                / ((1.0 * nonnull_row_count) - 1.0)
            )
        else:
            standard_deviation = sa.func.stddev_samp(column)

        return standard_deviation

    @column_aggregate_partial(engine=SparkDFExecutionEngine)
    def _spark(cls, column, **kwargs):
        """Spark Standard Deviation implementation"""
        return F.stddev_samp(column)

    @classmethod
    def _get_evaluation_dependencies(
        cls,
        metric: MetricConfiguration,
        configuration: Optional[ExpectationConfiguration] = None,
        execution_engine: Optional[ExecutionEngine] = None,
        runtime_configuration: Optional[dict] = None,
    ):
        """Returns a dictionary of given metric names and their corresponding configuration, specifying the metric
        types and their respective domains"""
        dependencies: dict = super()._get_evaluation_dependencies(
            metric=metric,
            configuration=configuration,
            execution_engine=execution_engine,
            runtime_configuration=runtime_configuration,
        )

        if isinstance(execution_engine, SqlAlchemyExecutionEngine):
            dependencies["column.mean"] = MetricConfiguration(
                metric_name="column.mean",
                metric_domain_kwargs=metric.metric_domain_kwargs,
                metric_value_kwargs=None,
                metric_dependencies=None,
            )
            dependencies["column_values.null.unexpected_count"] = MetricConfiguration(
                metric_name="column_values.null.unexpected_count",
                metric_domain_kwargs=metric.metric_domain_kwargs,
                metric_value_kwargs=None,
                metric_dependencies=None,
            )

        return dependencies<|MERGE_RESOLUTION|>--- conflicted
+++ resolved
@@ -39,11 +39,7 @@
 
     @column_aggregate_partial(engine=SqlAlchemyExecutionEngine)
     def _sqlalchemy(cls, column, _dialect, _metrics, **kwargs):
-<<<<<<< HEAD
-        """SQLAlchemy Standard Deviation implementation (to be precise, Standard Error is computed and returned)"""
-=======
         """SqlAlchemy Standard Deviation implementation"""
->>>>>>> f9a21277
         if _dialect.name.lower() == "mssql":
             standard_deviation = sa.func.stdev(column)
         elif _dialect.name.lower() == "sqlite":
