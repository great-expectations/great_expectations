--- conflicted
+++ resolved
@@ -183,11 +183,7 @@
             Dict[str, Union[MetricConfiguration, Set[ExceptionInfo], int]],
         ] = graph.resolve_validation_graph(
             metrics=resolved_metrics,
-<<<<<<< HEAD
-            show_progress_bars=self.show_progress_bars,
-=======
             runtime_configuration=None,
->>>>>>> 2d6899cf
         )
 
         if aborted_metrics_info:
