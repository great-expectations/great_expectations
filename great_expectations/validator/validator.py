--- conflicted
+++ resolved
@@ -919,14 +919,6 @@
             if self.active_batch_id:
                 evaluated_config.kwargs.update({"batch_id": self.active_batch_id})
 
-<<<<<<< HEAD
-            expectation_impl = get_expectation_impl(evaluated_config.expectation_type)
-            validation_dependencies: ValidationDependencies = expectation_impl(
-                **evaluated_config.kwargs
-            ).get_validation_dependencies(
-                execution_engine=self._execution_engine,
-                runtime_configuration=runtime_configuration,
-=======
             expectation = evaluated_config.to_domain_obj()
             validation_dependencies: ValidationDependencies = (
                 expectation.get_validation_dependencies(
@@ -934,7 +926,6 @@
                     execution_engine=self._execution_engine,
                     runtime_configuration=runtime_configuration,
                 )
->>>>>>> d8acd9be
             )
 
             try:
