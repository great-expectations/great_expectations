--- conflicted
+++ resolved
@@ -495,11 +495,7 @@
             profiler_result: RuleBasedProfilerResult = profiler.run(
                 variables=None,
                 rules=None,
-<<<<<<< HEAD
                 batch_list=list(self._batch_cache.batches.values()),
-=======
-                batch_list=list(self.batches.values()),
->>>>>>> 7b4e3ea8
                 batch_request=None,
                 recompute_existing_parameter_values=False,
                 reconciliation_directives=DEFAULT_RECONCILATION_DIRECTIVES,
