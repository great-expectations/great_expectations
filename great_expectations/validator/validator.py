--- conflicted
+++ resolved
@@ -810,12 +810,7 @@
 
         resolved_metrics: Dict[Tuple[str, str, str], Any] = {}
 
-        # TODO: <Alex>Please keep the return value ("aborted_metrics_info"), even though it is not actively used.</Alex>
         # updates graph with aborted metrics
-<<<<<<< HEAD
-        # noinspection PyUnusedLocal
-=======
->>>>>>> 33c1efb2
         aborted_metrics_info: Dict[
             Tuple[str, str, str],
             Dict[str, Union[MetricConfiguration, Set[ExceptionInfo], int]],
