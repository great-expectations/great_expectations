import copy
import datetime
import inspect
import itertools
import json
import logging
import traceback
import warnings
from collections import defaultdict, namedtuple
from collections.abc import Hashable
from typing import Any, Callable, Dict, List, Optional, Set, Tuple, Union

from dateutil.parser import parse
from marshmallow import ValidationError

from great_expectations import __version__ as ge_version
<<<<<<< HEAD
from great_expectations.core.batch import Batch
from great_expectations.core.batch_cache import BatchCache
=======
from great_expectations.core.batch import (
    Batch,
    BatchData,
    BatchDefinition,
    BatchMarkers,
)
>>>>>>> 78367549
from great_expectations.core.expectation_configuration import ExpectationConfiguration
from great_expectations.core.expectation_suite import (
    ExpectationSuite,
    expectationSuiteSchema,
)
from great_expectations.core.expectation_validation_result import (
    ExpectationSuiteValidationResult,
    ExpectationValidationResult,
)
from great_expectations.core.metric_domain_types import MetricDomainTypes
from great_expectations.core.run_identifier import RunIdentifier
from great_expectations.core.util import convert_to_json_serializable
from great_expectations.data_asset.util import recursively_convert_to_json_serializable
from great_expectations.dataset import PandasDataset, SparkDFDataset, SqlAlchemyDataset
from great_expectations.dataset.sqlalchemy_dataset import SqlAlchemyBatchReference
from great_expectations.exceptions import (
    GreatExpectationsError,
    InvalidExpectationConfigurationError,
)
from great_expectations.execution_engine import ExecutionEngine
from great_expectations.execution_engine.pandas_batch_data import PandasBatchData
from great_expectations.expectations.registry import (
    get_expectation_impl,
    list_registered_expectation_implementations,
)
from great_expectations.rule_based_profiler import RuleBasedProfilerResult
from great_expectations.rule_based_profiler.config import RuleBasedProfilerConfig
from great_expectations.rule_based_profiler.expectation_configuration_builder import (
    ExpectationConfigurationBuilder,
)
from great_expectations.rule_based_profiler.helpers.configuration_reconciliation import (
    DEFAULT_RECONCILATION_DIRECTIVES,
    ReconciliationDirectives,
    ReconciliationStrategy,
)
from great_expectations.rule_based_profiler.parameter_builder import ParameterBuilder
from great_expectations.rule_based_profiler.parameter_container import (
    ParameterContainer,
)
from great_expectations.rule_based_profiler.rule import Rule
from great_expectations.rule_based_profiler.rule_based_profiler import (
    BaseRuleBasedProfiler,
)
from great_expectations.types import ClassConfig
from great_expectations.util import load_class, verify_dynamic_loading_support
from great_expectations.validator.exception_info import ExceptionInfo
from great_expectations.validator.metric_computation_handler import (
    MetricComputationHandler,
)
from great_expectations.validator.metric_configuration import MetricConfiguration
from great_expectations.validator.validation_graph import (
    ExpectationValidationGraph,
    MetricEdge,
    ValidationGraph,
)

logger = logging.getLogger(__name__)
logging.captureWarnings(True)

try:
    import pandas as pd
except ImportError:
    pd = None

    logger.debug(
        "Unable to load pandas; install optional pandas dependency for support."
    )

ValidationStatistics = namedtuple(
    "ValidationStatistics",
    [
        "evaluated_expectations",
        "successful_expectations",
        "unsuccessful_expectations",
        "success_percent",
        "success",
    ],
)


class Validator:
    DEFAULT_RUNTIME_CONFIGURATION = {
        "include_config": True,
        "catch_exceptions": False,
        "result_format": "BASIC",
    }
    RUNTIME_KEYS = DEFAULT_RUNTIME_CONFIGURATION.keys()

    # noinspection PyUnusedLocal
    def __init__(
        self,
        execution_engine: ExecutionEngine,
        interactive_evaluation: bool = True,
        expectation_suite: Optional[ExpectationSuite] = None,
        expectation_suite_name: Optional[str] = None,
        data_context: Optional[
            Any
        ] = None,  # Cannot type DataContext due to circular import
        batches: Optional[List[Batch]] = None,
        include_rendered_content: Optional[bool] = None,
        **kwargs,
    ) -> None:
        """
        Validator is the key object used to create Expectations, validate Expectations,
        and get Metrics for Expectations.

        Additionally, note that Validators are used by Checkpoints under-the-hood.

        Args:
            execution_engine: The ExecutionEngine to be used to perform validation.
            interactive_evaluation: Whether the Validator should perform evaluation when Expectations are added.
            expectation_suite: The ExpectationSuite to validate.
            expectation_suite_name: The name of the ExpectationSuite to validate.
            data_context: The DataContext associated with this Validator.
            batches: The batches for which to validate.
            include_rendered_content: Whether or not to include rendered_content in the ExpectationValidationResult.
        """
        self._batch_cache = BatchCache(
            execution_engine=execution_engine, batch_list=batches
        )

        self._data_context = data_context

        execution_engine.batch_manager.reset_batch_cache()
        self._execution_engine = execution_engine

        self.load_batch_list(batch_list=batches)
<<<<<<< HEAD
=======

        self._expose_dataframe_methods = False

        self._show_progress_bars = self._determine_progress_bars()
>>>>>>> 78367549

        self.interactive_evaluation = interactive_evaluation
        self._initialize_expectations(
            expectation_suite=expectation_suite,
            expectation_suite_name=expectation_suite_name,
        )
        self._default_expectation_args = copy.deepcopy(
            Validator.DEFAULT_RUNTIME_CONFIGURATION
        )

        # This special state variable tracks whether a validation run is going on, which will disable
        # saving expectation config objects
        self._active_validation = False
        if self._data_context and hasattr(
            self._data_context, "_expectation_explorer_manager"
        ):
            # TODO: verify flow of default expectation arguments
            self.set_default_expectation_argument("include_config", True)

        self._include_rendered_content = include_rendered_content

    @property
    def execution_engine(self) -> ExecutionEngine:
        """Returns the execution engine being used by the validator at the given time"""
        return self._execution_engine

    @property
    def metric_computation_handler(self) -> MetricComputationHandler:
        """Returns the "MetricComputationHandler" object being used by the Validator to handle metrics computations."""
        return self._metric_computation_handler

    @property
    def batch_cache(self) -> BatchCache:
        """Returns the "BatchCache" object being used by the Validator to store "Batch" objects in use."""
        return self._batch_cache

    @property
    def batches(self) -> Dict[str, Batch]:
        """Convenience property that returns ordered dictionary of "Batch" objects in use (with batch_id as key)."""
        return self._batch_cache.batches

    @property
    def active_batch(self) -> Batch:
        """Convenience property that returns most recent ("active") "Batch" objects in use."""
        return self._batch_cache.active_batch

    @property
    def data_context(self) -> Optional["DataContext"]:  # noqa: F821
        """Reference to DataContext object handle."""
        return self._data_context

    @property
    def expose_dataframe_methods(self) -> bool:
        """The "expose_dataframe_methods" getter property."""
        return self._expose_dataframe_methods

    @expose_dataframe_methods.setter
    def expose_dataframe_methods(self, value: bool) -> None:
        """The "expose_dataframe_methods" setter property."""
        self._expose_dataframe_methods = value

    def get_metric(
        self,
        metric: MetricConfiguration,
    ) -> Any:
        """Convenience method that returns the value of the requested metric."""
        return self._metric_computation_handler.get_metric(metric=metric)

    def get_metrics(
        self,
        metrics: Dict[str, MetricConfiguration],
    ) -> Dict[str, Any]:
        """
        Convenience method that resolves requested metrics (specified as dictionary, keyed by MetricConfiguration ID).

        Args:
            metrics: Dictionary of desired metrics to be resolved; metric_name is key and MetricConfiguration is value.

        Returns:
            Return Dictionary with requested metrics resolved, with metric_name as key and computed metric as value.
        """
        return self._metric_computation_handler.get_metrics(metrics=metrics)

    def compute_metrics(
        self,
        metric_configurations: List[MetricConfiguration],
    ) -> Dict[Tuple[str, str, str], Any]:
        """
        Convenience method that computes requested metrics (specified as elements of "MetricConfiguration" list).

        Args:
            metric_configurations: List of desired MetricConfiguration objects to be resolved.

        Returns:
            Dictionary with requested metrics resolved, with unique metric ID as key and computed metric as value.
        """
        return self._metric_computation_handler.compute_metrics(
            metric_configurations=metric_configurations
        )

    def columns(self, domain_kwargs: Optional[Dict[str, Any]] = None) -> List[str]:
        """
        Convenience method to obtain Batch columns.
        """
        return self._metric_computation_handler.columns(domain_kwargs=domain_kwargs)

    def head(
        self,
        n_rows: int = 5,
        domain_kwargs: Optional[Dict[str, Any]] = None,
        fetch_all: bool = False,
    ) -> pd.DataFrame:
        """
        Convenience method to obtain Batch first few rows.
        """
        return self._metric_computation_handler.head(
            n_rows=n_rows, domain_kwargs=domain_kwargs, fetch_all=fetch_all
        )

    def __dir__(self) -> List[str]:
        """
        This custom magic method is used to enable expectation tab completion on Validator objects.
        It also allows users to call Pandas.DataFrame methods on Validator objects
        """
        validator_attrs = set(super().__dir__())
        class_expectation_impls = set(list_registered_expectation_implementations())
        # execution_engine_expectation_impls = (
        #     {
        #         attr_name
        #         for attr_name in self.execution_engine.__dir__()
        #         if attr_name.startswith("expect_")
        #     }
        #     if self.execution_engine
        #     else set()
        # )

        combined_dir = (
            validator_attrs
            | class_expectation_impls
            # | execution_engine_expectation_impls
        )

        if self._expose_dataframe_methods:
            combined_dir | set(dir(pd.DataFrame))

        return list(combined_dir)

    def _determine_progress_bars(self) -> bool:
        enable: bool = True
        if self._data_context:
            progress_bars = self._data_context.progress_bars
            # If progress_bars are not present, assume we want them enabled
            if progress_bars is not None:
                if "globally" in progress_bars:
                    enable = progress_bars["globally"]
                if "metric_calculations" in progress_bars:
                    enable = progress_bars["metric_calculations"]

        return enable

    def __getattr__(self, name):
        name = name.lower()
        if name.startswith("expect_") and get_expectation_impl(name):
            return self.validate_expectation(name)
        elif (
            self._expose_dataframe_methods
            and isinstance(self.active_batch.data, PandasBatchData)
            and hasattr(pd.DataFrame, name)
        ):
            return getattr(self.active_batch.data.dataframe, name)
        else:
            raise AttributeError(
                f"'{type(self).__name__}'  object has no attribute '{name}'"
            )

    def validate_expectation(self, name: str) -> Callable:  # noqa: C901 - complexity 16
        """
        Given the name of an Expectation, obtains the Class-first Expectation implementation and utilizes the
                expectation's validate method to obtain a validation result. Also adds in the runtime configuration

                        Args:
                            name (str): The name of the Expectation being validated

                        Returns:
                            The Expectation's validation result
        """
        expectation_impl = get_expectation_impl(name)

        def inst_expectation(*args, **kwargs):
            # this is used so that exceptions are caught appropriately when they occur in expectation config

            # TODO: JPC - THIS LOGIC DOES NOT RESPECT DEFAULTS SET BY USERS IN THE VALIDATOR VS IN THE EXPECTATION
            # DEVREL has action to develop a new plan in coordination with MarioPod

            expectation_kwargs: dict = recursively_convert_to_json_serializable(kwargs)

            meta: dict = expectation_kwargs.pop("meta", None)

            basic_default_expectation_args: dict = {
                k: v
                for k, v in self.default_expectation_args.items()
                if k in Validator.RUNTIME_KEYS
            }
            basic_runtime_configuration: dict = copy.deepcopy(
                basic_default_expectation_args
            )
            basic_runtime_configuration.update(
                {k: v for k, v in kwargs.items() if k in Validator.RUNTIME_KEYS}
            )

            allowed_config_keys: Tuple[str] = expectation_impl.get_allowed_config_keys()

            args_keys: Tuple[str] = expectation_impl.args_keys or tuple()

            arg_name: str

            idx: int
            arg: Any
            for idx, arg in enumerate(args):
                try:
                    arg_name = args_keys[idx]
                    if arg_name in allowed_config_keys:
                        expectation_kwargs[arg_name] = arg
                    if arg_name == "meta":
                        logger.warning(
                            "Setting meta via args could be ambiguous; please use a kwarg instead."
                        )
                        meta = arg
                except IndexError:
                    raise InvalidExpectationConfigurationError(
                        f"Invalid positional argument: {arg}"
                    )

            configuration: ExpectationConfiguration = (
                self._build_expectation_configuration(
                    expectation_type=name,
                    expectation_kwargs=expectation_kwargs,
                    meta=meta,
                    expectation_impl=expectation_impl,
                )
            )

            exception_info: ExceptionInfo

            if self.interactive_evaluation:
                configuration.process_evaluation_parameters(
                    self._expectation_suite.evaluation_parameters,
                    True,
                    self._data_context,
                )

            try:
                expectation = expectation_impl(configuration)
                """Given an implementation and a configuration for any Expectation, returns its validation result"""

                if not self.interactive_evaluation and not self._active_validation:
                    validation_result = ExpectationValidationResult(
                        expectation_config=copy.deepcopy(expectation.configuration)
                    )
                else:
                    validation_result = expectation.validate(
                        validator=self,
                        evaluation_parameters=self._expectation_suite.evaluation_parameters,
                        data_context=self._data_context,
                        runtime_configuration=basic_runtime_configuration,
                    )

                # If validate has set active_validation to true, then we do not save the config to avoid
                # saving updating expectation configs to the same suite during validation runs
                if self._active_validation is True:
                    stored_config = configuration.get_raw_configuration()
                else:
                    # Append the expectation to the config.
                    stored_config = self._expectation_suite._add_expectation(
                        expectation_configuration=configuration.get_raw_configuration(),
                        send_usage_event=False,
                    )

                # If there was no interactive evaluation, success will not have been computed.
                if validation_result.success is not None:
                    # Add a "success" object to the config
                    stored_config.success_on_last_run = validation_result.success

                # NOTE: <DataContextRefactor> Indirect way to checking whether _data_context is a ExplorerDataContext
                if self._data_context is not None and hasattr(
                    self._data_context, "update_return_obj"
                ):
                    validation_result = self._data_context.update_return_obj(
                        self, validation_result
                    )
            except Exception as err:
                if basic_runtime_configuration.get("catch_exceptions"):
                    exception_traceback = traceback.format_exc()
                    exception_message = f"{type(err).__name__}: {str(err)}"
                    exception_info = ExceptionInfo(
                        exception_traceback=exception_traceback,
                        exception_message=exception_message,
                    )
                    validation_result = ExpectationValidationResult(
                        success=False,
                        exception_info=exception_info,
                        expectation_config=configuration,
                    )
                else:
                    raise err

            if self._include_rendered_content:
                validation_result.render()
                validation_result.expectation_config.render()

            return validation_result

        inst_expectation.__name__ = name
        inst_expectation.__doc__ = expectation_impl.__doc__

        return inst_expectation

    def _build_expectation_configuration(
        self,
        expectation_type: str,
        expectation_kwargs: dict,
        meta: dict,
        expectation_impl: "Expectation",  # noqa: F821
    ) -> ExpectationConfiguration:
        auto: bool = expectation_kwargs.get("auto", False)
        profiler_config: Optional[RuleBasedProfilerConfig] = expectation_kwargs.get(
            "profiler_config"
        )
        default_profiler_config: Optional[
            RuleBasedProfilerConfig
        ] = expectation_impl.default_kwarg_values.get("profiler_config")

        if auto and profiler_config is None and default_profiler_config is None:
            raise ValueError(
                "Automatic Expectation argument estimation requires a Rule-Based Profiler to be provided."
            )

        configuration: ExpectationConfiguration

        profiler: Optional[
            BaseRuleBasedProfiler
        ] = self.build_rule_based_profiler_for_expectation(
            expectation_type=expectation_type
        )(
            *(), **expectation_kwargs
        )
        if profiler is not None:
            profiler_result: RuleBasedProfilerResult = profiler.run(
                variables=None,
                rules=None,
                batch_list=list(self._batch_cache.batches.values()),
                batch_request=None,
                recompute_existing_parameter_values=False,
                reconciliation_directives=DEFAULT_RECONCILATION_DIRECTIVES,
            )
            expectation_configurations: List[
                ExpectationConfiguration
            ] = profiler_result.expectation_configurations
            configuration = expectation_configurations[0]

            # Reconcile explicitly provided "ExpectationConfiguration" success_kwargs as overrides to generated values.
            success_keys: Tuple[str] = (
                expectation_impl.success_keys
                if hasattr(expectation_impl, "success_keys")
                else tuple()
            )
            arg_keys: Tuple[str] = (
                expectation_impl.arg_keys
                if hasattr(expectation_impl, "arg_keys")
                else tuple()
            )
            runtime_keys: Tuple[str] = (
                expectation_impl.runtime_keys
                if hasattr(expectation_impl, "runtime_keys")
                else None
            ) or tuple()
            # noinspection PyTypeChecker
            override_keys: Tuple[str] = success_keys + arg_keys + runtime_keys

            key: str
            value: Any
            expectation_kwargs_overrides: dict = {
                key: value
                for key, value in expectation_kwargs.items()
                if key in override_keys
            }
            expectation_kwargs_overrides = convert_to_json_serializable(
                data=expectation_kwargs_overrides
            )

            expectation_kwargs = configuration.kwargs
            expectation_kwargs.update(expectation_kwargs_overrides)

            if meta is None:
                meta = {}

            meta["profiler_config"] = profiler.to_json_dict()

            configuration = ExpectationConfiguration(
                expectation_type=expectation_type,
                kwargs=expectation_kwargs,
                meta=meta,
            )
        else:
            configuration = ExpectationConfiguration(
                expectation_type=expectation_type,
                kwargs=expectation_kwargs,
                meta=meta,
            )

        return configuration

    def build_rule_based_profiler_for_expectation(
        self, expectation_type: str
    ) -> Callable:
        """
        Given name of Expectation ("expectation_type"), builds effective RuleBasedProfiler object from configuration.
        Args:
            expectation_type (str): Name of Expectation for which Rule-Based Profiler may be configured.

        Returns:
            Function that builds effective RuleBasedProfiler object (for specified "expectation_type").
        """
        expectation_impl = get_expectation_impl(expectation_type)

        def inst_rule_based_profiler(
            *args, **kwargs
        ) -> Optional[BaseRuleBasedProfiler]:
            if args is None:
                args = tuple()

            if kwargs is None:
                kwargs = {}

            expectation_kwargs: dict = recursively_convert_to_json_serializable(kwargs)

            basic_default_expectation_args: dict = {
                k: v
                for k, v in self.default_expectation_args.items()
                if k in Validator.RUNTIME_KEYS
            }
            basic_runtime_configuration: dict = copy.deepcopy(
                basic_default_expectation_args
            )
            basic_runtime_configuration.update(
                {k: v for k, v in kwargs.items() if k in Validator.RUNTIME_KEYS}
            )

            allowed_config_keys: Tuple[str] = expectation_impl.get_allowed_config_keys()

            args_keys: Tuple[str] = expectation_impl.args_keys or tuple()

            arg_name: str

            idx: int
            arg: Any
            for idx, arg in enumerate(args):
                try:
                    arg_name = args_keys[idx]
                    if arg_name in allowed_config_keys:
                        expectation_kwargs[arg_name] = arg
                    if arg_name == "meta":
                        logger.warning(
                            "Setting meta via args could be ambiguous; please use a kwarg instead."
                        )
                except IndexError:
                    raise InvalidExpectationConfigurationError(
                        f"Invalid positional argument: {arg}"
                    )

            success_keys: Tuple[str] = (
                expectation_impl.success_keys
                if hasattr(expectation_impl, "success_keys")
                else tuple()
            )

            auto: Optional[bool] = expectation_kwargs.get("auto")
            profiler_config: Optional[RuleBasedProfilerConfig] = expectation_kwargs.get(
                "profiler_config"
            )
            default_profiler_config: Optional[
                RuleBasedProfilerConfig
            ] = expectation_impl.default_kwarg_values.get("profiler_config")

            if auto and profiler_config is None and default_profiler_config is None:
                raise ValueError(
                    "Automatic Expectation argument estimation requires a Rule-Based Profiler to be provided."
                )

            profiler: Optional[BaseRuleBasedProfiler]

            if auto:
                # Save custom Rule-Based Profiler configuration for reconciling it with optionally-specified default
                # Rule-Based Profiler configuration as an override argument to "BaseRuleBasedProfiler.run()" method.
                override_profiler_config: Optional[RuleBasedProfilerConfig]
                if default_profiler_config:
                    override_profiler_config = copy.deepcopy(profiler_config)
                else:
                    override_profiler_config = None

                """
                If default Rule-Based Profiler configuration exists, use it as base with custom Rule-Based Profiler
                configuration as override; otherwise, use custom Rule-Based Profiler configuration with no override.
                """
                profiler_config = default_profiler_config or profiler_config

                profiler = self._build_rule_based_profiler_from_config_and_runtime_args(
                    expectation_type=expectation_type,
                    expectation_kwargs=expectation_kwargs,
                    success_keys=success_keys,
                    profiler_config=profiler_config,
                    override_profiler_config=override_profiler_config,
                )
            else:
                profiler = None

            return profiler

        return inst_rule_based_profiler

    def _build_rule_based_profiler_from_config_and_runtime_args(
        self,
        expectation_type: str,
        expectation_kwargs: dict,
        success_keys: Tuple[str],
        profiler_config: RuleBasedProfilerConfig,
        override_profiler_config: Optional[RuleBasedProfilerConfig] = None,
    ) -> BaseRuleBasedProfiler:
        assert (
            profiler_config.name == expectation_type
        ), "The name of profiler used to build an ExpectationConfiguration must equal to expectation_type of the expectation being invoked."

        profiler = BaseRuleBasedProfiler(
            profiler_config=profiler_config,
            data_context=self.data_context,
        )

        rules: List[Rule] = profiler.rules

        assert (
            len(rules) == 1
        ), "A Rule-Based Profiler for an Expectation can have exactly one rule."

        domain_type: MetricDomainTypes

        if override_profiler_config is None:
            override_profiler_config = {}

        if isinstance(override_profiler_config, RuleBasedProfilerConfig):
            override_profiler_config = override_profiler_config.to_json_dict()

        override_profiler_config.pop("name", None)
        override_profiler_config.pop("config_version", None)

        override_variables: Dict[str, Any] = override_profiler_config.get(
            "variables", {}
        )
        effective_variables: Optional[
            ParameterContainer
        ] = profiler.reconcile_profiler_variables(
            variables=override_variables,
            reconciliation_strategy=ReconciliationStrategy.UPDATE,
        )
        profiler.variables = effective_variables

        override_rules: Dict[str, Dict[str, Any]] = override_profiler_config.get(
            "rules", {}
        )

        assert (
            len(override_rules) <= 1
        ), "An override Rule-Based Profiler for an Expectation can have exactly one rule."

        if override_rules:
            profiler.rules[0].name = list(override_rules.keys())[0]
            effective_rules: List[Rule] = profiler.reconcile_profiler_rules(
                rules=override_rules,
                reconciliation_directives=ReconciliationDirectives(
                    domain_builder=ReconciliationStrategy.UPDATE,
                    parameter_builder=ReconciliationStrategy.REPLACE,
                    expectation_configuration_builder=ReconciliationStrategy.REPLACE,
                ),
            )
            profiler.rules = effective_rules

        self._validate_profiler_and_update_rules_properties(
            profiler=profiler,
            expectation_type=expectation_type,
            expectation_kwargs=expectation_kwargs,
            success_keys=success_keys,
        )

        return profiler

    def _validate_profiler_and_update_rules_properties(
        self,
        profiler: BaseRuleBasedProfiler,
        expectation_type: str,
        expectation_kwargs: dict,
        success_keys: Tuple[str],
    ) -> None:
        rule: Rule = profiler.rules[0]
        assert (
            rule.expectation_configuration_builders[0].expectation_type
            == expectation_type
        ), "ExpectationConfigurationBuilder in profiler used to build an ExpectationConfiguration must have the same expectation_type as the expectation being invoked."

        # TODO: <Alex>Add "metric_domain_kwargs_override" when "Expectation" defines "domain_keys" separately.</Alex>
        key: str
        value: Any
        metric_value_kwargs_override: dict = {
            key: value
            for key, value in expectation_kwargs.items()
            if key in success_keys
            and key not in BaseRuleBasedProfiler.EXPECTATION_SUCCESS_KEYS
        }

        domain_type: MetricDomainTypes = rule.domain_builder.domain_type
        if domain_type not in MetricDomainTypes:
            raise ValueError(
                f'Domain type declaration "{domain_type}" in "MetricDomainTypes" does not exist.'
            )

        # TODO: <Alex>Handle future domain_type cases as they are defined.</Alex>
        if domain_type == MetricDomainTypes.COLUMN:
            column_name = expectation_kwargs.get("column")
            rule.domain_builder.include_column_names = (
                [column_name] if column_name else None
            )

        parameter_builders: List[ParameterBuilder] = rule.parameter_builders or []

        parameter_builder: ParameterBuilder

        for parameter_builder in parameter_builders:
            self._update_metric_value_kwargs_for_success_keys(
                parameter_builder=parameter_builder,
                metric_value_kwargs=metric_value_kwargs_override,
            )

        expectation_configuration_builders: List[ExpectationConfigurationBuilder] = (
            rule.expectation_configuration_builders or []
        )

        expectation_configuration_builder: ExpectationConfigurationBuilder
        for expectation_configuration_builder in expectation_configuration_builders:
            validation_parameter_builders: List[ParameterBuilder] = (
                expectation_configuration_builder.validation_parameter_builders or []
            )
            for parameter_builder in validation_parameter_builders:
                self._update_metric_value_kwargs_for_success_keys(
                    parameter_builder=parameter_builder,
                    metric_value_kwargs=metric_value_kwargs_override,
                )

    def _update_metric_value_kwargs_for_success_keys(
        self,
        parameter_builder: ParameterBuilder,
        metric_value_kwargs: Optional[dict] = None,
    ) -> None:
        if metric_value_kwargs is None:
            metric_value_kwargs = {}

        if hasattr(parameter_builder, "metric_name") and hasattr(
            parameter_builder, "metric_value_kwargs"
        ):
            parameter_builder_metric_value_kwargs: dict = (
                parameter_builder.metric_value_kwargs or {}
            )

            parameter_builder_metric_value_kwargs = {
                key: metric_value_kwargs.get(key) or value
                for key, value in parameter_builder_metric_value_kwargs.items()
            }
            parameter_builder.metric_value_kwargs = (
                parameter_builder_metric_value_kwargs
            )

        evaluation_parameter_builders: List[ParameterBuilder] = (
            parameter_builder.evaluation_parameter_builders or []
        )

        evaluation_parameter_builder: ParameterBuilder
        for evaluation_parameter_builder in evaluation_parameter_builders:
            self._update_metric_value_kwargs_for_success_keys(
                parameter_builder=evaluation_parameter_builder,
                metric_value_kwargs=metric_value_kwargs,
            )

    def list_available_expectation_types(self) -> List[str]:
        """Returns a list of all expectations available to the validator"""
        keys = dir(self)
        return [
            expectation for expectation in keys if expectation.startswith("expect_")
        ]

    def graph_validate(
        self,
        configurations: List[ExpectationConfiguration],
        metrics: Optional[Dict[Tuple[str, str, str], Any]] = None,
        runtime_configuration: Optional[dict] = None,
    ) -> List[ExpectationValidationResult]:
        """Obtains validation dependencies for each metric using the implementation of their associated expectation,
        then proceeds to add these dependencies to the validation graph, supply readily available metric implementations
        to fulfill current metric requirements, and validate these metrics.

        Args:
            configurations(List[ExpectationConfiguration]): A list of needed Expectation Configurations that will be
            used to supply domain and values for metrics.
            metrics (dict): A list of currently registered metrics in the registry
            runtime_configuration (dict): A dictionary of runtime keyword arguments, controlling semantics, such as the
            result_format.

        Returns:
            A list of Validations, validating that all necessary metrics are available.
        """
        if runtime_configuration is None:
            runtime_configuration = {}

        if runtime_configuration.get("catch_exceptions", True):
            catch_exceptions = True
        else:
            catch_exceptions = False

        evrs: List[ExpectationValidationResult]

        expectation_validation_graphs: List[ExpectationValidationGraph] = []

        processed_configurations: List[ExpectationConfiguration] = []
        (
            evrs,
            processed_configurations,
        ) = self._generate_metric_dependency_subgraphs_for_each_expectation_configuration(
            expectation_configurations=configurations,
            expectation_validation_graphs=expectation_validation_graphs,
            processed_configurations=processed_configurations,
            catch_exceptions=catch_exceptions,
            runtime_configuration=runtime_configuration,
        )

        if metrics is None:
            metrics = {}

        graph: ValidationGraph = (
            self._generate_suite_level_graph_from_expectation_level_sub_graphs(
                expectation_validation_graphs=expectation_validation_graphs
            )
        )

        try:
            (
                evrs,
                processed_configurations,
            ) = self._resolve_suite_level_graph_and_process_metric_evaluation_errors(
                validation_graph=graph,
                metrics=metrics,
                runtime_configuration=runtime_configuration,
                expectation_validation_graphs=expectation_validation_graphs,
                evrs=evrs,
                processed_configurations=processed_configurations,
            )
        except Exception as err:
            # If a general Exception occurs during the execution of "Validator.resolve_validation_graph()", then all
            # expectations in the suite are impacted, because it is impossible to attribute the failure to a metric.
            if catch_exceptions:
                exception_traceback: str = traceback.format_exc()
                evrs = self._catch_exceptions_in_failing_expectation_validations(
                    exception_traceback=exception_traceback,
                    exception=err,
                    failing_expectation_configurations=processed_configurations,
                    evrs=evrs,
                )
                return evrs
            else:
                raise err

        configuration: ExpectationConfiguration
        result: ExpectationValidationResult
        for configuration in processed_configurations:
            try:
                result = configuration.metrics_validate(
                    metrics,
                    execution_engine=self._execution_engine,
                    runtime_configuration=runtime_configuration,
                )
                evrs.append(result)
            except Exception as err:
                if catch_exceptions:
                    exception_traceback: str = traceback.format_exc()
                    evrs = self._catch_exceptions_in_failing_expectation_validations(
                        exception_traceback=exception_traceback,
                        exception=err,
                        failing_expectation_configurations=[configuration],
                        evrs=evrs,
                    )
                else:
                    raise err

        return evrs

    def _generate_metric_dependency_subgraphs_for_each_expectation_configuration(
        self,
        expectation_configurations: List[ExpectationConfiguration],
        expectation_validation_graphs: List[ExpectationValidationGraph],
        processed_configurations: List[ExpectationConfiguration],
        catch_exceptions: bool,
        runtime_configuration: Optional[dict] = None,
    ) -> Tuple[List[ExpectationValidationResult], List[ExpectationConfiguration]]:
        # While evaluating expectation configurations, create sub-graph for every metric dependency and incorporate
        # these sub-graphs under corresponding expectation-level sub-graph (state of ExpectationValidationGraph object).
        evrs: List[ExpectationValidationResult] = []
        configuration: ExpectationConfiguration
        evaluated_config: ExpectationConfiguration
        metric_configuration: MetricConfiguration
        graph: ValidationGraph
        for configuration in expectation_configurations:
            # Validating
            try:
                assert (
                    configuration.expectation_type is not None
                ), "Given configuration should include expectation type"
            except AssertionError as e:
                raise InvalidExpectationConfigurationError(str(e))

            evaluated_config = copy.deepcopy(configuration)
            evaluated_config.kwargs.update(
                {"batch_id": self._batch_cache.active_batch_id}
            )

            expectation_impl = get_expectation_impl(evaluated_config.expectation_type)
            validation_dependencies: dict = (
                expectation_impl().get_validation_dependencies(
                    evaluated_config, self._execution_engine, runtime_configuration
                )["metrics"]
            )

            try:
                expectation_validation_graph: ExpectationValidationGraph = (
                    ExpectationValidationGraph(configuration=evaluated_config)
                )
                for metric_configuration in validation_dependencies.values():
                    graph = ValidationGraph()
                    self._metric_computation_handler.build_metric_dependency_graph(
                        graph=graph,
                        metric_configuration=metric_configuration,
                        runtime_configuration=runtime_configuration,
                    )
                    expectation_validation_graph.update(graph=graph)
                expectation_validation_graphs.append(expectation_validation_graph)
                processed_configurations.append(evaluated_config)
            except Exception as err:
                if catch_exceptions:
                    exception_traceback: str = traceback.format_exc()
                    exception_message: str = str(err)
                    exception_info = ExceptionInfo(
                        exception_traceback=exception_traceback,
                        exception_message=exception_message,
                    )
                    result = ExpectationValidationResult(
                        success=False,
                        exception_info=exception_info,
                        expectation_config=evaluated_config,
                    )
                    evrs.append(result)
                else:
                    raise err

        return evrs, processed_configurations

    @staticmethod
    def _generate_suite_level_graph_from_expectation_level_sub_graphs(
        expectation_validation_graphs: List[ExpectationValidationGraph],
    ) -> ValidationGraph:
        # Collect edges from all expectation-level sub-graphs and incorporate them under common suite-level graph.
        expectation_validation_graph: ExpectationValidationGraph
        edges: List[MetricEdge] = list(
            itertools.chain.from_iterable(
                [
                    expectation_validation_graph.graph.edges
                    for expectation_validation_graph in expectation_validation_graphs
                ]
            )
        )
        validation_graph = ValidationGraph(edges=edges)
        return validation_graph

    def _resolve_suite_level_graph_and_process_metric_evaluation_errors(
        self,
        validation_graph: ValidationGraph,
        metrics: Dict[Tuple[str, str, str], Any],
        runtime_configuration: dict,
        expectation_validation_graphs: List[ExpectationValidationGraph],
        evrs: List[ExpectationValidationResult],
        processed_configurations: List[ExpectationConfiguration],
    ) -> Tuple[List[ExpectationValidationResult], List[ExpectationConfiguration]]:
        # Resolve overall suite-level graph and process any MetricResolutionError type exceptions that might occur.
        aborted_metrics_info: Dict[
            Tuple[str, str, str],
            Dict[str, Union[MetricConfiguration, Set[ExceptionInfo], int]],
        ] = self._metric_computation_handler.resolve_validation_graph(
            graph=validation_graph,
            metrics=metrics,
            runtime_configuration=runtime_configuration,
        )

        # Trace MetricResolutionError occurrences to expectations relying on corresponding malfunctioning metrics.
        rejected_configurations: List[ExpectationConfiguration] = []
        for expectation_validation_graph in expectation_validation_graphs:
            metric_exception_info: Set[
                ExceptionInfo
            ] = expectation_validation_graph.get_exception_info(
                metric_info=aborted_metrics_info
            )
            # Report all MetricResolutionError occurrences impacting expectation and append it to rejected list.
            if len(metric_exception_info) > 0:
                configuration = expectation_validation_graph.configuration
                for exception_info in metric_exception_info:
                    result = ExpectationValidationResult(
                        success=False,
                        exception_info=exception_info,
                        expectation_config=configuration,
                    )
                    evrs.append(result)

                if configuration not in rejected_configurations:
                    rejected_configurations.append(configuration)

        # Exclude all rejected expectations from list of expectations cleared for validation.
        for configuration in rejected_configurations:
            processed_configurations.remove(configuration)

        return evrs, processed_configurations

    @staticmethod
    def _catch_exceptions_in_failing_expectation_validations(
        exception_traceback: str,
        exception: Exception,
        failing_expectation_configurations: List[ExpectationConfiguration],
        evrs: List[ExpectationValidationResult],
    ) -> List[ExpectationValidationResult]:
        """
        Catch exceptions in failing Expectation validations and convert to unsuccessful ExpectationValidationResult
        Args:
            exception_traceback: Traceback related to raised Exception
            exception: Exception raised
            failing_expectation_configurations: ExpectationConfigurations that failed
            evrs: List of ExpectationValidationResult objects to append failures to

        Returns:
            List of ExpectationValidationResult objects with unsuccessful ExpectationValidationResult objects appended
        """
        exception_message: str = str(exception)
        exception_info = ExceptionInfo(
            exception_traceback=exception_traceback,
            exception_message=exception_message,
        )

        configuration: ExpectationConfiguration
        result: ExpectationValidationResult
        for configuration in failing_expectation_configurations:
            result = ExpectationValidationResult(
                success=False,
                exception_info=exception_info,
                expectation_config=configuration,
            )
            evrs.append(result)

        return evrs

    def append_expectation(self, expectation_config: ExpectationConfiguration) -> None:
        """This method is a thin wrapper for ExpectationSuite.append_expectation"""
        # deprecated-v0.13.0
        warnings.warn(
            "append_expectation is deprecated as of v0.13.0 and will be removed in v0.16. "
            + "Please use ExpectationSuite.add_expectation instead.",
            DeprecationWarning,
        )
        self._expectation_suite.append_expectation(expectation_config)

    def find_expectation_indexes(
        self,
        expectation_configuration: ExpectationConfiguration,
        match_type: str = "domain",
    ) -> List[int]:
        """This method is a thin wrapper for ExpectationSuite.find_expectation_indexes"""
        # deprecated-v0.13.0
        warnings.warn(
            "find_expectation_indexes is deprecated as of v0.13.0 and will be removed in v0.16. "
            + "Please use ExpectationSuite.find_expectation_indexes instead.",
            DeprecationWarning,
        )
        return self._expectation_suite.find_expectation_indexes(
            expectation_configuration=expectation_configuration, match_type=match_type
        )

    def find_expectations(
        self,
        expectation_configuration: ExpectationConfiguration,
        match_type: str = "domain",
        ge_cloud_id: Optional[str] = None,
    ) -> List[ExpectationConfiguration]:
        """This method is a thin wrapper for ExpectationSuite.find_expectations()"""
        # deprecated-v0.13.0
        warnings.warn(
            "find_expectations is deprecated as of v0.13.0 and will be removed in v0.16. "
            + "Please use ExpectationSuite.find_expectation_indexes instead.",
            DeprecationWarning,
        )
        return self._expectation_suite.find_expectations(
            expectation_configuration=expectation_configuration,
            match_type=match_type,
            ge_cloud_id=ge_cloud_id,
        )

    def remove_expectation(
        self,
        expectation_configuration: ExpectationConfiguration,
        match_type: str = "domain",
        remove_multiple_matches: bool = False,
        ge_cloud_id: Optional[str] = None,
    ) -> List[ExpectationConfiguration]:

        return self._expectation_suite.remove_expectation(
            expectation_configuration=expectation_configuration,
            match_type=match_type,
            remove_multiple_matches=remove_multiple_matches,
            ge_cloud_id=ge_cloud_id,
        )

    def load_batch_list(self, batch_list: List[Batch]) -> None:
<<<<<<< HEAD
        self._execution_engine.batch_cache.load_batch_list(batch_list=batch_list)

    @property
    def batches(self) -> Dict[str, Batch]:
        """Getter for dictionary of Batch objects (convenience property)"""
        return self._execution_engine.batch_cache.batches

    @property
    def loaded_batch_ids(self) -> List[str]:
        """Getter for IDs of loaded Batch objects (convenience property)"""
        return self._execution_engine.batch_cache.loaded_batch_ids

    @property
    def active_batch(self) -> Optional[Batch]:
        """Getter for active Batch (convenience property)"""
        return self._execution_engine.batch_cache.active_batch

    @property
    def active_batch_spec(self) -> Optional[BatchSpec]:
        """Getter for batch_spec of active Batch (convenience property)"""
        return self._execution_engine.batch_cache.active_batch_spec
=======
        self._execution_engine.batch_manager.load_batch_list(batch_list=batch_list)

    @property
    def loaded_batch_ids(self) -> List[str]:
        """Getter for IDs of loaded Batch objects (convenience property)"""
        return self._execution_engine.batch_manager.loaded_batch_ids

    @property
    def active_batch_data(self) -> Optional[BatchData]:
        """Getter for BatchData object from the currently-active Batch object (convenience property)."""
        return self._execution_engine.batch_manager.active_batch_data

    @property
    def batche_cache(self) -> Dict[str, Batch]:
        """Getter for dictionary of Batch objects (convenience property)"""
        return self._execution_engine.batch_manager.batch_cache

    @property
    def batches(self) -> Dict[str, Batch]:
        """Getter for dictionary of Batch objects (alias convenience property, to be deprecated)"""
        return self.batche_cache
>>>>>>> 78367549

    @property
    def active_batch_id(self) -> Optional[str]:
        """Getter for batch_id of active Batch (convenience property)"""
<<<<<<< HEAD
        return self._execution_engine.batch_cache.active_batch_id
=======
        return self._execution_engine.batch_manager.active_batch_id

    @property
    def active_batch(self) -> Optional[Batch]:
        """Getter for active Batch (convenience property)"""
        return self._execution_engine.batch_manager.active_batch

    @property
    def active_batch_spec(self) -> Optional[BatchSpec]:
        """Getter for batch_spec of active Batch (convenience property)"""
        return self._execution_engine.batch_manager.active_batch_spec
>>>>>>> 78367549

    @property
    def active_batch_markers(self) -> Optional[BatchMarkers]:
        """Getter for batch_markers of active Batch (convenience property)"""
<<<<<<< HEAD
        return self._execution_engine.batch_cache.active_batch_markers
=======
        return self._execution_engine.batch_manager.active_batch_markers
>>>>>>> 78367549

    @property
    def active_batch_definition(self) -> Optional[BatchDefinition]:
        """Getter for batch_definition of active Batch (convenience property)"""
<<<<<<< HEAD
        return self._execution_engine.batch_cache.active_batch_definition
=======
        return self._execution_engine.batch_manager.active_batch_definition
>>>>>>> 78367549

    def discard_failing_expectations(self) -> None:
        """Removes any expectations from the validator where the validation has failed"""
        res = self.validate(only_return_failures=True).results
        if any(res):
            for item in res:
                self.remove_expectation(
                    expectation_configuration=item.expectation_config,
                    match_type="runtime",
                )
            warnings.warn(f"Removed {len(res)} expectations that were 'False'")

    def get_default_expectation_arguments(self) -> dict:
        """Fetch default expectation arguments for this data_asset

        Returns:
            A dictionary containing all the current default expectation arguments for a data_asset

            Ex::

                {
                    "include_config" : True,
                    "catch_exceptions" : False,
                    "result_format" : 'BASIC'
                }

        See also:
            set_default_expectation_arguments
        """
        return self.default_expectation_args

    @property
    def ge_cloud_mode(self) -> bool:
        """
        Wrapper around ge_cloud_mode property of associated Data Context
        """
        if self._data_context:
            return self._data_context.ge_cloud_mode
        return False

    @property
    def default_expectation_args(self) -> dict:
        """A getter for default Expectation arguments"""
        return self._default_expectation_args

    def set_default_expectation_argument(self, argument: str, value) -> None:
        """
        Set a default expectation argument for this data_asset

        Args:
            argument (string): The argument to be replaced
            value : The New argument to use for replacement

        Returns:
            None

        See also:
            get_default_expectation_arguments
        """

        self._default_expectation_args[argument] = value

    def get_expectations_config(
        self,
        discard_failed_expectations: bool = True,
        discard_result_format_kwargs: bool = True,
        discard_include_config_kwargs: bool = True,
        discard_catch_exceptions_kwargs: bool = True,
        suppress_warnings: bool = False,
    ) -> ExpectationSuite:
        """
        Returns an expectation configuration, providing an option to discard failed expectation and discard/ include'
        different result aspects, such as exceptions and result format.
        """
        # deprecated-v0.13.0
        warnings.warn(
            "get_expectations_config is deprecated as of v0.13.0 and will be removed in v0.16. "
            + "Please use get_expectation_suite instead.",
            DeprecationWarning,
        )
        return self.get_expectation_suite(
            discard_failed_expectations,
            discard_result_format_kwargs,
            discard_include_config_kwargs,
            discard_catch_exceptions_kwargs,
            suppress_warnings,
        )

    def get_expectation_suite(  # noqa: C901 - complexity 17
        self,
        discard_failed_expectations: bool = True,
        discard_result_format_kwargs: bool = True,
        discard_include_config_kwargs: bool = True,
        discard_catch_exceptions_kwargs: bool = True,
        suppress_warnings: bool = False,
        suppress_logging: bool = False,
    ) -> ExpectationSuite:
        """Returns _expectation_config as a JSON object, and perform some cleaning along the way.

        Args:
            discard_failed_expectations (boolean): \
                Only include expectations with success_on_last_run=True in the exported config.  Defaults to `True`.
            discard_result_format_kwargs (boolean): \
                In returned expectation objects, suppress the `result_format` parameter. Defaults to `True`.
            discard_include_config_kwargs (boolean): \
                In returned expectation objects, suppress the `include_config` parameter. Defaults to `True`.
            discard_catch_exceptions_kwargs (boolean): \
                In returned expectation objects, suppress the `catch_exceptions` parameter.  Defaults to `True`.
            suppress_warnings (boolean): \
                If true, do not include warnings in logging information about the operation.
            suppress_logging (boolean): \
                If true, do not create a log entry (useful when using get_expectation_suite programmatically)

        Returns:
            An expectation suite.

        Note:
            get_expectation_suite does not affect the underlying expectation suite at all. The returned suite is a \
             copy of _expectation_suite, not the original object.
        """

        expectation_suite = copy.deepcopy(self.expectation_suite)
        expectations = expectation_suite.expectations

        discards = defaultdict(int)

        if discard_failed_expectations:
            new_expectations = []

            for expectation in expectations:
                # Note: This is conservative logic.
                # Instead of retaining expectations IFF success==True, it discard expectations IFF success==False.
                # In cases where expectation.success is missing or None, expectations are *retained*.
                # Such a case could occur if expectations were loaded from a config file and never run.
                if expectation.success_on_last_run is False:
                    discards["failed_expectations"] += 1
                else:
                    new_expectations.append(expectation)

            expectations = new_expectations

        message = f"\t{len(expectations)} expectation(s) included in expectation_suite."

        if discards["failed_expectations"] > 0 and not suppress_warnings:
            message += (
                f" Omitting {discards['failed_expectations']} expectation(s) that failed when last run; set "
                "discard_failed_expectations=False to include them."
            )

        for expectation in expectations:
            # FIXME: Factor this out into a new function. The logic is duplicated in remove_expectation,
            #  which calls _copy_and_clean_up_expectation
            expectation.success_on_last_run = None

            if discard_result_format_kwargs:
                if "result_format" in expectation.kwargs:
                    del expectation.kwargs["result_format"]
                    discards["result_format"] += 1

            if discard_include_config_kwargs:
                if "include_config" in expectation.kwargs:
                    del expectation.kwargs["include_config"]
                    discards["include_config"] += 1

            if discard_catch_exceptions_kwargs:
                if "catch_exceptions" in expectation.kwargs:
                    del expectation.kwargs["catch_exceptions"]
                    discards["catch_exceptions"] += 1

        settings_message = ""

        if discards["result_format"] > 0 and not suppress_warnings:
            settings_message += " result_format"

        if discards["include_config"] > 0 and not suppress_warnings:
            settings_message += " include_config"

        if discards["catch_exceptions"] > 0 and not suppress_warnings:
            settings_message += " catch_exceptions"

        if (
            len(settings_message) > 1
        ):  # Only add this if we added one of the settings above.
            settings_message += " settings filtered."

        expectation_suite.expectations = expectations
        if not suppress_logging:
            logger.info(message + settings_message)
        return expectation_suite

    def save_expectation_suite(
        self,
        filepath: Optional[str] = None,
        discard_failed_expectations: bool = True,
        discard_result_format_kwargs: bool = True,
        discard_include_config_kwargs: bool = True,
        discard_catch_exceptions_kwargs: bool = True,
        suppress_warnings: bool = False,
    ) -> None:
        """Writes ``_expectation_config`` to a JSON file.

           Writes the DataAsset's expectation config to the specified JSON ``filepath``. Failing expectations \
           can be excluded from the JSON expectations config with ``discard_failed_expectations``. The kwarg key-value \
           pairs :ref:`result_format`, :ref:`include_config`, and :ref:`catch_exceptions` are optionally excluded from \
           the JSON expectations config.

           Args:
               filepath (string): \
                   The location and name to write the JSON config file to.
               discard_failed_expectations (boolean): \
                   If True, excludes expectations that do not return ``success = True``. \
                   If False, all expectations are written to the JSON config file.
               discard_result_format_kwargs (boolean): \
                   If True, the :ref:`result_format` attribute for each expectation is not written to the JSON config \
                   file.
               discard_include_config_kwargs (boolean): \
                   If True, the :ref:`include_config` attribute for each expectation is not written to the JSON config \
                   file.
               discard_catch_exceptions_kwargs (boolean): \
                   If True, the :ref:`catch_exceptions` attribute for each expectation is not written to the JSON \
                   config file.
               suppress_warnings (boolean): \
                    If True, all warnings raised by Great Expectations, as a result of dropped expectations, are \
                    suppressed.

        """
        expectation_suite = self.get_expectation_suite(
            discard_failed_expectations,
            discard_result_format_kwargs,
            discard_include_config_kwargs,
            discard_catch_exceptions_kwargs,
            suppress_warnings,
        )
        if filepath is None and self._data_context is not None:
            self._data_context.save_expectation_suite(expectation_suite)
            if self.ge_cloud_mode:
                updated_suite = self._data_context.get_expectation_suite(
                    ge_cloud_id=str(expectation_suite.ge_cloud_id)
                )
                self._initialize_expectations(expectation_suite=updated_suite)
        elif filepath is not None:
            with open(filepath, "w") as outfile:
                json.dump(
                    expectationSuiteSchema.dump(expectation_suite),
                    outfile,
                    indent=2,
                    sort_keys=True,
                )
        else:
            raise ValueError(
                "Unable to save config: filepath or data_context must be available."
            )

    # TODO: <Alex>Should "include_config" also be an argument of this method?</Alex>
    def validate(  # noqa: C901 - complexity 31
        self,
        expectation_suite=None,
        run_id=None,
        data_context: Optional[
            Any
        ] = None,  # Cannot type DataContext due to circular import
        evaluation_parameters: Optional[dict] = None,
        catch_exceptions: bool = True,
        result_format: Optional[str] = None,
        only_return_failures: bool = False,
        run_name: Optional[str] = None,
        run_time: Optional[str] = None,
        checkpoint_name: Optional[str] = None,
    ) -> Union[ExpectationValidationResult, ExpectationSuiteValidationResult]:
        # noinspection SpellCheckingInspection
        """Generates a JSON-formatted report describing the outcome of all expectations.

        Use the default expectation_suite=None to validate the expectations config associated with the DataAsset.

        Args:
            expectation_suite (json or None): \
                If None, uses the expectations config generated with the DataAsset during the current session. \
                If a JSON file, validates those expectations.
            run_id (str): \
                Used to identify this validation result as part of a collection of validations. \
                See DataContext for more information.
            run_name (str): \
                Used to identify this validation result as part of a collection of validations. \
                See DataContext for more information.
            run_time (str): \
                Used to identify this validation result as part of a collection of validations. \
                See DataContext for more information.
            data_context (DataContext): \
                A datacontext object to use as part of validation for binding evaluation parameters and \
                registering validation results.
            evaluation_parameters (dict or None): \
                If None, uses the evaluation_paramters from the expectation_suite provided or as part of the \
                data_asset. If a dict, uses the evaluation parameters in the dictionary.
            catch_exceptions (boolean): \
                If True, exceptions raised by tests will not end validation and will be described in the returned \
                report.
            result_format (string or None): \
                If None, uses the default value ('BASIC' or as specified). \
                If string, the returned expectation output follows the specified format ('BOOLEAN_ONLY','BASIC', \
                etc.).
            only_return_failures (boolean): \
                If True, expectation results are only returned when ``success = False`` \
            checkpoint_name (string or None): \
                Name of the Checkpoint which invoked this Validator.validate() call against an Expectation Suite. \
                It will be added to `meta` field of the returned ExpectationSuiteValidationResult.

        Returns:
            A JSON-formatted dictionary containing a list of the validation results. \
            An example of the returned format::

            {
              "results": [
                {
                  "unexpected_list": [unexpected_value_1, unexpected_value_2],
                  "expectation_type": "expect_*",
                  "kwargs": {
                    "column": "Column_Name",
                    "output_format": "SUMMARY"
                  },
                  "success": true,
                  "raised_exception: false.
                  "exception_traceback": null
                },
                {
                  ... (Second expectation results)
                },
                ... (More expectations results)
              ],
              "success": true,
              "statistics": {
                "evaluated_expectations": n,
                "successful_expectations": m,
                "unsuccessful_expectations": n - m,
                "success_percent": m / n
              }
            }

        Notes:
           If the configuration object was built with a different version of great expectations then the \
           current environment. If no version was found in the configuration file.

        Raises:
           AttributeError - if 'catch_exceptions'=None and an expectation throws an AttributeError
        """
        # noinspection PyUnusedLocal
        try:
            validation_time = datetime.datetime.now(datetime.timezone.utc).strftime(
                "%Y%m%dT%H%M%S.%fZ"
            )
            assert not (run_id and run_name) and not (
                run_id and run_time
            ), "Please provide either a run_id or run_name and/or run_time."
            if isinstance(run_id, str) and not run_name:
                # deprecated-v0.13.0
                warnings.warn(
                    "String run_ids are deprecated as of v0.13.0 and support will be removed in v0.16. Please provide a run_id of type "
                    "RunIdentifier(run_name=None, run_time=None), or a dictionary containing run_name "
                    "and run_time (both optional). Instead of providing a run_id, you may also provide"
                    "run_name and run_time separately.",
                    DeprecationWarning,
                )
                try:
                    run_time = parse(run_id)
                except (ValueError, TypeError):
                    pass
                run_id = RunIdentifier(run_name=run_id, run_time=run_time)
            elif isinstance(run_id, dict):
                run_id = RunIdentifier(**run_id)
            elif not isinstance(run_id, RunIdentifier):
                run_id = RunIdentifier(run_name=run_name, run_time=run_time)

            self._active_validation = True

            # If a different validation data context was provided, override
            validation_data_context = self._data_context
            if data_context is None and self._data_context is not None:
                data_context = self._data_context
            elif data_context is not None:
                # temporarily set self._data_context so it is used inside the expectation decorator
                self._data_context = data_context

            if expectation_suite is None:
                expectation_suite = self.get_expectation_suite(
                    discard_failed_expectations=False,
                    discard_result_format_kwargs=False,
                    discard_include_config_kwargs=False,
                    discard_catch_exceptions_kwargs=False,
                )
            elif isinstance(expectation_suite, str):
                try:
                    with open(expectation_suite) as infile:
                        expectation_suite = expectationSuiteSchema.loads(infile.read())
                except ValidationError:
                    raise
                except OSError:
                    raise GreatExpectationsError(
                        f"Unable to load expectation suite: IO error while reading {expectation_suite}"
                    )
            elif not isinstance(expectation_suite, ExpectationSuite):
                logger.error(
                    "Unable to validate using the provided value for expectation suite; does it need to be "
                    "loaded from a dictionary?"
                )
                if getattr(data_context, "_usage_statistics_handler", None):
                    # noinspection PyProtectedMember
                    handler = data_context._usage_statistics_handler
                    # noinspection PyProtectedMember
                    handler.send_usage_message(
                        event="data_asset.validate",
                        event_payload=handler.anonymizer.anonymize(obj=self),
                        success=False,
                    )
                return ExpectationValidationResult(success=False)

            # Evaluation parameter priority is
            # 1. from provided parameters
            # 2. from expectation configuration
            # 3. from data context
            # So, we load them in reverse order

            if data_context is not None:
                runtime_evaluation_parameters = (
                    data_context.evaluation_parameter_store.get_bind_params(run_id)
                )
            else:
                runtime_evaluation_parameters = {}

            if expectation_suite.evaluation_parameters:
                runtime_evaluation_parameters.update(
                    expectation_suite.evaluation_parameters
                )

            if evaluation_parameters is not None:
                runtime_evaluation_parameters.update(evaluation_parameters)

            # Convert evaluation parameters to be json-serializable
            runtime_evaluation_parameters = recursively_convert_to_json_serializable(
                runtime_evaluation_parameters
            )

            # Warn if our version is different from the version in the configuration
            # TODO: Deprecate "great_expectations.__version__"

            # Group expectations by column
            columns = {}

            for expectation in expectation_suite.expectations:
                expectation.process_evaluation_parameters(
                    evaluation_parameters=runtime_evaluation_parameters,
                    interactive_evaluation=self.interactive_evaluation,
                    data_context=self._data_context,
                )
                if "column" in expectation.kwargs and isinstance(
                    expectation.kwargs["column"], Hashable
                ):
                    column = expectation.kwargs["column"]
                else:
                    # noinspection SpellCheckingInspection
                    column = "_nocolumn"
                if column not in columns:
                    columns[column] = []
                columns[column].append(expectation)

            expectations_to_evaluate = []
            for col in columns:
                expectations_to_evaluate.extend(columns[col])

            runtime_configuration = self._get_runtime_configuration(
                catch_exceptions=catch_exceptions, result_format=result_format
            )

            results = self.graph_validate(
                configurations=expectations_to_evaluate,
                runtime_configuration=runtime_configuration,
            )

            if self._include_rendered_content:
                for validation_result in results:
                    validation_result.render()
                    validation_result.expectation_config.render()
            statistics = self._calc_validation_statistics(results)

            if only_return_failures:
                abbrev_results = []
                for exp in results:
                    if not exp.success:
                        abbrev_results.append(exp)
                results = abbrev_results

            expectation_suite_name = expectation_suite.expectation_suite_name

            result = ExpectationSuiteValidationResult(
                results=results,
                success=statistics.success,
                statistics={
                    "evaluated_expectations": statistics.evaluated_expectations,
                    "successful_expectations": statistics.successful_expectations,
                    "unsuccessful_expectations": statistics.unsuccessful_expectations,
                    "success_percent": statistics.success_percent,
                },
                evaluation_parameters=runtime_evaluation_parameters,
                meta={
                    "great_expectations_version": ge_version,
                    "expectation_suite_name": expectation_suite_name,
                    "run_id": run_id,
                    "batch_spec": self._batch_cache.active_batch_spec,
                    "batch_markers": self._batch_cache.active_batch_markers,
                    "active_batch_definition": self._batch_cache.active_batch_definition,
                    "validation_time": validation_time,
                    "checkpoint_name": checkpoint_name,
                },
            )

            self._data_context = validation_data_context
        except Exception:
            if getattr(data_context, "_usage_statistics_handler", None):
                # noinspection PyProtectedMember
                handler = data_context._usage_statistics_handler
                # noinspection PyProtectedMember
                handler.send_usage_message(
                    event="data_asset.validate",
                    event_payload=handler.anonymizer.anonymize(obj=self),
                    success=False,
                )
            raise
        finally:
            self._active_validation = False

        if getattr(data_context, "_usage_statistics_handler", None):
            # noinspection PyProtectedMember
            handler = data_context._usage_statistics_handler
            # noinspection PyProtectedMember
            handler.send_usage_message(
                event="data_asset.validate",
                event_payload=handler.anonymizer.anonymize(obj=self),
                success=True,
            )
        return result

    def get_evaluation_parameter(self, parameter_name, default_value=None):
        """
        Get an evaluation parameter value that has been stored in meta.

        Args:
            parameter_name (string): The name of the parameter to store.
            default_value (any): The default value to be returned if the parameter is not found.

        Returns:
            The current value of the evaluation parameter.
        """
        if parameter_name in self._expectation_suite.evaluation_parameters:
            return self._expectation_suite.evaluation_parameters[parameter_name]
        else:
            return default_value

    def set_evaluation_parameter(self, parameter_name, parameter_value) -> None:
        """
        Provide a value to be stored in the data_asset evaluation_parameters object and used to evaluate
        parameterized expectations.

        Args:
            parameter_name (string): The name of the kwarg to be replaced at evaluation time
            parameter_value (any): The value to be used
        """
        self._expectation_suite.evaluation_parameters.update(
            {parameter_name: parameter_value}
        )

    def add_citation(
        self,
        comment: str,
        batch_spec: Optional[dict] = None,
        batch_markers: Optional[dict] = None,
        batch_definition: Optional[dict] = None,
        citation_date: Optional[str] = None,
    ) -> None:
        """Adds a citation to an existing Expectation Suite within the validator"""
        if batch_spec is None:
            batch_spec = self.batch_spec
        if batch_markers is None:
            batch_markers = self.active_batch_markers
        if batch_definition is None:
            batch_definition = self._batch_cache.active_batch_definition
        self._expectation_suite.add_citation(
            comment,
            batch_spec=batch_spec,
            batch_markers=batch_markers,
            batch_definition=batch_definition,
            citation_date=citation_date,
        )

    @property
    def expectation_suite(self) -> ExpectationSuite:
        return self._expectation_suite

    @expectation_suite.setter
    def expectation_suite(self, value: ExpectationSuite) -> None:
        self._initialize_expectations(
            expectation_suite=value,
            expectation_suite_name=value.expectation_suite_name,
        )

    @property
    def expectation_suite_name(self) -> str:
        """Gets the current expectation_suite name of this data_asset as stored in the expectations configuration."""
        return self._expectation_suite.expectation_suite_name

    @expectation_suite_name.setter
    def expectation_suite_name(self, expectation_suite_name: str) -> None:
        """Sets the expectation_suite name of this data_asset as stored in the expectations configuration."""
        self._expectation_suite.expectation_suite_name = expectation_suite_name

    def test_expectation_function(
        self, function: Callable, *args, **kwargs
    ) -> Callable:
        """Test a generic expectation function

        Args:
            function (func): The function to be tested. (Must be a valid expectation function.)
            *args          : Positional arguments to be passed the the function
            **kwargs       : Keyword arguments to be passed the the function

        Returns:
            A JSON-serializable expectation result object.

        Notes:
            This function is a thin layer to allow quick testing of new expectation functions, without having to \
            define custom classes, etc. To use developed expectations from the command-line tool, you will still need \
            to define custom classes, etc.

            Check out :ref:`how_to_guides__creating_and_editing_expectations__how_to_create_custom_expectations` for
            more information.
        """

        # noinspection SpellCheckingInspection
        argspec = inspect.getfullargspec(function)[0][1:]

        new_function = self.expectation(argspec)(function)
        return new_function(self, *args, **kwargs)

<<<<<<< HEAD
=======
    def columns(self, domain_kwargs: Optional[Dict[str, Any]] = None) -> List[str]:
        if domain_kwargs is None:
            domain_kwargs = {
                "batch_id": self._execution_engine.batch_manager.active_batch_id,
            }

        columns: List[str] = self.get_metric(
            metric=MetricConfiguration(
                metric_name="table.columns",
                metric_domain_kwargs=domain_kwargs,
            )
        )

        return columns

    def head(
        self,
        n_rows: int = 5,
        domain_kwargs: Optional[Dict[str, Any]] = None,
        fetch_all: bool = False,
    ) -> pd.DataFrame:
        if domain_kwargs is None:
            domain_kwargs = {
                "batch_id": self._execution_engine.batch_manager.active_batch_id,
            }

        data: Any = self.get_metric(
            metric=MetricConfiguration(
                metric_name="table.head",
                metric_domain_kwargs=domain_kwargs,
                metric_value_kwargs={
                    "n_rows": n_rows,
                    "fetch_all": fetch_all,
                },
            )
        )

        df: pd.DataFrame
        if isinstance(
            self._execution_engine, (PandasExecutionEngine, SqlAlchemyExecutionEngine)
        ):
            df = pd.DataFrame(data=data)
        elif isinstance(self._execution_engine, SparkDFExecutionEngine):
            rows: List[Dict[str, Any]] = [datum.asDict() for datum in data]
            df = pd.DataFrame(data=rows)
        else:
            raise GreatExpectationsError(
                "Unsupported or unknown ExecutionEngine type encountered in Validator class."
            )

        return df.reset_index(drop=True, inplace=False)

    @staticmethod
    def _parse_validation_graph(
        validation_graph: ValidationGraph,
        metrics: Dict[Tuple[str, str, str], Any],
    ) -> Tuple[Set[MetricConfiguration], Set[MetricConfiguration]]:
        """Given validation graph, returns the ready and needed metrics necessary for validation using a traversal of
        validation graph (a graph structure of metric ids) edges"""
        unmet_dependency_ids = set()
        unmet_dependency = set()
        maybe_ready_ids = set()
        maybe_ready = set()

        for edge in validation_graph.edges:
            if edge.left.id not in metrics:
                if edge.right is None or edge.right.id in metrics:
                    if edge.left.id not in maybe_ready_ids:
                        maybe_ready_ids.add(edge.left.id)
                        maybe_ready.add(edge.left)
                else:
                    if edge.left.id not in unmet_dependency_ids:
                        unmet_dependency_ids.add(edge.left.id)
                        unmet_dependency.add(edge.left)

        return maybe_ready - unmet_dependency, unmet_dependency

    @staticmethod
    def _resolve_metrics(
        execution_engine: ExecutionEngine,
        metrics_to_resolve: Iterable[MetricConfiguration],
        metrics: Dict[Tuple[str, str, str], Any] = None,
        runtime_configuration: dict = None,
    ) -> Dict[Tuple[str, str, str], MetricConfiguration]:
        """A means of accessing the Execution Engine's resolve_metrics method, where missing metric configurations are
        resolved"""
        return execution_engine.resolve_metrics(
            metrics_to_resolve=metrics_to_resolve,
            metrics=metrics,
            runtime_configuration=runtime_configuration,
        )

>>>>>>> 78367549
    def _initialize_expectations(
        self,
        expectation_suite: ExpectationSuite = None,
        expectation_suite_name: str = None,
    ) -> None:
        """Instantiates `_expectation_suite` as empty by default or with a specified expectation `config`.
        In addition, this always sets the `default_expectation_args` to:
            `include_config`: False,
            `catch_exceptions`: False,
            `output_format`: 'BASIC'

        By default, initializes data_asset_type to the name of the implementing class, but subclasses
        that have interoperable semantics (e.g. Dataset) may override that parameter to clarify their
        interoperability.

        Args:
            expectation_suite (json): \
                A json-serializable expectation config. \
                If None, creates default `_expectation_suite` with an empty list of expectations and \
                key value `data_asset_name` as `data_asset_name`.

            expectation_suite_name (string): \
                The name to assign to the `expectation_suite.expectation_suite_name`

        Returns:
            None
        """
        # Checking type of expectation_suite.
        # Check for expectation_suite_name is already done by ExpectationSuiteIdentifier
        if expectation_suite and not isinstance(expectation_suite, ExpectationSuite):
            raise TypeError(
                "expectation_suite must be of type ExpectationSuite, not {}".format(
                    type(expectation_suite)
                )
            )
        if expectation_suite is not None:
            if isinstance(expectation_suite, dict):
                expectation_suite_dict: dict = expectationSuiteSchema.load(
                    expectation_suite
                )
                expectation_suite = ExpectationSuite(
                    **expectation_suite_dict, data_context=self._data_context
                )
            else:
                expectation_suite: ExpectationSuite = copy.deepcopy(expectation_suite)
            self._expectation_suite = expectation_suite

            if expectation_suite_name is not None:
                if (
                    self._expectation_suite.expectation_suite_name
                    != expectation_suite_name
                ):
                    logger.warning(
                        "Overriding existing expectation_suite_name {n1} with new name {n2}".format(
                            n1=self._expectation_suite.expectation_suite_name,
                            n2=expectation_suite_name,
                        )
                    )
                self._expectation_suite.expectation_suite_name = expectation_suite_name

        else:
            if expectation_suite_name is None:
                expectation_suite_name = "default"
            self._expectation_suite = ExpectationSuite(
                expectation_suite_name=expectation_suite_name,
                data_context=self._data_context,
            )

        self._expectation_suite.execution_engine_type = type(
            self._execution_engine
        ).__name__

    def _get_runtime_configuration(
        self,
        catch_exceptions: Optional[bool] = None,
        result_format: Optional[Union[dict, str]] = None,
    ) -> dict:
        runtime_configuration = copy.deepcopy(self.default_expectation_args)

        if catch_exceptions is not None:
            runtime_configuration.update({"catch_exceptions": catch_exceptions})

        if (
            self.default_expectation_args["result_format"]
            == Validator.DEFAULT_RUNTIME_CONFIGURATION["result_format"]
        ):
            if result_format is None:
                runtime_configuration.pop("result_format")
            else:
                runtime_configuration.update({"result_format": result_format})
        else:
            if result_format is not None:
                runtime_configuration.update({"result_format": result_format})

        return runtime_configuration

    @staticmethod
    def _calc_validation_statistics(
        validation_results: List[ExpectationValidationResult],
    ) -> ValidationStatistics:
        """
        Calculate summary statistics for the validation results and
        return ``ExpectationStatistics``.
        """
        # calc stats
        evaluated_expectations = len(validation_results)
        successful_expectations = sum(exp.success for exp in validation_results)
        unsuccessful_expectations = evaluated_expectations - successful_expectations
        success = successful_expectations == evaluated_expectations
        try:
            success_percent = successful_expectations / evaluated_expectations * 100
        except ZeroDivisionError:
            success_percent = None

        return ValidationStatistics(
            successful_expectations=successful_expectations,
            evaluated_expectations=evaluated_expectations,
            unsuccessful_expectations=unsuccessful_expectations,
            success=success,
            success_percent=success_percent,
        )


class BridgeValidator:
    """This is currently helping bridge APIs"""

    def __init__(
        self, batch, expectation_suite, expectation_engine=None, **kwargs
    ) -> None:
        """Builds an expectation_engine object using an expectation suite and a batch, with the expectation engine being
        determined either by the user or by the type of batch data (pandas dataframe, SqlAlchemy table, etc.)

        Args:
            batch (Batch): A Batch in Pandas, Spark, or SQL format
            expectation_suite (ExpectationSuite): The Expectation Suite available to the validator within the current
            Data Context
            expectation_engine (ExecutionEngine): The current Execution Engine being utilized. If this is not set, it is
            determined by the type of data within the given batch
        """
        self.batch = batch
        self._expectation_suite = expectation_suite

        if isinstance(expectation_engine, dict):
            expectation_engine = ClassConfig(**expectation_engine)

        if isinstance(expectation_engine, ClassConfig):
            module_name = expectation_engine.module_name or "great_expectations.dataset"
            verify_dynamic_loading_support(module_name=module_name)
            expectation_engine = load_class(
                class_name=expectation_engine.class_name, module_name=module_name
            )

        self.expectation_engine = expectation_engine

        if self.expectation_engine is None:
            # Guess the engine
            if pd is not None:
                if isinstance(batch.data, pd.DataFrame):
                    self.expectation_engine = PandasDataset

        if self.expectation_engine is None:
            if isinstance(batch.data, SqlAlchemyBatchReference):
                self.expectation_engine = SqlAlchemyDataset

        if self.expectation_engine is None:
            try:
                import pyspark

                if isinstance(batch.data, pyspark.sql.DataFrame):
                    self.expectation_engine = SparkDFDataset
            except ImportError:
                # noinspection PyUnusedLocal
                pyspark = None

        if self.expectation_engine is None:
            raise ValueError(
                "Unable to identify expectation_engine. It must be a subclass of DataAsset."
            )

        self.init_kwargs = kwargs

    def get_dataset(self):
        """
        Bridges between Execution Engines in providing access to the batch data. Validates that Dataset classes
        contain proper type of data (i.e. a Pandas Dataset does not contain SqlAlchemy data)
        """
        if issubclass(self.expectation_engine, PandasDataset):
            if not isinstance(self.batch["data"], pd.DataFrame):
                raise ValueError(
                    "PandasDataset expectation_engine requires a Pandas Dataframe for its batch"
                )

            return self.expectation_engine(
                self.batch.data,
                expectation_suite=self._expectation_suite,
                batch_kwargs=self.batch.batch_kwargs,
                batch_parameters=self.batch.batch_parameters,
                batch_markers=self.batch.batch_markers,
                data_context=self.batch.data_context,
                **self.init_kwargs,
                **self.batch.batch_kwargs.get("dataset_options", {}),
            )

        elif issubclass(self.expectation_engine, SqlAlchemyDataset):
            if not isinstance(self.batch.data, SqlAlchemyBatchReference):
                raise ValueError(
                    "SqlAlchemyDataset expectation_engine requires a SqlAlchemyBatchReference for its batch"
                )

            init_kwargs = self.batch.data.get_init_kwargs()
            init_kwargs.update(self.init_kwargs)
            return self.expectation_engine(
                batch_kwargs=self.batch.batch_kwargs,
                batch_parameters=self.batch.batch_parameters,
                batch_markers=self.batch.batch_markers,
                data_context=self.batch.data_context,
                expectation_suite=self._expectation_suite,
                **init_kwargs,
                **self.batch.batch_kwargs.get("dataset_options", {}),
            )

        elif issubclass(self.expectation_engine, SparkDFDataset):
            import pyspark

            if not isinstance(self.batch.data, pyspark.sql.DataFrame):
                raise ValueError(
                    "SparkDFDataset expectation_engine requires a spark DataFrame for its batch"
                )

            return self.expectation_engine(
                spark_df=self.batch.data,
                expectation_suite=self._expectation_suite,
                batch_kwargs=self.batch.batch_kwargs,
                batch_parameters=self.batch.batch_parameters,
                batch_markers=self.batch.batch_markers,
                data_context=self.batch.data_context,
                **self.init_kwargs,
                **self.batch.batch_kwargs.get("dataset_options", {}),
            )<|MERGE_RESOLUTION|>--- conflicted
+++ resolved
@@ -14,17 +14,12 @@
 from marshmallow import ValidationError
 
 from great_expectations import __version__ as ge_version
-<<<<<<< HEAD
-from great_expectations.core.batch import Batch
-from great_expectations.core.batch_cache import BatchCache
-=======
 from great_expectations.core.batch import (
     Batch,
     BatchData,
     BatchDefinition,
     BatchMarkers,
 )
->>>>>>> 78367549
 from great_expectations.core.expectation_configuration import ExpectationConfiguration
 from great_expectations.core.expectation_suite import (
     ExpectationSuite,
@@ -152,13 +147,10 @@
         self._execution_engine = execution_engine
 
         self.load_batch_list(batch_list=batches)
-<<<<<<< HEAD
-=======
 
         self._expose_dataframe_methods = False
 
         self._show_progress_bars = self._determine_progress_bars()
->>>>>>> 78367549
 
         self.interactive_evaluation = interactive_evaluation
         self._initialize_expectations(
@@ -1189,29 +1181,6 @@
         )
 
     def load_batch_list(self, batch_list: List[Batch]) -> None:
-<<<<<<< HEAD
-        self._execution_engine.batch_cache.load_batch_list(batch_list=batch_list)
-
-    @property
-    def batches(self) -> Dict[str, Batch]:
-        """Getter for dictionary of Batch objects (convenience property)"""
-        return self._execution_engine.batch_cache.batches
-
-    @property
-    def loaded_batch_ids(self) -> List[str]:
-        """Getter for IDs of loaded Batch objects (convenience property)"""
-        return self._execution_engine.batch_cache.loaded_batch_ids
-
-    @property
-    def active_batch(self) -> Optional[Batch]:
-        """Getter for active Batch (convenience property)"""
-        return self._execution_engine.batch_cache.active_batch
-
-    @property
-    def active_batch_spec(self) -> Optional[BatchSpec]:
-        """Getter for batch_spec of active Batch (convenience property)"""
-        return self._execution_engine.batch_cache.active_batch_spec
-=======
         self._execution_engine.batch_manager.load_batch_list(batch_list=batch_list)
 
     @property
@@ -1233,14 +1202,10 @@
     def batches(self) -> Dict[str, Batch]:
         """Getter for dictionary of Batch objects (alias convenience property, to be deprecated)"""
         return self.batche_cache
->>>>>>> 78367549
 
     @property
     def active_batch_id(self) -> Optional[str]:
         """Getter for batch_id of active Batch (convenience property)"""
-<<<<<<< HEAD
-        return self._execution_engine.batch_cache.active_batch_id
-=======
         return self._execution_engine.batch_manager.active_batch_id
 
     @property
@@ -1252,25 +1217,16 @@
     def active_batch_spec(self) -> Optional[BatchSpec]:
         """Getter for batch_spec of active Batch (convenience property)"""
         return self._execution_engine.batch_manager.active_batch_spec
->>>>>>> 78367549
 
     @property
     def active_batch_markers(self) -> Optional[BatchMarkers]:
         """Getter for batch_markers of active Batch (convenience property)"""
-<<<<<<< HEAD
-        return self._execution_engine.batch_cache.active_batch_markers
-=======
         return self._execution_engine.batch_manager.active_batch_markers
->>>>>>> 78367549
 
     @property
     def active_batch_definition(self) -> Optional[BatchDefinition]:
         """Getter for batch_definition of active Batch (convenience property)"""
-<<<<<<< HEAD
-        return self._execution_engine.batch_cache.active_batch_definition
-=======
         return self._execution_engine.batch_manager.active_batch_definition
->>>>>>> 78367549
 
     def discard_failing_expectations(self) -> None:
         """Removes any expectations from the validator where the validation has failed"""
@@ -1911,8 +1867,6 @@
         new_function = self.expectation(argspec)(function)
         return new_function(self, *args, **kwargs)
 
-<<<<<<< HEAD
-=======
     def columns(self, domain_kwargs: Optional[Dict[str, Any]] = None) -> List[str]:
         if domain_kwargs is None:
             domain_kwargs = {
@@ -2005,7 +1959,6 @@
             runtime_configuration=runtime_configuration,
         )
 
->>>>>>> 78367549
     def _initialize_expectations(
         self,
         expectation_suite: ExpectationSuite = None,
