--- conflicted
+++ resolved
@@ -1053,12 +1053,8 @@
                 result = configuration.metrics_validate(
                     metrics=resolved_metrics,
                     execution_engine=self._execution_engine,
-<<<<<<< HEAD
-                    runtime_configuration=runtime_configuration,
+                    runtime_configuration=runtime_configuration_default,
                     validator=self,
-=======
-                    runtime_configuration=runtime_configuration_default,
->>>>>>> b1f83695
                 )
                 evrs.append(result)
             except Exception as err:
