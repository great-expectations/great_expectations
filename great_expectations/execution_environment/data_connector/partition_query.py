import itertools
import logging
from typing import Any, Callable, Dict, Optional, Union

import great_expectations.exceptions as ge_exceptions
from great_expectations.core.id_dict import PartitionDefinitionSubset

logger = logging.getLogger(__name__)


def is_numeric(value: Any) -> bool:
    """
    <WILL> TODO : check to see if this is the right place to put the scripts, and if so, add the proper documentation
    """
    return is_int(value) or is_float(value)


def is_int(value: Any) -> bool:
    """
    <WILL> TODO : check to see if this is the right place to put the scripts, and if so, add the proper documentation
    """
    try:
        num: int = int(value)
    except ValueError:
        return False
    return True


def is_float(value: Any) -> bool:
    """
    <WILL> TODO : check to see if this is the right place to put the scripts, and if so, add the proper documentation
    """
    try:
        num: float = float(value)
    except ValueError:
        return False
    return True


def build_partition_query(
    partition_request_dict: Union[
        Dict[
            str,
            Union[
                int,
                list,
                tuple,
                slice,
                str,
                Union[Dict, PartitionDefinitionSubset],
                Callable,
                None,
            ],
        ],
        None,
    ] = None
):
    if not partition_request_dict:
        return PartitionQuery(
            custom_filter_function=None,
            partition_identifiers=None,
            index=None,
            limit=None,
        )
    partition_request_keys: set = set(partition_request_dict.keys())
    if not partition_request_keys <= PartitionQuery.RECOGNIZED_KEYS:
        raise ge_exceptions.PartitionerError(
            f"""Unrecognized partition_request key(s):
"{str(partition_request_keys - PartitionQuery.RECOGNIZED_KEYS)}" detected.
            """
        )
    custom_filter_function: Callable = partition_request_dict.get(
        "custom_filter_function"
    )
    if custom_filter_function and not isinstance(custom_filter_function, Callable):
        raise ge_exceptions.PartitionerError(
<<<<<<< HEAD
            f'''The type of a custom_filter must be a function (Python "Callable").  The type given is
=======
            f"""The type of a custom_filter be a function (Python "Callable").  The type given is
>>>>>>> 7d919d70
"{str(type(custom_filter_function))}", which is illegal.
            """
        )
    partition_identifiers: Union[dict, None] = partition_request_dict.get(
        "partition_identifiers"
    )
    if partition_identifiers:
        if not isinstance(partition_identifiers, dict):
            raise ge_exceptions.PartitionerError(
                f"""The type of a partition_identifiers must be a dictionary (Python "dict").  The type given is
"{str(type(partition_identifiers))}", which is illegal.
                """
            )
        if not all([isinstance(key, str) for key in partition_identifiers.keys()]):
            raise ge_exceptions.PartitionerError(
                'All partition_definition keys must strings (Python "str").'
            )
    if partition_identifiers is not None:
        partition_identifiers: PartitionDefinitionSubset = PartitionDefinitionSubset(
            partition_identifiers
        )
    index: Union[int, list, tuple, slice, str, None] = partition_request_dict.get(
        "index"
    )
    limit: Union[int, None] = partition_request_dict.get("limit")
    if limit and (not isinstance(limit, int) or limit < 0):
        raise ge_exceptions.PartitionerError(
            f"""The type of a limit must be an integer (Python "int") that is greater than or equal to 0.  The
type and value given are "{str(type(limit))}" and "{limit}", respectively, which is illegal.
            """
        )
    if index is not None and limit is not None:
        raise ge_exceptions.PartitionerError(
            "Only one of partition_index or limit, but not both, can be specified (specifying both is illegal)."
        )
    index = _parse_index(index=index)
    return PartitionQuery(
        custom_filter_function=custom_filter_function,
        partition_identifiers=partition_identifiers,
        limit=limit,
        index=index,
    )


def _parse_index(
    index: Union[int, list, tuple, slice, str, None] = None
) -> Union[int, slice, None]:
    if index is None:
        return None
    elif isinstance(index, (int, slice)):
        return index
    elif isinstance(index, (list, tuple)):
        if len(index) > 3:
            raise ge_exceptions.PartitionerError(
                f"""The number of partition_index slice components must be between 1 and 3 (the given number is
{len(index)}).
                """
            )
        if len(index) == 1:
            return index(index=index[0])
        if len(index) == 2:
            return slice(index[0], index[1], None)
        if len(index) == 3:
            return slice(index[0], index[1], index[2])
    elif isinstance(index, str):
        if is_int(value=index):
            return _parse_index(index=int(index))
        return _parse_index(index=[int(idx_str) for idx_str in index.split(":")])
    else:
        raise ge_exceptions.PartitionerError(
            f"""The type of a partition_index must be an integer (Python "int"), or a list (Python "list") or a tuple
(Python "tuple"), or a Python "slice" object, or a string that has the format of a single integer or a slice argument.
The type given is "{str(type(index))}", which is illegal.
            """
        )


class PartitionQuery:
    RECOGNIZED_KEYS: set = {
        "custom_filter_function",
        "partition_identifiers",
        "index",
        "limit",
    }

    def __init__(
        self,
        custom_filter_function: Callable = None,
        partition_identifiers: Optional[PartitionDefinitionSubset] = None,
        index: Optional[Union[int, slice]] = None,
        limit: int = None,
    ):
        self._custom_filter_function = custom_filter_function
        self._partition_identifiers = partition_identifiers
        self._index = index
        self._limit = limit

    @property
    def custom_filter_function(self) -> Callable:
        return self._custom_filter_function

    @property
    def partition_identifiers(self) -> Union[PartitionDefinitionSubset, None]:
        return self._partition_identifiers

    @property
    def index(self) -> Union[int, slice, None]:
        return self._index

    @property
    def limit(self) -> int:
        return self._limit

    def __repr__(self) -> str:
        doc_fields_dict: dict = {
            "custom_filter_function": self._custom_filter_function,
            "partition_identifiers": self.partition_identifiers,
            "index": self.index,
            "limit": self.limit,
        }
        return str(doc_fields_dict)

    def select_from_partition_request(self, batch_definition_list=None):
        if batch_definition_list is None:
            return []
        filter_function: Callable
        if self.custom_filter_function:
            filter_function = self.custom_filter_function
        else:
            filter_function = self.best_effort_partition_matcher()
        selected_batch_definitions = list(
            filter(
                lambda batch_definition: filter_function(
                    partition_definition=batch_definition.partition_definition,
                ),
                batch_definition_list,
            )
        )
        if self.index is None:
            selected_batch_definitions = selected_batch_definitions[: self.limit]
        else:
            if isinstance(self.index, int):
                selected_batch_definitions = [selected_batch_definitions[self.index]]
            else:
                selected_batch_definitions = list(
                    itertools.chain.from_iterable(
                        [selected_batch_definitions[self.index]]
                    )
                )
        return selected_batch_definitions

    def best_effort_partition_matcher(self) -> Callable:
        def match_partition_to_query_params(partition_definition: dict) -> bool:
            if self.partition_identifiers:
                if not partition_definition:
                    return False
                partition_definition_keys: set = set(self.partition_identifiers.keys())

                if not partition_definition_keys:
                    return False
                for key in partition_definition_keys:
                    if not (
                        key in partition_definition
                        and partition_definition[key] == self.partition_identifiers[key]
                    ):
                        return False
            return True

        return match_partition_to_query_params<|MERGE_RESOLUTION|>--- conflicted
+++ resolved
@@ -74,13 +74,9 @@
     )
     if custom_filter_function and not isinstance(custom_filter_function, Callable):
         raise ge_exceptions.PartitionerError(
-<<<<<<< HEAD
             f'''The type of a custom_filter must be a function (Python "Callable").  The type given is
-=======
-            f"""The type of a custom_filter be a function (Python "Callable").  The type given is
->>>>>>> 7d919d70
 "{str(type(custom_filter_function))}", which is illegal.
-            """
+            '''
         )
     partition_identifiers: Union[dict, None] = partition_request_dict.get(
         "partition_identifiers"
