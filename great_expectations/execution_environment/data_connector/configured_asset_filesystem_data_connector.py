--- conflicted
+++ resolved
@@ -1,31 +1,15 @@
+import logging
 from pathlib import Path
 from typing import List, Optional
-import logging
 
-from great_expectations.execution_environment.data_connector import ConfiguredAssetFilePathDataConnector
 from great_expectations.execution_engine import ExecutionEngine
-<<<<<<< HEAD
-from great_expectations.execution_environment.data_connector.asset.asset import Asset
-from great_expectations.execution_environment.data_connector.data_connector import (
-    DataConnector,
+from great_expectations.execution_environment.data_connector import (
+    ConfiguredAssetFilePathDataConnector,
 )
-
-from great_expectations.execution_environment.data_connector.partition_query import (
-    PartitionQuery,
-    build_partition_query,
-)
-from great_expectations.execution_environment.types import PathBatchSpec
-from great_expectations.core.batch import (
-    BatchRequest,
-    BatchDefinition,
-)
-from great_expectations.execution_environment.data_connector.sorter import Sorter
-=======
 from great_expectations.execution_environment.data_connector.asset import Asset
->>>>>>> 57db1b46
 from great_expectations.execution_environment.data_connector.util import (
+    get_filesystem_one_level_directory_glob_path_list,
     normalize_directory_path,
-    get_filesystem_one_level_directory_glob_path_list,
 )
 
 logger = logging.getLogger(__name__)
@@ -57,132 +41,6 @@
         self._base_directory = base_directory
         self._glob_directive = glob_directive
 
-<<<<<<< HEAD
-        # TODO: Maybe make this a typed object?
-        self._default_regex = default_regex
-
-        if assets is None:
-            assets = {}
-        _assets: Dict[str, Union[dict, Asset]] = assets
-        self._assets = _assets
-        self._build_assets_from_config(config=assets)
-
-        self._sorters = build_sorters_from_config(config_list=sorters)
-
-    @property
-    def assets(self) -> Dict[str, Union[dict, Asset]]:
-        return self._assets
-
-    @property
-    def base_directory(self) -> str:
-        return str(self._base_directory)
-
-    @property
-    def glob_directive(self) -> str:
-        return self._glob_directive
-
-    @property
-    def sorters(self) -> Optional[dict]:
-        return self._sorters
-
-    def _build_assets_from_config(self, config: Dict[str, dict]):
-        for name, asset_config in config.items():
-            if asset_config is None:
-                asset_config = {}
-            new_asset: Asset = self._build_asset_from_config(
-                name=name, config=asset_config,
-            )
-            self.assets[name] = new_asset
-
-    def _build_asset_from_config(self, name: str, config: dict):
-        """Build an Asset using the provided configuration and return the newly-built Asset."""
-        runtime_environment: dict = {"name": name, "data_connector": self}
-        asset: Asset = instantiate_class_from_config(
-            config=config,
-            runtime_environment=runtime_environment,
-            config_defaults={
-                "module_name": "great_expectations.execution_environment.data_connector.asset",
-                "class_name": "Asset",
-            },
-        )
-        if not asset:
-            raise ge_exceptions.ClassInstantiationError(
-                module_name="great_expectations.execution_environment.data_connector.asset",
-                package_name=None,
-                class_name=config["class_name"],
-            )
-        return asset
-
-    def get_available_data_asset_names(self) -> List[str]:
-        """Return the list of asset names known by this data connector.
-
-        Returns:
-            A list of available names
-        """
-        return list(self.assets.keys())
-
-    # TODO: <Alex>This code is broken; it is used only by deprecated classes and methods.</Alex>
-    def _validate_runtime_keys_configuration(self, runtime_keys: List[str]):
-        if runtime_keys and len(runtime_keys) > 0:
-            if not (self.runtime_keys and set(runtime_keys) <= set(self.runtime_keys)):
-                raise ge_exceptions.PartitionerError(
-                    f"""Partitioner "{self.name}" was invoked with one or more runtime keys that do not appear among the
-configured runtime keys.
-                    """
-                )
-
-    # TODO: <Alex>This method should be used in other file path type DataConnector classes (currently it is not).</Alex>
-    def _normalize_directory_path(self, dir_path: str) -> str:
-        # If directory is a relative path, interpret it as relative to the data context's
-        # context root directory (parent directory of great_expectation dir)
-        if Path(dir_path).is_absolute() or self._data_context_root_directory is None:
-            return dir_path
-        else:
-            return Path(self._data_context_root_directory).joinpath(dir_path)
-
-    def refresh_data_references_cache(self,):
-        """
-        """
-        # Map data_references to batch_definitions
-        self._data_references_cache = {}
-
-        for data_asset_name in self.get_available_data_asset_names():
-            self._data_references_cache[data_asset_name] = {}
-
-            for data_reference in self._get_data_reference_list(
-                data_asset_name=data_asset_name
-            ):
-                mapped_batch_definition_list: List[
-                    BatchDefinition
-                ] = self._map_data_reference_to_batch_definition_list(
-                    data_reference=data_reference, data_asset_name=data_asset_name,
-                )
-                self._data_references_cache[data_asset_name][
-                    data_reference
-                ] = mapped_batch_definition_list
-
-    def _get_data_reference_list(
-        self, data_asset_name: Optional[str] = None
-    ) -> List[str]:
-        """List objects in the underlying data store to create a list of data_references.
-
-        This method is used to refresh the cache.
-        """
-        data_asset_path: str = self.base_directory
-        if (
-            data_asset_name is not None
-            and self.assets
-            and data_asset_name in self.assets
-        ):
-            asset: Asset = self.assets[data_asset_name]
-            if asset.base_directory:
-                data_asset_path = str(
-                    Path(self.base_directory).joinpath(asset.base_directory)
-                )
-
-        path_list: List[str] = get_filesystem_one_level_directory_glob_path_list(
-            base_directory_path=data_asset_path, glob_directive=self._glob_directive
-=======
     def _get_data_reference_list_for_asset(self, asset: Optional[Asset]) -> List[str]:
         base_directory: str = self.base_directory
         glob_directive: str = self._glob_directive
@@ -190,262 +48,32 @@
         if asset is not None:
             if asset.base_directory:
                 base_directory = normalize_directory_path(
-                    dir_path=asset.base_directory,
-                    root_directory_path=base_directory
+                    dir_path=asset.base_directory, root_directory_path=base_directory
                 )
             if asset.glob_directive:
                 glob_directive = asset.glob_directive
 
         path_list: List[str] = get_filesystem_one_level_directory_glob_path_list(
-            base_directory_path=base_directory,
-            glob_directive=glob_directive
->>>>>>> 57db1b46
+            base_directory_path=base_directory, glob_directive=glob_directive
         )
 
         return sorted(path_list)
 
-<<<<<<< HEAD
-    def _get_data_reference_list_from_cache_by_data_asset_name(
-        self, data_asset_name: str
-    ) -> List[str]:
-        """
-        Fetch data_references corresponding to data_asset_name from the cache.
-        """
-        # TODO: <Alex>There is no reason for the BatchRequest semantics here; this should be replaced with a method that accepts just the required arguments.</Alex>
-        batch_definition_list = self.get_batch_definition_list_from_batch_request(
-            batch_request=BatchRequest(
-                execution_environment_name=self.execution_environment_name,
-                data_connector_name=self.name,
-                data_asset_name=data_asset_name,
-            )
-        )
-
-        regex_config: dict = copy.deepcopy(self._default_regex)
-        # Override the defaults
-        if (
-            data_asset_name is not None
-            and self.assets
-            and data_asset_name in self.assets
-        ):
-            asset: Asset = self.assets[data_asset_name]
-            if asset.pattern:
-                regex_config["pattern"] = asset.pattern
-            if asset.group_names:
-                regex_config["group_names"] = asset.group_names
-        pattern: str = regex_config["pattern"]
-        group_names: List[str] = regex_config["group_names"]
-
-        path_list: List[str] = [
-            map_batch_definition_to_data_reference_string_using_regex(
-                batch_definition=batch_definition,
-                regex_pattern=pattern,
-                group_names=group_names,
-            )
-            for batch_definition in batch_definition_list
-        ]
-
-        # TODO: Sort with a real sorter here
-        path_list.sort()
-
-        return path_list
-
-    def get_data_reference_list_count(self) -> int:
-        if self._data_references_cache is None:
-            raise ValueError(
-                f"data references cache for {self.__class__.__name__} {self.name} has not yet been populated."
-            )
-
-        total_references: int = 0
-        for data_asset_name in self._data_references_cache:
-            total_references += len(self._data_references_cache[data_asset_name])
-
-        return total_references
-
-    def get_unmatched_data_references(self) -> List[str]:
-        if self._data_references_cache is None:
-            raise ValueError(
-                '_data_references_cache is None.  Have you called "refresh_data_references_cache()" yet?'
-            )
-
-        unmatched_data_references: List[str] = []
-        for (
-            data_asset_name,
-            data_reference_sub_cache,
-        ) in self._data_references_cache.items():
-            unmatched_data_references += [
-                k for k, v in data_reference_sub_cache.items() if v is None
-            ]
-
-        return unmatched_data_references
-
-    def get_batch_definition_list_from_batch_request(
-        self, batch_request: BatchRequest,
-    ) -> List[BatchDefinition]:
-        self._validate_batch_request(batch_request=batch_request)
-        self._validate_sorters_configuration(batch_request=batch_request)
-
-        if self._data_references_cache is None:
-            self.refresh_data_references_cache()
-
-        batch_definition_list: List[BatchDefinition] = list(
-            filter(
-                lambda batch_definition: batch_definition_matches_batch_request(
-                    batch_definition=batch_definition, batch_request=batch_request
-                ),
-                [
-                    batch_definitions[0]
-                    for data_reference_sub_cache in self._data_references_cache.values()
-                    for batch_definitions in data_reference_sub_cache.values()
-                    if batch_definitions is not None
-                ],
-            )
-        )
-
-        if batch_request.partition_request is not None:
-            partition_query_obj: PartitionQuery = build_partition_query(
-                partition_request_dict=batch_request.partition_request
-            )
-            batch_definition_list = partition_query_obj.select_from_partition_request(
-                batch_definition_list=batch_definition_list
-            )
-
-        if len(self.sorters) > 0:
-            sorted_batch_definition_list = self._sort_batch_definition_list(
-                batch_definition_list=batch_definition_list
-            )
-            return sorted_batch_definition_list
-        else:
-            return batch_definition_list
-
-    # TODO: <Alex>Opportunity to combine code with other connectors into a utility method.</Alex>
-    def _validate_sorters_configuration(self, batch_request):
-        # Override the default
-        if len(self.sorters) > 0:
-            regex_config = self._default_regex
-            if (
-                batch_request.data_asset_name is not None
-                and self.assets
-                and batch_request.data_asset_name in self.assets
-            ):
-                asset: Asset = self.assets[batch_request.data_asset_name]
-                if asset.group_names:
-                    regex_config["group_names"] = asset.group_names
-            group_names: List[str] = regex_config["group_names"]
-            if any([sorter not in group_names for sorter in self.sorters]):
-                raise ge_exceptions.DataConnectorError(
-                    f"""ConfiguredAssetFilesystemDataConnector "{self.name}" specifies one or more sort keys that do not appear among the
-configured group_name.
-                      """
-                )
-            if len(group_names) < len(self.sorters):
-                raise ge_exceptions.DataConnectorError(
-                    f"""ConfiguredAssetFilesystemDataConnector "{self.name}" is configured with {len(group_names)} group names; 
-this is fewer than number of sorters specified, which is {len(self.sorters)}.
-                    """
-=======
-    def _get_full_file_path_for_asset(self, path: str, asset: Optional[Asset] = None) -> str:
+    def _get_full_file_path_for_asset(
+        self, path: str, asset: Optional[Asset] = None
+    ) -> str:
         base_directory: str = self.base_directory
         if asset is not None:
             if asset.base_directory:
                 base_directory = normalize_directory_path(
                     dir_path=asset.base_directory,
-                    root_directory_path=self.data_context_root_directory
->>>>>>> 57db1b46
+                    root_directory_path=self.data_context_root_directory,
                 )
         return str(Path(base_directory).joinpath(path))
 
-<<<<<<< HEAD
-    def _sort_batch_definition_list(self, batch_definition_list):
-        sorters_list: List[Sorter] = []
-        for sorter in self.sorters.values():
-            sorters_list.append(sorter)
-        sorters: Iterator[Sorter] = reversed(sorters_list)
-        for sorter in sorters:
-            batch_definition_list = sorter.get_sorted_batch_definitions(
-                batch_definitions=batch_definition_list
-            )
-        return batch_definition_list
-
-    def _map_data_reference_to_batch_definition_list(
-        self, data_reference: str, data_asset_name: str = None
-    ) -> Optional[List[BatchDefinition]]:
-        regex_config: dict = copy.deepcopy(self._default_regex)
-        # Override the defaults
-        if (
-            data_asset_name is not None
-            and self.assets
-            and data_asset_name in self.assets
-        ):
-            asset: Asset = self.assets[data_asset_name]
-            if asset.pattern:
-                regex_config["pattern"] = asset.pattern
-            if asset.group_names:
-                regex_config["group_names"] = asset.group_names
-        pattern: str = regex_config["pattern"]
-        group_names: List[str] = regex_config["group_names"]
-
-        return map_data_reference_string_to_batch_definition_list_using_regex(
-            execution_environment_name=self.execution_environment_name,
-            data_connector_name=self.name,
-            data_asset_name=data_asset_name,
-            data_reference=data_reference,
-            regex_pattern=pattern,
-            group_names=group_names,
-        )
-
-    def _map_batch_definition_to_data_reference(
-        self, batch_definition: BatchDefinition
-    ) -> str:
-        data_asset_name: str = batch_definition.data_asset_name
-
-        regex_config: dict = copy.deepcopy(self._default_regex)
-        # Override the defaults
-        if (
-            data_asset_name is not None
-            and self.assets
-            and data_asset_name in self.assets
-        ):
-            asset: Asset = self.assets[data_asset_name]
-            if asset.pattern:
-                regex_config["pattern"] = asset.pattern
-            if asset.group_names:
-                regex_config["group_names"] = asset.group_names
-        pattern: str = regex_config["pattern"]
-        group_names: List[str] = regex_config["group_names"]
-
-        return map_batch_definition_to_data_reference_string_using_regex(
-            batch_definition=batch_definition,
-            regex_pattern=pattern,
-            group_names=group_names,
-        )
-
-    def _generate_batch_spec_parameters_from_batch_definition(
-        self, batch_definition: BatchDefinition
-    ) -> dict:
-        path: str = self._map_batch_definition_to_data_reference(
-            batch_definition=batch_definition
-        )
-        if not path:
-            raise ValueError(
-                f"""No data reference for data asset name "{batch_definition.data_asset_name}" matches the given
-partition definition {batch_definition.partition_definition} from batch definition {batch_definition}.
-                """
-            )
-        path = str(Path(self.base_directory).joinpath(path))
-        return {"path": path}
-
-    def _build_batch_spec_from_batch_definition(
-        self, batch_definition: BatchDefinition
-    ) -> PathBatchSpec:
-        batch_spec = super()._build_batch_spec_from_batch_definition(
-            batch_definition=batch_definition
-        )
-        return PathBatchSpec(batch_spec)
-=======
     @property
     def base_directory(self):
         return normalize_directory_path(
             dir_path=self._base_directory,
-            root_directory_path=self.data_context_root_directory
-        )
->>>>>>> 57db1b46
+            root_directory_path=self.data_context_root_directory,
+        )