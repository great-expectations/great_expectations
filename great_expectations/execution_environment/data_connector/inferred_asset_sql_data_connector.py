--- conflicted
+++ resolved
@@ -16,7 +16,6 @@
         name: str,
         execution_environment_name: str,
         execution_engine,
-<<<<<<< HEAD
         data_asset_name_suffix: str=None,
         include_schema_name: bool=False,
         splitter_method: str=None,
@@ -27,11 +26,6 @@
         included_tables: List=None,
         skip_inapplicable_tables: bool=True,
         introspection_directives: Dict={},
-        # data_context_root_directory=None,
-=======
-        partitioning_directives: dict = None,
-        introspection_directives: dict = None,
->>>>>>> 0e7ce7ba
     ):
         self._data_asset_name_suffix = data_asset_name_suffix
         self._include_schema_name = include_schema_name
