import random
from typing import Dict, List

import pandas as pd

from great_expectations.core.batch import (
    BatchDefinition,
    BatchMarkers,
    BatchRequest,
    BatchSpec,
    PartitionDefinition,
    PartitionRequest,
)
from great_expectations.execution_environment.data_connector.data_connector import DataConnector
from great_expectations.execution_environment.data_connector.asset.asset import Asset
from great_expectations.execution_environment.data_connector.util import batch_definition_matches_batch_request
from great_expectations.data_context.util import instantiate_class_from_config

try:
    import sqlalchemy as sa
except ImportError:
    sa = None


class SqlDataConnector(DataConnector):
    def __init__(
        self,
        name: str,
        execution_environment_name: str,
        execution_engine,
        data_assets: List[Dict],
    ):
        self._data_assets = data_assets
        
        super(SqlDataConnector, self).__init__(
            name=name,
            execution_environment_name=execution_environment_name,
            execution_engine=execution_engine,
        )

    @property
    def data_assets(self) -> Dict[str, Asset]:
        return self._data_assets

    def _refresh_data_references_cache(self):
        self._data_references_cache = {}
        
        for data_asset_name in self.data_assets:
            data_asset = self.data_assets[data_asset_name]
            if "table_name" in data_asset:
                table_name = data_asset["table_name"]
            else:
                table_name = data_asset_name
<<<<<<< HEAD
            
            if "splitter_method" in data_asset:
                splitter_fn = getattr(self, data_asset["splitter_method"])
                split_query = splitter_fn(
                    table_name=table_name,
                    **data_asset["splitter_kwargs"]
                )
            else:
                split_query = self._split_on_whole_table()
=======

            splitter_fn = getattr(self, data_asset["splitter_method"])
            split_query = splitter_fn(
                table_name=table_name, **data_asset["splitter_kwargs"]
            )
>>>>>>> 72136dd3

            rows = self._execution_engine.engine.execute(split_query).fetchall()

            # Zip up split parameters with column names
            column_names = self._get_column_names_from_splitter_kwargs(
                data_asset["splitter_kwargs"]
            )
            partition_definition_list = [dict(zip(column_names, row)) for row in rows]

            # TODO Abe 20201029 : Apply sorters to partition_definition_list here
            # TODO Will 20201102 : add sorting code here

            self._data_references_cache[data_asset_name] = partition_definition_list

    def _get_column_names_from_splitter_kwargs(self, splitter_kwargs) -> List[str]:
        column_names: List[str] = []

        if "column_names" in splitter_kwargs:
            column_names = splitter_kwargs["column_names"]
        elif "column_name" in splitter_kwargs:
            column_names = [splitter_kwargs["column_name"]]

        return column_names

    def get_available_data_asset_names(self):
        return list(self.data_assets.keys())
    
    def get_unmatched_data_references(self) -> List[str]:
        if self._data_references_cache is None:
            raise ValueError("_data_references_cache is None. Have you called _refresh_data_references_cache yet?")
        return []

    def get_batch_definition_list_from_batch_request(self, batch_request):
        self._validate_batch_request(batch_request=batch_request)

        batch_definition_list = []
        
        try:
            sub_cache = self._data_references_cache[batch_request.data_asset_name]
        except KeyError as e:
            raise KeyError(f"{self.__class__.__name__}.get_batch_definition_list_from_batch_request can't handle a batch_request without a valid data_asset_name")

        for partition_definition in sub_cache:
            batch_definition = BatchDefinition(
                execution_environment_name=self.execution_environment_name,
                data_connector_name=self.name,
                data_asset_name=batch_request.data_asset_name,
                partition_definition=PartitionDefinition(partition_definition)
            )
            if batch_definition_matches_batch_request(batch_definition, batch_request):
                batch_definition_list.append(batch_definition)

        return batch_definition_list

    def _get_data_reference_list_from_cache_by_data_asset_name(
        self, data_asset_name: str
    ) -> List[str]:
        return self._data_references_cache[data_asset_name]

    def build_batch_spec(
        self,
        batch_definition: BatchDefinition
    ):
        data_asset_name = batch_definition.data_asset_name
        batch_spec = BatchSpec({
            "table_name" : data_asset_name,
            "partition_definition": batch_definition.partition_definition,
            **self.data_assets[data_asset_name],
        })

        return batch_spec

<<<<<<< HEAD
    def self_check(
        self,
        pretty_print=True,
        max_examples=3
    ):
        report_object = super().self_check(
            pretty_print=pretty_print,
            max_examples=max_examples
=======
    def self_check(self, pretty_print=True, max_examples=3):
        return_object = super().self_check(
            pretty_print=pretty_print, max_examples=max_examples
>>>>>>> 72136dd3
        )

        # Choose an example data_reference
        if pretty_print:
            print("\n\tChoosing an example data reference...")

<<<<<<< HEAD
        example_data_reference =  None
        for data_asset_name, data_asset_return_obj in report_object["data_assets"].items():
=======
        example_data_reference = None
        for data_asset_name, data_asset_return_obj in return_object[
            "data_assets"
        ].items():
>>>>>>> 72136dd3
            # print(data_asset_name)
            # print(json.dumps(data_asset_return_obj["example_data_references"], indent=2))
            if data_asset_return_obj["batch_definition_count"] > 0:
                example_data_reference = random.choice(
                    data_asset_return_obj["example_data_references"]
                )
                break

        if pretty_print:
            print(f"\t\tReference chosen: {example_data_reference}")

        # ...and fetch it.
        if pretty_print:
            print(f"\n\t\tFetching batch data..")
        batch_data, batch_spec, batch_markers = self.get_batch_data_and_metadata(
            BatchDefinition(
                execution_environment_name=self.execution_environment_name,
                data_connector_name=self.name,
                data_asset_name=data_asset_name,
                partition_definition=PartitionDefinition(example_data_reference),
            )
        )
        rows = batch_data.fetchall()
<<<<<<< HEAD
        report_object["example_data_reference"] = {
            "batch_spec" : batch_spec,
            "n_rows" : len(rows),
=======
        return_object["example_data_reference"] = {
            "batch_spec": batch_spec,
            "n_rows": len(rows),
>>>>>>> 72136dd3
        }

        if pretty_print:
            print(f"\n\t\tShowing 5 rows")
            print(pd.DataFrame(rows[:5]))
<<<<<<< HEAD
        
        return report_object
=======

        return return_object
>>>>>>> 72136dd3

    ### Splitter methods for listing partitions ###

    def _split_on_whole_table(
        self,
    ):
        """'Split' by returning the whole table"""

        return [0]

    def _split_on_column_value(
        self, table_name: str, column_name: str,
    ):
        """Split using the values in the named column"""
        # query = f"SELECT DISTINCT(\"{self.column_name}\") FROM {self.table_name}"

        return sa.select([sa.func.distinct(sa.column(column_name))]).select_from(
            sa.text(table_name)
        )

    def _split_on_converted_datetime(
        self, table_name: str, column_name: str, date_format_string: str = "%Y-%m-%d",
    ):
        """Convert the values in the named column to the given date_format, and split on that"""
        # query = f"SELECT DISTINCT( strftime(\"{date_format_string}\", \"{self.column_name}\")) as my_var FROM {self.table_name}"

        return sa.select(
            [
                sa.func.distinct(
                    sa.func.strftime(date_format_string, sa.column(column_name),)
                )
            ]
        ).select_from(sa.text(table_name))

    def _split_on_divided_integer(
        self, table_name: str, column_name: str, divisor: int
    ):
        """Divide the values in the named column by `divisor`, and split on that"""
        # query = f"SELECT DISTINCT(\"{self.column_name}\" / {divisor}) AS my_var FROM {self.table_name}"

        return sa.select(
            [sa.func.distinct(sa.cast(sa.column(column_name) / divisor, sa.Integer))]
        ).select_from(sa.text(table_name))

    def _split_on_mod_integer(self, table_name: str, column_name: str, mod: int):
        """Divide the values in the named column by `divisor`, and split on that"""
        # query = f"SELECT DISTINCT(\"{self.column_name}\" / {divisor}) AS my_var FROM {self.table_name}"

        return sa.select(
            [sa.func.distinct(sa.cast(sa.column(column_name) % mod, sa.Integer))]
        ).select_from(sa.text(table_name))

    def _split_on_multi_column_values(
        self, table_name: str, column_names: List[str],
    ):
        """Split on the joint values in the named columns"""
        # query = f"SELECT DISTINCT(\"{self.column_name}\") FROM {self.table_name}"

        return (
            sa.select([sa.column(column_name) for column_name in column_names])
            .distinct()
            .select_from(sa.text(table_name))
        )

    def _split_on_hashed_column(
        self, table_name: str, column_name: str, hash_digits: int,
    ):
        """Note: this method is experimental. It does not work with all SQL dialects.
        """
        # query = f"SELECT MD5(\"{self.column_name}\") = {matching_hash}) AS hashed_var FROM {self.table_name}"

        return sa.select([sa.func.md5(sa.column(column_name))]).select_from(
            sa.text(table_name)
        )<|MERGE_RESOLUTION|>--- conflicted
+++ resolved
@@ -51,7 +51,6 @@
                 table_name = data_asset["table_name"]
             else:
                 table_name = data_asset_name
-<<<<<<< HEAD
             
             if "splitter_method" in data_asset:
                 splitter_fn = getattr(self, data_asset["splitter_method"])
@@ -61,13 +60,6 @@
                 )
             else:
                 split_query = self._split_on_whole_table()
-=======
-
-            splitter_fn = getattr(self, data_asset["splitter_method"])
-            split_query = splitter_fn(
-                table_name=table_name, **data_asset["splitter_kwargs"]
-            )
->>>>>>> 72136dd3
 
             rows = self._execution_engine.engine.execute(split_query).fetchall()
 
@@ -140,7 +132,6 @@
 
         return batch_spec
 
-<<<<<<< HEAD
     def self_check(
         self,
         pretty_print=True,
@@ -149,26 +140,14 @@
         report_object = super().self_check(
             pretty_print=pretty_print,
             max_examples=max_examples
-=======
-    def self_check(self, pretty_print=True, max_examples=3):
-        return_object = super().self_check(
-            pretty_print=pretty_print, max_examples=max_examples
->>>>>>> 72136dd3
         )
 
         # Choose an example data_reference
         if pretty_print:
             print("\n\tChoosing an example data reference...")
 
-<<<<<<< HEAD
         example_data_reference =  None
         for data_asset_name, data_asset_return_obj in report_object["data_assets"].items():
-=======
-        example_data_reference = None
-        for data_asset_name, data_asset_return_obj in return_object[
-            "data_assets"
-        ].items():
->>>>>>> 72136dd3
             # print(data_asset_name)
             # print(json.dumps(data_asset_return_obj["example_data_references"], indent=2))
             if data_asset_return_obj["batch_definition_count"] > 0:
@@ -192,27 +171,16 @@
             )
         )
         rows = batch_data.fetchall()
-<<<<<<< HEAD
         report_object["example_data_reference"] = {
             "batch_spec" : batch_spec,
             "n_rows" : len(rows),
-=======
-        return_object["example_data_reference"] = {
-            "batch_spec": batch_spec,
-            "n_rows": len(rows),
->>>>>>> 72136dd3
         }
 
         if pretty_print:
             print(f"\n\t\tShowing 5 rows")
             print(pd.DataFrame(rows[:5]))
-<<<<<<< HEAD
         
         return report_object
-=======
-
-        return return_object
->>>>>>> 72136dd3
 
     ### Splitter methods for listing partitions ###
 
