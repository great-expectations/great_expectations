--- conflicted
+++ resolved
@@ -187,10 +187,6 @@
 
     def _split_on_whole_table(
         self,
-<<<<<<< HEAD
-=======
-        table_name: str,
->>>>>>> 6e1cd860
     ):
         """'Split' by returning the whole table"""
 
