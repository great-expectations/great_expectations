--- conflicted
+++ resolved
@@ -7,29 +7,13 @@
 from great_expectations.execution_engine import ExecutionEngine
 from great_expectations.execution_environment.data_connector.asset.asset import Asset
 from great_expectations.execution_environment.data_connector.data_connector import DataConnector
-<<<<<<< HEAD
 from great_expectations.execution_environment.types import PathBatchSpec
 from great_expectations.core.batch import (
     BatchRequest,
     BatchDefinition,
-=======
-from great_expectations.core.batch import BatchRequest
+)
 # TODO: <Alex>Deprecate PartitionDefinitionSubset throughout the codebase.</Alex>
-#from great_expectations.core.id_dict import (
-    #PartitionDefinitionSubset,
-    #PartitionDefinition,
-    #BatchSpec
-#)
-from great_expectations.core.batch import (
-    #BatchMarkers,
-    BatchDefinition,
-    #Batch
-)
-
-from great_expectations.execution_environment.data_connector.sorter import(
-Sorter,
->>>>>>> 4ea19c42
-)
+from great_expectations.execution_environment.data_connector.sorter import Sorter
 from great_expectations.execution_environment.data_connector.util import (
     batch_definition_matches_batch_request,
     map_data_reference_string_to_batch_definition_list_using_regex,
@@ -386,7 +370,6 @@
         path = str(Path(self.base_directory).joinpath(path))
         return {
             "path": path
-<<<<<<< HEAD
         }
 
     def _build_batch_spec_from_batch_definition(
@@ -394,7 +377,4 @@
         batch_definition: BatchDefinition
     ) -> PathBatchSpec:
         batch_spec = super()._build_batch_spec_from_batch_definition(batch_definition=batch_definition)
-        return PathBatchSpec(batch_spec)
-=======
-        }
->>>>>>> 4ea19c42
+        return PathBatchSpec(batch_spec)