# -*- coding: utf-8 -*-

import logging
import copy
from typing import List
from great_expectations.execution_environment.data_connector.data_connector import DataConnector
from great_expectations.execution_environment.data_connector.partitioner.partition import Partition
from great_expectations.core.id_dict import BatchSpec

from great_expectations.exceptions import ClassInstantiationError

from great_expectations.data_context.util import (
    instantiate_class_from_config,
)

logger = logging.getLogger(__name__)


class Partitioner(object):
    r"""
    Partitioners help
    """

    _batch_spec_type = BatchSpec  #TODO : is this really needed?
    recognized_batch_definition_keys = {
        "regex",
        "sorters"
    }

    def __init__(self, name: str, data_connector: DataConnector, **kwargs):
        self._name = name
        self._data_connector = data_connector
<<<<<<< HEAD
        self._partitioner_config = kwargs
        self._sorters = {}
=======
        # TODO: <Alex></Alex>
        self._partitioner_config = kwargs
>>>>>>> 79e7638e

    @property
    def name(self) -> str:
        return self._name

    @property
    def data_connector(self) -> DataConnector:
        return self._data_connector

<<<<<<< HEAD
=======
    @property
    def config_params(self) -> dict:
        return self._partitioner_config.get("config_params")
>>>>>>> 79e7638e

    def get_available_partitions(self, partition_name: str = None, data_asset_name: str = None) -> List[Partition]:
        raise NotImplementedError

<<<<<<< HEAD
    def get_available_partition_names(self, data_asset_name: str = None) -> List[str]:
        return [
            partition.name for partition in self.get_available_partitions(
                partition_name=None,
                data_asset_name=data_asset_name
            )
        ]

    def _build_sorter(self, **kwargs):
        """Build a Sorter using pattern that uses instate_class_from_config() function"""
        sorter = instantiate_class_from_config(
            config=kwargs,
            runtime_environment={"partitioner": self},
            config_defaults={
                "module_name": "great_expectations.execution_environment.data_connector.partitioner.sorter" # <TODO><WILL> confirm if this is the final spot?
            }
        )

        if not sorter:
            raise ClassInstantiationError(
                module_name="great_expectations.execution_environment.data_connector.partitioner.sorter",
                package_name=None,
                class_name=kwargs["class_name"],
            )
        return sorter

    def get_sorter(self, name):
        if name in self._sorters:
            return self._sorters[name]
        elif(
            "sorters" in self._partitioner_config
            and name in self._partitioner_config["sorters"]
        ):
            sorter_config = copy.deepcopy(
                self._partitioner_config["sorters"][name]
            )
        else:
            raise ValueError(
                "Unable to load Sorter %s for Partitioner %s -- no configuration found or invalid configuration."
                % name, self._name
            )
        sorter_config["name"] = name
        sorter = self._build_sorter(**sorter_config)
        self._sorters[name] = sorter
        return sorter

    def get_all_sorters(self):
        sorters = [
            self.get_sorter(name)
            for name in self._partitioner_config["sorters"]
            if self.get_sorter(name) is not None
        ]
        return sorters
=======
    # TODO: <Alex></Alex>
    # def get_available_partition_names(self, data_asset_name: str = None) -> List[str]:
    #     return [
    #         partition.name for partition in self.get_available_partitions(
    #             partition_name=None,
    #             data_asset_name=data_asset_name
    #         )
    #     ]
>>>>>>> 79e7638e
<|MERGE_RESOLUTION|>--- conflicted
+++ resolved
@@ -30,13 +30,8 @@
     def __init__(self, name: str, data_connector: DataConnector, **kwargs):
         self._name = name
         self._data_connector = data_connector
-<<<<<<< HEAD
-        self._partitioner_config = kwargs
-        self._sorters = {}
-=======
         # TODO: <Alex></Alex>
         self._partitioner_config = kwargs
->>>>>>> 79e7638e
 
     @property
     def name(self) -> str:
@@ -46,24 +41,20 @@
     def data_connector(self) -> DataConnector:
         return self._data_connector
 
-<<<<<<< HEAD
-=======
     @property
     def config_params(self) -> dict:
         return self._partitioner_config.get("config_params")
->>>>>>> 79e7638e
 
     def get_available_partitions(self, partition_name: str = None, data_asset_name: str = None) -> List[Partition]:
         raise NotImplementedError
-
-<<<<<<< HEAD
-    def get_available_partition_names(self, data_asset_name: str = None) -> List[str]:
-        return [
-            partition.name for partition in self.get_available_partitions(
-                partition_name=None,
-                data_asset_name=data_asset_name
-            )
-        ]
+    #<ALEX> Please erase
+    #def get_available_partition_names(self, data_asset_name: str = None) -> List[str]:
+    #    return [
+    #        partition.name for partition in self.get_available_partitions(
+    #            partition_name=None,
+    #            data_asset_name=data_asset_name
+    #        )
+    #    ]
 
     def _build_sorter(self, **kwargs):
         """Build a Sorter using pattern that uses instate_class_from_config() function"""
@@ -109,14 +100,4 @@
             for name in self._partitioner_config["sorters"]
             if self.get_sorter(name) is not None
         ]
-        return sorters
-=======
-    # TODO: <Alex></Alex>
-    # def get_available_partition_names(self, data_asset_name: str = None) -> List[str]:
-    #     return [
-    #         partition.name for partition in self.get_available_partitions(
-    #             partition_name=None,
-    #             data_asset_name=data_asset_name
-    #         )
-    #     ]
->>>>>>> 79e7638e
+        return sorters