# -*- coding: utf-8 -*-

import copy
from typing import Union, List, Iterator, Any
from ruamel.yaml.comments import CommentedMap

import logging

from great_expectations.data_context.types.base import (
    SorterConfig,
    sorterConfigSchema
)

from great_expectations.core.batch import (
    BatchRequest,
    BatchDefinition,
)


from great_expectations.core.id_dict import PartitionDefinitionSubset
from great_expectations.execution_environment.data_connector.partitioner.partition_request import PartitionRequest
from great_expectations.execution_environment.data_connector.partitioner.partition import Partition
from great_expectations.execution_environment.data_connector.partitioner.sorter.sorter import Sorter
import great_expectations.exceptions as ge_exceptions

from great_expectations.data_context.util import (
    instantiate_class_from_config,
)

logger = logging.getLogger(__name__)


class Partitioner(object):
    DEFAULT_DELIMITER: str = "-"

    def __init__(
        self,
        name: str,
        sorters: list = None,
        allow_multipart_partitions: bool = False,
        runtime_keys: list = None,
        config_params: dict = None,
        **kwargs
    ):
        self._name = name
        self._sorters = sorters
        self._allow_multipart_partitions = allow_multipart_partitions
        self._runtime_keys = runtime_keys
        self._config_params = config_params
        self._sorters_cache = {}

    @property
    def name(self) -> str:
        return self._name

    @property
    def sorters(self) -> Union[List[Sorter], None]:
        if self._sorters:
            return [self.get_sorter(name=sorter_config["name"]) for sorter_config in self._sorters]
        return None

    @property
    def allow_multipart_partitions(self) -> bool:
        return self._allow_multipart_partitions

    @property
    def runtime_keys(self) -> list:
        return self._runtime_keys

    @property
    def config_params(self) -> dict:
        return self._config_params

    def get_sorter(self, name) -> Sorter:
        """Get the (named) Sorter from a DataConnector)

        Args:
            name (str): name of Sorter

        Returns:
            Sorter (Sorter)
        """
        if name in self._sorters_cache:
            return self._sorters_cache[name]
        else:
            if self._sorters:
                sorter_names: list = [sorter_config["name"] for sorter_config in self._sorters]
                if name in sorter_names:
                    sorter_config: dict = copy.deepcopy(
                        self._sorters[sorter_names.index(name)]
                    )
                else:
                    raise ge_exceptions.SorterError(
                        f'''Unable to load sorter with the name "{name}" -- no configuration found or invalid
configuration.
                        '''
                    )
            else:
                raise ge_exceptions.SorterError(
                    f'Unable to load sorter with the name "{name}" -- no configuration found or invalid configuration.'
                )
        sorter_config: CommentedMap = sorterConfigSchema.load(
            sorter_config
        )
        sorter: Sorter = self._build_sorter_from_config(
            name=name, config=sorter_config
        )
        self._sorters_cache[name] = sorter
        return sorter

    @staticmethod
    def _build_sorter_from_config(name: str, config: CommentedMap) -> Sorter:
        """Build a Sorter using the provided configuration and return the newly-built Sorter."""
        # We convert from the type back to a dictionary for purposes of instantiation
        if isinstance(config, SorterConfig):
            config: dict = sorterConfigSchema.dump(config)
        runtime_environment: dict = {
            "name": name
        }
        sorter: Sorter = instantiate_class_from_config(
            config=config,
            runtime_environment=runtime_environment,
            config_defaults={
                "module_name": "great_expectations.execution_environment.data_connector.partitioner.sorter"
            },
        )
        if not sorter:
            raise ge_exceptions.ClassInstantiationError(
                module_name="great_expectations.execution_environment.data_connector.partitioner.sorter",
                package_name=None,
                class_name=config["class_name"],
            )
        return sorter

    def get_sorted_partitions(self, partitions: List[Partition]) -> List[Partition]:
        if self.sorters and len(self.sorters) > 0:
            sorters: Iterator[Sorter] = reversed(self.sorters)
            for sorter in sorters:
                partitions = sorter.get_sorted_partitions(partitions=partitions)
            return partitions
        return partitions


    def convert_batch_request_to_data_reference(
        self,
        batch_request: BatchRequest = None,
    ) -> Any:
<<<<<<< HEAD
=======
        # <WILL> data_reference can be Any, since it can be a string that links to a path, or an actual data_frame
        # <Abe> I think it'll be simpler to deal with in_memory_datasets separately, in their own method. A BatchRequest doesn't contain data.
>>>>>>> 5c090f32
        raise NotImplementedError

    def convert_data_reference_to_batch_request(
        self,
        data_reference: Any = None,
        **kwargs,
    ) -> BatchRequest:
        raise NotImplementedError

    def _compute_partitions_for_data_asset(
        self,
        data_asset_name: str = None,
        runtime_parameters: Union[dict, None] = None,
        **kwargs
    ) -> List[Partition]:
        raise NotImplementedError

    def _validate_sorters_configuration(self, partition_keys: List[str], num_actual_partition_keys: int):
        if self.sorters and len(self.sorters) > 0:
            if any([sorter.name not in partition_keys for sorter in self.sorters]):
                raise ge_exceptions.PartitionerError(
                    f'''Partitioner "{self.name}" specifies one or more sort keys that do not appear among the
configured partition keys.
                    '''
                )
            if len(partition_keys) < len(self.sorters):
                raise ge_exceptions.PartitionerError(
                    f'''Partitioner "{self.name}", configured with {len(partition_keys)} partition keys, matches
{num_actual_partition_keys} actual partition keys; this is fewer than number of sorters specified, which is
{len(self.sorters)}.
                    '''
                )

    def _validate_runtime_keys_configuration(self, runtime_keys: List[str]):
        if runtime_keys and len(runtime_keys) > 0:
            if not (self.runtime_keys and set(runtime_keys) <= set(self.runtime_keys)):
                raise ge_exceptions.PartitionerError(
                    f'''Partitioner "{self.name}" was invoked with one or more runtime keys that do not appear among the
configured runtime keys.
                    '''
                )<|MERGE_RESOLUTION|>--- conflicted
+++ resolved
@@ -145,11 +145,9 @@
         self,
         batch_request: BatchRequest = None,
     ) -> Any:
-<<<<<<< HEAD
-=======
+
         # <WILL> data_reference can be Any, since it can be a string that links to a path, or an actual data_frame
         # <Abe> I think it'll be simpler to deal with in_memory_datasets separately, in their own method. A BatchRequest doesn't contain data.
->>>>>>> 5c090f32
         raise NotImplementedError
 
     def convert_data_reference_to_batch_request(
