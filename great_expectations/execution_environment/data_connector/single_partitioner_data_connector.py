from typing import List, Optional, Iterator
import copy

import logging

from great_expectations.execution_engine import ExecutionEngine
from great_expectations.execution_environment.data_connector.data_connector import DataConnector
from great_expectations.execution_environment.data_connector.sorter import Sorter
from great_expectations.core.batch import (
    BatchDefinition,
    BatchRequest,
)

from great_expectations.execution_environment.data_connector.partition_query import (
    PartitionQuery,
    build_partition_query,
)
from great_expectations.execution_environment.types import PathBatchSpec
from great_expectations.execution_environment.data_connector.util import (
    batch_definition_matches_batch_request,
    map_data_reference_string_to_batch_definition_list_using_regex,
    map_batch_definition_to_data_reference_string_using_regex,
    get_filesystem_one_level_directory_glob_path_list,
    build_sorters_from_config,
)
import great_expectations.exceptions as ge_exceptions

logger = logging.getLogger(__name__)


class SinglePartitionerDataConnector(DataConnector):
    """SinglePartitionerDataConnector is a base class for DataConnectors that require exactly one Partitioner be configured in the declaration.

    Instead, its data_references are stored in a data_reference_dictionary : {
        "pretend/path/A-100.csv" : pandas_df_A_100,
        "pretend/path/A-101.csv" : pandas_df_A_101,
        "pretend/directory/B-1.csv" : pandas_df_B_1,
        "pretend/directory/B-2.csv" : pandas_df_B_2,
        ...
    }
    """

    def __init__(
        self,
        name: str,
        execution_environment_name: str,
        execution_engine: ExecutionEngine = None,
        default_regex: dict = None,
        base_directory: str = None,
        glob_directive: str = "*",
        sorters: list = None,
    ):
        logger.debug(f'Constructing SinglePartitionerDataConnector "{name}".')

        super().__init__(
            name=name,
            execution_environment_name=execution_environment_name,
            execution_engine=execution_engine,
        )
        self.base_directory = base_directory
        self.glob_directive = glob_directive
        if default_regex is None:
            default_regex = {}
        self._default_regex = default_regex

        self._sorters = build_sorters_from_config(config_list=sorters)
        super()._validate_sorters_configuration()

    @property
    def sorters(self) -> Optional[dict]:
        return self._sorters

    def _refresh_data_references_cache(self):
        """
        """
        # Map data_references to batch_definitions
        self._data_references_cache = {}

        for data_reference in self._get_data_reference_list():
            mapped_batch_definition_list: List[BatchDefinition] = self._map_data_reference_to_batch_definition_list(
                data_reference=data_reference,
                data_asset_name=None
            )
            self._data_references_cache[data_reference] = mapped_batch_definition_list

    def _get_data_reference_list_from_cache_by_data_asset_name(self, data_asset_name: str) -> List[str]:
        """Fetch data_references corresponding to data_asset_name from the cache.
        """
        # TODO: <Alex>There is no reason for the BatchRequest semantics here; this should be replaced with a method that accepts just the required arguments.</Alex>
        batch_definition_list: List[BatchDefinition] = self.get_batch_definition_list_from_batch_request(
            batch_request=BatchRequest(
                execution_environment_name=self.execution_environment_name,
                data_connector_name=self.name,
                data_asset_name=data_asset_name,
            )
        )

        regex_config: dict = copy.deepcopy(self._default_regex)
        pattern: str = regex_config["pattern"]
        group_names: List[str] = regex_config["group_names"]

        path_list: List[str] = [
            map_batch_definition_to_data_reference_string_using_regex(
                batch_definition=batch_definition,
                regex_pattern=pattern,
                group_names=group_names
            )
            for batch_definition in batch_definition_list
        ]

        # TODO: Sort with a real sorter here
        path_list.sort()

        return path_list

    def get_data_reference_list_count(self) -> int:
        return len(self._data_references_cache)

    def get_unmatched_data_references(self) -> List[str]:
        if self._data_references_cache is None:
            raise ValueError('_data_references_cache is None.  Have you called "_refresh_data_references_cache()" yet?')

        return [k for k, v in self._data_references_cache.items() if v is None]

    def get_available_data_asset_names(self) -> List[str]:
        if self._data_references_cache is None:
            self._refresh_data_references_cache()

        # This will fetch ALL batch_definitions in the cache
        batch_definition_list: List[BatchDefinition] = self.get_batch_definition_list_from_batch_request(
            batch_request=BatchRequest(
                execution_environment_name=self.execution_environment_name,
                data_connector_name=self.name,
            )
        )

        data_asset_names: List[str] = [batch_definition.data_asset_name for batch_definition in batch_definition_list]

        return list(set(data_asset_names))

    def get_batch_definition_list_from_batch_request(
        self,
        batch_request: BatchRequest,
    ) -> List[BatchDefinition]:
        super()._validate_batch_request(batch_request=batch_request)

        if self._data_references_cache is None:
            self._refresh_data_references_cache()

        batch_definition_list: List[BatchDefinition] = list(
            filter(
                lambda batch_definition: batch_definition_matches_batch_request(
                    batch_definition=batch_definition,
                    batch_request=batch_request
                ),
                [
                    batch_definitions[0]
                    for batch_definitions in self._data_references_cache.values()
                    if batch_definitions is not None
                ]
            )
        )

        if batch_request.partition_request is not None:
            partition_query_obj: PartitionQuery = build_partition_query(
                partition_request_dict=batch_request.partition_request
            )
            batch_definition_list = partition_query_obj.select_from_partition_request(
                batch_definition_list=batch_definition_list
            )

        if len(self._sorters) > 0:
            sorted_batch_definition_list = self._sort_batch_definition_list(batch_definition_list)
            return sorted_batch_definition_list
        else:
            return batch_definition_list

<<<<<<< HEAD
=======
    # TODO: <Alex>Opportunity to combine code with other connectors into a utility method.</Alex>
    def _validate_sorters_configuration(self):
        if len(self.sorters) > 0:
            regex_config = self._default_regex
            group_names: List[str] = regex_config["group_names"]
            if any([sorter not in group_names for sorter in self.sorters]):
                raise ge_exceptions.DataConnectorError(
                    f'''InferredAssetDataConnector "{self.name}" specifies one or more sort keys that do not appear among the
configured group_name.
                    '''
                )
            if len(group_names) < len(self.sorters):
                raise ge_exceptions.DataConnectorError(
                    f'''InferredAssetDataConnector "{self.name}" is configured with {len(group_names)} group names; this is
fewer than number of sorters specified, which is {len(self.sorters)}.
                    '''
                )

>>>>>>> 8a414351
    def _sort_batch_definition_list(self, batch_definition_list):
        sorters_list = []
        for sorter in self._sorters.values():
            sorters_list.append(sorter)
        sorters: Iterator[Sorter] = reversed(sorters_list)
        for sorter in sorters:
            batch_definition_list = sorter.get_sorted_batch_definitions(batch_definitions=batch_definition_list)
        return batch_definition_list

    def _map_data_reference_to_batch_definition_list(
        self,
        data_reference: str,
        data_asset_name: Optional[str] = None
    ) -> Optional[List[BatchDefinition]]:
        regex_config: dict = copy.deepcopy(self._default_regex)
        pattern: str = regex_config["pattern"]
        group_names: List[str] = regex_config["group_names"]

        return map_data_reference_string_to_batch_definition_list_using_regex(
            execution_environment_name=self.execution_environment_name,
            data_connector_name=self.name,
            data_asset_name=data_asset_name,
            data_reference=data_reference,
            regex_pattern=pattern,
            group_names=group_names
        )

    def _map_batch_definition_to_data_reference(self, batch_definition: BatchDefinition) -> str:
        regex_config: dict = copy.deepcopy(self._default_regex)
        pattern: str = regex_config["pattern"]
        group_names: List[str] = regex_config["group_names"]

        return map_batch_definition_to_data_reference_string_using_regex(
            batch_definition=batch_definition,
            regex_pattern=pattern,
            group_names=group_names
        )

    # TODO: <Alex>This method should be implemented in every subclass.</Alex>
    # def _generate_batch_spec_parameters_from_batch_definition(
    #     self,
    #     batch_definition: BatchDefinition
    # ) -> dict:
<<<<<<< HEAD
    #     pass


class SinglePartitionerFileDataConnector(SinglePartitionerDataConnector):
    def __init__(
        self,
        name: str,
        execution_environment_name: str,
        base_directory: str = None,
        default_regex: dict = None,
        glob_directive: str = "*",
        execution_engine: ExecutionEngine = None,
        sorters: List[dict] = None,
    ):
        logger.debug(f'Constructing SinglePartitionerFileDataConnector "{name}".')

        super().__init__(
            name=name,
            execution_environment_name=execution_environment_name,
            execution_engine=execution_engine,
            base_directory=base_directory,
            glob_directive=glob_directive,
            default_regex=default_regex,
            sorters=sorters,
        )

    def _get_data_reference_list(self, data_asset_name: Optional[str] = None) -> List[str]:
        """List objects in the underlying data store to create a list of data_references.

        This method is used to refresh the cache.
        """
        path_list: List[str] = get_filesystem_one_level_directory_glob_path_list(
            base_directory_path=self.base_directory,
            glob_directive=self.glob_directive
        )
        return path_list

    def _generate_batch_spec_parameters_from_batch_definition(
        self,
        batch_definition: BatchDefinition
    ) -> dict:
        path: str = self._map_batch_definition_to_data_reference(batch_definition=batch_definition)
        if not path:
            raise ValueError(
                f'''No data reference for data asset name "{batch_definition.data_asset_name}" matches the given
partition definition {batch_definition.partition_definition} from batch definition {batch_definition}.
                '''
            )
        return {
            "path": path
        }

    def _build_batch_spec_from_batch_definition(
        self,
        batch_definition: BatchDefinition
    ) -> PathBatchSpec:
        batch_spec = super()._build_batch_spec_from_batch_definition(batch_definition=batch_definition)
        return PathBatchSpec(batch_spec)
=======
    #     pass
>>>>>>> 8a414351
<|MERGE_RESOLUTION|>--- conflicted
+++ resolved
@@ -175,8 +175,6 @@
         else:
             return batch_definition_list
 
-<<<<<<< HEAD
-=======
     # TODO: <Alex>Opportunity to combine code with other connectors into a utility method.</Alex>
     def _validate_sorters_configuration(self):
         if len(self.sorters) > 0:
@@ -195,7 +193,6 @@
                     '''
                 )
 
->>>>>>> 8a414351
     def _sort_batch_definition_list(self, batch_definition_list):
         sorters_list = []
         for sorter in self._sorters.values():
@@ -239,65 +236,4 @@
     #     self,
     #     batch_definition: BatchDefinition
     # ) -> dict:
-<<<<<<< HEAD
-    #     pass
-
-
-class SinglePartitionerFileDataConnector(SinglePartitionerDataConnector):
-    def __init__(
-        self,
-        name: str,
-        execution_environment_name: str,
-        base_directory: str = None,
-        default_regex: dict = None,
-        glob_directive: str = "*",
-        execution_engine: ExecutionEngine = None,
-        sorters: List[dict] = None,
-    ):
-        logger.debug(f'Constructing SinglePartitionerFileDataConnector "{name}".')
-
-        super().__init__(
-            name=name,
-            execution_environment_name=execution_environment_name,
-            execution_engine=execution_engine,
-            base_directory=base_directory,
-            glob_directive=glob_directive,
-            default_regex=default_regex,
-            sorters=sorters,
-        )
-
-    def _get_data_reference_list(self, data_asset_name: Optional[str] = None) -> List[str]:
-        """List objects in the underlying data store to create a list of data_references.
-
-        This method is used to refresh the cache.
-        """
-        path_list: List[str] = get_filesystem_one_level_directory_glob_path_list(
-            base_directory_path=self.base_directory,
-            glob_directive=self.glob_directive
-        )
-        return path_list
-
-    def _generate_batch_spec_parameters_from_batch_definition(
-        self,
-        batch_definition: BatchDefinition
-    ) -> dict:
-        path: str = self._map_batch_definition_to_data_reference(batch_definition=batch_definition)
-        if not path:
-            raise ValueError(
-                f'''No data reference for data asset name "{batch_definition.data_asset_name}" matches the given
-partition definition {batch_definition.partition_definition} from batch definition {batch_definition}.
-                '''
-            )
-        return {
-            "path": path
-        }
-
-    def _build_batch_spec_from_batch_definition(
-        self,
-        batch_definition: BatchDefinition
-    ) -> PathBatchSpec:
-        batch_spec = super()._build_batch_spec_from_batch_definition(batch_definition=batch_definition)
-        return PathBatchSpec(batch_spec)
-=======
-    #     pass
->>>>>>> 8a414351
+    #     pass