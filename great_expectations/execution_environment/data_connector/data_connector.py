--- conflicted
+++ resolved
@@ -117,15 +117,9 @@
         """
         raise NotImplementedError
 
-<<<<<<< HEAD
     def _get_data_reference_list_from_cache_by_data_asset_name(self, data_asset_name: str) -> List[Any]:
         """
         Fetch data_references corresponding to data_asset_name from the cache.
-=======
-    def _get_data_reference_list(self) -> List[Any]:
-        """List objects in the underlying data store to create a list of data_references.
-        This method is used to refresh the cache.
->>>>>>> 4ea19c42
         """
         raise NotImplementedError
 
