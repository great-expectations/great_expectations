--- conflicted
+++ resolved
@@ -86,17 +86,12 @@
         batch_spec_params: dict = self._generate_batch_spec_parameters_from_batch_definition(
             batch_definition=batch_definition
         )
-<<<<<<< HEAD
         batch_spec_passthrough: dict = batch_definition.batch_spec_passthrough
         if isinstance(batch_spec_passthrough, dict):
             batch_spec_params.update(batch_spec_passthrough)
         batch_spec: BatchSpec = BatchSpec(
             **batch_spec_params
         )
-=======
-        # TODO Abe 20201018: Decide if we want to allow batch_spec_passthrough parameters anywhere.
-        batch_spec: BatchSpec = BatchSpec(**batch_spec_params)
->>>>>>> 42509c5d
         return batch_spec
 
     def _refresh_data_references_cache(self,):
