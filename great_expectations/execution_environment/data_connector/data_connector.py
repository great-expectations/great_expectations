--- conflicted
+++ resolved
@@ -250,13 +250,9 @@
         if self._execution_engine is None:
             return {}
         batch_data, batch_spec, _ = self.get_batch_data_and_metadata(batch_definition)
-<<<<<<< HEAD
 
         df = batch_data.head(n=5)
         n_rows = batch_data.row_count()
-=======
-        df = fetch_batch_data_as_pandas_df(batch_data=batch_data)
->>>>>>> 3066a324
 
         if pretty_print and df is not None:
             print(f"\n\t\tShowing 5 rows")
@@ -267,11 +263,6 @@
             "n_rows": n_rows,
         }
 
-<<<<<<< HEAD
-        return return_dict
-
-=======
->>>>>>> 3066a324
     def _validate_batch_request(self, batch_request: BatchRequest):
         if not (
             batch_request.execution_environment_name is None
