# -*- coding: utf-8 -*-

import copy
import itertools
from typing import List, Dict, Union, Callable
from ruamel.yaml.comments import CommentedMap

import logging

from great_expectations.data_context.types.base import (
    PartitionerConfig,
    partitionerConfigSchema
)
from great_expectations.execution_environment.data_connector.partitioner.partitioner import Partitioner
from great_expectations.execution_environment.data_connector.partitioner.no_op_partitioner import NoOpPartitioner
from great_expectations.execution_environment.data_connector.partitioner.partition import Partition
from great_expectations.execution_environment.data_connector.partitioner.partition_query import (
    PartitionQuery,
    build_partition_query
)
from great_expectations.core.id_dict import BatchSpec
from great_expectations.core.util import nested_update
from great_expectations.data_context.util import instantiate_class_from_config
import great_expectations.exceptions as ge_exceptions

logger = logging.getLogger(__name__)


class DataConnector(object):
    r"""
    DataConnectors produce identifying information, called "batch_spec" that ExecutionEngines
    can use to get individual batches of data. They add flexibility in how to obtain data
    such as with time-based partitioning, downsampling, or other techniques appropriate
    for the ExecutionEnvironment.

    For example, a DataConnector could produce a SQL query that logically represents "rows in
    the Events table with a timestamp on February 7, 2012," which a SqlAlchemyExecutionEnvironment
    could use to materialize a SqlAlchemyDataset corresponding to that batch of data and
    ready for validation.

    A batch is a sample from a data asset, sliced according to a particular rule. For
    example, an hourly slide of the Events table or “most recent `users` records.”

    A Batch is the primary unit of validation in the Great Expectations DataContext.
    Batches include metadata that identifies how they were constructed--the same “batch_spec”
    assembled by the data connector, While not every ExecutionEnvironment will enable re-fetching a
    specific batch of data, GE can store snapshots of batches or store metadata from an
    external data version control system.
    """
    _default_reader_options: dict = {}
    # TODO: <Alex>Is this needed?</Alex>
    _batch_spec_type: BatchSpec = BatchSpec
    # TODO: <Alex>Check these carefully -- remove the wrong ones.</Alex>
    recognized_batch_definition_keys: set = {
        "execution_environment",
        "data_connector",
        "data_asset_name",
        "partition_query",
        "batch_spec_passthrough",
        "limit",
    }

    def __init__(
        self,
        name: str,
        execution_environment,
        partitioners: dict = None,
        default_partitioner: str = None,
        assets: dict = None,
        config_params: dict = None,
        batch_definition_defaults: dict = None,
        **kwargs
    ):
        self._name = name

        self._data_connector_config = kwargs

        # TODO: <Alex>Is this needed?  Where do these batch_definition_come_from and what are the values?</Alex>
        batch_definition_defaults = batch_definition_defaults or {}
        batch_definition_defaults_keys = set(batch_definition_defaults.keys())
        if not batch_definition_defaults_keys <= self.recognized_batch_definition_keys:
            logger.warning(
                "Unrecognized batch_definition key(s): %s"
                % str(
                    batch_definition_defaults_keys
                    - self.recognized_batch_definition_keys
                )
            )

        self._batch_definition_defaults = {
            key: value
            for key, value in batch_definition_defaults.items()
            if key in self.recognized_batch_definition_keys
        }
        if execution_environment is None:
            raise ge_exceptions.DataConnectorError(
                "execution environment must be provided for a DataConnector"
            )

        self._execution_environment = execution_environment
        self._partitioners = partitioners or {}
        self._default_partitioner = default_partitioner
        self._assets = assets
        self._config_params = config_params

        self._partitioners_cache: dict = {}
        self._partitions_cache: dict = {}

    @property
    def name(self) -> str:
        return self._name

    @property
    def partitioners(self) -> dict:
        return self._partitioners

    @property
    def default_partitioner(self) -> str:
        return self._default_partitioner

    @property
    def assets(self) -> dict:
        return self._assets

    @property
    def config_params(self) -> dict:
        return self._config_params

    @property
    def batch_definition_defaults(self) -> dict:
        return self._batch_definition_defaults

    @property
    def partitions_cache(self) -> dict:
        return self._partitions_cache

    def get_cached_partitions(self, data_asset_name: str = None) -> List[Partition]:
        if data_asset_name is None:
            return list(
                        itertools.chain.from_iterable(
                            [
                                partitions for name, partitions in self.partitions_cache.items()
                            ]
                        )
                    )
        return self.partitions_cache.get(data_asset_name)

    def update_partitions_cache(
        self,
        partitions: List[Partition],
        partitioner: Partitioner,
        allow_multipart_partitions: bool = False
    ):
<<<<<<< HEAD
        if not partitions:
            # <WILL> - want to check if this is the right behavior
            # my_files_data_connector.get_available_partitions(data_asset_name="fake")
            # if the user looks for a data_asset_name that does not exist, then we will have no partitions, which means we will hit this error.
            raise ge_exceptions.DataConnectorError(
                "Partitions were not returned by Partitioner"
=======
        if not allow_multipart_partitions and partitions and len(partitions) > len(set(partitions)):
            raise ge_exceptions.PartitionerError(
                f'''Partitioner "{partitioner.name}" detected multiple data references in one or more partitions for the
given data asset; however, allow_multipart_partitions is set to False.  Please consider modifying the directives, used
to partition your dataset, or set allow_multipart_partitions to True, but be aware that unless you have a specific use
case for multipart partitions, there is most likely a mismatch between the partitioning directives and the actual
structure of data under consideration.
                '''
>>>>>>> b10ff58d
            )
        for partition in partitions:
            data_asset_name: str = partition.data_asset_name
            cached_partitions: List[Partition] = self.get_cached_partitions(
                data_asset_name=data_asset_name
            )
            if cached_partitions is None or len(cached_partitions) == 0:
                cached_partitions = []
            if partition in cached_partitions:
                identical_partitions: List[Partition] = [
                    temp_partition for temp_partition in cached_partitions if temp_partition == partition
                ]
                if not allow_multipart_partitions and len(identical_partitions) > 1:
                    raise ge_exceptions.PartitionerError(
                        f'''Partitioner "{partitioner.name}" detected multiple data references for partition
"{partition}" of data asset "{partition.data_asset_name}"; however, allow_multipart_partitions is set to
False.  Please consider modifying the directives, used to partition your dataset, or set allow_multipart_partitions to
True, but be aware that unless you have a specific use case for multipart partitions, there is most likely a mismatch
between the partitioning directives and the actual structure of data under consideration.
                        '''
                    )
                specific_partition_idx: int = cached_partitions.index(partition)
                specific_partition: Partition = cached_partitions[specific_partition_idx]
                if partition.source != specific_partition.source:
                    cached_partitions.remove(specific_partition)
                    cached_partitions.append(partition)
            else:
                partitions_with_given_data_reference: List[Partition] = [
                    temp_partition for temp_partition in cached_partitions if temp_partition.source == partition.source
                ]
                if len(partitions_with_given_data_reference) > 0:
                    raise ge_exceptions.PartitionerError(
                        f'''Partitioner "{partitioner.name}" for data asset "{partition.data_asset_name}" detected
multiple partitions, including "{partition}", for the same data reference -- this is illegal.
                        '''
                    )
                cached_partitions.append(partition)
            self._partitions_cache[data_asset_name] = cached_partitions

    def reset_partitions_cache(self, data_asset_name: str = None):
        if data_asset_name is None:
            self._partitions_cache = {}
        else:
            if data_asset_name in self.partitions_cache:
                self._partitions_cache[data_asset_name] = []

    def get_partitioner(self, name: str):
        """Get the (named) Partitioner from a DataConnector)

        Args:
            name (str): name of Partitioner

        Returns:
            Partitioner (Partitioner)
        """
        if name in self._partitioners_cache:
            return self._partitioners_cache[name]

        elif name in self.partitioners:
            partitioner_config: dict = copy.deepcopy(
                self.partitioners[name]
            )
        else:
            raise ge_exceptions.PartitionerError(
                f'Unable to load partitioner "{name}" -- no configuration found or invalid configuration.'
            )
        partitioner_config: CommentedMap = partitionerConfigSchema.load(
            partitioner_config
        )
        partitioner: Partitioner = self._build_partitioner_from_config(
            name=name, config=partitioner_config
        )
        self._partitioners_cache[name] = partitioner
        return partitioner

    def _build_partitioner_from_config(self, name: str, config: CommentedMap):
        """Build a Partitioner using the provided configuration and return the newly-built Partitioner."""
        # We convert from the type back to a dictionary for purposes of instantiation
        if isinstance(config, PartitionerConfig):
            config: dict = partitionerConfigSchema.dump(config)
        config.update({"name": name})
        partitioner: Partitioner = instantiate_class_from_config(
            config=config,
            runtime_environment={"data_connector": self},
            config_defaults={
                "module_name": "great_expectations.execution_environment.data_connector.partitioner"
            },
        )
        if not partitioner:
            raise ge_exceptions.ClassInstantiationError(
                module_name="great_expectations.execution_environment.data_connector.partitioner",
                package_name=None,
                class_name=config["class_name"],
            )
        return partitioner

    def get_partitioner_for_data_asset(self, data_asset_name: str = None) -> Partitioner:
        partitioner_name: str
        data_asset_config_exists: bool = data_asset_name and self.assets and self.assets.get(data_asset_name)
        if data_asset_config_exists and self.assets[data_asset_name].get("partitioner"):
            partitioner_name = self.assets[data_asset_name]["partitioner"]
        else:
            partitioner_name = self.default_partitioner
        partitioner: Partitioner
        if partitioner_name is None:
            partitioner = NoOpPartitioner(
                name="NoOpPartitioner",
                data_connector=self,
                sorters=None,
                allow_multipart_partitions=False,
                config_params=None,
                module_name="great_expectations.execution_environment.data_connector.partitioner",
                class_name="NoOpPartitioner",
            )
        else:
            partitioner = self.get_partitioner(name=partitioner_name)
        return partitioner

    def get_config(self) -> dict:
        # TODO: <Alex>Do we want to make ExecutionEnvironment._execution_environment_config["data_connectors"] or some convenience method publicly accessible to avoid PyCharm warnings?</Alex>
        conf: dict = self._execution_environment._execution_environment_config["data_connectors"][self.name]
        conf.update(self._data_connector_config)
        return conf

    def build_batch_spec(self, batch_definition: dict) -> BatchSpec:
        if "data_asset_name" not in batch_definition:
            raise ge_exceptions.BatchSpecError("Batch definition must have a data_asset_name.")

        batch_definition_keys: set = set(batch_definition.keys())
        recognized_batch_definition_keys: set = (
            self.recognized_batch_definition_keys
            | self._execution_environment.execution_engine.recognized_batch_definition_keys
        )
        if not batch_definition_keys <= recognized_batch_definition_keys:
            logger.warning(
                "Unrecognized batch_definition key(s): %s"
                % str(batch_definition_keys - recognized_batch_definition_keys)
            )

        batch_definition_defaults: dict = copy.deepcopy(self.batch_definition_defaults)
        batch_definition: dict = {
            key: value
            for key, value in batch_definition.items()
            if key in recognized_batch_definition_keys
        }
        batch_definition: dict = nested_update(batch_definition_defaults, batch_definition)

        batch_spec_defaults: dict = copy.deepcopy(
            self._execution_environment.execution_engine.batch_spec_defaults
        )
        batch_spec_passthrough: dict = batch_definition.get("batch_spec_passthrough", {})
        batch_spec_scaffold: dict = nested_update(batch_spec_defaults, batch_spec_passthrough)

        data_asset_name: str = batch_definition.get("data_asset_name")
        batch_spec_scaffold["data_asset_name"] = data_asset_name

        batch_spec_scaffold["execution_environment"] = self._execution_environment.name

        partition_query: dict = batch_definition.get("partition_query")
        partitions: List[Partition] = self.get_available_partitions(
            data_asset_name=data_asset_name,
            partition_query=partition_query
        )
        if len(partitions) == 0:
            raise ge_exceptions.BatchSpecError(
                message=f'Unable to build batch_spec for data asset "{data_asset_name}".'
            )

        batch_spec: BatchSpec = self.build_batch_spec_from_partitions(
            partitions=partitions, batch_definition=batch_definition, batch_spec=batch_spec_scaffold
        )

        return batch_spec

    def build_batch_spec_from_partitions(
        self,
        partitions: List[Partition],
        batch_definition: dict,
        batch_spec: dict
    ) -> BatchSpec:
        raise NotImplementedError

    def get_available_data_asset_names(self) -> List[str]:
        """Return the list of asset names known by this data connector.

        Returns:
            A list of available names
        """
        raise NotImplementedError

    def get_available_partitions(
        self,
        data_asset_name: str = None,
        partition_query: Union[Dict[str, Union[int, list, tuple, slice, str, Dict, Callable, None]], None] = None,
        repartition: bool = False
    ) -> List[Partition]:
        partitioner: Partitioner = self.get_partitioner_for_data_asset(data_asset_name=data_asset_name)
        if partition_query is None:
            partition_query = {}
        partition_query["data_asset_name"] = data_asset_name
        partition_query_obj: PartitionQuery = build_partition_query(partition_query_dict=partition_query)
        return self._get_available_partitions(
            partitioner=partitioner,
            data_asset_name=data_asset_name,
            partition_query=partition_query_obj,
            repartition=repartition
        )

    def _get_available_partitions(
        self,
        partitioner: Partitioner,
        data_asset_name: str = None,
        partition_query: Union[PartitionQuery, None] = None,
        repartition: bool = False
    ) -> List[Partition]:
        raise NotImplementedError<|MERGE_RESOLUTION|>--- conflicted
+++ resolved
@@ -151,14 +151,13 @@
         partitioner: Partitioner,
         allow_multipart_partitions: bool = False
     ):
-<<<<<<< HEAD
         if not partitions:
             # <WILL> - want to check if this is the right behavior
             # my_files_data_connector.get_available_partitions(data_asset_name="fake")
             # if the user looks for a data_asset_name that does not exist, then we will have no partitions, which means we will hit this error.
             raise ge_exceptions.DataConnectorError(
                 "Partitions were not returned by Partitioner"
-=======
+
         if not allow_multipart_partitions and partitions and len(partitions) > len(set(partitions)):
             raise ge_exceptions.PartitionerError(
                 f'''Partitioner "{partitioner.name}" detected multiple data references in one or more partitions for the
@@ -167,7 +166,6 @@
 case for multipart partitions, there is most likely a mismatch between the partitioning directives and the actual
 structure of data under consideration.
                 '''
->>>>>>> b10ff58d
             )
         for partition in partitions:
             data_asset_name: str = partition.data_asset_name
