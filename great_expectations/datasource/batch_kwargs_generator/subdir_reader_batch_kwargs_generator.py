--- conflicted
+++ resolved
@@ -1,9 +1,5 @@
 import logging
-<<<<<<< HEAD
-import warnings
-=======
 import os
->>>>>>> 5b820611
 
 from great_expectations.datasource.batch_kwargs_generator.batch_kwargs_generator import (
     BatchKwargsGenerator,
@@ -40,17 +36,6 @@
     """
 
     _default_reader_options = {}
-<<<<<<< HEAD
-    recognized_batch_parameters = {"data_asset_name", 'partition_id'}
-
-    def __init__(self, name="default",
-                 datasource=None,
-                 base_directory="/data",
-                 reader_options=None,
-                 known_extensions=None,
-                 reader_method=None):
-        super(SubdirReaderBatchKwargsGenerator, self).__init__(name, datasource=datasource)
-=======
     recognized_batch_parameters = {"name", "partition_id"}
 
     def __init__(
@@ -65,7 +50,6 @@
         super(SubdirReaderBatchKwargsGenerator, self).__init__(
             name, datasource=datasource
         )
->>>>>>> 5b820611
         if reader_options is None:
             reader_options = self._default_reader_options
 
@@ -117,16 +101,6 @@
 
         # If the generator asset names a single known *file*, return ONLY that
         for extension in self.known_extensions:
-<<<<<<< HEAD
-            if os.path.isfile(os.path.join(self.base_directory, data_asset_name + extension)):
-                return [data_asset_name]
-        if os.path.isfile(os.path.join(self.base_directory, data_asset_name)):
-            return [data_asset_name]
-
-        # Otherwise, subdir files are partition ids
-        return [path for (path, type) in self._get_valid_file_options(base_directory=os.path.join(
-            self.base_directory, data_asset_name))]
-=======
             if os.path.isfile(
                 os.path.join(self.base_directory, generator_asset + extension)
             ):
@@ -141,7 +115,6 @@
                 base_directory=os.path.join(self.base_directory, generator_asset)
             )
         ]
->>>>>>> 5b820611
 
     def _build_batch_kwargs(self, batch_parameters):
         """
@@ -166,10 +139,6 @@
             # Find the path
             path = None
             for extension in self.known_extensions:
-<<<<<<< HEAD
-                if os.path.isfile(os.path.join(self.base_directory, data_asset_name, partition_id + extension)):
-                    path = os.path.join(self.base_directory, data_asset_name, partition_id + extension)
-=======
                 if os.path.isfile(
                     os.path.join(
                         self.base_directory, generator_asset, partition_id + extension
@@ -178,7 +147,6 @@
                     path = os.path.join(
                         self.base_directory, generator_asset, partition_id + extension
                     )
->>>>>>> 5b820611
 
             if path is None:
                 logger.warning(
@@ -190,18 +158,6 @@
                     path = os.path.join(self.base_directory, data_asset_name)
 
                 for extension in self.known_extensions:
-<<<<<<< HEAD
-                    if os.path.isfile(os.path.join(self.base_directory, data_asset_name + extension)):
-                        path = os.path.join(self.base_directory, data_asset_name + extension)
-
-            if path is None:
-                raise BatchKwargsError("Unable to build batch kwargs from for asset '%s'" % data_asset_name,
-                                       batch_parameters)
-            return self._build_batch_kwargs_from_path(path, **batch_parameters)
-
-        else:
-            return self.yield_batch_kwargs(data_asset_name=data_asset_name, **batch_parameters)
-=======
                     if os.path.isfile(
                         os.path.join(self.base_directory, generator_asset + extension)
                     ):
@@ -221,7 +177,6 @@
             return self.yield_batch_kwargs(
                 generator_asset=generator_asset, **batch_parameters
             )
->>>>>>> 5b820611
 
     def _get_valid_file_options(self, base_directory=None):
         valid_options = []
@@ -248,21 +203,6 @@
                         valid_options.append((file_option, "directory"))
         return valid_options
 
-<<<<<<< HEAD
-    def _get_iterator(self, data_asset_name, reader_options=None, limit=None):
-        logger.debug("Beginning SubdirReaderBatchKwargsGenerator _get_iterator for data_asset_name: %s" % data_asset_name)
-        # If the data asset is a file, then return the path.
-        # Otherwise, use files in a subdir as batches
-        if os.path.isdir(os.path.join(self.base_directory, data_asset_name)):
-            subdir_options = os.listdir(os.path.join(self.base_directory, data_asset_name))
-            batches = []
-            for file_option in subdir_options:
-                for extension in self.known_extensions:
-                    if file_option.endswith(extension) and not file_option.startswith("."):
-                        batches.append(os.path.join(self.base_directory, data_asset_name, file_option))
-
-            return self._build_batch_kwargs_path_iter(batches, reader_options=reader_options, limit=limit)
-=======
     def _get_iterator(self, generator_asset, reader_options=None, limit=None):
         logger.debug(
             "Beginning SubdirReaderBatchKwargsGenerator _get_iterator for generator_asset: %s"
@@ -289,7 +229,6 @@
             return self._build_batch_kwargs_path_iter(
                 batches, reader_options=reader_options, limit=limit
             )
->>>>>>> 5b820611
         else:
             for extension in self.known_extensions:
                 path = os.path.join(self.base_directory, data_asset_name + extension)
@@ -302,14 +241,6 @@
                         ]
                     )
             # If we haven't returned yet, raise
-<<<<<<< HEAD
-            raise BatchKwargsError("No valid files found when searching {:s} using configured known_extensions: "
-                                   "{:s} ".format(os.path.join(self.base_directory, data_asset_name),
-                                                  ', '.join(map(str, self.known_extensions))),
-                                   batch_kwargs=PathBatchKwargs(
-                                       path=os.path.join(self.base_directory, data_asset_name))
-                                   )
-=======
             raise BatchKwargsError(
                 "No valid files found when searching {:s} using configured known_extensions: "
                 "{:s} ".format(
@@ -320,7 +251,6 @@
                     path=os.path.join(self.base_directory, generator_asset)
                 ),
             )
->>>>>>> 5b820611
 
     def _build_batch_kwargs_path_iter(self, path_list, reader_options=None, limit=None):
         for path in path_list:
