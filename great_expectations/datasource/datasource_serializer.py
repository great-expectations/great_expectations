"""Serialize Datasource Configurations.

Serializers determine how to write an object to disk, json, etc.
A serializer comprises the object destination and name e.g. YAMLReadyDictDatasourceConfigSerializer.

Typical usage example:

datasource_config = DatasourceConfig(...)
serializer = YAMLReadyDictDatasourceConfigSerializer()
serialized_value = serializer.serialize(datasource_config)
"""
from great_expectations.core.serializer import AbstractConfigSerializer
from great_expectations.data_context.types.base import DatasourceConfig


class YAMLReadyDictDatasourceConfigSerializer(AbstractConfigSerializer):
<<<<<<< HEAD
    def serialize(self, obj: DatasourceConfig) -> dict:
=======
    def __init__(self, schema: Schema) -> None:
        """
        Args:
            schema: Marshmallow schema defining raw serialized version of object.
        """
        super().__init__(schema=schema)

        # Override schema
        self.schema = datasourceConfigSchema

    def serialize(self, obj: DatasourceConfig) -> dict:  # type: ignore[override]
>>>>>>> 123c763f
        """Serialize DatasourceConfig to dict appropriate for writing to yaml.

        Args:
            obj: DatasourceConfig object to serialize.

        Returns:
            Representation of object as a dict appropriate for writing to yaml.
        """

        config: dict = self.schema.dump(obj)

        # Remove datasource name fields
        config.pop("name", None)

        # Remove data connector name fields
        for data_connector_name, data_connector_config in config.get(
            "data_connectors", {}
        ).items():
            data_connector_config.pop("name", None)

        return config


<<<<<<< HEAD
class NamedDatasourceSerializer(AbstractConfigSerializer):
    def serialize(self, obj: DatasourceConfig) -> dict:
        """Serialize DatasourceConfig with datasource name but not data connector name to match existing context.list_datasources() functionality.
=======
class JsonDatasourceConfigSerializer(AbstractConfigSerializer):
    def __init__(self, schema: Schema) -> None:
        """
        Args:
            schema: Marshmallow schema defining raw serialized version of object.
        """
        super().__init__(schema=schema)

        # Override schema
        self.schema = datasourceConfigSchema

    def serialize(self, obj: DatasourceConfig) -> dict:  # type: ignore[override]
        """Serialize DatasourceConfig to json dict.
>>>>>>> 123c763f

        Args:
            obj: DatasourceConfig object to serialize.

        Returns:
            Representation of object as a dict suitable for return in list_datasources().
        """

        config: dict = self.schema.dump(obj)

        # Remove data connector config names
        for data_connector_name, data_connector_config in config.get(
            "data_connectors", {}
        ).items():
            data_connector_config.pop("name", None)

        return config<|MERGE_RESOLUTION|>--- conflicted
+++ resolved
@@ -14,21 +14,7 @@
 
 
 class YAMLReadyDictDatasourceConfigSerializer(AbstractConfigSerializer):
-<<<<<<< HEAD
-    def serialize(self, obj: DatasourceConfig) -> dict:
-=======
-    def __init__(self, schema: Schema) -> None:
-        """
-        Args:
-            schema: Marshmallow schema defining raw serialized version of object.
-        """
-        super().__init__(schema=schema)
-
-        # Override schema
-        self.schema = datasourceConfigSchema
-
     def serialize(self, obj: DatasourceConfig) -> dict:  # type: ignore[override]
->>>>>>> 123c763f
         """Serialize DatasourceConfig to dict appropriate for writing to yaml.
 
         Args:
@@ -52,25 +38,9 @@
         return config
 
 
-<<<<<<< HEAD
 class NamedDatasourceSerializer(AbstractConfigSerializer):
-    def serialize(self, obj: DatasourceConfig) -> dict:
+    def serialize(self, obj: DatasourceConfig) -> dict:  # type: ignore[override]
         """Serialize DatasourceConfig with datasource name but not data connector name to match existing context.list_datasources() functionality.
-=======
-class JsonDatasourceConfigSerializer(AbstractConfigSerializer):
-    def __init__(self, schema: Schema) -> None:
-        """
-        Args:
-            schema: Marshmallow schema defining raw serialized version of object.
-        """
-        super().__init__(schema=schema)
-
-        # Override schema
-        self.schema = datasourceConfigSchema
-
-    def serialize(self, obj: DatasourceConfig) -> dict:  # type: ignore[override]
-        """Serialize DatasourceConfig to json dict.
->>>>>>> 123c763f
 
         Args:
             obj: DatasourceConfig object to serialize.
