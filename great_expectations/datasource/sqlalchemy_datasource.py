--- conflicted
+++ resolved
@@ -141,12 +141,6 @@
                 self.drivername = drivername
                 self.engine = create_engine(options)
                 self.engine.connect()
-<<<<<<< HEAD
-        except (
-            sqlalchemy.exc.OperationalError,
-            sqlalchemy.exc.DatabaseError,
-        ) as sqlalchemy_error:
-=======
 
             # since we switched to lazy loading of Datasources when we initialise a DataContext,
             # the dialect of SQLAlchemy Datasources cannot be obtained reliably when we send
@@ -168,7 +162,6 @@
                 )
 
         except datasource_initialization_exceptions as sqlalchemy_error:
->>>>>>> 85c77f0a
             raise DatasourceInitializationError(self._name, str(sqlalchemy_error))
 
         self._build_generators()
