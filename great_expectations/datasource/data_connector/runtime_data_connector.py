import logging
from typing import Any, List, Optional, Tuple, Union

import great_expectations.exceptions as ge_exceptions
from great_expectations.core.batch import BatchDefinition, BatchRequest
from great_expectations.core.id_dict import (
    PartitionDefinition,
    PartitionDefinitionSubset,
)
from great_expectations.datasource.data_connector.data_connector import DataConnector
from great_expectations.datasource.data_connector.util import (
    batch_definition_matches_batch_request,
)
from great_expectations.datasource.types import (
    BatchMarkers,
    BatchSpec,
    RuntimeDataBatchSpec,
)
from great_expectations.execution_engine import ExecutionEngine

logger = logging.getLogger(__name__)


DEFAULT_DATA_ASSET_NAME: str = "IN_MEMORY_DATA_ASSET"
DEFAULT_DELIMITER: str = "-"


# TODO: <Alex>We need a mechanism for specifying the data_asset_name for RuntimeDataConnector (otherwise, it will always be the default).</Alex>
class RuntimeDataConnector(DataConnector):
    def __init__(
        self,
        name: str,
        datasource_name: str,
        execution_engine: Optional[ExecutionEngine] = None,
        runtime_keys: Optional[list] = None,
    ):
        logger.debug(f'Constructing RuntimeDataConnector "{name}".')

        super().__init__(
            name=name,
            datasource_name=datasource_name,
            execution_engine=execution_engine,
        )

        self._runtime_keys = runtime_keys

    def _refresh_data_references_cache(self):
        """"""
        # Map data_references to batch_definitions
        data_reference: str = self._get_data_reference_list()[0]
        mapped_batch_definition_list: List[
            BatchDefinition
        ] = self._map_data_reference_to_batch_definition_list(
            data_reference=data_reference, data_asset_name=None
        )
        self._data_references_cache = {data_reference: mapped_batch_definition_list}

    def _get_data_reference_list(
        self, data_asset_name: Optional[str] = None
    ) -> List[str]:
        """List objects in the underlying data store to create a list of data_references.

        This method is used to refresh the cache.
        """
        return [""]

    def _get_data_reference_list_from_cache_by_data_asset_name(
        self, data_asset_name: str
    ) -> List[str]:
        """Fetch data_references corresponding to data_asset_name from the cache."""
        batch_definition_list: List[
            BatchDefinition
        ] = self.get_batch_definition_list_from_batch_request(
            batch_request=BatchRequest(
                datasource_name=self.datasource_name,
                data_connector_name=self.name,
                data_asset_name=data_asset_name,
            )
        )

        if len(batch_definition_list) == 0:
            return []
        return [
            self._map_batch_definition_to_data_reference(
                batch_definition=batch_definition,
            )
            for batch_definition in batch_definition_list
        ]

    def get_data_reference_list_count(self) -> int:
        return len(self._data_references_cache)

    def get_unmatched_data_references(self) -> List[str]:
        if self._data_references_cache is None:
            raise ValueError(
                '_data_references_cache is None.  Have you called "_refresh_data_references_cache()" yet?'
            )

        return [k for k, v in self._data_references_cache.items() if v is None]

    def get_available_data_asset_names(self) -> List[str]:
        # This will fetch ALL batch_definitions in the cache
        batch_definition_list: List[
            BatchDefinition
        ] = self.get_batch_definition_list_from_batch_request(
            batch_request=BatchRequest(
                datasource_name=self.datasource_name,
                data_connector_name=self.name,
            )
        )

        data_asset_names: set = set()
        for batch_definition in batch_definition_list:
            data_asset_names.add(batch_definition.data_asset_name)

        return list(data_asset_names)

    def get_batch_data_and_metadata(
        self,
        batch_definition: BatchDefinition,
        batch_data: Any,
    ) -> Tuple[Any, BatchSpec, BatchMarkers,]:  # batch_data
        batch_spec: RuntimeDataBatchSpec = self.build_batch_spec(
            batch_definition=batch_definition,
            batch_data=batch_data,
        )
        batch_data, batch_markers = self._execution_engine.get_batch_data_and_markers(
            batch_spec=batch_spec
        )
        return (
            batch_data,
            batch_spec,
            batch_markers,
        )

    def get_batch_definition_list_from_batch_request(
        self,
        batch_request: BatchRequest,
    ) -> List[BatchDefinition]:
        self._validate_batch_request(batch_request=batch_request)

        partition_identifiers: Optional[dict] = None
        if batch_request.partition_request:
            self._validate_partition_identifiers(
                partition_identifiers=batch_request.partition_request.get(
                    "partition_identifiers"
                )
            )
            partition_identifiers = batch_request.partition_request.get(
                "partition_identifiers"
            )
        if not partition_identifiers:
            partition_identifiers = {}

        batch_definition_list: List[BatchDefinition]

        batch_definition: BatchDefinition = BatchDefinition(
            datasource_name=self.datasource_name,
            data_connector_name=self.name,
            data_asset_name=DEFAULT_DATA_ASSET_NAME,
            partition_definition=PartitionDefinition(partition_identifiers),
        )

        if batch_definition_matches_batch_request(
            batch_definition=batch_definition, batch_request=batch_request
        ):
            batch_definition_list = [batch_definition]
        else:
            batch_definition_list = []

        return batch_definition_list

    def _map_data_reference_to_batch_definition_list(
        self, data_reference: str, data_asset_name: Optional[str] = None
    ) -> Optional[List[BatchDefinition]]:
        if data_asset_name is None:
            data_asset_name = DEFAULT_DATA_ASSET_NAME
        return [
            BatchDefinition(
                datasource_name=self.datasource_name,
                data_connector_name=self.name,
                data_asset_name=data_asset_name,
                partition_definition=PartitionDefinition(),
            )
        ]

    def _map_batch_definition_to_data_reference(
        self,
        batch_definition: BatchDefinition,
    ) -> str:
        if not isinstance(batch_definition, BatchDefinition):
            raise TypeError(
                "batch_definition is not of an instance of type BatchDefinition"
            )
        partition_definition: PartitionDefinition = (
            batch_definition.partition_definition
        )
        data_reference: str = self._get_data_reference_name(
            partition_identifiers=partition_definition
        )
        return data_reference

    def _self_check_fetch_batch(
        self,
        pretty_print,
        example_data_reference,
        data_asset_name,
    ):
        return {}

    # This method is currently called called only in tests.
    def _generate_batch_spec_parameters_from_batch_definition(
        self, batch_definition: BatchDefinition
    ) -> dict:
        return {}

    # This method is currently called called only in tests.
    def build_batch_spec(
        self,
        batch_definition: BatchDefinition,
        batch_data: Any,
    ) -> RuntimeDataBatchSpec:
        batch_spec = super().build_batch_spec(batch_definition=batch_definition)
        batch_spec["batch_data"] = batch_data
        return RuntimeDataBatchSpec(batch_spec)

    @staticmethod
    def _get_data_reference_name(
        partition_identifiers: PartitionDefinitionSubset,
    ) -> str:
        if partition_identifiers is None:
            partition_identifiers = PartitionDefinitionSubset({})
        data_reference_name = DEFAULT_DELIMITER.join(
            [str(value) for value in partition_identifiers.values()]
        )
        return data_reference_name

    def _validate_batch_request(self, batch_request: BatchRequest):
        super()._validate_batch_request(batch_request=batch_request)

        # Insure that batch_data and batch_request satisfy the "if and only if" condition.
        if not (
            (
                batch_request.batch_data is None
                and (
                    batch_request.partition_request is None
                    or not batch_request.partition_request.get("partition_identifiers")
                )
            )
            or (
                batch_request.batch_data is not None
                and batch_request.partition_request
                and batch_request.partition_request.get("partition_identifiers")
            )
        ):
            raise ge_exceptions.DataConnectorError(
                f"""RuntimeDataConnector "{self.name}" requires batch_data and partition_request to be both present or
                both absent in the batch_request parameter.
                """
            )

    def _validate_partition_identifiers(self, partition_identifiers: dict):
<<<<<<< HEAD
        """"""
=======
>>>>>>> a0cfa19f
        if partition_identifiers is None:
            partition_identifiers = {}
        self._validate_runtime_keys_configuration(
            runtime_keys=list(partition_identifiers.keys())
        )

    def _validate_runtime_keys_configuration(self, runtime_keys: List[str]):
        if runtime_keys and len(runtime_keys) > 0:
            if not (
                self._runtime_keys and set(runtime_keys) <= set(self._runtime_keys)
            ):
                raise ge_exceptions.DataConnectorError(
                    f"""RuntimeDataConnector "{self.name}" was invoked with one or more runtime keys that do not
appear among the configured runtime keys.
                    """
                )<|MERGE_RESOLUTION|>--- conflicted
+++ resolved
@@ -260,10 +260,6 @@
             )
 
     def _validate_partition_identifiers(self, partition_identifiers: dict):
-<<<<<<< HEAD
-        """"""
-=======
->>>>>>> a0cfa19f
         if partition_identifiers is None:
             partition_identifiers = {}
         self._validate_runtime_keys_configuration(
