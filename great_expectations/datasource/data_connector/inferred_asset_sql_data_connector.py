--- conflicted
+++ resolved
@@ -65,10 +65,6 @@
 
         super().__init__(
             name=name,
-<<<<<<< HEAD
-=======
-            id=id,
->>>>>>> 01516426
             datasource_name=datasource_name,
             execution_engine=execution_engine,
             data_asset_name_prefix=data_asset_name_prefix,
@@ -80,7 +76,7 @@
             sampling_kwargs=sampling_kwargs,
             assets=None,
             batch_spec_passthrough=batch_spec_passthrough,
-            id_=id_,
+            id=id,
         )
 
         self._excluded_tables = excluded_tables
