from typing import Dict, List, Optional

from great_expectations.core.batch import (
    BatchDefinition,
    BatchRequest,
    BatchSpec,
    IDDict,
)
from great_expectations.core.batch_spec import SqlAlchemyDatasourceBatchSpec
from great_expectations.datasource.data_connector.data_connector import DataConnector
from great_expectations.datasource.data_connector.util import (
    batch_definition_matches_batch_request,
)
from great_expectations.execution_engine import ExecutionEngine

try:
    import sqlalchemy as sa
except ImportError:
    sa = None


class ConfiguredAssetSqlDataConnector(DataConnector):
    """
    A DataConnector that requires explicit listing of SQL tables you want to connect to.

    Args:
        name (str): The name of this DataConnector
        datasource_name (str): The name of the Datasource that contains it
        execution_engine (ExecutionEngine): An ExecutionEngine
        assets (str): assets
    """

    def __init__(
        self,
        name: str,
        datasource_name: str,
        execution_engine: Optional[ExecutionEngine] = None,
        # to be renamed assets
        assets: Optional[Dict[str, dict]] = None,
    ):
        if assets is None:
            assets = {}
        self._assets = assets

        super().__init__(
            name=name,
            datasource_name=datasource_name,
            execution_engine=execution_engine,
        )

    @property
    def assets(self) -> Dict[str, dict]:
        return self._assets

    def add_data_asset(
        self,
        name: str,
        config: dict,
    ):
        """
        Add data_asset to DataConnector using data_asset name as key, and data_asset configuration as value.
        """
        self._assets[name] = config

    def _get_batch_identifiers_list_from_data_asset_config(
        self,
        data_asset_name,
        data_asset_config,
    ):
        if "table_name" in data_asset_config:
            table_name = data_asset_config["table_name"]
        else:
            table_name = data_asset_name

        if "splitter_method" in data_asset_config:
            splitter_fn = getattr(self, data_asset_config["splitter_method"])
            split_query = splitter_fn(
                table_name=table_name, **data_asset_config["splitter_kwargs"]
            )

            rows = self._execution_engine.engine.execute(split_query).fetchall()

            # Zip up split parameters with column names
            column_names = self._get_column_names_from_splitter_kwargs(
                data_asset_config["splitter_kwargs"]
            )
            batch_identifiers_list = [dict(zip(column_names, row)) for row in rows]

        else:
            batch_identifiers_list = [{}]

        return batch_identifiers_list

    def _refresh_data_references_cache(self):
        self._data_references_cache = {}

<<<<<<< HEAD
        for data_asset_name in self.assets:
            data_asset = self.assets[data_asset_name]
            partition_definition_list = (
                self._get_partition_definition_list_from_data_asset_config(
=======
        for data_asset_name in self.data_assets:
            data_asset = self.data_assets[data_asset_name]
            batch_identifiers_list = (
                self._get_batch_identifiers_list_from_data_asset_config(
>>>>>>> f6595058
                    data_asset_name,
                    data_asset,
                )
            )

            # TODO Abe 20201029 : Apply sorters to batch_identifiers_list here
            # TODO Will 20201102 : add sorting code here
            self._data_references_cache[data_asset_name] = batch_identifiers_list

    def _get_column_names_from_splitter_kwargs(self, splitter_kwargs) -> List[str]:
        column_names: List[str] = []

        if "column_names" in splitter_kwargs:
            column_names = splitter_kwargs["column_names"]
        elif "column_name" in splitter_kwargs:
            column_names = [splitter_kwargs["column_name"]]

        return column_names

    def get_available_data_asset_names(self):
        """
        Return the list of asset names known by this DataConnector.

        Returns:
            A list of available names
        """
        return list(self.assets.keys())

    def get_unmatched_data_references(self) -> List[str]:
        """
        Returns the list of data_references unmatched by configuration by looping through items in _data_references_cache
        and returning data_reference that do not have an associated data_asset.

        Returns:
            list of data_references that are not matched by configuration.
        """
        return []

    def get_batch_definition_list_from_batch_request(self, batch_request: BatchRequest):
        self._validate_batch_request(batch_request=batch_request)

        if len(self._data_references_cache) == 0:
            self._refresh_data_references_cache()

        batch_definition_list: List[BatchDefinition] = []
        try:
            sub_cache = self._data_references_cache[batch_request.data_asset_name]
        except KeyError as e:
            raise KeyError(
                f"data_asset_name {batch_request.data_asset_name} is not recognized."
            )

        for batch_identifiers in sub_cache:
            batch_definition: BatchDefinition = BatchDefinition(
                datasource_name=self.datasource_name,
                data_connector_name=self.name,
                data_asset_name=batch_request.data_asset_name,
                batch_identifiers=IDDict(batch_identifiers),
                batch_spec_passthrough=batch_request.batch_spec_passthrough,
            )
            if batch_definition_matches_batch_request(batch_definition, batch_request):
                batch_definition_list.append(batch_definition)

        return batch_definition_list

    def _get_data_reference_list_from_cache_by_data_asset_name(
        self, data_asset_name: str
    ) -> List[str]:
        return self._data_references_cache[data_asset_name]

    def _map_data_reference_to_batch_definition_list(
        self, data_reference, data_asset_name: Optional[str] = None  #: Any,
    ) -> Optional[List[BatchDefinition]]:
        # Note: This is a bit hacky, but it works. In sql_data_connectors, data references *are* dictionaries,
        # allowing us to invoke `IDDict(data_reference)`
        return [
            BatchDefinition(
                datasource_name=self.datasource_name,
                data_connector_name=self.name,
                data_asset_name=data_asset_name,
                batch_identifiers=IDDict(data_reference),
            )
        ]

    def build_batch_spec(
        self, batch_definition: BatchDefinition
    ) -> SqlAlchemyDatasourceBatchSpec:
        """
        Build BatchSpec from batch_definition by calling DataConnector's build_batch_spec function.

        Args:
            batch_definition (BatchDefinition): to be used to build batch_spec

        Returns:
            BatchSpec built from batch_definition
        """
        batch_spec: BatchSpec = super().build_batch_spec(
            batch_definition=batch_definition
        )

        data_asset_name: str = batch_definition.data_asset_name
        if (
            data_asset_name in self.data_assets
            and self.data_assets[data_asset_name].get("batch_spec_passthrough")
            and isinstance(
                self.data_assets[data_asset_name].get("batch_spec_passthrough"), dict
            )
        ):
            batch_spec.update(
                self.data_assets[data_asset_name]["batch_spec_passthrough"]
            )

        return SqlAlchemyDatasourceBatchSpec(batch_spec)

    def _generate_batch_spec_parameters_from_batch_definition(
        self, batch_definition: BatchDefinition
    ) -> dict:
        """
        Build BatchSpec parameters from batch_definition with the following components:
            1. data_asset_name from batch_definition
            2. batch_identifiers from batch_definition
            3. data_asset from data_connector

        Args:
            batch_definition (BatchDefinition): to be used to build batch_spec

        Returns:
            dict built from batch_definition
        """
        data_asset_name: str = batch_definition.data_asset_name
        return {
            "data_asset_name": data_asset_name,
            "table_name": data_asset_name,
<<<<<<< HEAD
            "partition_definition": batch_definition.partition_definition,
            **self.assets[data_asset_name],
=======
            "batch_identifiers": batch_definition.batch_identifiers,
            **self.data_assets[data_asset_name],
>>>>>>> f6595058
        }

    # Splitter methods for listing partitions

    def _split_on_whole_table(
        self,
        table_name: str,
    ):
        """
        'Split' by returning the whole table

        Note: the table_name parameter is a required to keep the signature of this method consistent with other methods.
        """

        return sa.select([sa.true()])

    def _split_on_column_value(
        self,
        table_name: str,
        column_name: str,
    ):
        """Split using the values in the named column"""
        # query = f"SELECT DISTINCT(\"{self.column_name}\") FROM {self.table_name}"

        return sa.select([sa.func.distinct(sa.column(column_name))]).select_from(
            sa.text(table_name)
        )

    def _split_on_converted_datetime(
        self,
        table_name: str,
        column_name: str,
        date_format_string: str = "%Y-%m-%d",
    ):
        """Convert the values in the named column to the given date_format, and split on that"""
        # query = f"SELECT DISTINCT( strftime(\"{date_format_string}\", \"{self.column_name}\")) as my_var FROM {self.table_name}"

        return sa.select(
            [
                sa.func.distinct(
                    sa.func.strftime(
                        date_format_string,
                        sa.column(column_name),
                    )
                )
            ]
        ).select_from(sa.text(table_name))

    def _split_on_divided_integer(
        self, table_name: str, column_name: str, divisor: int
    ):
        """Divide the values in the named column by `divisor`, and split on that"""
        # query = f"SELECT DISTINCT(\"{self.column_name}\" / {divisor}) AS my_var FROM {self.table_name}"

        return sa.select(
            [sa.func.distinct(sa.cast(sa.column(column_name) / divisor, sa.Integer))]
        ).select_from(sa.text(table_name))

    def _split_on_mod_integer(self, table_name: str, column_name: str, mod: int):
        """Divide the values in the named column by `divisor`, and split on that"""
        # query = f"SELECT DISTINCT(\"{self.column_name}\" / {divisor}) AS my_var FROM {self.table_name}"

        return sa.select(
            [sa.func.distinct(sa.cast(sa.column(column_name) % mod, sa.Integer))]
        ).select_from(sa.text(table_name))

    def _split_on_multi_column_values(
        self,
        table_name: str,
        column_names: List[str],
    ):
        """Split on the joint values in the named columns"""
        # query = f"SELECT DISTINCT(\"{self.column_name}\") FROM {self.table_name}"

        return (
            sa.select([sa.column(column_name) for column_name in column_names])
            .distinct()
            .select_from(sa.text(table_name))
        )

    def _split_on_hashed_column(
        self,
        table_name: str,
        column_name: str,
        hash_digits: int,
    ):
        """Note: this method is experimental. It does not work with all SQL dialects."""
        # query = f"SELECT MD5(\"{self.column_name}\") = {matching_hash}) AS hashed_var FROM {self.table_name}"

        return sa.select([sa.func.md5(sa.column(column_name))]).select_from(
            sa.text(table_name)
        )<|MERGE_RESOLUTION|>--- conflicted
+++ resolved
@@ -93,18 +93,10 @@
 
     def _refresh_data_references_cache(self):
         self._data_references_cache = {}
-
-<<<<<<< HEAD
         for data_asset_name in self.assets:
-            data_asset = self.assets[data_asset_name]
+            batch_identifiers_list = self.assets[data_asset_name]
             partition_definition_list = (
-                self._get_partition_definition_list_from_data_asset_config(
-=======
-        for data_asset_name in self.data_assets:
-            data_asset = self.data_assets[data_asset_name]
-            batch_identifiers_list = (
                 self._get_batch_identifiers_list_from_data_asset_config(
->>>>>>> f6595058
                     data_asset_name,
                     data_asset,
                 )
@@ -238,13 +230,8 @@
         return {
             "data_asset_name": data_asset_name,
             "table_name": data_asset_name,
-<<<<<<< HEAD
-            "partition_definition": batch_definition.partition_definition,
+            "batch_identifiers": batch_definition.batch_identifiers,
             **self.assets[data_asset_name],
-=======
-            "batch_identifiers": batch_definition.batch_identifiers,
-            **self.data_assets[data_asset_name],
->>>>>>> f6595058
         }
 
     # Splitter methods for listing partitions
