import itertools
import logging
from typing import Callable, Dict, List, Optional, Union

import great_expectations.exceptions as ge_exceptions
from great_expectations.core.batch import BatchDefinition
from great_expectations.core.id_dict import IDDict
from great_expectations.util import is_int

logger = logging.getLogger(__name__)


def build_batch_filter(
    data_connector_query_dict: Optional[
        Dict[
            str,
            Optional[
                Union[
                    int,
                    list,
                    tuple,
                    slice,
                    str,
                    Union[Dict, IDDict],
                    Callable,
                ]
            ],
        ]
    ] = None
):
    if not data_connector_query_dict:
        return BatchFilter(
            custom_filter_function=None,
            batch_filter_parameters=None,
            index=None,
            limit=None,
        )
    data_connector_query_keys: set = set(data_connector_query_dict.keys())
    if not data_connector_query_keys <= BatchFilter.RECOGNIZED_KEYS:
        raise ge_exceptions.BatchFilterError(
            f"""Unrecognized data_connector_query key(s):
"{str(data_connector_query_keys - BatchFilter.RECOGNIZED_KEYS)}" detected.
            """
        )
    custom_filter_function: Callable = data_connector_query_dict.get(
        "custom_filter_function"
    )
    if custom_filter_function and not isinstance(custom_filter_function, Callable):
        raise ge_exceptions.BatchFilterError(
            f"""The type of a custom_filter must be a function (Python "Callable").  The type given is
"{str(type(custom_filter_function))}", which is illegal.
            """
        )
    batch_filter_parameters: Optional[
        Union[dict, IDDict]
    ] = data_connector_query_dict.get("batch_filter_parameters")
    if batch_filter_parameters:
        if not isinstance(batch_filter_parameters, dict):
            raise ge_exceptions.BatchFilterError(
                f"""The type of batch_filter_parameters must be a dictionary (Python "dict").  The type given is
"{str(type(batch_filter_parameters))}", which is illegal.
                """
            )
        if not all([isinstance(key, str) for key in batch_filter_parameters.keys()]):
            raise ge_exceptions.BatchFilterError(
                'All batch_filter_parameters keys must strings (Python "str").'
            )
        batch_filter_parameters = IDDict(batch_filter_parameters)
    index: Optional[
        Union[int, list, tuple, slice, str]
    ] = data_connector_query_dict.get("index")
    limit: Optional[int] = data_connector_query_dict.get("limit")
    if limit and (not isinstance(limit, int) or limit < 0):
        raise ge_exceptions.BatchFilterError(
            f"""The type of a limit must be an integer (Python "int") that is greater than or equal to 0.  The
type and value given are "{str(type(limit))}" and "{limit}", respectively, which is illegal.
            """
        )
    if index is not None and limit is not None:
        raise ge_exceptions.BatchFilterError(
            "Only one of index or limit, but not both, can be specified (specifying both is illegal)."
        )
    index = _parse_index(index=index)
    return BatchFilter(
        custom_filter_function=custom_filter_function,
        batch_filter_parameters=batch_filter_parameters,
        index=index,
        limit=limit,
    )


def _parse_index(
    index: Optional[Union[int, list, tuple, slice, str]] = None
) -> Optional[Union[int, slice]]:
    if index is None:
        return None
    elif isinstance(index, (int, slice)):
        return index
    elif isinstance(index, (list, tuple)):
        if len(index) > 3:
            raise ge_exceptions.BatchFilterError(
                f"""The number of index slice components must be between 1 and 3 (the given number is
{len(index)}).
                """
            )
        if len(index) == 1:
            return index[0]
        if len(index) == 2:
            return slice(index[0], index[1], None)
        if len(index) == 3:
            return slice(index[0], index[1], index[2])
    elif isinstance(index, str):
        if is_int(value=index):
            return _parse_index(index=int(index))
<<<<<<< HEAD
        index_as_list = []
        for idx_str in index.split(":"):
            if not idx_str:
                index_as_list.append(0)
=======
        index_as_list: List[Optional[int]] = []
        idx_str: str
        for idx_str in index.split(":"):
            if not idx_str:
                index_as_list.append(None)
>>>>>>> a3ad6a50
            else:
                index_as_list.append(int(idx_str))
        return _parse_index(index=index_as_list)
    else:
        raise ge_exceptions.BatchFilterError(
            f"""The type of index must be an integer (Python "int"), or a list (Python "list") or a tuple
(Python "tuple"), or a Python "slice" object, or a string that has the format of a single integer or a slice argument.
The type given is "{str(type(index))}", which is illegal.
            """
        )


class BatchFilter:
    RECOGNIZED_KEYS: set = {
        "custom_filter_function",
        "batch_filter_parameters",
        "index",
        "limit",
    }

    def __init__(
        self,
        custom_filter_function: Callable = None,
        batch_filter_parameters: Optional[IDDict] = None,
        index: Optional[Union[int, slice]] = None,
        limit: int = None,
    ):
        self._custom_filter_function = custom_filter_function
        self._batch_filter_parameters = batch_filter_parameters
        self._index = index
        self._limit = limit

    @property
    def custom_filter_function(self) -> Callable:
        return self._custom_filter_function

    @property
    def batch_filter_parameters(self) -> Optional[IDDict]:
        return self._batch_filter_parameters

    @property
    def index(self) -> Optional[Union[int, slice]]:
        return self._index

    @property
    def limit(self) -> int:
        return self._limit

    def __repr__(self) -> str:
        doc_fields_dict: dict = {
            "custom_filter_function": self._custom_filter_function,
            "batch_filter_parameters": self.batch_filter_parameters,
            "index": self.index,
            "limit": self.limit,
        }
        return str(doc_fields_dict)

    def select_from_data_connector_query(
        self, batch_definition_list: Optional[List[BatchDefinition]] = None
    ) -> List[BatchDefinition]:
        if batch_definition_list is None:
            return []
        filter_function: Callable
        if self.custom_filter_function:
            filter_function = self.custom_filter_function
        else:
            filter_function = self.best_effort_batch_definition_matcher()
        selected_batch_definitions: List[BatchDefinition]
        selected_batch_definitions = list(
            filter(
                lambda batch_definition: filter_function(
                    batch_identifiers=batch_definition.batch_identifiers,
                ),
                batch_definition_list,
            )
        )
        if self.index is None:
            selected_batch_definitions = selected_batch_definitions[: self.limit]
        else:
            if isinstance(self.index, int):
                selected_batch_definitions = [selected_batch_definitions[self.index]]
            else:
                selected_batch_definitions = list(
                    itertools.chain.from_iterable(
                        [selected_batch_definitions[self.index]]
                    )
                )
        return selected_batch_definitions

    def best_effort_batch_definition_matcher(self) -> Callable:
        def match_batch_identifiers_to_batch_filter_params(
            batch_identifiers: dict,
        ) -> bool:
            if self.batch_filter_parameters:
                if not batch_identifiers:
                    return False

                for batch_filter_parameter, val in self.batch_filter_parameters.items():
                    if not (
                        batch_filter_parameter in batch_identifiers
                        and batch_identifiers[batch_filter_parameter] == val
                    ):
                        return False

            return True

        return match_batch_identifiers_to_batch_filter_params<|MERGE_RESOLUTION|>--- conflicted
+++ resolved
@@ -112,18 +112,11 @@
     elif isinstance(index, str):
         if is_int(value=index):
             return _parse_index(index=int(index))
-<<<<<<< HEAD
-        index_as_list = []
-        for idx_str in index.split(":"):
-            if not idx_str:
-                index_as_list.append(0)
-=======
         index_as_list: List[Optional[int]] = []
         idx_str: str
         for idx_str in index.split(":"):
             if not idx_str:
                 index_as_list.append(None)
->>>>>>> a3ad6a50
             else:
                 index_as_list.append(int(idx_str))
         return _parse_index(index=index_as_list)
