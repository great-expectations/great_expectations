import logging
import os
from typing import List, Optional

logger = logging.getLogger(__name__)

try:
    from google.cloud import storage
    from google.oauth2 import service_account
except ImportError:
    storage = None
    service_account = None
    logger.debug(
<<<<<<< HEAD
        "Unable to load GCS connection object; install optional google dependency for support"
=======
        "Unable to load GCS connection object; install optional Google dependency for support"
>>>>>>> 5d818ee3
    )

from great_expectations.core.batch import BatchDefinition
from great_expectations.core.batch_spec import GCSBatchSpec, PathBatchSpec
from great_expectations.datasource.data_connector import (
    ConfiguredAssetFilePathDataConnector,
)
from great_expectations.datasource.data_connector.asset import Asset
from great_expectations.datasource.data_connector.util import list_gcs_keys
from great_expectations.execution_engine import ExecutionEngine


class ConfiguredAssetGCSDataConnector(ConfiguredAssetFilePathDataConnector):
    """
    Extension of ConfiguredAssetFilePathDataConnector used to connect to GCS

    DataConnectors produce identifying information, called "batch_spec" that ExecutionEngines
    can use to get individual batches of data. They add flexibility in how to obtain data
    such as with time-based partitioning, splitting and sampling, or other techniques appropriate
    for obtaining batches of data.

    The ConfiguredAssetGCSDataConnector is one of two classes (InferredAssetGCSDataConnector being the
    other one) designed for connecting to data on GCS.

    A ConfiguredAssetGCSDataConnector requires an explicit specification of each DataAsset you want to connect to.
    This allows more fine-tuning, but also requires more setup. Please note that in order to maintain consistency
    with Google's official SDK, we utilize terms like "bucket_or_name" and "max_results". Since we convert these keys from YAML
    to Python and directly pass them in to the GCS connection object, maintaining consistency is necessary for proper usage.

<<<<<<< HEAD
    As much of the interaction with the SDK is done through a GCS Storage Client, please refer to the official
    docs if a greater understanding of the supported authentication methods and general functionality is desired.
    Source: https://googleapis.dev/python/storage/latest/client.html
=======
    This DataConnector supports the following methods of authentication:
        1. Standard gcloud auth / GOOGLE_APPLICATION_CREDENTIALS environment variable workflow
        2. Manual creation of credentials from google.oauth2.service_account.Credentials.from_service_account_file
        3. Manual creation of credentials from google.oauth2.service_account.Credentials.from_service_account_info

    As much of the interaction with the SDK is done through a GCS Storage Client, please refer to the official
    docs if a greater understanding of the supported authentication methods and general functionality is desired.
    Source: https://googleapis.dev/python/google-api-core/latest/auth.html
>>>>>>> 5d818ee3
    """

    def __init__(
        self,
        name: str,
        datasource_name: str,
        bucket_or_name: str,
        assets: dict,
        execution_engine: Optional[ExecutionEngine] = None,
        default_regex: Optional[dict] = None,
        sorters: Optional[list] = None,
        prefix: Optional[str] = None,
        delimiter: Optional[str] = None,
        max_results: Optional[int] = None,
        gcs_options: Optional[dict] = None,
        batch_spec_passthrough: Optional[dict] = None,
    ):
        """
        ConfiguredAssetDataConnector for connecting to GCS.

        Args:
            name (str): required name for DataConnector
            datasource_name (str): required name for datasource
            container (str): container name for Google Cloud Storage
            assets (dict): dict of asset configuration (required for ConfiguredAssetDataConnector)
            execution_engine (ExecutionEngine): optional reference to ExecutionEngine
            default_regex (dict): optional regex configuration for filtering data_references
            sorters (list): optional list of sorters for sorting data_references
            prefix (str): GCS prefix
            delimiter (str): GCS delimiter
            max_results (int): max blob filepaths to return
            gcs_options (dict): wrapper object for optional GCS **kwargs
            batch_spec_passthrough (dict): dictionary with keys that will be added directly to batch_spec
        """
        logger.debug(f'Constructing ConfiguredAssetGCSDataConnector "{name}".')

        super().__init__(
            name=name,
            datasource_name=datasource_name,
            execution_engine=execution_engine,
            assets=assets,
            default_regex=default_regex,
            sorters=sorters,
            batch_spec_passthrough=batch_spec_passthrough,
        )
        self._bucket_or_name = bucket_or_name
        self._prefix = prefix
        self._delimiter = delimiter
        self._max_results = max_results

        if gcs_options is None:
            gcs_options = {}

        try:
            credentials = None  # If configured with gcloud CLI / env vars
            if "filename" in gcs_options:
<<<<<<< HEAD
                credentials = service_account.Credentials.from_service_account_file(
                    **gcs_options
                )
            elif "info" in gcs_options:
                credentials = service_account.Credentials.from_service_account_info(
                    **gcs_options
=======
                filename = gcs_options.pop("filename")
                credentials = service_account.Credentials.from_service_account_file(
                    filename=filename
                )
            elif "info" in gcs_options:
                info = gcs_options.pop("info")
                credentials = service_account.Credentials.from_service_account_info(
                    info=info
>>>>>>> 5d818ee3
                )
            self._gcs = storage.Client(credentials=credentials, **gcs_options)
        except (TypeError, AttributeError):
            raise ImportError(
                "Unable to load GCS Client (it is required for ConfiguredAssetGCSDataConnector)."
            )

    def build_batch_spec(self, batch_definition: BatchDefinition) -> GCSBatchSpec:
        """
        Build BatchSpec from batch_definition by calling DataConnector's build_batch_spec function.

        Args:
            batch_definition (BatchDefinition): to be used to build batch_spec

        Returns:
            BatchSpec built from batch_definition
        """
        batch_spec: PathBatchSpec = super().build_batch_spec(
            batch_definition=batch_definition
        )
        return GCSBatchSpec(batch_spec)

    def _get_data_reference_list_for_asset(self, asset: Optional[Asset]) -> List[str]:
        query_options: dict = {
            "bucket_or_name": self._bucket_or_name,
            "prefix": self._prefix,
            "delimiter": self._delimiter,
            "max_results": self._max_results,
        }

        if asset is not None:
            if asset.bucket:
                query_options["bucket_or_name"] = asset.bucket_or_name
            if asset.prefix:
                query_options["prefix"] = asset.prefix
            if asset.delimiter:
                query_options["delimiter"] = asset.delimiter
            if asset.max_results:
                query_options["max_results"] = asset.max_results

        path_list: List[str] = [
            key
            for key in list_gcs_keys(
                gcs=self._gcs,
                query_options=query_options,
                recursive=False,
            )
        ]
        return path_list

    def _get_full_file_path(
        self,
        path: str,
        data_asset_name: Optional[str] = None,
    ) -> str:
        # data_asset_name isn't used in this method.
        # It's only kept for compatibility with parent methods.
        return f"gs://{os.path.join(self._bucket_or_name, path)}"<|MERGE_RESOLUTION|>--- conflicted
+++ resolved
@@ -11,14 +11,9 @@
     storage = None
     service_account = None
     logger.debug(
-<<<<<<< HEAD
-        "Unable to load GCS connection object; install optional google dependency for support"
-=======
         "Unable to load GCS connection object; install optional Google dependency for support"
->>>>>>> 5d818ee3
     )
 
-from great_expectations.core.batch import BatchDefinition
 from great_expectations.core.batch_spec import GCSBatchSpec, PathBatchSpec
 from great_expectations.datasource.data_connector import (
     ConfiguredAssetFilePathDataConnector,
@@ -30,35 +25,35 @@
 
 class ConfiguredAssetGCSDataConnector(ConfiguredAssetFilePathDataConnector):
     """
-    Extension of ConfiguredAssetFilePathDataConnector used to connect to GCS
+        Extension of ConfiguredAssetFilePathDataConnector used to connect to GCS
 
-    DataConnectors produce identifying information, called "batch_spec" that ExecutionEngines
-    can use to get individual batches of data. They add flexibility in how to obtain data
-    such as with time-based partitioning, splitting and sampling, or other techniques appropriate
-    for obtaining batches of data.
+        DataConnectors produce identifying information, called "batch_spec" that ExecutionEngines
+        can use to get individual batches of data. They add flexibility in how to obtain data
+        such as with time-based partitioning, splitting and sampling, or other techniques appropriate
+        for obtaining batches of data.
 
-    The ConfiguredAssetGCSDataConnector is one of two classes (InferredAssetGCSDataConnector being the
-    other one) designed for connecting to data on GCS.
+        The ConfiguredAssetGCSDataConnector is one of two classes (InferredAssetGCSDataConnector being the
+        other one) designed for connecting to data on GCS.
 
-    A ConfiguredAssetGCSDataConnector requires an explicit specification of each DataAsset you want to connect to.
-    This allows more fine-tuning, but also requires more setup. Please note that in order to maintain consistency
-    with Google's official SDK, we utilize terms like "bucket_or_name" and "max_results". Since we convert these keys from YAML
-    to Python and directly pass them in to the GCS connection object, maintaining consistency is necessary for proper usage.
+        A ConfiguredAssetGCSDataConnector requires an explicit specification of each DataAsset you want to connect to.
+        This allows more fine-tuning, but also requires more setup. Please note that in order to maintain consistency
+        with Google's official SDK, we utilize terms like "bucket_or_name" and "max_results". Since we convert these keys from YAML
+        to Python and directly pass them in to the GCS connection object, maintaining consistency is necessary for proper usage.
 
-<<<<<<< HEAD
-    As much of the interaction with the SDK is done through a GCS Storage Client, please refer to the official
-    docs if a greater understanding of the supported authentication methods and general functionality is desired.
-    Source: https://googleapis.dev/python/storage/latest/client.html
-=======
-    This DataConnector supports the following methods of authentication:
-        1. Standard gcloud auth / GOOGLE_APPLICATION_CREDENTIALS environment variable workflow
-        2. Manual creation of credentials from google.oauth2.service_account.Credentials.from_service_account_file
-        3. Manual creation of credentials from google.oauth2.service_account.Credentials.from_service_account_info
+    <<<<<<< HEAD
+        As much of the interaction with the SDK is done through a GCS Storage Client, please refer to the official
+        docs if a greater understanding of the supported authentication methods and general functionality is desired.
+        Source: https://googleapis.dev/python/storage/latest/client.html
+    =======
+        This DataConnector supports the following methods of authentication:
+            1. Standard gcloud auth / GOOGLE_APPLICATION_CREDENTIALS environment variable workflow
+            2. Manual creation of credentials from google.oauth2.service_account.Credentials.from_service_account_file
+            3. Manual creation of credentials from google.oauth2.service_account.Credentials.from_service_account_info
 
-    As much of the interaction with the SDK is done through a GCS Storage Client, please refer to the official
-    docs if a greater understanding of the supported authentication methods and general functionality is desired.
-    Source: https://googleapis.dev/python/google-api-core/latest/auth.html
->>>>>>> 5d818ee3
+        As much of the interaction with the SDK is done through a GCS Storage Client, please refer to the official
+        docs if a greater understanding of the supported authentication methods and general functionality is desired.
+        Source: https://googleapis.dev/python/google-api-core/latest/auth.html
+    >>>>>>> 5d818ee33263ffa0f4be5471a25c77ba6c8ef6f4
     """
 
     def __init__(
@@ -115,14 +110,6 @@
         try:
             credentials = None  # If configured with gcloud CLI / env vars
             if "filename" in gcs_options:
-<<<<<<< HEAD
-                credentials = service_account.Credentials.from_service_account_file(
-                    **gcs_options
-                )
-            elif "info" in gcs_options:
-                credentials = service_account.Credentials.from_service_account_info(
-                    **gcs_options
-=======
                 filename = gcs_options.pop("filename")
                 credentials = service_account.Credentials.from_service_account_file(
                     filename=filename
@@ -131,7 +118,6 @@
                 info = gcs_options.pop("info")
                 credentials = service_account.Credentials.from_service_account_info(
                     info=info
->>>>>>> 5d818ee3
                 )
             self._gcs = storage.Client(credentials=credentials, **gcs_options)
         except (TypeError, AttributeError):
