--- conflicted
+++ resolved
@@ -17,10 +17,7 @@
         glob_directive: Optional[str] = None,
         pattern: Optional[str] = None,
         group_names: List[str] = None,
-<<<<<<< HEAD
-=======
         batch_spec_passthrough: Optional[dict] = None,
->>>>>>> 707d9560
         # S3
         bucket: Optional[str] = None,
         prefix: Optional[str] = None,
@@ -28,13 +25,8 @@
         # Azure
         container: Optional[str] = None,
         name_starts_with: Optional[str] = None,
-<<<<<<< HEAD
-        delimiter: Optional[str] = None,  # Both S3/Azure
-        batch_spec_passthrough: Optional[dict] = None,
-=======
         # Both S3/Azure
         delimiter: Optional[str] = None,
->>>>>>> 707d9560
     ):
         self._name = name
         self._base_directory = base_directory
@@ -55,11 +47,6 @@
 
         # Both S3/Azure
         self._delimiter = delimiter
-<<<<<<< HEAD
-
-        self._batch_spec_passthrough = batch_spec_passthrough or {}
-=======
->>>>>>> 707d9560
 
     @property
     def name(self) -> str:
