import os
import logging

from great_expectations.datasource.generator.batch_generator import BatchGenerator
from great_expectations.datasource.types import PathBatchKwargs
from great_expectations.exceptions import BatchKwargsError

logger = logging.getLogger(__name__)

KNOWN_EXTENSIONS = ['.csv', '.tsv', '.parquet', '.xls', '.xlsx', '.json', '.csv.gz', '.tsv.gz']


class SubdirReaderGenerator(BatchGenerator):
<<<<<<< HEAD
    """The SubdirReaderGenerator inspects a filesytem and produces path-based batch_kwargs.
=======
    """The SubdirReaderGenerator inspects a filesystem and produces path-based batch_kwargs.
>>>>>>> 1204ae40

    SubdirReaderGenerator recognizes generator_assets using two criteria:
      - for files directly in 'base_directory' with recognized extensions (.csv, .tsv, .parquet, .xls, .xlsx, .json),
        it uses the name of the file without the extension
      - for other files or directories in 'base_directory', is uses the file or directory name

    SubdirReaderGenerator sees all files inside a directory of base_directory as batches of one datasource.

    SubdirReaderGenerator can also include configured reader_options which will be added to batch_kwargs generated
    by this generator.
    """

    _default_reader_options = {}

    def __init__(self, name="default",
                 datasource=None,
                 base_directory="/data",
                 reader_options=None):
        super(SubdirReaderGenerator, self).__init__(name, datasource=datasource)
        if reader_options is None:
            reader_options = self._default_reader_options

        self._reader_options = reader_options
        self._base_directory = base_directory

    @property
    def reader_options(self):
        return self._reader_options

    @property
    def base_directory(self):
        # If base directory is a relative path, interpret it as relative to the data context's
        # context root directory (parent directory of great_expectation dir)
        if os.path.isabs(self._base_directory) or self._datasource.get_data_context() is None:
            return self._base_directory
        else:
            return os.path.join(self._datasource.get_data_context().root_directory, self._base_directory)

    def get_available_data_asset_names(self):
        if not os.path.isdir(self.base_directory):
            return []
        known_assets = self._get_valid_file_options(base_directory=self.base_directory)
        return known_assets

    def get_available_partition_ids(self, generator_asset):
        # If the generator asset names a single known *file*, return ONLY that
        for extension in KNOWN_EXTENSIONS:
            if os.path.isfile(os.path.join(self.base_directory, generator_asset + extension)):
                return [generator_asset]
        if os.path.isfile(os.path.join(self.base_directory, generator_asset)):
            return [generator_asset]

        # Otherwise, subdir files are partition ids
        return self._get_valid_file_options(base_directory=os.path.join(self.base_directory, generator_asset))

    def build_batch_kwargs_from_partition_id(self, generator_asset, partition_id=None, reader_options=None, limit=None):
        path = None
        for extension in KNOWN_EXTENSIONS:
            if os.path.isfile(os.path.join(self.base_directory, generator_asset, partition_id + extension)):
                path = os.path.join(self.base_directory, generator_asset, partition_id + extension)

        if path is None:
            # Fall through to this case in the event that there is not a subdir available, so partition_id is
            # the same as the generator asset
            if os.path.isfile(os.path.join(self.base_directory, generator_asset)):
                path = os.path.join(self.base_directory, generator_asset)

            for extension in KNOWN_EXTENSIONS:
                if os.path.isfile(os.path.join(self.base_directory, generator_asset + extension)):
                    path = os.path.join(self.base_directory, generator_asset + extension)

        if path is None:
            raise BatchKwargsError("Unable to build batch kwargs from partition_id for asset '%s'" % generator_asset, {
                "partition_id": partition_id
            })

        return self._build_batch_kwargs_from_path(path, reader_options=reader_options, limit=limit,
                                                  partition_id=partition_id)

    def _get_valid_file_options(self, base_directory=None):
        valid_options = []
        if base_directory is None:
            base_directory = self.base_directory
        file_options = os.listdir(base_directory)
        for file_option in file_options:
            for extension in KNOWN_EXTENSIONS:
                if (file_option.endswith(extension) and not file_option.startswith(".") and
                        file_option[:-len(extension)] not in valid_options):
                    valid_options.append(file_option[:-len(extension)])
                elif os.path.isdir(os.path.join(self.base_directory, file_option)):
                    # Make sure there's at least one valid file inside the subdir
                    subdir_options = self._get_valid_file_options(base_directory=os.path.join(base_directory,
                                                                                              file_option))
                    if len(subdir_options) > 0 and file_option not in valid_options:
                        valid_options.append(file_option)
        return valid_options

    def _get_iterator(self, generator_asset, reader_options=None, limit=None):
        logger.debug("Beginning SubdirReaderGenerator _get_iterator for generator_asset: %s" % generator_asset)
        # If the generator_asset is a file, then return the path.
        # Otherwise, use files in a subdir as batches
        if os.path.isdir(os.path.join(self.base_directory, generator_asset)):
            subdir_options = os.listdir(os.path.join(self.base_directory, generator_asset))
            batches = []
            for file_option in subdir_options:
                for extension in KNOWN_EXTENSIONS:
                    if file_option.endswith(extension) and not file_option.startswith("."):
                        batches.append(os.path.join(self.base_directory, generator_asset, file_option))

            return self._build_batch_kwargs_path_iter(batches, reader_options=reader_options, limit=limit)
        else:
            for extension in KNOWN_EXTENSIONS:
                path = os.path.join(self.base_directory, generator_asset + extension)
                if os.path.isfile(path):
                    return iter([
                        self._build_batch_kwargs_from_path(path, reader_options=reader_options, limit=limit)
                    ])
        # If we haven't returned yet, raise
        raise IOError(os.path.join(self.base_directory, generator_asset))

    def _build_batch_kwargs_path_iter(self, path_list, reader_options=None, limit=None):
        for path in path_list:
            yield self._build_batch_kwargs_from_path(path, reader_options=reader_options, limit=limit)

    def _build_batch_kwargs_from_path(self, path, reader_options=None, limit=None, partition_id=None):
        # We could add MD5 (e.g. for smallish files)
        # but currently don't want to assume the extra read is worth it
        # unless it's configurable
        # with open(path,'rb') as f:
        #     md5 = hashlib.md5(f.read()).hexdigest()
        batch_kwargs = PathBatchKwargs({
            "path": path
        })
        computed_partition_id = self._partitioner(path)
        if partition_id and computed_partition_id:
            if partition_id != computed_partition_id:
                logger.warning("Provided partition_id does not match computed partition_id; consider explicitly "
                               "defining the asset or updating your partitioner.")
            batch_kwargs["partition_id"] = partition_id
        elif partition_id:
            batch_kwargs["partition_id"] = partition_id
        elif computed_partition_id:
            batch_kwargs["partition_id"] = computed_partition_id

        # Apply globally-configured reader options first
        batch_kwargs['reader_options'] = self.reader_options
        if reader_options:
            # Then update with any locally-specified reader options
            batch_kwargs['reader_options'].update(reader_options)

        if limit is not None:
            batch_kwargs['limit'] = limit

        return batch_kwargs

    # noinspection PyMethodMayBeStatic
    def _partitioner(self, path):
        return os.path.basename(path).rpartition(".")[0]


class SamplingSubdirReaderGenerator(SubdirReaderGenerator):
    pass


class PandasSamplingSubdirReaderGenerator(SamplingSubdirReaderGenerator):
    _default_reader_options = {"nrows": 10000}


class SparkDFSamplingSubdirReaderGenerator(SamplingSubdirReaderGenerator):
    _default_reader_options = {"limit": 10000}<|MERGE_RESOLUTION|>--- conflicted
+++ resolved
@@ -11,11 +11,7 @@
 
 
 class SubdirReaderGenerator(BatchGenerator):
-<<<<<<< HEAD
-    """The SubdirReaderGenerator inspects a filesytem and produces path-based batch_kwargs.
-=======
     """The SubdirReaderGenerator inspects a filesystem and produces path-based batch_kwargs.
->>>>>>> 1204ae40
 
     SubdirReaderGenerator recognizes generator_assets using two criteria:
       - for files directly in 'base_directory' with recognized extensions (.csv, .tsv, .parquet, .xls, .xlsx, .json),
@@ -173,16 +169,4 @@
 
     # noinspection PyMethodMayBeStatic
     def _partitioner(self, path):
-        return os.path.basename(path).rpartition(".")[0]
-
-
-class SamplingSubdirReaderGenerator(SubdirReaderGenerator):
-    pass
-
-
-class PandasSamplingSubdirReaderGenerator(SamplingSubdirReaderGenerator):
-    _default_reader_options = {"nrows": 10000}
-
-
-class SparkDFSamplingSubdirReaderGenerator(SamplingSubdirReaderGenerator):
-    _default_reader_options = {"limit": 10000}+        return os.path.basename(path).rpartition(".")[0]