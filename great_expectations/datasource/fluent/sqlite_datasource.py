from __future__ import annotations

from typing import TYPE_CHECKING, Any, ClassVar, Dict, List, Optional, Type, Union, cast

import pydantic
from typing_extensions import Literal

from great_expectations.core._docs_decorators import public_api
from great_expectations.datasource.fluent.config_str import ConfigStr  # noqa: TCH001
from great_expectations.datasource.fluent.sql_datasource import (
    QueryAsset as SqlQueryAsset,
)
from great_expectations.datasource.fluent.sql_datasource import (
    Splitter,
    SQLDatasource,
    _SplitterOneColumnOneParam,
)
from great_expectations.datasource.fluent.sql_datasource import (
    TableAsset as SqlTableAsset,
)

if TYPE_CHECKING:
    # min version of typing_extension missing `Self`, so it can't be imported at runtime
    from typing_extensions import Self

    from great_expectations.datasource.fluent.interfaces import (
        BatchMetadata,
        BatchRequestOptions,
        DataAsset,
        SortersDefinition,
    )

# This module serves as an example of how to extend _SQLAssets for specific backends. The steps are:
# 1. Create a plain class with the extensions necessary for the specific backend.
# 2. Make 2 classes XTableAsset and XQueryAsset by mixing in the class created in step 1 with
#    sql_datasource.TableAsset and sql_datasource.QueryAsset.
#
# See SqliteDatasource, SqliteTableAsset, and SqliteQueryAsset below.


class SplitterHashedColumn(_SplitterOneColumnOneParam):
    """Split on hash value of a column.

    Args:
        hash_digits: The number of digits to truncate the hash to.
        method_name: Literal["split_on_hashed_column"]
    """

    # hash digits is the length of the hash. The md5 of the column is truncated to this length.
    hash_digits: int
    column_name: str
    method_name: Literal["split_on_hashed_column"] = "split_on_hashed_column"

    @property
    def param_names(self) -> List[str]:
        return ["hash"]

    def splitter_method_kwargs(self) -> Dict[str, Any]:
        return {"column_name": self.column_name, "hash_digits": self.hash_digits}

    def batch_request_options_to_batch_spec_kwarg_identifiers(
        self, options: BatchRequestOptions
    ) -> Dict[str, Any]:
        if "hash" not in options:
            raise ValueError(
                "'hash' must be specified in the batch request options to create a batch identifier"
            )
        return {self.column_name: options["hash"]}


class SplitterConvertedDateTime(_SplitterOneColumnOneParam):
    """A splitter than can be used for sql engines that represents datetimes as strings.

    The SQL engine that this currently supports is SQLite since it stores its datetimes as
    strings.
    The DatetimeSplitter will also work for SQLite and may be more intuitive.
    """

    # date_format_strings syntax is documented here:
    # https://docs.python.org/3/library/datetime.html#strftime-and-strptime-format-codes
    # It allows for arbitrary strings so can't be validated until conversion time.
    date_format_string: str
    column_name: str
    method_name: Literal["split_on_converted_datetime"] = "split_on_converted_datetime"

    @property
    def param_names(self) -> List[str]:
        # The datetime parameter will be a string representing a datetime in the format
        # given by self.date_format_string.
        return ["datetime"]

    def splitter_method_kwargs(self) -> Dict[str, Any]:
        return {
            "column_name": self.column_name,
            "date_format_string": self.date_format_string,
        }

    def batch_request_options_to_batch_spec_kwarg_identifiers(
        self, options: BatchRequestOptions
    ) -> Dict[str, Any]:
        if "datetime" not in options:
            raise ValueError(
                "'datetime' must be specified in the batch request options to create a batch identifier"
            )
        return {self.column_name: options["datetime"]}


class SqliteDsn(pydantic.AnyUrl):
    allowed_schemes = {
        "sqlite",
        "sqlite+pysqlite",
        "sqlite+aiosqlite",
        "sqlite+pysqlcipher",
    }
    host_required = False


SqliteSplitter = Union[Splitter, SplitterHashedColumn, SplitterConvertedDateTime]


class _SQLiteAssetMixin:
    @public_api
    def add_splitter_hashed_column(
        self: Self, column_name: str, hash_digits: int
    ) -> Self:
        """Associates a hashed column splitter with this sqlite data asset.
        Args:
<<<<<<< HEAD
            column_name: A column name of the date column where year and month will be parsed out.
=======
            column_name: The column name of the date column where year and month will be parsed out.
>>>>>>> 57cea5ec
            hash_digits: Number of digits to truncate output of hashing function (to limit length of hashed result).
        Returns:
            This sql asset so we can use this method fluently.
        """
        return self._add_splitter(  # type: ignore[attr-defined]  # This is a mixin for a _SQLAsset
            SplitterHashedColumn(
                method_name="split_on_hashed_column",
                column_name=column_name,
                hash_digits=hash_digits,
            )
        )

    @public_api
    def add_splitter_converted_datetime(
        self: Self, column_name: str, date_format_string: str
    ) -> Self:
        """Associates a converted datetime splitter with this sqlite data asset.
        Args:
<<<<<<< HEAD
            column_name: A column name of the date column where year and month will be parsed out.
=======
            column_name: The column name of the date column where year and month will be parsed out.
>>>>>>> 57cea5ec
            date_format_string: Format for converting string representation of datetime to actual datetime object.
        Returns:
            This sql asset so we can use this method fluently.
        """
        return self._add_splitter(  # type: ignore[attr-defined]  # This is a mixin for a _SQLAsset
            SplitterConvertedDateTime(
                method_name="split_on_converted_datetime",
                column_name=column_name,
                date_format_string=date_format_string,
            )
        )


class SqliteTableAsset(_SQLiteAssetMixin, SqlTableAsset):
    type: Literal["table"] = "table"
    splitter: Optional[SqliteSplitter] = None  # type: ignore[assignment]  # override superclass type


class SqliteQueryAsset(_SQLiteAssetMixin, SqlQueryAsset):
    type: Literal["query"] = "query"
    splitter: Optional[SqliteSplitter] = None  # type: ignore[assignment]  # override superclass type


@public_api
class SqliteDatasource(SQLDatasource):
    """Adds a sqlite datasource to the data context.

    Args:
        name: The name of this sqlite datasource.
        connection_string: The SQLAlchemy connection string used to connect to the sqlite database.
            For example: "sqlite:///path/to/file.db"
        create_temp_table: Whether to leverage temporary tables during metric computation.
        assets: An optional dictionary whose keys are TableAsset names and whose values
            are TableAsset objects.
    """

    # class var definitions
    asset_types: ClassVar[List[Type[DataAsset]]] = [SqliteTableAsset, SqliteQueryAsset]

    # Subclass instance var overrides
    # right side of the operator determines the type name
    # left side enforces the names on instance creation
    type: Literal["sqlite"] = "sqlite"  # type: ignore[assignment]
    connection_string: Union[ConfigStr, SqliteDsn]

    _TableAsset: Type[SqlTableAsset] = pydantic.PrivateAttr(SqliteTableAsset)
    _QueryAsset: Type[SqlQueryAsset] = pydantic.PrivateAttr(SqliteQueryAsset)

    @public_api
    def add_table_asset(
        self,
        name: str,
        table_name: str,
        schema_name: Optional[str] = None,
        order_by: Optional[SortersDefinition] = None,
        batch_metadata: Optional[BatchMetadata] = None,
    ) -> SqliteTableAsset:
        return cast(
            SqliteTableAsset,
            super().add_table_asset(
                name=name,
                table_name=table_name,
                schema_name=schema_name,
                order_by=order_by,
                batch_metadata=batch_metadata,
            ),
        )

    add_table_asset.__doc__ = SQLDatasource.add_table_asset.__doc__

    @public_api
    def add_query_asset(
        self,
        name: str,
        query: str,
        order_by: Optional[SortersDefinition] = None,
        batch_metadata: Optional[BatchMetadata] = None,
    ) -> SqliteQueryAsset:
        return cast(
            SqliteQueryAsset,
            super().add_query_asset(
                name=name, query=query, order_by=order_by, batch_metadata=batch_metadata
            ),
        )

    add_query_asset.__doc__ = SQLDatasource.add_query_asset.__doc__<|MERGE_RESOLUTION|>--- conflicted
+++ resolved
@@ -125,11 +125,7 @@
     ) -> Self:
         """Associates a hashed column splitter with this sqlite data asset.
         Args:
-<<<<<<< HEAD
-            column_name: A column name of the date column where year and month will be parsed out.
-=======
             column_name: The column name of the date column where year and month will be parsed out.
->>>>>>> 57cea5ec
             hash_digits: Number of digits to truncate output of hashing function (to limit length of hashed result).
         Returns:
             This sql asset so we can use this method fluently.
@@ -148,11 +144,7 @@
     ) -> Self:
         """Associates a converted datetime splitter with this sqlite data asset.
         Args:
-<<<<<<< HEAD
-            column_name: A column name of the date column where year and month will be parsed out.
-=======
             column_name: The column name of the date column where year and month will be parsed out.
->>>>>>> 57cea5ec
             date_format_string: Format for converting string representation of datetime to actual datetime object.
         Returns:
             This sql asset so we can use this method fluently.
