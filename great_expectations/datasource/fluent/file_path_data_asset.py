--- conflicted
+++ resolved
@@ -252,26 +252,9 @@
             batch_spec = self._data_connector.build_batch_spec(
                 batch_definition=batch_definition
             )
-<<<<<<< HEAD
-            get_reader_options_include = self._get_reader_options_include()
-            if not get_reader_options_include:
-                # Set to None if empty set to include any additional `extra_kwargs` passed to `add_*_asset`
-                get_reader_options_include = None
-            batch_spec_options = {
-                "reader_method": self._get_reader_method(),
-                "reader_options": self.dict(
-                    include=get_reader_options_include,
-                    exclude=self._EXCLUDE_FROM_READER_OPTIONS,
-                    exclude_unset=True,
-                    by_alias=True,
-                    config_provider=self._datasource._config_provider,
-                ),
-            }
-=======
             batch_spec_options = self._batch_spec_options_from_batch_request(
                 batch_request
             )
->>>>>>> 08740c9b
             batch_spec.update(batch_spec_options)
 
             batch_data, batch_markers = execution_engine.get_batch_data_and_markers(
@@ -352,16 +335,21 @@
         Returns:
             Dictionary containing batch spec options.
         """
+        get_reader_options_include = self._get_reader_options_include()
+        if not get_reader_options_include:
+            # Set to None if empty set to include any additional `extra_kwargs` passed to `add_*_asset`
+            get_reader_options_include = None
         batch_spec_options = {
             "reader_method": self._get_reader_method(),
             "reader_options": self.dict(
-                include=self._get_reader_options_include(),
+                include=get_reader_options_include,
                 exclude=self._EXCLUDE_FROM_READER_OPTIONS,
                 exclude_unset=True,
                 by_alias=True,
                 config_provider=self._datasource._config_provider,
             ),
         }
+
         if self.splitter:
             batch_spec_options["splitter_method"] = self.splitter.method_name
             splitter_kwargs = self.splitter.splitter_method_kwargs()
