from __future__ import annotations

import logging
from typing import (
    TYPE_CHECKING,
    Any,
    Callable,
    ClassVar,
    Dict,
    Generator,
    List,
    NamedTuple,
    Sequence,
    Type,
)

from typing_extensions import Final, TypeAlias

from great_expectations.core._docs_decorators import public_api
from great_expectations.datasource.fluent.signatures import _merge_signatures
from great_expectations.datasource.fluent.type_lookup import TypeLookup

if TYPE_CHECKING:
    import pydantic

    from great_expectations.data_context import AbstractDataContext as GXDataContext
    from great_expectations.datasource import BaseDatasource, LegacyDatasource
    from great_expectations.datasource.fluent import PandasDatasource
    from great_expectations.datasource.fluent.interfaces import (
        DataAsset,
        Datasource,
    )
    from great_expectations.validator.validator import Validator

SourceFactoryFn: TypeAlias = Callable[..., "Datasource"]

logger = logging.getLogger(__name__)

DEFAULT_PANDAS_DATASOURCE_NAME: Final[str] = "default_pandas_datasource"

DEFAULT_PANDAS_DATA_ASSET_NAME: Final[str] = "#ephemeral_pandas_asset"


class DefaultPandasDatasourceError(Exception):
    pass


class TypeRegistrationError(TypeError):
    pass


class _FieldDetails(NamedTuple):
    default_value: Any
    type_annotation: Type


def _get_field_details(
    model: Type[pydantic.BaseModel], field_name: str
) -> _FieldDetails:
    """Get the default value of the requested field and its type annotation."""
    return _FieldDetails(
        default_value=model.__fields__[field_name].default,
        type_annotation=model.__fields__[field_name].type_,
    )


class _SourceFactories:
    """
    Contains a collection of datasource factory methods in the format `.add_<TYPE_NAME>()`

    Contains a `.type_lookup` dict-like two way mapping between previously registered `Datasource`
    or `DataAsset` types and a simplified name for those types.
    """

    # TODO (kilo59): split DataAsset & Datasource lookups
    type_lookup: ClassVar = TypeLookup()
    __source_factories: ClassVar[Dict[str, SourceFactoryFn]] = {}

    _data_context: GXDataContext

    def __init__(self, data_context: GXDataContext):
        self._data_context = data_context

    @classmethod
    def register_types_and_ds_factory(
        cls,
        ds_type: Type[Datasource],
        factory_fn: SourceFactoryFn,
    ) -> None:
        """
        Add/Register a datasource factory function and all related `Datasource`,
        `DataAsset` and `ExecutionEngine` types.

        Creates mapping table between the `DataSource`/`DataAsset` classes and their
        declared `type` string.


        Example
        -------

        An `.add_pandas_filesystem()` pandas_filesystem factory method will be added to `context.sources`.

        >>> class PandasFilesystemDatasource(_PandasDatasource):
        >>>     type: str = 'pandas_filesystem'
        >>>     asset_types = [FileAsset]
        >>>     execution_engine: PandasExecutionEngine
        """

        # TODO: check that the name is a valid python identifier (and maybe that it is snake_case?)
        ds_type_name = _get_field_details(ds_type, "type").default_value
        if not ds_type_name:
            raise TypeRegistrationError(
                f"`{ds_type.__name__}` is missing a `type` attribute with an assigned string value"
            )

        # rollback type registrations if exception occurs
        with cls.type_lookup.transaction() as ds_type_lookup, ds_type._type_lookup.transaction() as asset_type_lookup:

            cls._register_assets(ds_type, asset_type_lookup=asset_type_lookup)

            cls._register_datasource_and_factory_method(
                ds_type,
                factory_fn=factory_fn,
                ds_type_name=ds_type_name,
                datasource_type_lookup=ds_type_lookup,
            )

    @classmethod
    def _register_datasource_and_factory_method(
        cls,
        ds_type: Type[Datasource],
        factory_fn: SourceFactoryFn,
        ds_type_name: str,
        datasource_type_lookup: TypeLookup,
    ) -> str:
        """
        Register the `Datasource` class and add a factory method for the class on `sources`.
        The method name is pulled from the `Datasource.type` attribute.
        """
        method_name = f"add_{ds_type_name}"
        logger.debug(
            f"2a. Registering {ds_type.__name__} as {ds_type_name} with {method_name}() factory"
        )

        pre_existing = cls.__source_factories.get(method_name)
        if pre_existing:
            raise TypeRegistrationError(
                f"'{ds_type_name}' - `sources.{method_name}()` factory already exists",
            )

        datasource_type_lookup[ds_type] = ds_type_name
        logger.debug(f"'{ds_type_name}' added to `type_lookup`")
        factory_fn.__name__ = method_name
        public_api(factory_fn)

        cls.__source_factories[method_name] = factory_fn
        return ds_type_name

    @classmethod
    def _register_assets(cls, ds_type: Type[Datasource], asset_type_lookup: TypeLookup):
        asset_types: Sequence[Type[DataAsset]] = ds_type.asset_types

        if not asset_types:
            logger.warning(
                f"No `{ds_type.__name__}.asset_types` have be declared for the `Datasource`"
            )

        for t in asset_types:
            if t.__name__.startswith("_"):
                logger.debug(
                    f"{t} is private, assuming not intended as a public concrete type. Skipping registration"
                )
                continue
            try:
                asset_type_name = _get_field_details(t, "type").default_value
                if asset_type_name is None:
                    raise TypeError(
                        f"{t.__name__} `type` field must be assigned and cannot be `None`"
                    )
                logger.debug(
                    f"2b. Registering `{ds_type.__name__}` `DataAsset` `{t.__name__}` as '{asset_type_name}'"
                )
                asset_type_lookup[t] = asset_type_name
            except (AttributeError, KeyError, TypeError) as bad_field_exc:
                raise TypeRegistrationError(
                    f"No `type` field found for `{ds_type.__name__}.asset_types` -> `{t.__name__}` unable to register asset type",
                ) from bad_field_exc

            cls._bind_asset_factory_method_if_not_present(ds_type, t, asset_type_name)

    @classmethod
    def _bind_asset_factory_method_if_not_present(
        cls,
        ds_type: Type[Datasource],
        asset_type: Type[DataAsset],
        asset_type_name: str,
    ):
        add_asset_factory_method_name = f"add_{asset_type_name}_asset"
        asset_factory_defined: bool = add_asset_factory_method_name in ds_type.__dict__

        if not asset_factory_defined:
            logger.debug(
                f"No `{add_asset_factory_method_name}()` method found for `{ds_type.__name__}` generating the method..."
            )

            def _add_asset_factory(
                self: Datasource, name: str, **kwargs
            ) -> pydantic.BaseModel:
                asset = asset_type(name=name, **kwargs)
                return self.add_asset(asset)

            # attr-defined issue
            # https://github.com/python/mypy/issues/12472
            _add_asset_factory.__signature__ = _merge_signatures(  # type: ignore[attr-defined]
                _add_asset_factory, asset_type, exclude={"type"}
            )
            _add_asset_factory.__name__ = add_asset_factory_method_name
            setattr(ds_type, add_asset_factory_method_name, _add_asset_factory)

            # add the public api decorator
            public_api(getattr(ds_type, add_asset_factory_method_name))

            def _read_asset_factory(
                self: Datasource, asset_name: str | None = None, **kwargs
            ) -> Validator:
                name = asset_name or DEFAULT_PANDAS_DATA_ASSET_NAME
                asset = asset_type(name=name, **kwargs)
                self.add_asset(asset)
                batch_request = asset.build_batch_request()
                return self._data_context.get_validator(batch_request=batch_request)  # type: ignore[attr-defined]

            _read_asset_factory.__signature__ = _merge_signatures(  # type: ignore[attr-defined]
                _read_asset_factory, asset_type, exclude={"type"}
            )
            read_asset_factory_method_name = f"read_{asset_type_name}"
            setattr(ds_type, read_asset_factory_method_name, _read_asset_factory)

        else:
            logger.debug(
                f"`{add_asset_factory_method_name}()` already defined `{ds_type.__name__}`"
            )

    @property
    def pandas_default(self) -> PandasDatasource:
        from great_expectations.datasource.fluent import PandasDatasource

        datasources: dict[
            str, LegacyDatasource | BaseDatasource | Datasource
        ] = self._data_context.datasources  # type: ignore[union-attr]  # typing information is being lost in DataContext factory

        # if a legacy datasource with this name already exists, we try a different name
        existing_datasource: LegacyDatasource | BaseDatasource | Datasource | None = (
            datasources.get(DEFAULT_PANDAS_DATASOURCE_NAME)
        )

        # if a legacy datasource exists for all possible_default_datasource_names, raise an error
        if existing_datasource and not isinstance(
            existing_datasource, PandasDatasource
        ):
            raise DefaultPandasDatasourceError(
                f'A datasource with a legacy type already exists with the name: "{DEFAULT_PANDAS_DATASOURCE_NAME}". '
                "Please rename this datasources if you wish to use the pandas_default `PandasDatasource`."
            )

        return existing_datasource or self._data_context.sources.add_pandas(
            name=DEFAULT_PANDAS_DATASOURCE_NAME
        )

    @property
    def factories(self) -> List[str]:
        return list(self.__source_factories.keys())

    def __getattr__(self, attr_name: str):
        try:
            ds_constructor = self.__source_factories[attr_name]

            def wrapped(name: str, **kwargs):
                datasource = ds_constructor(name=name, **kwargs)
<<<<<<< HEAD

                # config provider needed for config substitution
                datasource._config_provider = self._data_context.config_provider

=======
                # using try/except because hasattr will fail to find pydantic PrivateAttrs
                try:
                    datasource._data_context = self._data_context
                except ValueError:
                    logger.debug(
                        f'Failed to attach data context to datasource "{name}" because {datasource} has no attribute "_data_context".'
                    )
                    pass
>>>>>>> 784965fc
                # TODO (bdirks): _attach_datasource_to_context to the AbstractDataContext class
                self._data_context._attach_datasource_to_context(datasource)
                return datasource

            wrapped.__doc__ = ds_constructor.__doc__
            # attr-defined issue https://github.com/python/mypy/issues/12472
            wrapped.__signature__ = ds_constructor.__signature__  # type: ignore[attr-defined]
            return wrapped
        except KeyError:
            raise AttributeError(f"No factory {attr_name} in {self.factories}")

    def __dir__(self) -> List[str]:
        """Preserves autocompletion for dynamic attributes."""
        return [*self.factories, *super().__dir__()]


def _iter_all_registered_types() -> Generator[
    tuple[str, Type[Datasource] | Type[DataAsset]], None, None
]:
    """
    Iterate through all registered Datasource and DataAsset types.
    Returns tuples of the registered type name and the actual type/class.
    """
    for ds_name in _SourceFactories.type_lookup.type_names():
        ds_type: Type[Datasource] = _SourceFactories.type_lookup[ds_name]
        yield ds_name, ds_type

        for asset_name in ds_type._type_lookup.type_names():
            asset_type: Type[DataAsset] = ds_type._type_lookup[asset_name]
            yield asset_name, asset_type<|MERGE_RESOLUTION|>--- conflicted
+++ resolved
@@ -276,12 +276,10 @@
 
             def wrapped(name: str, **kwargs):
                 datasource = ds_constructor(name=name, **kwargs)
-<<<<<<< HEAD
 
                 # config provider needed for config substitution
                 datasource._config_provider = self._data_context.config_provider
 
-=======
                 # using try/except because hasattr will fail to find pydantic PrivateAttrs
                 try:
                     datasource._data_context = self._data_context
@@ -290,7 +288,7 @@
                         f'Failed to attach data context to datasource "{name}" because {datasource} has no attribute "_data_context".'
                     )
                     pass
->>>>>>> 784965fc
+                  
                 # TODO (bdirks): _attach_datasource_to_context to the AbstractDataContext class
                 self._data_context._attach_datasource_to_context(datasource)
                 return datasource
