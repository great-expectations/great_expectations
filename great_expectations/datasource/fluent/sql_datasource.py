from __future__ import annotations

import copy
from pprint import pformat as pf
from typing import (
    TYPE_CHECKING,
    Any,
    ClassVar,
    Dict,
    List,
    Literal,
    Optional,
    Protocol,
    Type,
    Union,
    cast,
)

import pydantic

import great_expectations.exceptions as gx_exceptions
from great_expectations.compatibility.sqlalchemy import (
    sqlalchemy as sa,
)
from great_expectations.core._docs_decorators import public_api
from great_expectations.core.batch_spec import SqlAlchemyDatasourceBatchSpec
from great_expectations.datasource.fluent.batch_request import (
    BatchRequest,
    BatchRequestOptions,
)
<<<<<<< HEAD
from great_expectations.datasource.fluent.config_str import (
    ConfigStr,  # needed for pydantic
)
=======
from great_expectations.datasource.fluent.config_str import ConfigStr
>>>>>>> dff328af
from great_expectations.datasource.fluent.constants import _DATA_CONNECTOR_NAME
from great_expectations.datasource.fluent.fluent_base_model import (
    FluentBaseModel,
)
from great_expectations.datasource.fluent.interfaces import (
    Batch,
    DataAsset,
    Datasource,
    Sorter,
    SortersDefinition,
    TestConnectionError,
)
from great_expectations.execution_engine import SqlAlchemyExecutionEngine
from great_expectations.execution_engine.split_and_sample.data_splitter import DatePart
from great_expectations.execution_engine.split_and_sample.sqlalchemy_data_splitter import (
    SqlAlchemyDataSplitter,
)

if TYPE_CHECKING:
    from typing_extensions import Self

    from great_expectations.compatibility import sqlalchemy
    from great_expectations.datasource.fluent.interfaces import (
        BatchMetadata,
        BatchSlice,
    )


class SQLDatasourceError(Exception):
    pass


class _Splitter(Protocol):
    @property
    def columns(self) -> list[str]:
        """The names of the column used to split the data"""

    @property
    def method_name(self) -> str:
        """Returns a splitter method name.

        The possible values of splitter method names are defined in the enum,
        great_expectations.execution_engine.split_and_sample.data_splitter.SplitterMethod
        """

    @property
    def param_names(self) -> List[str]:
        """Returns the parameter names that specify a batch derived from this splitter

        For example, for SplitterYearMonth this returns ["year", "month"]. For more
        examples, please see Splitter* classes below.
        """

    def splitter_method_kwargs(self) -> Dict[str, Any]:
        """A shim to our sqlalchemy execution engine splitter methods

        We translate any internal _Splitter state and what is passed in from
        a batch_request to the splitter_kwargs required by our execution engine
        data splitters defined in:
        great_expectations.execution_engine.split_and_sample.sqlalchemy_data_splitter

        Look at Splitter* classes for concrete examples.
        """

    def batch_request_options_to_batch_spec_kwarg_identifiers(
        self, options: BatchRequestOptions
    ) -> Dict[str, Any]:
        """Translates `options` to the execution engine batch spec kwarg identifiers

        Arguments:
            options: A BatchRequest.options dictionary that specifies ALL the fields necessary
                     to specify a batch with respect to this splitter.

        Returns:
            A dictionary that can be added to batch_spec_kwargs["batch_identifiers"].
            This has one of 2 forms:
              1. This category has many parameters are derived from 1 column.
                 These only are datetime splitters and the batch_spec_kwargs["batch_identifiers"]
                 look like:
                   {column_name: {datepart_1: value, datepart_2: value, ...}
                 where datepart_* are strings like "year", "month", "day". The exact
                 fields depend on the splitter.

              2. This category has only 1 parameter for each column.
                 This is used for all other splitters and the batch_spec_kwargs["batch_identifiers"]
                 look like:
                   {column_name_1: value, column_name_2: value, ...}
                 where value is the value of the column after being processed by the splitter.
                 For example, for the SplitterModInteger where mod = 3,
                 {"passenger_count": 2}, means the raw passenger count value is in the set:
                 {2, 5, 8, ...} = {2*n + 1 | n is a nonnegative integer }
                 This category was only 1 parameter per column.
        """

    def param_defaults(self, sql_asset: _SQLAsset) -> List[Dict]:
        """Creates all valid batch requests options for sql_asset

        This can be implemented by querying the data defined in the sql_asset to generate
        all the possible parameter values for the BatchRequest.options that will return data.
        For example for a YearMonth splitter, we can query the underlying data to return the
        set of distinct (year, month) pairs. We would then return a list of BatchRequest.options,
        ie dictionaries, of the form {"year": year, "month": month} that contain all these distinct
        pairs.
        """


def _splitter_and_sql_asset_to_batch_identifier_data(
    splitter: _Splitter, asset: _SQLAsset
) -> list[dict]:
    execution_engine = asset.datasource.get_execution_engine()
    sqlalchemy_data_splitter = SqlAlchemyDataSplitter(execution_engine.dialect_name)
    return sqlalchemy_data_splitter.get_data_for_batch_identifiers(
        execution_engine=execution_engine,
        selectable=asset.as_selectable(),
        splitter_method_name=splitter.method_name,
        splitter_kwargs=splitter.splitter_method_kwargs(),
    )


class _SplitterDatetime(FluentBaseModel):
    column_name: str
    method_name: str

    @property
    def columns(self) -> list[str]:
        return [self.column_name]

    def param_defaults(self, sql_asset: _SQLAsset) -> list[dict]:
        batch_identifier_data = _splitter_and_sql_asset_to_batch_identifier_data(
            splitter=self, asset=sql_asset
        )
        params: list[dict] = []
        for identifer_data in batch_identifier_data:
            params.append(identifer_data[self.column_name])
        return params

    def batch_request_options_to_batch_spec_kwarg_identifiers(
        self, options: BatchRequestOptions
    ) -> Dict[str, Any]:
        """Validates all the datetime parameters for this splitter exist in `options`."""
        identifiers: Dict = {}
        for part in self.param_names:
            if part not in options:
                raise ValueError(
                    f"'{part}' must be specified in the batch request options"
                )
            identifiers[part] = options[part]
        return {self.column_name: identifiers}

    @property
    def param_names(self) -> list[str]:
        raise NotImplementedError

    def splitter_method_kwargs(self) -> Dict[str, Any]:
        raise NotImplementedError


class SplitterYear(_SplitterDatetime):
    column_name: str
    method_name: Literal["split_on_year"] = "split_on_year"

    @property
    def param_names(self) -> List[str]:
        return ["year"]

    def splitter_method_kwargs(self) -> Dict[str, Any]:
        return {"column_name": self.column_name}


class SplitterYearAndMonth(_SplitterDatetime):
    column_name: str
    method_name: Literal["split_on_year_and_month"] = "split_on_year_and_month"

    @property
    def param_names(self) -> List[str]:
        return ["year", "month"]

    def splitter_method_kwargs(self) -> Dict[str, Any]:
        return {"column_name": self.column_name}


class SplitterYearAndMonthAndDay(_SplitterDatetime):
    column_name: str
    method_name: Literal[
        "split_on_year_and_month_and_day"
    ] = "split_on_year_and_month_and_day"

    @property
    def param_names(self) -> List[str]:
        return ["year", "month", "day"]

    def splitter_method_kwargs(self) -> Dict[str, Any]:
        return {"column_name": self.column_name}


class SplitterDatetimePart(_SplitterDatetime):
    datetime_parts: List[str]
    column_name: str
    method_name: Literal["split_on_date_parts"] = "split_on_date_parts"

    @property
    def param_names(self) -> List[str]:
        return self.datetime_parts

    def splitter_method_kwargs(self) -> Dict[str, Any]:
        return {"column_name": self.column_name, "date_parts": self.param_names}

    @pydantic.validator("datetime_parts", each_item=True)
    def _check_param_name_allowed(cls, v: str):
        allowed_date_parts = [part.value for part in DatePart]
        assert (
            v in allowed_date_parts
        ), f"Only the following param_names are allowed: {allowed_date_parts}"
        return v


class _SplitterOneColumnOneParam(FluentBaseModel):
    column_name: str
    method_name: str

    @property
    def columns(self) -> list[str]:
        return [self.column_name]

    def param_defaults(self, sql_asset: _SQLAsset) -> list[dict]:
        batch_identifier_data = _splitter_and_sql_asset_to_batch_identifier_data(
            splitter=self, asset=sql_asset
        )
        params: list[dict] = []
        for identifer_data in batch_identifier_data:
            params.append({self.param_names[0]: identifer_data[self.column_name]})
        return params

    @property
    def param_names(self) -> list[str]:
        raise NotImplementedError

    def splitter_method_kwargs(self) -> Dict[str, Any]:
        raise NotImplementedError

    def batch_request_options_to_batch_spec_kwarg_identifiers(
        self, options: BatchRequestOptions
    ) -> Dict[str, Any]:
        raise NotImplementedError


class SplitterDividedInteger(_SplitterOneColumnOneParam):
    divisor: int
    column_name: str
    method_name: Literal["split_on_divided_integer"] = "split_on_divided_integer"

    @property
    def param_names(self) -> List[str]:
        return ["quotient"]

    def splitter_method_kwargs(self) -> Dict[str, Any]:
        return {"column_name": self.column_name, "divisor": self.divisor}

    def batch_request_options_to_batch_spec_kwarg_identifiers(
        self, options: BatchRequestOptions
    ) -> Dict[str, Any]:
        if "quotient" not in options:
            raise ValueError(
                "'quotient' must be specified in the batch request options"
            )
        return {self.column_name: options["quotient"]}


class SplitterModInteger(_SplitterOneColumnOneParam):
    mod: int
    column_name: str
    method_name: Literal["split_on_mod_integer"] = "split_on_mod_integer"

    @property
    def param_names(self) -> List[str]:
        return ["remainder"]

    def splitter_method_kwargs(self) -> Dict[str, Any]:
        return {"column_name": self.column_name, "mod": self.mod}

    def batch_request_options_to_batch_spec_kwarg_identifiers(
        self, options: BatchRequestOptions
    ) -> Dict[str, Any]:
        if "remainder" not in options:
            raise ValueError(
                "'remainder' must be specified in the batch request options"
            )
        return {self.column_name: options["remainder"]}


class SplitterColumnValue(_SplitterOneColumnOneParam):
    column_name: str
    method_name: Literal["split_on_column_value"] = "split_on_column_value"

    @property
    def param_names(self) -> List[str]:
        return [self.column_name]

    def splitter_method_kwargs(self) -> Dict[str, Any]:
        return {"column_name": self.column_name}

    def batch_request_options_to_batch_spec_kwarg_identifiers(
        self, options: BatchRequestOptions
    ) -> Dict[str, Any]:
        if self.column_name not in options:
            raise ValueError(
                f"'{self.column_name}' must be specified in the batch request options"
            )
        return {self.column_name: options[self.column_name]}

    def param_defaults(self, sql_asset: _SQLAsset) -> list[dict]:
        # The superclass version of param_defaults is correct, but here we leverage that
        # the parameter name is the same as the column name to make this much faster.
        return _splitter_and_sql_asset_to_batch_identifier_data(
            splitter=self, asset=sql_asset
        )


class SplitterMultiColumnValue(FluentBaseModel):
    column_names: List[str]
    method_name: Literal[
        "split_on_multi_column_values"
    ] = "split_on_multi_column_values"

    @property
    def columns(self):
        return self.column_names

    @property
    def param_names(self) -> List[str]:
        return self.column_names

    def splitter_method_kwargs(self) -> Dict[str, Any]:
        return {"column_names": self.column_names}

    def batch_request_options_to_batch_spec_kwarg_identifiers(
        self, options: BatchRequestOptions
    ) -> Dict[str, Any]:
        if not (set(self.column_names) <= set(options.keys())):
            raise ValueError(
                f"All column names, {self.column_names}, must be specified in the batch request options. "
                f" The options provided were f{options}."
            )
        return {col: options[col] for col in self.column_names}

    def param_defaults(self, sql_asset: _SQLAsset) -> list[dict]:
        return _splitter_and_sql_asset_to_batch_identifier_data(
            splitter=self, asset=sql_asset
        )


# We create this type instead of using _Splitter so pydantic can use to this to
# coerce the splitter to the right type during deserialization from config.
Splitter = Union[
    SplitterColumnValue,
    SplitterMultiColumnValue,
    SplitterDividedInteger,
    SplitterModInteger,
    SplitterYear,
    SplitterYearAndMonth,
    SplitterYearAndMonthAndDay,
    SplitterDatetimePart,
]


class _SQLAsset(DataAsset):
    # Instance fields
    type: str = pydantic.Field("_sql_asset")
    splitter: Optional[Splitter] = None
    name: str

    @property
    def batch_request_options(self) -> tuple[str, ...]:
        """The potential keys for BatchRequestOptions.

        Example:
        ```python
        >>> print(asset.batch_request_options)
        ("day", "month", "year")
        >>> options = {"year": "2023"}
        >>> batch_request = asset.build_batch_request(options=options)
        ```

        Returns:
            A tuple of keys that can be used in a BatchRequestOptions dictionary.
        """
        options: tuple[str, ...] = tuple()
        if self.splitter:
            options = tuple(self.splitter.param_names)
        return options

    def _add_splitter(self: Self, splitter: Splitter) -> Self:
        self.splitter = splitter
        self.test_splitter_connection()
        return self

    @public_api
    def add_splitter_year(
        self: Self,
        column_name: str,
    ) -> Self:
        """Associates a year splitter with this sql data asset.
        Args:
            column_name: A column name of the date column where year and month will be parsed out.
        Returns:
            This sql asset so we can use this method fluently.
        """
        return self._add_splitter(
            SplitterYear(method_name="split_on_year", column_name=column_name)
        )

    @public_api
    def add_splitter_year_and_month(
        self: Self,
        column_name: str,
    ) -> Self:
        """Associates a year, month splitter with this sql asset.
        Args:
            column_name: A column name of the date column where year and month will be parsed out.
        Returns:
            This sql asset so we can use this method fluently.
        """
        return self._add_splitter(
            SplitterYearAndMonth(
                method_name="split_on_year_and_month", column_name=column_name
            )
        )

    @public_api
    def add_splitter_year_and_month_and_day(
        self: Self,
        column_name: str,
    ) -> Self:
        """Associates a year, month, day splitter with this sql asset.
        Args:
            column_name: A column name of the date column where year and month will be parsed out.
        Returns:
            This sql asset so we can use this method fluently.
        """
        return self._add_splitter(
            SplitterYearAndMonthAndDay(
                method_name="split_on_year_and_month_and_day", column_name=column_name
            )
        )

    @public_api
    def add_splitter_datetime_part(
        self: Self, column_name: str, datetime_parts: List[str]
    ) -> Self:
        """Associates a datetime part splitter with this sql asset.
        Args:
            column_name: Name of the date column where parts will be parsed out.
            datetime_parts: A list of datetime parts to split on, specified as DatePart objects or as their string equivalent e.g. "year", "month", "week", "day", "hour", "minute", or "second"
        Returns:
            This sql asset so we can use this method fluently.
        """
        return self._add_splitter(
            SplitterDatetimePart(
                method_name="split_on_date_parts",
                column_name=column_name,
                datetime_parts=datetime_parts,
            )
        )

    @public_api
    def add_splitter_column_value(self: Self, column_name: str) -> Self:
        """Associates a column value splitter with this sql asset.
        Args:
            column_name: A column name of the column to split on.
        Returns:
            This sql asset so we can use this method fluently.
        """
        return self._add_splitter(
            SplitterColumnValue(
                method_name="split_on_column_value",
                column_name=column_name,
            )
        )

    @public_api
    def add_splitter_divided_integer(
        self: Self, column_name: str, divisor: int
    ) -> Self:
        """Associates a divided integer splitter with this sql asset.
        Args:
            column_name: A column name of the column to split on.
            divisor: The divisor to use when splitting.
        Returns:
            This sql asset so we can use this method fluently.
        """
        return self._add_splitter(
            SplitterDividedInteger(
                method_name="split_on_divided_integer",
                column_name=column_name,
                divisor=divisor,
            )
        )

    @public_api
    def add_splitter_mod_integer(self: Self, column_name: str, mod: int) -> Self:
        """Associates a mod integer splitter with this sql asset.
        Args:
            column_name: A column name of the column to split on.
            mod: The mod to use when splitting.
        Returns:
            This sql asset so we can use this method fluently.
        """
        return self._add_splitter(
            SplitterModInteger(
                method_name="split_on_mod_integer",
                column_name=column_name,
                mod=mod,
            )
        )

    @public_api
    def add_splitter_multi_column_values(self: Self, column_names: list[str]) -> Self:
        """Associates a multi column value splitter with this sql asset.
        Args:
            column_names: A list of column names to split on.
        Returns:
            This sql asset so we can use this method fluently.
        """
        return self._add_splitter(
            SplitterMultiColumnValue(
                column_names=column_names, method_name="split_on_multi_column_values"
            )
        )

    def test_connection(self) -> None:
        pass

    def test_splitter_connection(self) -> None:
        pass

    @staticmethod
    def _matches_request_options(
        candidate: Dict, requested_options: BatchRequestOptions
    ) -> bool:
        for k, v in requested_options.items():
            if v is not None and candidate[k] != v:
                return False
        return True

    def _fully_specified_batch_requests(
        self, batch_request: BatchRequest
    ) -> List[BatchRequest]:
        """Populates a batch requests unspecified params producing a list of batch requests."""
        if self.splitter is None:
            # Currently batch_request.options is complete determined by the presence of a
            # splitter. If splitter is None, then there are no specifiable options
            # so we return early. Since the passed in batch_request is verified, it must be the
            # empty, ie {}.
            # In the future, if there are options that are not determined by the splitter
            # this check will have to be generalized.
            return [batch_request]

        batch_requests: List[BatchRequest] = []
        # We iterate through all possible batches as determined by the splitter
        for params in self.splitter.param_defaults(self):
            # If the params from the splitter don't match the batch request options
            # we don't create this batch.
            if not _SQLAsset._matches_request_options(params, batch_request.options):
                continue
            options = copy.deepcopy(batch_request.options)
            options.update(params)
            batch_requests.append(
                BatchRequest(
                    datasource_name=batch_request.datasource_name,
                    data_asset_name=batch_request.data_asset_name,
                    options=options,
                )
            )
        return batch_requests

    def get_batch_list_from_batch_request(
        self, batch_request: BatchRequest
    ) -> List[Batch]:
        """A list of batches that match the BatchRequest.

        Args:
            batch_request: A batch request for this asset. Usually obtained by calling
                build_batch_request on the asset.

        Returns:
            A list of batches that match the options specified in the batch request.
        """
        self._validate_batch_request(batch_request)

        batch_list: List[Batch] = []
        splitter = self.splitter
        batch_spec_kwargs: dict[str, str | dict | None]
        for request in self._fully_specified_batch_requests(batch_request):
            batch_metadata: BatchMetadata = self._get_batch_metadata_from_batch_request(
                batch_request=request
            )
            batch_spec_kwargs = self._create_batch_spec_kwargs()
            if splitter:
                batch_spec_kwargs["splitter_method"] = splitter.method_name
                batch_spec_kwargs["splitter_kwargs"] = splitter.splitter_method_kwargs()
                # mypy infers that batch_spec_kwargs["batch_identifiers"] is a collection, but
                # it is hardcoded to a dict above, so we cast it here.
                cast(Dict, batch_spec_kwargs["batch_identifiers"]).update(
                    splitter.batch_request_options_to_batch_spec_kwarg_identifiers(
                        request.options
                    )
                )
            # Creating the batch_spec is our hook into the execution engine.
            batch_spec = SqlAlchemyDatasourceBatchSpec(**batch_spec_kwargs)
            execution_engine: SqlAlchemyExecutionEngine = (
                self.datasource.get_execution_engine()
            )
            data, markers = execution_engine.get_batch_data_and_markers(
                batch_spec=batch_spec
            )

            # batch_definition (along with batch_spec and markers) is only here to satisfy a
            # legacy constraint when computing usage statistics in a validator. We hope to remove
            # it in the future.
            # imports are done inline to prevent a circular dependency with core/batch.py
            from great_expectations.core import IDDict
            from great_expectations.core.batch import BatchDefinition

            batch_definition = BatchDefinition(
                datasource_name=self.datasource.name,
                data_connector_name=_DATA_CONNECTOR_NAME,
                data_asset_name=self.name,
                batch_identifiers=IDDict(batch_spec["batch_identifiers"]),
                batch_spec_passthrough=None,
            )

            # Some pydantic annotations are postponed due to circular imports.
            # Batch.update_forward_refs() will set the annotations before we
            # instantiate the Batch class since we can import them in this scope.
            Batch.update_forward_refs()
            batch_list.append(
                Batch(
                    datasource=self.datasource,
                    data_asset=self,
                    batch_request=request,
                    data=data,
                    metadata=batch_metadata,
                    legacy_batch_markers=markers,
                    legacy_batch_spec=batch_spec,
                    legacy_batch_definition=batch_definition,
                )
            )
        self.sort_batches(batch_list)
        return batch_list[batch_request.batch_slice]

    @public_api
    def build_batch_request(
        self,
        options: Optional[BatchRequestOptions] = None,
        batch_slice: Optional[BatchSlice] = None,
    ) -> BatchRequest:
        """A batch request that can be used to obtain batches for this DataAsset.

        Args:
            options: A dict that can be used to filter the batch groups returned from the asset.
                The dict structure depends on the asset type. The available keys for dict can be obtained by
                calling batch_request_options.
            batch_slice: A python slice that can be used to limit the sorted batches by index.
                e.g. `batch_slice = "[-5:]"` will request only the last 5 batches after the options filter is applied.

        Returns:
            A BatchRequest object that can be used to obtain a batch list from a Datasource by calling the
            get_batch_list_from_batch_request method.
        """
        if options is not None and not self._valid_batch_request_options(options):
            allowed_keys = set(self.batch_request_options)
            actual_keys = set(options.keys())
            raise gx_exceptions.InvalidBatchRequestError(
                "Batch request options should only contain keys from the following set:\n"
                f"{allowed_keys}\nbut your specified keys contain\n"
                f"{actual_keys.difference(allowed_keys)}\nwhich is not valid.\n"
            )

        return BatchRequest(
            datasource_name=self.datasource.name,
            data_asset_name=self.name,
            options=options or {},
            batch_slice=batch_slice,
        )

    def _validate_batch_request(self, batch_request: BatchRequest) -> None:
        """Validates the batch_request has the correct form.

        Args:
            batch_request: A batch request object to be validated.
        """
        if not (
            batch_request.datasource_name == self.datasource.name
            and batch_request.data_asset_name == self.name
            and self._valid_batch_request_options(batch_request.options)
        ):
            options = {option: None for option in self.batch_request_options}
            expect_batch_request_form = BatchRequest(
                datasource_name=self.datasource.name,
                data_asset_name=self.name,
                options=options,
                batch_slice=batch_request._batch_slice_input,  # type: ignore[attr-defined]
            )
            raise gx_exceptions.InvalidBatchRequestError(
                "BatchRequest should have form:\n"
                f"{pf(expect_batch_request_form.dict())}\n"
                f"but actually has form:\n{pf(batch_request.dict())}\n"
            )

    def _create_batch_spec_kwargs(self) -> dict[str, Any]:
        """Creates batch_spec_kwargs used to instantiate a SqlAlchemyDatasourceBatchSpec

        This is called by get_batch_list_from_batch_request to generate the batches.

        Returns:
            A dictionary that will be passed to SqlAlchemyDatasourceBatchSpec(**returned_dict)
        """
        raise NotImplementedError

    def as_selectable(self) -> sqlalchemy.Selectable:
        """Returns a Selectable that can be used to query this data

        Returns:
            A Selectable that can be used in a from clause to query this data
        """
        raise NotImplementedError


class QueryAsset(_SQLAsset):
    # Instance fields
    type: Literal["query"] = "query"
    query: str

    @pydantic.validator("query")
    def query_must_start_with_select(cls, v: str):
        query = v.lstrip()
        if not (query.upper().startswith("SELECT") and query[6].isspace()):
            raise ValueError("query must start with 'SELECT' followed by a whitespace.")
        return v

    def as_selectable(self) -> sqlalchemy.Selectable:
        """Returns the Selectable that is used to retrieve the data.

        This can be used in a subselect FROM clause for queries against this data.
        """
        return sa.select(sa.text(self.query.lstrip()[6:])).subquery()

    def _create_batch_spec_kwargs(self) -> dict[str, Any]:
        return {
            "data_asset_name": self.name,
            "query": self.query,
            "temp_table_schema_name": None,
            "batch_identifiers": {},
        }


class TableAsset(_SQLAsset):
    """A _SQLAsset Mixin

    This is used as a mixin for _SQLAsset subclasses to give them the TableAsset functionality
    that can be used by different SQL datasource subclasses.

    For example see TableAsset defined in this module and SqliteTableAsset defined in
    sqlite_datasource.py
    """

    # Instance fields
    type: Literal["table"] = "table"
    table_name: str
    schema_name: Optional[str] = None

    @property
    def qualified_name(self) -> str:
        return (
            f"{self.schema_name}.{self.table_name}"
            if self.schema_name
            else self.table_name
        )

    def test_connection(self) -> None:
        """Test the connection for the TableAsset.

        Raises:
            TestConnectionError: If the connection test fails.
        """
        datasource: SQLDatasource = self.datasource
        engine: sqlalchemy.Engine = datasource.get_engine()
        inspector: sqlalchemy.Inspector = sa.inspect(engine)

        if self.schema_name and self.schema_name not in inspector.get_schema_names():
            raise TestConnectionError(
                f'Attempt to connect to table: "{self.qualified_name}" failed because the schema '
                f'"{self.schema_name}" does not exist.'
            )

        table_exists = sa.inspect(engine).has_table(
            table_name=self.table_name,
            schema=self.schema_name,
        )
        if not table_exists:
            raise TestConnectionError(
                f'Attempt to connect to table: "{self.qualified_name}" failed because the table '
                f'"{self.table_name}" does not exist.'
            )

    def test_splitter_connection(self) -> None:
        if self.splitter:
            datasource: SQLDatasource = self.datasource
            engine: sqlalchemy.Engine = datasource.get_engine()
            inspector: sqlalchemy.Inspector = sa.inspect(engine)

            columns: list[dict[str, Any]] = inspector.get_columns(
                table_name=self.table_name, schema=self.schema_name
            )
            column_names: list[str] = [column["name"] for column in columns]
            for splitter_column_name in self.splitter.columns:
                if splitter_column_name not in column_names:
                    raise TestConnectionError(
                        f'The column "{splitter_column_name}" was not found in table "{self.qualified_name}"'
                    )

    def as_selectable(self) -> sqlalchemy.Selectable:
        """Returns the table as a sqlalchemy Selectable.

        This can be used in a from clause for a query against this data.
        """
        return sa.text(self.qualified_name)

    def _create_batch_spec_kwargs(self) -> dict[str, Any]:
        return {
            "type": "table",
            "data_asset_name": self.name,
            "table_name": self.table_name,
            "schema_name": self.schema_name,
            "batch_identifiers": {},
        }


@public_api
class SQLDatasource(Datasource):
    """Adds a generic SQL datasource to the data context.

    Args:
        name: The name of this datasource.
        connection_string: The SQLAlchemy connection string used to connect to the database.
            For example: "postgresql+psycopg2://postgres:@localhost/test_database"
        create_temp_table: Whether to leverage temporary tables during metric computation.
        kwargs: Extra SQLAlchemy keyword arguments to pass to `create_engine()`. Note, only python
            primitive types will be serializable to config.
        assets: An optional dictionary whose keys are SQL DataAsset names and whose values
            are SQL DataAsset objects.
    """

    # class var definitions
    asset_types: ClassVar[List[Type[DataAsset]]] = [TableAsset, QueryAsset]

    # right side of the operator determines the type name
    # left side enforces the names on instance creation
    type: Literal["sql"] = "sql"
    connection_string: Union[ConfigStr, str]
    create_temp_table: bool = True
    kwargs: Dict[str, Union[ConfigStr, Any]] = pydantic.Field(
        default={},
        description="Optional dictionary of `kwargs` will be passed to the SQLAlchemy Engine"
        " as part of `create_engine(connection_string, **kwargs)`",
    )
    # We need to explicitly add each asset type to the Union due to how
    # deserialization is implemented in our pydantic base model.
    assets: List[Union[TableAsset, QueryAsset]] = []

    # private attrs
    _cached_connection_string: Union[str, ConfigStr] = pydantic.PrivateAttr("")
    _engine: Union[sqlalchemy.Engine, None] = pydantic.PrivateAttr(None)

    # These are instance var because ClassVars can't contain Type variables. See
    # https://peps.python.org/pep-0526/#class-and-instance-variable-annotations
    _TableAsset: Type[TableAsset] = pydantic.PrivateAttr(TableAsset)
    _QueryAsset: Type[QueryAsset] = pydantic.PrivateAttr(QueryAsset)

    @property
    def execution_engine_type(self) -> Type[SqlAlchemyExecutionEngine]:
        """Returns the default execution engine type."""
        return SqlAlchemyExecutionEngine

    def get_engine(self) -> sqlalchemy.Engine:
        if self.connection_string != self._cached_connection_string or not self._engine:
            try:
                model_dict = self.dict(
                    exclude=self._get_exec_engine_excludes(),
                    config_provider=self._config_provider,
                    exclude_none=True,
                )
                connection_string = model_dict.pop("connection_string")
                kwargs = model_dict.pop("kwargs", {})
                # overwrite kwargs with more specific values
                kwargs.update(model_dict)
                self._engine = sa.create_engine(connection_string, **kwargs)
            except Exception as e:
                # connection_string has passed pydantic validation, but still fails to create a sqlalchemy engine
                # one possible case is a missing plugin (e.g. psycopg2)
                raise SQLDatasourceError(
                    "Unable to create a SQLAlchemy engine from "
                    f"connection_string: {self.connection_string} due to the "
                    f"following exception: {str(e)}"
                ) from e
            self._cached_connection_string = self.connection_string
        return self._engine

    def test_connection(self, test_assets: bool = True) -> None:
        """Test the connection for the SQLDatasource.

        Args:
            test_assets: If assets have been passed to the SQLDatasource, whether to test them as well.

        Raises:
            TestConnectionError: If the connection test fails.
        """
        try:
            engine: sqlalchemy.Engine = self.get_engine()
            engine.connect()
        except Exception as e:
            raise TestConnectionError(
                "Attempt to connect to datasource failed with the following error message: "
                f"{str(e)}"
            ) from e
        if self.assets and test_assets:
            for asset in self.assets:
                asset._datasource = self
                asset.test_connection()

    @public_api
    def add_table_asset(  # noqa: PLR0913
        self,
        name: str,
        table_name: str,
        schema_name: Optional[str] = None,
        order_by: Optional[SortersDefinition] = None,
        batch_metadata: Optional[BatchMetadata] = None,
    ) -> TableAsset:
        """Adds a table asset to this datasource.

        Args:
            name: The name of this table asset.
            table_name: The table where the data resides.
            schema_name: The schema that holds the table.
            order_by: A list of Sorters or Sorter strings.
            batch_metadata: BatchMetadata we want to associate with this DataAsset and all batches derived from it.

        Returns:
            The table asset that is added to the datasource.
            The type of this object will match the necessary type for this datasource.
            eg, it could be a TableAsset or a SqliteTableAsset.
        """
        order_by_sorters: list[Sorter] = self.parse_order_by_sorters(order_by=order_by)
        asset = self._TableAsset(
            name=name,
            table_name=table_name,
            schema_name=schema_name,
            order_by=order_by_sorters,
            batch_metadata=batch_metadata or {},
        )
        return self._add_asset(asset)

    @public_api
    def add_query_asset(
        self,
        name: str,
        query: str,
        order_by: Optional[SortersDefinition] = None,
        batch_metadata: Optional[BatchMetadata] = None,
    ) -> QueryAsset:
        """Adds a query asset to this datasource.

        Args:
            name: The name of this table asset.
            query: The SELECT query to selects the data to validate. It must begin with the "SELECT".
            order_by: A list of Sorters or Sorter strings.
            batch_metadata: BatchMetadata we want to associate with this DataAsset and all batches derived from it.

        Returns:
            The query asset that is added to the datasource.
            The type of this object will match the necessary type for this datasource.
            eg, it could be a QueryAsset or a SqliteQueryAsset.
        """
        order_by_sorters: list[Sorter] = self.parse_order_by_sorters(order_by=order_by)
        asset = self._QueryAsset(
            name=name,
            query=query,
            order_by=order_by_sorters,
            batch_metadata=batch_metadata or {},
        )
        return self._add_asset(asset)<|MERGE_RESOLUTION|>--- conflicted
+++ resolved
@@ -28,13 +28,7 @@
     BatchRequest,
     BatchRequestOptions,
 )
-<<<<<<< HEAD
-from great_expectations.datasource.fluent.config_str import (
-    ConfigStr,  # needed for pydantic
-)
-=======
 from great_expectations.datasource.fluent.config_str import ConfigStr
->>>>>>> dff328af
 from great_expectations.datasource.fluent.constants import _DATA_CONNECTOR_NAME
 from great_expectations.datasource.fluent.fluent_base_model import (
     FluentBaseModel,
