from __future__ import annotations

import copy
import dataclasses
from pprint import pformat as pf
from typing import (
    TYPE_CHECKING,
    Any,
    ClassVar,
    Dict,
    List,
    Optional,
    Type,
    Union,
    cast,
)

import pydantic
from typing_extensions import Literal, Protocol, Self

import great_expectations.exceptions as gx_exceptions
from great_expectations.core._docs_decorators import public_api
from great_expectations.core.batch_spec import SqlAlchemyDatasourceBatchSpec
from great_expectations.datasource.fluent.config_str import (
    ConfigStr,  # noqa: TCH001 # needed for pydantic
)
from great_expectations.datasource.fluent.constants import _DATA_CONNECTOR_NAME
from great_expectations.datasource.fluent.fluent_base_model import (
    FluentBaseModel,
)
from great_expectations.datasource.fluent.interfaces import (
    Batch,
    BatchRequest,
    BatchRequestOptions,
    DataAsset,
    Datasource,
    Sorter,
    SortersDefinition,
    TestConnectionError,
)
from great_expectations.execution_engine import SqlAlchemyExecutionEngine
from great_expectations.execution_engine.split_and_sample.data_splitter import DatePart
from great_expectations.execution_engine.split_and_sample.sqlalchemy_data_splitter import (
    SqlAlchemyDataSplitter,
)
from great_expectations.util import NotImported

try:
    import sqlalchemy
except ImportError:
    sqlalchemy = NotImported("sqlalchemy not found, please install.")

if TYPE_CHECKING:
    import sqlalchemy as sa


class SQLDatasourceError(Exception):
    pass


class _Splitter(Protocol):
    @property
    def columns(self) -> list[str]:
        """The names of the column used to split the data"""

    @property
    def method_name(self) -> str:
        """Returns a splitter method name.

        The possible values of splitter method names are defined in the enum,
        great_expectations.execution_engine.split_and_sample.data_splitter.SplitterMethod
        """

    @property
    def param_names(self) -> List[str]:
        """Returns the parameter names that specify a batch derived from this splitter

        For example, for SplitterYearMonth this returns ["year", "month"]. For more
        examples, please see Splitter* classes below.
        """

    def splitter_method_kwargs(self) -> Dict[str, Any]:
        """A shim to our sqlalchemy execution engine splitter methods

        We translate any internal _Splitter state and what is passed in from
        a batch_request to the splitter_kwargs required by our execution engine
        data splitters defined in:
        great_expectations.execution_engine.split_and_sample.sqlalchemy_data_splitter

        Look at Splitter* classes for concrete examples.
        """

    def batch_request_options_to_batch_spec_kwarg_identifiers(
        self, options: BatchRequestOptions
    ) -> Dict[str, Any]:
        """Translates `options` to the execution engine batch spec kwarg identifiers

        Arguments:
            options: A BatchRequest.options dictionary that specifies ALL the fields necessary
                     to specify a batch with respect to this splitter.

        Returns:
            A dictionary that can be added to batch_spec_kwargs["batch_identifiers"].
            This has one of 2 forms:
              1. This category has many parameters are derived from 1 column.
                 These only are datetime splitters and the batch_spec_kwargs["batch_identifiers"]
                 look like:
                   {column_name: {datepart_1: value, datepart_2: value, ...}
                 where datepart_* are strings like "year", "month", "day". The exact
                 fields depend on the splitter.

              2. This category has only 1 parameter for each column.
                 This is used for all other splitters and the batch_spec_kwargs["batch_identifiers"]
                 look like:
                   {column_name_1: value, column_name_2: value, ...}
                 where value is the value of the column after being processed by the splitter.
                 For example, for the SplitterModInteger where mod = 3,
                 {"passenger_count": 2}, means the raw passenger count value is in the set:
                 {2, 5, 8, ...} = {2*n + 1 | n is a nonnegative integer }
                 This category was only 1 parameter per column.
        """

    def param_defaults(self, sql_asset: _SQLAsset) -> List[Dict]:
        """Creates all valid batch requests options for sql_asset

        This can be implemented by querying the data defined in the sql_asset to generate
        all the possible parameter values for the BatchRequest.options that will return data.
        For example for a YearMonth splitter, we can query the underlying data to return the
        set of distinct (year, month) pairs. We would then return a list of BatchRequest.options,
        ie dictionaries, of the form {"year": year, "month": month} that contain all these distinct
        pairs.
        """


def _splitter_and_sql_asset_to_batch_identifier_data(
    splitter: _Splitter, asset: _SQLAsset
) -> list[dict]:
    execution_engine = asset.datasource.get_execution_engine()
    sqlalchemy_data_splitter = SqlAlchemyDataSplitter(execution_engine.dialect_name)
    return sqlalchemy_data_splitter.get_data_for_batch_identifiers(
        execution_engine=execution_engine,
        selectable=asset.as_selectable(),
        splitter_method_name=splitter.method_name,
        splitter_kwargs=splitter.splitter_method_kwargs(),
    )


class _SplitterDatetime(FluentBaseModel):
    column_name: str
    method_name: str

    @property
    def columns(self) -> list[str]:
        return [self.column_name]

    def param_defaults(self, sql_asset: _SQLAsset) -> list[dict]:
        batch_identifier_data = _splitter_and_sql_asset_to_batch_identifier_data(
            splitter=self, asset=sql_asset
        )
        params: list[dict] = []
        for identifer_data in batch_identifier_data:
            params.append(identifer_data[self.column_name])
        return params

    def batch_request_options_to_batch_spec_kwarg_identifiers(
        self, options: BatchRequestOptions
    ) -> Dict[str, Any]:
        """Validates all the datetime parameters for this splitter exist in `options`."""
        identifiers: Dict = {}
        for part in self.param_names:
            if part not in options:
                raise ValueError(
                    f"'{part}' must be specified in the batch request options"
                )
            identifiers[part] = options[part]
        return {self.column_name: identifiers}

    @property
    def param_names(self) -> list[str]:
        raise NotImplementedError

    def splitter_method_kwargs(self) -> Dict[str, Any]:
        raise NotImplementedError


class SplitterYear(_SplitterDatetime):
    column_name: str
    method_name: Literal["split_on_year"] = "split_on_year"

    @property
    def param_names(self) -> List[str]:
        return ["year"]

    def splitter_method_kwargs(self) -> Dict[str, Any]:
        return {"column_name": self.column_name}


class SplitterYearAndMonth(_SplitterDatetime):
    column_name: str
    method_name: Literal["split_on_year_and_month"] = "split_on_year_and_month"

    @property
    def param_names(self) -> List[str]:
        return ["year", "month"]

    def splitter_method_kwargs(self) -> Dict[str, Any]:
        return {"column_name": self.column_name}


class SplitterYearAndMonthAndDay(_SplitterDatetime):
    column_name: str
    method_name: Literal[
        "split_on_year_and_month_and_day"
    ] = "split_on_year_and_month_and_day"

    @property
    def param_names(self) -> List[str]:
        return ["year", "month", "day"]

    def splitter_method_kwargs(self) -> Dict[str, Any]:
        return {"column_name": self.column_name}


class SplitterDatetimePart(_SplitterDatetime):
    datetime_parts: List[str]
    column_name: str
    method_name: Literal["split_on_date_parts"] = "split_on_date_parts"

    @property
    def param_names(self) -> List[str]:
        return self.datetime_parts

    def splitter_method_kwargs(self) -> Dict[str, Any]:
        return {"column_name": self.column_name, "date_parts": self.param_names}

    @pydantic.validator("datetime_parts", each_item=True)
    def _check_param_name_allowed(cls, v: str):
        allowed_date_parts = [part.value for part in DatePart]
        assert (
            v in allowed_date_parts
        ), f"Only the following param_names are allowed: {allowed_date_parts}"
        return v


class _SplitterOneColumnOneParam(FluentBaseModel):
    column_name: str
    method_name: str

    @property
    def columns(self) -> list[str]:
        return [self.column_name]

    def param_defaults(self, sql_asset: _SQLAsset) -> list[dict]:
        batch_identifier_data = _splitter_and_sql_asset_to_batch_identifier_data(
            splitter=self, asset=sql_asset
        )
        params: list[dict] = []
        for identifer_data in batch_identifier_data:
            params.append({self.param_names[0]: identifer_data[self.column_name]})
        return params

    @property
    def param_names(self) -> list[str]:
        raise NotImplementedError

    def splitter_method_kwargs(self) -> Dict[str, Any]:
        raise NotImplementedError

    def batch_request_options_to_batch_spec_kwarg_identifiers(
        self, options: BatchRequestOptions
    ) -> Dict[str, Any]:
        raise NotImplementedError


class SplitterDividedInteger(_SplitterOneColumnOneParam):
    divisor: int
    column_name: str
    method_name: Literal["split_on_divided_integer"] = "split_on_divided_integer"

    @property
    def param_names(self) -> List[str]:
        return ["quotient"]

    def splitter_method_kwargs(self) -> Dict[str, Any]:
        return {"column_name": self.column_name, "divisor": self.divisor}

    def batch_request_options_to_batch_spec_kwarg_identifiers(
        self, options: BatchRequestOptions
    ) -> Dict[str, Any]:
        if "quotient" not in options:
            raise ValueError(
                "'quotient' must be specified in the batch request options"
            )
        return {self.column_name: options["quotient"]}


class SplitterModInteger(_SplitterOneColumnOneParam):
    mod: int
    column_name: str
    method_name: Literal["split_on_mod_integer"] = "split_on_mod_integer"

    @property
    def param_names(self) -> List[str]:
        return ["remainder"]

    def splitter_method_kwargs(self) -> Dict[str, Any]:
        return {"column_name": self.column_name, "mod": self.mod}

    def batch_request_options_to_batch_spec_kwarg_identifiers(
        self, options: BatchRequestOptions
    ) -> Dict[str, Any]:
        if "remainder" not in options:
            raise ValueError(
                "'remainder' must be specified in the batch request options"
            )
        return {self.column_name: options["remainder"]}


class SplitterColumnValue(_SplitterOneColumnOneParam):
    column_name: str
    method_name: Literal["split_on_column_value"] = "split_on_column_value"

    @property
    def param_names(self) -> List[str]:
        return [self.column_name]

    def splitter_method_kwargs(self) -> Dict[str, Any]:
        return {"column_name": self.column_name}

    def batch_request_options_to_batch_spec_kwarg_identifiers(
        self, options: BatchRequestOptions
    ) -> Dict[str, Any]:
        if self.column_name not in options:
            raise ValueError(
                f"'{self.column_name}' must be specified in the batch request options"
            )
        return {self.column_name: options[self.column_name]}

    def param_defaults(self, sql_asset: _SQLAsset) -> list[dict]:
        # The superclass version of param_defaults is correct, but here we leverage that
        # the parameter name is the same as the column name to make this much faster.
        return _splitter_and_sql_asset_to_batch_identifier_data(
            splitter=self, asset=sql_asset
        )


class SplitterMultiColumnValue(FluentBaseModel):
    column_names: List[str]
    method_name: Literal[
        "split_on_multi_column_values"
    ] = "split_on_multi_column_values"

    @property
    def columns(self):
        return self.column_names

    @property
    def param_names(self) -> List[str]:
        return self.column_names

    def splitter_method_kwargs(self) -> Dict[str, Any]:
        return {"column_names": self.column_names}

    def batch_request_options_to_batch_spec_kwarg_identifiers(
        self, options: BatchRequestOptions
    ) -> Dict[str, Any]:
        if not (set(self.column_names) <= set(options.keys())):
            raise ValueError(
                f"All column names, {self.column_names}, must be specified in the batch request options. "
                f" The options provided were f{options}."
            )
        return {col: options[col] for col in self.column_names}

    def param_defaults(self, sql_asset: _SQLAsset) -> list[dict]:
        return _splitter_and_sql_asset_to_batch_identifier_data(
            splitter=self, asset=sql_asset
        )


# We create this type instead of using _Splitter so pydantic can use to this to
# coerce the splitter to the right type during deserialization from config.
Splitter = Union[
    SplitterColumnValue,
    SplitterMultiColumnValue,
    SplitterDividedInteger,
    SplitterModInteger,
    SplitterYear,
    SplitterYearAndMonth,
    SplitterYearAndMonthAndDay,
    SplitterDatetimePart,
]


class _SQLAsset(DataAsset):
    # Instance fields
    type: str = pydantic.Field("_sql_asset")
    splitter: Optional[Splitter] = None
    name: str

    @property
    def batch_request_options(self) -> tuple[str, ...]:
        """The potential keys for BatchRequestOptions.

        Example:
        ```python
        >>> print(asset.batch_request_options)
        ("day", "month", "year")
        >>> options = {"year": "2023"}
        >>> batch_request = asset.build_batch_request(options=options)
        ```

        Returns:
            A tuple of keys that can be used in a BatchRequestOptions dictionary.
        """
        options: tuple[str, ...] = tuple()
        if self.splitter:
            options = tuple(self.splitter.param_names)
        return options

    def _add_splitter(self: Self, splitter: Splitter) -> Self:
        self.splitter = splitter
        self.test_splitter_connection()
        return self

    def add_splitter_year(
        self: Self,
        column_name: str,
    ) -> Self:
        """Associates a year splitter with this sql data asset.
        Args:
            column_name: A column name of the date column where year and month will be parsed out.
        Returns:
            This sql asset so we can use this method fluently.
        """
        return self._add_splitter(
            SplitterYear(method_name="split_on_year", column_name=column_name)
        )

    def add_splitter_year_and_month(
        self: Self,
        column_name: str,
    ) -> Self:
        """Associates a year, month splitter with this sql asset.
        Args:
            column_name: A column name of the date column where year and month will be parsed out.
        Returns:
            This sql asset so we can use this method fluently.
        """
        return self._add_splitter(
            SplitterYearAndMonth(
                method_name="split_on_year_and_month", column_name=column_name
            )
        )

    def add_splitter_year_and_month_and_day(
        self: Self,
        column_name: str,
    ) -> Self:
        """Associates a year, month, day splitter with this sql asset.
        Args:
            column_name: A column name of the date column where year and month will be parsed out.
        Returns:
            This sql asset so we can use this method fluently.
        """
        return self._add_splitter(
            SplitterYearAndMonthAndDay(
                method_name="split_on_year_and_month_and_day", column_name=column_name
            )
        )

    def add_splitter_datetime_part(
        self: Self, column_name: str, datetime_parts: List[str]
    ) -> Self:
        return self._add_splitter(
            SplitterDatetimePart(
                method_name="split_on_date_parts",
                column_name=column_name,
                datetime_parts=datetime_parts,
            )
        )

    def add_splitter_column_value(self: Self, column_name: str) -> Self:
        return self._add_splitter(
            SplitterColumnValue(
                method_name="split_on_column_value",
                column_name=column_name,
            )
        )

    def add_splitter_divided_integer(
        self: Self, column_name: str, divisor: int
    ) -> Self:
        return self._add_splitter(
            SplitterDividedInteger(
                method_name="split_on_divided_integer",
                column_name=column_name,
                divisor=divisor,
            )
        )

    def add_splitter_mod_integer(self: Self, column_name: str, mod: int) -> Self:
        return self._add_splitter(
            SplitterModInteger(
                method_name="split_on_mod_integer",
                column_name=column_name,
                mod=mod,
            )
        )

    def add_splitter_multi_column_values(self: Self, column_names: list[str]) -> Self:
        return self._add_splitter(
            SplitterMultiColumnValue(
                column_names=column_names, method_name="split_on_multi_column_values"
            )
        )

    def test_connection(self) -> None:
        pass

    def test_splitter_connection(self) -> None:
        pass

    @staticmethod
    def _matches_request_options(
        candidate: Dict, requested_options: BatchRequestOptions
    ) -> bool:
        for k, v in requested_options.items():
            if v is not None and candidate[k] != v:
                return False
        return True

    def _fully_specified_batch_requests(
        self, batch_request: BatchRequest
    ) -> List[BatchRequest]:
        """Populates a batch requests unspecified params producing a list of batch requests."""
        if self.splitter is None:
            # Currently batch_request.options is complete determined by the presence of a
            # splitter. If splitter is None, then there are no specifiable options
            # so we return early. Since the passed in batch_request is verified, it must be the
            # empty, ie {}.
            # In the future, if there are options that are not determined by the splitter
            # this check will have to be generalized.
            return [batch_request]

        batch_requests: List[BatchRequest] = []
        # We iterate through all possible batches as determined by the splitter
        for params in self.splitter.param_defaults(self):
            # If the params from the splitter don't match the batch request options
            # we don't create this batch.
            if not _SQLAsset._matches_request_options(params, batch_request.options):
                continue
            options = copy.deepcopy(batch_request.options)
            options.update(params)
            batch_requests.append(
                BatchRequest(
                    datasource_name=batch_request.datasource_name,
                    data_asset_name=batch_request.data_asset_name,
                    options=options,
                )
            )
        return batch_requests

    def get_batch_list_from_batch_request(
        self, batch_request: BatchRequest
    ) -> List[Batch]:
        """A list of batches that match the BatchRequest.

        Args:
            batch_request: A batch request for this asset. Usually obtained by calling
                build_batch_request on the asset.

        Returns:
            A list of batches that match the options specified in the batch request.
        """
        self._validate_batch_request(batch_request)

        batch_list: List[Batch] = []
        splitter = self.splitter
        batch_spec_kwargs: dict[str, str | dict | None]
        for request in self._fully_specified_batch_requests(batch_request):
            batch_metadata = copy.deepcopy(request.options)
            batch_spec_kwargs = self._create_batch_spec_kwargs()
            if splitter:
                batch_spec_kwargs["splitter_method"] = splitter.method_name
                batch_spec_kwargs["splitter_kwargs"] = splitter.splitter_method_kwargs()
                # mypy infers that batch_spec_kwargs["batch_identifiers"] is a collection, but
                # it is hardcoded to a dict above, so we cast it here.
                cast(Dict, batch_spec_kwargs["batch_identifiers"]).update(
                    splitter.batch_request_options_to_batch_spec_kwarg_identifiers(
                        request.options
                    )
                )
            # Creating the batch_spec is our hook into the execution engine.
            batch_spec = SqlAlchemyDatasourceBatchSpec(**batch_spec_kwargs)
            execution_engine: SqlAlchemyExecutionEngine = (
                self.datasource.get_execution_engine()
            )
            data, markers = execution_engine.get_batch_data_and_markers(
                batch_spec=batch_spec
            )

            # batch_definition (along with batch_spec and markers) is only here to satisfy a
            # legacy constraint when computing usage statistics in a validator. We hope to remove
            # it in the future.
            # imports are done inline to prevent a circular dependency with core/batch.py
            from great_expectations.core import IDDict
            from great_expectations.core.batch import BatchDefinition

            batch_definition = BatchDefinition(
                datasource_name=self.datasource.name,
                data_connector_name=_DATA_CONNECTOR_NAME,
                data_asset_name=self.name,
                batch_identifiers=IDDict(batch_spec["batch_identifiers"]),
                batch_spec_passthrough=None,
            )

            # Some pydantic annotations are postponed due to circular imports.
            # Batch.update_forward_refs() will set the annotations before we
            # instantiate the Batch class since we can import them in this scope.
            Batch.update_forward_refs()
            batch_list.append(
                Batch(
                    datasource=self.datasource,
                    data_asset=self,
                    batch_request=request,
                    data=data,
                    metadata=batch_metadata,
                    legacy_batch_markers=markers,
                    legacy_batch_spec=batch_spec,
                    legacy_batch_definition=batch_definition,
                )
            )
        self.sort_batches(batch_list)
        return batch_list

    def build_batch_request(
        self, options: Optional[BatchRequestOptions] = None
    ) -> BatchRequest:
        """A batch request that can be used to obtain batches for this DataAsset.

        Args:
            options: A dict that can be used to limit the number of batches returned from the asset.
                The dict structure depends on the asset type. The available keys for dict can be obtained by
                calling batch_request_options.

        Returns:
            A BatchRequest object that can be used to obtain a batch list from a Datasource by calling the
            get_batch_list_from_batch_request method.
        """
        if options is not None and not self._valid_batch_request_options(options):
            allowed_keys = set(self.batch_request_options)
            actual_keys = set(options.keys())
            raise gx_exceptions.InvalidBatchRequestError(
                "Batch request options should only contain keys from the following set:\n"
                f"{allowed_keys}\nbut your specified keys contain\n"
                f"{actual_keys.difference(allowed_keys)}\nwhich is not valid.\n"
            )
        return BatchRequest(
            datasource_name=self.datasource.name,
            data_asset_name=self.name,
            options=options or {},
        )

    def _validate_batch_request(self, batch_request: BatchRequest) -> None:
        """Validates the batch_request has the correct form.

        Args:
            batch_request: A batch request object to be validated.
        """
        if not (
            batch_request.datasource_name == self.datasource.name
            and batch_request.data_asset_name == self.name
            and self._valid_batch_request_options(batch_request.options)
        ):
            options = {option: None for option in self.batch_request_options}
            expect_batch_request_form = BatchRequest(
                datasource_name=self.datasource.name,
                data_asset_name=self.name,
                options=options,
            )
            raise gx_exceptions.InvalidBatchRequestError(
                "BatchRequest should have form:\n"
                f"{pf(dataclasses.asdict(expect_batch_request_form))}\n"
                f"but actually has form:\n{pf(dataclasses.asdict(batch_request))}\n"
            )

    def _create_batch_spec_kwargs(self) -> dict[str, Any]:
        """Creates batch_spec_kwargs used to instantiate a SqlAlchemyDatasourceBatchSpec

        This is called by get_batch_list_from_batch_request to generate the batches.

        Returns:
            A dictionary that will be passed to SqlAlchemyDatasourceBatchSpec(**returned_dict)
        """
        raise NotImplementedError

    def as_selectable(self) -> sqlalchemy.sql.Selectable:
        """Returns a Selectable that can be used to query this data

        Returns:
            A Selectable that can be used in a from clause to query this data
        """
        raise NotImplementedError


class QueryAsset(_SQLAsset):
    # Instance fields
    type: Literal["query"] = "query"
    query: str

    @pydantic.validator("query")
    def query_must_start_with_select(cls, v: str):
        query = v.lstrip()
        if not (query.upper().startswith("SELECT") and query[6].isspace()):
            raise ValueError("query must start with 'SELECT' followed by a whitespace.")
        return v

    def as_selectable(self) -> sqlalchemy.sql.Selectable:
        """Returns the Selectable that is used to retrieve the data.

        This can be used in a subselect FROM clause for queries against this data.
        """
        return sqlalchemy.select(sqlalchemy.text(self.query.lstrip()[6:])).subquery()

    def _create_batch_spec_kwargs(self) -> dict[str, Any]:
        return {
            "data_asset_name": self.name,
            "query": self.query,
            "temp_table_schema_name": None,
            "batch_identifiers": {},
        }


class TableAsset(_SQLAsset):
    """A _SQLAsset Mixin

    This is used as a mixin for _SQLAsset subclasses to give them the TableAsset functionality
    that can be used by different SQL datasource subclasses.

    For example see TableAsset defined in this module and SqliteTableAsset defined in
    sqlite_datasource.py
    """

    # Instance fields
    type: Literal["table"] = "table"
    table_name: str
    schema_name: Optional[str] = None

    @property
    def qualified_name(self) -> str:
        return (
            f"{self.schema_name}.{self.table_name}"
            if self.schema_name
            else self.table_name
        )

    def test_connection(self) -> None:
        """Test the connection for the TableAsset.

        Raises:
            TestConnectionError: If the connection test fails.
        """
        datasource: SQLDatasource = self.datasource
        engine: sqlalchemy.engine.Engine = datasource.get_engine()
        inspector: sqlalchemy.engine.Inspector = sqlalchemy.inspect(engine)

        if self.schema_name and self.schema_name not in inspector.get_schema_names():
            raise TestConnectionError(
                f'Attempt to connect to table: "{self.qualified_name}" failed because the schema '
                f'"{self.schema_name}" does not exist.'
            )

        table_exists = sqlalchemy.inspect(engine).has_table(
            table_name=self.table_name,
            schema=self.schema_name,
        )
        if not table_exists:
            raise TestConnectionError(
                f'Attempt to connect to table: "{self.qualified_name}" failed because the table '
                f'"{self.table_name}" does not exist.'
            )

    def test_splitter_connection(self) -> None:
        if self.splitter:
            datasource: SQLDatasource = self.datasource
            engine: sqlalchemy.engine.Engine = datasource.get_engine()
            inspector: sqlalchemy.engine.Inspector = sqlalchemy.inspect(engine)

            columns: list[dict[str, Any]] = inspector.get_columns(
                table_name=self.table_name, schema=self.schema_name
            )
            column_names: list[str] = [column["name"] for column in columns]
            for splitter_column_name in self.splitter.columns:
                if splitter_column_name not in column_names:
                    raise TestConnectionError(
                        f'The column "{splitter_column_name}" was not found in table "{self.qualified_name}"'
                    )

    def as_selectable(self) -> sqlalchemy.sql.Selectable:
        """Returns the table as a sqlalchemy Selectable.

        This can be used in a from clause for a query against this data.
        """
        return sqlalchemy.text(self.table_name)

    def _create_batch_spec_kwargs(self) -> dict[str, Any]:
        return {
            "type": "table",
            "data_asset_name": self.name,
            "table_name": self.table_name,
            "schema_name": self.schema_name,
            "batch_identifiers": {},
        }


@public_api
class SQLDatasource(Datasource):
    """Adds a generic SQL datasource to the data context.

    Args:
        name: The name of this datasource.
        connection_string: The SQLAlchemy connection string used to connect to the database.
            For example: "postgresql+psycopg2://postgres:@localhost/test_database"
<<<<<<< HEAD
        create_temp_table: Whether to leverage temporary tables during metric computation.
=======
        kwargs: Extra SQLAlchemy keyword arguments to pass to `create_engine()`. Note, only python
            primitive types will be serializable to config.
>>>>>>> 73ce08fe
        assets: An optional dictionary whose keys are SQL DataAsset names and whose values
            are SQL DataAsset objects.
    """

    # class var definitions
    asset_types: ClassVar[List[Type[DataAsset]]] = [TableAsset, QueryAsset]

    # right side of the operator determines the type name
    # left side enforces the names on instance creation
    type: Literal["sql"] = "sql"
    connection_string: Union[ConfigStr, str]
<<<<<<< HEAD
    create_temp_table: bool = True
=======
    kwargs: Dict[str, Union[ConfigStr, Any]] = pydantic.Field(
        default={},
        description="Optional dictionary of `kwargs` will be passed to the SQLAlchemy Engine"
        " as part of `create_engine(connection_string, **kwargs)`",
    )
>>>>>>> 73ce08fe
    # We need to explicitly add each asset type to the Union due to how
    # deserialization is implemented in our pydantic base model.
    assets: Dict[str, Union[TableAsset, QueryAsset]] = {}

    # private attrs
    _cached_connection_string: Union[str, ConfigStr] = pydantic.PrivateAttr("")
    _engine: Union[sa.engine.Engine, None] = pydantic.PrivateAttr(None)

    # These are instance var because ClassVars can't contain Type variables. See
    # https://peps.python.org/pep-0526/#class-and-instance-variable-annotations
    _TableAsset: Type[TableAsset] = pydantic.PrivateAttr(TableAsset)
    _QueryAsset: Type[QueryAsset] = pydantic.PrivateAttr(QueryAsset)

    @property
    def execution_engine_type(self) -> Type[SqlAlchemyExecutionEngine]:
        """Returns the default execution engine type."""
        return SqlAlchemyExecutionEngine

    def get_engine(self) -> sqlalchemy.engine.Engine:
        if self.connection_string != self._cached_connection_string or not self._engine:
            try:
                model_dict = self.dict(
                    exclude=self._EXCLUDED_EXEC_ENG_ARGS,
                    config_provider=self._config_provider,
                )
                connection_string = model_dict.pop("connection_string")
                kwargs = model_dict.pop("kwargs", {})
                self._engine = sqlalchemy.create_engine(connection_string, **kwargs)
            except Exception as e:
                # connection_string has passed pydantic validation, but still fails to create a sqlalchemy engine
                # one possible case is a missing plugin (e.g. psycopg2)
                raise SQLDatasourceError(
                    "Unable to create a SQLAlchemy engine from "
                    f"connection_string: {self.connection_string} due to the "
                    f"following exception: {str(e)}"
                ) from e
            self._cached_connection_string = self.connection_string
        return self._engine

    def test_connection(self, test_assets: bool = True) -> None:
        """Test the connection for the SQLDatasource.

        Args:
            test_assets: If assets have been passed to the SQLDatasource, whether to test them as well.

        Raises:
            TestConnectionError: If the connection test fails.
        """
        try:
            engine: sqlalchemy.engine.Engine = self.get_engine()
            engine.connect()
        except Exception as e:
            raise TestConnectionError(
                "Attempt to connect to datasource failed with the following error message: "
                f"{str(e)}"
            ) from e
        if self.assets and test_assets:
            for asset in self.assets.values():
                asset._datasource = self
                asset.test_connection()

    @public_api
    def add_table_asset(
        self,
        name: str,
        table_name: str,
        schema_name: Optional[str] = None,
        order_by: Optional[SortersDefinition] = None,
    ) -> TableAsset:
        """Adds a table asset to this datasource.

        Args:
            name: The name of this table asset.
            table_name: The table where the data resides.
            schema_name: The schema that holds the table.
            order_by: A list of Sorters or Sorter strings.

        Returns:
            The table asset that is added to the datasource.
            The type of this object will match the necessary type for this datasource.
            eg, it could be a TableAsset or a SqliteTableAsset.
        """
        order_by_sorters: list[Sorter] = self.parse_order_by_sorters(order_by=order_by)
        asset = self._TableAsset(
            name=name,
            table_name=table_name,
            schema_name=schema_name,
            order_by=order_by_sorters,
        )
        return self.add_asset(asset)

    @public_api
    def add_query_asset(
        self,
        name: str,
        query: str,
        order_by: Optional[SortersDefinition] = None,
    ) -> QueryAsset:
        """Adds a query asset to this datasource.

        Args:
            name: The name of this table asset.
            query: The SELECT query to selects the data to validate. It must begin with the "SELECT".
            order_by: A list of Sorters or Sorter strings.

        Returns:
            The query asset that is added to the datasource.
            The type of this object will match the necessary type for this datasource.
            eg, it could be a QueryAsset or a SqliteQueryAsset.
        """
        order_by_sorters: list[Sorter] = self.parse_order_by_sorters(order_by=order_by)
        asset = self._QueryAsset(
            name=name,
            query=query,
            order_by=order_by_sorters,
        )
        return self.add_asset(asset)<|MERGE_RESOLUTION|>--- conflicted
+++ resolved
@@ -821,12 +821,9 @@
         name: The name of this datasource.
         connection_string: The SQLAlchemy connection string used to connect to the database.
             For example: "postgresql+psycopg2://postgres:@localhost/test_database"
-<<<<<<< HEAD
         create_temp_table: Whether to leverage temporary tables during metric computation.
-=======
         kwargs: Extra SQLAlchemy keyword arguments to pass to `create_engine()`. Note, only python
             primitive types will be serializable to config.
->>>>>>> 73ce08fe
         assets: An optional dictionary whose keys are SQL DataAsset names and whose values
             are SQL DataAsset objects.
     """
@@ -838,15 +835,12 @@
     # left side enforces the names on instance creation
     type: Literal["sql"] = "sql"
     connection_string: Union[ConfigStr, str]
-<<<<<<< HEAD
     create_temp_table: bool = True
-=======
     kwargs: Dict[str, Union[ConfigStr, Any]] = pydantic.Field(
         default={},
         description="Optional dictionary of `kwargs` will be passed to the SQLAlchemy Engine"
         " as part of `create_engine(connection_string, **kwargs)`",
     )
->>>>>>> 73ce08fe
     # We need to explicitly add each asset type to the Union due to how
     # deserialization is implemented in our pydantic base model.
     assets: Dict[str, Union[TableAsset, QueryAsset]] = {}
