--- conflicted
+++ resolved
@@ -618,46 +618,8 @@
             sql_partitioner = None
 
         batch_spec_kwargs: dict[str, str | dict | None]
-<<<<<<< HEAD
         requests = self._fully_specified_batch_requests(batch_request)
         unsorted_metadata_dicts = [self._get_batch_metadata_from_batch_request(r) for r in requests]
-=======
-        for request in self._fully_specified_batch_requests(batch_request):
-            batch_metadata: BatchMetadata = self._get_batch_metadata_from_batch_request(
-                batch_request=request
-            )
-            batch_spec_kwargs = self._create_batch_spec_kwargs()
-            if sql_partitioner:
-                batch_spec_kwargs["partitioner_method"] = sql_partitioner.method_name
-                batch_spec_kwargs["partitioner_kwargs"] = (
-                    sql_partitioner.partitioner_method_kwargs()
-                )
-                # mypy infers that batch_spec_kwargs["batch_identifiers"] is a collection, but
-                # it is hardcoded to a dict above, so we cast it here.
-                cast(Dict, batch_spec_kwargs["batch_identifiers"]).update(
-                    sql_partitioner.batch_parameters_to_batch_spec_kwarg_identifiers(
-                        request.options
-                    )
-                )
-            # Creating the batch_spec is our hook into the execution engine.
-            batch_spec = self._create_batch_spec(batch_spec_kwargs)
-            execution_engine: SqlAlchemyExecutionEngine = self.datasource.get_execution_engine()
-            data, markers = execution_engine.get_batch_data_and_markers(batch_spec=batch_spec)
-
-            # batch_definition (along with batch_spec and markers) is only here to satisfy a
-            # legacy constraint when computing usage statistics in a validator. We hope to remove
-            # it in the future.
-            # imports are done inline to prevent a circular dependency with core/batch.py
-            from great_expectations.core.batch import LegacyBatchDefinition
-
-            batch_definition = LegacyBatchDefinition(
-                datasource_name=self.datasource.name,
-                data_connector_name=_DATA_CONNECTOR_NAME,
-                data_asset_name=self.name,
-                batch_identifiers=make_batch_identifier(batch_spec["batch_identifiers"]),
-                batch_spec_passthrough=None,
-            )
->>>>>>> e8c484f7
 
         if not unsorted_metadata_dicts:
             raise NoAvailableBatchesError()
@@ -668,6 +630,7 @@
             )
         else:
             sorted_metadata_dicts = unsorted_metadata_dicts
+            
         sorted_metadata_dicts = sorted_metadata_dicts[batch_request.batch_slice]
         batch_metadata = sorted_metadata_dicts[-1]
 
