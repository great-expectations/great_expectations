--- conflicted
+++ resolved
@@ -21,6 +21,7 @@
     AbstractDataContext as GXDataContext,
 )
 from great_expectations.datasource.fluent import (
+    DatabricksSQLDatasource,
     PandasAzureBlobStorageDatasource,
     PandasDatasource,
     PandasDBFSDatasource,
@@ -39,52 +40,14 @@
     SqliteDatasource,
 )
 from great_expectations.datasource.fluent.config_str import ConfigStr
+from great_expectations.datasource.fluent.databricks_sql_datasource import DatabricksDsn
 from great_expectations.datasource.fluent.interfaces import (
     DataAsset,
     Datasource,
 )
 from great_expectations.datasource.fluent.snowflake_datasource import SnowflakeDsn
 from great_expectations.datasource.fluent.spark_datasource import SparkConfig
-<<<<<<< HEAD
 from great_expectations.datasource.fluent.sqlite_datasource import SqliteDsn
-=======
-
-if TYPE_CHECKING:
-    import pathlib
-    from logging import Logger
-
-    import pydantic
-
-    from great_expectations.datasource.fluent import (
-        DatabricksSQLDatasource,
-        PandasAzureBlobStorageDatasource,
-        PandasDatasource,
-        PandasDBFSDatasource,
-        PandasFilesystemDatasource,
-        PandasGoogleCloudStorageDatasource,
-        PandasS3Datasource,
-        PostgresDatasource,
-        SnowflakeDatasource,
-        SparkAzureBlobStorageDatasource,
-        SparkDatasource,
-        SparkDBFSDatasource,
-        SparkFilesystemDatasource,
-        SparkGoogleCloudStorageDatasource,
-        SparkS3Datasource,
-        SQLDatasource,
-        SqliteDatasource,
-    )
-    from great_expectations.datasource.fluent.config_str import ConfigStr
-    from great_expectations.datasource.fluent.databricks_sql_datasource import (
-        DatabricksDsn,
-    )
-    from great_expectations.datasource.fluent.interfaces import (
-        DataAsset,
-        Datasource,
-    )
-    from great_expectations.datasource.fluent.snowflake_datasource import SnowflakeDsn
-    from great_expectations.datasource.fluent.sqlite_datasource import SqliteDsn
->>>>>>> b0f4beb3
 
 SourceFactoryFn: TypeAlias = Callable[..., Datasource]
 logger: Logger
