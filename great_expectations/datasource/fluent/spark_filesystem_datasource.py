--- conflicted
+++ resolved
@@ -7,7 +7,6 @@
 from typing_extensions import Literal
 
 from great_expectations.datasource.fluent import _SparkFilePathDatasource
-from great_expectations.datasource.fluent.constants import MATCH_ALL_PATTERN
 from great_expectations.datasource.fluent.data_asset.data_connector import (
     FilesystemDataConnector,
 )
@@ -54,7 +53,6 @@
             for asset in self.assets.values():
                 asset.test_connection()
 
-<<<<<<< HEAD
     # TODO: this can probably be defined on the parent class
     def _build_data_connector(
         self, data_asset: _FilePathDataAsset, glob_directive: str = "**/*", **kwargs
@@ -68,56 +66,16 @@
             datasource_name=self.name,
             data_asset_name=data_asset.name,
             batching_regex=data_asset.batching_regex,
-=======
-    def add_csv_asset(
-        self,
-        name: str,
-        batching_regex: Union[str, re.Pattern] = MATCH_ALL_PATTERN,
-        glob_directive: str = "**/*",
-        header: bool = False,
-        infer_schema: bool = False,
-        order_by: Optional[SortersDefinition] = None,
-    ) -> CSVAsset:
-        """Adds a CSV DataAsset to the present "SparkFilesystemDatasource" object.
-
-        Args:
-            name: The name of the CSV asset
-            batching_regex: regex pattern that matches csv filenames that is used to label the batches
-            glob_directive: glob for selecting files in directory (defaults to `**/*`) or nested directories (e.g. `*/*/*.csv`)
-            header: boolean (default False) indicating whether or not first line of CSV file is header line
-            infer_schema: boolean (default False) instructing Spark to attempt to infer schema of CSV file heuristically
-            order_by: sorting directive via either list[Sorter] or "+/- key" syntax: +/- (a/de)scending; + default
-        """
-        order_by_sorters: list[Sorter] = self.parse_order_by_sorters(order_by=order_by)
-        asset = CSVAsset(
-            name=name,
-            batching_regex=batching_regex,  # type: ignore[arg-type] # pydantic will compile regex str to Pattern
-            header=header,
-            inferSchema=infer_schema,
-            order_by=order_by_sorters,
-        )
-        asset._data_connector = FilesystemDataConnector.build_data_connector(
-            datasource_name=self.name,
-            data_asset_name=name,
-            batching_regex=asset.batching_regex,
->>>>>>> 9968e85c
             base_directory=self.base_directory,
             glob_directive=glob_directive,
             data_context_root_directory=self.data_context_root_directory,
         )
-<<<<<<< HEAD
 
         # build a more specific `_test_connection_error_message`
         data_asset._test_connection_error_message = (
             self.data_connector_type.build_test_connection_error_message(
                 data_asset_name=data_asset.name,
                 batching_regex=data_asset.batching_regex,
-=======
-        asset._test_connection_error_message = (
-            FilesystemDataConnector.build_test_connection_error_message(
-                data_asset_name=name,
-                batching_regex=asset.batching_regex,
->>>>>>> 9968e85c
                 glob_directive=glob_directive,
                 base_directory=self.base_directory,
             )
