--- conflicted
+++ resolved
@@ -36,11 +36,7 @@
             "title": "Batch Definitions",
             "type": "array",
             "items": {
-<<<<<<< HEAD
-                "$ref": "#/definitions/BatchDefinition_Union_FileNamePartitionerYearly__FileNamePartitionerMonthly__FileNamePartitionerDaily__FileNamePartitionerPath__"
-=======
                 "$ref": "#/definitions/BatchDefinition_Union_PartitionerColumnValue__PartitionerMultiColumnValue__PartitionerDividedInteger__PartitionerModInteger__PartitionerYear__PartitionerYearAndMonth__PartitionerYearAndMonthAndDay__PartitionerDatetimePart__PartitionerConvertedDatetime__"
->>>>>>> aad13e65
             }
         },
         "connect_options": {
@@ -333,14 +329,9 @@
                 "key"
             ]
         },
-<<<<<<< HEAD
-        "FileNamePartitionerYearly": {
-            "title": "FileNamePartitionerYearly",
-=======
         "PartitionerColumnValue": {
             "title": "PartitionerColumnValue",
             "description": "--Public API--",
->>>>>>> aad13e65
             "type": "object",
             "properties": {
                 "column_name": {
@@ -395,14 +386,9 @@
                 "column_names"
             ]
         },
-<<<<<<< HEAD
-        "FileNamePartitionerMonthly": {
-            "title": "FileNamePartitionerMonthly",
-=======
         "PartitionerDividedInteger": {
             "title": "PartitionerDividedInteger",
             "description": "--Public API--",
->>>>>>> aad13e65
             "type": "object",
             "properties": {
                 "divisor": {
@@ -464,14 +450,9 @@
                 "column_name"
             ]
         },
-<<<<<<< HEAD
-        "FileNamePartitionerDaily": {
-            "title": "FileNamePartitionerDaily",
-=======
         "PartitionerYear": {
             "title": "PartitionerYear",
             "description": "--Public API--",
->>>>>>> aad13e65
             "type": "object",
             "properties": {
                 "column_name": {
@@ -585,14 +566,9 @@
                 "column_name"
             ]
         },
-<<<<<<< HEAD
-        "FileNamePartitionerPath": {
-            "title": "FileNamePartitionerPath",
-=======
         "PartitionerConvertedDatetime": {
             "title": "PartitionerConvertedDatetime",
             "description": "--Public API--",
->>>>>>> aad13e65
             "type": "object",
             "properties": {
                 "column_name": {
@@ -622,13 +598,8 @@
                 "date_format_string"
             ]
         },
-<<<<<<< HEAD
-        "BatchDefinition_Union_FileNamePartitionerYearly__FileNamePartitionerMonthly__FileNamePartitionerDaily__FileNamePartitionerPath__": {
-            "title": "BatchDefinition[Union[FileNamePartitionerYearly, FileNamePartitionerMonthly, FileNamePartitionerDaily, FileNamePartitionerPath]]",
-=======
         "BatchDefinition_Union_PartitionerColumnValue__PartitionerMultiColumnValue__PartitionerDividedInteger__PartitionerModInteger__PartitionerYear__PartitionerYearAndMonth__PartitionerYearAndMonthAndDay__PartitionerDatetimePart__PartitionerConvertedDatetime__": {
             "title": "BatchDefinition[Union[PartitionerColumnValue, PartitionerMultiColumnValue, PartitionerDividedInteger, PartitionerModInteger, PartitionerYear, PartitionerYearAndMonth, PartitionerYearAndMonthAndDay, PartitionerDatetimePart, PartitionerConvertedDatetime]]",
->>>>>>> aad13e65
             "description": "Configuration for a batch of data.\n\nReferences the DataAsset to be used, and any additional parameters needed to fetch the data.",
             "type": "object",
             "properties": {
@@ -644,18 +615,6 @@
                     "title": "Partitioner",
                     "anyOf": [
                         {
-<<<<<<< HEAD
-                            "$ref": "#/definitions/FileNamePartitionerYearly"
-                        },
-                        {
-                            "$ref": "#/definitions/FileNamePartitionerMonthly"
-                        },
-                        {
-                            "$ref": "#/definitions/FileNamePartitionerDaily"
-                        },
-                        {
-                            "$ref": "#/definitions/FileNamePartitionerPath"
-=======
                             "$ref": "#/definitions/PartitionerColumnValue"
                         },
                         {
@@ -681,7 +640,6 @@
                         },
                         {
                             "$ref": "#/definitions/PartitionerConvertedDatetime"
->>>>>>> aad13e65
                         }
                     ]
                 }
