--- conflicted
+++ resolved
@@ -135,8 +135,8 @@
                 "key"
             ]
         },
-        "FileNamePartitionerYearly": {
-            "title": "FileNamePartitionerYearly",
+        "PartitionerYearly": {
+            "title": "PartitionerYearly",
             "type": "object",
             "properties": {
                 "regex": {
@@ -162,8 +162,8 @@
                 "regex"
             ]
         },
-        "FileNamePartitionerMonthly": {
-            "title": "FileNamePartitionerMonthly",
+        "PartitionerMonthly": {
+            "title": "PartitionerMonthly",
             "type": "object",
             "properties": {
                 "regex": {
@@ -190,8 +190,8 @@
                 "regex"
             ]
         },
-        "FileNamePartitionerDaily": {
-            "title": "FileNamePartitionerDaily",
+        "PartitionerDaily": {
+            "title": "PartitionerDaily",
             "type": "object",
             "properties": {
                 "regex": {
@@ -219,8 +219,8 @@
                 "regex"
             ]
         },
-        "FileNamePartitionerPath": {
-            "title": "FileNamePartitionerPath",
+        "PartitionerPath": {
+            "title": "PartitionerPath",
             "type": "object",
             "properties": {
                 "regex": {
@@ -238,8 +238,8 @@
                 "regex"
             ]
         },
-        "BatchDefinition_Union_FileNamePartitionerYearly__FileNamePartitionerMonthly__FileNamePartitionerDaily__FileNamePartitionerPath__": {
-            "title": "BatchDefinition[Union[FileNamePartitionerYearly, FileNamePartitionerMonthly, FileNamePartitionerDaily, FileNamePartitionerPath]]",
+        "BatchDefinition_Union_PartitionerYearly__PartitionerMonthly__PartitionerDaily__PartitionerPath__": {
+            "title": "BatchDefinition[Union[PartitionerYearly, PartitionerMonthly, PartitionerDaily, PartitionerPath]]",
             "description": "Configuration for a batch of data.\n\nReferences the DataAsset to be used, and any additional parameters needed to fetch the data.",
             "type": "object",
             "properties": {
@@ -255,16 +255,16 @@
                     "title": "Partitioner",
                     "anyOf": [
                         {
-                            "$ref": "#/definitions/FileNamePartitionerYearly"
-                        },
-                        {
-                            "$ref": "#/definitions/FileNamePartitionerMonthly"
-                        },
-                        {
-                            "$ref": "#/definitions/FileNamePartitionerDaily"
-                        },
-                        {
-                            "$ref": "#/definitions/FileNamePartitionerPath"
+                            "$ref": "#/definitions/PartitionerYearly"
+                        },
+                        {
+                            "$ref": "#/definitions/PartitionerMonthly"
+                        },
+                        {
+                            "$ref": "#/definitions/PartitionerDaily"
+                        },
+                        {
+                            "$ref": "#/definitions/PartitionerPath"
                         }
                     ]
                 }
@@ -311,7 +311,7 @@
                     "title": "Batch Definitions",
                     "type": "array",
                     "items": {
-                        "$ref": "#/definitions/BatchDefinition_Union_FileNamePartitionerYearly__FileNamePartitionerMonthly__FileNamePartitionerDaily__FileNamePartitionerPath__"
+                        "$ref": "#/definitions/BatchDefinition_Union_PartitionerYearly__PartitionerMonthly__PartitionerDaily__PartitionerPath__"
                     }
                 },
                 "connect_options": {
@@ -937,11 +937,7 @@
                     "title": "Batch Definitions",
                     "type": "array",
                     "items": {
-<<<<<<< HEAD
-                        "$ref": "#/definitions/BatchDefinition_Union_FileNamePartitionerYearly__FileNamePartitionerMonthly__FileNamePartitionerDaily__FileNamePartitionerPath__"
-=======
                         "$ref": "#/definitions/BatchDefinition_Union_PartitionerColumnValue__PartitionerMultiColumnValue__PartitionerDividedInteger__PartitionerModInteger__PartitionerYear__PartitionerYearAndMonth__PartitionerYearAndMonthAndDay__PartitionerDatetimePart__PartitionerConvertedDatetime__"
->>>>>>> aad13e65
                     }
                 },
                 "connect_options": {
@@ -1254,7 +1250,7 @@
                     "title": "Batch Definitions",
                     "type": "array",
                     "items": {
-                        "$ref": "#/definitions/BatchDefinition_Union_FileNamePartitionerYearly__FileNamePartitionerMonthly__FileNamePartitionerDaily__FileNamePartitionerPath__"
+                        "$ref": "#/definitions/BatchDefinition_Union_PartitionerYearly__PartitionerMonthly__PartitionerDaily__PartitionerPath__"
                     }
                 },
                 "connect_options": {
@@ -1385,11 +1381,7 @@
                     "title": "Batch Definitions",
                     "type": "array",
                     "items": {
-<<<<<<< HEAD
-                        "$ref": "#/definitions/BatchDefinition_Union_FileNamePartitionerYearly__FileNamePartitionerMonthly__FileNamePartitionerDaily__FileNamePartitionerPath__"
-=======
                         "$ref": "#/definitions/BatchDefinition_Union_PartitionerColumnValue__PartitionerMultiColumnValue__PartitionerDividedInteger__PartitionerModInteger__PartitionerYear__PartitionerYearAndMonth__PartitionerYearAndMonthAndDay__PartitionerDatetimePart__PartitionerConvertedDatetime__"
->>>>>>> aad13e65
                     }
                 },
                 "connect_options": {
@@ -1526,7 +1518,7 @@
                     "title": "Batch Definitions",
                     "type": "array",
                     "items": {
-                        "$ref": "#/definitions/BatchDefinition_Union_FileNamePartitionerYearly__FileNamePartitionerMonthly__FileNamePartitionerDaily__FileNamePartitionerPath__"
+                        "$ref": "#/definitions/BatchDefinition_Union_PartitionerYearly__PartitionerMonthly__PartitionerDaily__PartitionerPath__"
                     }
                 },
                 "connect_options": {
@@ -1640,11 +1632,7 @@
                     "title": "Batch Definitions",
                     "type": "array",
                     "items": {
-<<<<<<< HEAD
-                        "$ref": "#/definitions/BatchDefinition_Union_FileNamePartitionerYearly__FileNamePartitionerMonthly__FileNamePartitionerDaily__FileNamePartitionerPath__"
-=======
                         "$ref": "#/definitions/BatchDefinition_Union_PartitionerColumnValue__PartitionerMultiColumnValue__PartitionerDividedInteger__PartitionerModInteger__PartitionerYear__PartitionerYearAndMonth__PartitionerYearAndMonthAndDay__PartitionerDatetimePart__PartitionerConvertedDatetime__"
->>>>>>> aad13e65
                     }
                 },
                 "connect_options": {
@@ -1764,7 +1752,7 @@
                     "title": "Batch Definitions",
                     "type": "array",
                     "items": {
-                        "$ref": "#/definitions/BatchDefinition_Union_FileNamePartitionerYearly__FileNamePartitionerMonthly__FileNamePartitionerDaily__FileNamePartitionerPath__"
+                        "$ref": "#/definitions/BatchDefinition_Union_PartitionerYearly__PartitionerMonthly__PartitionerDaily__PartitionerPath__"
                     }
                 },
                 "connect_options": {
@@ -2042,11 +2030,7 @@
                     "title": "Batch Definitions",
                     "type": "array",
                     "items": {
-<<<<<<< HEAD
-                        "$ref": "#/definitions/BatchDefinition_Union_FileNamePartitionerYearly__FileNamePartitionerMonthly__FileNamePartitionerDaily__FileNamePartitionerPath__"
-=======
                         "$ref": "#/definitions/BatchDefinition_Union_PartitionerColumnValue__PartitionerMultiColumnValue__PartitionerDividedInteger__PartitionerModInteger__PartitionerYear__PartitionerYearAndMonth__PartitionerYearAndMonthAndDay__PartitionerDatetimePart__PartitionerConvertedDatetime__"
->>>>>>> aad13e65
                     }
                 },
                 "connect_options": {
@@ -2330,7 +2314,7 @@
                     "title": "Batch Definitions",
                     "type": "array",
                     "items": {
-                        "$ref": "#/definitions/BatchDefinition_Union_FileNamePartitionerYearly__FileNamePartitionerMonthly__FileNamePartitionerDaily__FileNamePartitionerPath__"
+                        "$ref": "#/definitions/BatchDefinition_Union_PartitionerYearly__PartitionerMonthly__PartitionerDaily__PartitionerPath__"
                     }
                 },
                 "connect_options": {
@@ -2441,11 +2425,7 @@
                     "title": "Batch Definitions",
                     "type": "array",
                     "items": {
-<<<<<<< HEAD
-                        "$ref": "#/definitions/BatchDefinition_Union_FileNamePartitionerYearly__FileNamePartitionerMonthly__FileNamePartitionerDaily__FileNamePartitionerPath__"
-=======
                         "$ref": "#/definitions/BatchDefinition_Union_PartitionerColumnValue__PartitionerMultiColumnValue__PartitionerDividedInteger__PartitionerModInteger__PartitionerYear__PartitionerYearAndMonth__PartitionerYearAndMonthAndDay__PartitionerDatetimePart__PartitionerConvertedDatetime__"
->>>>>>> aad13e65
                     }
                 },
                 "connect_options": {
@@ -2562,7 +2542,7 @@
                     "title": "Batch Definitions",
                     "type": "array",
                     "items": {
-                        "$ref": "#/definitions/BatchDefinition_Union_FileNamePartitionerYearly__FileNamePartitionerMonthly__FileNamePartitionerDaily__FileNamePartitionerPath__"
+                        "$ref": "#/definitions/BatchDefinition_Union_PartitionerYearly__PartitionerMonthly__PartitionerDaily__PartitionerPath__"
                     }
                 },
                 "connect_options": {
@@ -2628,11 +2608,7 @@
                     "title": "Batch Definitions",
                     "type": "array",
                     "items": {
-<<<<<<< HEAD
-                        "$ref": "#/definitions/BatchDefinition_Union_FileNamePartitionerYearly__FileNamePartitionerMonthly__FileNamePartitionerDaily__FileNamePartitionerPath__"
-=======
                         "$ref": "#/definitions/BatchDefinition_Union_PartitionerColumnValue__PartitionerMultiColumnValue__PartitionerDividedInteger__PartitionerModInteger__PartitionerYear__PartitionerYearAndMonth__PartitionerYearAndMonthAndDay__PartitionerDatetimePart__PartitionerConvertedDatetime__"
->>>>>>> aad13e65
                     }
                 },
                 "connect_options": {
