from __future__ import annotations

import dataclasses
import functools
import logging
import re
import uuid
from pprint import pformat as pf
from typing import (
    TYPE_CHECKING,
    Any,
    Callable,
    ClassVar,
    Dict,
    Generic,
    List,
    MutableMapping,
    Optional,
    Sequence,
    Set,
    Type,
    TypeVar,
    Union,
)

import pandas as pd
import pydantic
from pydantic import Field, StrictBool, StrictInt, root_validator, validate_arguments
from pydantic import dataclasses as pydantic_dc
from typing_extensions import TypeAlias, TypeGuard

from great_expectations.core.id_dict import BatchSpec  # noqa: TCH001
<<<<<<< HEAD
from great_expectations.datasource.fluent.constants import MATCH_ALL_PATTERN
=======
from great_expectations.datasource.fluent.constants import (
    MATCH_ALL_PATTERN,
)
>>>>>>> c6346def
from great_expectations.datasource.fluent.fluent_base_model import (
    FluentBaseModel,
)
from great_expectations.datasource.fluent.metadatasource import MetaDatasource
from great_expectations.validator.metrics_calculator import MetricsCalculator

logger = logging.getLogger(__name__)

if TYPE_CHECKING:
    # TODO: We should try to import the annotations from core.batch so we no longer need to call
    #  Batch.update_forward_refs() before instantiation.
    from great_expectations.core.batch import (
        BatchData,
        BatchDefinition,
        BatchMarkers,
    )
    from great_expectations.core.config_provider import _ConfigurationProvider
    from great_expectations.datasource.fluent.data_asset.data_connector import (
        DataConnector,
    )
    from great_expectations.datasource.fluent.type_lookup import TypeLookup

try:
    import pyspark
    from pyspark.sql import Row as pyspark_sql_Row
except ImportError:
    pyspark = None  # type: ignore[assignment]
    pyspark_sql_Row = None  # type: ignore[assignment,misc]
    logger.debug("No spark sql dataframe module available.")


class TestConnectionError(Exception):
    pass


# BatchRequestOptions is a dict that is composed into a BatchRequest that specifies the
# Batches one wants as returned. The keys represent dimensions one can slice the data along
# and the values are the realized. If a value is None or unspecified, the batch_request
# will capture all data along this dimension. For example, if we have a year and month
# splitter, and we want to query all months in the year 2020, the batch request options
# would look like:
#   options = { "year": 2020 }
BatchRequestOptions: TypeAlias = Dict[str, Any]


@dataclasses.dataclass(frozen=True)
class BatchRequest:
    datasource_name: str
    data_asset_name: str
    options: BatchRequestOptions


@pydantic_dc.dataclass(frozen=True)
class Sorter:
    key: str
    reverse: bool = False


SortersDefinition: TypeAlias = List[Union[Sorter, str, dict]]


def _is_sorter_list(
    sorters: SortersDefinition,
) -> TypeGuard[list[Sorter]]:
    if len(sorters) == 0 or isinstance(sorters[0], Sorter):
        return True
    return False


def _is_str_sorter_list(sorters: SortersDefinition) -> TypeGuard[list[str]]:
    if len(sorters) > 0 and isinstance(sorters[0], str):
        return True
    return False


def _sorter_from_list(sorters: SortersDefinition) -> list[Sorter]:
    if _is_sorter_list(sorters):
        return sorters

    # mypy doesn't successfully type-narrow sorters to a list[str] here, so we use
    # another TypeGuard. We could cast instead which may be slightly faster.
    sring_valued_sorter: str
    if _is_str_sorter_list(sorters):
        return [
            _sorter_from_str(sring_valued_sorter) for sring_valued_sorter in sorters
        ]

    # This should never be reached because of static typing but is necessary because
    # mypy doesn't know of the if conditions must evaluate to True.
    raise ValueError(f"sorters is a not a SortersDefinition but is a {type(sorters)}")


def _sorter_from_str(sort_key: str) -> Sorter:
    """Convert a list of strings to Sorter objects

    Args:
        sort_key: A batch metadata key which will be used to sort batches on a data asset.
                  This can be prefixed with a + or - to indicate increasing or decreasing
                  sorting.  If not specified, defaults to increasing order.
    """
    if sort_key[0] == "-":
        return Sorter(key=sort_key[1:], reverse=True)

    if sort_key[0] == "+":
        return Sorter(key=sort_key[1:], reverse=False)

    return Sorter(key=sort_key, reverse=False)


# It would be best to bind this to Datasource, but we can't now due to circular dependencies
_DatasourceT = TypeVar("_DatasourceT")


class DataAsset(FluentBaseModel, Generic[_DatasourceT]):
    # To subclass a DataAsset one must define `type` as a Class literal explicitly on the sublass
    # as well as implementing the methods in the `Abstract Methods` section below.
    # Some examples:
    # * type: Literal["MyAssetTypeID"] = "MyAssetTypeID",
    # * type: Literal["table"] = "table"
    # * type: Literal["csv"] = "csv"
    name: str
    type: str
    id: Optional[uuid.UUID] = Field(default=None, description="DataAsset id")

    order_by: List[Sorter] = Field(default_factory=list)

    # non-field private attributes
    _datasource: _DatasourceT = pydantic.PrivateAttr()
    _data_connector: Optional[DataConnector] = pydantic.PrivateAttr(default=None)
    _test_connection_error_message: Optional[str] = pydantic.PrivateAttr(default=None)

    @property
    def datasource(self) -> _DatasourceT:
        return self._datasource

    def test_connection(self) -> None:
        """Test the connection for the DataAsset.

        Raises:
            TestConnectionError: If the connection test fails.
        """
        raise NotImplementedError(
            """One needs to implement "test_connection" on a DataAsset subclass."""
        )

    # Abstract Methods
    @property
    def batch_request_options(self) -> tuple[str, ...]:
        """The potential keys for BatchRequestOptions.

        Example:
        ```python
        >>> print(asset.batch_request_options)
        ("day", "month", "year")
        >>> options = {"year": "2023"}
        >>> batch_request = asset.build_batch_request(options=options)
        ```

        Returns:
            A tuple of keys that can be used in a BatchRequestOptions dictionary.
        """
        raise NotImplementedError(
            """One needs to implement "batch_request_options" on a DataAsset subclass."""
        )

    def get_batch_list_from_batch_request(
        self, batch_request: BatchRequest
    ) -> List[Batch]:
        raise NotImplementedError

    # End Abstract Methods

    def build_batch_request(
        self, options: Optional[BatchRequestOptions] = None
    ) -> BatchRequest:
        """A batch request that can be used to obtain batches for this DataAsset.

        Args:
            options: A dict that can be used to limit the number of batches returned from the asset.
                The dict structure depends on the asset type. The available keys for dict can be obtained by
                calling batch_request_options.

        Returns:
            A BatchRequest object that can be used to obtain a batch list from a Datasource by calling the
            get_batch_list_from_batch_request method.
        """
        raise NotImplementedError(
            """One must implement "build_batch_request" on a DataAsset subclass."""
        )

    def _valid_batch_request_options(self, options: BatchRequestOptions) -> bool:
        return set(options.keys()).issubset(set(self.batch_request_options))

    def _validate_batch_request(self, batch_request: BatchRequest) -> None:
        """Validates the batch_request has the correct form.

        Args:
            batch_request: A batch request object to be validated.
        """
        raise NotImplementedError(
            """One must implement "_validate_batch_request" on a DataAsset subclass."""
        )

    # Sorter methods
    @pydantic.validator("order_by", pre=True)
    def _parse_order_by_sorters(
        cls, order_by: Optional[List[Union[Sorter, str, dict]]] = None
    ) -> List[Sorter]:
        return Datasource.parse_order_by_sorters(order_by=order_by)

    def add_sorters(self: _DataAssetT, sorters: SortersDefinition) -> _DataAssetT:
        """Associates a sorter to this DataAsset

        The passed in sorters will replace any previously associated sorters.
        Batches returned from this DataAsset will be sorted on the batch's
        metadata in the order specified by `sorters`. Sorters work left to right.
        That is, batches will be sorted first by sorters[0].key, then
        sorters[1].key, and so on. If sorter[i].reverse is True, that key will
        sort the batches in descending, as opposed to ascending, order.

        Args:
            sorters: A list of either Sorter objects or strings. The strings
              are a shorthand for Sorter objects and are parsed as follows:
              r'[+-]?.*'
              An optional prefix of '+' or '-' sets Sorter.reverse to
              'False' or 'True' respectively. It is 'False' if no prefix is present.
              The rest of the string gets assigned to the Sorter.key.
              For example:
              ["key1", "-key2", "key3"]
              is equivalent to:
              [
                  Sorter(key="key1", reverse=False),
                  Sorter(key="key2", reverse=True),
                  Sorter(key="key3", reverse=False),
              ]

        Returns:
            This DataAsset with the passed in sorters accessible via self.order_by
        """
        # NOTE: (kilo59) we could use pydantic `validate_assignment` for this
        # https://docs.pydantic.dev/usage/model_config/#options
        self.order_by = _sorter_from_list(sorters)
        return self

    def sort_batches(self, batch_list: List[Batch]) -> None:
        """Sorts batch_list in place in the order configured in this DataAsset.

        Args:
            batch_list: The list of batches to sort in place.
        """
        for sorter in reversed(self.order_by):
            try:
                batch_list.sort(
                    key=functools.cmp_to_key(
                        _sort_batches_with_none_metadata_values(sorter.key)
                    ),
                    reverse=sorter.reverse,
                )
            except KeyError as e:
                raise KeyError(
                    f"Trying to sort {self.name} table asset batches on key {sorter.key} "
                    "which isn't available on all batches."
                ) from e


def _sort_batches_with_none_metadata_values(
    key: str,
) -> Callable[[Batch, Batch], int]:
    def _compare_function(a: Batch, b: Batch) -> int:
        if a.metadata[key] is not None and b.metadata[key] is not None:
            if a.metadata[key] < b.metadata[key]:
                return -1

            if a.metadata[key] > b.metadata[key]:
                return 1

            return 0

        if a.metadata[key] is None and b.metadata[key] is None:
            return 0

        if a.metadata[key] is None:  # b.metadata[key] is not None
            return -1

        if a.metadata[key] is not None:  # b.metadata[key] is None
            return 1

        # This line should never be reached; hence, "ValueError" with corresponding error message is raised.
        raise ValueError(
            f'Unexpected Batch metadata key combination, "{a.metadata[key]}" and "{b.metadata[key]}", was encountered.'
        )

    return _compare_function


# If a Datasource can have more than 1 _DataAssetT, this will need to change.
_DataAssetT = TypeVar("_DataAssetT", bound=DataAsset)


# It would be best to bind this to ExecutionEngine, but we can't now due to circular imports
_ExecutionEngineT = TypeVar("_ExecutionEngineT")


class Datasource(
    FluentBaseModel,
    Generic[_DataAssetT, _ExecutionEngineT],
    metaclass=MetaDatasource,
):
    # To subclass Datasource one needs to define:
    # asset_types
    # type
    # assets
    #
    # The important part of defining `assets` is setting the Dict type correctly.
    # In addition, one must define the methods in the `Abstract Methods` section below.
    # If one writes a class level docstring, this will become the documenation for the
    # data context method `data_context.sources.add_my_datasource` method.

    # class attrs
    asset_types: ClassVar[Sequence[Type[DataAsset]]] = []
    # Not all Datasources require a DataConnector
    data_connector_type: ClassVar[Optional[Type[DataConnector]]] = None
    # Datasource instance attrs but these will be fed into the `execution_engine` constructor
    _EXCLUDED_EXEC_ENG_ARGS: ClassVar[Set[str]] = {
        "name",
        "type",
        "id",
        "execution_engine",
        "assets",
        "base_directory",  # filesystem argument
        "glob_directive",  # filesystem argument
        "data_context_root_directory",  # filesystem argument
        "bucket",  # s3 argument
        "boto3_options",  # s3 argument
        "prefix",  # s3 argument and gcs argument
        "delimiter",  # s3 argument and gcs argument
        "max_keys",  # s3 argument
        "bucket_or_name",  # gcs argument
        "gcs_options",  # gcs argument
        "max_results",  # gcs argument
    }
    _type_lookup: ClassVar[  # This attribute is set in `MetaDatasource.__new__`
        TypeLookup
    ]
    # Setting this in a Datasource subclass will override the execution engine type.
    # The primary use case is to inject an execution engine for testing.
    execution_engine_override: ClassVar[Optional[Type[_ExecutionEngineT]]] = None  # type: ignore[misc]  # ClassVar cannot contain type variables

    # instance attrs
    type: str
    name: str
    id: Optional[uuid.UUID] = Field(default=None, description="Datasource id")
    assets: MutableMapping[str, _DataAssetT] = {}

    # private attrs
    _data_context = pydantic.PrivateAttr()
    _cached_execution_engine_kwargs: Dict[str, Any] = pydantic.PrivateAttr({})
    _execution_engine: Union[_ExecutionEngineT, None] = pydantic.PrivateAttr(None)
    _config_provider: Union[_ConfigurationProvider, None] = pydantic.PrivateAttr(None)

    @pydantic.validator("assets", each_item=True)
    @classmethod
    def _load_asset_subtype(
        cls: Type[Datasource[_DataAssetT, _ExecutionEngineT]], data_asset: DataAsset
    ) -> _DataAssetT:
        """
        Some `data_asset` may be loaded as a less specific asset subtype different than
        what was intended.
        If a more specific subtype is needed the `data_asset` will be converted to a
        more specific `DataAsset`.
        """
        logger.info(f"Loading '{data_asset.name}' asset ->\n{pf(data_asset, depth=4)}")
        asset_type_name: str = data_asset.type
        asset_type: Type[_DataAssetT] = cls._type_lookup[asset_type_name]

        if asset_type is type(data_asset):
            # asset is already the intended type
            return data_asset

        # strip out asset default kwargs
        kwargs = data_asset.dict(exclude_unset=True)
        logger.debug(f"{asset_type_name} - kwargs\n{pf(kwargs)}")

        asset_of_intended_type = asset_type(**kwargs)
        logger.debug(f"{asset_type_name} - {repr(asset_of_intended_type)}")
        return asset_of_intended_type

    # TODO: do this inside of the add_asset_factory methods? If so remove this
    # @pydantic.validator("assets", each_item=True)
    # @classmethod
    # def _validate_data_connector_options(
    #     cls: Type[Datasource[_DataAssetT, _ExecutionEngineT]], data_asset: _DataAssetT
    # ) -> _DataAssetT:
    #     """
    #     If the `Datasource` uses a `DataConnector`, check that any specific asset level
    #     options are correct according to the specific `DataConnector`.
    #     """
    #     if not cls.data_connector_type:
    #         return data_asset

    #     dc_options = getattr(data_asset, "dc_options", None)
    #     if not dc_options:
    #         return data_asset

    #     # asset_options_type should raise an error if the options are invalid
    #     cls.data_connector_type.asset_options_type(**dc_options)

    #     return data_asset

    def _execution_engine_type(self) -> Type[_ExecutionEngineT]:
        """Returns the execution engine to be used"""
        return self.execution_engine_override or self.execution_engine_type

    def get_execution_engine(self) -> _ExecutionEngineT:
        current_execution_engine_kwargs = self.dict(
            exclude=self._EXCLUDED_EXEC_ENG_ARGS, config_provider=self._config_provider
        )
        if (
            current_execution_engine_kwargs != self._cached_execution_engine_kwargs
            or not self._execution_engine
        ):
            self._execution_engine = self._execution_engine_type()(
                **current_execution_engine_kwargs
            )
            self._cached_execution_engine_kwargs = current_execution_engine_kwargs
        return self._execution_engine

    def get_batch_list_from_batch_request(
        self, batch_request: BatchRequest
    ) -> List[Batch]:
        """A list of batches that correspond to the BatchRequest.

        Args:
            batch_request: A batch request for this asset. Usually obtained by calling
                build_batch_request on the asset.

        Returns:
            A list of batches that match the options specified in the batch request.
        """
        data_asset = self.get_asset(batch_request.data_asset_name)
        return data_asset.get_batch_list_from_batch_request(batch_request)

    def get_asset(self, asset_name: str) -> _DataAssetT:
        """Returns the DataAsset referred to by name"""
        # This default implementation will be used if protocol is inherited
        try:
            return self.assets[asset_name]
        except KeyError as exc:
            raise LookupError(
                f"'{asset_name}' not found. Available assets are {list(self.assets.keys())}"
            ) from exc

    def add_asset(
        self, asset: _DataAssetT, dc_options: dict | None = None
    ) -> _DataAssetT:
        """Adds an asset to a datasource

        Args:
            asset: The DataAsset to be added to this datasource.
        """
        # The setter for datasource is non-functional, so we access _datasource directly.
        # See the comment in DataAsset for more information.
        asset._datasource = self

        if not dc_options:
            dc_options = {}
        self._build_data_connector(asset, **dc_options)  # TODO: does this need kwargs?

        asset.test_connection()

        self.assets[asset.name] = asset

        return asset

    @staticmethod
    def parse_order_by_sorters(
        order_by: Optional[List[Union[Sorter, str, dict]]] = None
    ) -> List[Sorter]:
        order_by_sorters: list[Sorter] = []
        if order_by:
            for idx, sorter in enumerate(order_by):
                if isinstance(sorter, str):
                    if not sorter:
                        raise ValueError(
                            '"order_by" list cannot contain an empty string'
                        )
                    order_by_sorters.append(_sorter_from_str(sorter))
                elif isinstance(sorter, dict):
                    key: Optional[Any] = sorter.get("key")
                    reverse: Optional[Any] = sorter.get("reverse")
                    if key and reverse:
                        order_by_sorters.append(Sorter(key=key, reverse=reverse))
                    elif key:
                        order_by_sorters.append(Sorter(key=key))
                    else:
                        raise ValueError(
                            '"order_by" list dict must have a key named "key"'
                        )
                else:
                    order_by_sorters.append(sorter)
        return order_by_sorters

    @staticmethod
    def parse_batching_regex_string(
        batching_regex: Optional[Union[re.Pattern, str]] = None
    ) -> re.Pattern:
        pattern: re.Pattern
        if not batching_regex:
            pattern = MATCH_ALL_PATTERN
        elif isinstance(batching_regex, str):
            pattern = re.compile(batching_regex)
        elif isinstance(batching_regex, re.Pattern):
            pattern = batching_regex
        else:
            raise ValueError('"batching_regex" must be either re.Pattern, str, or None')
        return pattern

    # Abstract Methods
    @property
    def execution_engine_type(self) -> Type[_ExecutionEngineT]:
        """Return the ExecutionEngine type use for this Datasource"""
        raise NotImplementedError(
            """One needs to implement "execution_engine_type" on a Datasource subclass."""
        )

    def test_connection(self, test_assets: bool = True) -> None:
        """Test the connection for the Datasource.

        Args:
            test_assets: If assets have been passed to the Datasource, an attempt can be made to test them as well.

        Raises:
            TestConnectionError: If the connection test fails.
        """
        raise NotImplementedError(
            """One needs to implement "test_connection" on a Datasource subclass."""
        )

    def _build_data_connector(self, data_asset: _DataAssetT, **kwargs) -> None:
        """Any Datasource subclass that utilizes DataConnector should overwrite this method.

        Specific implementations instantiate appropriate DataConnector class and set "self._data_connector" to it.

        Args:
            data_asset: DataAsset using this DataConnector instance
            kwargs: Extra keyword arguments allow specification of arguments used by particular DataConnector subclasses
        """
        pass

    # End Abstract Methods


@dataclasses.dataclass(frozen=True)
class HeadData:
    """
    An immutable wrapper around pd.DataFrame for .head() methods which
        are intended to be used for visual inspection of BatchData.
    """

    data: pd.DataFrame

    def __repr__(self) -> str:
        return self.data.__repr__()


class Batch(FluentBaseModel):
    """This represents a batch of data.

    This is usually not the data itself but a hook to the data on an external datastore such as
    a spark or a sql database. An exception exists for pandas or any in-memory datastore.
    """

    datasource: Datasource
    data_asset: DataAsset
    batch_request: BatchRequest
    data: BatchData
    id: str = ""
    # metadata is any arbitrary data one wants to associate with a batch. GX will add arbitrary metadata
    # to a batch so developers may want to namespace any custom metadata they add.
    metadata: Dict[str, Any] = {}

    # TODO: These legacy fields are currently required. They are only used in usage stats so we
    #       should figure out a better way to anonymize and delete them.
    batch_markers: BatchMarkers = Field(..., alias="legacy_batch_markers")
    batch_spec: BatchSpec = Field(..., alias="legacy_batch_spec")
    batch_definition: BatchDefinition = Field(..., alias="legacy_batch_definition")

    class Config:
        allow_mutation = False
        arbitrary_types_allowed = True

    @root_validator(pre=True)
    def _set_id(cls, values: dict) -> dict:
        # We need a unique identifier. This will likely change as we get more input.
        options_list = []
        for key, value in values["batch_request"].options.items():
            if key != "path":
                options_list.append(f"{key}_{value}")

        values["id"] = "-".join(
            [values["datasource"].name, values["data_asset"].name, *options_list]
        )

        return values

    @classmethod
    def update_forward_refs(cls):
        from great_expectations.core.batch import (
            BatchData,
            BatchDefinition,
            BatchMarkers,
        )

        super().update_forward_refs(
            BatchData=BatchData,
            BatchDefinition=BatchDefinition,
            BatchMarkers=BatchMarkers,
        )

    @validate_arguments
    def head(
        self,
        n_rows: StrictInt = 5,
        fetch_all: StrictBool = False,
    ) -> HeadData:
        """Return the first n rows of this Batch.

        This method returns the first n rows for the Batch based on position.

        For negative values of n_rows, this method returns all rows except the last n rows.

        If n_rows is larger than the number of rows, this method returns all rows.

        Parameters
            n_rows: The number of rows to return from the Batch.
            fetch_all: If True, ignore n_rows and return the entire Batch.

        Returns
            HeadData
        """
        self.data.execution_engine.batch_manager.load_batch_list(batch_list=[self])
        metrics_calculator = MetricsCalculator(
            execution_engine=self.data.execution_engine,
            show_progress_bars=True,
        )
        table_head_df: pd.DataFrame = metrics_calculator.head(
            n_rows=n_rows,
            domain_kwargs={"batch_id": self.id},
            fetch_all=fetch_all,
        )
        return HeadData(data=table_head_df.reset_index(drop=True, inplace=False))<|MERGE_RESOLUTION|>--- conflicted
+++ resolved
@@ -30,13 +30,9 @@
 from typing_extensions import TypeAlias, TypeGuard
 
 from great_expectations.core.id_dict import BatchSpec  # noqa: TCH001
-<<<<<<< HEAD
-from great_expectations.datasource.fluent.constants import MATCH_ALL_PATTERN
-=======
 from great_expectations.datasource.fluent.constants import (
     MATCH_ALL_PATTERN,
 )
->>>>>>> c6346def
 from great_expectations.datasource.fluent.fluent_base_model import (
     FluentBaseModel,
 )
