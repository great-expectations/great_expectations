--- conflicted
+++ resolved
@@ -135,7 +135,6 @@
 
     def _build_data_connector(
         self,
-<<<<<<< HEAD
         data_asset: CSVAsset,
         gcs_prefix: str = "",
         gcs_delimiter: str = "/",
@@ -148,42 +147,6 @@
                 f"_build_data_connector() got unexpected keyword arguments {list(kwargs.keys())}"
             )
         data_asset._data_connector = self.data_connector_type.build_data_connector(
-=======
-        name: str,
-        batching_regex: Union[re.Pattern, str],
-        header: bool = False,
-        infer_schema: bool = False,
-        prefix: str = "",
-        delimiter: str = "/",
-        max_results: int = 1000,
-        order_by: Optional[SortersDefinition] = None,
-        batch_metadata: Optional[BatchMetadata] = None,
-    ) -> CSVAsset:
-        """Adds a CSV DataAsset to the present "SparkGoogleCloudStorageDatasource" object.
-
-        Args:
-            name: The name of the CSV asset
-            batching_regex: regex pattern that matches csv filenames that is used to label the batches
-            header: boolean (default False) indicating whether or not first line of CSV file is header line
-            infer_schema: boolean (default False) instructing Spark to attempt to infer schema of CSV file heuristically
-            prefix (str): Google Cloud Storage object name prefix
-            delimiter (str): Google Cloud Storage object name delimiter
-            max_results (int): Google Cloud Storage max_results (default is 1000)
-            order_by: sorting directive via either list[Sorter] or "+/- key" syntax: +/- (a/de)scending; + default
-            batch_metadata: An arbitrary user defined dictionary with string keys which will get inherited by any
-                            batches created from the asset.
-        """
-        order_by_sorters: list[Sorter] = self.parse_order_by_sorters(order_by=order_by)
-        asset = CSVAsset(
-            name=name,
-            batching_regex=batching_regex,  # type: ignore[arg-type] # pydantic will compile regex str to Pattern
-            header=header,
-            inferSchema=infer_schema,
-            order_by=order_by_sorters,
-            batch_metadata=batch_metadata or {},
-        )
-        asset._data_connector = GoogleCloudStorageDataConnector.build_data_connector(
->>>>>>> 81a1249c
             datasource_name=self.name,
             data_asset_name=data_asset.name,
             gcs_client=self._get_gcs_client(),
