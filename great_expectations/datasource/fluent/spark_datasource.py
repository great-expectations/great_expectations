from __future__ import annotations

import logging
from typing import (
    TYPE_CHECKING,
    ClassVar,
    Dict,
    Generic,
    List,
    Optional,
    Type,
    TypeVar,
)

import pydantic
from typing_extensions import Literal

from great_expectations.core.batch_spec import RuntimeDataBatchSpec
from great_expectations.datasource.fluent.constants import (
    _DATA_CONNECTOR_NAME,
)
from great_expectations.datasource.fluent.interfaces import (
    Batch,
    BatchMetadata,
    BatchRequest,
    DataAsset,
    Datasource,
)
from great_expectations.optional_imports import SPARK_NOT_IMPORTED, pyspark

if TYPE_CHECKING:
    from great_expectations.datasource.fluent.interfaces import BatchMetadata
    from great_expectations.execution_engine import SparkDFExecutionEngine


logger = logging.getLogger(__name__)


try:
    DataFrame = pyspark.sql.DataFrame
except ImportError:
    DataFrame = SPARK_NOT_IMPORTED  # type: ignore[assignment,misc]


# this enables us to include dataframe in the json schema
_SparkDataFrameT = TypeVar("_SparkDataFrameT")


class SparkDatasourceError(Exception):
    pass


class _SparkDatasource(Datasource):
    # Abstract Methods
    @property
    def execution_engine_type(self) -> Type[SparkDFExecutionEngine]:
        """Return the SparkDFExecutionEngine unless the override is set"""
        from great_expectations.execution_engine.sparkdf_execution_engine import (
            SparkDFExecutionEngine,
        )

        return SparkDFExecutionEngine

    def test_connection(self, test_assets: bool = True) -> None:
        """Test the connection for the _SparkDatasource.

        Args:
            test_assets: If assets have been passed to the _SparkDatasource,
                         an attempt can be made to test them as well.

        Raises:
            TestConnectionError: If the connection test fails.
        """
        raise NotImplementedError(
            """One needs to implement "test_connection" on a _SparkDatasource subclass."""
        )

    # End Abstract Methods


class DataFrameAsset(DataAsset, Generic[_SparkDataFrameT]):
    # instance attributes
    type: Literal["dataframe"] = "dataframe"
    dataframe: _SparkDataFrameT = pydantic.Field(..., exclude=True, repr=False)

    class Config:
        extra = pydantic.Extra.forbid

    @pydantic.validator("dataframe")
    def _validate_dataframe(cls, dataframe: DataFrame) -> DataFrame:
        if not isinstance(dataframe, DataFrame):
            raise ValueError("dataframe must be of type pyspark.sql.DataFrame")

        return dataframe

    def test_connection(self) -> None:
        ...

    def _get_reader_method(self) -> str:
        raise NotImplementedError(
            """Spark DataFrameAsset does not implement "_get_reader_method()" method, because DataFrame is already available."""
        )

    def _get_reader_options_include(self) -> set[str] | None:
        raise NotImplementedError(
            """Spark DataFrameAsset does not implement "_get_reader_options_include()" method, because DataFrame is already available."""
        )

    def get_batch_list_from_batch_request(
        self, batch_request: BatchRequest
    ) -> list[Batch]:
        self._validate_batch_request(batch_request)

        batch_spec = RuntimeDataBatchSpec(batch_data=self.dataframe)
        execution_engine: SparkDFExecutionEngine = (
            self.datasource.get_execution_engine()
        )
        data, markers = execution_engine.get_batch_data_and_markers(
            batch_spec=batch_spec
        )

        # batch_definition (along with batch_spec and markers) is only here to satisfy a
        # legacy constraint when computing usage statistics in a validator. We hope to remove
        # it in the future.
        # imports are done inline to prevent a circular dependency with core/batch.py
        from great_expectations.core import IDDict
        from great_expectations.core.batch import BatchDefinition

        batch_definition = BatchDefinition(
            datasource_name=self.datasource.name,
            data_connector_name=_DATA_CONNECTOR_NAME,
            data_asset_name=self.name,
            batch_identifiers=IDDict(batch_request.options),
            batch_spec_passthrough=None,
        )

<<<<<<< HEAD
        batch_metadata = copy.deepcopy(self.batch_metadata)
        batch_metadata.update(copy.deepcopy(batch_request.options))
=======
        batch_metadata: BatchMetadata = self._get_batch_metadata_from_batch_request(
            batch_request=batch_request
        )
>>>>>>> 6ac7c16a

        # Some pydantic annotations are postponed due to circular imports.
        # Batch.update_forward_refs() will set the annotations before we
        # instantiate the Batch class since we can import them in this scope.
        Batch.update_forward_refs()

        return [
            Batch(
                datasource=self.datasource,
                data_asset=self,
                batch_request=batch_request,
                data=data,
                metadata=batch_metadata,
                legacy_batch_markers=markers,
                legacy_batch_spec=batch_spec,
                legacy_batch_definition=batch_definition,
            )
        ]


class SparkDatasource(_SparkDatasource):
    # class attributes
    asset_types: ClassVar[List[Type[DataAsset]]] = [DataFrameAsset]

    # instance attributes
    type: Literal["spark"] = "spark"

    assets: Dict[str, DataFrameAsset] = {}  # type: ignore[assignment]

    def test_connection(self, test_assets: bool = True) -> None:
        ...

    def add_dataframe_asset(
        self,
        name: str,
        dataframe: DataFrame,
        batch_metadata: Optional[BatchMetadata] = None,
    ) -> DataFrameAsset:
        """Adds a Dataframe DataAsset to this SparkDatasource object.

        Args:
            name: The name of the Dataframe asset. This can be any arbitrary string.
            dataframe: The Dataframe containing the data for this data asset.
            batch_metadata: An arbitrary user defined dictionary with string keys which will get inherited by any
                            batches created from the asset.

        Returns:
            The DataFameAsset that has been added to this datasource.
        """
        asset = DataFrameAsset(
            name=name,
            dataframe=dataframe,
            batch_metadata=batch_metadata or {},
        )
        return self._add_asset(asset=asset)<|MERGE_RESOLUTION|>--- conflicted
+++ resolved
@@ -134,14 +134,9 @@
             batch_spec_passthrough=None,
         )
 
-<<<<<<< HEAD
-        batch_metadata = copy.deepcopy(self.batch_metadata)
-        batch_metadata.update(copy.deepcopy(batch_request.options))
-=======
         batch_metadata: BatchMetadata = self._get_batch_metadata_from_batch_request(
             batch_request=batch_request
         )
->>>>>>> 6ac7c16a
 
         # Some pydantic annotations are postponed due to circular imports.
         # Batch.update_forward_refs() will set the annotations before we
