from __future__ import annotations

import logging
import pathlib
from typing import TYPE_CHECKING, ClassVar, Optional, Type

from typing_extensions import Literal

from great_expectations.core._docs_decorators import public_api
from great_expectations.datasource.fluent import _PandasFilePathDatasource
from great_expectations.datasource.fluent.data_asset.data_connector import (
    FilesystemDataConnector,
)
from great_expectations.datasource.fluent.interfaces import (
    TestConnectionError,
)

if TYPE_CHECKING:
    from great_expectations.datasource.fluent.file_path_data_asset import (
        _FilePathDataAsset,
    )

logger = logging.getLogger(__name__)


@public_api
class PandasFilesystemDatasource(_PandasFilePathDatasource):
    """Pandas based Datasource for filesystem based data assets."""

    # class attributes
    data_connector_type: ClassVar[
        Type[FilesystemDataConnector]
    ] = FilesystemDataConnector

    # instance attributes
    type: Literal["pandas_filesystem"] = "pandas_filesystem"

    # Filesystem specific attributes
    base_directory: pathlib.Path
    data_context_root_directory: Optional[pathlib.Path] = None

    def test_connection(self, test_assets: bool = True) -> None:
        """Test the connection for the PandasFilesystemDatasource.

        Args:
            test_assets: If assets have been passed to the PandasFilesystemDatasource, whether to test them as well.

        Raises:
            TestConnectionError: If the connection test fails.
        """
        if not self.base_directory.exists():
            raise TestConnectionError(
                f"Path: {self.base_directory.resolve()} does not exist."
            )

        if self.assets and test_assets:
            for asset in self.assets.values():
                asset.test_connection()

    def _build_data_connector(
        self, data_asset: _FilePathDataAsset, glob_directive: str = "**/*", **kwargs
    ) -> None:
        """Builds and attaches the `FilesystemDataConnector` to the asset."""
        if kwargs:
            raise TypeError(
                f"_build_data_connector() got unexpected keyword arguments {list(kwargs.keys())}"
            )
<<<<<<< HEAD
        )
        return self._add_asset(asset=asset)

    @public_api
    def add_excel_asset(
        self,
        name: str,
        batching_regex: Optional[Union[str, re.Pattern]] = None,
        glob_directive: str = "**/*",
        order_by: Optional[SortersDefinition] = None,
        **kwargs,
    ) -> ExcelAsset:  # type: ignore[valid-type]
        """Adds an Excel DataAsset to the present "PandasFilesystemDatasource" object.

        Args:
            name: The name of the Excel asset
            batching_regex: regex pattern that matches Excel filenames that is used to label the batches
            glob_directive: glob for selecting files in directory (defaults to `**/*`) or nested directories (e.g. `*/*/*.csv`)
            order_by: sorting directive via either list[Sorter] or "+/- key" syntax: +/- (a/de)scending; + default
            kwargs: Extra keyword arguments should correspond to ``pandas.read_excel`` keyword args
        """
        batching_regex_pattern: re.Pattern = self.parse_batching_regex_string(
            batching_regex=batching_regex
        )
        order_by_sorters: list[Sorter] = self.parse_order_by_sorters(order_by=order_by)

        asset = ExcelAsset(
            name=name,
            batching_regex=batching_regex_pattern,
            order_by=order_by_sorters,
            **kwargs,
        )

        asset._data_connector = FilesystemDataConnector.build_data_connector(
=======
        data_asset._data_connector = self.data_connector_type.build_data_connector(
>>>>>>> 492fb1e4
            datasource_name=self.name,
            data_asset_name=data_asset.name,
            batching_regex=data_asset.batching_regex,
            base_directory=self.base_directory,
            glob_directive=glob_directive,
            data_context_root_directory=self.data_context_root_directory,
        )
<<<<<<< HEAD
        asset._test_connection_error_message = (
            FilesystemDataConnector.build_test_connection_error_message(
                data_asset_name=name,
                batching_regex=batching_regex_pattern,
                glob_directive=glob_directive,
                base_directory=self.base_directory,
            )
        )
        return self._add_asset(asset=asset)

    @public_api
    def add_json_asset(
        self,
        name: str,
        batching_regex: Optional[Union[str, re.Pattern]] = None,
        glob_directive: str = "**/*",
        order_by: Optional[SortersDefinition] = None,
        **kwargs,
    ) -> JSONAsset:  # type: ignore[valid-type]
        """Adds a JSON DataAsset to the present "PandasFilesystemDatasource" object.
=======
>>>>>>> 492fb1e4

        # build a more specific `_test_connection_error_message`
        data_asset._test_connection_error_message = (
            self.data_connector_type.build_test_connection_error_message(
                data_asset_name=data_asset.name,
                batching_regex=data_asset.batching_regex,
                glob_directive=glob_directive,
                base_directory=self.base_directory,
            )
<<<<<<< HEAD
        )
        return self._add_asset(asset=asset)

    @public_api
    def add_parquet_asset(
        self,
        name: str,
        batching_regex: Optional[Union[str, re.Pattern]] = None,
        glob_directive: str = "**/*",
        order_by: Optional[SortersDefinition] = None,
        **kwargs,
    ) -> ParquetAsset:  # type: ignore[valid-type]
        """Adds a Parquet DataAsset to the present "PandasFilesystemDatasource" object.

        Args:
            name: The name of the Parquet asset
            batching_regex: regex pattern that matches Parquet filenames that is used to label the batches
            glob_directive: glob for selecting files in directory (defaults to `**/*`) or nested directories (e.g. `*/*/*.csv`)
            order_by: sorting directive via either list[Sorter] or "+/- key" syntax: +/- (a/de)scending; + default
            kwargs: Extra keyword arguments should correspond to ``pandas.read_parquet`` keyword args
        """
        batching_regex_pattern: re.Pattern = self.parse_batching_regex_string(
            batching_regex=batching_regex
        )
        order_by_sorters: list[Sorter] = self.parse_order_by_sorters(order_by=order_by)

        asset = ParquetAsset(
            name=name,
            batching_regex=batching_regex_pattern,
            order_by=order_by_sorters,
            **kwargs,
        )

        asset._data_connector = FilesystemDataConnector.build_data_connector(
            datasource_name=self.name,
            data_asset_name=name,
            batching_regex=batching_regex_pattern,
            base_directory=self.base_directory,
            glob_directive=glob_directive,
            data_context_root_directory=self.data_context_root_directory,
        )
        asset._test_connection_error_message = (
            FilesystemDataConnector.build_test_connection_error_message(
                data_asset_name=name,
                batching_regex=batching_regex_pattern,
                glob_directive=glob_directive,
                base_directory=self.base_directory,
            )
        )
        return self._add_asset(asset=asset)

    # attr-defined issue
    # https://github.com/python/mypy/issues/12472
    add_csv_asset.__signature__ = _merge_signatures(add_csv_asset, CSVAsset, exclude={"type"})  # type: ignore[attr-defined]
    add_excel_asset.__signature__ = _merge_signatures(add_excel_asset, ExcelAsset, exclude={"type"})  # type: ignore[attr-defined]
    add_json_asset.__signature__ = _merge_signatures(add_json_asset, JSONAsset, exclude={"type"})  # type: ignore[attr-defined]
    add_parquet_asset.__signature__ = _merge_signatures(add_parquet_asset, ParquetAsset, exclude={"type"})  # type: ignore[attr-defined]
=======
        )
>>>>>>> 492fb1e4
<|MERGE_RESOLUTION|>--- conflicted
+++ resolved
@@ -65,141 +65,11 @@
             raise TypeError(
                 f"_build_data_connector() got unexpected keyword arguments {list(kwargs.keys())}"
             )
-<<<<<<< HEAD
-        )
-        return self._add_asset(asset=asset)
-
-    @public_api
-    def add_excel_asset(
-        self,
-        name: str,
-        batching_regex: Optional[Union[str, re.Pattern]] = None,
-        glob_directive: str = "**/*",
-        order_by: Optional[SortersDefinition] = None,
-        **kwargs,
-    ) -> ExcelAsset:  # type: ignore[valid-type]
-        """Adds an Excel DataAsset to the present "PandasFilesystemDatasource" object.
-
-        Args:
-            name: The name of the Excel asset
-            batching_regex: regex pattern that matches Excel filenames that is used to label the batches
-            glob_directive: glob for selecting files in directory (defaults to `**/*`) or nested directories (e.g. `*/*/*.csv`)
-            order_by: sorting directive via either list[Sorter] or "+/- key" syntax: +/- (a/de)scending; + default
-            kwargs: Extra keyword arguments should correspond to ``pandas.read_excel`` keyword args
-        """
-        batching_regex_pattern: re.Pattern = self.parse_batching_regex_string(
-            batching_regex=batching_regex
-        )
-        order_by_sorters: list[Sorter] = self.parse_order_by_sorters(order_by=order_by)
-
-        asset = ExcelAsset(
-            name=name,
-            batching_regex=batching_regex_pattern,
-            order_by=order_by_sorters,
-            **kwargs,
-        )
-
-        asset._data_connector = FilesystemDataConnector.build_data_connector(
-=======
         data_asset._data_connector = self.data_connector_type.build_data_connector(
->>>>>>> 492fb1e4
             datasource_name=self.name,
             data_asset_name=data_asset.name,
             batching_regex=data_asset.batching_regex,
             base_directory=self.base_directory,
             glob_directive=glob_directive,
             data_context_root_directory=self.data_context_root_directory,
-        )
-<<<<<<< HEAD
-        asset._test_connection_error_message = (
-            FilesystemDataConnector.build_test_connection_error_message(
-                data_asset_name=name,
-                batching_regex=batching_regex_pattern,
-                glob_directive=glob_directive,
-                base_directory=self.base_directory,
-            )
-        )
-        return self._add_asset(asset=asset)
-
-    @public_api
-    def add_json_asset(
-        self,
-        name: str,
-        batching_regex: Optional[Union[str, re.Pattern]] = None,
-        glob_directive: str = "**/*",
-        order_by: Optional[SortersDefinition] = None,
-        **kwargs,
-    ) -> JSONAsset:  # type: ignore[valid-type]
-        """Adds a JSON DataAsset to the present "PandasFilesystemDatasource" object.
-=======
->>>>>>> 492fb1e4
-
-        # build a more specific `_test_connection_error_message`
-        data_asset._test_connection_error_message = (
-            self.data_connector_type.build_test_connection_error_message(
-                data_asset_name=data_asset.name,
-                batching_regex=data_asset.batching_regex,
-                glob_directive=glob_directive,
-                base_directory=self.base_directory,
-            )
-<<<<<<< HEAD
-        )
-        return self._add_asset(asset=asset)
-
-    @public_api
-    def add_parquet_asset(
-        self,
-        name: str,
-        batching_regex: Optional[Union[str, re.Pattern]] = None,
-        glob_directive: str = "**/*",
-        order_by: Optional[SortersDefinition] = None,
-        **kwargs,
-    ) -> ParquetAsset:  # type: ignore[valid-type]
-        """Adds a Parquet DataAsset to the present "PandasFilesystemDatasource" object.
-
-        Args:
-            name: The name of the Parquet asset
-            batching_regex: regex pattern that matches Parquet filenames that is used to label the batches
-            glob_directive: glob for selecting files in directory (defaults to `**/*`) or nested directories (e.g. `*/*/*.csv`)
-            order_by: sorting directive via either list[Sorter] or "+/- key" syntax: +/- (a/de)scending; + default
-            kwargs: Extra keyword arguments should correspond to ``pandas.read_parquet`` keyword args
-        """
-        batching_regex_pattern: re.Pattern = self.parse_batching_regex_string(
-            batching_regex=batching_regex
-        )
-        order_by_sorters: list[Sorter] = self.parse_order_by_sorters(order_by=order_by)
-
-        asset = ParquetAsset(
-            name=name,
-            batching_regex=batching_regex_pattern,
-            order_by=order_by_sorters,
-            **kwargs,
-        )
-
-        asset._data_connector = FilesystemDataConnector.build_data_connector(
-            datasource_name=self.name,
-            data_asset_name=name,
-            batching_regex=batching_regex_pattern,
-            base_directory=self.base_directory,
-            glob_directive=glob_directive,
-            data_context_root_directory=self.data_context_root_directory,
-        )
-        asset._test_connection_error_message = (
-            FilesystemDataConnector.build_test_connection_error_message(
-                data_asset_name=name,
-                batching_regex=batching_regex_pattern,
-                glob_directive=glob_directive,
-                base_directory=self.base_directory,
-            )
-        )
-        return self._add_asset(asset=asset)
-
-    # attr-defined issue
-    # https://github.com/python/mypy/issues/12472
-    add_csv_asset.__signature__ = _merge_signatures(add_csv_asset, CSVAsset, exclude={"type"})  # type: ignore[attr-defined]
-    add_excel_asset.__signature__ = _merge_signatures(add_excel_asset, ExcelAsset, exclude={"type"})  # type: ignore[attr-defined]
-    add_json_asset.__signature__ = _merge_signatures(add_json_asset, JSONAsset, exclude={"type"})  # type: ignore[attr-defined]
-    add_parquet_asset.__signature__ = _merge_signatures(add_parquet_asset, ParquetAsset, exclude={"type"})  # type: ignore[attr-defined]
-=======
-        )
->>>>>>> 492fb1e4
+        )