from __future__ import annotations

import logging
import pathlib
from typing import TYPE_CHECKING, ClassVar, List, Sequence, Type, Union

import pydantic
from pydantic import Field
from typing_extensions import Literal

from great_expectations.datasource.fluent import _SparkDatasource
from great_expectations.datasource.fluent.file_path_data_asset import (
    _FilePathDataAsset,
)

if TYPE_CHECKING:
    from great_expectations.datasource.fluent.interfaces import DataAsset


logger = logging.getLogger(__name__)


class CSVAsset(_FilePathDataAsset):
    # Overridden inherited instance fields
    type: Literal["csv"] = "csv"
    header: bool = False
    infer_schema: bool = Field(False, alias="InferSchema")

    class Config:
        extra = pydantic.Extra.forbid
        allow_population_by_field_name = True

    def _get_reader_method(self) -> str:
        return self.type

    def _get_reader_options_include(self) -> set[str] | None:
        return {"header", "infer_schema"}


<<<<<<< HEAD
class ORCAsset(_FilePathDataAsset):
    # Overridden inherited instance fields
    type: Literal["orc"] = "orc"
=======
class DirectoryCSVAsset(_FilePathDataAsset):
    # Overridden inherited instance fields
    type: Literal["directory_csv"] = "directory_csv"
    data_directory: pathlib.Path
    header: bool = False
    infer_schema: bool = Field(False, alias="InferSchema")

    class Config:
        extra = pydantic.Extra.forbid
        allow_population_by_field_name = True

    def _get_reader_method(self) -> str:
        # Reader method is still "csv"
        return self.type.replace("directory_", "")

    def _get_reader_options_include(self) -> set[str] | None:
        return {"data_directory", "header", "infer_schema"}


class ParquetAsset(_FilePathDataAsset):
    type: Literal["parquet"] = "parquet"
    # The options below are available for parquet as of spark v3.4.0
    # See https://spark.apache.org/docs/latest/sql-data-sources-parquet.html for more info.
    datetime_rebase_mode: Literal["EXCEPTION", "CORRECTED", "LEGACY"] = Field(
        alias="datetimeRebaseMode"
    )
    int_96_rebase_mode: Literal["EXCEPTION", "CORRECTED", "LEGACY"] = Field(
        alias="int96RebaseMode"
    )
>>>>>>> da06a6b7
    merge_schema: bool = Field(False, alias="mergeSchema")

    class Config:
        extra = pydantic.Extra.forbid
        allow_population_by_field_name = True

    def _get_reader_method(self) -> str:
        return self.type

    def _get_reader_options_include(self) -> set[str] | None:
<<<<<<< HEAD
        return {"merge_schema"}
=======
        """These options are available as of spark v3.4.0

        See https://spark.apache.org/docs/latest/sql-data-sources-parquet.html for more info.
        """
        return {"datetimeRebaseMode", "int96RebaseMode", "mergeSchema"}


# New asset types should be added to the _SPARK_FILE_PATH_ASSET_TYPES tuple,
# and to _SPARK_FILE_PATH_ASSET_TYPES_UNION
# so that the schemas are generated and the assets are registered.
_SPARK_FILE_PATH_ASSET_TYPES = (
    CSVAsset,
    DirectoryCSVAsset,
    ParquetAsset,
)
_SPARK_FILE_PATH_ASSET_TYPES_UNION = Union[CSVAsset, DirectoryCSVAsset, ParquetAsset]
# Directory asset classes should be added to the _SPARK_DIRECTORY_ASSET_CLASSES
# tuple so that the appropriate directory related methods are called.
_SPARK_DIRECTORY_ASSET_CLASSES = (DirectoryCSVAsset,)

>>>>>>> da06a6b7

class _SparkFilePathDatasource(_SparkDatasource):
    # class attributes
    asset_types: ClassVar[Sequence[Type[DataAsset]]] = _SPARK_FILE_PATH_ASSET_TYPES

    # instance attributes
    assets: List[_SPARK_FILE_PATH_ASSET_TYPES_UNION] = []  # type: ignore[assignment]<|MERGE_RESOLUTION|>--- conflicted
+++ resolved
@@ -37,11 +37,6 @@
         return {"header", "infer_schema"}
 
 
-<<<<<<< HEAD
-class ORCAsset(_FilePathDataAsset):
-    # Overridden inherited instance fields
-    type: Literal["orc"] = "orc"
-=======
 class DirectoryCSVAsset(_FilePathDataAsset):
     # Overridden inherited instance fields
     type: Literal["directory_csv"] = "directory_csv"
@@ -71,7 +66,6 @@
     int_96_rebase_mode: Literal["EXCEPTION", "CORRECTED", "LEGACY"] = Field(
         alias="int96RebaseMode"
     )
->>>>>>> da06a6b7
     merge_schema: bool = Field(False, alias="mergeSchema")
 
     class Config:
@@ -82,15 +76,27 @@
         return self.type
 
     def _get_reader_options_include(self) -> set[str] | None:
-<<<<<<< HEAD
-        return {"merge_schema"}
-=======
         """These options are available as of spark v3.4.0
 
         See https://spark.apache.org/docs/latest/sql-data-sources-parquet.html for more info.
         """
         return {"datetimeRebaseMode", "int96RebaseMode", "mergeSchema"}
 
+
+class ORCAsset(_FilePathDataAsset):
+    # Overridden inherited instance fields
+    type: Literal["orc"] = "orc"
+    merge_schema: bool = Field(False, alias="mergeSchema")
+
+    class Config:
+        extra = pydantic.Extra.forbid
+        allow_population_by_field_name = True
+
+    def _get_reader_method(self) -> str:
+        return self.type
+
+    def _get_reader_options_include(self) -> set[str] | None:
+        return {"merge_schema"}
 
 # New asset types should be added to the _SPARK_FILE_PATH_ASSET_TYPES tuple,
 # and to _SPARK_FILE_PATH_ASSET_TYPES_UNION
@@ -105,7 +111,6 @@
 # tuple so that the appropriate directory related methods are called.
 _SPARK_DIRECTORY_ASSET_CLASSES = (DirectoryCSVAsset,)
 
->>>>>>> da06a6b7
 
 class _SparkFilePathDatasource(_SparkDatasource):
     # class attributes
