--- conflicted
+++ resolved
@@ -3,12 +3,7 @@
 import logging
 import os
 import pathlib
-<<<<<<< HEAD
-from typing import TYPE_CHECKING, Callable, ClassVar, List, Optional, Type
-=======
-import re
 from typing import TYPE_CHECKING, Callable, ClassVar, List, Optional, Type, Union
->>>>>>> 27eb8d28
 
 from great_expectations.compatibility import pydantic
 from great_expectations.compatibility.typing_extensions import override
