from __future__ import annotations

import logging
from typing import TYPE_CHECKING, Any, ClassVar, Dict, Type, Union

import pydantic
from typing_extensions import Literal

from great_expectations.core.util import S3Url
from great_expectations.datasource.fluent import _PandasFilePathDatasource
from great_expectations.datasource.fluent.config_str import (
    ConfigStr,  # noqa: TCH001 # needed at runtime
)
from great_expectations.datasource.fluent.data_asset.data_connector import (
    S3DataConnector,
)
from great_expectations.datasource.fluent.interfaces import TestConnectionError
from great_expectations.datasource.fluent.pandas_datasource import (
    PandasDatasourceError,
)

if TYPE_CHECKING:
    from botocore.client import BaseClient

    from great_expectations.datasource.fluent.file_path_data_asset import (
        _FilePathDataAsset,
    )


logger = logging.getLogger(__name__)


BOTO3_IMPORTED = False
try:
    import boto3  # noqa: disable=E0602

    BOTO3_IMPORTED = True
except ImportError:
    pass


class PandasS3DatasourceError(PandasDatasourceError):
    pass


class PandasS3Datasource(_PandasFilePathDatasource):
    # class attributes
    data_connector_type: ClassVar[Type[S3DataConnector]] = S3DataConnector

    # instance attributes
    type: Literal["pandas_s3"] = "pandas_s3"

    # S3 specific attributes
    bucket: str
    boto3_options: Dict[str, Union[ConfigStr, Any]] = {}

    _s3_client: Union[BaseClient, None] = pydantic.PrivateAttr(default=None)

    def _get_s3_client(self) -> BaseClient:
        s3_client: Union[BaseClient, None] = self._s3_client
        if not s3_client:
            # Validate that "boto3" libarary was successfully imported and attempt to create "s3_client" handle.
            if BOTO3_IMPORTED:
                try:
                    s3_client = boto3.client("s3", **self.boto3_options)
                except Exception as e:
                    # Failure to create "s3_client" is most likely due invalid "boto3_options" dictionary.
                    raise PandasS3DatasourceError(
                        f'Due to exception: "{str(e)}", "s3_client" could not be created.'
                    ) from e
            else:
                raise PandasS3DatasourceError(
                    'Unable to create "PandasS3Datasource" due to missing boto3 dependency.'
                )

            self._s3_client = s3_client

        return s3_client

    def test_connection(self, test_assets: bool = True) -> None:
        """Test the connection for the PandasS3Datasource.

        Args:
            test_assets: If assets have been passed to the PandasS3Datasource, whether to test them as well.

        Raises:
            TestConnectionError: If the connection test fails.
        """
        try:
            _ = self._get_s3_client()
        except Exception as e:
            raise TestConnectionError(
                "Attempt to connect to datasource failed with the following error message: "
                f"{str(e)}"
            ) from e

        if self.assets and test_assets:
            for asset in self.assets.values():
                asset.test_connection()

<<<<<<< HEAD
    def _build_data_connector(
=======
    def add_csv_asset(
        self,
        name: str,
        batching_regex: Union[re.Pattern, str],
        prefix: str = "",
        delimiter: str = "/",
        max_keys: int = 1000,
        order_by: Optional[SortersDefinition] = None,
        **kwargs,
    ) -> CSVAsset:  # type: ignore[valid-type]
        """Adds a CSV DataAsset to the present "PandasS3Datasource" object.

        Args:
            name: The name of the CSV asset
            batching_regex: regex pattern that matches CSV filenames that is used to label the batches
            prefix: S3 object name prefix
            delimiter: S3 object name delimiter
            max_keys: S3 max_keys (default is 1000)
            order_by: sorting directive via either list[Sorter] or "+/- key" syntax: +/- (a/de)scending; + default
            kwargs: Extra keyword arguments should correspond to ``pandas.read_csv`` keyword args
        """
        batching_regex_pattern: re.Pattern = self.parse_batching_regex_string(
            batching_regex=batching_regex
        )
        order_by_sorters: list[Sorter] = self.parse_order_by_sorters(order_by=order_by)
        asset = CSVAsset(
            name=name,
            batching_regex=batching_regex_pattern,
            order_by=order_by_sorters,
            **kwargs,
        )
        asset._data_connector = S3DataConnector.build_data_connector(
            datasource_name=self.name,
            data_asset_name=name,
            s3_client=self._get_s3_client(),
            batching_regex=batching_regex_pattern,
            bucket=self.bucket,
            prefix=prefix,
            delimiter=delimiter,
            max_keys=max_keys,
            file_path_template_map_fn=S3Url.OBJECT_URL_TEMPLATE.format,
        )
        asset._test_connection_error_message = (
            S3DataConnector.build_test_connection_error_message(
                data_asset_name=name,
                batching_regex=batching_regex_pattern,
                bucket=self.bucket,
                prefix=prefix,
                delimiter=delimiter,
            )
        )
        return self._add_asset(asset=asset)

    def add_excel_asset(
>>>>>>> 01518525
        self,
        data_asset: _FilePathDataAsset,
        prefix: str = "",
        delimiter: str = "/",  # TODO: delimiter conflicts with csv asset args
        max_keys: int = 1000,
        **kwargs,
    ) -> None:
        """Builds and attaches the `FilesystemDataConnector` to the asset."""
        if kwargs:
            raise TypeError(
                f"_build_data_connector() got unexpected keyword arguments {list(kwargs.keys())}"
            )
<<<<<<< HEAD
        data_asset._data_connector = self.data_connector_type.build_data_connector(
=======
        )
        return self._add_asset(asset=asset)

    def add_json_asset(
        self,
        name: str,
        batching_regex: Union[str, re.Pattern],
        prefix: str = "",
        delimiter: str = "/",
        max_keys: int = 1000,
        order_by: Optional[SortersDefinition] = None,
        **kwargs,
    ) -> JSONAsset:  # type: ignore[valid-type]
        """Adds a JSON DataAsset to the present "PandasS3Datasource" object.

        Args:
            name: The name of the JSON asset
            batching_regex: regex pattern that matches JSON filenames that is used to label the batches
            prefix: S3 object name prefix
            delimiter: S3 object name delimiter
            max_keys: S3 object name max_keys (default is 1000)
            order_by: sorting directive via either list[Sorter] or "+/- key" syntax: +/- (a/de)scending; + default
            kwargs: Extra keyword arguments should correspond to ``pandas.read_json`` keyword args
        """
        batching_regex_pattern: re.Pattern = self.parse_batching_regex_string(
            batching_regex=batching_regex
        )
        order_by_sorters: list[Sorter] = self.parse_order_by_sorters(order_by=order_by)
        asset = JSONAsset(
            name=name,
            batching_regex=batching_regex_pattern,
            order_by=order_by_sorters,
            **kwargs,
        )
        asset._data_connector = S3DataConnector.build_data_connector(
>>>>>>> 01518525
            datasource_name=self.name,
            data_asset_name=data_asset.name,
            s3_client=self._get_s3_client(),
            batching_regex=data_asset.batching_regex,
            bucket=self.bucket,
            prefix=prefix,
            delimiter=delimiter,
            max_keys=max_keys,
            file_path_template_map_fn=S3Url.OBJECT_URL_TEMPLATE.format,
        )
<<<<<<< HEAD
=======
        asset._test_connection_error_message = (
            S3DataConnector.build_test_connection_error_message(
                data_asset_name=name,
                batching_regex=batching_regex_pattern,
                bucket=self.bucket,
                prefix=prefix,
                delimiter=delimiter,
            )
        )
        return self._add_asset(asset=asset)
>>>>>>> 01518525

        # build a more specific `_test_connection_error_message`
        data_asset._test_connection_error_message = (
            self.data_connector_type.build_test_connection_error_message(
                data_asset_name=data_asset.name,
                batching_regex=data_asset.batching_regex,
                bucket=self.bucket,
                prefix=prefix,
                delimiter=delimiter,
            )
<<<<<<< HEAD
        )
=======
        )
        return self._add_asset(asset=asset)

    # attr-defined issue
    # https://github.com/python/mypy/issues/12472
    add_csv_asset.__signature__ = _merge_signatures(add_csv_asset, CSVAsset, exclude={"type"})  # type: ignore[attr-defined]
    add_excel_asset.__signature__ = _merge_signatures(add_excel_asset, ExcelAsset, exclude={"type"})  # type: ignore[attr-defined]
    add_json_asset.__signature__ = _merge_signatures(add_json_asset, JSONAsset, exclude={"type"})  # type: ignore[attr-defined]
    add_parquet_asset.__signature__ = _merge_signatures(add_parquet_asset, ParquetAsset, exclude={"type"})  # type: ignore[attr-defined]
>>>>>>> 01518525
<|MERGE_RESOLUTION|>--- conflicted
+++ resolved
@@ -98,64 +98,7 @@
             for asset in self.assets.values():
                 asset.test_connection()
 
-<<<<<<< HEAD
     def _build_data_connector(
-=======
-    def add_csv_asset(
-        self,
-        name: str,
-        batching_regex: Union[re.Pattern, str],
-        prefix: str = "",
-        delimiter: str = "/",
-        max_keys: int = 1000,
-        order_by: Optional[SortersDefinition] = None,
-        **kwargs,
-    ) -> CSVAsset:  # type: ignore[valid-type]
-        """Adds a CSV DataAsset to the present "PandasS3Datasource" object.
-
-        Args:
-            name: The name of the CSV asset
-            batching_regex: regex pattern that matches CSV filenames that is used to label the batches
-            prefix: S3 object name prefix
-            delimiter: S3 object name delimiter
-            max_keys: S3 max_keys (default is 1000)
-            order_by: sorting directive via either list[Sorter] or "+/- key" syntax: +/- (a/de)scending; + default
-            kwargs: Extra keyword arguments should correspond to ``pandas.read_csv`` keyword args
-        """
-        batching_regex_pattern: re.Pattern = self.parse_batching_regex_string(
-            batching_regex=batching_regex
-        )
-        order_by_sorters: list[Sorter] = self.parse_order_by_sorters(order_by=order_by)
-        asset = CSVAsset(
-            name=name,
-            batching_regex=batching_regex_pattern,
-            order_by=order_by_sorters,
-            **kwargs,
-        )
-        asset._data_connector = S3DataConnector.build_data_connector(
-            datasource_name=self.name,
-            data_asset_name=name,
-            s3_client=self._get_s3_client(),
-            batching_regex=batching_regex_pattern,
-            bucket=self.bucket,
-            prefix=prefix,
-            delimiter=delimiter,
-            max_keys=max_keys,
-            file_path_template_map_fn=S3Url.OBJECT_URL_TEMPLATE.format,
-        )
-        asset._test_connection_error_message = (
-            S3DataConnector.build_test_connection_error_message(
-                data_asset_name=name,
-                batching_regex=batching_regex_pattern,
-                bucket=self.bucket,
-                prefix=prefix,
-                delimiter=delimiter,
-            )
-        )
-        return self._add_asset(asset=asset)
-
-    def add_excel_asset(
->>>>>>> 01518525
         self,
         data_asset: _FilePathDataAsset,
         prefix: str = "",
@@ -168,45 +111,8 @@
             raise TypeError(
                 f"_build_data_connector() got unexpected keyword arguments {list(kwargs.keys())}"
             )
-<<<<<<< HEAD
+        
         data_asset._data_connector = self.data_connector_type.build_data_connector(
-=======
-        )
-        return self._add_asset(asset=asset)
-
-    def add_json_asset(
-        self,
-        name: str,
-        batching_regex: Union[str, re.Pattern],
-        prefix: str = "",
-        delimiter: str = "/",
-        max_keys: int = 1000,
-        order_by: Optional[SortersDefinition] = None,
-        **kwargs,
-    ) -> JSONAsset:  # type: ignore[valid-type]
-        """Adds a JSON DataAsset to the present "PandasS3Datasource" object.
-
-        Args:
-            name: The name of the JSON asset
-            batching_regex: regex pattern that matches JSON filenames that is used to label the batches
-            prefix: S3 object name prefix
-            delimiter: S3 object name delimiter
-            max_keys: S3 object name max_keys (default is 1000)
-            order_by: sorting directive via either list[Sorter] or "+/- key" syntax: +/- (a/de)scending; + default
-            kwargs: Extra keyword arguments should correspond to ``pandas.read_json`` keyword args
-        """
-        batching_regex_pattern: re.Pattern = self.parse_batching_regex_string(
-            batching_regex=batching_regex
-        )
-        order_by_sorters: list[Sorter] = self.parse_order_by_sorters(order_by=order_by)
-        asset = JSONAsset(
-            name=name,
-            batching_regex=batching_regex_pattern,
-            order_by=order_by_sorters,
-            **kwargs,
-        )
-        asset._data_connector = S3DataConnector.build_data_connector(
->>>>>>> 01518525
             datasource_name=self.name,
             data_asset_name=data_asset.name,
             s3_client=self._get_s3_client(),
@@ -217,19 +123,6 @@
             max_keys=max_keys,
             file_path_template_map_fn=S3Url.OBJECT_URL_TEMPLATE.format,
         )
-<<<<<<< HEAD
-=======
-        asset._test_connection_error_message = (
-            S3DataConnector.build_test_connection_error_message(
-                data_asset_name=name,
-                batching_regex=batching_regex_pattern,
-                bucket=self.bucket,
-                prefix=prefix,
-                delimiter=delimiter,
-            )
-        )
-        return self._add_asset(asset=asset)
->>>>>>> 01518525
 
         # build a more specific `_test_connection_error_message`
         data_asset._test_connection_error_message = (
@@ -240,16 +133,4 @@
                 prefix=prefix,
                 delimiter=delimiter,
             )
-<<<<<<< HEAD
-        )
-=======
-        )
-        return self._add_asset(asset=asset)
-
-    # attr-defined issue
-    # https://github.com/python/mypy/issues/12472
-    add_csv_asset.__signature__ = _merge_signatures(add_csv_asset, CSVAsset, exclude={"type"})  # type: ignore[attr-defined]
-    add_excel_asset.__signature__ = _merge_signatures(add_excel_asset, ExcelAsset, exclude={"type"})  # type: ignore[attr-defined]
-    add_json_asset.__signature__ = _merge_signatures(add_json_asset, JSONAsset, exclude={"type"})  # type: ignore[attr-defined]
-    add_parquet_asset.__signature__ = _merge_signatures(add_parquet_asset, ParquetAsset, exclude={"type"})  # type: ignore[attr-defined]
->>>>>>> 01518525
+        )