from __future__ import annotations

import pathlib
from abc import ABC
from functools import singledispatchmethod
from typing import TYPE_CHECKING, Generic, Optional, Pattern

from great_expectations import exceptions as gx_exceptions
from great_expectations._docs_decorators import public_api
from great_expectations.compatibility.typing_extensions import override
from great_expectations.core import IDDict
from great_expectations.core.batch import LegacyBatchDefinition
<<<<<<< HEAD
from great_expectations.core.partitioners import FileNamePartitioner
=======
from great_expectations.core.partitioners import (
    Partitioner,
    PartitionerYear,
    PartitionerYearAndMonth,
    PartitionerYearAndMonthAndDay,
)
>>>>>>> aad13e65
from great_expectations.datasource.fluent import BatchRequest
from great_expectations.datasource.fluent.constants import _DATA_CONNECTOR_NAME, MATCH_ALL_PATTERN
from great_expectations.datasource.fluent.data_asset.path.dataframe_partitioners import (
    DataframePartitioner,
    DataframePartitionerDaily,
    DataframePartitionerMonthly,
    DataframePartitionerYearly,
)
from great_expectations.datasource.fluent.data_asset.path.path_data_asset import (
    PathDataAsset,
)
from great_expectations.datasource.fluent.data_connector import FILE_PATH_BATCH_SPEC_KEY
from great_expectations.datasource.fluent.interfaces import DatasourceT, PartitionerSortingProtocol

if TYPE_CHECKING:
    from great_expectations.alias_types import PathStr
    from great_expectations.core.batch_definition import BatchDefinition
    from great_expectations.datasource.data_connector.batch_filter import BatchSlice
    from great_expectations.datasource.fluent import BatchParameters


<<<<<<< HEAD
class DirectoryDataAsset(
    PathDataAsset[DatasourceT, FileNamePartitioner], Generic[DatasourceT], ABC
):
    """Base class for PathDataAssets which batch by combining the contents of a directory."""
=======
class DirectoryDataAsset(PathDataAsset[DatasourceT, Partitioner], Generic[DatasourceT], ABC):
    """Base class for PathDataAssets which batch by directory."""
>>>>>>> aad13e65

    data_directory: pathlib.Path
    # todo: remove. this is included to allow for an incremental refactor.
    batching_regex: Pattern = (  # must use typing.Pattern for pydantic < v1.10
        MATCH_ALL_PATTERN
    )

    @public_api
    def add_batch_definition_daily(self, name: str, column: str) -> BatchDefinition:
        # todo: test column
        return self.add_batch_definition(
            name=name,
            partitioner=PartitionerYearAndMonthAndDay(column_name=column),
        )

    @public_api
    def add_batch_definition_monthly(self, name: str, column: str) -> BatchDefinition:
        # todo: test column
        return self.add_batch_definition(
            name=name,
            partitioner=PartitionerYearAndMonth(column_name=column),
        )

    @public_api
    def add_batch_definition_yearly(self, name: str, column: str) -> BatchDefinition:
        # todo: test column
        return self.add_batch_definition(
            name=name,
            partitioner=PartitionerYear(column_name=column),
        )

    @public_api
    def add_batch_definition_whole_directory(self, name: str) -> BatchDefinition:
        """Add a BatchDefinition which creates a single batch for the entire directory."""
        return self.add_batch_definition(name=name, partitioner=None)

    @override
    def _get_batch_definition_list(
        self, batch_request: BatchRequest
    ) -> list[LegacyBatchDefinition]:
        """Generate a batch definition list from a given batch request.

        Args:
            batch_request: Batch request used to generate batch definitions.

        Returns:
            List of a single batch definition.
        """
        if batch_request.partitioner:
            # Currently non-sql asset partitioners do not introspect the datasource for available
            # batches and only return a single batch based on specified batch_identifiers.
            batch_identifiers = batch_request.options
            if not batch_identifiers.get("path"):
                batch_identifiers["path"] = self.data_directory

            batch_definition = LegacyBatchDefinition(
                datasource_name=self._data_connector.datasource_name,
                data_connector_name=_DATA_CONNECTOR_NAME,
                data_asset_name=self._data_connector.data_asset_name,
                batch_identifiers=IDDict(batch_identifiers),
            )
            batch_definition_list = [batch_definition]
        else:
            batch_definition_list = self._data_connector.get_batch_definition_list(
                batch_request=batch_request
            )
        return batch_definition_list

    @singledispatchmethod
    def _get_dataframe_partitioner(self, partitioner) -> Optional[DataframePartitioner]: ...

    @_get_dataframe_partitioner.register
    def _(self, partitioner: PartitionerYear) -> DataframePartitionerYearly:
        return DataframePartitionerYearly(**partitioner.dict(exclude={"param_names"}))

    @_get_dataframe_partitioner.register
    def _(self, partitioner: PartitionerYearAndMonth) -> DataframePartitionerMonthly:
        return DataframePartitionerMonthly(**partitioner.dict(exclude={"param_names"}))

    @_get_dataframe_partitioner.register
    def _(self, partitioner: PartitionerYearAndMonthAndDay) -> DataframePartitionerDaily:
        return DataframePartitionerDaily(**partitioner.dict(exclude={"param_names"}))

    @_get_dataframe_partitioner.register
    def _(self, partitioner: None) -> None:
        return None

    @override
    def _get_reader_options_include(self) -> set[str]:
        return {
            "data_directory",
        }

    @override
    def get_batch_parameters_keys(
        self,
<<<<<<< HEAD
        partitioner: Optional[FileNamePartitioner] = None,
=======
        partitioner: Optional[Partitioner] = None,
>>>>>>> aad13e65
    ) -> tuple[str, ...]:
        option_keys: tuple[str, ...] = (FILE_PATH_BATCH_SPEC_KEY,)
        dataframe_partitioner = self._get_dataframe_partitioner(partitioner)
        if dataframe_partitioner:
            option_keys += tuple(dataframe_partitioner.param_names)
        return option_keys

    @override
    def get_whole_directory_path_override(
        self,
    ) -> PathStr:
        return self.data_directory

    @override
    def build_batch_request(
        self,
        options: Optional[BatchParameters] = None,
        batch_slice: Optional[BatchSlice] = None,
<<<<<<< HEAD
        partitioner: Optional[FileNamePartitioner] = None,
=======
        partitioner: Optional[Partitioner] = None,
>>>>>>> aad13e65
    ) -> BatchRequest:
        if options is not None and not self._batch_parameters_are_valid(
            options=options,
            partitioner=partitioner,
        ):
            allowed_keys = set(self.get_batch_parameters_keys(partitioner=partitioner))
            actual_keys = set(options.keys())
            raise gx_exceptions.InvalidBatchRequestError(  # noqa: TRY003
                "Batch parameters should only contain keys from the following set:\n"
                f"{allowed_keys}\nbut your specified keys contain\n"
                f"{actual_keys.difference(allowed_keys)}\nwhich is not valid.\n"
            )

        return BatchRequest(
            datasource_name=self.datasource.name,
            data_asset_name=self.name,
            options=options or {},
            batch_slice=batch_slice,
            partitioner=partitioner,
        )

    @override
    def _batch_spec_options_from_batch_request(self, batch_request: BatchRequest) -> dict:
        """Build a set of options for use in a batch spec from a batch request.

        Args:
            batch_request: Batch request to use to generate options.

        Returns:
            Dictionary containing batch spec options.
        """
        get_reader_options_include: set[str] | None = self._get_reader_options_include()
        if not get_reader_options_include:
            # Set to None if empty set to include any additional `extra_kwargs` passed to `add_*_asset`  # noqa: E501
            get_reader_options_include = None
        batch_spec_options = {
            "reader_method": self._get_reader_method(),
            "reader_options": self.dict(
                include=get_reader_options_include,
                exclude=self._EXCLUDE_FROM_READER_OPTIONS,
                exclude_unset=True,
                by_alias=True,
                config_provider=self._datasource._config_provider,
            ),
        }

        partitioner_parameters = self._get_partitioner_parameters(batch_request=batch_request)
        if partitioner_parameters:
            batch_spec_options.update(partitioner_parameters)

        return batch_spec_options

    def _get_partitioner_parameters(self, batch_request: BatchRequest) -> Optional[dict]:
        """If a partitioner is present, add its configuration to batch parameters."""
        partitioner: Optional[DataframePartitioner] = self._get_dataframe_partitioner(
            batch_request.partitioner
        )
        if not partitioner:
            return None
        batch_identifiers = partitioner.batch_parameters_to_batch_spec_kwarg_identifiers(
            parameters=batch_request.options
        )
        return {
            "partitioner_method": partitioner.method_name,
            "partitioner_kwargs": {
                **partitioner.partitioner_method_kwargs(),
                "batch_identifiers": batch_identifiers,
            },
        }

    @override
    def _get_sortable_partitioner(
        self, partitioner: Optional[Partitioner]
    ) -> Optional[PartitionerSortingProtocol]:
        # DirectoryAssets can only ever return a single batch, so they do not require sorting.
        return None<|MERGE_RESOLUTION|>--- conflicted
+++ resolved
@@ -10,16 +10,8 @@
 from great_expectations.compatibility.typing_extensions import override
 from great_expectations.core import IDDict
 from great_expectations.core.batch import LegacyBatchDefinition
-<<<<<<< HEAD
-from great_expectations.core.partitioners import FileNamePartitioner
-=======
-from great_expectations.core.partitioners import (
-    Partitioner,
-    PartitionerYear,
-    PartitionerYearAndMonth,
-    PartitionerYearAndMonthAndDay,
-)
->>>>>>> aad13e65
+from great_expectations.core.partitioners import ColumnPartitioner, ColumnPartitionerYearly, \
+    ColumnPartitionerMonthly, ColumnPartitionerDaily
 from great_expectations.datasource.fluent import BatchRequest
 from great_expectations.datasource.fluent.constants import _DATA_CONNECTOR_NAME, MATCH_ALL_PATTERN
 from great_expectations.datasource.fluent.data_asset.path.dataframe_partitioners import (
@@ -41,15 +33,10 @@
     from great_expectations.datasource.fluent import BatchParameters
 
 
-<<<<<<< HEAD
 class DirectoryDataAsset(
-    PathDataAsset[DatasourceT, FileNamePartitioner], Generic[DatasourceT], ABC
+    PathDataAsset[DatasourceT, ColumnPartitioner], Generic[DatasourceT], ABC
 ):
     """Base class for PathDataAssets which batch by combining the contents of a directory."""
-=======
-class DirectoryDataAsset(PathDataAsset[DatasourceT, Partitioner], Generic[DatasourceT], ABC):
-    """Base class for PathDataAssets which batch by directory."""
->>>>>>> aad13e65
 
     data_directory: pathlib.Path
     # todo: remove. this is included to allow for an incremental refactor.
@@ -62,7 +49,7 @@
         # todo: test column
         return self.add_batch_definition(
             name=name,
-            partitioner=PartitionerYearAndMonthAndDay(column_name=column),
+            partitioner=ColumnPartitionerDaily(column_name=column),
         )
 
     @public_api
@@ -70,7 +57,7 @@
         # todo: test column
         return self.add_batch_definition(
             name=name,
-            partitioner=PartitionerYearAndMonth(column_name=column),
+            partitioner=ColumnPartitionerMonthly(column_name=column),
         )
 
     @public_api
@@ -78,7 +65,7 @@
         # todo: test column
         return self.add_batch_definition(
             name=name,
-            partitioner=PartitionerYear(column_name=column),
+            partitioner=ColumnPartitionerYearly(column_name=column),
         )
 
     @public_api
@@ -146,11 +133,7 @@
     @override
     def get_batch_parameters_keys(
         self,
-<<<<<<< HEAD
-        partitioner: Optional[FileNamePartitioner] = None,
-=======
-        partitioner: Optional[Partitioner] = None,
->>>>>>> aad13e65
+        partitioner: Optional[ColumnPartitioner] = None,
     ) -> tuple[str, ...]:
         option_keys: tuple[str, ...] = (FILE_PATH_BATCH_SPEC_KEY,)
         dataframe_partitioner = self._get_dataframe_partitioner(partitioner)
@@ -169,11 +152,7 @@
         self,
         options: Optional[BatchParameters] = None,
         batch_slice: Optional[BatchSlice] = None,
-<<<<<<< HEAD
-        partitioner: Optional[FileNamePartitioner] = None,
-=======
-        partitioner: Optional[Partitioner] = None,
->>>>>>> aad13e65
+        partitioner: Optional[ColumnPartitioner] = None,
     ) -> BatchRequest:
         if options is not None and not self._batch_parameters_are_valid(
             options=options,
@@ -246,7 +225,7 @@
 
     @override
     def _get_sortable_partitioner(
-        self, partitioner: Optional[Partitioner]
+        self, partitioner: Optional[ColumnPartitioner]
     ) -> Optional[PartitionerSortingProtocol]:
         # DirectoryAssets can only ever return a single batch, so they do not require sorting.
         return None