--- conflicted
+++ resolved
@@ -2,9 +2,7 @@
 
 import functools
 import logging
-<<<<<<< HEAD
 from typing import TYPE_CHECKING, Final, Literal, Optional, Union
-=======
 import urllib.parse
 import warnings
 from typing import (
@@ -17,7 +15,6 @@
     Type,
     Union,
 )
->>>>>>> 1cc75ba1
 
 from great_expectations._docs_decorators import deprecated_method_or_class, public_api
 from great_expectations.compatibility import pydantic
@@ -41,14 +38,11 @@
 if TYPE_CHECKING:
     from great_expectations.compatibility import sqlalchemy
     from great_expectations.compatibility.pydantic.networks import Parts
-<<<<<<< HEAD
-=======
     from great_expectations.datasource.fluent.interfaces import (
         BatchMetadata,
         SortersDefinition,
     )
     from great_expectations.execution_engine import SqlAlchemyExecutionEngine
->>>>>>> 1cc75ba1
 
 LOGGER: Final[logging.Logger] = logging.getLogger(__name__)
 
