import copy
import locale
import logging
import os
import platform
import random
import string
import tempfile
import threading
from functools import wraps
from types import ModuleType
from typing import Dict, List, Optional, Union

import numpy as np
import pandas as pd
from dateutil.parser import parse
from pandas import DataFrame as pandas_DataFrame

from great_expectations.core import (
    ExpectationConfigurationSchema,
    ExpectationSuite,
    ExpectationSuiteSchema,
    ExpectationSuiteValidationResultSchema,
    ExpectationValidationResultSchema,
)
from great_expectations.core.batch import Batch, BatchDefinition
from great_expectations.core.util import (
    get_or_create_spark_application,
    get_sql_dialect_floating_point_infinity_value,
)
from great_expectations.dataset import PandasDataset, SparkDFDataset, SqlAlchemyDataset
from great_expectations.execution_engine import (
    PandasExecutionEngine,
    SparkDFExecutionEngine,
    SqlAlchemyExecutionEngine,
)
from great_expectations.execution_engine.sparkdf_batch_data import SparkDFBatchData
from great_expectations.execution_engine.sqlalchemy_batch_data import (
    SqlAlchemyBatchData,
)
from great_expectations.profile import ColumnsExistProfiler
from great_expectations.util import import_library_module
from great_expectations.validator.validator import Validator

expectationValidationResultSchema = ExpectationValidationResultSchema()
expectationSuiteValidationResultSchema = ExpectationSuiteValidationResultSchema()
expectationConfigurationSchema = ExpectationConfigurationSchema()
expectationSuiteSchema = ExpectationSuiteSchema()


logger = logging.getLogger(__name__)

tmp_dir = str(tempfile.mkdtemp())


try:
    import sqlalchemy as sqlalchemy
    from sqlalchemy import create_engine

    # noinspection PyProtectedMember
    from sqlalchemy.engine import Engine
    from sqlalchemy.exc import SQLAlchemyError
except ImportError:
    sqlalchemy = None
    create_engine = None
    Engine = None
    SQLAlchemyError = None
    logger.debug("Unable to load SqlAlchemy or one of its subclasses.")

try:
    from pyspark.sql import DataFrame as SparkDataFrame
    from pyspark.sql import SparkSession
except ImportError:
    SparkSession = None
    SparkDataFrame = type(None)

try:
    from pyspark.sql import DataFrame as spark_DataFrame
except ImportError:
    spark_DataFrame = type(None)

try:
    import sqlalchemy.dialects.sqlite as sqlitetypes
    from sqlalchemy.dialects.sqlite import dialect as sqliteDialect

    SQLITE_TYPES = {
        "VARCHAR": sqlitetypes.VARCHAR,
        "CHAR": sqlitetypes.CHAR,
        "INTEGER": sqlitetypes.INTEGER,
        "SMALLINT": sqlitetypes.SMALLINT,
        "DATETIME": sqlitetypes.DATETIME(truncate_microseconds=True),
        "DATE": sqlitetypes.DATE,
        "FLOAT": sqlitetypes.FLOAT,
        "BOOLEAN": sqlitetypes.BOOLEAN,
        "TIMESTAMP": sqlitetypes.TIMESTAMP,
    }
except (ImportError, KeyError):
    sqlitetypes = None
    sqliteDialect = None
    SQLITE_TYPES = {}

try:
    import pybigquery.sqlalchemy_bigquery
    import pybigquery.sqlalchemy_bigquery as BigQueryDialect

    # Sometimes "pybigquery.sqlalchemy_bigquery" fails to self-register in certain environments, so we do it explicitly.
    # (see https://stackoverflow.com/questions/53284762/nosuchmoduleerror-cant-load-plugin-sqlalchemy-dialectssnowflake)
    sqlalchemy.dialects.registry.register(
        "bigquery", "pybigquery.sqlalchemy_bigquery", "BigQueryDialect"
    )
    try:
        getattr(pybigquery.sqlalchemy_bigquery, "INTEGER")
        bigquery_types_tuple = {}
        BIGQUERY_TYPES = {
            "INTEGER": pybigquery.sqlalchemy_bigquery.INTEGER,
            "NUMERIC": pybigquery.sqlalchemy_bigquery.NUMERIC,
            "STRING": pybigquery.sqlalchemy_bigquery.STRING,
            "BIGNUMERIC": pybigquery.sqlalchemy_bigquery.BIGNUMERIC,
            "BYTES": pybigquery.sqlalchemy_bigquery.BYTES,
            "BOOL": pybigquery.sqlalchemy_bigquery.BOOL,
            "BOOLEAN": pybigquery.sqlalchemy_bigquery.BOOLEAN,
            "TIMESTAMP": pybigquery.sqlalchemy_bigquery.TIMESTAMP,
            "TIME": pybigquery.sqlalchemy_bigquery.TIME,
            "FLOAT": pybigquery.sqlalchemy_bigquery.FLOAT,
            "DATE": pybigquery.sqlalchemy_bigquery.DATE,
            "DATETIME": pybigquery.sqlalchemy_bigquery.DATETIME,
        }
    except AttributeError:
        # In older versions of the pybigquery driver, types were not exported, so we use a hack
        logger.warning(
            "Old pybigquery driver version detected. Consider upgrading to 0.4.14 or later."
        )
        from collections import namedtuple

        BigQueryTypes = namedtuple(
            "BigQueryTypes", sorted(pybigquery.sqlalchemy_bigquery._type_map)
        )
        bigquery_types_tuple = BigQueryTypes(**pybigquery.sqlalchemy_bigquery._type_map)
except (ImportError, AttributeError):
    bigquery_types_tuple = None
    BigQueryDialect = None
    pybigquery = None


try:
    import sqlalchemy.dialects.postgresql as postgresqltypes
    from sqlalchemy.dialects.postgresql import dialect as postgresqlDialect

    POSTGRESQL_TYPES = {
        "TEXT": postgresqltypes.TEXT,
        "CHAR": postgresqltypes.CHAR,
        "INTEGER": postgresqltypes.INTEGER,
        "SMALLINT": postgresqltypes.SMALLINT,
        "BIGINT": postgresqltypes.BIGINT,
        "TIMESTAMP": postgresqltypes.TIMESTAMP,
        "DATE": postgresqltypes.DATE,
        "DOUBLE_PRECISION": postgresqltypes.DOUBLE_PRECISION,
        "BOOLEAN": postgresqltypes.BOOLEAN,
        "NUMERIC": postgresqltypes.NUMERIC,
    }
except (ImportError, KeyError):
    postgresqltypes = None
    postgresqlDialect = None
    POSTGRESQL_TYPES = {}

try:
    import sqlalchemy.dialects.mysql as mysqltypes
    from sqlalchemy.dialects.mysql import dialect as mysqlDialect

    MYSQL_TYPES = {
        "TEXT": mysqltypes.TEXT,
        "CHAR": mysqltypes.CHAR,
        "INTEGER": mysqltypes.INTEGER,
        "SMALLINT": mysqltypes.SMALLINT,
        "BIGINT": mysqltypes.BIGINT,
        "DATETIME": mysqltypes.DATETIME,
        "TIMESTAMP": mysqltypes.TIMESTAMP,
        "DATE": mysqltypes.DATE,
        "FLOAT": mysqltypes.FLOAT,
        "DOUBLE": mysqltypes.DOUBLE,
        "BOOLEAN": mysqltypes.BOOLEAN,
        "TINYINT": mysqltypes.TINYINT,
    }
except (ImportError, KeyError):
    mysqltypes = None
    mysqlDialect = None
    MYSQL_TYPES = {}

try:
    import sqlalchemy.dialects.mssql as mssqltypes
    from sqlalchemy.dialects.mssql import dialect as mssqlDialect

    MSSQL_TYPES = {
        "BIGINT": mssqltypes.BIGINT,
        "BINARY": mssqltypes.BINARY,
        "BIT": mssqltypes.BIT,
        "CHAR": mssqltypes.CHAR,
        "DATE": mssqltypes.DATE,
        "DATETIME": mssqltypes.DATETIME,
        "DATETIME2": mssqltypes.DATETIME2,
        "DATETIMEOFFSET": mssqltypes.DATETIMEOFFSET,
        "DECIMAL": mssqltypes.DECIMAL,
        "FLOAT": mssqltypes.FLOAT,
        "IMAGE": mssqltypes.IMAGE,
        "INTEGER": mssqltypes.INTEGER,
        "MONEY": mssqltypes.MONEY,
        "NCHAR": mssqltypes.NCHAR,
        "NTEXT": mssqltypes.NTEXT,
        "NUMERIC": mssqltypes.NUMERIC,
        "NVARCHAR": mssqltypes.NVARCHAR,
        "REAL": mssqltypes.REAL,
        "SMALLDATETIME": mssqltypes.SMALLDATETIME,
        "SMALLINT": mssqltypes.SMALLINT,
        "SMALLMONEY": mssqltypes.SMALLMONEY,
        "SQL_VARIANT": mssqltypes.SQL_VARIANT,
        "TEXT": mssqltypes.TEXT,
        "TIME": mssqltypes.TIME,
        "TIMESTAMP": mssqltypes.TIMESTAMP,
        "TINYINT": mssqltypes.TINYINT,
        "UNIQUEIDENTIFIER": mssqltypes.UNIQUEIDENTIFIER,
        "VARBINARY": mssqltypes.VARBINARY,
        "VARCHAR": mssqltypes.VARCHAR,
    }
except (ImportError, KeyError):
    mssqltypes = None
    mssqlDialect = None
    MSSQL_TYPES = {}


class SqlAlchemyConnectionManager:
    def __init__(self):
        self.lock = threading.Lock()
        self._connections = {}

    def get_engine(self, connection_string):
        if sqlalchemy is not None:
            with self.lock:
                if connection_string not in self._connections:
                    try:
                        engine = create_engine(connection_string)
                        conn = engine.connect()
                        self._connections[connection_string] = conn
                    except (ImportError, SQLAlchemyError):
                        print(
                            f"Unable to establish connection with {connection_string}"
                        )
                        raise
                return self._connections[connection_string]
        return None


connection_manager = SqlAlchemyConnectionManager()


class LockingConnectionCheck:
    def __init__(self, sa, connection_string):
        self.lock = threading.Lock()
        self.sa = sa
        self.connection_string = connection_string
        self._is_valid = None

    def is_valid(self):
        with self.lock:
            if self._is_valid is None:
                try:
                    engine = self.sa.create_engine(self.connection_string)
                    conn = engine.connect()
                    conn.close()
                    self._is_valid = True
                except (ImportError, self.sa.exc.SQLAlchemyError) as e:
                    print(f"{str(e)}")
                    self._is_valid = False
            return self._is_valid


def get_sqlite_connection_url(sqlite_db_path):
    url = "sqlite://"
    if sqlite_db_path is not None:
        extra_slash = ""
        if platform.system() != "Windows":
            extra_slash = "/"
        url = f"{url}/{extra_slash}{sqlite_db_path}"
    return url


def get_dataset(
    dataset_type,
    data,
    schemas=None,
    profiler=ColumnsExistProfiler,
    caching=True,
    table_name=None,
    sqlite_db_path=None,
):
    """Utility to create datasets for json-formatted tests"""
    df = pd.DataFrame(data)
    if dataset_type == "PandasDataset":
        if schemas and "pandas" in schemas:
            schema = schemas["pandas"]
            pandas_schema = {}
            for (key, value) in schema.items():
                # Note, these are just names used in our internal schemas to build datasets *for internal tests*
                # Further, some changes in pandas internal about how datetimes are created means to support pandas
                # pre- 0.25, we need to explicitly specify when we want timezone.

                # We will use timestamp for timezone-aware (UTC only) dates in our tests
                if value.lower() in ["timestamp", "datetime64[ns, tz]"]:
                    df[key] = pd.to_datetime(df[key], utc=True)
                    continue
                elif value.lower() in ["datetime", "datetime64", "datetime64[ns]"]:
                    df[key] = pd.to_datetime(df[key])
                    continue
                elif value.lower() in ["date"]:
                    df[key] = pd.to_datetime(df[key]).dt.date
                    value = "object"
                try:
                    type_ = np.dtype(value)
                except TypeError:
                    type_ = getattr(pd.core.dtypes.dtypes, value)
                    # If this raises AttributeError it's okay: it means someone built a bad test
                pandas_schema[key] = type_
            # pandas_schema = {key: np.dtype(value) for (key, value) in schemas["pandas"].items()}
            df = df.astype(pandas_schema)
        return PandasDataset(df, profiler=profiler, caching=caching)

    elif dataset_type == "sqlite":
        if not create_engine:
            return None

        engine = create_engine(get_sqlite_connection_url(sqlite_db_path=sqlite_db_path))

        # Add the data to the database as a new table

        sql_dtypes = {}
        if (
            schemas
            and "sqlite" in schemas
            and isinstance(engine.dialect, sqlitetypes.dialect)
        ):
            schema = schemas["sqlite"]
            sql_dtypes = {col: SQLITE_TYPES[dtype] for (col, dtype) in schema.items()}
            for col in schema:
                type_ = schema[col]
                if type_ in ["INTEGER", "SMALLINT", "BIGINT"]:
                    df[col] = pd.to_numeric(df[col], downcast="signed")
                elif type_ in ["FLOAT", "DOUBLE", "DOUBLE_PRECISION"]:
                    df[col] = pd.to_numeric(df[col])
                    min_value_dbms = get_sql_dialect_floating_point_infinity_value(
                        schema=dataset_type, negative=True
                    )
                    max_value_dbms = get_sql_dialect_floating_point_infinity_value(
                        schema=dataset_type, negative=False
                    )
                    for api_schema_type in ["api_np", "api_cast"]:
                        min_value_api = get_sql_dialect_floating_point_infinity_value(
                            schema=api_schema_type, negative=True
                        )
                        max_value_api = get_sql_dialect_floating_point_infinity_value(
                            schema=api_schema_type, negative=False
                        )
                        df.replace(
                            to_replace=[min_value_api, max_value_api],
                            value=[min_value_dbms, max_value_dbms],
                            inplace=True,
                        )
                elif type_ in ["DATETIME", "TIMESTAMP"]:
                    df[col] = pd.to_datetime(df[col])
                elif type_ in ["DATE"]:
                    df[col] = pd.to_datetime(df[col]).dt.date

        if table_name is None:
            table_name = generate_test_table_name()
        df.to_sql(
            name=table_name,
            con=engine,
            index=False,
            dtype=sql_dtypes,
            if_exists="replace",
        )

        # Build a SqlAlchemyDataset using that database
        return SqlAlchemyDataset(
            table_name, engine=engine, profiler=profiler, caching=caching
        )

    elif dataset_type == "postgresql":
        if not create_engine:
            return None

        # Create a new database
        db_hostname = os.getenv("GE_TEST_LOCAL_DB_HOSTNAME", "localhost")
        engine = connection_manager.get_engine(
            f"postgresql://postgres@{db_hostname}/test_ci"
        )
        sql_dtypes = {}
        if (
            schemas
            and "postgresql" in schemas
            and isinstance(engine.dialect, postgresqltypes.dialect)
        ):
            schema = schemas["postgresql"]
            sql_dtypes = {
                col: POSTGRESQL_TYPES[dtype] for (col, dtype) in schema.items()
            }
            for col in schema:
                type_ = schema[col]
                if type_ in ["INTEGER", "SMALLINT", "BIGINT"]:
                    df[col] = pd.to_numeric(df[col], downcast="signed")
                elif type_ in ["FLOAT", "DOUBLE", "DOUBLE_PRECISION"]:
                    df[col] = pd.to_numeric(df[col])
                    min_value_dbms = get_sql_dialect_floating_point_infinity_value(
                        schema=dataset_type, negative=True
                    )
                    max_value_dbms = get_sql_dialect_floating_point_infinity_value(
                        schema=dataset_type, negative=False
                    )
                    for api_schema_type in ["api_np", "api_cast"]:
                        min_value_api = get_sql_dialect_floating_point_infinity_value(
                            schema=api_schema_type, negative=True
                        )
                        max_value_api = get_sql_dialect_floating_point_infinity_value(
                            schema=api_schema_type, negative=False
                        )
                        df.replace(
                            to_replace=[min_value_api, max_value_api],
                            value=[min_value_dbms, max_value_dbms],
                            inplace=True,
                        )
                elif type_ in ["DATETIME", "TIMESTAMP"]:
                    df[col] = pd.to_datetime(df[col])
                elif type_ in ["DATE"]:
                    df[col] = pd.to_datetime(df[col]).dt.date

        if table_name is None:
            table_name = generate_test_table_name()
        df.to_sql(
            name=table_name,
            con=engine,
            index=False,
            dtype=sql_dtypes,
            if_exists="replace",
        )

        # Build a SqlAlchemyDataset using that database
        return SqlAlchemyDataset(
            table_name, engine=engine, profiler=profiler, caching=caching
        )

    elif dataset_type == "mysql":
        if not create_engine:
            return None

        db_hostname = os.getenv("GE_TEST_LOCAL_DB_HOSTNAME", "localhost")
        engine = create_engine(f"mysql+pymysql://root@{db_hostname}/test_ci")

        sql_dtypes = {}
        if (
            schemas
            and "mysql" in schemas
            and isinstance(engine.dialect, mysqltypes.dialect)
        ):
            schema = schemas["mysql"]
            sql_dtypes = {col: MYSQL_TYPES[dtype] for (col, dtype) in schema.items()}
            for col in schema:
                type_ = schema[col]
                if type_ in ["INTEGER", "SMALLINT", "BIGINT"]:
                    df[col] = pd.to_numeric(df[col], downcast="signed")
                elif type_ in ["FLOAT", "DOUBLE", "DOUBLE_PRECISION"]:
                    df[col] = pd.to_numeric(df[col])
                    min_value_dbms = get_sql_dialect_floating_point_infinity_value(
                        schema=dataset_type, negative=True
                    )
                    max_value_dbms = get_sql_dialect_floating_point_infinity_value(
                        schema=dataset_type, negative=False
                    )
                    for api_schema_type in ["api_np", "api_cast"]:
                        min_value_api = get_sql_dialect_floating_point_infinity_value(
                            schema=api_schema_type, negative=True
                        )
                        max_value_api = get_sql_dialect_floating_point_infinity_value(
                            schema=api_schema_type, negative=False
                        )
                        df.replace(
                            to_replace=[min_value_api, max_value_api],
                            value=[min_value_dbms, max_value_dbms],
                            inplace=True,
                        )
                elif type_ in ["DATETIME", "TIMESTAMP"]:
                    df[col] = pd.to_datetime(df[col])
                elif type_ in ["DATE"]:
                    df[col] = pd.to_datetime(df[col]).dt.date

        if table_name is None:
            table_name = generate_test_table_name()
        df.to_sql(
            name=table_name,
            con=engine,
            index=False,
            dtype=sql_dtypes,
            if_exists="replace",
        )

        # Will - 20210126
        # For mysql we want our tests to know when a temp_table is referred to more than once in the
        # same query. This has caused problems in expectations like expect_column_values_to_be_unique().
        # Here we instantiate a SqlAlchemyDataset with a custom_sql, which causes a temp_table to be created,
        # rather than referring the table by name.
        custom_sql = "SELECT * FROM " + table_name
        return SqlAlchemyDataset(
            custom_sql=custom_sql, engine=engine, profiler=profiler, caching=caching
        )
    elif dataset_type == "bigquery":
        if not create_engine:
            return None
        engine = _create_bigquery_engine()
        schema = None
        if schemas and dataset_type in schemas:
            schema = schemas[dataset_type]
            # BigQuery does not allow for column names to have spaces
            schema = {k.replace(" ", "_"): v for k, v in schema.items()}

        df.columns = df.columns.str.replace(" ", "_")

        if table_name is None:
            table_name = generate_test_table_name()
        df.to_sql(
            name=table_name,
            con=engine,
            index=False,
            if_exists="replace",
        )
        custom_sql = f"SELECT * FROM {_bigquery_dataset()}.{table_name}"
        return SqlAlchemyDataset(
            custom_sql=custom_sql, engine=engine, profiler=profiler, caching=caching
        )

    elif dataset_type == "mssql":
        if not create_engine:
            return None

        db_hostname = os.getenv("GE_TEST_LOCAL_DB_HOSTNAME", "localhost")
        engine = create_engine(
            f"mssql+pyodbc://sa:ReallyStrongPwd1234%^&*@{db_hostname}:1433/test_ci?"
            "driver=ODBC Driver 17 for SQL Server&charset=utf8&autocommit=true",
            # echo=True,
        )

        # If "autocommit" is not desired to be on by default, then use the following pattern when explicit "autocommit"
        # is desired (e.g., for temporary tables, "autocommit" is off by default, so the override option may be useful).
        # engine.execute(sa.text(sql_query_string).execution_options(autocommit=True))

        sql_dtypes = {}
        if (
            schemas
            and dataset_type in schemas
            and isinstance(engine.dialect, mssqltypes.dialect)
        ):
            schema = schemas[dataset_type]
            sql_dtypes = {col: MSSQL_TYPES[dtype] for (col, dtype) in schema.items()}
            for col in schema:
                type_ = schema[col]
                if type_ in ["INTEGER", "SMALLINT", "BIGINT"]:
                    df[col] = pd.to_numeric(df[col], downcast="signed")
                elif type_ in ["FLOAT"]:
                    df[col] = pd.to_numeric(df[col])
                    min_value_dbms = get_sql_dialect_floating_point_infinity_value(
                        schema=dataset_type, negative=True
                    )
                    max_value_dbms = get_sql_dialect_floating_point_infinity_value(
                        schema=dataset_type, negative=False
                    )
                    for api_schema_type in ["api_np", "api_cast"]:
                        min_value_api = get_sql_dialect_floating_point_infinity_value(
                            schema=api_schema_type, negative=True
                        )
                        max_value_api = get_sql_dialect_floating_point_infinity_value(
                            schema=api_schema_type, negative=False
                        )
                        df.replace(
                            to_replace=[min_value_api, max_value_api],
                            value=[min_value_dbms, max_value_dbms],
                            inplace=True,
                        )
                elif type_ in ["DATETIME", "TIMESTAMP"]:
                    df[col] = pd.to_datetime(df[col])
                elif type_ in ["DATE"]:
                    df[col] = pd.to_datetime(df[col]).dt.date

        if table_name is None:
            table_name = generate_test_table_name()
        df.to_sql(
            name=table_name,
            con=engine,
            index=False,
            dtype=sql_dtypes,
            if_exists="replace",
        )

        # Build a SqlAlchemyDataset using that database
        return SqlAlchemyDataset(
            table_name, engine=engine, profiler=profiler, caching=caching
        )

    elif dataset_type == "SparkDFDataset":
        import pyspark.sql.types as sparktypes

        SPARK_TYPES = {
            "StringType": sparktypes.StringType,
            "IntegerType": sparktypes.IntegerType,
            "LongType": sparktypes.LongType,
            "DateType": sparktypes.DateType,
            "TimestampType": sparktypes.TimestampType,
            "FloatType": sparktypes.FloatType,
            "DoubleType": sparktypes.DoubleType,
            "BooleanType": sparktypes.BooleanType,
            "DataType": sparktypes.DataType,
            "NullType": sparktypes.NullType,
        }
        spark = get_or_create_spark_application(
            spark_config={
                "spark.sql.catalogImplementation": "hive",
                "spark.executor.memory": "450m",
                # "spark.driver.allowMultipleContexts": "true",  # This directive does not appear to have any effect.
            }
        )
        # We need to allow null values in some column types that do not support them natively, so we skip
        # use of df in this case.
        data_reshaped = list(
            zip(*(v for _, v in data.items()))
        )  # create a list of rows
        if schemas and "spark" in schemas:
            schema = schemas["spark"]
            # sometimes first method causes Spark to throw a TypeError
            try:
                spark_schema = sparktypes.StructType(
                    [
                        sparktypes.StructField(
                            column, SPARK_TYPES[schema[column]](), True
                        )
                        for column in schema
                    ]
                )
                # We create these every time, which is painful for testing
                # However nuance around null treatment as well as the desire
                # for real datetime support in tests makes this necessary
                data = copy.deepcopy(data)
                if "ts" in data:
                    print(data)
                    print(schema)
                for col in schema:
                    type_ = schema[col]
                    if type_ in ["IntegerType", "LongType"]:
                        # Ints cannot be None...but None can be valid in Spark (as Null)
                        vals = []
                        for val in data[col]:
                            if val is None:
                                vals.append(val)
                            else:
                                vals.append(int(val))
                        data[col] = vals
                    elif type_ in ["FloatType", "DoubleType"]:
                        vals = []
                        for val in data[col]:
                            if val is None:
                                vals.append(val)
                            else:
                                vals.append(float(val))
                        data[col] = vals
                    elif type_ in ["DateType", "TimestampType"]:
                        vals = []
                        for val in data[col]:
                            if val is None:
                                vals.append(val)
                            else:
                                vals.append(parse(val))
                        data[col] = vals
                # Do this again, now that we have done type conversion using the provided schema
                data_reshaped = list(
                    zip(*(v for _, v in data.items()))
                )  # create a list of rows
                spark_df = spark.createDataFrame(data_reshaped, schema=spark_schema)
            except TypeError:
                string_schema = sparktypes.StructType(
                    [
                        sparktypes.StructField(column, sparktypes.StringType())
                        for column in schema
                    ]
                )
                spark_df = spark.createDataFrame(data_reshaped, string_schema)
                for c in spark_df.columns:
                    spark_df = spark_df.withColumn(
                        c, spark_df[c].cast(SPARK_TYPES[schema[c]]())
                    )
        elif len(data_reshaped) == 0:
            # if we have an empty dataset and no schema, need to assign an arbitrary type
            columns = list(data.keys())
            spark_schema = sparktypes.StructType(
                [
                    sparktypes.StructField(column, sparktypes.StringType())
                    for column in columns
                ]
            )
            spark_df = spark.createDataFrame(data_reshaped, spark_schema)
        else:
            # if no schema provided, uses Spark's schema inference
            columns = list(data.keys())
            spark_df = spark.createDataFrame(data_reshaped, columns)
        return SparkDFDataset(spark_df, profiler=profiler, caching=caching)
    else:
        raise ValueError("Unknown dataset_type " + str(dataset_type))


def get_test_validator_with_data(
    execution_engine,
    data,
    schemas=None,
    profiler=ColumnsExistProfiler,
    caching=True,
    table_name=None,
    sqlite_db_path=None,
):
    """Utility to create datasets for json-formatted tests."""
    df = pd.DataFrame(data)
    if execution_engine == "pandas":
        if schemas and "pandas" in schemas:
            schema = schemas["pandas"]
            pandas_schema = {}
            for (key, value) in schema.items():
                # Note, these are just names used in our internal schemas to build datasets *for internal tests*
                # Further, some changes in pandas internal about how datetimes are created means to support pandas
                # pre- 0.25, we need to explicitly specify when we want timezone.

                # We will use timestamp for timezone-aware (UTC only) dates in our tests
                if value.lower() in ["timestamp", "datetime64[ns, tz]"]:
                    df[key] = pd.to_datetime(df[key], utc=True)
                    continue
                elif value.lower() in ["datetime", "datetime64", "datetime64[ns]"]:
                    df[key] = pd.to_datetime(df[key])
                    continue
                elif value.lower() in ["date"]:
                    df[key] = pd.to_datetime(df[key]).dt.date
                    value = "object"
                try:
                    type_ = np.dtype(value)
                except TypeError:
                    type_ = getattr(pd.core.dtypes.dtypes, value)
                    # If this raises AttributeError it's okay: it means someone built a bad test
                pandas_schema[key] = type_
            # pandas_schema = {key: np.dtype(value) for (key, value) in schemas["pandas"].items()}
            df = df.astype(pandas_schema)

        if table_name is None:
            # noinspection PyUnusedLocal
            table_name = generate_test_table_name()

        return build_pandas_validator_with_data(df=df)

    elif execution_engine in ["sqlite", "postgresql", "mysql", "mssql", "bigquery"]:
        if not create_engine:
            return None
        return build_sa_validator_with_data(
            df=df,
            sa_engine_name=execution_engine,
            schemas=schemas,
            caching=caching,
            table_name=table_name,
            sqlite_db_path=sqlite_db_path,
        )

    elif execution_engine == "spark":
        import pyspark.sql.types as sparktypes

        SPARK_TYPES = {
            "StringType": sparktypes.StringType,
            "IntegerType": sparktypes.IntegerType,
            "LongType": sparktypes.LongType,
            "DateType": sparktypes.DateType,
            "TimestampType": sparktypes.TimestampType,
            "FloatType": sparktypes.FloatType,
            "DoubleType": sparktypes.DoubleType,
            "BooleanType": sparktypes.BooleanType,
            "DataType": sparktypes.DataType,
            "NullType": sparktypes.NullType,
        }

        spark = get_or_create_spark_application(
            spark_config={
                "spark.sql.catalogImplementation": "hive",
                "spark.executor.memory": "450m",
                # "spark.driver.allowMultipleContexts": "true",  # This directive does not appear to have any effect.
            }
        )
        # We need to allow null values in some column types that do not support them natively, so we skip
        # use of df in this case.
        data_reshaped = list(
            zip(*(v for _, v in data.items()))
        )  # create a list of rows
        if schemas and "spark" in schemas:
            schema = schemas["spark"]
            # sometimes first method causes Spark to throw a TypeError
            try:
                spark_schema = sparktypes.StructType(
                    [
                        sparktypes.StructField(
                            column, SPARK_TYPES[schema[column]](), True
                        )
                        for column in schema
                    ]
                )
                # We create these every time, which is painful for testing
                # However nuance around null treatment as well as the desire
                # for real datetime support in tests makes this necessary
                data = copy.deepcopy(data)
                if "ts" in data:
                    print(data)
                    print(schema)
                for col in schema:
                    type_ = schema[col]
                    if type_ in ["IntegerType", "LongType"]:
                        # Ints cannot be None...but None can be valid in Spark (as Null)
                        vals = []
                        for val in data[col]:
                            if val is None:
                                vals.append(val)
                            else:
                                vals.append(int(val))
                        data[col] = vals
                    elif type_ in ["FloatType", "DoubleType"]:
                        vals = []
                        for val in data[col]:
                            if val is None:
                                vals.append(val)
                            else:
                                vals.append(float(val))
                        data[col] = vals
                    elif type_ in ["DateType", "TimestampType"]:
                        vals = []
                        for val in data[col]:
                            if val is None:
                                vals.append(val)
                            else:
                                vals.append(parse(val))
                        data[col] = vals
                # Do this again, now that we have done type conversion using the provided schema
                data_reshaped = list(
                    zip(*(v for _, v in data.items()))
                )  # create a list of rows
                spark_df = spark.createDataFrame(data_reshaped, schema=spark_schema)
            except TypeError:
                string_schema = sparktypes.StructType(
                    [
                        sparktypes.StructField(column, sparktypes.StringType())
                        for column in schema
                    ]
                )
                spark_df = spark.createDataFrame(data_reshaped, string_schema)
                for c in spark_df.columns:
                    spark_df = spark_df.withColumn(
                        c, spark_df[c].cast(SPARK_TYPES[schema[c]]())
                    )
        elif len(data_reshaped) == 0:
            # if we have an empty dataset and no schema, need to assign an arbitrary type
            columns = list(data.keys())
            spark_schema = sparktypes.StructType(
                [
                    sparktypes.StructField(column, sparktypes.StringType())
                    for column in columns
                ]
            )
            spark_df = spark.createDataFrame(data_reshaped, spark_schema)
        else:
            # if no schema provided, uses Spark's schema inference
            columns = list(data.keys())
            spark_df = spark.createDataFrame(data_reshaped, columns)

        if table_name is None:
            # noinspection PyUnusedLocal
            table_name = generate_test_table_name()

        return build_spark_validator_with_data(df=spark_df, spark=spark)

    else:
        raise ValueError("Unknown dataset_type " + str(execution_engine))


def build_pandas_validator_with_data(
    df: pd.DataFrame,
    batch_definition: Optional[BatchDefinition] = None,
) -> Validator:
    batch: Batch = Batch(data=df, batch_definition=batch_definition)
    return Validator(execution_engine=PandasExecutionEngine(), batches=(batch,))


def build_sa_validator_with_data(
    df,
    sa_engine_name,
    schemas=None,
    caching=True,
    table_name=None,
    sqlite_db_path=None,
    batch_definition: Optional[BatchDefinition] = None,
):
    dialect_classes = {
        "sqlite": sqlitetypes.dialect,
        "postgresql": postgresqltypes.dialect,
        "mysql": mysqltypes.dialect,
        "mssql": mssqltypes.dialect,
        "bigquery": pybigquery.sqlalchemy_bigquery.BigQueryDialect,
    }
    dialect_types = {
        "sqlite": SQLITE_TYPES,
        "postgresql": POSTGRESQL_TYPES,
        "mysql": MYSQL_TYPES,
        "mssql": MSSQL_TYPES,
        "bigquery": BIGQUERY_TYPES,
    }
    db_hostname = os.getenv("GE_TEST_LOCAL_DB_HOSTNAME", "localhost")
    if sa_engine_name == "sqlite":
        engine = create_engine(get_sqlite_connection_url(sqlite_db_path))
    elif sa_engine_name == "postgresql":
        engine = connection_manager.get_engine(
            f"postgresql://postgres@{db_hostname}/test_ci"
        )
    elif sa_engine_name == "mysql":
        engine = create_engine(f"mysql+pymysql://root@{db_hostname}/test_ci")
    elif sa_engine_name == "mssql":
        engine = create_engine(
            f"mssql+pyodbc://sa:ReallyStrongPwd1234%^&*@{db_hostname}:1433/test_ci?driver=ODBC Driver 17 "
            "for SQL Server&charset=utf8&autocommit=true",
            # echo=True,
        )
    elif sa_engine_name == "bigquery":
        engine = _create_bigquery_engine()
    else:
        engine = None

    # If "autocommit" is not desired to be on by default, then use the following pattern when explicit "autocommit"
    # is desired (e.g., for temporary tables, "autocommit" is off by default, so the override option may be useful).
    # engine.execute(sa.text(sql_query_string).execution_options(autocommit=True))

    # Add the data to the database as a new table

    if sa_engine_name == "bigquery":
        schema = None
        if schemas and sa_engine_name in schemas:
            schema = schemas[sa_engine_name]
            # bigquery does not allow column names to have spaces
            schema = {k.replace(" ", "_"): v for k, v in schema.items()}

        df.columns = df.columns.str.replace(" ", "_")

    sql_dtypes = {}
    if (
        schemas
        and sa_engine_name in schemas
        and isinstance(engine.dialect, dialect_classes.get(sa_engine_name))
    ):
        schema = schemas[sa_engine_name]

        sql_dtypes = {
            col: dialect_types.get(sa_engine_name)[dtype]
            for (col, dtype) in schema.items()
        }
        for col in schema:
            type_ = schema[col]
            if type_ in ["INTEGER", "SMALLINT", "BIGINT"]:
                df[col] = pd.to_numeric(df[col], downcast="signed")
            elif type_ in ["FLOAT", "DOUBLE", "DOUBLE_PRECISION"]:
                df[col] = pd.to_numeric(df[col])
                min_value_dbms = get_sql_dialect_floating_point_infinity_value(
                    schema=sa_engine_name, negative=True
                )
                max_value_dbms = get_sql_dialect_floating_point_infinity_value(
                    schema=sa_engine_name, negative=False
                )
                for api_schema_type in ["api_np", "api_cast"]:
                    min_value_api = get_sql_dialect_floating_point_infinity_value(
                        schema=api_schema_type, negative=True
                    )
                    max_value_api = get_sql_dialect_floating_point_infinity_value(
                        schema=api_schema_type, negative=False
                    )
                    df.replace(
                        to_replace=[min_value_api, max_value_api],
                        value=[min_value_dbms, max_value_dbms],
                        inplace=True,
                    )
            elif type_ in ["DATETIME", "TIMESTAMP", "DATE"]:
                df[col] = pd.to_datetime(df[col])

    if table_name is None:
        table_name = generate_test_table_name()

    df.to_sql(
        name=table_name,
        con=engine,
        index=False,
        dtype=sql_dtypes,
        if_exists="replace",
    )

    batch_data = SqlAlchemyBatchData(execution_engine=engine, table_name=table_name)
    batch = Batch(data=batch_data, batch_definition=batch_definition)
    execution_engine = SqlAlchemyExecutionEngine(caching=caching, engine=engine)

    return Validator(execution_engine=execution_engine, batches=(batch,))


def modify_locale(func):
    @wraps(func)
    def locale_wrapper(*args, **kwargs):
        old_locale = locale.setlocale(locale.LC_TIME, None)
        print(old_locale)
        # old_locale = locale.getlocale(locale.LC_TIME) Why not getlocale? not sure
        try:
            new_locale = locale.setlocale(locale.LC_TIME, "en_US.UTF-8")
            assert new_locale == "en_US.UTF-8"
            func(*args, **kwargs)
        except Exception:
            raise
        finally:
            locale.setlocale(locale.LC_TIME, old_locale)

    return locale_wrapper


def build_spark_validator_with_data(
    df: Union[pd.DataFrame, SparkDataFrame],
    spark: SparkSession,
    batch_definition: Optional[BatchDefinition] = None,
) -> Validator:
    if isinstance(df, pd.DataFrame):
        df = spark.createDataFrame(
            [
                tuple(
                    None if isinstance(x, (float, int)) and np.isnan(x) else x
                    for x in record.tolist()
                )
                for record in df.to_records(index=False)
            ],
            df.columns.tolist(),
        )
    batch: Batch = Batch(data=df, batch_definition=batch_definition)
    execution_engine: SparkDFExecutionEngine = build_spark_engine(
        spark=spark,
        df=df,
        batch_id=batch.id,
    )
    return Validator(execution_engine=execution_engine, batches=(batch,))


def build_pandas_engine(
    df: pd.DataFrame,
) -> PandasExecutionEngine:
    batch: Batch = Batch(data=df)

    execution_engine: PandasExecutionEngine = PandasExecutionEngine(
        batch_data_dict={batch.id: batch.data}
    )
    return execution_engine


def build_sa_engine(
    df: pd.DataFrame,
    sa: ModuleType,
    schema: Optional[str] = None,
    if_exists: Optional[str] = "fail",
    index: Optional[bool] = False,
    dtype: Optional[dict] = None,
) -> SqlAlchemyExecutionEngine:
    table_name: str = "test"

    # noinspection PyUnresolvedReferences
    sqlalchemy_engine: Engine = sa.create_engine("sqlite://", echo=False)
    df.to_sql(
        name=table_name,
        con=sqlalchemy_engine,
        schema=schema,
        if_exists=if_exists,
        index=index,
        dtype=dtype,
    )

    execution_engine: SqlAlchemyExecutionEngine

    execution_engine = SqlAlchemyExecutionEngine(engine=sqlalchemy_engine)
    batch_data: SqlAlchemyBatchData = SqlAlchemyBatchData(
        execution_engine=execution_engine, table_name=table_name
    )
    batch: Batch = Batch(data=batch_data)

    execution_engine = SqlAlchemyExecutionEngine(
        engine=sqlalchemy_engine, batch_data_dict={batch.id: batch_data}
    )

    return execution_engine


# Builds a Spark Execution Engine
def build_spark_engine(
    spark: SparkSession,
    df: Union[pd.DataFrame, SparkDataFrame],
    batch_id: Optional[str] = None,
    batch_definition: Optional[BatchDefinition] = None,
) -> SparkDFExecutionEngine:
    if (
        sum(
            bool(x)
            for x in [
                batch_id is not None,
                batch_definition is not None,
            ]
        )
        != 1
    ):
        raise ValueError(
            "Exactly one of batch_id or batch_definition must be specified."
        )

    if batch_id is None:
        batch_id = batch_definition.id

    if isinstance(df, pd.DataFrame):
        df = spark.createDataFrame(
            [
                tuple(
                    None if isinstance(x, (float, int)) and np.isnan(x) else x
                    for x in record.tolist()
                )
                for record in df.to_records(index=False)
            ],
            df.columns.tolist(),
        )
    conf: List[tuple] = spark.sparkContext.getConf().getAll()
    spark_config: Dict[str, str] = dict(conf)
    execution_engine: SparkDFExecutionEngine = SparkDFExecutionEngine(
        spark_config=spark_config
    )
    execution_engine.load_batch_data(batch_id=batch_id, batch_data=df)
    return execution_engine


def candidate_getter_is_on_temporary_notimplemented_list(context, getter):
    if context in ["sqlite"]:
        return getter in ["get_column_modes", "get_column_stdev"]
    if context in ["postgresql", "mysql", "mssql"]:
        return getter in ["get_column_modes"]
    if context == "spark":
        return getter in []


def candidate_test_is_on_temporary_notimplemented_list(context, expectation_type):
    if context in ["sqlite", "postgresql", "mysql", "mssql"]:
        return expectation_type in [
            "expect_column_values_to_be_increasing",
            "expect_column_values_to_be_decreasing",
            "expect_column_values_to_match_strftime_format",
            "expect_column_values_to_be_dateutil_parseable",
            "expect_column_values_to_be_json_parseable",
            "expect_column_values_to_match_json_schema",
            "expect_column_stdev_to_be_between",
            "expect_column_most_common_value_to_be_in_set",
            "expect_column_bootstrapped_ks_test_p_value_to_be_greater_than",
            "expect_column_parameterized_distribution_ks_test_p_value_to_be_greater_than",
            "expect_column_pair_values_to_be_equal",
            "expect_column_pair_values_A_to_be_greater_than_B",
            "expect_column_pair_values_to_be_in_set",
            "expect_select_column_values_to_be_unique_within_record",
            "expect_compound_columns_to_be_unique",
            "expect_multicolumn_values_to_be_unique",
            "expect_column_pair_cramers_phi_value_to_be_less_than",
            "expect_multicolumn_sum_to_equal",
        ]
    if context in ["bigquery"]:
        return expectation_type in [
            "expect_column_values_to_be_increasing",
            "expect_column_values_to_be_decreasing",
            "expect_column_values_to_match_strftime_format",
            "expect_column_values_to_be_dateutil_parseable",
            "expect_column_values_to_be_json_parseable",
            "expect_column_values_to_match_json_schema",
            "expect_column_stdev_to_be_between",
            "expect_column_most_common_value_to_be_in_set",
            "expect_column_bootstrapped_ks_test_p_value_to_be_greater_than",
            "expect_column_kl_divergence_to_be_less_than",
            "expect_column_parameterized_distribution_ks_test_p_value_to_be_greater_than",
            "expect_column_chisquare_test_p_value_to_be_greater_than",
            "expect_column_pair_values_to_be_equal",
            "expect_column_pair_values_A_to_be_greater_than_B",
            "expect_column_pair_values_to_be_in_set",
            "expect_select_column_values_to_be_unique_within_record",
            "expect_compound_columns_to_be_unique",
            "expect_multicolumn_values_to_be_unique",
            "expect_column_pair_cramers_phi_value_to_be_less_than",
            "expect_multicolumn_sum_to_equal",
            "expect_column_values_to_be_between",  # unique to bigquery -- https://github.com/great-expectations/great_expectations/issues/3261
            "expect_column_values_to_be_of_type",  # unique to bigquery -- https://github.com/great-expectations/great_expectations/issues/3261
            "expect_column_values_to_be_in_set",  # unique to bigquery -- https://github.com/great-expectations/great_expectations/issues/3261
            "expect_column_values_to_be_in_type_list",  # unique to bigquery -- https://github.com/great-expectations/great_expectations/issues/3261
            "expect_column_values_to_match_like_pattern_list",  # unique to bigquery -- https://github.com/great-expectations/great_expectations/issues/3261
            "expect_column_values_to_not_match_like_pattern_list",  # unique to bigquery -- https://github.com/great-expectations/great_expectations/issues/3261
        ]

    if context == "SparkDFDataset":
        return expectation_type in [
            "expect_column_values_to_be_dateutil_parseable",
            "expect_column_values_to_be_json_parseable",
            "expect_column_bootstrapped_ks_test_p_value_to_be_greater_than",
            "expect_column_parameterized_distribution_ks_test_p_value_to_be_greater_than",
            "expect_compound_columns_to_be_unique",
            "expect_column_pair_cramers_phi_value_to_be_less_than",
            "expect_table_row_count_to_equal_other_table",
        ]
    if context == "PandasDataset":
        return expectation_type in [
            "expect_table_row_count_to_equal_other_table",
        ]
    return False


def candidate_test_is_on_temporary_notimplemented_list_cfe(context, expectation_type):
    if context in ["sqlite", "postgresql", "mysql", "mssql"]:
        return expectation_type in [
            "expect_select_column_values_to_be_unique_within_record",
            "expect_column_values_to_be_increasing",
            "expect_column_values_to_be_decreasing",
            "expect_column_values_to_match_strftime_format",
            "expect_column_values_to_be_dateutil_parseable",
            "expect_column_values_to_be_json_parseable",
            "expect_column_values_to_match_json_schema",
            "expect_column_stdev_to_be_between",
            "expect_column_pair_values_A_to_be_greater_than_B",
            "expect_column_pair_values_to_be_equal",
            "expect_column_pair_values_to_be_in_set",
            "expect_multicolumn_values_to_be_unique",
            "expect_multicolumn_sum_to_equal",
            "expect_column_pair_cramers_phi_value_to_be_less_than",
            "expect_column_bootstrapped_ks_test_p_value_to_be_greater_than",
            "expect_column_chisquare_test_p_value_to_be_greater_than",
            "expect_column_parameterized_distribution_ks_test_p_value_to_be_greater_than",
            "expect_compound_columns_to_be_unique",
        ]

    if context == "bigquery":
        ###
        # NOTE: 20210729 - jdimatteo: It is relatively slow to create tables for
        # all these tests in BigQuery, and if you want to run a single test then
        # you can uncomment and modify the below line (which results in only the
        # tests for "expect_column_values_to_not_be_null" being run):
        # return expectation_type != "expect_column_values_to_not_be_null"
        ###
        # NOTE: 20210729 - jdimatteo: Below are temporarily not being tested
        # with BigQuery. For each disabled test below, please include a link to
        # a github issue tracking adding the test with BigQuery.
        ###
        return expectation_type in [
            "expect_column_kl_divergence_to_be_less_than",  # TODO: Takes over 64 minutes to "collect" (haven't actually seen it complete yet) -- https://github.com/great-expectations/great_expectations/issues/3260
            "expect_column_values_to_be_in_set",  # TODO: No matching signature for operator and AssertionError: expected ['2018-01-01T00:00:00'] but got ['2018-01-01'] -- https://github.com/great-expectations/great_expectations/issues/3260
            "expect_column_values_to_be_in_type_list",  # TODO: AssertionError -- https://github.com/great-expectations/great_expectations/issues/3260
            "expect_column_values_to_be_between",  # TODO: "400 No matching signature for operator >=" -- https://github.com/great-expectations/great_expectations/issues/3260
            "expect_column_quantile_values_to_be_between",  # TODO: takes over 15 minutes to "collect" (haven't actually seen it complete yet) -- https://github.com/great-expectations/great_expectations/issues/3260
            "expect_column_mean_to_be_between",  # TODO: "400 No matching signature for operator *" -- https://github.com/great-expectations/great_expectations/issues/3260
            "expect_select_column_values_to_be_unique_within_record",
            "expect_column_values_to_be_increasing",
            "expect_column_values_to_be_decreasing",
            "expect_column_values_to_match_strftime_format",
            "expect_column_values_to_be_dateutil_parseable",
            "expect_column_values_to_be_json_parseable",
            "expect_column_values_to_match_json_schema",
            "expect_column_stdev_to_be_between",
            "expect_column_pair_values_A_to_be_greater_than_B",
            "expect_column_pair_values_to_be_equal",
            "expect_column_pair_values_to_be_in_set",
            "expect_multicolumn_values_to_be_unique",
            "expect_multicolumn_sum_to_equal",
            "expect_column_pair_cramers_phi_value_to_be_less_than",
            "expect_column_bootstrapped_ks_test_p_value_to_be_greater_than",
            "expect_column_chisquare_test_p_value_to_be_greater_than",
            "expect_column_parameterized_distribution_ks_test_p_value_to_be_greater_than",
            "expect_compound_columns_to_be_unique",
        ]
    if context == "spark":
        return expectation_type in [
            "expect_select_column_values_to_be_unique_within_record",
            "expect_table_row_count_to_equal_other_table",
            "expect_column_values_to_be_in_set",
            "expect_column_values_to_not_be_in_set",
            "expect_column_values_to_not_match_regex_list",
            "expect_column_values_to_match_like_pattern",
            "expect_column_values_to_not_match_like_pattern",
            "expect_column_values_to_match_like_pattern_list",
            "expect_column_values_to_not_match_like_pattern_list",
            "expect_column_values_to_be_dateutil_parseable",
            "expect_column_pair_values_A_to_be_greater_than_B",
            "expect_column_pair_values_to_be_equal",
            "expect_column_pair_values_to_be_in_set",
            "expect_multicolumn_values_to_be_unique",
            "expect_multicolumn_sum_to_equal",
            "expect_column_pair_cramers_phi_value_to_be_less_than",
            "expect_column_bootstrapped_ks_test_p_value_to_be_greater_than",
            "expect_column_chisquare_test_p_value_to_be_greater_than",
            "expect_column_parameterized_distribution_ks_test_p_value_to_be_greater_than",
            "expect_compound_columns_to_be_unique",
        ]
    if context == "pandas":
        return expectation_type in [
            "expect_table_row_count_to_equal_other_table",
            "expect_column_values_to_match_like_pattern",
            "expect_column_values_to_not_match_like_pattern",
            "expect_column_values_to_match_like_pattern_list",
            "expect_column_values_to_not_match_like_pattern_list",
            "expect_column_pair_values_A_to_be_greater_than_B",
            "expect_column_pair_values_to_be_in_set",
            "expect_multicolumn_values_to_be_unique",
            "expect_column_pair_cramers_phi_value_to_be_less_than",
            "expect_column_bootstrapped_ks_test_p_value_to_be_greater_than",
            "expect_column_chisquare_test_p_value_to_be_greater_than",
            "expect_column_parameterized_distribution_ks_test_p_value_to_be_greater_than",
        ]

    return False


def build_test_backends_list(
    include_pandas=True,
    include_spark=True,
    include_sqlalchemy=True,
    include_postgresql=False,
    include_mysql=False,
    include_mssql=False,
    include_bigquery=False,
):
    test_backends = []

    if include_pandas:
        test_backends += ["pandas"]

    if include_spark:
        try:
            import pyspark
            from pyspark.sql import SparkSession
        except ImportError:
            raise ValueError("spark tests are requested, but pyspark is not installed")
        test_backends += ["spark"]

    db_hostname = os.getenv("GE_TEST_LOCAL_DB_HOSTNAME", "localhost")
    if include_sqlalchemy:

        sa: Optional[ModuleType] = import_library_module(module_name="sqlalchemy")
        if sa is None:
            raise ImportError(
                "sqlalchemy tests are requested, but sqlalchemy in not installed"
            )

        test_backends += ["sqlite"]

        if include_postgresql:
            ###
            # NOTE: 20190918 - JPC: Since I've had to relearn this a few times, a note here.
            # SQLALCHEMY coerces postgres DOUBLE_PRECISION to float, which loses precision
            # round trip compared to NUMERIC, which stays as a python DECIMAL

            # Be sure to ensure that tests (and users!) understand that subtlety,
            # which can be important for distributional expectations, for example.
            ###
            connection_string = f"postgresql://postgres@{db_hostname}/test_ci"
            checker = LockingConnectionCheck(sa, connection_string)
            if checker.is_valid() is True:
                test_backends += ["postgresql"]
            else:
                raise ValueError(
                    f"backend-specific tests are requested, but unable to connect to the database at "
                    f"{connection_string}"
                )

        if include_mysql:
            try:
                engine = create_engine(f"mysql+pymysql://root@{db_hostname}/test_ci")
                conn = engine.connect()
                conn.close()
            except (ImportError, SQLAlchemyError):
                raise ImportError(
                    "mysql tests are requested, but unable to connect to the mysql database at "
                    f"'mysql+pymysql://root@{db_hostname}/test_ci'"
                )
            test_backends += ["mysql"]

        if include_mssql:
            try:
                engine = create_engine(
                    f"mssql+pyodbc://sa:ReallyStrongPwd1234%^&*@{db_hostname}:1433/test_ci?"
                    "driver=ODBC Driver 17 for SQL Server&charset=utf8&autocommit=true",
                    # echo=True,
                )
                conn = engine.connect()
                conn.close()
            except (ImportError, sa.exc.SQLAlchemyError):
                raise ImportError(
                    "mssql tests are requested, but unable to connect to the mssql database at "
                    f"'mssql+pyodbc://sa:ReallyStrongPwd1234%^&*@{db_hostname}:1433/test_ci?"
                    "driver=ODBC Driver 17 for SQL Server&charset=utf8&autocommit=true'",
                )
            test_backends += ["mssql"]

        if include_bigquery:
            try:
                engine = _create_bigquery_engine()
                conn = engine.connect()
                conn.close()
            except (ImportError, sa.exc.SQLAlchemyError) as e:
                raise ImportError(
                    "bigquery tests are requested, but unable to connect"
                ) from e
            test_backends += ["bigquery"]

    return test_backends


def generate_expectation_tests(
    expectation_type, examples_config, expectation_execution_engines_dict=None
):
    """

    :param expectation_type: snake_case name of the expectation type
    :param examples_config: a dictionary that defines the data and test cases for the expectation
    :param expectation_execution_engines_dict: (optional) a dictionary that shows which backends/execution engines the
            expectation is implemented for. It can be obtained from the output of the expectation's self_check method
            Example:
            {
             "PandasExecutionEngine": True,
             "SqlAlchemyExecutionEngine": False,
             "SparkDFExecutionEngine": False
            }
    :return:
    """
    parametrized_tests = []

    # use the expectation_execution_engines_dict (if provided) to request only the appropriate backends
    if expectation_execution_engines_dict is not None:
        backends = build_test_backends_list(
            include_pandas=expectation_execution_engines_dict.get(
                "PandasExecutionEngine"
            )
            == True,
            include_spark=expectation_execution_engines_dict.get(
                "SparkDFExecutionEngine"
            )
            == True,
            include_sqlalchemy=expectation_execution_engines_dict.get(
                "SqlAlchemyExecutionEngine"
            )
            == True,
        )
    else:
        backends = build_test_backends_list()

    for c in backends:
        for d in examples_config:
            d = copy.deepcopy(d)
            datasets = []
            if candidate_test_is_on_temporary_notimplemented_list_cfe(
                c, expectation_type
            ):
                skip_expectation = True
                schemas = validator_with_data = None
            else:
                skip_expectation = False
                if isinstance(d["data"], list):
                    sqlite_db_path = os.path.abspath(
                        os.path.join(
                            tmp_dir,
                            "sqlite_db"
                            + "".join(
                                [
                                    random.choice(string.ascii_letters + string.digits)
                                    for _ in range(8)
                                ]
                            )
                            + ".db",
                        )
                    )
                    for dataset in d["data"]:
                        datasets.append(
                            get_test_validator_with_data(
                                c,
                                dataset["data"],
                                dataset.get("schemas"),
                                table_name=dataset.get("dataset_name"),
                                sqlite_db_path=sqlite_db_path,
                            )
                        )
                    validator_with_data = datasets[0]
                else:
                    schemas = d["schemas"] if "schemas" in d else None
                    validator_with_data = get_test_validator_with_data(
                        c, d["data"], schemas=schemas
                    )

            for test in d["tests"]:

                # use the expectation_execution_engines_dict of the expectation
                # to exclude unimplemented backends from the testing
                if expectation_execution_engines_dict is not None:
                    supress_test_for = test.get("suppress_test_for")
                    if supress_test_for is None:
                        supress_test_for = []
                    if not expectation_execution_engines_dict.get(
                        "PandasExecutionEngine"
                    ):
                        supress_test_for.append("pandas")
                    if not expectation_execution_engines_dict.get(
                        "SqlAlchemyExecutionEngine"
                    ):
                        supress_test_for.append("sqlalchemy")
                    if not expectation_execution_engines_dict.get(
                        "SparkDFExecutionEngine"
                    ):
                        supress_test_for.append("spark")

                    if len(supress_test_for) > 0:
                        test["suppress_test_for"] = supress_test_for

                generate_test = True
                skip_test = False
                if "only_for" in test:
                    # if we're not on the "only_for" list, then never even generate the test
                    generate_test = False
                    if not isinstance(test["only_for"], list):
                        raise ValueError("Invalid test specification.")

                    if validator_with_data and isinstance(
                        validator_with_data.execution_engine.active_batch_data,
                        SqlAlchemyBatchData,
                    ):
                        # Call out supported dialects
                        if "sqlalchemy" in test["only_for"]:
                            generate_test = True
                        elif (
                            "sqlite" in test["only_for"]
                            and sqliteDialect is not None
                            and isinstance(
                                validator_with_data.execution_engine.active_batch_data.sql_engine_dialect,
                                sqliteDialect,
                            )
                        ):
                            generate_test = True
                        elif (
                            "postgresql" in test["only_for"]
                            and postgresqlDialect is not None
                            and isinstance(
                                validator_with_data.execution_engine.active_batch_data.sql_engine_dialect,
                                postgresqlDialect,
                            )
                        ):
                            generate_test = True
                        elif (
                            "mysql" in test["only_for"]
                            and mysqlDialect is not None
                            and isinstance(
                                validator_with_data.execution_engine.active_batch_data.sql_engine_dialect,
                                mysqlDialect,
                            )
                        ):
                            generate_test = True
                        elif (
                            "mssql" in test["only_for"]
                            and mssqlDialect is not None
                            and isinstance(
                                validator_with_data.execution_engine.active_batch_data.sql_engine_dialect,
                                mssqlDialect,
                            )
                        ):
                            generate_test = True
                    elif validator_with_data and isinstance(
                        validator_with_data.execution_engine.active_batch_data,
                        pandas_DataFrame,
                    ):
                        if "pandas" in test["only_for"]:
                            generate_test = True
                        if (
                            "pandas_022" in test["only_for"]
                            or "pandas_023" in test["only_for"]
                        ) and int(pd.__version__.split(".")[1]) in [22, 23]:
                            generate_test = True
                        if ("pandas>=24" in test["only_for"]) and int(
                            pd.__version__.split(".")[1]
                        ) > 24:
                            generate_test = True
                    elif validator_with_data and isinstance(
                        validator_with_data.execution_engine.active_batch_data,
                        spark_DataFrame,
                    ):
                        if "spark" in test["only_for"]:
                            generate_test = True

                if not generate_test:
                    continue

                if "suppress_test_for" in test and (
                    (
                        "sqlalchemy" in test["suppress_test_for"]
                        and validator_with_data
                        and isinstance(
                            validator_with_data.execution_engine.active_batch_data,
                            SqlAlchemyBatchData,
                        )
                    )
                    or (
                        "sqlite" in test["suppress_test_for"]
                        and sqliteDialect is not None
                        and validator_with_data
                        and isinstance(
                            validator_with_data.execution_engine.active_batch_data,
                            SqlAlchemyBatchData,
                        )
                        and isinstance(
                            validator_with_data.execution_engine.active_batch_data.sql_engine_dialect,
                            sqliteDialect,
                        )
                    )
                    or (
                        "postgresql" in test["suppress_test_for"]
                        and postgresqlDialect is not None
                        and validator_with_data
                        and isinstance(
                            validator_with_data.execution_engine.active_batch_data,
                            SqlAlchemyBatchData,
                        )
                        and isinstance(
                            validator_with_data.execution_engine.active_batch_data.sql_engine_dialect,
                            postgresqlDialect,
                        )
                    )
                    or (
                        "mysql" in test["suppress_test_for"]
                        and mysqlDialect is not None
                        and validator_with_data
                        and isinstance(
                            validator_with_data.execution_engine.active_batch_data,
                            SqlAlchemyBatchData,
                        )
                        and isinstance(
                            validator_with_data.execution_engine.active_batch_data.sql_engine_dialect,
                            mysqlDialect,
                        )
                    )
                    or (
                        "mssql" in test["suppress_test_for"]
                        and mssqlDialect is not None
                        and validator_with_data
                        and isinstance(
                            validator_with_data.execution_engine.active_batch_data,
                            SqlAlchemyBatchData,
                        )
                        and isinstance(
                            validator_with_data.execution_engine.active_batch_data.sql_engine_dialect,
                            mssqlDialect,
                        )
                    )
                    or (
                        "pandas" in test["suppress_test_for"]
                        and validator_with_data
                        and isinstance(
                            validator_with_data.execution_engine.active_batch_data,
                            pandas_DataFrame,
                        )
                    )
                    or (
                        "spark" in test["suppress_test_for"]
                        and validator_with_data
                        and isinstance(
                            validator_with_data.execution_engine.active_batch_data,
                            spark_DataFrame,
                        )
                    )
                ):
                    skip_test = True
                # Known condition: SqlAlchemy does not support allow_cross_type_comparisons
                if (
                    "allow_cross_type_comparisons" in test["in"]
                    and validator_with_data
                    and isinstance(
                        validator_with_data.execution_engine.active_batch_data,
                        SqlAlchemyBatchData,
                    )
                ):
                    skip_test = True

                if not skip_test:
                    parametrized_tests.append(
                        {
                            "expectation_type": expectation_type,
                            "validator_with_data": validator_with_data,
                            "test": test,
                            "skip": skip_expectation or skip_test,
                            "backend": c,
                        }
                    )

    return parametrized_tests


def evaluate_json_test(data_asset, expectation_type, test):
    """
    This method will evaluate the result of a test build using the Great Expectations json test format.

    NOTE: Tests can be suppressed for certain data types if the test contains the Key 'suppress_test_for' with a list
        of DataAsset types to suppress, such as ['SQLAlchemy', 'Pandas'].

    :param data_asset: (DataAsset) A great expectations DataAsset
    :param expectation_type: (string) the name of the expectation to be run using the test input
    :param test: (dict) a dictionary containing information for the test to be run. The dictionary must include:
        - title: (string) the name of the test
        - exact_match_out: (boolean) If true, match the 'out' dictionary exactly against the result of the expectation
        - in: (dict or list) a dictionary of keyword arguments to use to evaluate the expectation or a list of positional arguments
        - out: (dict) the dictionary keys against which to make assertions. Unless exact_match_out is true, keys must\
            come from the following list:
              - success
              - observed_value
              - unexpected_index_list
              - unexpected_list
              - details
              - traceback_substring (if present, the string value will be expected as a substring of the exception_traceback)
    :return: None. asserts correctness of results.
    """

    data_asset.set_default_expectation_argument("result_format", "COMPLETE")
    data_asset.set_default_expectation_argument("include_config", False)

    if "title" not in test:
        raise ValueError("Invalid test configuration detected: 'title' is required.")

    if "exact_match_out" not in test:
        raise ValueError(
            "Invalid test configuration detected: 'exact_match_out' is required."
        )

    if "in" not in test:
        raise ValueError("Invalid test configuration detected: 'in' is required.")

    if "out" not in test:
        raise ValueError("Invalid test configuration detected: 'out' is required.")

    # Support tests with positional arguments
    if isinstance(test["in"], list):
        result = getattr(data_asset, expectation_type)(*test["in"])
    # As well as keyword arguments
    else:
        result = getattr(data_asset, expectation_type)(**test["in"])

    check_json_test_result(test=test, result=result, data_asset=data_asset)


def evaluate_json_test_cfe(validator, expectation_type, test):
    """
    This method will evaluate the result of a test build using the Great Expectations json test format.

    NOTE: Tests can be suppressed for certain data types if the test contains the Key 'suppress_test_for' with a list
        of DataAsset types to suppress, such as ['SQLAlchemy', 'Pandas'].

    :param data_asset: (DataAsset) A great expectations DataAsset
    :param expectation_type: (string) the name of the expectation to be run using the test input
    :param test: (dict) a dictionary containing information for the test to be run. The dictionary must include:
        - title: (string) the name of the test
        - exact_match_out: (boolean) If true, match the 'out' dictionary exactly against the result of the expectation
        - in: (dict or list) a dictionary of keyword arguments to use to evaluate the expectation or a list of positional arguments
        - out: (dict) the dictionary keys against which to make assertions. Unless exact_match_out is true, keys must\
            come from the following list:
              - success
              - observed_value
              - unexpected_index_list
              - unexpected_list
              - details
              - traceback_substring (if present, the string value will be expected as a substring of the exception_traceback)
    :return: None. asserts correctness of results.
    """
    expectation_suite = ExpectationSuite("json_test_suite")
    # noinspection PyProtectedMember
    validator._initialize_expectations(expectation_suite=expectation_suite)
    # validator.set_default_expectation_argument("result_format", "COMPLETE")
    # validator.set_default_expectation_argument("include_config", False)

    if "title" not in test:
        raise ValueError("Invalid test configuration detected: 'title' is required.")

    if "exact_match_out" not in test:
        raise ValueError(
            "Invalid test configuration detected: 'exact_match_out' is required."
        )

    if "in" not in test:
        raise ValueError("Invalid test configuration detected: 'in' is required.")

    if "out" not in test:
        raise ValueError("Invalid test configuration detected: 'out' is required.")

    kwargs = copy.deepcopy(test["in"])

    if isinstance(test["in"], list):
        result = getattr(validator, expectation_type)(*kwargs)
    # As well as keyword arguments
    else:
        runtime_kwargs = {"result_format": "COMPLETE", "include_config": False}
        runtime_kwargs.update(kwargs)
        result = getattr(validator, expectation_type)(**runtime_kwargs)

    check_json_test_result(
        test=test,
        result=result,
        data_asset=validator.execution_engine.active_batch_data,
    )


def check_json_test_result(test, result, data_asset=None):
    # Check results
    if test["exact_match_out"] is True:
        assert result == expectationValidationResultSchema.load(test["out"])
    else:
        # Convert result to json since our tests are reading from json so cannot easily contain richer types (e.g. NaN)
        # NOTE - 20191031 - JPC - we may eventually want to change these tests as we update our view on how
        # representations, serializations, and objects should interact and how much of that is shown to the user.
        result = result.to_json_dict()
        for key, value in test["out"].items():
            # Apply our great expectations-specific test logic

            if key == "success":
                assert result["success"] == value

            elif key == "observed_value":
                if "tolerance" in test:
                    if isinstance(value, dict):
                        assert set(result["result"]["observed_value"].keys()) == set(
                            value.keys()
                        )
                        for k, v in value.items():
                            assert np.allclose(
                                result["result"]["observed_value"][k],
                                v,
                                rtol=test["tolerance"],
                            )
                    else:
                        assert np.allclose(
                            result["result"]["observed_value"],
                            value,
                            rtol=test["tolerance"],
                        )
                else:
                    assert result["result"]["observed_value"] == value

            # NOTE: This is a key used ONLY for testing cases where an expectation is legitimately allowed to return
            # any of multiple possible observed_values. expect_column_values_to_be_of_type is one such expectation.
            elif key == "observed_value_list":
                assert result["result"]["observed_value"] in value

            elif key == "unexpected_index_list":
                if isinstance(data_asset, (SqlAlchemyDataset, SparkDFDataset)):
                    pass
                elif isinstance(data_asset, (SqlAlchemyBatchData, SparkDFBatchData)):
                    pass
                else:
                    assert result["result"]["unexpected_index_list"] == value

            elif key == "unexpected_list":
                # check if value can be sorted; if so, sort so arbitrary ordering of results does not cause failure
                if (isinstance(value, list)) & (len(value) >= 1):
                    if type(value[0].__lt__(value[0])) != type(NotImplemented):
                        value = sorted(value, key=lambda x: str(x))
                        result["result"]["unexpected_list"] = sorted(
                            result["result"]["unexpected_list"], key=lambda x: str(x)
                        )

                assert result["result"]["unexpected_list"] == value, (
                    "expected "
                    + str(value)
                    + " but got "
                    + str(result["result"]["unexpected_list"])
                )

            elif key == "details":
                assert result["result"]["details"] == value

            elif key == "value_counts":
                for val_count in value:
                    assert val_count in result["result"]["details"]["value_counts"]

            elif key.startswith("observed_cdf"):
                if "x_-1" in key:
                    if key.endswith("gt"):
                        assert (
                            result["result"]["details"]["observed_cdf"]["x"][-1] > value
                        )
                    else:
                        assert (
                            result["result"]["details"]["observed_cdf"]["x"][-1]
                            == value
                        )
                elif "x_0" in key:
                    if key.endswith("lt"):
                        assert (
                            result["result"]["details"]["observed_cdf"]["x"][0] < value
                        )
                    else:
                        assert (
                            result["result"]["details"]["observed_cdf"]["x"][0] == value
                        )
                else:
                    raise ValueError(
                        "Invalid test specification: unknown key " + key + " in 'out'"
                    )

            elif key == "traceback_substring":
                assert result["exception_info"]["raised_exception"]
                assert value in result["exception_info"]["exception_traceback"], (
                    "expected to find "
                    + value
                    + " in "
                    + result["exception_info"]["exception_traceback"]
                )

            elif key == "expected_partition":
                assert np.allclose(
                    result["result"]["details"]["expected_partition"]["bins"],
                    value["bins"],
                )
                assert np.allclose(
                    result["result"]["details"]["expected_partition"]["weights"],
                    value["weights"],
                )
                if "tail_weights" in result["result"]["details"]["expected_partition"]:
                    assert np.allclose(
                        result["result"]["details"]["expected_partition"][
                            "tail_weights"
                        ],
                        value["tail_weights"],
                    )

            elif key == "observed_partition":
                assert np.allclose(
                    result["result"]["details"]["observed_partition"]["bins"],
                    value["bins"],
                )
                assert np.allclose(
                    result["result"]["details"]["observed_partition"]["weights"],
                    value["weights"],
                )
                if "tail_weights" in result["result"]["details"]["observed_partition"]:
                    assert np.allclose(
                        result["result"]["details"]["observed_partition"][
                            "tail_weights"
                        ],
                        value["tail_weights"],
                    )

            else:
                raise ValueError(
                    "Invalid test specification: unknown key " + key + " in 'out'"
                )


def generate_test_table_name(
    default_table_name_prefix: Optional[str] = "test_data_",
) -> str:
    table_name: str = default_table_name_prefix + "".join(
        [random.choice(string.ascii_letters + string.digits) for _ in range(8)]
    )
    return table_name


def _create_bigquery_engine() -> Engine:
<<<<<<< HEAD
=======

    # The following environment variables will need to be instantiated
>>>>>>> 2b9e6b12
    gcp_project = os.getenv("GE_TEST_BIGQUERY_PROJECT")
    if not gcp_project:
        raise ValueError(
            "Environment Variable GE_TEST_BIGQUERY_PROJECT is required to run expectation tests"
        )
    return create_engine(f"bigquery://{gcp_project}/{_bigquery_dataset()}")


def _bigquery_dataset() -> str:
    return os.getenv("GE_TEST_BIGQUERY_DATASET", "test_ci")<|MERGE_RESOLUTION|>--- conflicted
+++ resolved
@@ -1967,11 +1967,6 @@
 
 
 def _create_bigquery_engine() -> Engine:
-<<<<<<< HEAD
-=======
-
-    # The following environment variables will need to be instantiated
->>>>>>> 2b9e6b12
     gcp_project = os.getenv("GE_TEST_BIGQUERY_PROJECT")
     if not gcp_project:
         raise ValueError(
