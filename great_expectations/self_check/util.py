--- conflicted
+++ resolved
@@ -34,11 +34,7 @@
 from dateutil.parser import parse
 
 import great_expectations.compatibility.sqlalchemy_bigquery as BigQueryDialect
-<<<<<<< HEAD
 from great_expectations.compatibility import aws, pyspark, snowflake, sqlalchemy, trino
-=======
-from great_expectations.compatibility import aws, pyspark, sqlalchemy, trino
->>>>>>> 13e2ae75
 from great_expectations.compatibility.pandas_compatibility import (
     execute_pandas_to_datetime,
 )
@@ -325,14 +321,6 @@
     if aws.redshiftdialect
     else {}
 )
-<<<<<<< HEAD
-=======
-
-try:
-    import snowflake.sqlalchemy.custom_types as snowflaketypes
-    import snowflake.sqlalchemy.snowdialect
-    import snowflake.sqlalchemy.snowdialect as snowflakeDialect
->>>>>>> 13e2ae75
 
 SNOWFLAKE_TYPES: Dict[str, Any]
 if (
@@ -958,35 +946,23 @@
     except AttributeError:
         pass
 
-    if trino.trinodialect:
-        dialect_classes["trino"] = trino.trinodialect.TrinoDialect
-        dialect_types["trino"] = TRINO_TYPES
-
-<<<<<<< HEAD
-=======
-    try:
-        dialect_classes["snowflake"] = snowflakeDialect.dialect
-        dialect_types["snowflake"] = SNOWFLAKE_TYPES
-    except AttributeError:
-        pass
-
->>>>>>> 13e2ae75
     if aws.redshiftdialect:
         dialect_classes["redshift"] = aws.redshiftdialect.RedshiftDialect
         dialect_types["redshift"] = REDSHIFT_TYPES
 
-<<<<<<< HEAD
     if snowflake.snowflakedialect:
         dialect_classes["snowflake"] = snowflake.snowflakedialect.dialect
         dialect_types["snowflake"] = SNOWFLAKE_TYPES
 
-=======
->>>>>>> 13e2ae75
     try:
         dialect_classes["athena"] = athenaDialect
         dialect_types["athena"] = ATHENA_TYPES
     except AttributeError:
         pass
+
+    if trino.trinodialect:
+        dialect_classes["trino"] = trino.trinodialect.TrinoDialect
+        dialect_types["trino"] = TRINO_TYPES
 
     db_hostname = os.getenv("GE_TEST_LOCAL_DB_HOSTNAME", "localhost")
     if sa_engine_name == "sqlite":
