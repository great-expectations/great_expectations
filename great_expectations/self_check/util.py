import copy
import locale
import logging
import os
import platform
import random
import string
import tempfile
import threading
from functools import wraps
from types import ModuleType
from typing import Dict, List, Optional, Union

import numpy as np
import pandas as pd
from dateutil.parser import parse
from pandas import DataFrame as pandas_DataFrame

from great_expectations.core import (
    ExpectationConfigurationSchema,
    ExpectationSuite,
    ExpectationSuiteSchema,
    ExpectationSuiteValidationResultSchema,
    ExpectationValidationResultSchema,
)
from great_expectations.core.batch import Batch, BatchDefinition
from great_expectations.core.util import (
    get_or_create_spark_application,
    get_sql_dialect_floating_point_infinity_value,
)
from great_expectations.dataset import PandasDataset, SparkDFDataset, SqlAlchemyDataset
from great_expectations.execution_engine import (
    PandasExecutionEngine,
    SparkDFExecutionEngine,
    SqlAlchemyExecutionEngine,
)
from great_expectations.execution_engine.sparkdf_batch_data import SparkDFBatchData
from great_expectations.execution_engine.sqlalchemy_batch_data import (
    SqlAlchemyBatchData,
)
from great_expectations.profile import ColumnsExistProfiler
from great_expectations.util import import_library_module
from great_expectations.validator.validator import Validator

expectationValidationResultSchema = ExpectationValidationResultSchema()
expectationSuiteValidationResultSchema = ExpectationSuiteValidationResultSchema()
expectationConfigurationSchema = ExpectationConfigurationSchema()
expectationSuiteSchema = ExpectationSuiteSchema()


logger = logging.getLogger(__name__)

tmp_dir = str(tempfile.mkdtemp())


try:
    import sqlalchemy as sqlalchemy
    from sqlalchemy import create_engine

    # noinspection PyProtectedMember
    from sqlalchemy.engine import Engine
    from sqlalchemy.exc import SQLAlchemyError
except ImportError:
    sqlalchemy = None
    create_engine = None
    Engine = None
    SQLAlchemyError = None
    logger.debug("Unable to load SqlAlchemy or one of its subclasses.")

try:
    from pyspark.sql import DataFrame as SparkDataFrame
    from pyspark.sql import SparkSession
except ImportError:
    SparkSession = None
    SparkDataFrame = type(None)

try:
    from pyspark.sql import DataFrame as spark_DataFrame
except ImportError:
    spark_DataFrame = type(None)

try:
    import sqlalchemy.dialects.sqlite as sqlitetypes
    from sqlalchemy.dialects.sqlite import dialect as sqliteDialect

    SQLITE_TYPES = {
        "VARCHAR": sqlitetypes.VARCHAR,
        "CHAR": sqlitetypes.CHAR,
        "INTEGER": sqlitetypes.INTEGER,
        "SMALLINT": sqlitetypes.SMALLINT,
        "DATETIME": sqlitetypes.DATETIME(truncate_microseconds=True),
        "DATE": sqlitetypes.DATE,
        "FLOAT": sqlitetypes.FLOAT,
        "BOOLEAN": sqlitetypes.BOOLEAN,
        "TIMESTAMP": sqlitetypes.TIMESTAMP,
    }
except (ImportError, KeyError):
    sqlitetypes = None
    sqliteDialect = None
    SQLITE_TYPES = {}

try:
    import pybigquery.sqlalchemy_bigquery
    import pybigquery.sqlalchemy_bigquery as BigQueryDialect

    # Sometimes "pybigquery.sqlalchemy_bigquery" fails to self-register in certain environments, so we do it explicitly.
    # (see https://stackoverflow.com/questions/53284762/nosuchmoduleerror-cant-load-plugin-sqlalchemy-dialectssnowflake)
    sqlalchemy.dialects.registry.register(
        "bigquery", "pybigquery.sqlalchemy_bigquery", "BigQueryDialect"
    )
    try:
        getattr(pybigquery.sqlalchemy_bigquery, "INTEGER")
        bigquery_types_tuple = {}
        BIGQUERY_TYPES = {
            "INTEGER": pybigquery.sqlalchemy_bigquery.INTEGER,
            "NUMERIC": pybigquery.sqlalchemy_bigquery.NUMERIC,
            "STRING": pybigquery.sqlalchemy_bigquery.STRING,
            "BIGNUMERIC": pybigquery.sqlalchemy_bigquery.BIGNUMERIC,
            "BYTES": pybigquery.sqlalchemy_bigquery.BYTES,
            "BOOL": pybigquery.sqlalchemy_bigquery.BOOL,
            "BOOLEAN": pybigquery.sqlalchemy_bigquery.BOOLEAN,
            "TIMESTAMP": pybigquery.sqlalchemy_bigquery.TIMESTAMP,
            "TIME": pybigquery.sqlalchemy_bigquery.TIME,
            "FLOAT": pybigquery.sqlalchemy_bigquery.FLOAT,
            "DATE": pybigquery.sqlalchemy_bigquery.DATE,
            "DATETIME": pybigquery.sqlalchemy_bigquery.DATETIME,
        }
    except AttributeError:
        # In older versions of the pybigquery driver, types were not exported, so we use a hack
        logger.warning(
            "Old pybigquery driver version detected. Consider upgrading to 0.4.14 or later."
        )
        from collections import namedtuple

        BigQueryTypes = namedtuple(
            "BigQueryTypes", sorted(pybigquery.sqlalchemy_bigquery._type_map)
        )
        bigquery_types_tuple = BigQueryTypes(**pybigquery.sqlalchemy_bigquery._type_map)
except (ImportError, AttributeError):
    bigquery_types_tuple = None
    BigQueryDialect = None
    pybigquery = None


try:
    import sqlalchemy.dialects.postgresql as postgresqltypes
    from sqlalchemy.dialects.postgresql import dialect as postgresqlDialect

    POSTGRESQL_TYPES = {
        "TEXT": postgresqltypes.TEXT,
        "CHAR": postgresqltypes.CHAR,
        "INTEGER": postgresqltypes.INTEGER,
        "SMALLINT": postgresqltypes.SMALLINT,
        "BIGINT": postgresqltypes.BIGINT,
        "TIMESTAMP": postgresqltypes.TIMESTAMP,
        "DATE": postgresqltypes.DATE,
        "DOUBLE_PRECISION": postgresqltypes.DOUBLE_PRECISION,
        "BOOLEAN": postgresqltypes.BOOLEAN,
        "NUMERIC": postgresqltypes.NUMERIC,
    }
except (ImportError, KeyError):
    postgresqltypes = None
    postgresqlDialect = None
    POSTGRESQL_TYPES = {}

try:
    import sqlalchemy.dialects.mysql as mysqltypes
    from sqlalchemy.dialects.mysql import dialect as mysqlDialect

    MYSQL_TYPES = {
        "TEXT": mysqltypes.TEXT,
        "CHAR": mysqltypes.CHAR,
        "INTEGER": mysqltypes.INTEGER,
        "SMALLINT": mysqltypes.SMALLINT,
        "BIGINT": mysqltypes.BIGINT,
        "DATETIME": mysqltypes.DATETIME,
        "TIMESTAMP": mysqltypes.TIMESTAMP,
        "DATE": mysqltypes.DATE,
        "FLOAT": mysqltypes.FLOAT,
        "DOUBLE": mysqltypes.DOUBLE,
        "BOOLEAN": mysqltypes.BOOLEAN,
        "TINYINT": mysqltypes.TINYINT,
    }
except (ImportError, KeyError):
    mysqltypes = None
    mysqlDialect = None
    MYSQL_TYPES = {}

try:
    import sqlalchemy.dialects.mssql as mssqltypes
    from sqlalchemy.dialects.mssql import dialect as mssqlDialect

    MSSQL_TYPES = {
        "BIGINT": mssqltypes.BIGINT,
        "BINARY": mssqltypes.BINARY,
        "BIT": mssqltypes.BIT,
        "CHAR": mssqltypes.CHAR,
        "DATE": mssqltypes.DATE,
        "DATETIME": mssqltypes.DATETIME,
        "DATETIME2": mssqltypes.DATETIME2,
        "DATETIMEOFFSET": mssqltypes.DATETIMEOFFSET,
        "DECIMAL": mssqltypes.DECIMAL,
        "FLOAT": mssqltypes.FLOAT,
        "IMAGE": mssqltypes.IMAGE,
        "INTEGER": mssqltypes.INTEGER,
        "MONEY": mssqltypes.MONEY,
        "NCHAR": mssqltypes.NCHAR,
        "NTEXT": mssqltypes.NTEXT,
        "NUMERIC": mssqltypes.NUMERIC,
        "NVARCHAR": mssqltypes.NVARCHAR,
        "REAL": mssqltypes.REAL,
        "SMALLDATETIME": mssqltypes.SMALLDATETIME,
        "SMALLINT": mssqltypes.SMALLINT,
        "SMALLMONEY": mssqltypes.SMALLMONEY,
        "SQL_VARIANT": mssqltypes.SQL_VARIANT,
        "TEXT": mssqltypes.TEXT,
        "TIME": mssqltypes.TIME,
        "TIMESTAMP": mssqltypes.TIMESTAMP,
        "TINYINT": mssqltypes.TINYINT,
        "UNIQUEIDENTIFIER": mssqltypes.UNIQUEIDENTIFIER,
        "VARBINARY": mssqltypes.VARBINARY,
        "VARCHAR": mssqltypes.VARCHAR,
    }
except (ImportError, KeyError):
    mssqltypes = None
    mssqlDialect = None
    MSSQL_TYPES = {}


class SqlAlchemyConnectionManager:
    def __init__(self):
        self.lock = threading.Lock()
        self._connections = {}

    def get_engine(self, connection_string):
        if sqlalchemy is not None:
            with self.lock:
                if connection_string not in self._connections:
                    try:
                        engine = create_engine(connection_string)
                        conn = engine.connect()
                        self._connections[connection_string] = conn
                    except (ImportError, SQLAlchemyError):
                        print(
                            f"Unable to establish connection with {connection_string}"
                        )
                        raise
                return self._connections[connection_string]
        return None


connection_manager = SqlAlchemyConnectionManager()


class LockingConnectionCheck:
    def __init__(self, sa, connection_string):
        self.lock = threading.Lock()
        self.sa = sa
        self.connection_string = connection_string
        self._is_valid = None

    def is_valid(self):
        with self.lock:
            if self._is_valid is None:
                try:
                    engine = self.sa.create_engine(self.connection_string)
                    conn = engine.connect()
                    conn.close()
                    self._is_valid = True
                except (ImportError, self.sa.exc.SQLAlchemyError) as e:
                    print(f"{str(e)}")
                    self._is_valid = False
            return self._is_valid


def get_sqlite_connection_url(sqlite_db_path):
    url = "sqlite://"
    if sqlite_db_path is not None:
        extra_slash = ""
        if platform.system() != "Windows":
            extra_slash = "/"
        url = f"{url}/{extra_slash}{sqlite_db_path}"
    return url


def get_dataset(
    dataset_type,
    data,
    schemas=None,
    profiler=ColumnsExistProfiler,
    caching=True,
    table_name=None,
    sqlite_db_path=None,
):
    """Utility to create datasets for json-formatted tests"""
    df = pd.DataFrame(data)
    if dataset_type == "PandasDataset":
        if schemas and "pandas" in schemas:
            schema = schemas["pandas"]
            pandas_schema = {}
            for (key, value) in schema.items():
                # Note, these are just names used in our internal schemas to build datasets *for internal tests*
                # Further, some changes in pandas internal about how datetimes are created means to support pandas
                # pre- 0.25, we need to explicitly specify when we want timezone.

                # We will use timestamp for timezone-aware (UTC only) dates in our tests
                if value.lower() in ["timestamp", "datetime64[ns, tz]"]:
                    df[key] = pd.to_datetime(df[key], utc=True)
                    continue
                elif value.lower() in ["datetime", "datetime64", "datetime64[ns]"]:
                    df[key] = pd.to_datetime(df[key])
                    continue
                elif value.lower() in ["date"]:
                    df[key] = pd.to_datetime(df[key]).dt.date
                    value = "object"
                try:
                    type_ = np.dtype(value)
                except TypeError:
                    type_ = getattr(pd.core.dtypes.dtypes, value)
                    # If this raises AttributeError it's okay: it means someone built a bad test
                pandas_schema[key] = type_
            # pandas_schema = {key: np.dtype(value) for (key, value) in schemas["pandas"].items()}
            df = df.astype(pandas_schema)
        return PandasDataset(df, profiler=profiler, caching=caching)

    elif dataset_type == "sqlite":
        if not create_engine:
            return None

        engine = create_engine(get_sqlite_connection_url(sqlite_db_path=sqlite_db_path))

        # Add the data to the database as a new table

        sql_dtypes = {}
        if (
            schemas
            and "sqlite" in schemas
            and isinstance(engine.dialect, sqlitetypes.dialect)
        ):
            schema = schemas["sqlite"]
            sql_dtypes = {col: SQLITE_TYPES[dtype] for (col, dtype) in schema.items()}
            for col in schema:
                type_ = schema[col]
                if type_ in ["INTEGER", "SMALLINT", "BIGINT"]:
                    df[col] = pd.to_numeric(df[col], downcast="signed")
                elif type_ in ["FLOAT", "DOUBLE", "DOUBLE_PRECISION"]:
                    df[col] = pd.to_numeric(df[col])
                    min_value_dbms = get_sql_dialect_floating_point_infinity_value(
                        schema=dataset_type, negative=True
                    )
                    max_value_dbms = get_sql_dialect_floating_point_infinity_value(
                        schema=dataset_type, negative=False
                    )
                    for api_schema_type in ["api_np", "api_cast"]:
                        min_value_api = get_sql_dialect_floating_point_infinity_value(
                            schema=api_schema_type, negative=True
                        )
                        max_value_api = get_sql_dialect_floating_point_infinity_value(
                            schema=api_schema_type, negative=False
                        )
                        df.replace(
                            to_replace=[min_value_api, max_value_api],
                            value=[min_value_dbms, max_value_dbms],
                            inplace=True,
                        )
                elif type_ in ["DATETIME", "TIMESTAMP"]:
                    df[col] = pd.to_datetime(df[col])
                elif type_ in ["DATE"]:
                    df[col] = pd.to_datetime(df[col]).dt.date

        if table_name is None:
            table_name = generate_test_table_name()
        df.to_sql(
            name=table_name,
            con=engine,
            index=False,
            dtype=sql_dtypes,
            if_exists="replace",
        )

        # Build a SqlAlchemyDataset using that database
        return SqlAlchemyDataset(
            table_name, engine=engine, profiler=profiler, caching=caching
        )

    elif dataset_type == "postgresql":
        if not create_engine:
            return None

        # Create a new database
        db_hostname = os.getenv("GE_TEST_LOCAL_DB_HOSTNAME", "localhost")
        engine = connection_manager.get_engine(
            f"postgresql://postgres@{db_hostname}/test_ci"
        )
        sql_dtypes = {}
        if (
            schemas
            and "postgresql" in schemas
            and isinstance(engine.dialect, postgresqltypes.dialect)
        ):
            schema = schemas["postgresql"]
            sql_dtypes = {
                col: POSTGRESQL_TYPES[dtype] for (col, dtype) in schema.items()
            }
            for col in schema:
                type_ = schema[col]
                if type_ in ["INTEGER", "SMALLINT", "BIGINT"]:
                    df[col] = pd.to_numeric(df[col], downcast="signed")
                elif type_ in ["FLOAT", "DOUBLE", "DOUBLE_PRECISION"]:
                    df[col] = pd.to_numeric(df[col])
                    min_value_dbms = get_sql_dialect_floating_point_infinity_value(
                        schema=dataset_type, negative=True
                    )
                    max_value_dbms = get_sql_dialect_floating_point_infinity_value(
                        schema=dataset_type, negative=False
                    )
                    for api_schema_type in ["api_np", "api_cast"]:
                        min_value_api = get_sql_dialect_floating_point_infinity_value(
                            schema=api_schema_type, negative=True
                        )
                        max_value_api = get_sql_dialect_floating_point_infinity_value(
                            schema=api_schema_type, negative=False
                        )
                        df.replace(
                            to_replace=[min_value_api, max_value_api],
                            value=[min_value_dbms, max_value_dbms],
                            inplace=True,
                        )
                elif type_ in ["DATETIME", "TIMESTAMP"]:
                    df[col] = pd.to_datetime(df[col])
                elif type_ in ["DATE"]:
                    df[col] = pd.to_datetime(df[col]).dt.date

        if table_name is None:
            table_name = generate_test_table_name()
        df.to_sql(
            name=table_name,
            con=engine,
            index=False,
            dtype=sql_dtypes,
            if_exists="replace",
        )

        # Build a SqlAlchemyDataset using that database
        return SqlAlchemyDataset(
            table_name, engine=engine, profiler=profiler, caching=caching
        )

    elif dataset_type == "mysql":
        if not create_engine:
            return None

        db_hostname = os.getenv("GE_TEST_LOCAL_DB_HOSTNAME", "localhost")
        engine = create_engine(f"mysql+pymysql://root@{db_hostname}/test_ci")

        sql_dtypes = {}
        if (
            schemas
            and "mysql" in schemas
            and isinstance(engine.dialect, mysqltypes.dialect)
        ):
            schema = schemas["mysql"]
            sql_dtypes = {col: MYSQL_TYPES[dtype] for (col, dtype) in schema.items()}
            for col in schema:
                type_ = schema[col]
                if type_ in ["INTEGER", "SMALLINT", "BIGINT"]:
                    df[col] = pd.to_numeric(df[col], downcast="signed")
                elif type_ in ["FLOAT", "DOUBLE", "DOUBLE_PRECISION"]:
                    df[col] = pd.to_numeric(df[col])
                    min_value_dbms = get_sql_dialect_floating_point_infinity_value(
                        schema=dataset_type, negative=True
                    )
                    max_value_dbms = get_sql_dialect_floating_point_infinity_value(
                        schema=dataset_type, negative=False
                    )
                    for api_schema_type in ["api_np", "api_cast"]:
                        min_value_api = get_sql_dialect_floating_point_infinity_value(
                            schema=api_schema_type, negative=True
                        )
                        max_value_api = get_sql_dialect_floating_point_infinity_value(
                            schema=api_schema_type, negative=False
                        )
                        df.replace(
                            to_replace=[min_value_api, max_value_api],
                            value=[min_value_dbms, max_value_dbms],
                            inplace=True,
                        )
                elif type_ in ["DATETIME", "TIMESTAMP"]:
                    df[col] = pd.to_datetime(df[col])
                elif type_ in ["DATE"]:
                    df[col] = pd.to_datetime(df[col]).dt.date

        if table_name is None:
            table_name = generate_test_table_name()
        df.to_sql(
            name=table_name,
            con=engine,
            index=False,
            dtype=sql_dtypes,
            if_exists="replace",
        )

        # Will - 20210126
        # For mysql we want our tests to know when a temp_table is referred to more than once in the
        # same query. This has caused problems in expectations like expect_column_values_to_be_unique().
        # Here we instantiate a SqlAlchemyDataset with a custom_sql, which causes a temp_table to be created,
        # rather than referring the table by name.
        custom_sql = "SELECT * FROM " + table_name
        return SqlAlchemyDataset(
            custom_sql=custom_sql, engine=engine, profiler=profiler, caching=caching
        )
    elif dataset_type == "bigquery":
        if not create_engine:
            return None
        engine = _create_bigquery_engine()
        schema = None
        if schemas and dataset_type in schemas:
            schema = schemas[dataset_type]
            # BigQuery does not allow for column names to have spaces
            schema = {k.replace(" ", "_"): v for k, v in schema.items()}

        df.columns = df.columns.str.replace(" ", "_")

        if table_name is None:
            table_name = generate_test_table_name()
        df.to_sql(
            name=table_name,
            con=engine,
            index=False,
            if_exists="replace",
        )
        bigquery_dataset = os.getenv("GE_TEST_BIGQUERY_DATASET", "test_ci")
        custom_sql = "SELECT * FROM " + bigquery_dataset + "." + table_name
        return SqlAlchemyDataset(
            custom_sql=custom_sql, engine=engine, profiler=profiler, caching=caching
        )

    elif dataset_type == "mssql":
        if not create_engine:
            return None

        db_hostname = os.getenv("GE_TEST_LOCAL_DB_HOSTNAME", "localhost")
        engine = create_engine(
            f"mssql+pyodbc://sa:ReallyStrongPwd1234%^&*@{db_hostname}:1433/test_ci?"
            "driver=ODBC Driver 17 for SQL Server&charset=utf8&autocommit=true",
            # echo=True,
        )

        # If "autocommit" is not desired to be on by default, then use the following pattern when explicit "autocommit"
        # is desired (e.g., for temporary tables, "autocommit" is off by default, so the override option may be useful).
        # engine.execute(sa.text(sql_query_string).execution_options(autocommit=True))

        sql_dtypes = {}
        if (
            schemas
            and dataset_type in schemas
            and isinstance(engine.dialect, mssqltypes.dialect)
        ):
            schema = schemas[dataset_type]
            sql_dtypes = {col: MSSQL_TYPES[dtype] for (col, dtype) in schema.items()}
            for col in schema:
                type_ = schema[col]
                if type_ in ["INTEGER", "SMALLINT", "BIGINT"]:
                    df[col] = pd.to_numeric(df[col], downcast="signed")
                elif type_ in ["FLOAT"]:
                    df[col] = pd.to_numeric(df[col])
                    min_value_dbms = get_sql_dialect_floating_point_infinity_value(
                        schema=dataset_type, negative=True
                    )
                    max_value_dbms = get_sql_dialect_floating_point_infinity_value(
                        schema=dataset_type, negative=False
                    )
                    for api_schema_type in ["api_np", "api_cast"]:
                        min_value_api = get_sql_dialect_floating_point_infinity_value(
                            schema=api_schema_type, negative=True
                        )
                        max_value_api = get_sql_dialect_floating_point_infinity_value(
                            schema=api_schema_type, negative=False
                        )
                        df.replace(
                            to_replace=[min_value_api, max_value_api],
                            value=[min_value_dbms, max_value_dbms],
                            inplace=True,
                        )
                elif type_ in ["DATETIME", "TIMESTAMP"]:
                    df[col] = pd.to_datetime(df[col])
                elif type_ in ["DATE"]:
                    df[col] = pd.to_datetime(df[col]).dt.date

        if table_name is None:
            table_name = generate_test_table_name()
        df.to_sql(
            name=table_name,
            con=engine,
            index=False,
            dtype=sql_dtypes,
            if_exists="replace",
        )

        # Build a SqlAlchemyDataset using that database
        return SqlAlchemyDataset(
            table_name, engine=engine, profiler=profiler, caching=caching
        )

    elif dataset_type == "SparkDFDataset":
        import pyspark.sql.types as sparktypes

        SPARK_TYPES = {
            "StringType": sparktypes.StringType,
            "IntegerType": sparktypes.IntegerType,
            "LongType": sparktypes.LongType,
            "DateType": sparktypes.DateType,
            "TimestampType": sparktypes.TimestampType,
            "FloatType": sparktypes.FloatType,
            "DoubleType": sparktypes.DoubleType,
            "BooleanType": sparktypes.BooleanType,
            "DataType": sparktypes.DataType,
            "NullType": sparktypes.NullType,
        }
        spark = get_or_create_spark_application(
            spark_config={
                "spark.sql.catalogImplementation": "hive",
                "spark.executor.memory": "450m",
                # "spark.driver.allowMultipleContexts": "true",  # This directive does not appear to have any effect.
            }
        )
        # We need to allow null values in some column types that do not support them natively, so we skip
        # use of df in this case.
        data_reshaped = list(
            zip(*(v for _, v in data.items()))
        )  # create a list of rows
        if schemas and "spark" in schemas:
            schema = schemas["spark"]
            # sometimes first method causes Spark to throw a TypeError
            try:
                spark_schema = sparktypes.StructType(
                    [
                        sparktypes.StructField(
                            column, SPARK_TYPES[schema[column]](), True
                        )
                        for column in schema
                    ]
                )
                # We create these every time, which is painful for testing
                # However nuance around null treatment as well as the desire
                # for real datetime support in tests makes this necessary
                data = copy.deepcopy(data)
                if "ts" in data:
                    print(data)
                    print(schema)
                for col in schema:
                    type_ = schema[col]
                    if type_ in ["IntegerType", "LongType"]:
                        # Ints cannot be None...but None can be valid in Spark (as Null)
                        vals = []
                        for val in data[col]:
                            if val is None:
                                vals.append(val)
                            else:
                                vals.append(int(val))
                        data[col] = vals
                    elif type_ in ["FloatType", "DoubleType"]:
                        vals = []
                        for val in data[col]:
                            if val is None:
                                vals.append(val)
                            else:
                                vals.append(float(val))
                        data[col] = vals
                    elif type_ in ["DateType", "TimestampType"]:
                        vals = []
                        for val in data[col]:
                            if val is None:
                                vals.append(val)
                            else:
                                vals.append(parse(val))
                        data[col] = vals
                # Do this again, now that we have done type conversion using the provided schema
                data_reshaped = list(
                    zip(*(v for _, v in data.items()))
                )  # create a list of rows
                spark_df = spark.createDataFrame(data_reshaped, schema=spark_schema)
            except TypeError:
                string_schema = sparktypes.StructType(
                    [
                        sparktypes.StructField(column, sparktypes.StringType())
                        for column in schema
                    ]
                )
                spark_df = spark.createDataFrame(data_reshaped, string_schema)
                for c in spark_df.columns:
                    spark_df = spark_df.withColumn(
                        c, spark_df[c].cast(SPARK_TYPES[schema[c]]())
                    )
        elif len(data_reshaped) == 0:
            # if we have an empty dataset and no schema, need to assign an arbitrary type
            columns = list(data.keys())
            spark_schema = sparktypes.StructType(
                [
                    sparktypes.StructField(column, sparktypes.StringType())
                    for column in columns
                ]
            )
            spark_df = spark.createDataFrame(data_reshaped, spark_schema)
        else:
            # if no schema provided, uses Spark's schema inference
            columns = list(data.keys())
            spark_df = spark.createDataFrame(data_reshaped, columns)
        return SparkDFDataset(spark_df, profiler=profiler, caching=caching)
    else:
        raise ValueError("Unknown dataset_type " + str(dataset_type))


def get_test_validator_with_data(
    execution_engine,
    data,
    schemas=None,
    profiler=ColumnsExistProfiler,
    caching=True,
    table_name=None,
    sqlite_db_path=None,
):
    """Utility to create datasets for json-formatted tests."""
    df = pd.DataFrame(data)
    if execution_engine == "pandas":
        if schemas and "pandas" in schemas:
            schema = schemas["pandas"]
            pandas_schema = {}
            for (key, value) in schema.items():
                # Note, these are just names used in our internal schemas to build datasets *for internal tests*
                # Further, some changes in pandas internal about how datetimes are created means to support pandas
                # pre- 0.25, we need to explicitly specify when we want timezone.

                # We will use timestamp for timezone-aware (UTC only) dates in our tests
                if value.lower() in ["timestamp", "datetime64[ns, tz]"]:
                    df[key] = pd.to_datetime(df[key], utc=True)
                    continue
                elif value.lower() in ["datetime", "datetime64", "datetime64[ns]"]:
                    df[key] = pd.to_datetime(df[key])
                    continue
                elif value.lower() in ["date"]:
                    df[key] = pd.to_datetime(df[key]).dt.date
                    value = "object"
                try:
                    type_ = np.dtype(value)
                except TypeError:
                    type_ = getattr(pd.core.dtypes.dtypes, value)
                    # If this raises AttributeError it's okay: it means someone built a bad test
                pandas_schema[key] = type_
            # pandas_schema = {key: np.dtype(value) for (key, value) in schemas["pandas"].items()}
            df = df.astype(pandas_schema)

        if table_name is None:
            # noinspection PyUnusedLocal
            table_name = generate_test_table_name()

        return build_pandas_validator_with_data(df=df)

    elif execution_engine in ["sqlite", "postgresql", "mysql", "mssql", "bigquery"]:
        if not create_engine:
            return None
        return build_sa_validator_with_data(
            df=df,
            sa_engine_name=execution_engine,
            schemas=schemas,
            caching=caching,
            table_name=table_name,
            sqlite_db_path=sqlite_db_path,
        )

    elif execution_engine == "spark":
        import pyspark.sql.types as sparktypes

        SPARK_TYPES = {
            "StringType": sparktypes.StringType,
            "IntegerType": sparktypes.IntegerType,
            "LongType": sparktypes.LongType,
            "DateType": sparktypes.DateType,
            "TimestampType": sparktypes.TimestampType,
            "FloatType": sparktypes.FloatType,
            "DoubleType": sparktypes.DoubleType,
            "BooleanType": sparktypes.BooleanType,
            "DataType": sparktypes.DataType,
            "NullType": sparktypes.NullType,
        }

        spark = get_or_create_spark_application(
            spark_config={
                "spark.sql.catalogImplementation": "hive",
                "spark.executor.memory": "450m",
                # "spark.driver.allowMultipleContexts": "true",  # This directive does not appear to have any effect.
            }
        )
        # We need to allow null values in some column types that do not support them natively, so we skip
        # use of df in this case.
        data_reshaped = list(
            zip(*(v for _, v in data.items()))
        )  # create a list of rows
        if schemas and "spark" in schemas:
            schema = schemas["spark"]
            # sometimes first method causes Spark to throw a TypeError
            try:
                spark_schema = sparktypes.StructType(
                    [
                        sparktypes.StructField(
                            column, SPARK_TYPES[schema[column]](), True
                        )
                        for column in schema
                    ]
                )
                # We create these every time, which is painful for testing
                # However nuance around null treatment as well as the desire
                # for real datetime support in tests makes this necessary
                data = copy.deepcopy(data)
                if "ts" in data:
                    print(data)
                    print(schema)
                for col in schema:
                    type_ = schema[col]
                    if type_ in ["IntegerType", "LongType"]:
                        # Ints cannot be None...but None can be valid in Spark (as Null)
                        vals = []
                        for val in data[col]:
                            if val is None:
                                vals.append(val)
                            else:
                                vals.append(int(val))
                        data[col] = vals
                    elif type_ in ["FloatType", "DoubleType"]:
                        vals = []
                        for val in data[col]:
                            if val is None:
                                vals.append(val)
                            else:
                                vals.append(float(val))
                        data[col] = vals
                    elif type_ in ["DateType", "TimestampType"]:
                        vals = []
                        for val in data[col]:
                            if val is None:
                                vals.append(val)
                            else:
                                vals.append(parse(val))
                        data[col] = vals
                # Do this again, now that we have done type conversion using the provided schema
                data_reshaped = list(
                    zip(*(v for _, v in data.items()))
                )  # create a list of rows
                spark_df = spark.createDataFrame(data_reshaped, schema=spark_schema)
            except TypeError:
                string_schema = sparktypes.StructType(
                    [
                        sparktypes.StructField(column, sparktypes.StringType())
                        for column in schema
                    ]
                )
                spark_df = spark.createDataFrame(data_reshaped, string_schema)
                for c in spark_df.columns:
                    spark_df = spark_df.withColumn(
                        c, spark_df[c].cast(SPARK_TYPES[schema[c]]())
                    )
        elif len(data_reshaped) == 0:
            # if we have an empty dataset and no schema, need to assign an arbitrary type
            columns = list(data.keys())
            spark_schema = sparktypes.StructType(
                [
                    sparktypes.StructField(column, sparktypes.StringType())
                    for column in columns
                ]
            )
            spark_df = spark.createDataFrame(data_reshaped, spark_schema)
        else:
            # if no schema provided, uses Spark's schema inference
            columns = list(data.keys())
            spark_df = spark.createDataFrame(data_reshaped, columns)

        if table_name is None:
            # noinspection PyUnusedLocal
            table_name = generate_test_table_name()

        return build_spark_validator_with_data(df=spark_df, spark=spark)

    else:
        raise ValueError("Unknown dataset_type " + str(execution_engine))


def build_pandas_validator_with_data(
    df: pd.DataFrame,
    batch_definition: Optional[BatchDefinition] = None,
) -> Validator:
    batch: Batch = Batch(data=df, batch_definition=batch_definition)
    return Validator(execution_engine=PandasExecutionEngine(), batches=(batch,))


def build_sa_validator_with_data(
    df,
    sa_engine_name,
    schemas=None,
    caching=True,
    table_name=None,
    sqlite_db_path=None,
    batch_definition: Optional[BatchDefinition] = None,
):
    dialect_classes = {
        "sqlite": sqlitetypes.dialect,
        "postgresql": postgresqltypes.dialect,
        "mysql": mysqltypes.dialect,
        "mssql": mssqltypes.dialect,
        "bigquery": pybigquery.sqlalchemy_bigquery.BigQueryDialect,
    }
    dialect_types = {
        "sqlite": SQLITE_TYPES,
        "postgresql": POSTGRESQL_TYPES,
        "mysql": MYSQL_TYPES,
        "mssql": MSSQL_TYPES,
        "bigquery": BIGQUERY_TYPES,
    }
    db_hostname = os.getenv("GE_TEST_LOCAL_DB_HOSTNAME", "localhost")
    if sa_engine_name == "sqlite":
        engine = create_engine(get_sqlite_connection_url(sqlite_db_path))
    elif sa_engine_name == "postgresql":
        engine = connection_manager.get_engine(
            f"postgresql://postgres@{db_hostname}/test_ci"
        )
    elif sa_engine_name == "mysql":
        engine = create_engine(f"mysql+pymysql://root@{db_hostname}/test_ci")
    elif sa_engine_name == "mssql":
        engine = create_engine(
            f"mssql+pyodbc://sa:ReallyStrongPwd1234%^&*@{db_hostname}:1433/test_ci?driver=ODBC Driver 17 "
            "for SQL Server&charset=utf8&autocommit=true",
            # echo=True,
        )
    elif sa_engine_name == "bigquery":
        engine = _create_bigquery_engine()
    else:
        engine = None

    # If "autocommit" is not desired to be on by default, then use the following pattern when explicit "autocommit"
    # is desired (e.g., for temporary tables, "autocommit" is off by default, so the override option may be useful).
    # engine.execute(sa.text(sql_query_string).execution_options(autocommit=True))

    # Add the data to the database as a new table

    if sa_engine_name == "bigquery":
        schema = None
        if schemas and sa_engine_name in schemas:
            schema = schemas[sa_engine_name]
            # bigquery does not allow column names to have spaces
            schema = {k.replace(" ", "_"): v for k, v in schema.items()}

        df.columns = df.columns.str.replace(" ", "_")

    sql_dtypes = {}
    if (
        schemas
        and sa_engine_name in schemas
        and isinstance(engine.dialect, dialect_classes.get(sa_engine_name))
    ):
        schema = schemas[sa_engine_name]

        sql_dtypes = {
            col: dialect_types.get(sa_engine_name)[dtype]
            for (col, dtype) in schema.items()
        }
        for col in schema:
            type_ = schema[col]
            if type_ in ["INTEGER", "SMALLINT", "BIGINT"]:
                df[col] = pd.to_numeric(df[col], downcast="signed")
            elif type_ in ["FLOAT", "DOUBLE", "DOUBLE_PRECISION"]:
                df[col] = pd.to_numeric(df[col])
                min_value_dbms = get_sql_dialect_floating_point_infinity_value(
                    schema=sa_engine_name, negative=True
                )
                max_value_dbms = get_sql_dialect_floating_point_infinity_value(
                    schema=sa_engine_name, negative=False
                )
                for api_schema_type in ["api_np", "api_cast"]:
                    min_value_api = get_sql_dialect_floating_point_infinity_value(
                        schema=api_schema_type, negative=True
                    )
                    max_value_api = get_sql_dialect_floating_point_infinity_value(
                        schema=api_schema_type, negative=False
                    )
                    df.replace(
                        to_replace=[min_value_api, max_value_api],
                        value=[min_value_dbms, max_value_dbms],
                        inplace=True,
                    )
            elif type_ in ["DATETIME", "TIMESTAMP", "DATE"]:
                df[col] = pd.to_datetime(df[col])

    if table_name is None:
        table_name = generate_test_table_name()

    df.to_sql(
        name=table_name,
        con=engine,
        index=False,
        dtype=sql_dtypes,
        if_exists="replace",
    )

    batch_data = SqlAlchemyBatchData(execution_engine=engine, table_name=table_name)
    batch = Batch(data=batch_data, batch_definition=batch_definition)
    execution_engine = SqlAlchemyExecutionEngine(caching=caching, engine=engine)

    return Validator(execution_engine=execution_engine, batches=(batch,))


def modify_locale(func):
    @wraps(func)
    def locale_wrapper(*args, **kwargs):
        old_locale = locale.setlocale(locale.LC_TIME, None)
        print(old_locale)
        # old_locale = locale.getlocale(locale.LC_TIME) Why not getlocale? not sure
        try:
            new_locale = locale.setlocale(locale.LC_TIME, "en_US.UTF-8")
            assert new_locale == "en_US.UTF-8"
            func(*args, **kwargs)
        except Exception:
            raise
        finally:
            locale.setlocale(locale.LC_TIME, old_locale)

    return locale_wrapper


def build_spark_validator_with_data(
    df: Union[pd.DataFrame, SparkDataFrame],
    spark: SparkSession,
    batch_definition: Optional[BatchDefinition] = None,
) -> Validator:
    if isinstance(df, pd.DataFrame):
        df = spark.createDataFrame(
            [
                tuple(
                    None if isinstance(x, (float, int)) and np.isnan(x) else x
                    for x in record.tolist()
                )
                for record in df.to_records(index=False)
            ],
            df.columns.tolist(),
        )
    batch: Batch = Batch(data=df, batch_definition=batch_definition)
    execution_engine: SparkDFExecutionEngine = build_spark_engine(
        spark=spark,
        df=df,
        batch_id=batch.id,
    )
    return Validator(execution_engine=execution_engine, batches=(batch,))


def build_pandas_engine(
    df: pd.DataFrame,
) -> PandasExecutionEngine:
    batch: Batch = Batch(data=df)

    execution_engine: PandasExecutionEngine = PandasExecutionEngine(
        batch_data_dict={batch.id: batch.data}
    )
    return execution_engine


def build_sa_engine(
    df: pd.DataFrame,
    sa: ModuleType,
    schema: Optional[str] = None,
    if_exists: Optional[str] = "fail",
    index: Optional[bool] = False,
    dtype: Optional[dict] = None,
) -> SqlAlchemyExecutionEngine:
    table_name: str = "test"

    # noinspection PyUnresolvedReferences
    sqlalchemy_engine: Engine = sa.create_engine("sqlite://", echo=False)
    df.to_sql(
        name=table_name,
        con=sqlalchemy_engine,
        schema=schema,
        if_exists=if_exists,
        index=index,
        dtype=dtype,
    )

    execution_engine: SqlAlchemyExecutionEngine

    execution_engine = SqlAlchemyExecutionEngine(engine=sqlalchemy_engine)
    batch_data: SqlAlchemyBatchData = SqlAlchemyBatchData(
        execution_engine=execution_engine, table_name=table_name
    )
    batch: Batch = Batch(data=batch_data)

    execution_engine = SqlAlchemyExecutionEngine(
        engine=sqlalchemy_engine, batch_data_dict={batch.id: batch_data}
    )

    return execution_engine


# Builds a Spark Execution Engine
def build_spark_engine(
    spark: SparkSession,
    df: Union[pd.DataFrame, SparkDataFrame],
    batch_id: Optional[str] = None,
    batch_definition: Optional[BatchDefinition] = None,
) -> SparkDFExecutionEngine:
    if (
        sum(
            bool(x)
            for x in [
                batch_id is not None,
                batch_definition is not None,
            ]
        )
        != 1
    ):
        raise ValueError(
            "Exactly one of batch_id or batch_definition must be specified."
        )

    if batch_id is None:
        batch_id = batch_definition.id

    if isinstance(df, pd.DataFrame):
        df = spark.createDataFrame(
            [
                tuple(
                    None if isinstance(x, (float, int)) and np.isnan(x) else x
                    for x in record.tolist()
                )
                for record in df.to_records(index=False)
            ],
            df.columns.tolist(),
        )
    conf: List[tuple] = spark.sparkContext.getConf().getAll()
    spark_config: Dict[str, str] = dict(conf)
    execution_engine: SparkDFExecutionEngine = SparkDFExecutionEngine(
        spark_config=spark_config
    )
    execution_engine.load_batch_data(batch_id=batch_id, batch_data=df)
    return execution_engine


def candidate_getter_is_on_temporary_notimplemented_list(context, getter):
    if context in ["sqlite"]:
        return getter in ["get_column_modes", "get_column_stdev"]
    if context in ["postgresql", "mysql", "mssql"]:
        return getter in ["get_column_modes"]
    if context == "spark":
        return getter in []


def candidate_test_is_on_temporary_notimplemented_list(context, expectation_type):
    if context in ["sqlite", "postgresql", "mysql", "mssql"]:
        return expectation_type in [
            "expect_column_values_to_be_increasing",
            "expect_column_values_to_be_decreasing",
            "expect_column_values_to_match_strftime_format",
            "expect_column_values_to_be_dateutil_parseable",
            "expect_column_values_to_be_json_parseable",
            "expect_column_values_to_match_json_schema",
            "expect_column_stdev_to_be_between",
            "expect_column_most_common_value_to_be_in_set",
            "expect_column_bootstrapped_ks_test_p_value_to_be_greater_than",
            "expect_column_parameterized_distribution_ks_test_p_value_to_be_greater_than",
            "expect_column_pair_values_to_be_equal",
            "expect_column_pair_values_A_to_be_greater_than_B",
            "expect_column_pair_values_to_be_in_set",
            "expect_select_column_values_to_be_unique_within_record",
            "expect_compound_columns_to_be_unique",
            "expect_multicolumn_values_to_be_unique",
            "expect_column_pair_cramers_phi_value_to_be_less_than",
            "expect_multicolumn_sum_to_equal",
        ]
    if context in ["bigquery"]:
        return expectation_type in [
            "expect_column_values_to_be_increasing",
            "expect_column_values_to_be_decreasing",
            "expect_column_values_to_match_strftime_format",
            "expect_column_values_to_be_dateutil_parseable",
            "expect_column_values_to_be_json_parseable",
            "expect_column_values_to_match_json_schema",
            "expect_column_stdev_to_be_between",
            "expect_column_most_common_value_to_be_in_set",
            "expect_column_bootstrapped_ks_test_p_value_to_be_greater_than",
            "expect_column_kl_divergence_to_be_less_than",
            "expect_column_parameterized_distribution_ks_test_p_value_to_be_greater_than",
            "expect_column_chisquare_test_p_value_to_be_greater_than",
            "expect_column_pair_values_to_be_equal",
            "expect_column_pair_values_A_to_be_greater_than_B",
            "expect_column_pair_values_to_be_in_set",
            "expect_select_column_values_to_be_unique_within_record",
            "expect_compound_columns_to_be_unique",
            "expect_multicolumn_values_to_be_unique",
            "expect_column_pair_cramers_phi_value_to_be_less_than",
            "expect_multicolumn_sum_to_equal",
            "expect_column_values_to_be_between",  # unique to bigquery
            "expect_column_values_to_be_of_type",  # unique to bigquery
            "expect_column_values_to_be_in_set",  # unique to bigquery
            "expect_column_values_to_be_in_type_list",  # unique to bigquery
            "expect_column_values_to_match_like_pattern_list",  # unique to bigquery
            "expect_column_values_to_not_match_like_pattern_list",  # unique to bigquery
        ]

    if context == "SparkDFDataset":
        return expectation_type in [
            "expect_column_values_to_be_dateutil_parseable",
            "expect_column_values_to_be_json_parseable",
            "expect_column_bootstrapped_ks_test_p_value_to_be_greater_than",
            "expect_column_parameterized_distribution_ks_test_p_value_to_be_greater_than",
            "expect_compound_columns_to_be_unique",
            "expect_column_pair_cramers_phi_value_to_be_less_than",
            "expect_table_row_count_to_equal_other_table",
        ]
    if context == "PandasDataset":
        return expectation_type in [
            "expect_table_row_count_to_equal_other_table",
        ]
    return False


def candidate_test_is_on_temporary_notimplemented_list_cfe(context, expectation_type):
    if context in ["sqlite", "postgresql", "mysql", "mssql"]:
        return expectation_type in [
            "expect_select_column_values_to_be_unique_within_record",
            "expect_column_values_to_be_increasing",
            "expect_column_values_to_be_decreasing",
            "expect_column_values_to_match_strftime_format",
            "expect_column_values_to_be_dateutil_parseable",
            "expect_column_values_to_be_json_parseable",
            "expect_column_values_to_match_json_schema",
            "expect_column_stdev_to_be_between",
            "expect_column_pair_values_A_to_be_greater_than_B",
            "expect_column_pair_values_to_be_equal",
            "expect_column_pair_values_to_be_in_set",
            "expect_multicolumn_values_to_be_unique",
            "expect_multicolumn_sum_to_equal",
            "expect_column_pair_cramers_phi_value_to_be_less_than",
            "expect_column_bootstrapped_ks_test_p_value_to_be_greater_than",
            "expect_column_chisquare_test_p_value_to_be_greater_than",
            "expect_column_parameterized_distribution_ks_test_p_value_to_be_greater_than",
            "expect_compound_columns_to_be_unique",
        ]

    if context == "bigquery":
        ###
        # NOTE: 20210729 - jdimatteo: It is relatively slow to create tables for
        # all these tests in BigQuery, and if you want to run a single test then
        # you can uncomment and modify the below line (which results in only the
        # tests for "expect_column_values_to_not_be_null" being run):
        # return expectation_type != "expect_column_values_to_not_be_null"
        ###
        # NOTE: 20210729 - jdimatteo: Below are temporarily not being tested
        # with BigQuery. For each disabled test below, please include a link to
        # a github issue tracking adding the test with BigQuery.
        ###
        return expectation_type in [
            "expect_column_kl_divergence_to_be_less_than",  # TODO: Takes over 64 minutes to "collect" (haven't actually seen it complete yet) -- follow up / triage with https://github.com/great-expectations/great_expectations/issues/3132.
            "expect_column_values_to_be_in_set",  # TODO: No matching signature for operator and AssertionError: expected ['2018-01-01T00:00:00'] but got ['2018-01-01'] -- follow up / triage with https://github.com/great-expectations/great_expectations/issues/3132.
            "expect_column_values_to_be_in_type_list",  # TODO: AssertionError, follow up / triage with https://github.com/great-expectations/great_expectations/issues/3132.
            "expect_column_values_to_be_between",  # TODO: "400 No matching signature for operator >=" -- follow up / triage with https://github.com/great-expectations/great_expectations/issues/3132.
            "expect_column_quantile_values_to_be_between",  # TODO: takes over 15 minutes to "collect" (haven't actually seen it complete yet) -- follow up / triage with https://github.com/great-expectations/great_expectations/issues/3132.
            "expect_column_mean_to_be_between",  # TODO: "400 No matching signature for operator *" -- follow up / triage with https://github.com/great-expectations/great_expectations/issues/3132.
            "expect_select_column_values_to_be_unique_within_record",  # Starting here, the list is common to list expectations that are not working for all db backends
            "expect_column_values_to_be_increasing",
            "expect_column_values_to_be_decreasing",
            "expect_column_values_to_match_strftime_format",
            "expect_column_values_to_be_dateutil_parseable",
            "expect_column_values_to_be_json_parseable",
            "expect_column_values_to_match_json_schema",
            "expect_column_stdev_to_be_between",
            "expect_column_pair_values_A_to_be_greater_than_B",
            "expect_column_pair_values_to_be_equal",
            "expect_column_pair_values_to_be_in_set",
            "expect_multicolumn_values_to_be_unique",
            "expect_multicolumn_sum_to_equal",
            "expect_column_pair_cramers_phi_value_to_be_less_than",
            "expect_column_bootstrapped_ks_test_p_value_to_be_greater_than",
            "expect_column_chisquare_test_p_value_to_be_greater_than",
            "expect_column_parameterized_distribution_ks_test_p_value_to_be_greater_than",
            "expect_compound_columns_to_be_unique",
        ]
    if context == "spark":
        return expectation_type in [
            "expect_select_column_values_to_be_unique_within_record",
            "expect_table_row_count_to_equal_other_table",
            "expect_column_values_to_be_in_set",
            "expect_column_values_to_not_be_in_set",
            "expect_column_values_to_not_match_regex_list",
            "expect_column_values_to_match_like_pattern",
            "expect_column_values_to_not_match_like_pattern",
            "expect_column_values_to_match_like_pattern_list",
            "expect_column_values_to_not_match_like_pattern_list",
            "expect_column_values_to_be_dateutil_parseable",
            "expect_column_pair_values_A_to_be_greater_than_B",
            "expect_column_pair_values_to_be_equal",
            "expect_column_pair_values_to_be_in_set",
            "expect_multicolumn_values_to_be_unique",
            "expect_multicolumn_sum_to_equal",
            "expect_column_pair_cramers_phi_value_to_be_less_than",
            "expect_column_bootstrapped_ks_test_p_value_to_be_greater_than",
            "expect_column_chisquare_test_p_value_to_be_greater_than",
            "expect_column_parameterized_distribution_ks_test_p_value_to_be_greater_than",
            "expect_compound_columns_to_be_unique",
        ]
    if context == "pandas":
        return expectation_type in [
<<<<<<< HEAD
            "expect_select_column_values_to_be_unique_within_record",
=======
            # "expect_table_columns_to_match_set",
            # "expect_select_column_values_to_be_unique_within_record",
            # "expect_table_column_count_to_be_between",
            # "expect_table_column_count_to_equal",
            # "expect_column_to_exist",
            # "expect_table_columns_to_match_ordered_list",
            # "expect_table_row_count_to_be_between",
            # "expect_table_row_count_to_equal",
>>>>>>> 2a698f01
            "expect_table_row_count_to_equal_other_table",
            "expect_column_values_to_match_like_pattern",
            "expect_column_values_to_not_match_like_pattern",
            "expect_column_values_to_match_like_pattern_list",
            "expect_column_values_to_not_match_like_pattern_list",
            "expect_column_pair_values_A_to_be_greater_than_B",
            # "expect_column_pair_values_to_be_equal",
            "expect_column_pair_values_to_be_in_set",
            "expect_multicolumn_values_to_be_unique",
            "expect_column_pair_cramers_phi_value_to_be_less_than",
            "expect_column_bootstrapped_ks_test_p_value_to_be_greater_than",
            "expect_column_chisquare_test_p_value_to_be_greater_than",
            "expect_column_parameterized_distribution_ks_test_p_value_to_be_greater_than",
        ]

    return False


def build_test_backends_list(
    include_pandas=True,
    include_spark=True,
    include_sqlalchemy=True,
    include_postgresql=False,
    include_mysql=False,
    include_mssql=False,
    include_bigquery=False,
):
    test_backends = []

    if include_pandas:
        test_backends += ["pandas"]

    if include_spark:
        try:
            import pyspark
            from pyspark.sql import SparkSession
        except ImportError:
            raise ValueError("spark tests are requested, but pyspark is not installed")
        test_backends += ["spark"]

    db_hostname = os.getenv("GE_TEST_LOCAL_DB_HOSTNAME", "localhost")
    if include_sqlalchemy:

        sa: Optional[ModuleType] = import_library_module(module_name="sqlalchemy")
        if sa is None:
            raise ImportError(
                "sqlalchemy tests are requested, but sqlalchemy in not installed"
            )

        test_backends += ["sqlite"]

        if include_postgresql:
            ###
            # NOTE: 20190918 - JPC: Since I've had to relearn this a few times, a note here.
            # SQLALCHEMY coerces postgres DOUBLE_PRECISION to float, which loses precision
            # round trip compared to NUMERIC, which stays as a python DECIMAL

            # Be sure to ensure that tests (and users!) understand that subtlety,
            # which can be important for distributional expectations, for example.
            ###
            connection_string = f"postgresql://postgres@{db_hostname}/test_ci"
            checker = LockingConnectionCheck(sa, connection_string)
            if checker.is_valid() is True:
                test_backends += ["postgresql"]
            else:
                raise ValueError(
                    f"backend-specific tests are requested, but unable to connect to the database at "
                    f"{connection_string}"
                )

        if include_mysql:
            try:
                engine = create_engine(f"mysql+pymysql://root@{db_hostname}/test_ci")
                conn = engine.connect()
                conn.close()
            except (ImportError, SQLAlchemyError):
                raise ImportError(
                    "mysql tests are requested, but unable to connect to the mysql database at "
                    f"'mysql+pymysql://root@{db_hostname}/test_ci'"
                )
            test_backends += ["mysql"]

        if include_mssql:
            try:
                engine = create_engine(
                    f"mssql+pyodbc://sa:ReallyStrongPwd1234%^&*@{db_hostname}:1433/test_ci?"
                    "driver=ODBC Driver 17 for SQL Server&charset=utf8&autocommit=true",
                    # echo=True,
                )
                conn = engine.connect()
                conn.close()
            except (ImportError, sa.exc.SQLAlchemyError):
                raise ImportError(
                    "mssql tests are requested, but unable to connect to the mssql database at "
                    f"'mssql+pyodbc://sa:ReallyStrongPwd1234%^&*@{db_hostname}:1433/test_ci?"
                    "driver=ODBC Driver 17 for SQL Server&charset=utf8&autocommit=true'",
                )
            test_backends += ["mssql"]

        if include_bigquery:
            try:
                engine = _create_bigquery_engine()
                conn = engine.connect()
                conn.close()
            except (ImportError, sa.exc.SQLAlchemyError) as e:
                raise ImportError(
                    "bigquery tests are requested, but unable to connect"
                ) from e
            test_backends += ["bigquery"]

    return test_backends


def generate_expectation_tests(
    expectation_type, examples_config, expectation_execution_engines_dict=None
):
    """

    :param expectation_type: snake_case name of the expectation type
    :param examples_config: a dictionary that defines the data and test cases for the expectation
    :param expectation_execution_engines_dict: (optional) a dictionary that shows which backends/execution engines the
            expectation is implemented for. It can be obtained from the output of the expectation's self_check method
            Example:
            {
             "PandasExecutionEngine": True,
             "SqlAlchemyExecutionEngine": False,
             "SparkDFExecutionEngine": False
            }
    :return:
    """
    parametrized_tests = []

    # use the expectation_execution_engines_dict (if provided) to request only the appropriate backends
    if expectation_execution_engines_dict is not None:
        backends = build_test_backends_list(
            include_pandas=expectation_execution_engines_dict.get(
                "PandasExecutionEngine"
            )
            == True,
            include_spark=expectation_execution_engines_dict.get(
                "SparkDFExecutionEngine"
            )
            == True,
            include_sqlalchemy=expectation_execution_engines_dict.get(
                "SqlAlchemyExecutionEngine"
            )
            == True,
        )
    else:
        backends = build_test_backends_list()

    for c in backends:
        for d in examples_config:
            d = copy.deepcopy(d)
            datasets = []
            if candidate_test_is_on_temporary_notimplemented_list_cfe(
                c, expectation_type
            ):
                skip_expectation = True
                schemas = validator_with_data = None
            else:
                skip_expectation = False
                if isinstance(d["data"], list):
                    sqlite_db_path = os.path.abspath(
                        os.path.join(
                            tmp_dir,
                            "sqlite_db"
                            + "".join(
                                [
                                    random.choice(string.ascii_letters + string.digits)
                                    for _ in range(8)
                                ]
                            )
                            + ".db",
                        )
                    )
                    for dataset in d["data"]:
                        datasets.append(
                            get_test_validator_with_data(
                                c,
                                dataset["data"],
                                dataset.get("schemas"),
                                table_name=dataset.get("dataset_name"),
                                sqlite_db_path=sqlite_db_path,
                            )
                        )
                    validator_with_data = datasets[0]
                else:
                    schemas = d["schemas"] if "schemas" in d else None
                    validator_with_data = get_test_validator_with_data(
                        c, d["data"], schemas=schemas
                    )

            for test in d["tests"]:

                # use the expectation_execution_engines_dict of the expectation
                # to exclude unimplemented backends from the testing
                if expectation_execution_engines_dict is not None:
                    supress_test_for = test.get("suppress_test_for")
                    if supress_test_for is None:
                        supress_test_for = []
                    if not expectation_execution_engines_dict.get(
                        "PandasExecutionEngine"
                    ):
                        supress_test_for.append("pandas")
                    if not expectation_execution_engines_dict.get(
                        "SqlAlchemyExecutionEngine"
                    ):
                        supress_test_for.append("sqlalchemy")
                    if not expectation_execution_engines_dict.get(
                        "SparkDFExecutionEngine"
                    ):
                        supress_test_for.append("spark")

                    if len(supress_test_for) > 0:
                        test["suppress_test_for"] = supress_test_for

                generate_test = True
                skip_test = False
                if "only_for" in test:
                    # if we're not on the "only_for" list, then never even generate the test
                    generate_test = False
                    if not isinstance(test["only_for"], list):
                        raise ValueError("Invalid test specification.")

                    if validator_with_data and isinstance(
                        validator_with_data.execution_engine.active_batch_data,
                        SqlAlchemyBatchData,
                    ):
                        # Call out supported dialects
                        if "sqlalchemy" in test["only_for"]:
                            generate_test = True
                        elif (
                            "sqlite" in test["only_for"]
                            and sqliteDialect is not None
                            and isinstance(
                                validator_with_data.execution_engine.active_batch_data.sql_engine_dialect,
                                sqliteDialect,
                            )
                        ):
                            generate_test = True
                        elif (
                            "postgresql" in test["only_for"]
                            and postgresqlDialect is not None
                            and isinstance(
                                validator_with_data.execution_engine.active_batch_data.sql_engine_dialect,
                                postgresqlDialect,
                            )
                        ):
                            generate_test = True
                        elif (
                            "mysql" in test["only_for"]
                            and mysqlDialect is not None
                            and isinstance(
                                validator_with_data.execution_engine.active_batch_data.sql_engine_dialect,
                                mysqlDialect,
                            )
                        ):
                            generate_test = True
                        elif (
                            "mssql" in test["only_for"]
                            and mssqlDialect is not None
                            and isinstance(
                                validator_with_data.execution_engine.active_batch_data.sql_engine_dialect,
                                mssqlDialect,
                            )
                        ):
                            generate_test = True
                    elif validator_with_data and isinstance(
                        validator_with_data.execution_engine.active_batch_data,
                        pandas_DataFrame,
                    ):
                        if "pandas" in test["only_for"]:
                            generate_test = True
                        if (
                            "pandas_022" in test["only_for"]
                            or "pandas_023" in test["only_for"]
                        ) and int(pd.__version__.split(".")[1]) in [22, 23]:
                            generate_test = True
                        if ("pandas>=24" in test["only_for"]) and int(
                            pd.__version__.split(".")[1]
                        ) > 24:
                            generate_test = True
                    elif validator_with_data and isinstance(
                        validator_with_data.execution_engine.active_batch_data,
                        spark_DataFrame,
                    ):
                        if "spark" in test["only_for"]:
                            generate_test = True

                if not generate_test:
                    continue

                if "suppress_test_for" in test and (
                    (
                        "sqlalchemy" in test["suppress_test_for"]
                        and validator_with_data
                        and isinstance(
                            validator_with_data.execution_engine.active_batch_data,
                            SqlAlchemyBatchData,
                        )
                    )
                    or (
                        "sqlite" in test["suppress_test_for"]
                        and sqliteDialect is not None
                        and validator_with_data
                        and isinstance(
                            validator_with_data.execution_engine.active_batch_data,
                            SqlAlchemyBatchData,
                        )
                        and isinstance(
                            validator_with_data.execution_engine.active_batch_data.sql_engine_dialect,
                            sqliteDialect,
                        )
                    )
                    or (
                        "postgresql" in test["suppress_test_for"]
                        and postgresqlDialect is not None
                        and validator_with_data
                        and isinstance(
                            validator_with_data.execution_engine.active_batch_data,
                            SqlAlchemyBatchData,
                        )
                        and isinstance(
                            validator_with_data.execution_engine.active_batch_data.sql_engine_dialect,
                            postgresqlDialect,
                        )
                    )
                    or (
                        "mysql" in test["suppress_test_for"]
                        and mysqlDialect is not None
                        and validator_with_data
                        and isinstance(
                            validator_with_data.execution_engine.active_batch_data,
                            SqlAlchemyBatchData,
                        )
                        and isinstance(
                            validator_with_data.execution_engine.active_batch_data.sql_engine_dialect,
                            mysqlDialect,
                        )
                    )
                    or (
                        "mssql" in test["suppress_test_for"]
                        and mssqlDialect is not None
                        and validator_with_data
                        and isinstance(
                            validator_with_data.execution_engine.active_batch_data,
                            SqlAlchemyBatchData,
                        )
                        and isinstance(
                            validator_with_data.execution_engine.active_batch_data.sql_engine_dialect,
                            mssqlDialect,
                        )
                    )
                    or (
                        "pandas" in test["suppress_test_for"]
                        and validator_with_data
                        and isinstance(
                            validator_with_data.execution_engine.active_batch_data,
                            pandas_DataFrame,
                        )
                    )
                    or (
                        "spark" in test["suppress_test_for"]
                        and validator_with_data
                        and isinstance(
                            validator_with_data.execution_engine.active_batch_data,
                            spark_DataFrame,
                        )
                    )
                ):
                    skip_test = True
                # Known condition: SqlAlchemy does not support allow_cross_type_comparisons
                if (
                    "allow_cross_type_comparisons" in test["in"]
                    and validator_with_data
                    and isinstance(
                        validator_with_data.execution_engine.active_batch_data,
                        SqlAlchemyBatchData,
                    )
                ):
                    skip_test = True

                if not skip_test:
                    parametrized_tests.append(
                        {
                            "expectation_type": expectation_type,
                            "validator_with_data": validator_with_data,
                            "test": test,
                            "skip": skip_expectation or skip_test,
                            "backend": c,
                        }
                    )

    return parametrized_tests


def evaluate_json_test(data_asset, expectation_type, test):
    """
    This method will evaluate the result of a test build using the Great Expectations json test format.

    NOTE: Tests can be suppressed for certain data types if the test contains the Key 'suppress_test_for' with a list
        of DataAsset types to suppress, such as ['SQLAlchemy', 'Pandas'].

    :param data_asset: (DataAsset) A great expectations DataAsset
    :param expectation_type: (string) the name of the expectation to be run using the test input
    :param test: (dict) a dictionary containing information for the test to be run. The dictionary must include:
        - title: (string) the name of the test
        - exact_match_out: (boolean) If true, match the 'out' dictionary exactly against the result of the expectation
        - in: (dict or list) a dictionary of keyword arguments to use to evaluate the expectation or a list of positional arguments
        - out: (dict) the dictionary keys against which to make assertions. Unless exact_match_out is true, keys must\
            come from the following list:
              - success
              - observed_value
              - unexpected_index_list
              - unexpected_list
              - details
              - traceback_substring (if present, the string value will be expected as a substring of the exception_traceback)
    :return: None. asserts correctness of results.
    """

    data_asset.set_default_expectation_argument("result_format", "COMPLETE")
    data_asset.set_default_expectation_argument("include_config", False)

    if "title" not in test:
        raise ValueError("Invalid test configuration detected: 'title' is required.")

    if "exact_match_out" not in test:
        raise ValueError(
            "Invalid test configuration detected: 'exact_match_out' is required."
        )

    if "in" not in test:
        raise ValueError("Invalid test configuration detected: 'in' is required.")

    if "out" not in test:
        raise ValueError("Invalid test configuration detected: 'out' is required.")

    # Support tests with positional arguments
    if isinstance(test["in"], list):
        result = getattr(data_asset, expectation_type)(*test["in"])
    # As well as keyword arguments
    else:
        result = getattr(data_asset, expectation_type)(**test["in"])

    check_json_test_result(test=test, result=result, data_asset=data_asset)


def evaluate_json_test_cfe(validator, expectation_type, test):
    """
    This method will evaluate the result of a test build using the Great Expectations json test format.

    NOTE: Tests can be suppressed for certain data types if the test contains the Key 'suppress_test_for' with a list
        of DataAsset types to suppress, such as ['SQLAlchemy', 'Pandas'].

    :param data_asset: (DataAsset) A great expectations DataAsset
    :param expectation_type: (string) the name of the expectation to be run using the test input
    :param test: (dict) a dictionary containing information for the test to be run. The dictionary must include:
        - title: (string) the name of the test
        - exact_match_out: (boolean) If true, match the 'out' dictionary exactly against the result of the expectation
        - in: (dict or list) a dictionary of keyword arguments to use to evaluate the expectation or a list of positional arguments
        - out: (dict) the dictionary keys against which to make assertions. Unless exact_match_out is true, keys must\
            come from the following list:
              - success
              - observed_value
              - unexpected_index_list
              - unexpected_list
              - details
              - traceback_substring (if present, the string value will be expected as a substring of the exception_traceback)
    :return: None. asserts correctness of results.
    """
    expectation_suite = ExpectationSuite("json_test_suite")
    # noinspection PyProtectedMember
    validator._initialize_expectations(expectation_suite=expectation_suite)
    # validator.set_default_expectation_argument("result_format", "COMPLETE")
    # validator.set_default_expectation_argument("include_config", False)

    if "title" not in test:
        raise ValueError("Invalid test configuration detected: 'title' is required.")

    if "exact_match_out" not in test:
        raise ValueError(
            "Invalid test configuration detected: 'exact_match_out' is required."
        )

    if "in" not in test:
        raise ValueError("Invalid test configuration detected: 'in' is required.")

    if "out" not in test:
        raise ValueError("Invalid test configuration detected: 'out' is required.")

    kwargs = copy.deepcopy(test["in"])

    if isinstance(test["in"], list):
        result = getattr(validator, expectation_type)(*kwargs)
    # As well as keyword arguments
    else:
        runtime_kwargs = {"result_format": "COMPLETE", "include_config": False}
        runtime_kwargs.update(kwargs)
        result = getattr(validator, expectation_type)(**runtime_kwargs)

    check_json_test_result(
        test=test,
        result=result,
        data_asset=validator.execution_engine.active_batch_data,
    )


def check_json_test_result(test, result, data_asset=None):
    # Check results
    if test["exact_match_out"] is True:
        assert result == expectationValidationResultSchema.load(test["out"])
    else:
        # Convert result to json since our tests are reading from json so cannot easily contain richer types (e.g. NaN)
        # NOTE - 20191031 - JPC - we may eventually want to change these tests as we update our view on how
        # representations, serializations, and objects should interact and how much of that is shown to the user.
        result = result.to_json_dict()
        for key, value in test["out"].items():
            # Apply our great expectations-specific test logic

            if key == "success":
                assert result["success"] == value

            elif key == "observed_value":
                if "tolerance" in test:
                    if isinstance(value, dict):
                        assert set(result["result"]["observed_value"].keys()) == set(
                            value.keys()
                        )
                        for k, v in value.items():
                            assert np.allclose(
                                result["result"]["observed_value"][k],
                                v,
                                rtol=test["tolerance"],
                            )
                    else:
                        assert np.allclose(
                            result["result"]["observed_value"],
                            value,
                            rtol=test["tolerance"],
                        )
                else:
                    assert result["result"]["observed_value"] == value

            # NOTE: This is a key used ONLY for testing cases where an expectation is legitimately allowed to return
            # any of multiple possible observed_values. expect_column_values_to_be_of_type is one such expectation.
            elif key == "observed_value_list":
                assert result["result"]["observed_value"] in value

            elif key == "unexpected_index_list":
                if isinstance(data_asset, (SqlAlchemyDataset, SparkDFDataset)):
                    pass
                elif isinstance(data_asset, (SqlAlchemyBatchData, SparkDFBatchData)):
                    pass
                else:
                    assert result["result"]["unexpected_index_list"] == value

            elif key == "unexpected_list":
                # check if value can be sorted; if so, sort so arbitrary ordering of results does not cause failure
                if (isinstance(value, list)) & (len(value) >= 1):
                    if type(value[0].__lt__(value[0])) != type(NotImplemented):
                        value = sorted(value, key=lambda x: str(x))
                        result["result"]["unexpected_list"] = sorted(
                            result["result"]["unexpected_list"], key=lambda x: str(x)
                        )

                assert result["result"]["unexpected_list"] == value, (
                    "expected "
                    + str(value)
                    + " but got "
                    + str(result["result"]["unexpected_list"])
                )

            elif key == "details":
                assert result["result"]["details"] == value

            elif key == "value_counts":
                for val_count in value:
                    assert val_count in result["result"]["details"]["value_counts"]

            elif key.startswith("observed_cdf"):
                if "x_-1" in key:
                    if key.endswith("gt"):
                        assert (
                            result["result"]["details"]["observed_cdf"]["x"][-1] > value
                        )
                    else:
                        assert (
                            result["result"]["details"]["observed_cdf"]["x"][-1]
                            == value
                        )
                elif "x_0" in key:
                    if key.endswith("lt"):
                        assert (
                            result["result"]["details"]["observed_cdf"]["x"][0] < value
                        )
                    else:
                        assert (
                            result["result"]["details"]["observed_cdf"]["x"][0] == value
                        )
                else:
                    raise ValueError(
                        "Invalid test specification: unknown key " + key + " in 'out'"
                    )

            elif key == "traceback_substring":
                assert result["exception_info"]["raised_exception"]
                assert value in result["exception_info"]["exception_traceback"], (
                    "expected to find "
                    + value
                    + " in "
                    + result["exception_info"]["exception_traceback"]
                )

            elif key == "expected_partition":
                assert np.allclose(
                    result["result"]["details"]["expected_partition"]["bins"],
                    value["bins"],
                )
                assert np.allclose(
                    result["result"]["details"]["expected_partition"]["weights"],
                    value["weights"],
                )
                if "tail_weights" in result["result"]["details"]["expected_partition"]:
                    assert np.allclose(
                        result["result"]["details"]["expected_partition"][
                            "tail_weights"
                        ],
                        value["tail_weights"],
                    )

            elif key == "observed_partition":
                assert np.allclose(
                    result["result"]["details"]["observed_partition"]["bins"],
                    value["bins"],
                )
                assert np.allclose(
                    result["result"]["details"]["observed_partition"]["weights"],
                    value["weights"],
                )
                if "tail_weights" in result["result"]["details"]["observed_partition"]:
                    assert np.allclose(
                        result["result"]["details"]["observed_partition"][
                            "tail_weights"
                        ],
                        value["tail_weights"],
                    )

            else:
                raise ValueError(
                    "Invalid test specification: unknown key " + key + " in 'out'"
                )


def generate_test_table_name(
    default_table_name_prefix: Optional[str] = "test_data_",
) -> str:
    table_name: str = default_table_name_prefix + "".join(
        [random.choice(string.ascii_letters + string.digits) for _ in range(8)]
    )
    return table_name


def _create_bigquery_engine() -> Engine:

    # The following environment variables will need to be
    gcp_project = os.getenv("GE_TEST_BIGQUERY_PROJECT")
    bigquery_dataset = os.getenv("GE_TEST_BIGQUERY_DATASET")

    if not gcp_project or not bigquery_dataset:
        raise ValueError(
            "Environment Variables GE_TEST_BIGQUERY_PROJECT and GE_TEST_BIGQUERY_DATASET are required to run expectation tests"
        )
    return create_engine(f"bigquery://{gcp_project}/{bigquery_dataset}")<|MERGE_RESOLUTION|>--- conflicted
+++ resolved
@@ -1305,25 +1305,12 @@
         ]
     if context == "pandas":
         return expectation_type in [
-<<<<<<< HEAD
-            "expect_select_column_values_to_be_unique_within_record",
-=======
-            # "expect_table_columns_to_match_set",
-            # "expect_select_column_values_to_be_unique_within_record",
-            # "expect_table_column_count_to_be_between",
-            # "expect_table_column_count_to_equal",
-            # "expect_column_to_exist",
-            # "expect_table_columns_to_match_ordered_list",
-            # "expect_table_row_count_to_be_between",
-            # "expect_table_row_count_to_equal",
->>>>>>> 2a698f01
             "expect_table_row_count_to_equal_other_table",
             "expect_column_values_to_match_like_pattern",
             "expect_column_values_to_not_match_like_pattern",
             "expect_column_values_to_match_like_pattern_list",
             "expect_column_values_to_not_match_like_pattern_list",
             "expect_column_pair_values_A_to_be_greater_than_B",
-            # "expect_column_pair_values_to_be_equal",
             "expect_column_pair_values_to_be_in_set",
             "expect_multicolumn_values_to_be_unique",
             "expect_column_pair_cramers_phi_value_to_be_less_than",
