--- conflicted
+++ resolved
@@ -949,17 +949,8 @@
         dialect_classes["redshift"] = aws.redshiftdialect.RedshiftDialect
         dialect_types["redshift"] = REDSHIFT_TYPES
 
-<<<<<<< HEAD
     if aws.sqlalchemy_athena:
         dialect_classes["athena"] = aws.sqlalchemy_athena.AthenaDialect
-=======
-    if snowflake.snowflakedialect:
-        dialect_classes["snowflake"] = snowflake.snowflakedialect.dialect
-        dialect_types["snowflake"] = SNOWFLAKE_TYPES
-
-    try:
-        dialect_classes["athena"] = athenaDialect
->>>>>>> 2cd465e9
         dialect_types["athena"] = ATHENA_TYPES
 
     if snowflake.snowflakedialect:
