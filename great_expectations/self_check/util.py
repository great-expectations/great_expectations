from __future__ import annotations

import copy
import locale
import logging
import os
import platform
import random
import re
import string
import time
import traceback
import warnings
from functools import wraps
from logging import Logger
from types import ModuleType
from typing import (
    TYPE_CHECKING,
    Any,
    Dict,
    Iterable,
    List,
    Optional,
    Tuple,
    Type,
    Union,
    cast,
)

import numpy as np
import pandas as pd
import pandas.io.sql as pandas_sql
from dateutil.parser import parse

from great_expectations.core import (
    ExpectationConfigurationSchema,
    ExpectationSuite,
    ExpectationSuiteSchema,
    ExpectationSuiteValidationResultSchema,
    ExpectationValidationResultSchema,
    IDDict,
)
from great_expectations.core.batch import Batch, BatchDefinition, BatchRequest
from great_expectations.core.util import (
    get_or_create_spark_application,
    get_sql_dialect_floating_point_infinity_value,
)
from great_expectations.dataset import PandasDataset
from great_expectations.datasource import Datasource
from great_expectations.datasource.data_connector import ConfiguredAssetSqlDataConnector
from great_expectations.exceptions.exceptions import (
    InvalidExpectationConfigurationError,
    MetricProviderError,
    MetricResolutionError,
)
from great_expectations.execution_engine import (
    PandasExecutionEngine,
    SparkDFExecutionEngine,
    SqlAlchemyExecutionEngine,
)
from great_expectations.execution_engine.sqlalchemy_batch_data import (
    SqlAlchemyBatchData,
)
from great_expectations.execution_engine.sqlalchemy_dialect import GXSqlDialect
from great_expectations.profile import ColumnsExistProfiler
from great_expectations.self_check.sqlalchemy_connection_manager import (
    LockingConnectionCheck,
    connection_manager,
)
from great_expectations.util import (
    build_in_memory_runtime_context,
    import_library_module,
)
from great_expectations.validator.validator import Validator

if TYPE_CHECKING:
    from great_expectations.core.expectation_diagnostics.expectation_test_data_cases import (
        ExpectationTestCase,
        ExpectationTestDataCases,
    )
    from great_expectations.core.expectation_diagnostics.supporting_types import (
        ExpectationExecutionEngineDiagnostics,
    )
    from great_expectations.data_context import AbstractDataContext

expectationValidationResultSchema = ExpectationValidationResultSchema()
expectationSuiteValidationResultSchema = ExpectationSuiteValidationResultSchema()
expectationConfigurationSchema = ExpectationConfigurationSchema()
expectationSuiteSchema = ExpectationSuiteSchema()


logger = logging.getLogger(__name__)

try:
    import sqlalchemy as sqlalchemy
    from sqlalchemy import create_engine
    from sqlalchemy.engine import Engine
    from sqlalchemy.exc import DatabaseError, SQLAlchemyError
except ImportError:
    sqlalchemy = None
    create_engine = None
    Engine = None
    SQLAlchemyError = None
    DatabaseError = None
    logger.debug("Unable to load SqlAlchemy or one of its subclasses.")

try:
    from pyspark.sql import DataFrame as SparkDataFrame
    from pyspark.sql import SparkSession
    from pyspark.sql.types import StructType
except ImportError:
    SparkDataFrame = type(None)  # type: ignore[assignment,misc]
    SparkSession = None  # type: ignore[assignment,misc]
    StructType = None  # type: ignore[assignment,misc]

try:
    from pyspark.sql import DataFrame as spark_DataFrame
except ImportError:
    spark_DataFrame = type(None)  # type: ignore[assignment,misc]

try:
    import sqlalchemy.dialects.sqlite as sqlitetypes

    # noinspection PyPep8Naming
    from sqlalchemy.dialects.sqlite import dialect as sqliteDialect

    SQLITE_TYPES = {
        "VARCHAR": sqlitetypes.VARCHAR,
        "CHAR": sqlitetypes.CHAR,
        "INTEGER": sqlitetypes.INTEGER,
        "SMALLINT": sqlitetypes.SMALLINT,
        "DATETIME": sqlitetypes.DATETIME(truncate_microseconds=True),
        "DATE": sqlitetypes.DATE,
        "FLOAT": sqlitetypes.FLOAT,
        "BOOLEAN": sqlitetypes.BOOLEAN,
        "TIMESTAMP": sqlitetypes.TIMESTAMP,
    }
except (ImportError, KeyError):
    sqlitetypes = None
    sqliteDialect = None
    SQLITE_TYPES = {}

_BIGQUERY_MODULE_NAME = "sqlalchemy_bigquery"
try:
    # noinspection PyPep8Naming
    import sqlalchemy_bigquery as BigQueryDialect
    import sqlalchemy_bigquery as sqla_bigquery

    sqlalchemy.dialects.registry.register("bigquery", _BIGQUERY_MODULE_NAME, "dialect")
    # noinspection PyTypeChecker
    bigquery_types_tuple = None
    BIGQUERY_TYPES = {
        "INTEGER": sqla_bigquery.INTEGER,
        "NUMERIC": sqla_bigquery.NUMERIC,
        "STRING": sqla_bigquery.STRING,
        "BIGNUMERIC": sqla_bigquery.BIGNUMERIC,
        "BYTES": sqla_bigquery.BYTES,
        "BOOL": sqla_bigquery.BOOL,
        "BOOLEAN": sqla_bigquery.BOOLEAN,
        "TIMESTAMP": sqla_bigquery.TIMESTAMP,
        "TIME": sqla_bigquery.TIME,
        "FLOAT": sqla_bigquery.FLOAT,
        "DATE": sqla_bigquery.DATE,
        "DATETIME": sqla_bigquery.DATETIME,
    }
    try:
        # noinspection PyUnresolvedReferences
        from sqlalchemy_bigquery import GEOGRAPHY

        BIGQUERY_TYPES["GEOGRAPHY"] = GEOGRAPHY
    except ImportError:
        # BigQuery GEOGRAPHY support is optional
        pass
except ImportError:
    try:
        import pybigquery.sqlalchemy_bigquery as BigQueryDialect
        import pybigquery.sqlalchemy_bigquery as sqla_bigquery

        # deprecated-v0.14.7
        warnings.warn(
            "The pybigquery package is obsolete and its usage within Great Expectations is deprecated as of v0.14.7. "
            "As support will be removed in v0.17, please transition to sqlalchemy-bigquery",
            DeprecationWarning,
        )
        _BIGQUERY_MODULE_NAME = "pybigquery.sqlalchemy_bigquery"
        # Sometimes "pybigquery.sqlalchemy_bigquery" fails to self-register in Azure (our CI/CD pipeline) in certain cases, so we do it explicitly.
        # (see https://stackoverflow.com/questions/53284762/nosuchmoduleerror-cant-load-plugin-sqlalchemy-dialectssnowflake)
        sqlalchemy.dialects.registry.register(
            "bigquery", _BIGQUERY_MODULE_NAME, "dialect"
        )
        try:
            getattr(sqla_bigquery, "INTEGER")
            bigquery_types_tuple: Dict = {}  # type: ignore[no-redef]
            BIGQUERY_TYPES = {
                "INTEGER": sqla_bigquery.INTEGER,
                "NUMERIC": sqla_bigquery.NUMERIC,
                "STRING": sqla_bigquery.STRING,
                "BIGNUMERIC": sqla_bigquery.BIGNUMERIC,
                "BYTES": sqla_bigquery.BYTES,
                "BOOL": sqla_bigquery.BOOL,
                "BOOLEAN": sqla_bigquery.BOOLEAN,
                "TIMESTAMP": sqla_bigquery.TIMESTAMP,
                "TIME": sqla_bigquery.TIME,
                "FLOAT": sqla_bigquery.FLOAT,
                "DATE": sqla_bigquery.DATE,
                "DATETIME": sqla_bigquery.DATETIME,
            }
        except AttributeError:
            # In older versions of the pybigquery driver, types were not exported, so we use a hack
            logger.warning(
                "Old pybigquery driver version detected. Consider upgrading to 0.4.14 or later."
            )
            from collections import namedtuple

            BigQueryTypes = namedtuple("BigQueryTypes", sorted(sqla_bigquery._type_map))  # type: ignore[misc]
            # noinspection PyTypeChecker
            bigquery_types_tuple = BigQueryTypes(**sqla_bigquery._type_map)
            BIGQUERY_TYPES = {}

    except (ImportError, AttributeError):
        sqla_bigquery = None
        # noinspection PyTypeChecker
        bigquery_types_tuple = None
        BigQueryDialect = None
        pybigquery = None
        BIGQUERY_TYPES = {}


try:
    import sqlalchemy.dialects.postgresql as postgresqltypes
    from sqlalchemy.dialects.postgresql import dialect as postgresqlDialect

    POSTGRESQL_TYPES = {
        "TEXT": postgresqltypes.TEXT,
        "CHAR": postgresqltypes.CHAR,
        "INTEGER": postgresqltypes.INTEGER,
        "SMALLINT": postgresqltypes.SMALLINT,
        "BIGINT": postgresqltypes.BIGINT,
        "TIMESTAMP": postgresqltypes.TIMESTAMP,
        "DATE": postgresqltypes.DATE,
        "DOUBLE_PRECISION": postgresqltypes.DOUBLE_PRECISION,
        "BOOLEAN": postgresqltypes.BOOLEAN,
        "NUMERIC": postgresqltypes.NUMERIC,
    }
except (ImportError, KeyError):
    postgresqltypes = None
    postgresqlDialect = None
    POSTGRESQL_TYPES = {}

try:
    import sqlalchemy.dialects.mysql as mysqltypes

    # noinspection PyPep8Naming
    from sqlalchemy.dialects.mysql import dialect as mysqlDialect

    MYSQL_TYPES = {
        "TEXT": mysqltypes.TEXT,
        "CHAR": mysqltypes.CHAR,
        "INTEGER": mysqltypes.INTEGER,
        "SMALLINT": mysqltypes.SMALLINT,
        "BIGINT": mysqltypes.BIGINT,
        "DATETIME": mysqltypes.DATETIME,
        "TIMESTAMP": mysqltypes.TIMESTAMP,
        "DATE": mysqltypes.DATE,
        "FLOAT": mysqltypes.FLOAT,
        "DOUBLE": mysqltypes.DOUBLE,
        "BOOLEAN": mysqltypes.BOOLEAN,
        "TINYINT": mysqltypes.TINYINT,
    }
except (ImportError, KeyError):
    mysqltypes = None
    mysqlDialect = None
    MYSQL_TYPES = {}

try:
    # SQLAlchemy does not export the "INT" type for the MS SQL Server dialect; however "INT" is supported by the engine.
    # Since SQLAlchemy exports the "INTEGER" type for the MS SQL Server dialect, alias "INT" to the "INTEGER" type.
    import sqlalchemy.dialects.mssql as mssqltypes

    # noinspection PyPep8Naming
    from sqlalchemy.dialects.mssql import dialect as mssqlDialect

    try:
        getattr(mssqltypes, "INT")
    except AttributeError:
        mssqltypes.INT = mssqltypes.INTEGER

    # noinspection PyUnresolvedReferences
    MSSQL_TYPES = {
        "BIGINT": mssqltypes.BIGINT,
        "BINARY": mssqltypes.BINARY,
        "BIT": mssqltypes.BIT,
        "CHAR": mssqltypes.CHAR,
        "DATE": mssqltypes.DATE,
        "DATETIME": mssqltypes.DATETIME,
        "DATETIME2": mssqltypes.DATETIME2,
        "DATETIMEOFFSET": mssqltypes.DATETIMEOFFSET,
        "DECIMAL": mssqltypes.DECIMAL,
        "FLOAT": mssqltypes.FLOAT,
        "IMAGE": mssqltypes.IMAGE,
        "INT": mssqltypes.INT,
        "INTEGER": mssqltypes.INTEGER,
        "MONEY": mssqltypes.MONEY,
        "NCHAR": mssqltypes.NCHAR,
        "NTEXT": mssqltypes.NTEXT,
        "NUMERIC": mssqltypes.NUMERIC,
        "NVARCHAR": mssqltypes.NVARCHAR,
        "REAL": mssqltypes.REAL,
        "SMALLDATETIME": mssqltypes.SMALLDATETIME,
        "SMALLINT": mssqltypes.SMALLINT,
        "SMALLMONEY": mssqltypes.SMALLMONEY,
        "SQL_VARIANT": mssqltypes.SQL_VARIANT,
        "TEXT": mssqltypes.TEXT,
        "TIME": mssqltypes.TIME,
        "TIMESTAMP": mssqltypes.TIMESTAMP,
        "TINYINT": mssqltypes.TINYINT,
        "UNIQUEIDENTIFIER": mssqltypes.UNIQUEIDENTIFIER,
        "VARBINARY": mssqltypes.VARBINARY,
        "VARCHAR": mssqltypes.VARCHAR,
    }
except (ImportError, KeyError):
    mssqltypes = None
    mssqlDialect = None
    MSSQL_TYPES = {}

try:
    import trino
    import trino.sqlalchemy.datatype as trinotypes
    from trino.sqlalchemy.dialect import TrinoDialect as trinoDialect

    TRINO_TYPES = {
        "BOOLEAN": trinotypes._type_map["boolean"],
        "TINYINT": trinotypes._type_map["tinyint"],
        "SMALLINT": trinotypes._type_map["smallint"],
        "INT": trinotypes._type_map["int"],
        "INTEGER": trinotypes._type_map["integer"],
        "BIGINT": trinotypes._type_map["bigint"],
        "REAL": trinotypes._type_map["real"],
        "DOUBLE": trinotypes._type_map["double"],
        "DECIMAL": trinotypes._type_map["decimal"],
        "VARCHAR": trinotypes._type_map["varchar"],
        "CHAR": trinotypes._type_map["char"],
        "VARBINARY": trinotypes._type_map["varbinary"],
        "JSON": trinotypes._type_map["json"],
        "DATE": trinotypes._type_map["date"],
        "TIME": trinotypes._type_map["time"],
        "TIMESTAMP": trinotypes._type_map["timestamp"],
    }
except (ImportError, KeyError):
    trino = None
    trinotypes = None
    trinoDialect = None
    TRINO_TYPES = {}

try:
    import sqlalchemy_redshift.dialect as redshiftDialect
    import sqlalchemy_redshift.dialect as redshifttypes

    REDSHIFT_TYPES = {
        "BIGINT": redshifttypes.BIGINT,
        "BOOLEAN": redshifttypes.BOOLEAN,
        "CHAR": redshifttypes.CHAR,
        "DATE": redshifttypes.DATE,
        "DECIMAL": redshifttypes.DECIMAL,
        "DOUBLE_PRECISION": redshifttypes.DOUBLE_PRECISION,
        "FOREIGN_KEY_RE": redshifttypes.FOREIGN_KEY_RE,
        "GEOMETRY": redshifttypes.GEOMETRY,
        "INTEGER": redshifttypes.INTEGER,
        "PRIMARY_KEY_RE": redshifttypes.PRIMARY_KEY_RE,
        "REAL": redshifttypes.REAL,
        "SMALLINT": redshifttypes.SMALLINT,
        "TIMESTAMP": redshifttypes.TIMESTAMP,
        "TIMESTAMPTZ": redshifttypes.TIMESTAMPTZ,
        "TIMETZ": redshifttypes.TIMETZ,
        "VARCHAR": redshifttypes.VARCHAR,
    }
except (ImportError, KeyError):
    redshifttypes = None
    redshiftDialect = None
    REDSHIFT_TYPES = {}

try:
    import snowflake.sqlalchemy.custom_types as snowflaketypes
    import snowflake.sqlalchemy.snowdialect
    import snowflake.sqlalchemy.snowdialect as snowflakeDialect

    # Sometimes "snowflake-sqlalchemy" fails to self-register in certain environments, so we do it explicitly.
    # (see https://stackoverflow.com/questions/53284762/nosuchmoduleerror-cant-load-plugin-sqlalchemy-dialectssnowflake)
    sqlalchemy.dialects.registry.register(
        "snowflake", "snowflake.sqlalchemy", "dialect"
    )

    SNOWFLAKE_TYPES = {
        "ARRAY": snowflaketypes.ARRAY,
        "BYTEINT": snowflaketypes.BYTEINT,
        "CHARACTER": snowflaketypes.CHARACTER,
        "DEC": snowflaketypes.DEC,
        "BOOLEAN": snowflakeDialect.BOOLEAN,
        "DOUBLE": snowflaketypes.DOUBLE,
        "FIXED": snowflaketypes.FIXED,
        "NUMBER": snowflaketypes.NUMBER,
<<<<<<< HEAD
        "INTEGER": snowflaketypes.NUMBER,  # sqlalchemy will not always infer the correct snowflake-specific NUMBER type
=======
        "INTEGER": snowflakeDialect.INTEGER,
>>>>>>> 1b39a14d
        "OBJECT": snowflaketypes.OBJECT,
        "STRING": snowflaketypes.STRING,
        "TEXT": snowflaketypes.TEXT,
        "TIMESTAMP_LTZ": snowflaketypes.TIMESTAMP_LTZ,
        "TIMESTAMP_NTZ": snowflaketypes.TIMESTAMP_NTZ,
        "TIMESTAMP_TZ": snowflaketypes.TIMESTAMP_TZ,
        "TINYINT": snowflaketypes.TINYINT,
        "VARBINARY": snowflaketypes.VARBINARY,
        "VARIANT": snowflaketypes.VARIANT,
    }
except (ImportError, KeyError, AttributeError):
    snowflake = None
    snowflaketypes = None
    snowflakeDialect = None
    SNOWFLAKE_TYPES = {}

try:
    import pyathena.sqlalchemy_athena
    from pyathena.sqlalchemy_athena import AthenaDialect as athenaDialect
    from pyathena.sqlalchemy_athena import types as athenatypes

    # athenatypes is just `from sqlalchemy import types`
    # https://github.com/laughingman7743/PyAthena/blob/master/pyathena/sqlalchemy_athena.py#L692
    #   - the _get_column_type method of AthenaDialect does some mapping via conditional statements
    # https://github.com/laughingman7743/PyAthena/blob/master/pyathena/sqlalchemy_athena.py#L105
    #   - The AthenaTypeCompiler has some methods named `visit_<TYPE>`
    ATHENA_TYPES = {
        "BOOLEAN": athenatypes.BOOLEAN,
        "FLOAT": athenatypes.FLOAT,
        "DOUBLE": athenatypes.FLOAT,
        "REAL": athenatypes.FLOAT,
        "TINYINT": athenatypes.INTEGER,
        "SMALLINT": athenatypes.INTEGER,
        "INTEGER": athenatypes.INTEGER,
        "INT": athenatypes.INTEGER,
        "BIGINT": athenatypes.BIGINT,
        "DECIMAL": athenatypes.DECIMAL,
        "CHAR": athenatypes.CHAR,
        "VARCHAR": athenatypes.VARCHAR,
        "STRING": athenatypes.String,
        "DATE": athenatypes.DATE,
        "TIMESTAMP": athenatypes.TIMESTAMP,
        "BINARY": athenatypes.BINARY,
        "VARBINARY": athenatypes.BINARY,
        "ARRAY": athenatypes.String,
        "MAP": athenatypes.String,
        "STRUCT": athenatypes.String,
        "ROW": athenatypes.String,
        "JSON": athenatypes.String,
    }
except ImportError:
    pyathena = None  # type: ignore[assignment]
    athenatypes = None
    athenaDialect = None  # type: ignore[assignment,misc]
    ATHENA_TYPES = {}

# # Others from great_expectations/dataset/sqlalchemy_dataset.py
# try:
#     import sqlalchemy_dremio.pyodbc
#
#     sqlalchemy.dialects.registry.register(
#         "dremio", "sqlalchemy_dremio.pyodbc", "dialect"
#     )
# except ImportError:
#     sqlalchemy_dremio = None
#
# try:
#     import teradatasqlalchemy.dialect
#     import teradatasqlalchemy.types as teradatatypes
# except ImportError:
#     teradatasqlalchemy = None

try:
    from great_expectations.dataset import SqlAlchemyDataset
    from great_expectations.dataset.sqlalchemy_dataset import SqlAlchemyBatchReference
except ImportError:
    SqlAlchemyDataset = None  # type: ignore[misc,assignment] # could be None
    SqlAlchemyBatchReference = None  # type: ignore[misc,assignment] # could be None
    logger.debug(
        "Unable to load sqlalchemy dataset; install optional sqlalchemy dependency for support."
    )

try:
    from great_expectations.dataset import SparkDFDataset
except ImportError:
    SparkDFDataset = None  # type: ignore[misc,assignment] # could be None
    logger.debug(
        "Unable to load spark dataset; install optional spark dependency for support."
    )

import tempfile

# from tests.rule_based_profiler.conftest import ATOL, RTOL
RTOL: float = 1.0e-7
ATOL: float = 5.0e-2

RX_FLOAT = re.compile(r".*\d\.\d+.*")

SQL_DIALECT_NAMES = (
    "sqlite",
    "postgresql",
    "mysql",
    "mssql",
    "bigquery",
    "trino",
    "redshift",
    # "athena",
    "snowflake",
)

BACKEND_TO_ENGINE_NAME_DICT = {
    "pandas": "pandas",
    "spark": "spark",
}

BACKEND_TO_ENGINE_NAME_DICT.update({name: "sqlalchemy" for name in SQL_DIALECT_NAMES})


def get_sqlite_connection_url(sqlite_db_path):
    url = "sqlite://"
    if sqlite_db_path is not None:
        extra_slash = ""
        if platform.system() != "Windows":
            extra_slash = "/"
        url = f"{url}/{extra_slash}{sqlite_db_path}"
    return url


def get_dataset(  # noqa: C901 - 110
    dataset_type,
    data,
    schemas=None,
    profiler=ColumnsExistProfiler,
    caching=True,
    table_name=None,
    sqlite_db_path=None,
):
    """Utility to create datasets for json-formatted tests"""
    df = pd.DataFrame(data)
    if dataset_type == "PandasDataset":
        if schemas and "pandas" in schemas:
            schema = schemas["pandas"]
            pandas_schema = {}
            for (key, value) in schema.items():
                # Note, these are just names used in our internal schemas to build datasets *for internal tests*
                # Further, some changes in pandas internal about how datetimes are created means to support pandas
                # pre- 0.25, we need to explicitly specify when we want timezone.

                # We will use timestamp for timezone-aware (UTC only) dates in our tests
                if value.lower() in ["timestamp", "datetime64[ns, tz]"]:
                    df[key] = pd.to_datetime(df[key], utc=True)
                    continue
                elif value.lower() in ["datetime", "datetime64", "datetime64[ns]"]:
                    df[key] = pd.to_datetime(df[key])
                    continue
                elif value.lower() in ["date"]:
                    df[key] = pd.to_datetime(df[key]).dt.date
                    value = "object"
                try:
                    type_ = np.dtype(value)
                except TypeError:
                    # noinspection PyUnresolvedReferences
                    type_ = getattr(pd, value)()
                pandas_schema[key] = type_
            # pandas_schema = {key: np.dtype(value) for (key, value) in schemas["pandas"].items()}
            df = df.astype(pandas_schema)
        return PandasDataset(df, profiler=profiler, caching=caching)

    elif dataset_type == "sqlite":
        if not create_engine or not SQLITE_TYPES:
            return None

        engine = create_engine(get_sqlite_connection_url(sqlite_db_path=sqlite_db_path))

        # Add the data to the database as a new table

        sql_dtypes = {}
        if (
            schemas
            and "sqlite" in schemas
            and isinstance(engine.dialect, sqlitetypes.dialect)
        ):
            schema = schemas["sqlite"]
            sql_dtypes = {col: SQLITE_TYPES[dtype] for (col, dtype) in schema.items()}
            for col in schema:
                type_ = schema[col]
                if type_ in ["INTEGER", "SMALLINT", "BIGINT"]:
                    df[col] = pd.to_numeric(df[col], downcast="signed")
                elif type_ in ["FLOAT", "DOUBLE", "DOUBLE_PRECISION"]:
                    df[col] = pd.to_numeric(df[col])
                    min_value_dbms = get_sql_dialect_floating_point_infinity_value(
                        schema=dataset_type, negative=True
                    )
                    max_value_dbms = get_sql_dialect_floating_point_infinity_value(
                        schema=dataset_type, negative=False
                    )
                    for api_schema_type in ["api_np", "api_cast"]:
                        min_value_api = get_sql_dialect_floating_point_infinity_value(
                            schema=api_schema_type, negative=True
                        )
                        max_value_api = get_sql_dialect_floating_point_infinity_value(
                            schema=api_schema_type, negative=False
                        )
                        df.replace(
                            to_replace=[min_value_api, max_value_api],
                            value=[min_value_dbms, max_value_dbms],
                            inplace=True,
                        )
                elif type_ in ["DATETIME", "TIMESTAMP"]:
                    df[col] = pd.to_datetime(df[col])
                elif type_ in ["DATE"]:
                    df[col] = pd.to_datetime(df[col]).dt.date

        if table_name is None:
            table_name = generate_test_table_name()
        df.to_sql(
            name=table_name,
            con=engine,
            index=False,
            dtype=sql_dtypes,
            if_exists="replace",
        )

        # Build a SqlAlchemyDataset using that database
        return SqlAlchemyDataset(
            table_name, engine=engine, profiler=profiler, caching=caching
        )

    elif dataset_type == "postgresql":
        if not create_engine or not POSTGRESQL_TYPES:
            return None

        # Create a new database
        db_hostname = os.getenv("GE_TEST_LOCAL_DB_HOSTNAME", "localhost")
        engine = connection_manager.get_engine(
            f"postgresql://postgres@{db_hostname}/test_ci"
        )
        sql_dtypes = {}
        if (
            schemas
            and "postgresql" in schemas
            and isinstance(engine.dialect, postgresqltypes.dialect)
        ):
            schema = schemas["postgresql"]
            sql_dtypes = {
                col: POSTGRESQL_TYPES[dtype] for (col, dtype) in schema.items()
            }
            for col in schema:
                type_ = schema[col]
                if type_ in ["INTEGER", "SMALLINT", "BIGINT"]:
                    df[col] = pd.to_numeric(df[col], downcast="signed")
                elif type_ in ["FLOAT", "DOUBLE", "DOUBLE_PRECISION"]:
                    df[col] = pd.to_numeric(df[col])
                    min_value_dbms = get_sql_dialect_floating_point_infinity_value(
                        schema=dataset_type, negative=True
                    )
                    max_value_dbms = get_sql_dialect_floating_point_infinity_value(
                        schema=dataset_type, negative=False
                    )
                    for api_schema_type in ["api_np", "api_cast"]:
                        min_value_api = get_sql_dialect_floating_point_infinity_value(
                            schema=api_schema_type, negative=True
                        )
                        max_value_api = get_sql_dialect_floating_point_infinity_value(
                            schema=api_schema_type, negative=False
                        )
                        df.replace(
                            to_replace=[min_value_api, max_value_api],
                            value=[min_value_dbms, max_value_dbms],
                            inplace=True,
                        )
                elif type_ in ["DATETIME", "TIMESTAMP"]:
                    df[col] = pd.to_datetime(df[col])
                elif type_ in ["DATE"]:
                    df[col] = pd.to_datetime(df[col]).dt.date

        if table_name is None:
            table_name = generate_test_table_name()

        df.to_sql(
            name=table_name,
            con=engine,
            index=False,
            dtype=sql_dtypes,
            if_exists="replace",
        )

        # Build a SqlAlchemyDataset using that database
        return SqlAlchemyDataset(
            table_name, engine=engine, profiler=profiler, caching=caching
        )

    elif dataset_type == "mysql":
        if not create_engine or not MYSQL_TYPES:
            return None

        db_hostname = os.getenv("GE_TEST_LOCAL_DB_HOSTNAME", "localhost")
        engine = create_engine(f"mysql+pymysql://root@{db_hostname}/test_ci")

        sql_dtypes = {}
        if (
            schemas
            and "mysql" in schemas
            and isinstance(engine.dialect, mysqltypes.dialect)
        ):
            schema = schemas["mysql"]
            sql_dtypes = {col: MYSQL_TYPES[dtype] for (col, dtype) in schema.items()}
            for col in schema:
                type_ = schema[col]
                if type_ in ["INTEGER", "SMALLINT", "BIGINT"]:
                    df[col] = pd.to_numeric(df[col], downcast="signed")
                elif type_ in ["FLOAT", "DOUBLE", "DOUBLE_PRECISION"]:
                    df[col] = pd.to_numeric(df[col])
                    min_value_dbms = get_sql_dialect_floating_point_infinity_value(
                        schema=dataset_type, negative=True
                    )
                    max_value_dbms = get_sql_dialect_floating_point_infinity_value(
                        schema=dataset_type, negative=False
                    )
                    for api_schema_type in ["api_np", "api_cast"]:
                        min_value_api = get_sql_dialect_floating_point_infinity_value(
                            schema=api_schema_type, negative=True
                        )
                        max_value_api = get_sql_dialect_floating_point_infinity_value(
                            schema=api_schema_type, negative=False
                        )
                        df.replace(
                            to_replace=[min_value_api, max_value_api],
                            value=[min_value_dbms, max_value_dbms],
                            inplace=True,
                        )
                elif type_ in ["DATETIME", "TIMESTAMP"]:
                    df[col] = pd.to_datetime(df[col])
                elif type_ in ["DATE"]:
                    df[col] = pd.to_datetime(df[col]).dt.date

        if table_name is None:
            table_name = generate_test_table_name()

        df.to_sql(
            name=table_name,
            con=engine,
            index=False,
            dtype=sql_dtypes,
            if_exists="replace",
        )

        # Will - 20210126
        # For mysql we want our tests to know when a temp_table is referred to more than once in the
        # same query. This has caused problems in expectations like expect_column_values_to_be_unique().
        # Here we instantiate a SqlAlchemyDataset with a custom_sql, which causes a temp_table to be created,
        # rather than referring the table by name.
        custom_sql: str = f"SELECT * FROM {table_name}"
        return SqlAlchemyDataset(
            custom_sql=custom_sql, engine=engine, profiler=profiler, caching=caching
        )

    elif dataset_type == "bigquery":
        if not create_engine:
            return None
        engine = _create_bigquery_engine()
        if schemas and dataset_type in schemas:
            schema = schemas[dataset_type]

        df.columns = df.columns.str.replace(" ", "_")

        if table_name is None:
            table_name = generate_test_table_name()
        df.to_sql(
            name=table_name,
            con=engine,
            index=False,
            if_exists="replace",
        )
        custom_sql = f"SELECT * FROM {_bigquery_dataset()}.{table_name}"
        return SqlAlchemyDataset(
            custom_sql=custom_sql, engine=engine, profiler=profiler, caching=caching
        )

    elif dataset_type == "trino":
        if not create_engine or not TRINO_TYPES:
            return None

        db_hostname = os.getenv("GE_TEST_LOCAL_DB_HOSTNAME", "localhost")
        engine = _create_trino_engine(db_hostname)
        sql_dtypes = {}
        if schemas and "trino" in schemas and isinstance(engine.dialect, trinoDialect):
            schema = schemas["trino"]
            sql_dtypes = {col: TRINO_TYPES[dtype] for (col, dtype) in schema.items()}
            for col in schema:
                type_ = schema[col]
                if type_ in ["INTEGER", "SMALLINT", "BIGINT"]:
                    df[col] = pd.to_numeric(df[col], downcast="signed")
                elif type_ in ["FLOAT", "DOUBLE", "DOUBLE_PRECISION"]:
                    df[col] = pd.to_numeric(df[col])
                    min_value_dbms = get_sql_dialect_floating_point_infinity_value(
                        schema=dataset_type, negative=True
                    )
                    max_value_dbms = get_sql_dialect_floating_point_infinity_value(
                        schema=dataset_type, negative=False
                    )
                    for api_schema_type in ["api_np", "api_cast"]:
                        min_value_api = get_sql_dialect_floating_point_infinity_value(
                            schema=api_schema_type, negative=True
                        )
                        max_value_api = get_sql_dialect_floating_point_infinity_value(
                            schema=api_schema_type, negative=False
                        )
                        df.replace(
                            to_replace=[min_value_api, max_value_api],
                            value=[min_value_dbms, max_value_dbms],
                            inplace=True,
                        )
                elif type_ in ["DATETIME", "TIMESTAMP"]:
                    df[col] = pd.to_datetime(df[col])
                elif type_ in ["DATE"]:
                    df[col] = pd.to_datetime(df[col]).dt.date

        if table_name is None:
            table_name = generate_test_table_name().lower()

        df.to_sql(
            name=table_name,
            con=engine,
            index=False,
            dtype=sql_dtypes,
            if_exists="replace",
            method="multi",
        )

        # Build a SqlAlchemyDataset using that database
        return SqlAlchemyDataset(
            table_name, engine=engine, profiler=profiler, caching=caching
        )

    elif dataset_type == "mssql":
        if not create_engine or not MSSQL_TYPES:
            return None

        db_hostname = os.getenv("GE_TEST_LOCAL_DB_HOSTNAME", "localhost")
        engine = create_engine(
            f"mssql+pyodbc://sa:ReallyStrongPwd1234%^&*@{db_hostname}:1433/test_ci?"
            "driver=ODBC Driver 17 for SQL Server&charset=utf8&autocommit=true",
            # echo=True,
        )

        # If "autocommit" is not desired to be on by default, then use the following pattern when explicit "autocommit"
        # is desired (e.g., for temporary tables, "autocommit" is off by default, so the override option may be useful).
        # engine.execute(sa.text(sql_query_string).execution_options(autocommit=True))

        sql_dtypes = {}
        if (
            schemas
            and dataset_type in schemas
            and isinstance(engine.dialect, mssqltypes.dialect)
        ):
            schema = schemas[dataset_type]
            sql_dtypes = {col: MSSQL_TYPES[dtype] for (col, dtype) in schema.items()}
            for col in schema:
                type_ = schema[col]
                if type_ in ["INTEGER", "SMALLINT", "BIGINT"]:
                    df[col] = pd.to_numeric(df[col], downcast="signed")
                elif type_ in ["FLOAT"]:
                    df[col] = pd.to_numeric(df[col])
                    min_value_dbms = get_sql_dialect_floating_point_infinity_value(
                        schema=dataset_type, negative=True
                    )
                    max_value_dbms = get_sql_dialect_floating_point_infinity_value(
                        schema=dataset_type, negative=False
                    )
                    for api_schema_type in ["api_np", "api_cast"]:
                        min_value_api = get_sql_dialect_floating_point_infinity_value(
                            schema=api_schema_type, negative=True
                        )
                        max_value_api = get_sql_dialect_floating_point_infinity_value(
                            schema=api_schema_type, negative=False
                        )
                        df.replace(
                            to_replace=[min_value_api, max_value_api],
                            value=[min_value_dbms, max_value_dbms],
                            inplace=True,
                        )
                elif type_ in ["DATETIME", "TIMESTAMP"]:
                    df[col] = pd.to_datetime(df[col])
                elif type_ in ["DATE"]:
                    df[col] = pd.to_datetime(df[col]).dt.date

        if table_name is None:
            table_name = generate_test_table_name()

        df.to_sql(
            name=table_name,
            con=engine,
            index=False,
            dtype=sql_dtypes,
            if_exists="replace",
        )

        # Build a SqlAlchemyDataset using that database
        return SqlAlchemyDataset(
            table_name, engine=engine, profiler=profiler, caching=caching
        )

    elif dataset_type == "snowflake":
        if not create_engine or not SNOWFLAKE_TYPES:
            return None

        engine = _create_snowflake_engine()
        sql_dtypes = {}
        # noinspection PyTypeChecker
        if (
            schemas
            and "snowflake" in schemas
            and isinstance(engine.dialect, snowflakeDialect)
        ):
            schema = schemas["snowflake"]
            sql_dtypes = {
                col: SNOWFLAKE_TYPES[dtype] for (col, dtype) in schema.items()
            }
            for col in schema:
                type_ = schema[col]
                if type_ in ["INTEGER", "SMALLINT", "BIGINT"]:
                    df[col] = pd.to_numeric(df[col], downcast="signed")
                elif type_ in ["FLOAT", "DOUBLE", "DOUBLE_PRECISION"]:
                    df[col] = pd.to_numeric(df[col])
                    min_value_dbms = get_sql_dialect_floating_point_infinity_value(
                        schema=dataset_type, negative=True
                    )
                    max_value_dbms = get_sql_dialect_floating_point_infinity_value(
                        schema=dataset_type, negative=False
                    )
                    for api_schema_type in ["api_np", "api_cast"]:
                        min_value_api = get_sql_dialect_floating_point_infinity_value(
                            schema=api_schema_type, negative=True
                        )
                        max_value_api = get_sql_dialect_floating_point_infinity_value(
                            schema=api_schema_type, negative=False
                        )
                        df.replace(
                            to_replace=[min_value_api, max_value_api],
                            value=[min_value_dbms, max_value_dbms],
                            inplace=True,
                        )
                elif type_ in ["DATETIME", "TIMESTAMP"]:
                    df[col] = pd.to_datetime(df[col])
                elif type_ in ["DATE"]:
                    df[col] = pd.to_datetime(df[col]).dt.date

        if table_name is None:
            table_name = generate_test_table_name().lower()

        df.to_sql(
            name=table_name,
            con=engine,
            index=False,
            dtype=sql_dtypes,
            if_exists="replace",
        )

        # Build a SqlAlchemyDataset using that database
        return SqlAlchemyDataset(
            table_name, engine=engine, profiler=profiler, caching=caching
        )

    elif dataset_type == "redshift":
        if not create_engine or not REDSHIFT_TYPES:
            return None

        engine = _create_redshift_engine()
        sql_dtypes = {}
        # noinspection PyTypeChecker
        if (
            schemas
            and "redshift" in schemas
            and isinstance(engine.dialect, redshiftDialect)
        ):
            schema = schemas["redshift"]
            sql_dtypes = {col: REDSHIFT_TYPES[dtype] for (col, dtype) in schema.items()}
            for col in schema:
                type_ = schema[col]
                if type_ in ["INTEGER", "SMALLINT", "BIGINT"]:
                    df[col] = pd.to_numeric(df[col], downcast="signed")
                elif type_ in ["FLOAT", "DOUBLE", "DOUBLE_PRECISION"]:
                    df[col] = pd.to_numeric(df[col])
                    min_value_dbms = get_sql_dialect_floating_point_infinity_value(
                        schema=dataset_type, negative=True
                    )
                    max_value_dbms = get_sql_dialect_floating_point_infinity_value(
                        schema=dataset_type, negative=False
                    )
                    for api_schema_type in ["api_np", "api_cast"]:
                        min_value_api = get_sql_dialect_floating_point_infinity_value(
                            schema=api_schema_type, negative=True
                        )
                        max_value_api = get_sql_dialect_floating_point_infinity_value(
                            schema=api_schema_type, negative=False
                        )
                        df.replace(
                            to_replace=[min_value_api, max_value_api],
                            value=[min_value_dbms, max_value_dbms],
                            inplace=True,
                        )
                elif type_ in ["DATETIME", "TIMESTAMP"]:
                    df[col] = pd.to_datetime(df[col])
                elif type_ in ["DATE"]:
                    df[col] = pd.to_datetime(df[col]).dt.date

        if table_name is None:
            table_name = generate_test_table_name().lower()

        df.to_sql(
            name=table_name,
            con=engine,
            index=False,
            dtype=sql_dtypes,
            if_exists="replace",
        )

        # Build a SqlAlchemyDataset using that database
        return SqlAlchemyDataset(
            table_name, engine=engine, profiler=profiler, caching=caching
        )

    elif dataset_type == "athena":
        if not create_engine or not ATHENA_TYPES:
            return None

        engine = _create_athena_engine()
        sql_dtypes = {}
        if (
            schemas
            and "athena" in schemas
            and isinstance(engine.dialect, athenaDialect)
        ):
            schema = schemas["athena"]
            sql_dtypes = {col: ATHENA_TYPES[dtype] for (col, dtype) in schema.items()}
            for col in schema:
                type_ = schema[col]
                if type_ in ["INTEGER", "SMALLINT", "BIGINT"]:
                    df[col] = pd.to_numeric(df[col], downcast="signed")
                elif type_ in ["FLOAT", "DOUBLE", "DOUBLE_PRECISION"]:
                    df[col] = pd.to_numeric(df[col])
                    min_value_dbms = get_sql_dialect_floating_point_infinity_value(
                        schema=dataset_type, negative=True
                    )
                    max_value_dbms = get_sql_dialect_floating_point_infinity_value(
                        schema=dataset_type, negative=False
                    )
                    for api_schema_type in ["api_np", "api_cast"]:
                        min_value_api = get_sql_dialect_floating_point_infinity_value(
                            schema=api_schema_type, negative=True
                        )
                        max_value_api = get_sql_dialect_floating_point_infinity_value(
                            schema=api_schema_type, negative=False
                        )
                        df.replace(
                            to_replace=[min_value_api, max_value_api],
                            value=[min_value_dbms, max_value_dbms],
                            inplace=True,
                        )
                elif type_ in ["DATETIME", "TIMESTAMP"]:
                    df[col] = pd.to_datetime(df[col])
                elif type_ in ["DATE"]:
                    df[col] = pd.to_datetime(df[col]).dt.date

        if table_name is None:
            table_name = generate_test_table_name().lower()

        df.to_sql(
            name=table_name,
            con=engine,
            index=False,
            dtype=sql_dtypes,
            if_exists="replace",
        )

        # Build a SqlAlchemyDataset using that database
        return SqlAlchemyDataset(
            table_name, engine=engine, profiler=profiler, caching=caching
        )

    elif dataset_type == "SparkDFDataset":
        import pyspark.sql.types as sparktypes

        spark_types = {
            "StringType": sparktypes.StringType,
            "IntegerType": sparktypes.IntegerType,
            "LongType": sparktypes.LongType,
            "DateType": sparktypes.DateType,
            "TimestampType": sparktypes.TimestampType,
            "FloatType": sparktypes.FloatType,
            "DoubleType": sparktypes.DoubleType,
            "BooleanType": sparktypes.BooleanType,
            "DataType": sparktypes.DataType,
            "NullType": sparktypes.NullType,
        }
        spark = get_or_create_spark_application(
            spark_config={
                "spark.sql.catalogImplementation": "hive",
                "spark.executor.memory": "450m",
                # "spark.driver.allowMultipleContexts": "true",  # This directive does not appear to have any effect.
            }
        )
        # We need to allow null values in some column types that do not support them natively, so we skip
        # use of df in this case.
        data_reshaped = list(
            zip(*(v for _, v in data.items()))
        )  # create a list of rows
        if schemas and "spark" in schemas:
            schema = schemas["spark"]
            # sometimes first method causes Spark to throw a TypeError
            try:
                spark_schema = sparktypes.StructType(
                    [
                        sparktypes.StructField(
                            column, spark_types[schema[column]](), True
                        )
                        for column in schema
                    ]
                )
                # We create these every time, which is painful for testing
                # However nuance around null treatment as well as the desire
                # for real datetime support in tests makes this necessary
                data = copy.deepcopy(data)
                if "ts" in data:
                    print(data)
                    print(schema)
                for col in schema:
                    type_ = schema[col]
                    if type_ in ["IntegerType", "LongType"]:
                        # Ints cannot be None...but None can be valid in Spark (as Null)
                        vals = []
                        for val in data[col]:
                            if val is None:
                                vals.append(val)
                            else:
                                vals.append(int(val))
                        data[col] = vals
                    elif type_ in ["FloatType", "DoubleType"]:
                        vals = []
                        for val in data[col]:
                            if val is None:
                                vals.append(val)
                            else:
                                vals.append(float(val))
                        data[col] = vals
                    elif type_ in ["DateType", "TimestampType"]:
                        vals = []
                        for val in data[col]:
                            if val is None:
                                vals.append(val)
                            else:
                                vals.append(parse(val))
                        data[col] = vals
                # Do this again, now that we have done type conversion using the provided schema
                data_reshaped = list(
                    zip(*(v for _, v in data.items()))
                )  # create a list of rows
                spark_df = spark.createDataFrame(data_reshaped, schema=spark_schema)
            except TypeError:
                string_schema = sparktypes.StructType(
                    [
                        sparktypes.StructField(column, sparktypes.StringType())
                        for column in schema
                    ]
                )
                spark_df = spark.createDataFrame(data_reshaped, string_schema)
                for c in spark_df.columns:
                    spark_df = spark_df.withColumn(
                        c, spark_df[c].cast(spark_types[schema[c]]())
                    )
        elif len(data_reshaped) == 0:
            # if we have an empty dataset and no schema, need to assign an arbitrary type
            columns = list(data.keys())
            spark_schema = sparktypes.StructType(
                [
                    sparktypes.StructField(column, sparktypes.StringType())
                    for column in columns
                ]
            )
            spark_df = spark.createDataFrame(data_reshaped, spark_schema)
        else:
            # if no schema provided, uses Spark's schema inference
            columns = list(data.keys())
            spark_df = spark.createDataFrame(data_reshaped, columns)
        return SparkDFDataset(spark_df, profiler=profiler, caching=caching)
    else:
        raise ValueError(f"Unknown dataset_type {str(dataset_type)}")


def get_test_validator_with_data(  # noqa: C901 - 31
    execution_engine,
    data,
    schemas=None,
    caching=True,
    table_name=None,
    sqlite_db_path=None,
    extra_debug_info="",
    debug_logger: Optional[logging.Logger] = None,
    context: Optional[AbstractDataContext] = None,
    pk_column: bool = False,
):
    """Utility to create datasets for json-formatted tests."""

    # if pk_column is defined in our test, then we add a index column to our test set
    if pk_column:
        first_column: List[Any] = list(data.values())[0]
        data["pk_index"] = list(range(len(first_column)))

    df = pd.DataFrame(data)
    if execution_engine == "pandas":
        if schemas and "pandas" in schemas:
            schema = schemas["pandas"]
            if pk_column:
                schema["pk_index"] = "int"
            pandas_schema = {}
            for (key, value) in schema.items():
                # Note, these are just names used in our internal schemas to build datasets *for internal tests*
                # Further, some changes in pandas internal about how datetimes are created means to support pandas
                # pre- 0.25, we need to explicitly specify when we want timezone.

                # We will use timestamp for timezone-aware (UTC only) dates in our tests
                if value.lower() in ["timestamp", "datetime64[ns, tz]"]:
                    df[key] = pd.to_datetime(df[key], utc=True)
                    continue
                elif value.lower() in ["datetime", "datetime64", "datetime64[ns]"]:
                    df[key] = pd.to_datetime(df[key])
                    continue
                elif value.lower() in ["date"]:
                    df[key] = pd.to_datetime(df[key]).dt.date
                    value = "object"
                try:
                    type_ = np.dtype(value)
                except TypeError:
                    # noinspection PyUnresolvedReferences
                    type_ = getattr(pd, value)()
                pandas_schema[key] = type_
            # pandas_schema = {key: np.dtype(value) for (key, value) in schemas["pandas"].items()}
            df = df.astype(pandas_schema)

        if table_name is None:
            # noinspection PyUnusedLocal
            table_name = generate_test_table_name()

        batch_definition = BatchDefinition(
            datasource_name="pandas_datasource",
            data_connector_name="runtime_data_connector",
            data_asset_name="my_asset",
            batch_identifiers=IDDict({}),
            batch_spec_passthrough=None,
        )

        return build_pandas_validator_with_data(
            df=df, batch_definition=batch_definition, context=context
        )

    elif execution_engine in SQL_DIALECT_NAMES:
        if not create_engine:
            return None

        if table_name is None:
            table_name = generate_test_table_name().lower()

        return build_sa_validator_with_data(
            df=df,
            sa_engine_name=execution_engine,
            schemas=schemas,
            caching=caching,
            table_name=table_name,
            sqlite_db_path=sqlite_db_path,
            extra_debug_info=extra_debug_info,
            debug_logger=debug_logger,
            batch_definition=None,
            context=context,
            pk_column=pk_column,
        )

    elif execution_engine == "spark":
        import pyspark.sql.types as sparktypes

        spark_types: dict = {
            "StringType": sparktypes.StringType,
            "IntegerType": sparktypes.IntegerType,
            "LongType": sparktypes.LongType,
            "DateType": sparktypes.DateType,
            "TimestampType": sparktypes.TimestampType,
            "FloatType": sparktypes.FloatType,
            "DoubleType": sparktypes.DoubleType,
            "BooleanType": sparktypes.BooleanType,
            "DataType": sparktypes.DataType,
            "NullType": sparktypes.NullType,
        }

        spark = get_or_create_spark_application(
            spark_config={
                "spark.sql.catalogImplementation": "hive",
                "spark.executor.memory": "450m",
                # "spark.driver.allowMultipleContexts": "true",  # This directive does not appear to have any effect.
            }
        )
        # We need to allow null values in some column types that do not support them natively, so we skip
        # use of df in this case.
        data_reshaped = list(
            zip(*(v for _, v in data.items()))
        )  # create a list of rows
        if schemas and "spark" in schemas:
            schema = schemas["spark"]
            if pk_column:
                schema["pk_index"] = "IntegerType"
            # sometimes first method causes Spark to throw a TypeError
            try:
                spark_schema = sparktypes.StructType(
                    [
                        sparktypes.StructField(
                            column, spark_types[schema[column]](), True
                        )
                        for column in schema
                    ]
                )
                # We create these every time, which is painful for testing
                # However nuance around null treatment as well as the desire
                # for real datetime support in tests makes this necessary
                data = copy.deepcopy(data)
                if "ts" in data:
                    print(data)
                    print(schema)
                for col in schema:
                    type_ = schema[col]
                    if type_ in ["IntegerType", "LongType"]:
                        # Ints cannot be None...but None can be valid in Spark (as Null)
                        vals: List[Union[str, int, float, None]] = []
                        for val in data[col]:
                            if val is None:
                                vals.append(val)
                            else:
                                vals.append(int(val))
                        data[col] = vals
                    elif type_ in ["FloatType", "DoubleType"]:
                        vals = []
                        for val in data[col]:
                            if val is None:
                                vals.append(val)
                            else:
                                vals.append(float(val))
                        data[col] = vals
                    elif type_ in ["DateType", "TimestampType"]:
                        vals = []
                        for val in data[col]:
                            if val is None:
                                vals.append(val)
                            else:
                                vals.append(parse(val))  # type: ignore[arg-type]
                        data[col] = vals
                # Do this again, now that we have done type conversion using the provided schema
                data_reshaped = list(
                    zip(*(v for _, v in data.items()))
                )  # create a list of rows
                spark_df = spark.createDataFrame(data_reshaped, schema=spark_schema)
            except TypeError:
                string_schema = sparktypes.StructType(
                    [
                        sparktypes.StructField(column, sparktypes.StringType())
                        for column in schema
                    ]
                )
                spark_df = spark.createDataFrame(data_reshaped, string_schema)
                for c in spark_df.columns:
                    spark_df = spark_df.withColumn(
                        c, spark_df[c].cast(spark_types[schema[c]]())
                    )
        elif len(data_reshaped) == 0:
            # if we have an empty dataset and no schema, need to assign an arbitrary type
            columns = list(data.keys())
            spark_schema = sparktypes.StructType(
                [
                    sparktypes.StructField(column, sparktypes.StringType())
                    for column in columns
                ]
            )
            spark_df = spark.createDataFrame(data_reshaped, spark_schema)
        else:
            # if no schema provided, uses Spark's schema inference
            columns = list(data.keys())
            spark_df = spark.createDataFrame(data_reshaped, columns)

        if table_name is None:
            # noinspection PyUnusedLocal
            table_name = generate_test_table_name()

        batch_definition = BatchDefinition(
            datasource_name="spark_datasource",
            data_connector_name="runtime_data_connector",
            data_asset_name="my_asset",
            batch_identifiers=IDDict({}),
            batch_spec_passthrough=None,
        )
        return build_spark_validator_with_data(
            df=spark_df,
            spark=spark,
            batch_definition=batch_definition,
            context=context,
        )

    else:
        raise ValueError(f"Unknown dataset_type {str(execution_engine)}")


def build_pandas_validator_with_data(
    df: pd.DataFrame,
    batch_definition: Optional[BatchDefinition] = None,
    context: Optional[AbstractDataContext] = None,
) -> Validator:
    batch = Batch(data=df, batch_definition=batch_definition)

    if context is None:
        context = build_in_memory_runtime_context()

    return Validator(
        execution_engine=PandasExecutionEngine(),
        batches=[
            batch,
        ],
        data_context=context,
    )


def build_sa_validator_with_data(  # noqa: C901 - 39
    df,
    sa_engine_name,
    schemas=None,
    caching=True,
    table_name=None,
    sqlite_db_path=None,
    extra_debug_info="",
    batch_definition: Optional[BatchDefinition] = None,
    debug_logger: Optional[logging.Logger] = None,
    context: Optional[AbstractDataContext] = None,
    pk_column: bool = False,
) -> Validator:
    _debug = lambda x: x  # noqa: E731
    if debug_logger:
        _debug = lambda x: debug_logger.debug(f"(build_sa_validator_with_data) {x}")  # type: ignore[union-attr] # noqa: E731

    dialect_classes: Dict[str, Type] = {}
    dialect_types = {}
    try:
        dialect_classes["sqlite"] = sqlitetypes.dialect
        dialect_types["sqlite"] = SQLITE_TYPES
    except AttributeError:
        pass
    try:
        dialect_classes["postgresql"] = postgresqltypes.dialect
        dialect_types["postgresql"] = POSTGRESQL_TYPES
    except AttributeError:
        pass
    try:
        dialect_classes["mysql"] = mysqltypes.dialect
        dialect_types["mysql"] = MYSQL_TYPES
    except AttributeError:
        pass
    try:
        dialect_classes["mssql"] = mssqltypes.dialect
        dialect_types["mssql"] = MSSQL_TYPES
    except AttributeError:
        pass
    try:
        dialect_classes["bigquery"] = sqla_bigquery.BigQueryDialect
        dialect_types["bigquery"] = BIGQUERY_TYPES
    except AttributeError:
        pass
    try:
        dialect_classes["trino"] = trinoDialect
        dialect_types["trino"] = TRINO_TYPES
    except AttributeError:
        pass
    try:
        dialect_classes["snowflake"] = snowflakeDialect.dialect
        dialect_types["snowflake"] = SNOWFLAKE_TYPES
    except AttributeError:
        pass
    try:
        dialect_classes["redshift"] = redshiftDialect.RedshiftDialect
        dialect_types["redshift"] = REDSHIFT_TYPES
    except AttributeError:
        pass
    try:
        dialect_classes["athena"] = athenaDialect
        dialect_types["athena"] = ATHENA_TYPES
    except AttributeError:
        pass

    db_hostname = os.getenv("GE_TEST_LOCAL_DB_HOSTNAME", "localhost")
    if sa_engine_name == "sqlite":
        connection_string = get_sqlite_connection_url(sqlite_db_path)
        engine = create_engine(connection_string)
    elif sa_engine_name == "postgresql":
        connection_string = f"postgresql://postgres@{db_hostname}/test_ci"
        engine = connection_manager.get_engine(connection_string)
    elif sa_engine_name == "mysql":
        connection_string = f"mysql+pymysql://root@{db_hostname}/test_ci"
        engine = connection_manager.get_engine(connection_string)
    elif sa_engine_name == "mssql":
        connection_string = f"mssql+pyodbc://sa:ReallyStrongPwd1234%^&*@{db_hostname}:1433/test_ci?driver=ODBC Driver 17 for SQL Server&charset=utf8&autocommit=true"
        engine = create_engine(
            connection_string,
            # echo=True,
        )
    elif sa_engine_name == "bigquery":
        connection_string = _get_bigquery_connection_string()
        engine = create_engine(connection_string)
    elif sa_engine_name == "trino":
        connection_string = _get_trino_connection_string()
        engine = create_engine(connection_string)
    elif sa_engine_name == "redshift":
        connection_string = _get_redshift_connection_string()
        engine = create_engine(connection_string)
    elif sa_engine_name == "athena":
        connection_string = _get_athena_connection_string()
        engine = create_engine(connection_string)
    elif sa_engine_name == "snowflake":
        connection_string = _get_snowflake_connection_string()
        engine = create_engine(connection_string)
    else:
        connection_string = None
        engine = None

    # If "autocommit" is not desired to be on by default, then use the following pattern when explicit "autocommit"
    # is desired (e.g., for temporary tables, "autocommit" is off by default, so the override option may be useful).
    # engine.execute(sa.text(sql_query_string).execution_options(autocommit=True))

    # Add the data to the database as a new table

    if sa_engine_name == "bigquery":
        df.columns = df.columns.str.replace(" ", "_")

    sql_dtypes = {}
    # noinspection PyTypeHints
    if (
        schemas
        and sa_engine_name in schemas
        and isinstance(engine.dialect, dialect_classes[sa_engine_name])
    ):
        schema = schemas[sa_engine_name]
        if pk_column:
            schema["pk_index"] = "INTEGER"

        sql_dtypes = {
            col: dialect_types[sa_engine_name][dtype] for (col, dtype) in schema.items()
        }
        for col in schema:
            type_ = schema[col]
            if type_ in ["INTEGER", "SMALLINT", "BIGINT", "NUMBER"]:
                df[col] = pd.to_numeric(df[col], downcast="signed")
            elif type_ in ["FLOAT", "DOUBLE", "DOUBLE_PRECISION"]:
                df[col] = pd.to_numeric(df[col])
                min_value_dbms = get_sql_dialect_floating_point_infinity_value(
                    schema=sa_engine_name, negative=True
                )
                max_value_dbms = get_sql_dialect_floating_point_infinity_value(
                    schema=sa_engine_name, negative=False
                )
                for api_schema_type in ["api_np", "api_cast"]:
                    min_value_api = get_sql_dialect_floating_point_infinity_value(
                        schema=api_schema_type, negative=True
                    )
                    max_value_api = get_sql_dialect_floating_point_infinity_value(
                        schema=api_schema_type, negative=False
                    )
                    df.replace(
                        to_replace=[min_value_api, max_value_api],
                        value=[min_value_dbms, max_value_dbms],
                        inplace=True,
                    )
<<<<<<< HEAD
            elif type_ in ["DATETIME", "TIMESTAMP", "DATE", "TIMESTAMP_NTZ"]:
=======
            elif type_ in [
                "DATETIME",
                "TIMESTAMP",
                "DATE",
                "TIMESTAMP_NTZ",  # the following 3 types are snowflake-specific
                "TIMESTAMP_LTZ",
                "TIMESTAMP_TZ",
            ]:
>>>>>>> 1b39a14d
                df[col] = pd.to_datetime(df[col])
            elif type_ in ["VARCHAR", "STRING"]:
                df[col] = df[col].apply(str)

    if table_name is None:
        table_name = generate_test_table_name()

    if sa_engine_name in [
        "trino",
    ]:
        table_name = table_name.lower()
        sql_insert_method = "multi"
    else:
        sql_insert_method = None

    _debug("generating temp table")
    _start = time.time()
    generate_temp_table_for_validator(
        dialect=sa_engine_name,
        df=df,
        engine=engine,
        temp_table_name=table_name,
        schemas=schemas,
        sql_dtypes=sql_dtypes,
        sql_insert_method=sql_insert_method,
    )
    _end = time.time()
    _debug(
        f"Took {_end - _start} seconds to df.to_sql for {sa_engine_name} {extra_debug_info}"
    )
    _debug("Calling df.to_sql")
    _start = time.time()
    df.to_sql(
        name=table_name,
        con=engine,
        index=False,
        dtype=sql_dtypes,
        if_exists="append",
        method=sql_insert_method,
    )
    _end = time.time()
    _debug(
        f"Took {_end - _start} seconds to df.to_sql for {sa_engine_name} {extra_debug_info}"
    )

    batch_data = SqlAlchemyBatchData(execution_engine=engine, table_name=table_name)
    execution_engine = SqlAlchemyExecutionEngine(caching=caching, engine=engine)

    if context is None:
        context = build_in_memory_runtime_context()

    assert (
        context is not None
    ), 'Instance of any child of "AbstractDataContext" class is required.'

    context.datasources["my_test_datasource"] = Datasource(
        name="my_test_datasource",
        # Configuration for "execution_engine" here is largely placeholder to comply with "Datasource" constructor.
        execution_engine={
            "class_name": "SqlAlchemyExecutionEngine",
            "connection_string": connection_string,
        },
        data_connectors={
            "my_sql_data_connector": {
                "class_name": "ConfiguredAssetSqlDataConnector",
                "assets": {
                    "my_asset": {
                        "table_name": "animal_names",
                    },
                },
            },
        },
    )
    # Updating "execution_engine" to insure peculiarities, incorporated herein, propagate to "ExecutionEngine" itself.
    context.datasources["my_test_datasource"]._execution_engine = execution_engine  # type: ignore[union-attr]
    my_data_connector: ConfiguredAssetSqlDataConnector = (
        ConfiguredAssetSqlDataConnector(
            name="my_sql_data_connector",
            datasource_name="my_test_datasource",
            execution_engine=execution_engine,
            assets={
                "my_asset": {
                    "table_name": "animals_table",
                },
            },
        )
    )

    if batch_definition is None:
        batch_definition = (
            my_data_connector.get_batch_definition_list_from_batch_request(
                batch_request=BatchRequest(
                    datasource_name="my_test_datasource",
                    data_connector_name="my_sql_data_connector",
                    data_asset_name="my_asset",
                )
            )
        )[0]

    batch = Batch(data=batch_data, batch_definition=batch_definition)

    return Validator(
        execution_engine=execution_engine,
        data_context=context,
        batches=[
            batch,
        ],
    )


def modify_locale(func):
    @wraps(func)
    def locale_wrapper(*args, **kwargs) -> None:
        old_locale = locale.setlocale(locale.LC_TIME, None)
        print(old_locale)
        # old_locale = locale.getlocale(locale.LC_TIME) Why not getlocale? not sure
        try:
            new_locale = locale.setlocale(locale.LC_TIME, "en_US.UTF-8")
            assert new_locale == "en_US.UTF-8"
            func(*args, **kwargs)
        except Exception:
            raise
        finally:
            locale.setlocale(locale.LC_TIME, old_locale)

    return locale_wrapper


def build_spark_validator_with_data(
    df: Union[pd.DataFrame, SparkDataFrame],
    spark: SparkSession,
    batch_definition: Optional[BatchDefinition] = None,
    context: Optional[AbstractDataContext] = None,
) -> Validator:
    if isinstance(df, pd.DataFrame):
        df = spark.createDataFrame(
            [
                tuple(
                    None if isinstance(x, (float, int)) and np.isnan(x) else x
                    for x in record.tolist()
                )
                for record in df.to_records(index=False)
            ],
            df.columns.tolist(),
        )

    batch = Batch(data=df, batch_definition=batch_definition)
    execution_engine: SparkDFExecutionEngine = build_spark_engine(
        spark=spark,
        df=df,
        batch_id=batch.id,
    )

    if context is None:
        context = build_in_memory_runtime_context()

    return Validator(
        execution_engine=execution_engine,
        batches=[
            batch,
        ],
        data_context=context,
    )


def build_pandas_engine(
    df: pd.DataFrame,
) -> PandasExecutionEngine:
    batch = Batch(data=df)
    execution_engine = PandasExecutionEngine(batch_data_dict={batch.id: batch.data})
    return execution_engine


def build_sa_engine(
    df: pd.DataFrame,
    sa: ModuleType,
    schema: Optional[str] = None,
    batch_id: Optional[str] = None,
    if_exists: str = "fail",
    index: bool = False,
    dtype: Optional[dict] = None,
) -> SqlAlchemyExecutionEngine:
    table_name: str = "test"

    # noinspection PyUnresolvedReferences
    sqlalchemy_engine: Engine = sa.create_engine("sqlite://", echo=False)
    df.to_sql(
        name=table_name,
        con=sqlalchemy_engine,
        schema=schema,
        if_exists=if_exists,
        index=index,
        dtype=dtype,
    )

    execution_engine: SqlAlchemyExecutionEngine

    execution_engine = SqlAlchemyExecutionEngine(engine=sqlalchemy_engine)
    batch_data = SqlAlchemyBatchData(
        execution_engine=execution_engine, table_name=table_name
    )
    batch = Batch(data=batch_data)

    if batch_id is None:
        batch_id = batch.id

    execution_engine = SqlAlchemyExecutionEngine(
        engine=sqlalchemy_engine, batch_data_dict={batch_id: batch_data}
    )

    return execution_engine


# Builds a Spark Execution Engine
def build_spark_engine(
    spark: SparkSession,
    df: Union[pd.DataFrame, SparkDataFrame],
    schema: Optional[StructType] = None,
    batch_id: Optional[str] = None,
    batch_definition: Optional[BatchDefinition] = None,
) -> SparkDFExecutionEngine:
    if (
        sum(
            bool(x)
            for x in [
                batch_id is not None,
                batch_definition is not None,
            ]
        )
        != 1
    ):
        raise ValueError(
            "Exactly one of batch_id or batch_definition must be specified."
        )

    if batch_id is None:
        batch_id = cast(BatchDefinition, batch_definition).id

    if isinstance(df, pd.DataFrame):
        if schema is None:
            data: Union[pd.DataFrame, List[tuple]] = [
                tuple(
                    None if isinstance(x, (float, int)) and np.isnan(x) else x
                    for x in record.tolist()
                )
                for record in df.to_records(index=False)
            ]
            schema = df.columns.tolist()
        else:
            data = df

        df = spark.createDataFrame(data=data, schema=schema)

    conf: Iterable[Tuple[str, str]] = spark.sparkContext.getConf().getAll()
    spark_config: Dict[str, str] = dict(conf)
    execution_engine = SparkDFExecutionEngine(
        spark_config=spark_config,
        batch_data_dict={
            batch_id: df,
        },
        force_reuse_spark_context=True,
    )
    return execution_engine


def candidate_getter_is_on_temporary_notimplemented_list(context, getter):
    if context in ["sqlite"]:
        return getter in ["get_column_modes", "get_column_stdev"]
    if context in ["postgresql", "mysql", "mssql"]:
        return getter in ["get_column_modes"]
    if context == "spark":
        return getter in []


def candidate_test_is_on_temporary_notimplemented_list_v2_api(
    context, expectation_type
):
    if context in SQL_DIALECT_NAMES:
        expectations_not_implemented_v2_sql = [
            "expect_column_values_to_be_increasing",
            "expect_column_values_to_be_decreasing",
            "expect_column_values_to_match_strftime_format",
            "expect_column_values_to_be_dateutil_parseable",
            "expect_column_values_to_be_json_parseable",
            "expect_column_values_to_match_json_schema",
            "expect_column_stdev_to_be_between",
            "expect_column_most_common_value_to_be_in_set",
            "expect_column_bootstrapped_ks_test_p_value_to_be_greater_than",
            "expect_column_parameterized_distribution_ks_test_p_value_to_be_greater_than",
            "expect_column_pair_values_to_be_equal",
            "expect_column_pair_values_A_to_be_greater_than_B",
            "expect_select_column_values_to_be_unique_within_record",
            "expect_compound_columns_to_be_unique",
            "expect_multicolumn_values_to_be_unique",
            "expect_column_pair_cramers_phi_value_to_be_less_than",
            "expect_multicolumn_sum_to_equal",
            "expect_column_value_z_scores_to_be_less_than",
        ]
        if context in ["bigquery"]:
            ###
            # NOTE: 202201 - Will: Expectations below are temporarily not being tested
            # with BigQuery in V2 API
            ###
            expectations_not_implemented_v2_sql.append(
                "expect_column_kl_divergence_to_be_less_than"
            )  # TODO: unique to bigquery  -- https://github.com/great-expectations/great_expectations/issues/3261
            expectations_not_implemented_v2_sql.append(
                "expect_column_chisquare_test_p_value_to_be_greater_than"
            )  # TODO: unique to bigquery  -- https://github.com/great-expectations/great_expectations/issues/3261
            expectations_not_implemented_v2_sql.append(
                "expect_column_values_to_be_between"
            )  # TODO: error unique to bigquery -- https://github.com/great-expectations/great_expectations/issues/3261
            expectations_not_implemented_v2_sql.append(
                "expect_column_values_to_be_in_set"
            )  # TODO: error unique to bigquery -- https://github.com/great-expectations/great_expectations/issues/3261
            expectations_not_implemented_v2_sql.append(
                "expect_column_values_to_be_in_type_list"
            )  # TODO: error unique to bigquery -- https://github.com/great-expectations/great_expectations/issues/3261
            expectations_not_implemented_v2_sql.append(
                "expect_column_values_to_be_of_type"
            )  # TODO: error unique to bigquery -- https://github.com/great-expectations/great_expectations/issues/3261
            expectations_not_implemented_v2_sql.append(
                "expect_column_values_to_match_like_pattern_list"
            )  # TODO: error unique to bigquery -- https://github.com/great-expectations/great_expectations/issues/3261
            expectations_not_implemented_v2_sql.append(
                "expect_column_values_to_not_match_like_pattern_list"
            )  # TODO: error unique to bigquery -- https://github.com/great-expectations/great_expectations/issues/3261
        return expectation_type in expectations_not_implemented_v2_sql

    if context == "SparkDFDataset":
        return expectation_type in [
            "expect_column_values_to_be_dateutil_parseable",
            "expect_column_values_to_be_json_parseable",
            "expect_column_bootstrapped_ks_test_p_value_to_be_greater_than",
            "expect_column_parameterized_distribution_ks_test_p_value_to_be_greater_than",
            "expect_compound_columns_to_be_unique",
            "expect_column_pair_cramers_phi_value_to_be_less_than",
            "expect_table_row_count_to_equal_other_table",
            "expect_column_value_z_scores_to_be_less_than",
        ]
    if context == "PandasDataset":
        return expectation_type in [
            "expect_table_row_count_to_equal_other_table",
            "expect_column_value_z_scores_to_be_less_than",
        ]
    return False


def candidate_test_is_on_temporary_notimplemented_list_v3_api(
    context, expectation_type
):
    candidate_test_is_on_temporary_notimplemented_list_v3_api_trino = [
        "expect_column_distinct_values_to_contain_set",
        "expect_column_max_to_be_between",
        "expect_column_mean_to_be_between",
        "expect_column_median_to_be_between",
        "expect_column_min_to_be_between",
        "expect_column_most_common_value_to_be_in_set",
        "expect_column_quantile_values_to_be_between",
        "expect_column_sum_to_be_between",
        "expect_column_kl_divergence_to_be_less_than",
        "expect_column_value_lengths_to_be_between",
        "expect_column_values_to_be_between",
        "expect_column_values_to_be_in_set",
        "expect_column_values_to_be_in_type_list",
        "expect_column_values_to_be_null",
        "expect_column_values_to_be_of_type",
        "expect_column_values_to_be_unique",
        "expect_column_values_to_match_like_pattern",
        "expect_column_values_to_match_like_pattern_list",
        "expect_column_values_to_match_regex",
        "expect_column_values_to_match_regex_list",
        "expect_column_values_to_not_be_null",
        "expect_column_values_to_not_match_like_pattern",
        "expect_column_values_to_not_match_like_pattern_list",
        "expect_column_values_to_not_match_regex",
        "expect_column_values_to_not_match_regex_list",
        "expect_column_pair_values_A_to_be_greater_than_B",
        "expect_column_pair_values_to_be_equal",
        "expect_column_pair_values_to_be_in_set",
        "expect_compound_columns_to_be_unique",
        "expect_select_column_values_to_be_unique_within_record",
        "expect_table_column_count_to_be_between",
        "expect_table_column_count_to_equal",
        "expect_table_row_count_to_be_between",
        "expect_table_row_count_to_equal",
    ]
    candidate_test_is_on_temporary_notimplemented_list_v3_api_other_sql = [
        "expect_column_values_to_be_increasing",
        "expect_column_values_to_be_decreasing",
        "expect_column_values_to_match_strftime_format",
        "expect_column_values_to_be_dateutil_parseable",
        "expect_column_values_to_be_json_parseable",
        "expect_column_values_to_match_json_schema",
        "expect_column_stdev_to_be_between",
        # "expect_column_unique_value_count_to_be_between",
        # "expect_column_proportion_of_unique_values_to_be_between",
        # "expect_column_most_common_value_to_be_in_set",
        # "expect_column_max_to_be_between",
        # "expect_column_min_to_be_between",
        # "expect_column_sum_to_be_between",
        # "expect_column_pair_values_A_to_be_greater_than_B",
        # "expect_column_pair_values_to_be_equal",
        # "expect_column_pair_values_to_be_in_set",
        # "expect_multicolumn_sum_to_equal",
        # "expect_compound_columns_to_be_unique",
        "expect_multicolumn_values_to_be_unique",
        # "expect_select_column_values_to_be_unique_within_record",
        "expect_column_pair_cramers_phi_value_to_be_less_than",
        "expect_column_bootstrapped_ks_test_p_value_to_be_greater_than",
        "expect_column_chisquare_test_p_value_to_be_greater_than",
        "expect_column_parameterized_distribution_ks_test_p_value_to_be_greater_than",
    ]
    if context in ["trino"]:
        return expectation_type in set(
            candidate_test_is_on_temporary_notimplemented_list_v3_api_trino
        ).union(
            set(candidate_test_is_on_temporary_notimplemented_list_v3_api_other_sql)
        )
    if context in SQL_DIALECT_NAMES:
        expectations_not_implemented_v3_sql = [
            "expect_column_values_to_be_increasing",
            "expect_column_values_to_be_decreasing",
            "expect_column_values_to_match_strftime_format",
            "expect_column_values_to_be_dateutil_parseable",
            "expect_column_values_to_be_json_parseable",
            "expect_column_values_to_match_json_schema",
            "expect_multicolumn_values_to_be_unique",
            "expect_column_pair_cramers_phi_value_to_be_less_than",
            "expect_column_bootstrapped_ks_test_p_value_to_be_greater_than",
            "expect_column_chisquare_test_p_value_to_be_greater_than",
            "expect_column_parameterized_distribution_ks_test_p_value_to_be_greater_than",
        ]
        if context in ["bigquery"]:
            ###
            # NOTE: 20210729 - jdimatteo: Below are temporarily not being tested
            # with BigQuery. For each disabled test below, please include a link to
            # a github issue tracking adding the test with BigQuery.
            ###
            expectations_not_implemented_v3_sql.append(
                "expect_column_kl_divergence_to_be_less_than"  # TODO: will collect for over 60 minutes, and will not completes
            )
            expectations_not_implemented_v3_sql.append(
                "expect_column_quantile_values_to_be_between"  # TODO: will run but will add about 1hr to pipeline.
            )
        return expectation_type in expectations_not_implemented_v3_sql

    if context == "spark":
        return expectation_type in [
            "expect_table_row_count_to_equal_other_table",
            "expect_column_values_to_be_in_set",
            "expect_column_values_to_not_be_in_set",
            "expect_column_values_to_not_match_regex_list",
            "expect_column_values_to_match_like_pattern",
            "expect_column_values_to_not_match_like_pattern",
            "expect_column_values_to_match_like_pattern_list",
            "expect_column_values_to_not_match_like_pattern_list",
            "expect_column_values_to_be_dateutil_parseable",
            "expect_multicolumn_values_to_be_unique",
            "expect_column_pair_cramers_phi_value_to_be_less_than",
            "expect_column_bootstrapped_ks_test_p_value_to_be_greater_than",
            "expect_column_chisquare_test_p_value_to_be_greater_than",
            "expect_column_parameterized_distribution_ks_test_p_value_to_be_greater_than",
        ]
    if context == "pandas":
        return expectation_type in [
            "expect_table_row_count_to_equal_other_table",
            "expect_column_values_to_match_like_pattern",
            "expect_column_values_to_not_match_like_pattern",
            "expect_column_values_to_match_like_pattern_list",
            "expect_column_values_to_not_match_like_pattern_list",
            "expect_multicolumn_values_to_be_unique",
            "expect_column_pair_cramers_phi_value_to_be_less_than",
            "expect_column_bootstrapped_ks_test_p_value_to_be_greater_than",
            "expect_column_chisquare_test_p_value_to_be_greater_than",
            "expect_column_parameterized_distribution_ks_test_p_value_to_be_greater_than",
        ]

    return False


def build_test_backends_list(  # noqa: C901 - 48
    include_pandas=True,
    include_spark=False,
    include_sqlalchemy=True,
    include_sqlite=True,
    include_postgresql=False,
    include_mysql=False,
    include_mssql=False,
    include_bigquery=False,
    include_aws=False,
    include_trino=False,
    include_azure=False,
    include_redshift=False,
    include_athena=False,
    include_snowflake=False,
    raise_exceptions_for_backends: bool = True,
) -> List[str]:
    """Attempts to identify supported backends by checking which imports are available."""

    test_backends = []

    if include_pandas:
        test_backends += ["pandas"]

    if include_spark:
        try:
            import pyspark  # noqa: F401
            from pyspark.sql import SparkSession  # noqa: F401
        except ImportError:
            if raise_exceptions_for_backends is True:
                raise ValueError(
                    "spark tests are requested, but pyspark is not installed"
                )
            else:
                logger.warning(
                    "spark tests are requested, but pyspark is not installed"
                )
        else:
            test_backends += ["spark"]

    db_hostname = os.getenv("GE_TEST_LOCAL_DB_HOSTNAME", "localhost")
    if include_sqlalchemy:

        sa: Optional[ModuleType] = import_library_module(module_name="sqlalchemy")
        if sa is None:
            if raise_exceptions_for_backends is True:
                raise ImportError(
                    "sqlalchemy tests are requested, but sqlalchemy in not installed"
                )
            else:
                logger.warning(
                    "sqlalchemy tests are requested, but sqlalchemy in not installed"
                )
            return test_backends

        if include_sqlite:
            test_backends += ["sqlite"]

        if include_postgresql:
            ###
            # NOTE: 20190918 - JPC: Since I've had to relearn this a few times, a note here.
            # SQLALCHEMY coerces postgres DOUBLE_PRECISION to float, which loses precision
            # round trip compared to NUMERIC, which stays as a python DECIMAL

            # Be sure to ensure that tests (and users!) understand that subtlety,
            # which can be important for distributional expectations, for example.
            ###
            connection_string = f"postgresql://postgres@{db_hostname}/test_ci"
            checker = LockingConnectionCheck(sa, connection_string)
            if checker.is_valid() is True:
                test_backends += ["postgresql"]
            else:
                if raise_exceptions_for_backends is True:
                    raise ValueError(
                        f"backend-specific tests are requested, but unable to connect to the database at "
                        f"{connection_string}"
                    )
                else:
                    logger.warning(
                        f"backend-specific tests are requested, but unable to connect to the database at "
                        f"{connection_string}"
                    )

        if include_mysql:
            try:
                engine = create_engine(f"mysql+pymysql://root@{db_hostname}/test_ci")
                conn = engine.connect()
                conn.close()
            except (ImportError, SQLAlchemyError):
                if raise_exceptions_for_backends is True:
                    raise ImportError(
                        "mysql tests are requested, but unable to connect to the mysql database at "
                        f"'mysql+pymysql://root@{db_hostname}/test_ci'"
                    )
                else:
                    logger.warning(
                        "mysql tests are requested, but unable to connect to the mysql database at "
                        f"'mysql+pymysql://root@{db_hostname}/test_ci'"
                    )
            else:
                test_backends += ["mysql"]

        if include_mssql:
            # noinspection PyUnresolvedReferences
            try:
                engine = create_engine(
                    f"mssql+pyodbc://sa:ReallyStrongPwd1234%^&*@{db_hostname}:1433/test_ci?"
                    "driver=ODBC Driver 17 for SQL Server&charset=utf8&autocommit=true",
                    # echo=True,
                )
                conn = engine.connect()
                conn.close()
            except (ImportError, sa.exc.SQLAlchemyError):
                if raise_exceptions_for_backends is True:
                    raise ImportError(
                        "mssql tests are requested, but unable to connect to the mssql database at "
                        f"'mssql+pyodbc://sa:ReallyStrongPwd1234%^&*@{db_hostname}:1433/test_ci?"
                        "driver=ODBC Driver 17 for SQL Server&charset=utf8&autocommit=true'",
                    )
                else:
                    logger.warning(
                        "mssql tests are requested, but unable to connect to the mssql database at "
                        f"'mssql+pyodbc://sa:ReallyStrongPwd1234%^&*@{db_hostname}:1433/test_ci?"
                        "driver=ODBC Driver 17 for SQL Server&charset=utf8&autocommit=true'",
                    )
            else:
                test_backends += ["mssql"]

        if include_bigquery:
            # noinspection PyUnresolvedReferences
            try:
                engine = _create_bigquery_engine()
                conn = engine.connect()
                conn.close()
            except (ImportError, ValueError, sa.exc.SQLAlchemyError) as e:
                if raise_exceptions_for_backends is True:
                    raise ImportError(
                        "bigquery tests are requested, but unable to connect"
                    ) from e
                else:
                    logger.warning(
                        f"bigquery tests are requested, but unable to connect; {repr(e)}"
                    )
            else:
                test_backends += ["bigquery"]

        if include_redshift or include_athena:
            include_aws = True

        if include_aws:
            # TODO need to come up with a better way to do this check.
            # currently this checks the 3 default EVN variables that boto3 looks for
            aws_access_key_id: Optional[str] = os.getenv("AWS_ACCESS_KEY_ID")
            aws_secret_access_key: Optional[str] = os.getenv("AWS_SECRET_ACCESS_KEY")
            aws_session_token: Optional[str] = os.getenv("AWS_SESSION_TOKEN")
            aws_config_file: Optional[str] = os.getenv("AWS_CONFIG_FILE")
            if (
                not aws_access_key_id
                and not aws_secret_access_key
                and not aws_session_token
                and not aws_config_file
            ):
                if raise_exceptions_for_backends is True:
                    raise ImportError(
                        "AWS tests are requested, but credentials were not set up"
                    )
                else:
                    logger.warning(
                        "AWS tests are requested, but credentials were not set up"
                    )

        if include_trino:
            # noinspection PyUnresolvedReferences
            try:
                engine = _create_trino_engine(db_hostname)
                conn = engine.connect()
                conn.close()
            except (ImportError, ValueError, sa.exc.SQLAlchemyError) as e:
                if raise_exceptions_for_backends is True:
                    raise ImportError(
                        "trino tests are requested, but unable to connect"
                    ) from e
                else:
                    logger.warning(
                        f"trino tests are requested, but unable to connect; {repr(e)}"
                    )
            else:
                test_backends += ["trino"]

        if include_azure:
            azure_credential: Optional[str] = os.getenv("AZURE_CREDENTIAL")
            azure_access_key: Optional[str] = os.getenv("AZURE_ACCESS_KEY")
            if not azure_access_key and not azure_credential:
                if raise_exceptions_for_backends is True:
                    raise ImportError(
                        "Azure tests are requested, but credentials were not set up"
                    )
                else:
                    logger.warning(
                        "Azure tests are requested, but credentials were not set up"
                    )
            test_backends += ["azure"]

        if include_redshift:
            # noinspection PyUnresolvedReferences
            try:
                engine = _create_redshift_engine()
                conn = engine.connect()
                conn.close()
            except (ImportError, ValueError, sa.exc.SQLAlchemyError) as e:
                if raise_exceptions_for_backends is True:
                    raise ImportError(
                        "redshift tests are requested, but unable to connect"
                    ) from e
                else:
                    logger.warning(
                        f"redshift tests are requested, but unable to connect; {repr(e)}"
                    )
            else:
                test_backends += ["redshift"]

        if include_athena:
            # noinspection PyUnresolvedReferences
            try:
                engine = _create_athena_engine()
                conn = engine.connect()
                conn.close()
            except (ImportError, ValueError, sa.exc.SQLAlchemyError) as e:
                if raise_exceptions_for_backends is True:
                    raise ImportError(
                        "athena tests are requested, but unable to connect"
                    ) from e
                else:
                    logger.warning(
                        f"athena tests are requested, but unable to connect; {repr(e)}"
                    )
            else:
                test_backends += ["athena"]

        if include_snowflake:
            # noinspection PyUnresolvedReferences
            try:
                engine = _create_snowflake_engine()
                conn = engine.connect()
                conn.close()
            except (ImportError, ValueError, sa.exc.SQLAlchemyError) as e:
                if raise_exceptions_for_backends is True:
                    raise ImportError(
                        "snowflake tests are requested, but unable to connect"
                    ) from e
                else:
                    logger.warning(
                        f"snowflake tests are requested, but unable to connect; {repr(e)}"
                    )
            else:
                test_backends += ["snowflake"]

    return test_backends


def generate_expectation_tests(  # noqa: C901 - 43
    expectation_type: str,
    test_data_cases: List[ExpectationTestDataCases],
    execution_engine_diagnostics: ExpectationExecutionEngineDiagnostics,
    raise_exceptions_for_backends: bool = False,
    ignore_suppress: bool = False,
    ignore_only_for: bool = False,
    debug_logger: Optional[logging.Logger] = None,
    only_consider_these_backends: Optional[List[str]] = None,
    context: Optional[AbstractDataContext] = None,  # noqa: F821
):
    """Determine tests to run

    :param expectation_type: snake_case name of the expectation type
    :param test_data_cases: list of ExpectationTestDataCases that has data, tests, schemas, and backends to use
    :param execution_engine_diagnostics: ExpectationExecutionEngineDiagnostics object specifying the engines the expectation is implemented for
    :param raise_exceptions_for_backends: bool object that when True will raise an Exception if a backend fails to connect
    :param ignore_suppress: bool object that when True will ignore the suppress_test_for list on Expectation sample tests
    :param ignore_only_for: bool object that when True will ignore the only_for list on Expectation sample tests
    :param debug_logger: optional logging.Logger object to use for sending debug messages to
    :param only_consider_these_backends: optional list of backends to consider
    :param context Instance of any child of "AbstractDataContext" class
    :return: list of parametrized tests with loaded validators and accessible backends
    """
    _debug = lambda x: x  # noqa: E731
    _error = lambda x: x  # noqa: E731
    if debug_logger:
        _debug = lambda x: debug_logger.debug(f"(generate_expectation_tests) {x}")  # type: ignore[union-attr]  # noqa: E731
        _error = lambda x: debug_logger.error(f"(generate_expectation_tests) {x}")  # type: ignore[union-attr]  # noqa: E731

    parametrized_tests = []

    if only_consider_these_backends:
        only_consider_these_backends = [
            backend
            for backend in only_consider_these_backends
            if backend in BACKEND_TO_ENGINE_NAME_DICT
        ]

    engines_implemented = []
    if execution_engine_diagnostics.PandasExecutionEngine:
        engines_implemented.append("pandas")
    if execution_engine_diagnostics.SparkDFExecutionEngine:
        engines_implemented.append("spark")
    if execution_engine_diagnostics.SqlAlchemyExecutionEngine:
        engines_implemented.append("sqlalchemy")
    _debug(
        f"Implemented engines for {expectation_type}: {', '.join(engines_implemented)}"
    )

    num_test_data_cases = len(test_data_cases)
    for i, d in enumerate(test_data_cases, 1):
        _debug(f"test_data_case {i}/{num_test_data_cases}")
        d = copy.deepcopy(d)
        dialects_to_include = {}
        engines_to_include = {}

        # Some Expectations (mostly contrib) explicitly list test_backends/dialects to test with
        if d.test_backends:
            for tb in d.test_backends:
                engines_to_include[tb.backend] = True
                if tb.backend == "sqlalchemy":
                    for dialect in tb.dialects:
                        dialects_to_include[dialect] = True
            _debug(
                f"Tests specify specific backends only: engines_to_include -> {engines_to_include}  dialects_to_include -> {dialects_to_include}"
            )
            if only_consider_these_backends:
                test_backends = list(engines_to_include.keys()) + list(
                    dialects_to_include.keys()
                )
                if "sqlalchemy" in test_backends:
                    test_backends.extend(list(SQL_DIALECT_NAMES))
                engines_to_include = {}
                dialects_to_include = {}
                for backend in set(test_backends) & set(only_consider_these_backends):
                    dialects_to_include[backend] = True
                    if backend in SQL_DIALECT_NAMES:
                        engines_to_include["sqlalchemy"] = True
                    else:
                        engines_to_include[BACKEND_TO_ENGINE_NAME_DICT[backend]] = True
        else:
            engines_to_include[
                "pandas"
            ] = execution_engine_diagnostics.PandasExecutionEngine
            engines_to_include[
                "spark"
            ] = execution_engine_diagnostics.SparkDFExecutionEngine
            engines_to_include[
                "sqlalchemy"
            ] = execution_engine_diagnostics.SqlAlchemyExecutionEngine
            if (
                engines_to_include.get("sqlalchemy") is True
                and raise_exceptions_for_backends is False
            ):
                dialects_to_include = {dialect: True for dialect in SQL_DIALECT_NAMES}

            if only_consider_these_backends:
                engines_to_include = {}
                dialects_to_include = {}
                for backend in only_consider_these_backends:
                    if backend in SQL_DIALECT_NAMES:
                        if "sqlalchemy" in engines_implemented:
                            dialects_to_include[backend] = True
                            engines_to_include["sqlalchemy"] = True
                    else:
                        if backend == "pandas" and "pandas" in engines_implemented:
                            engines_to_include["pandas"] = True
                        elif backend == "spark" and "spark" in engines_implemented:
                            engines_to_include["spark"] = True

        # # Ensure that there is at least 1 SQL dialect if sqlalchemy is used
        # if engines_to_include.get("sqlalchemy") is True and not dialects_to_include:
        #     dialects_to_include["sqlite"] = True

        backends = build_test_backends_list(
            include_pandas=engines_to_include.get("pandas", False),
            include_spark=engines_to_include.get("spark", False),
            include_sqlalchemy=engines_to_include.get("sqlalchemy", False),
            include_sqlite=dialects_to_include.get("sqlite", False),
            include_postgresql=dialects_to_include.get("postgresql", False),
            include_mysql=dialects_to_include.get("mysql", False),
            include_mssql=dialects_to_include.get("mssql", False),
            include_bigquery=dialects_to_include.get("bigquery", False),
            include_trino=dialects_to_include.get("trino", False),
            include_redshift=dialects_to_include.get("redshift", False),
            include_athena=dialects_to_include.get("athena", False),
            include_snowflake=dialects_to_include.get("snowflake", False),
            raise_exceptions_for_backends=raise_exceptions_for_backends,
        )
        titles = []
        only_fors = []
        suppress_test_fors = []
        for _test_case in d.tests:
            titles.append(_test_case.title)
            only_fors.append(_test_case.only_for)
            suppress_test_fors.append(_test_case.suppress_test_for)
        _debug(f"titles -> {titles}")
        _debug(
            f"only_fors -> {only_fors}  suppress_test_fors -> {suppress_test_fors}  only_consider_these_backends -> {only_consider_these_backends}"
        )
        _debug(f"backends -> {backends}")
        if not backends:
            _debug("No suitable backends for this test_data_case")
            continue

        for c in backends:
            _debug(f"Getting validators with data: {c}")

            tests_suppressed_for_backend = [
                c in sup or ("sqlalchemy" in sup and c in SQL_DIALECT_NAMES)
                if sup
                else False
                for sup in suppress_test_fors
            ]
            only_fors_ok = []
            for i, only_for in enumerate(only_fors):
                if not only_for:
                    only_fors_ok.append(True)
                    continue
                if c in only_for or (
                    "sqlalchemy" in only_for and c in SQL_DIALECT_NAMES
                ):
                    only_fors_ok.append(True)
                else:
                    only_fors_ok.append(False)
            if tests_suppressed_for_backend and all(tests_suppressed_for_backend):
                _debug(
                    f"All {len(tests_suppressed_for_backend)} tests are SUPPRESSED for {c}"
                )
                continue
            if not any(only_fors_ok):
                _debug(f"No tests are allowed for {c}")
                _debug(
                    f"c -> {c}  only_fors -> {only_fors}  only_fors_ok -> {only_fors_ok}"
                )
                continue

            datasets = []

            # noinspection PyBroadException,PyExceptClausesOrder
            try:
                if isinstance(d["data"], list):
                    sqlite_db_path = generate_sqlite_db_path()
                    for dataset in d["data"]:
                        datasets.append(
                            get_test_validator_with_data(
                                c,
                                dataset["data"],
                                dataset.get("schemas"),
                                table_name=dataset.get("dataset_name"),
                                sqlite_db_path=sqlite_db_path,
                                extra_debug_info=expectation_type,
                                debug_logger=debug_logger,
                                context=context,
                            )
                        )
                    validator_with_data = datasets[0]
                else:
                    validator_with_data = get_test_validator_with_data(
                        c,
                        d["data"],
                        d["schemas"],
                        extra_debug_info=expectation_type,
                        debug_logger=debug_logger,
                        context=context,
                    )
            except Exception as e:
                # # Adding these print statements for build_gallery.py's console output
                # print("\n\n[[ Problem calling get_test_validator_with_data ]]")
                # print(f"expectation_type -> {expectation_type}")
                # print(f"c -> {c}\ne -> {e}")
                # print(f"d['data'] -> {d.get('data')}")
                # print(f"d['schemas'] -> {d.get('schemas')}")
                # print("DataFrame from data without any casting/conversion ->")
                # print(pd.DataFrame(d.get("data")))
                # print()

                if "data_alt" in d and d["data_alt"] is not None:
                    # print("There is alternate data to try!!")
                    # noinspection PyBroadException
                    try:
                        if isinstance(d["data_alt"], list):
                            sqlite_db_path = generate_sqlite_db_path()
                            for dataset in d["data_alt"]:
                                datasets.append(
                                    get_test_validator_with_data(
                                        c,
                                        dataset["data_alt"],
                                        dataset.get("schemas"),
                                        table_name=dataset.get("dataset_name"),
                                        sqlite_db_path=sqlite_db_path,
                                        extra_debug_info=expectation_type,
                                        debug_logger=debug_logger,
                                        context=context,
                                    )
                                )
                            validator_with_data = datasets[0]
                        else:
                            validator_with_data = get_test_validator_with_data(
                                c,
                                d["data_alt"],
                                d["schemas"],
                                extra_debug_info=expectation_type,
                                debug_logger=debug_logger,
                                context=context,
                            )
                    except Exception:
                        # print(
                        #     "\n[[ STILL Problem calling get_test_validator_with_data ]]"
                        # )
                        # print(f"expectation_type -> {expectation_type}")
                        # print(f"c -> {c}\ne2 -> {e2}")
                        # print(f"d['data_alt'] -> {d.get('data_alt')}")
                        # print(
                        #     "DataFrame from data_alt without any casting/conversion ->"
                        # )
                        # print(pd.DataFrame(d.get("data_alt")))
                        # print()
                        _error(
                            f"PROBLEM with get_test_validator_with_data in backend {c} for {expectation_type} from data AND data_alt {repr(e)[:300]}"
                        )
                        parametrized_tests.append(
                            {
                                "expectation_type": expectation_type,
                                "validator_with_data": None,
                                "error": repr(e)[:300],
                                "test": None,
                                "backend": c,
                            }
                        )
                        continue
                    else:
                        # print("\n[[ The alternate data worked!! ]]\n")
                        _debug(
                            f"Needed to use data_alt for backend {c}, but it worked for {expectation_type}"
                        )
                else:
                    _error(
                        f"PROBLEM with get_test_validator_with_data in backend {c} for {expectation_type} from data (no data_alt to try) {repr(e)[:300]}"
                    )
                    parametrized_tests.append(
                        {
                            "expectation_type": expectation_type,
                            "validator_with_data": None,
                            "error": repr(e)[:300],
                            "test": None,
                            "backend": c,
                        }
                    )
                    continue

            except Exception:
                continue

            for test in d["tests"]:
                if not should_we_generate_this_test(
                    backend=c,
                    expectation_test_case=test,
                    ignore_suppress=ignore_suppress,
                    ignore_only_for=ignore_only_for,
                    extra_debug_info=expectation_type,
                    debug_logger=debug_logger,
                ):
                    continue

                # Known condition: SqlAlchemy does not support allow_cross_type_comparisons
                if (
                    "allow_cross_type_comparisons" in test["input"]
                    and validator_with_data
                    and isinstance(
                        validator_with_data.execution_engine.batch_manager.active_batch_data,
                        SqlAlchemyBatchData,
                    )
                ):
                    continue

                parametrized_tests.append(
                    {
                        "expectation_type": expectation_type,
                        "validator_with_data": validator_with_data,
                        "test": test,
                        "backend": c,
                    }
                )

    return parametrized_tests


def should_we_generate_this_test(
    backend: str,
    expectation_test_case: ExpectationTestCase,
    ignore_suppress: bool = False,
    ignore_only_for: bool = False,
    extra_debug_info: str = "",
    debug_logger: Optional[logging.Logger] = None,
):

    _debug = lambda x: x  # noqa: E731
    if debug_logger:
        _debug = lambda x: debug_logger.debug(f"(should_we_generate_this_test) {x}")  # type: ignore[union-attr] # noqa: E731

    # backend will only ever be pandas, spark, or a specific SQL dialect, but sometimes
    # suppress_test_for or only_for may include "sqlalchemy"
    #
    # There is one Expectation (expect_column_values_to_be_of_type) that has some tests that
    # are only for specific versions of pandas
    #   - only_for can be any of: pandas, pandas_022, pandas_023, pandas>=024
    #   - See: https://github.com/great-expectations/great_expectations/blob/7766bb5caa4e0e5b22fa3b3a5e1f2ac18922fdeb/tests/test_definitions/test_expectations_cfe.py#L176-L185
    if backend in expectation_test_case.suppress_test_for:
        if ignore_suppress:
            _debug(
                f"Should be suppressing {expectation_test_case.title} for {backend}, but ignore_suppress is True | {extra_debug_info}"
            )
            return True
        else:
            _debug(
                f"Backend {backend} is suppressed for test {expectation_test_case.title}: | {extra_debug_info}"
            )
            return False
    if (
        "sqlalchemy" in expectation_test_case.suppress_test_for
        and backend in SQL_DIALECT_NAMES
    ):
        if ignore_suppress:
            _debug(
                f"Should be suppressing {expectation_test_case.title} for sqlalchemy (including {backend}), but ignore_suppress is True | {extra_debug_info}"
            )
            return True
        else:
            _debug(
                f"All sqlalchemy (including {backend}) is suppressed for test: {expectation_test_case.title} | {extra_debug_info}"
            )
            return False
    if expectation_test_case.only_for is not None and expectation_test_case.only_for:
        if backend not in expectation_test_case.only_for:
            if (
                "sqlalchemy" in expectation_test_case.only_for
                and backend in SQL_DIALECT_NAMES
            ):
                return True
            elif "pandas" == backend:
                major, minor, *_ = pd.__version__.split(".")
                if (
                    "pandas_022" in expectation_test_case.only_for
                    or "pandas_023" in expectation_test_case.only_for
                ):
                    if major == "0" and minor in ["22", "23"]:
                        return True
                elif "pandas>=024" in expectation_test_case.only_for:
                    if (major == "0" and int(minor) >= 24) or int(major) >= 1:
                        return True

            if ignore_only_for:
                _debug(
                    f"Should normally not run test {expectation_test_case.title} for {backend}, but ignore_only_for is True | {extra_debug_info}"
                )
                return True
            else:
                _debug(
                    f"Only {expectation_test_case.only_for} allowed (not {backend}) for test: {expectation_test_case.title} | {extra_debug_info}"
                )
                return False

    return True


def sort_unexpected_values(test_value_list, result_value_list):
    # check if value can be sorted; if so, sort so arbitrary ordering of results does not cause failure
    if (isinstance(test_value_list, list)) & (len(test_value_list) >= 1):
        # __lt__ is not implemented for python dictionaries making sorting trickier
        # in our case, we will sort on the values for each key sequentially
        if isinstance(test_value_list[0], dict):
            test_value_list = sorted(
                test_value_list,
                key=lambda x: tuple(x[k] for k in list(test_value_list[0].keys())),
            )
            result_value_list = sorted(
                result_value_list,
                key=lambda x: tuple(x[k] for k in list(test_value_list[0].keys())),
            )
        # if python built-in class has __lt__ then sorting can always work this way
        elif type(test_value_list[0].__lt__(test_value_list[0])) != type(
            NotImplemented
        ):
            test_value_list = sorted(test_value_list, key=lambda x: str(x))
            result_value_list = sorted(result_value_list, key=lambda x: str(x))

    return test_value_list, result_value_list


def evaluate_json_test_v2_api(data_asset, expectation_type, test) -> None:
    """
    This method will evaluate the result of a test build using the Great Expectations json test format.

    NOTE: Tests can be suppressed for certain data types if the test contains the Key 'suppress_test_for' with a list
        of DataAsset types to suppress, such as ['SQLAlchemy', 'Pandas'].

    :param data_asset: (DataAsset) A great expectations DataAsset
    :param expectation_type: (string) the name of the expectation to be run using the test input
    :param test: (dict) a dictionary containing information for the test to be run. The dictionary must include:
        - title: (string) the name of the test
        - exact_match_out: (boolean) If true, match the 'out' dictionary exactly against the result of the expectation
        - in: (dict or list) a dictionary of keyword arguments to use to evaluate the expectation or a list of positional arguments
        - out: (dict) the dictionary keys against which to make assertions. Unless exact_match_out is true, keys must\
            come from the following list:
              - success
              - observed_value
              - unexpected_index_list
              - unexpected_list
              - details
              - traceback_substring (if present, the string value will be expected as a substring of the exception_traceback)
    :return: None. asserts correctness of results.
    """

    data_asset.set_default_expectation_argument("result_format", "COMPLETE")
    data_asset.set_default_expectation_argument("include_config", False)

    if "title" not in test:
        raise ValueError("Invalid test configuration detected: 'title' is required.")

    if "exact_match_out" not in test:
        raise ValueError(
            "Invalid test configuration detected: 'exact_match_out' is required."
        )

    if "input" not in test:
        if "in" in test:
            test["input"] = test["in"]
        else:
            raise ValueError(
                "Invalid test configuration detected: 'input' is required."
            )

    if "output" not in test:
        if "out" in test:
            test["output"] = test["out"]
        else:
            raise ValueError(
                "Invalid test configuration detected: 'output' is required."
            )

    # Support tests with positional arguments
    if isinstance(test["input"], list):
        result = getattr(data_asset, expectation_type)(*test["input"])
    # As well as keyword arguments
    else:
        result = getattr(data_asset, expectation_type)(**test["input"])

    check_json_test_result(test=test, result=result, data_asset=data_asset)


def evaluate_json_test_v3_api(  # noqa: C901 - 16
    validator: Validator,
    expectation_type: str,
    test: Dict[str, Any],
    raise_exception: bool = True,
    debug_logger: Optional[Logger] = None,
    pk_column: bool = False,
):
    """
    This method will evaluate the result of a test build using the Great Expectations json test format.

    NOTE: Tests can be suppressed for certain data types if the test contains the Key 'suppress_test_for' with a list
        of DataAsset types to suppress, such as ['SQLAlchemy', 'Pandas'].

    :param validator: (Validator) reference to "Validator" (key object that resolves Metrics and validates Expectations)
    :param expectation_type: (string) the name of the expectation to be run using the test input
    :param test: (dict) a dictionary containing information for the test to be run. The dictionary must include:
        - title: (string) the name of the test
        - exact_match_out: (boolean) If true, match the 'out' dictionary exactly against the result of the expectation
        - in: (dict or list) a dictionary of keyword arguments to use to evaluate the expectation or a list of positional arguments
        - out: (dict) the dictionary keys against which to make assertions. Unless exact_match_out is true, keys must\
            come from the following list:
              - success
              - observed_value
              - unexpected_index_list
              - unexpected_list
              - details
              - traceback_substring (if present, the string value will be expected as a substring of the exception_traceback)
    :param raise_exception: (bool) If False, capture any failed AssertionError from the call to check_json_test_result and return with validation_result
    :param debug_logger: logger instance or None
    :param pk_column: If True, then the primary-key column has been defined in the json test data.
    :return: Tuple(ExpectationValidationResult, error_message, stack_trace). asserts correctness of results.
    """
    if debug_logger is not None:
        _debug = lambda x: debug_logger.debug(  # noqa: E731
            f"(evaluate_json_test_v3_api) {x}"
        )
    else:
        _debug = lambda x: x  # noqa: E731

    expectation_suite = ExpectationSuite(
        "json_test_suite", data_context=validator._data_context
    )
    # noinspection PyProtectedMember
    validator._initialize_expectations(expectation_suite=expectation_suite)
    # validator.set_default_expectation_argument("result_format", "COMPLETE")
    # validator.set_default_expectation_argument("include_config", False)

    if "title" not in test:
        raise ValueError("Invalid test configuration detected: 'title' is required.")

    if "exact_match_out" not in test:
        raise ValueError(
            "Invalid test configuration detected: 'exact_match_out' is required."
        )

    if "input" not in test:
        if "in" in test:
            test["input"] = test["in"]
        else:
            raise ValueError(
                "Invalid test configuration detected: 'input' is required."
            )

    if "output" not in test:
        if "out" in test:
            test["output"] = test["out"]
        else:
            raise ValueError(
                "Invalid test configuration detected: 'output' is required."
            )

    kwargs = copy.deepcopy(test["input"])
    error_message = None
    stack_trace = None

    try:
        if isinstance(test["input"], list):
            result = getattr(validator, expectation_type)(*kwargs)
        # As well as keyword arguments
        else:
            if pk_column:
                runtime_kwargs = {
                    "result_format": {
                        "result_format": "COMPLETE",
                        "unexpected_index_column_names": ["pk_index"],
                    },
                    "include_config": False,
                }
            else:
                runtime_kwargs = {
                    "result_format": {
                        "result_format": "COMPLETE",
                    },
                    "include_config": False,
                }
            runtime_kwargs.update(kwargs)
            result = getattr(validator, expectation_type)(**runtime_kwargs)
    except (
        MetricProviderError,
        MetricResolutionError,
        InvalidExpectationConfigurationError,
    ) as e:
        if raise_exception:
            raise
        error_message = str(e)
        stack_trace = (traceback.format_exc(),)
        result = None
    else:
        try:
            check_json_test_result(
                test=test,
                result=result,
                data_asset=validator.execution_engine.batch_manager.active_batch_data,
                pk_column=pk_column,
            )
        except Exception as e:
            _debug(
                f"RESULT: {result['result']}  |  CONFIG: {result['expectation_config']}"
            )
            if raise_exception:
                raise
            error_message = str(e)
            stack_trace = (traceback.format_exc(),)

    return (result, error_message, stack_trace)


def check_json_test_result(  # noqa: C901 - 52
    test, result, data_asset=None, pk_column=False
) -> None:

    # check for id_pk results in cases where pk_column is true and unexpected_index_list already exists
    # this will work for testing since result_format is COMPLETE
    if pk_column:
        if not result["success"]:
            if "unexpected_index_list" in result["result"]:
                assert "unexpected_index_query" in result["result"]

    if "unexpected_list" in result["result"]:
        if ("result" in test["output"]) and (
            "unexpected_list" in test["output"]["result"]
        ):
            (
                test["output"]["result"]["unexpected_list"],
                result["result"]["unexpected_list"],
            ) = sort_unexpected_values(
                test["output"]["result"]["unexpected_list"],
                result["result"]["unexpected_list"],
            )
        elif "unexpected_list" in test["output"]:
            (
                test["output"]["unexpected_list"],
                result["result"]["unexpected_list"],
            ) = sort_unexpected_values(
                test["output"]["unexpected_list"],
                result["result"]["unexpected_list"],
            )

    if "partial_unexpected_list" in result["result"]:
        if ("result" in test["output"]) and (
            "partial_unexpected_list" in test["output"]["result"]
        ):
            (
                test["output"]["result"]["partial_unexpected_list"],
                result["result"]["partial_unexpected_list"],
            ) = sort_unexpected_values(
                test["output"]["result"]["partial_unexpected_list"],
                result["result"]["partial_unexpected_list"],
            )
        elif "partial_unexpected_list" in test["output"]:
            (
                test["output"]["partial_unexpected_list"],
                result["result"]["partial_unexpected_list"],
            ) = sort_unexpected_values(
                test["output"]["partial_unexpected_list"],
                result["result"]["partial_unexpected_list"],
            )

    # Determine if np.allclose(..) might be needed for float comparison
    try_allclose = False
    if "observed_value" in test["output"]:
        if RX_FLOAT.match(repr(test["output"]["observed_value"])):
            try_allclose = True

    # Check results
    if test["exact_match_out"] is True:
        if "result" in result and "observed_value" in result["result"]:
            if isinstance(result["result"]["observed_value"], (np.floating, float)):
                assert np.allclose(
                    result["result"]["observed_value"],
                    expectationValidationResultSchema.load(test["output"])["result"][
                        "observed_value"
                    ],
                    rtol=RTOL,
                    atol=ATOL,
                ), f"(RTOL={RTOL}, ATOL={ATOL}) {result['result']['observed_value']} not np.allclose to {expectationValidationResultSchema.load(test['output'])['result']['observed_value']}"
            else:
                assert result == expectationValidationResultSchema.load(
                    test["output"]
                ), f"{result} != {expectationValidationResultSchema.load(test['output'])}"
        else:
            assert result == expectationValidationResultSchema.load(
                test["output"]
            ), f"{result} != {expectationValidationResultSchema.load(test['output'])}"
    else:
        # Convert result to json since our tests are reading from json so cannot easily contain richer types (e.g. NaN)
        # NOTE - 20191031 - JPC - we may eventually want to change these tests as we update our view on how
        # representations, serializations, and objects should interact and how much of that is shown to the user.
        result = result.to_json_dict()
        for key, value in test["output"].items():
            if key == "success":
                if isinstance(value, (np.floating, float)):
                    try:
                        assert np.allclose(
                            result["success"],
                            value,
                            rtol=RTOL,
                            atol=ATOL,
                        ), f"(RTOL={RTOL}, ATOL={ATOL}) {result['success']} not np.allclose to {value}"
                    except TypeError:
                        assert (
                            result["success"] == value
                        ), f"{result['success']} != {value}"
                else:
                    assert result["success"] == value, f"{result['success']} != {value}"

            elif key == "observed_value":
                if "tolerance" in test:
                    if isinstance(value, dict):
                        assert set(result["result"]["observed_value"].keys()) == set(
                            value.keys()
                        ), f"{set(result['result']['observed_value'].keys())} != {set(value.keys())}"
                        for k, v in value.items():
                            assert np.allclose(
                                result["result"]["observed_value"][k],
                                v,
                                rtol=test["tolerance"],
                            )
                    else:
                        assert np.allclose(
                            result["result"]["observed_value"],
                            value,
                            rtol=test["tolerance"],
                        )
                else:
                    if isinstance(value, dict) and "values" in value:
                        try:
                            assert np.allclose(
                                result["result"]["observed_value"]["values"],
                                value["values"],
                                rtol=RTOL,
                                atol=ATOL,
                            ), f"(RTOL={RTOL}, ATOL={ATOL}) {result['result']['observed_value']['values']} not np.allclose to {value['values']}"
                        except TypeError as e:
                            print(e)
                            assert (
                                result["result"]["observed_value"] == value
                            ), f"{result['result']['observed_value']} != {value}"
                    elif try_allclose:
                        assert np.allclose(
                            result["result"]["observed_value"],
                            value,  # type: ignore[arg-type]
                            rtol=RTOL,
                            atol=ATOL,
                        ), f"(RTOL={RTOL}, ATOL={ATOL}) {result['result']['observed_value']} not np.allclose to {value}"
                    else:
                        assert (
                            result["result"]["observed_value"] == value
                        ), f"{result['result']['observed_value']} != {value}"

            # NOTE: This is a key used ONLY for testing cases where an expectation is legitimately allowed to return
            # any of multiple possible observed_values. expect_column_values_to_be_of_type is one such expectation.
            elif key == "observed_value_list":
                assert result["result"]["observed_value"] in value

            elif key == "unexpected_index_list":
                unexpected_list = result["result"].get("unexpected_index_list")
                if pk_column and unexpected_list:
                    # Note that consistent ordering of unexpected_list is not a guarantee by ID/PK
                    assert (
                        sorted(unexpected_list, key=lambda d: d["pk_index"]) == value
                    ), f"{unexpected_list} != {value}"

            elif key == "unexpected_list":
                try:
                    assert result["result"]["unexpected_list"] == value, (
                        "expected "
                        + str(value)
                        + " but got "
                        + str(result["result"]["unexpected_list"])
                    )
                except AssertionError:
                    if result["result"]["unexpected_list"]:
                        if type(result["result"]["unexpected_list"][0]) == list:
                            unexpected_list_tup = [
                                tuple(x) for x in result["result"]["unexpected_list"]
                            ]
                            assert (
                                unexpected_list_tup == value
                            ), f"{unexpected_list_tup} != {value}"
                        else:
                            raise
                    else:
                        raise

            elif key == "partial_unexpected_list":
                assert result["result"]["partial_unexpected_list"] == value, (
                    "expected "
                    + str(value)
                    + " but got "
                    + str(result["result"]["partial_unexpected_list"])
                )

            elif key == "unexpected_count":
                pass

            elif key == "details":
                assert result["result"]["details"] == value

            elif key == "value_counts":
                for val_count in value:
                    assert val_count in result["result"]["details"]["value_counts"]

            elif key.startswith("observed_cdf"):
                if "x_-1" in key:
                    if key.endswith("gt"):
                        assert (
                            result["result"]["details"]["observed_cdf"]["x"][-1] > value
                        )
                    else:
                        assert (
                            result["result"]["details"]["observed_cdf"]["x"][-1]
                            == value
                        )
                elif "x_0" in key:
                    if key.endswith("lt"):
                        assert (
                            result["result"]["details"]["observed_cdf"]["x"][0] < value
                        )
                    else:
                        assert (
                            result["result"]["details"]["observed_cdf"]["x"][0] == value
                        )
                else:
                    raise ValueError(
                        f"Invalid test specification: unknown key {key} in 'out'"
                    )

            elif key == "traceback_substring":
                assert result["exception_info"][
                    "raised_exception"
                ], f"{result['exception_info']['raised_exception']}"
                assert value in result["exception_info"]["exception_traceback"], (
                    "expected to find "
                    + value
                    + " in "
                    + result["exception_info"]["exception_traceback"]
                )

            elif key == "expected_partition":
                assert np.allclose(
                    result["result"]["details"]["expected_partition"]["bins"],
                    value["bins"],
                )
                assert np.allclose(
                    result["result"]["details"]["expected_partition"]["weights"],
                    value["weights"],
                )
                if "tail_weights" in result["result"]["details"]["expected_partition"]:
                    assert np.allclose(
                        result["result"]["details"]["expected_partition"][
                            "tail_weights"
                        ],
                        value["tail_weights"],
                    )

            elif key == "observed_partition":
                assert np.allclose(
                    result["result"]["details"]["observed_partition"]["bins"],
                    value["bins"],
                )
                assert np.allclose(
                    result["result"]["details"]["observed_partition"]["weights"],
                    value["weights"],
                )
                if "tail_weights" in result["result"]["details"]["observed_partition"]:
                    assert np.allclose(
                        result["result"]["details"]["observed_partition"][
                            "tail_weights"
                        ],
                        value["tail_weights"],
                    )

            else:
                raise ValueError(
                    f"Invalid test specification: unknown key {key} in 'out'"
                )


def generate_test_table_name(
    default_table_name_prefix: str = "test_data_",
) -> str:
    table_name: str = default_table_name_prefix + "".join(
        [random.choice(string.ascii_letters + string.digits) for _ in range(8)]
    )
    return table_name


def _create_bigquery_engine() -> Engine:
    return create_engine(_get_bigquery_connection_string())


def _get_bigquery_connection_string() -> str:
    gcp_project = os.getenv("GE_TEST_GCP_PROJECT")
    if not gcp_project:
        raise ValueError(
            "Environment Variable GE_TEST_GCP_PROJECT is required to run BigQuery expectation tests"
        )

    return f"bigquery://{gcp_project}/{_bigquery_dataset()}"


def _bigquery_dataset() -> str:
    dataset = os.getenv("GE_TEST_BIGQUERY_DATASET")
    if not dataset:
        raise ValueError(
            "Environment Variable GE_TEST_BIGQUERY_DATASET is required to run BigQuery expectation tests"
        )
    return dataset


def _create_trino_engine(
    hostname: str = "localhost", schema_name: str = "schema"
) -> Engine:
    engine = create_engine(
        _get_trino_connection_string(hostname=hostname, schema_name=schema_name)
    )
    from sqlalchemy import text
    from trino.exceptions import TrinoUserError

    with engine.begin() as conn:
        try:
            schemas = conn.execute(
                text(f"show schemas from memory like {repr(schema_name)}")
            ).fetchall()
            if (schema_name,) not in schemas:
                conn.execute(text(f"create schema {schema_name}"))
        except TrinoUserError:
            pass

    return engine
    # trino_user = os.getenv("GE_TEST_TRINO_USER")
    # if not trino_user:
    #     raise ValueError(
    #         "Environment Variable GE_TEST_TRINO_USER is required to run trino expectation tests."
    #     )

    # trino_password = os.getenv("GE_TEST_TRINO_PASSWORD")
    # if not trino_password:
    #     raise ValueError(
    #         "Environment Variable GE_TEST_TRINO_PASSWORD is required to run trino expectation tests."
    #     )

    # trino_account = os.getenv("GE_TEST_TRINO_ACCOUNT")
    # if not trino_account:
    #     raise ValueError(
    #         "Environment Variable GE_TEST_TRINO_ACCOUNT is required to run trino expectation tests."
    #     )

    # trino_cluster = os.getenv("GE_TEST_TRINO_CLUSTER")
    # if not trino_cluster:
    #     raise ValueError(
    #         "Environment Variable GE_TEST_TRINO_CLUSTER is required to run trino expectation tests."
    #     )

    # return create_engine(
    #     f"trino://{trino_user}:{trino_password}@{trino_account}-{trino_cluster}.trino.galaxy.starburst.io:443/test_suite/test_ci"
    # )


def _get_trino_connection_string(
    hostname: str = "localhost", schema_name: str = "schema"
) -> str:
    return f"trino://test@{hostname}:8088/memory/{schema_name}"


def _create_redshift_engine() -> Engine:
    return create_engine(_get_redshift_connection_string())


def _get_redshift_connection_string() -> str:
    """
    Copied get_redshift_connection_url func from tests/test_utils.py
    """
    host = os.environ.get("REDSHIFT_HOST")
    port = os.environ.get("REDSHIFT_PORT")
    user = os.environ.get("REDSHIFT_USERNAME")
    pswd = os.environ.get("REDSHIFT_PASSWORD")
    db = os.environ.get("REDSHIFT_DATABASE")
    ssl = os.environ.get("REDSHIFT_SSLMODE")

    if not host:
        raise ValueError(
            "Environment Variable REDSHIFT_HOST is required to run integration tests against Redshift"
        )
    if not port:
        raise ValueError(
            "Environment Variable REDSHIFT_PORT is required to run integration tests against Redshift"
        )
    if not user:
        raise ValueError(
            "Environment Variable REDSHIFT_USERNAME is required to run integration tests against Redshift"
        )
    if not pswd:
        raise ValueError(
            "Environment Variable REDSHIFT_PASSWORD is required to run integration tests against Redshift"
        )
    if not db:
        raise ValueError(
            "Environment Variable REDSHIFT_DATABASE is required to run integration tests against Redshift"
        )
    if not ssl:
        raise ValueError(
            "Environment Variable REDSHIFT_SSLMODE is required to run integration tests against Redshift"
        )

    url = f"redshift+psycopg2://{user}:{pswd}@{host}:{port}/{db}?sslmode={ssl}"

    return url


def _create_athena_engine(db_name_env_var: str = "ATHENA_DB_NAME") -> Engine:
    return create_engine(_get_athena_connection_string(db_name_env_var=db_name_env_var))


def _get_athena_connection_string(db_name_env_var: str = "ATHENA_DB_NAME") -> str:
    """
    Copied get_awsathena_connection_url and get_awsathena_db_name funcs from
    tests/test_utils.py
    """
    ATHENA_DB_NAME: Optional[str] = os.getenv(db_name_env_var)
    ATHENA_STAGING_S3: Optional[str] = os.getenv("ATHENA_STAGING_S3")

    if not ATHENA_DB_NAME:
        raise ValueError(
            f"Environment Variable {db_name_env_var} is required to run integration tests against AWS Athena"
        )

    if not ATHENA_STAGING_S3:
        raise ValueError(
            "Environment Variable ATHENA_STAGING_S3 is required to run integration tests against AWS Athena"
        )

    url = f"awsathena+rest://@athena.us-east-1.amazonaws.com/{ATHENA_DB_NAME}?s3_staging_dir={ATHENA_STAGING_S3}"

    return url


def _create_snowflake_engine() -> Engine:
    return create_engine(_get_snowflake_connection_string())


def _get_snowflake_connection_string() -> str:
    """
    Copied get_snowflake_connection_url func from tests/test_utils.py
    """
    sfUser = os.environ.get("SNOWFLAKE_USER")
    sfPswd = os.environ.get("SNOWFLAKE_PW")
    sfAccount = os.environ.get("SNOWFLAKE_ACCOUNT")
    sfDatabase = os.environ.get("SNOWFLAKE_DATABASE")
    sfSchema = os.environ.get("SNOWFLAKE_SCHEMA")
    sfWarehouse = os.environ.get("SNOWFLAKE_WAREHOUSE")
    sfRole = os.environ.get("SNOWFLAKE_ROLE") or "PUBLIC"

    url = f"snowflake://{sfUser}:{sfPswd}@{sfAccount}/{sfDatabase}/{sfSchema}?warehouse={sfWarehouse}&role={sfRole}"

    return url


def generate_sqlite_db_path():
    """Creates a temporary directory and absolute path to an ephemeral sqlite_db within that temp directory.

    Used to support testing of multi-table expectations without creating temp directories at import.

    Returns:
        str: An absolute path to the ephemeral db within the created temporary directory.
    """
    tmp_dir = str(tempfile.mkdtemp())
    abspath = os.path.abspath(  # noqa: PTH100
        os.path.join(  # noqa: PTH118
            tmp_dir,
            "sqlite_db"
            + "".join(
                [random.choice(string.ascii_letters + string.digits) for _ in range(8)]
            )
            + ".db",
        )
    )
    return abspath


def generate_temp_table_for_validator(
    dialect: str,
    df: pd.DataFrame,
    engine,
    temp_table_name: str,
    sql_insert_method,
    sql_dtypes,
    temp_table_schema_name: str | None = None,
    schemas: dict | None = None,
):
    """creates temporary table before creating a Validator for Expectations V3 tests.

    Args:
        sa_engine_name (str): sa_engine_name is the backend that the Validator is being created for.
        df (pd.DataFrame): DataFrame that is being added to Validator.
        engine (_type_): _descrip
        table_name (str): name of table to create. Can either be described in test, or randomly generated.
        schemas (dict | None): Optional schemas that are defined as part of the JSON tests for Expectations.
    """
    # create temporary table so that we
    # https://www.appsloveworld.com/pandas/100/12/create-a-temporary-table-in-mysql-using-pandas

    # dialects that support temp schemas

    if dialect in [GXSqlDialect.MYSQL, GXSqlDialect.POSTGRESQL, GXSqlDialect.MSSQL]:
        return
    if temp_table_schema_name is not None and dialect in [
        GXSqlDialect.BIGQUERY,
        GXSqlDialect.SNOWFLAKE,
        GXSqlDialect.VERTICA,
    ]:
        temp_table_name = f"{temp_table_schema_name}.{temp_table_name}"

    if dialect == GXSqlDialect.BIGQUERY:
        # BigQuery Table is created using with an expiration of 24 hours using Google's Data Definition Language
        # https://stackoverflow.com/questions/20673986/how-to-create-temporary-table-in-google-bigquery
        stmt = "CREATE OR REPLACE TABLE "
    elif dialect == GXSqlDialect.MSSQL:
        # TODO: ensure that MSSQL works
        stmt = "CREATE TABLE #"
    elif dialect == GXSqlDialect.DREMIO:
        stmt = "CREATE OR REPLACE VDS "
    elif dialect == GXSqlDialect.TRINO:
        logger.warning(
            f"GX has created permanent view {temp_table_name} as part of processing SqlAlchemyBatchData, which usually creates a TEMP TABLE."
        )
        stmt = "CREATE TABLE "
    elif dialect == GXSqlDialect.AWSATHENA:
        logger.warning(
            f"GX has created permanent TABLE {temp_table_name} as part of processing SqlAlchemyBatchData, which usually creates a TEMP TABLE."
        )
        stmt = "CREATE TABLE"
    elif dialect == GXSqlDialect.ORACLE:
        # TODO: ensure oracle works
        # oracle 18c introduced PRIVATE temp tables which are transient objects
        stmt = "CREATE PRIVATE TEMPORARY TABLE"
        # prior to oracle 18c only GLOBAL temp tables existed and only the data is transient
        # this means an empty table will persist after the db session
    # Please note that Teradata is currently experimental (as of 0.13.43)
    elif dialect == GXSqlDialect.TERADATASQL:
        stmt = "CREATE VOLATILE TABLE "
    elif dialect in [
        GXSqlDialect.SNOWFLAKE,
        # GXSqlDialect.MYSQL,
        GXSqlDialect.HIVE,
        GXSqlDialect.VERTICA,
    ]:
        stmt = "CREATE TEMPORARY TABLE "

    else:
        stmt = "CREATE TEMPORARY TABLE "

    # use schema that was defined in test, or infer from connection
    if schemas and schemas.get(dialect):
        current_schema = schemas.get(dialect)
        schema_from_get_schema = pandas_sql.get_schema(
            frame=df, name=temp_table_name, dtype=current_schema
        )
    else:
        schema_from_get_schema = pandas_sql.get_schema(
            frame=df, name=temp_table_name, con=engine
        )

    create_table_sql = schema_from_get_schema.strip()
    create_tmp_table_sql = re.sub("^(CREATE TABLE )?", stmt, create_table_sql)

    # if dialect in [GXSqlDialect.MYSQL, GXSqlDialect.MSSQL]:
    #     create_tmp_table_sql = re.sub(f'"{temp_table_name}"', f'{temp_table_name}', create_tmp_table_sql)
    #     create_tmp_table_sql = re.sub('\"', '', create_tmp_table_sql)

    # add expiration for BIGQUERY
    if dialect == GXSqlDialect.BIGQUERY:
        create_tmp_table_sql = re.sub('"', "`", create_tmp_table_sql)
        create_tmp_table_sql += " OPTIONS(expiration_timestamp=TIMESTAMP_ADD(CURRENT_TIMESTAMP(), INTERVAL 24 HOUR))"

    with engine.connect():
        engine.execute(create_tmp_table_sql)<|MERGE_RESOLUTION|>--- conflicted
+++ resolved
@@ -399,11 +399,7 @@
         "DOUBLE": snowflaketypes.DOUBLE,
         "FIXED": snowflaketypes.FIXED,
         "NUMBER": snowflaketypes.NUMBER,
-<<<<<<< HEAD
-        "INTEGER": snowflaketypes.NUMBER,  # sqlalchemy will not always infer the correct snowflake-specific NUMBER type
-=======
         "INTEGER": snowflakeDialect.INTEGER,
->>>>>>> 1b39a14d
         "OBJECT": snowflaketypes.OBJECT,
         "STRING": snowflaketypes.STRING,
         "TEXT": snowflaketypes.TEXT,
@@ -1577,9 +1573,6 @@
                         value=[min_value_dbms, max_value_dbms],
                         inplace=True,
                     )
-<<<<<<< HEAD
-            elif type_ in ["DATETIME", "TIMESTAMP", "DATE", "TIMESTAMP_NTZ"]:
-=======
             elif type_ in [
                 "DATETIME",
                 "TIMESTAMP",
@@ -1588,7 +1581,6 @@
                 "TIMESTAMP_LTZ",
                 "TIMESTAMP_TZ",
             ]:
->>>>>>> 1b39a14d
                 df[col] = pd.to_datetime(df[col])
             elif type_ in ["VARCHAR", "STRING"]:
                 df[col] = df[col].apply(str)
