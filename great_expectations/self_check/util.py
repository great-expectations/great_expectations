--- conflicted
+++ resolved
@@ -1284,11 +1284,7 @@
             "expect_column_values_to_be_json_parseable",
             "expect_column_values_to_match_json_schema",
             "expect_column_stdev_to_be_between",
-<<<<<<< HEAD
             # "expect_column_pair_values_A_to_be_greater_than_B",
-=======
-            "expect_column_pair_values_A_to_be_greater_than_B",
->>>>>>> d70b8d70
             # "expect_column_pair_values_to_be_equal",
             "expect_column_pair_values_to_be_in_set",
             "expect_multicolumn_values_to_be_unique",
