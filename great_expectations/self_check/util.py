--- conflicted
+++ resolved
@@ -1900,10 +1900,7 @@
         include_mysql=dialects_to_include.get("mysql", False),
         include_mssql=dialects_to_include.get("mssql", False),
         include_bigquery=dialects_to_include.get("bigquery", False),
-<<<<<<< HEAD
         include_clickhouse=dialects_to_include.get("clickhouse", False),
-=======
->>>>>>> 05f5577e
         include_trino=dialects_to_include.get("trino", False),
         include_redshift=dialects_to_include.get("redshift", False),
         include_athena=dialects_to_include.get("athena", False),
