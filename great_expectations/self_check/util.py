from __future__ import annotations

import copy
import locale
import logging
import os
import platform
import random
import re
import string
import time
import traceback
import warnings
from functools import wraps
from logging import Logger
from types import ModuleType
from typing import (
    TYPE_CHECKING,
    Any,
    Dict,
    Iterable,
    List,
    Optional,
    Tuple,
    Type,
    Union,
    cast,
)

import numpy as np
import pandas as pd
from dateutil.parser import parse

from great_expectations.compatibility.pandas_compatibility import (
    execute_pandas_to_datetime,
)
from great_expectations.compatibility.sqlalchemy_compatibility_wrappers import (
    add_dataframe_to_db,
)
from great_expectations.core import (
    ExpectationConfigurationSchema,
    ExpectationSuite,
    ExpectationSuiteSchema,
    ExpectationSuiteValidationResultSchema,
    ExpectationValidationResultSchema,
    IDDict,
)
from great_expectations.core.batch import Batch, BatchDefinition, BatchRequest
from great_expectations.core.util import (
    get_or_create_spark_application,
    get_sql_dialect_floating_point_infinity_value,
)
from great_expectations.dataset import PandasDataset
from great_expectations.datasource import Datasource
from great_expectations.datasource.data_connector import ConfiguredAssetSqlDataConnector
from great_expectations.exceptions.exceptions import (
    ExecutionEngineError,
    InvalidExpectationConfigurationError,
    MetricProviderError,
    MetricResolutionError,
)
from great_expectations.execution_engine import (
    PandasExecutionEngine,
    SparkDFExecutionEngine,
    SqlAlchemyExecutionEngine,
)
from great_expectations.execution_engine.sqlalchemy_batch_data import (
    SqlAlchemyBatchData,
)
from great_expectations.profile import ColumnsExistProfiler
from great_expectations.self_check.sqlalchemy_connection_manager import (
    LockingConnectionCheck,
    connection_manager,
)
from great_expectations.util import (
    build_in_memory_runtime_context,
    import_library_module,
)
from great_expectations.validator.validator import Validator

if TYPE_CHECKING:
    from great_expectations.core.expectation_diagnostics.expectation_test_data_cases import (
        ExpectationTestCase,
        ExpectationTestDataCases,
    )
    from great_expectations.core.expectation_diagnostics.supporting_types import (
        ExpectationExecutionEngineDiagnostics,
    )
    from great_expectations.data_context import AbstractDataContext

expectationValidationResultSchema = ExpectationValidationResultSchema()
expectationSuiteValidationResultSchema = ExpectationSuiteValidationResultSchema()
expectationConfigurationSchema = ExpectationConfigurationSchema()
expectationSuiteSchema = ExpectationSuiteSchema()


logger = logging.getLogger(__name__)

try:
    import sqlalchemy as sqlalchemy  # noqa: TID251
    from sqlalchemy import create_engine  # noqa: TID251
    from sqlalchemy.engine import Engine  # noqa: TID251
    from sqlalchemy.exc import SQLAlchemyError  # noqa: TID251
except ImportError:
    sqlalchemy = None
    create_engine = None
    Engine = None
    SQLAlchemyError = None
    logger.debug("Unable to load SqlAlchemy or one of its subclasses.")

try:
    from pyspark.sql import DataFrame as SparkDataFrame
    from pyspark.sql import SparkSession
    from pyspark.sql.types import StructType
except ImportError:
    SparkDataFrame = type(None)  # type: ignore[assignment,misc]
    SparkSession = None  # type: ignore[assignment,misc]
    StructType = None  # type: ignore[assignment,misc]

try:
    from pyspark.sql import DataFrame as spark_DataFrame
except ImportError:
    spark_DataFrame = type(None)  # type: ignore[assignment,misc]

try:
    import sqlalchemy.dialects.sqlite as sqlitetypes  # noqa: TID251

    # noinspection PyPep8Naming
    from sqlalchemy.dialects.sqlite import dialect as sqliteDialect  # noqa: TID251

    SQLITE_TYPES = {
        "VARCHAR": sqlitetypes.VARCHAR,
        "CHAR": sqlitetypes.CHAR,
        "INTEGER": sqlitetypes.INTEGER,
        "SMALLINT": sqlitetypes.SMALLINT,
        "DATETIME": sqlitetypes.DATETIME(truncate_microseconds=True),
        "DATE": sqlitetypes.DATE,
        "FLOAT": sqlitetypes.FLOAT,
        "BOOLEAN": sqlitetypes.BOOLEAN,
        "TIMESTAMP": sqlitetypes.TIMESTAMP,
    }
except (ImportError, KeyError):
    sqlitetypes = None
    sqliteDialect = None
    SQLITE_TYPES = {}

_BIGQUERY_MODULE_NAME = "sqlalchemy_bigquery"
try:
    # noinspection PyPep8Naming
    import sqlalchemy_bigquery as BigQueryDialect
    import sqlalchemy_bigquery as sqla_bigquery

    sqlalchemy.dialects.registry.register("bigquery", _BIGQUERY_MODULE_NAME, "dialect")
    # noinspection PyTypeChecker
    bigquery_types_tuple = None
    BIGQUERY_TYPES = {
        "INTEGER": sqla_bigquery.INTEGER,
        "NUMERIC": sqla_bigquery.NUMERIC,
        "STRING": sqla_bigquery.STRING,
        "BIGNUMERIC": sqla_bigquery.BIGNUMERIC,
        "BYTES": sqla_bigquery.BYTES,
        "BOOL": sqla_bigquery.BOOL,
        "BOOLEAN": sqla_bigquery.BOOLEAN,
        "TIMESTAMP": sqla_bigquery.TIMESTAMP,
        "TIME": sqla_bigquery.TIME,
        "FLOAT": sqla_bigquery.FLOAT,
        "DATE": sqla_bigquery.DATE,
        "DATETIME": sqla_bigquery.DATETIME,
    }
    try:
        # noinspection PyUnresolvedReferences
        from sqlalchemy_bigquery import GEOGRAPHY

        BIGQUERY_TYPES["GEOGRAPHY"] = GEOGRAPHY
    except ImportError:
        # BigQuery GEOGRAPHY support is optional
        pass
except ImportError:
    try:
        import pybigquery.sqlalchemy_bigquery as BigQueryDialect
        import pybigquery.sqlalchemy_bigquery as sqla_bigquery

        # deprecated-v0.14.7
        warnings.warn(
            "The pybigquery package is obsolete and its usage within Great Expectations is deprecated as of v0.14.7. "
            "As support will be removed in v0.17, please transition to sqlalchemy-bigquery",
            DeprecationWarning,
        )
        _BIGQUERY_MODULE_NAME = "pybigquery.sqlalchemy_bigquery"
        # Sometimes "pybigquery.sqlalchemy_bigquery" fails to self-register in Azure (our CI/CD pipeline) in certain cases, so we do it explicitly.
        # (see https://stackoverflow.com/questions/53284762/nosuchmoduleerror-cant-load-plugin-sqlalchemy-dialectssnowflake)
        sqlalchemy.dialects.registry.register(
            "bigquery", _BIGQUERY_MODULE_NAME, "dialect"
        )
        try:
            getattr(sqla_bigquery, "INTEGER")
            bigquery_types_tuple: Dict = {}  # type: ignore[no-redef]
            BIGQUERY_TYPES = {
                "INTEGER": sqla_bigquery.INTEGER,
                "NUMERIC": sqla_bigquery.NUMERIC,
                "STRING": sqla_bigquery.STRING,
                "BIGNUMERIC": sqla_bigquery.BIGNUMERIC,
                "BYTES": sqla_bigquery.BYTES,
                "BOOL": sqla_bigquery.BOOL,
                "BOOLEAN": sqla_bigquery.BOOLEAN,
                "TIMESTAMP": sqla_bigquery.TIMESTAMP,
                "TIME": sqla_bigquery.TIME,
                "FLOAT": sqla_bigquery.FLOAT,
                "DATE": sqla_bigquery.DATE,
                "DATETIME": sqla_bigquery.DATETIME,
            }
        except AttributeError:
            # In older versions of the pybigquery driver, types were not exported, so we use a hack
            logger.warning(
                "Old pybigquery driver version detected. Consider upgrading to 0.4.14 or later."
            )
            from collections import namedtuple

            BigQueryTypes = namedtuple("BigQueryTypes", sorted(sqla_bigquery._type_map))  # type: ignore[misc]
            # noinspection PyTypeChecker
            bigquery_types_tuple = BigQueryTypes(**sqla_bigquery._type_map)
            BIGQUERY_TYPES = {}

    except (ImportError, AttributeError):
        sqla_bigquery = None
        # noinspection PyTypeChecker
        bigquery_types_tuple = None
        BigQueryDialect = None
        pybigquery = None
        BIGQUERY_TYPES = {}


try:
    import sqlalchemy.dialects.postgresql as postgresqltypes  # noqa: TID251
<<<<<<< HEAD
    import sqlalchemy.dialects.postgresql.dialect as pgDialect  # noqa: TID251
=======

    # noinspection PyPep8Naming
    from sqlalchemy.dialects.postgresql import dialect as pgDialect  # noqa: TID251
>>>>>>> 7e50af19

    POSTGRESQL_TYPES = {
        "TEXT": postgresqltypes.TEXT,
        "CHAR": postgresqltypes.CHAR,
        "INTEGER": postgresqltypes.INTEGER,
        "SMALLINT": postgresqltypes.SMALLINT,
        "BIGINT": postgresqltypes.BIGINT,
        "TIMESTAMP": postgresqltypes.TIMESTAMP,
        "DATE": postgresqltypes.DATE,
        "DOUBLE_PRECISION": postgresqltypes.DOUBLE_PRECISION,
        "BOOLEAN": postgresqltypes.BOOLEAN,
        "NUMERIC": postgresqltypes.NUMERIC,
    }
except (ImportError, KeyError):
    postgresqltypes = None
    pgDialect = None
    POSTGRESQL_TYPES = {}

try:
    import sqlalchemy.dialects.mysql as mysqltypes  # noqa: TID251

    # noinspection PyPep8Naming
    from sqlalchemy.dialects.mysql import dialect as mysqlDialect  # noqa: TID251

    MYSQL_TYPES = {
        "TEXT": mysqltypes.TEXT,
        "CHAR": mysqltypes.CHAR,
        "INTEGER": mysqltypes.INTEGER,
        "SMALLINT": mysqltypes.SMALLINT,
        "BIGINT": mysqltypes.BIGINT,
        "DATETIME": mysqltypes.DATETIME,
        "TIMESTAMP": mysqltypes.TIMESTAMP,
        "DATE": mysqltypes.DATE,
        "FLOAT": mysqltypes.FLOAT,
        "DOUBLE": mysqltypes.DOUBLE,
        "BOOLEAN": mysqltypes.BOOLEAN,
        "TINYINT": mysqltypes.TINYINT,
    }
except (ImportError, KeyError):
    mysqltypes = None
    mysqlDialect = None
    MYSQL_TYPES = {}

try:
    # SQLAlchemy does not export the "INT" type for the MS SQL Server dialect; however "INT" is supported by the engine.
    # Since SQLAlchemy exports the "INTEGER" type for the MS SQL Server dialect, alias "INT" to the "INTEGER" type.
    import sqlalchemy.dialects.mssql as mssqltypes  # noqa: TID251

    # noinspection PyPep8Naming
    from sqlalchemy.dialects.mssql import dialect as mssqlDialect  # noqa: TID251

    try:
        getattr(mssqltypes, "INT")
    except AttributeError:
        mssqltypes.INT = mssqltypes.INTEGER

    # noinspection PyUnresolvedReferences
    MSSQL_TYPES = {
        "BIGINT": mssqltypes.BIGINT,
        "BINARY": mssqltypes.BINARY,
        "BIT": mssqltypes.BIT,
        "CHAR": mssqltypes.CHAR,
        "DATE": mssqltypes.DATE,
        "DATETIME": mssqltypes.DATETIME,
        "DATETIME2": mssqltypes.DATETIME2,
        "DATETIMEOFFSET": mssqltypes.DATETIMEOFFSET,
        "DECIMAL": mssqltypes.DECIMAL,
        "FLOAT": mssqltypes.FLOAT,
        "IMAGE": mssqltypes.IMAGE,
        "INT": mssqltypes.INT,
        "INTEGER": mssqltypes.INTEGER,
        "MONEY": mssqltypes.MONEY,
        "NCHAR": mssqltypes.NCHAR,
        "NTEXT": mssqltypes.NTEXT,
        "NUMERIC": mssqltypes.NUMERIC,
        "NVARCHAR": mssqltypes.NVARCHAR,
        "REAL": mssqltypes.REAL,
        "SMALLDATETIME": mssqltypes.SMALLDATETIME,
        "SMALLINT": mssqltypes.SMALLINT,
        "SMALLMONEY": mssqltypes.SMALLMONEY,
        "SQL_VARIANT": mssqltypes.SQL_VARIANT,
        "TEXT": mssqltypes.TEXT,
        "TIME": mssqltypes.TIME,
        "TIMESTAMP": mssqltypes.TIMESTAMP,
        "TINYINT": mssqltypes.TINYINT,
        "UNIQUEIDENTIFIER": mssqltypes.UNIQUEIDENTIFIER,
        "VARBINARY": mssqltypes.VARBINARY,
        "VARCHAR": mssqltypes.VARCHAR,
    }
except (ImportError, KeyError):
    mssqltypes = None
    mssqlDialect = None
    MSSQL_TYPES = {}

try:
    import trino
    import trino.sqlalchemy.datatype as trinotypes
    from trino.sqlalchemy.dialect import TrinoDialect as trinoDialect

    TRINO_TYPES = {
        "BOOLEAN": trinotypes._type_map["boolean"],
        "TINYINT": trinotypes._type_map["tinyint"],
        "SMALLINT": trinotypes._type_map["smallint"],
        "INT": trinotypes._type_map["int"],
        "INTEGER": trinotypes._type_map["integer"],
        "BIGINT": trinotypes._type_map["bigint"],
        "REAL": trinotypes._type_map["real"],
        "DOUBLE": trinotypes._type_map["double"],
        "DECIMAL": trinotypes._type_map["decimal"],
        "VARCHAR": trinotypes._type_map["varchar"],
        "CHAR": trinotypes._type_map["char"],
        "VARBINARY": trinotypes._type_map["varbinary"],
        "JSON": trinotypes._type_map["json"],
        "DATE": trinotypes._type_map["date"],
        "TIME": trinotypes._type_map["time"],
        "TIMESTAMP": trinotypes._type_map["timestamp"],
    }
except (ImportError, KeyError):
    trino = None
    trinotypes = None
    trinoDialect = None
    TRINO_TYPES = {}

try:
    import sqlalchemy_redshift.dialect as redshiftDialect
    import sqlalchemy_redshift.dialect as redshifttypes

    REDSHIFT_TYPES = {
        "BIGINT": redshifttypes.BIGINT,
        "BOOLEAN": redshifttypes.BOOLEAN,
        "CHAR": redshifttypes.CHAR,
        "DATE": redshifttypes.DATE,
        "DECIMAL": redshifttypes.DECIMAL,
        "DOUBLE_PRECISION": redshifttypes.DOUBLE_PRECISION,
        "FOREIGN_KEY_RE": redshifttypes.FOREIGN_KEY_RE,
        "GEOMETRY": redshifttypes.GEOMETRY,
        "INTEGER": redshifttypes.INTEGER,
        "PRIMARY_KEY_RE": redshifttypes.PRIMARY_KEY_RE,
        "REAL": redshifttypes.REAL,
        "SMALLINT": redshifttypes.SMALLINT,
        "TIMESTAMP": redshifttypes.TIMESTAMP,
        "TIMESTAMPTZ": redshifttypes.TIMESTAMPTZ,
        "TIMETZ": redshifttypes.TIMETZ,
        "VARCHAR": redshifttypes.VARCHAR,
    }
except (ImportError, KeyError):
    redshifttypes = None
    redshiftDialect = None
    REDSHIFT_TYPES = {}

try:
    import snowflake.sqlalchemy.custom_types as snowflaketypes
    import snowflake.sqlalchemy.snowdialect
    import snowflake.sqlalchemy.snowdialect as snowflakeDialect

    # Sometimes "snowflake-sqlalchemy" fails to self-register in certain environments, so we do it explicitly.
    # (see https://stackoverflow.com/questions/53284762/nosuchmoduleerror-cant-load-plugin-sqlalchemy-dialectssnowflake)
    sqlalchemy.dialects.registry.register(
        "snowflake", "snowflake.sqlalchemy", "dialect"
    )

    SNOWFLAKE_TYPES = {
        "ARRAY": snowflaketypes.ARRAY,
        "BYTEINT": snowflaketypes.BYTEINT,
        "CHARACTER": snowflaketypes.CHARACTER,
        "DEC": snowflaketypes.DEC,
        "BOOLEAN": snowflakeDialect.BOOLEAN,
        "DOUBLE": snowflaketypes.DOUBLE,
        "FIXED": snowflaketypes.FIXED,
        "NUMBER": snowflaketypes.NUMBER,
        "INTEGER": snowflakeDialect.INTEGER,
        "OBJECT": snowflaketypes.OBJECT,
        "STRING": snowflaketypes.STRING,
        "TEXT": snowflaketypes.TEXT,
        "TIMESTAMP_LTZ": snowflaketypes.TIMESTAMP_LTZ,
        "TIMESTAMP_NTZ": snowflaketypes.TIMESTAMP_NTZ,
        "TIMESTAMP_TZ": snowflaketypes.TIMESTAMP_TZ,
        "TINYINT": snowflaketypes.TINYINT,
        "VARBINARY": snowflaketypes.VARBINARY,
        "VARIANT": snowflaketypes.VARIANT,
    }
except (ImportError, KeyError, AttributeError):
    snowflake = None
    snowflaketypes = None
    snowflakeDialect = None
    SNOWFLAKE_TYPES = {}

try:
    import pyathena.sqlalchemy_athena
    from pyathena.sqlalchemy_athena import AthenaDialect as athenaDialect
    from pyathena.sqlalchemy_athena import types as athenatypes

    # athenatypes is just `from sqlalchemy import types`
    # https://github.com/laughingman7743/PyAthena/blob/master/pyathena/sqlalchemy_athena.py#L692
    #   - the _get_column_type method of AthenaDialect does some mapping via conditional statements
    # https://github.com/laughingman7743/PyAthena/blob/master/pyathena/sqlalchemy_athena.py#L105
    #   - The AthenaTypeCompiler has some methods named `visit_<TYPE>`
    ATHENA_TYPES = {
        "BOOLEAN": athenatypes.BOOLEAN,
        "FLOAT": athenatypes.FLOAT,
        "DOUBLE": athenatypes.FLOAT,
        "REAL": athenatypes.FLOAT,
        "TINYINT": athenatypes.INTEGER,
        "SMALLINT": athenatypes.INTEGER,
        "INTEGER": athenatypes.INTEGER,
        "INT": athenatypes.INTEGER,
        "BIGINT": athenatypes.BIGINT,
        "DECIMAL": athenatypes.DECIMAL,
        "CHAR": athenatypes.CHAR,
        "VARCHAR": athenatypes.VARCHAR,
        "STRING": athenatypes.String,
        "DATE": athenatypes.DATE,
        "TIMESTAMP": athenatypes.TIMESTAMP,
        "BINARY": athenatypes.BINARY,
        "VARBINARY": athenatypes.BINARY,
        "ARRAY": athenatypes.String,
        "MAP": athenatypes.String,
        "STRUCT": athenatypes.String,
        "ROW": athenatypes.String,
        "JSON": athenatypes.String,
    }
except ImportError:
    pyathena = None  # type: ignore[assignment]
    athenatypes = None
    athenaDialect = None  # type: ignore[assignment,misc]
    ATHENA_TYPES = {}

# # Others from great_expectations/dataset/sqlalchemy_dataset.py
# try:
#     import sqlalchemy_dremio.pyodbc
#
#     sqlalchemy.dialects.registry.register(
#         "dremio", "sqlalchemy_dremio.pyodbc", "dialect"
#     )
# except ImportError:
#     sqlalchemy_dremio = None
#
# try:
#     import teradatasqlalchemy.dialect
#     import teradatasqlalchemy.types as teradatatypes
# except ImportError:
#     teradatasqlalchemy = None

try:
    from great_expectations.dataset import SparkDFDataset
except ImportError:
    SparkDFDataset = None  # type: ignore[misc,assignment] # could be None
    logger.debug(
        "Unable to load spark dataset; install optional spark dependency for support."
    )

import tempfile

# from tests.rule_based_profiler.conftest import ATOL, RTOL
RTOL: float = 1.0e-7
ATOL: float = 5.0e-2

RX_FLOAT = re.compile(r".*\d\.\d+.*")

SQL_DIALECT_NAMES = (
    "sqlite",
    "postgresql",
    "mysql",
    "mssql",
    "bigquery",
    "trino",
    "redshift",
    # "athena",
    "snowflake",
)

BACKEND_TO_ENGINE_NAME_DICT = {
    "pandas": "pandas",
    "spark": "spark",
}

BACKEND_TO_ENGINE_NAME_DICT.update({name: "sqlalchemy" for name in SQL_DIALECT_NAMES})


def get_sqlite_connection_url(sqlite_db_path):
    url = "sqlite://"
    if sqlite_db_path is not None:
        extra_slash = ""
        if platform.system() != "Windows":
            extra_slash = "/"
        url = f"{url}/{extra_slash}{sqlite_db_path}"
    return url


def get_dataset(  # noqa: C901 - 110
    dataset_type,
    data,
    schemas=None,
    profiler=ColumnsExistProfiler,
    caching=True,
    table_name=None,
    sqlite_db_path=None,
):
    """Utility to create datasets for json-formatted tests"""
    df = pd.DataFrame(data)
    if dataset_type == "PandasDataset":
        if schemas and "pandas" in schemas:
            schema = schemas["pandas"]
            pandas_schema = {}
            for (key, value) in schema.items():
                # Note, these are just names used in our internal schemas to build datasets *for internal tests*
                # Further, some changes in pandas internal about how datetimes are created means to support pandas
                # pre- 0.25, we need to explicitly specify when we want timezone.

                # We will use timestamp for timezone-aware (UTC only) dates in our tests
                if value.lower() in ["timestamp", "datetime64[ns, tz]"]:
                    df[key] = pd.to_datetime(df[key], utc=True)
                    continue
                elif value.lower() in ["datetime", "datetime64", "datetime64[ns]"]:
                    df[key] = pd.to_datetime(df[key])
                    continue
                elif value.lower() in ["date"]:
                    df[key] = pd.to_datetime(df[key]).dt.date
                    value = "object"
                try:
                    type_ = np.dtype(value)
                except TypeError:
                    # noinspection PyUnresolvedReferences
                    type_ = getattr(pd, value)()
                pandas_schema[key] = type_
            # pandas_schema = {key: np.dtype(value) for (key, value) in schemas["pandas"].items()}
            df = df.astype(pandas_schema)
        return PandasDataset(df, profiler=profiler, caching=caching)

    elif dataset_type == "SparkDFDataset":
        import pyspark.sql.types as sparktypes

        spark_types = {
            "StringType": sparktypes.StringType,
            "IntegerType": sparktypes.IntegerType,
            "LongType": sparktypes.LongType,
            "DateType": sparktypes.DateType,
            "TimestampType": sparktypes.TimestampType,
            "FloatType": sparktypes.FloatType,
            "DoubleType": sparktypes.DoubleType,
            "BooleanType": sparktypes.BooleanType,
            "DataType": sparktypes.DataType,
            "NullType": sparktypes.NullType,
        }
        spark = get_or_create_spark_application(
            spark_config={
                "spark.sql.catalogImplementation": "hive",
                "spark.executor.memory": "450m",
                # "spark.driver.allowMultipleContexts": "true",  # This directive does not appear to have any effect.
            }
        )
        # We need to allow null values in some column types that do not support them natively, so we skip
        # use of df in this case.
        data_reshaped = list(
            zip(*(v for _, v in data.items()))
        )  # create a list of rows
        if schemas and "spark" in schemas:
            schema = schemas["spark"]
            # sometimes first method causes Spark to throw a TypeError
            try:
                spark_schema = sparktypes.StructType(
                    [
                        sparktypes.StructField(
                            column, spark_types[schema[column]](), True
                        )
                        for column in schema
                    ]
                )
                # We create these every time, which is painful for testing
                # However nuance around null treatment as well as the desire
                # for real datetime support in tests makes this necessary
                data = copy.deepcopy(data)
                if "ts" in data:
                    print(data)
                    print(schema)
                for col in schema:
                    type_ = schema[col]
                    if type_ in ["IntegerType", "LongType"]:
                        # Ints cannot be None...but None can be valid in Spark (as Null)
                        vals = []
                        for val in data[col]:
                            if val is None:
                                vals.append(val)
                            else:
                                vals.append(int(val))
                        data[col] = vals
                    elif type_ in ["FloatType", "DoubleType"]:
                        vals = []
                        for val in data[col]:
                            if val is None:
                                vals.append(val)
                            else:
                                vals.append(float(val))
                        data[col] = vals
                    elif type_ in ["DateType", "TimestampType"]:
                        vals = []
                        for val in data[col]:
                            if val is None:
                                vals.append(val)
                            else:
                                vals.append(parse(val))
                        data[col] = vals
                # Do this again, now that we have done type conversion using the provided schema
                data_reshaped = list(
                    zip(*(v for _, v in data.items()))
                )  # create a list of rows
                spark_df = spark.createDataFrame(data_reshaped, schema=spark_schema)
            except TypeError:
                string_schema = sparktypes.StructType(
                    [
                        sparktypes.StructField(column, sparktypes.StringType())
                        for column in schema
                    ]
                )
                spark_df = spark.createDataFrame(data_reshaped, string_schema)
                for c in spark_df.columns:
                    spark_df = spark_df.withColumn(
                        c, spark_df[c].cast(spark_types[schema[c]]())
                    )
        elif len(data_reshaped) == 0:
            # if we have an empty dataset and no schema, need to assign an arbitrary type
            columns = list(data.keys())
            spark_schema = sparktypes.StructType(
                [
                    sparktypes.StructField(column, sparktypes.StringType())
                    for column in columns
                ]
            )
            spark_df = spark.createDataFrame(data_reshaped, spark_schema)
        else:
            # if no schema provided, uses Spark's schema inference
            columns = list(data.keys())
            spark_df = spark.createDataFrame(data_reshaped, columns)
        return SparkDFDataset(spark_df, profiler=profiler, caching=caching)
    else:
        warnings.warn(f"Unknown dataset_type {str(dataset_type)}")


def get_test_validator_with_data(  # noqa: C901 - 31
    execution_engine: str,
    data: dict,
    table_name: str | None = None,
    schemas: dict | None = None,
    caching: bool = True,
    sqlite_db_path: str | None = None,
    extra_debug_info: str = "",
    debug_logger: logging.Logger | None = None,
    context: AbstractDataContext | None = None,
    pk_column: bool = False,
):
    """Utility to create datasets for json-formatted tests."""

    # if pk_column is defined in our test, then we add a index column to our test set
    if pk_column:
        first_column: List[Any] = list(data.values())[0]
        data["pk_index"] = list(range(len(first_column)))

    df = pd.DataFrame(data)
    if execution_engine == "pandas":
        return _get_test_validator_with_data_pandas(
            df=df,
            schemas=schemas,
            table_name=table_name,
            context=context,
            pk_column=pk_column,
        )
    elif execution_engine in SQL_DIALECT_NAMES:
        return _get_test_validator_with_data_sqlalchemy(
            df=df,
            execution_engine=execution_engine,
            schemas=schemas,
            caching=caching,
            table_name=table_name,
            sqlite_db_path=sqlite_db_path,
            extra_debug_info=extra_debug_info,
            debug_logger=debug_logger,
            context=context,
            pk_column=pk_column,
        )
    elif execution_engine == "spark":
        return _get_test_validator_with_data_spark(
            data=data,
            schemas=schemas,
            context=context,
            pk_column=pk_column,
        )
    else:
        raise ValueError(f"Unknown dataset_type {str(execution_engine)}")


def _get_test_validator_with_data_pandas(
    df: pd.DataFrame,
    schemas: dict | None,
    table_name: str | None,
    context: AbstractDataContext | None,
    pk_column: bool,
) -> Validator:
    if schemas and "pandas" in schemas:
        schema = schemas["pandas"]
        if pk_column:
            schema["pk_index"] = "int"
        pandas_schema = {}
        for (key, value) in schema.items():
            # Note, these are just names used in our internal schemas to build datasets *for internal tests*
            # Further, some changes in pandas internal about how datetimes are created means to support pandas
            # pre- 0.25, we need to explicitly specify when we want timezone.

            # We will use timestamp for timezone-aware (UTC only) dates in our tests
            if value.lower() in ["timestamp", "datetime64[ns, tz]"]:
                df[key] = execute_pandas_to_datetime(df[key], utc=True)
                continue
            elif value.lower() in ["datetime", "datetime64", "datetime64[ns]"]:
                df[key] = execute_pandas_to_datetime(df[key])
                continue
            elif value.lower() in ["date"]:
                df[key] = execute_pandas_to_datetime(df[key]).dt.date
                value = "object"
            try:
                type_ = np.dtype(value)
            except TypeError:
                # noinspection PyUnresolvedReferences
                type_ = getattr(pd, value)()
            pandas_schema[key] = type_
        # pandas_schema = {key: np.dtype(value) for (key, value) in schemas["pandas"].items()}
        df = df.astype(pandas_schema)

    if table_name is None:
        # noinspection PyUnusedLocal
        table_name = generate_test_table_name()

    batch_definition = BatchDefinition(
        datasource_name="pandas_datasource",
        data_connector_name="runtime_data_connector",
        data_asset_name="my_asset",
        batch_identifiers=IDDict({}),
        batch_spec_passthrough=None,
    )

    return build_pandas_validator_with_data(
        df=df, batch_definition=batch_definition, context=context
    )


def _get_test_validator_with_data_sqlalchemy(
    df: pd.DataFrame,
    execution_engine: str,
    schemas: dict | None,
    caching: bool,
    table_name: str | None,
    sqlite_db_path: str | None,
    extra_debug_info: str,
    debug_logger: logging.Logger | None,
    context: AbstractDataContext | None,
    pk_column: bool,
) -> Validator | None:
    if not create_engine:
        return None

    if table_name is None:
        raise ExecutionEngineError(
            "Initializing a Validator for SqlAlchemyExecutionEngine in tests requires `table_name` to be defined. Please check your configuration"
        )
    return build_sa_validator_with_data(
        df=df,
        sa_engine_name=execution_engine,
        schemas=schemas,
        caching=caching,
        table_name=table_name,
        sqlite_db_path=sqlite_db_path,
        extra_debug_info=extra_debug_info,
        debug_logger=debug_logger,
        batch_definition=None,
        context=context,
        pk_column=pk_column,
    )


def _get_test_validator_with_data_spark(  # noqa: C901 - 19
    data: dict,
    schemas: dict | None,
    context: AbstractDataContext | None,
    pk_column: bool,
) -> Validator:
    import pyspark.sql.types as sparktypes

    spark_types: dict = {
        "StringType": sparktypes.StringType,
        "IntegerType": sparktypes.IntegerType,
        "LongType": sparktypes.LongType,
        "DateType": sparktypes.DateType,
        "TimestampType": sparktypes.TimestampType,
        "FloatType": sparktypes.FloatType,
        "DoubleType": sparktypes.DoubleType,
        "BooleanType": sparktypes.BooleanType,
        "DataType": sparktypes.DataType,
        "NullType": sparktypes.NullType,
    }

    spark = get_or_create_spark_application(
        spark_config={
            "spark.sql.catalogImplementation": "hive",
            "spark.executor.memory": "450m",
            # "spark.driver.allowMultipleContexts": "true",  # This directive does not appear to have any effect.
        }
    )
    # We need to allow null values in some column types that do not support them natively, so we skip
    # use of df in this case.
    data_reshaped = list(zip(*(v for _, v in data.items())))  # create a list of rows
    if schemas and "spark" in schemas:
        schema = schemas["spark"]
        if pk_column:
            schema["pk_index"] = "IntegerType"
        # sometimes first method causes Spark to throw a TypeError
        try:
            spark_schema = sparktypes.StructType(
                [
                    sparktypes.StructField(column, spark_types[schema[column]](), True)
                    for column in schema
                ]
            )
            # We create these every time, which is painful for testing
            # However nuance around null treatment as well as the desire
            # for real datetime support in tests makes this necessary
            data = copy.deepcopy(data)
            if "ts" in data:
                print(data)
                print(schema)
            for col in schema:
                type_ = schema[col]
                if type_ in ["IntegerType", "LongType"]:
                    # Ints cannot be None...but None can be valid in Spark (as Null)
                    vals: List[Union[str, int, float, None]] = []
                    for val in data[col]:
                        if val is None:
                            vals.append(val)
                        else:
                            vals.append(int(val))
                    data[col] = vals
                elif type_ in ["FloatType", "DoubleType"]:
                    vals = []
                    for val in data[col]:
                        if val is None:
                            vals.append(val)
                        else:
                            vals.append(float(val))
                    data[col] = vals
                elif type_ in ["DateType", "TimestampType"]:
                    vals = []
                    for val in data[col]:
                        if val is None:
                            vals.append(val)
                        else:
                            vals.append(parse(val))  # type: ignore[arg-type]
                    data[col] = vals
            # Do this again, now that we have done type conversion using the provided schema
            data_reshaped = list(
                zip(*(v for _, v in data.items()))
            )  # create a list of rows
            spark_df = spark.createDataFrame(data_reshaped, schema=spark_schema)
        except TypeError:
            string_schema = sparktypes.StructType(
                [
                    sparktypes.StructField(column, sparktypes.StringType())
                    for column in schema
                ]
            )
            spark_df = spark.createDataFrame(data_reshaped, string_schema)
            for c in spark_df.columns:
                spark_df = spark_df.withColumn(
                    c, spark_df[c].cast(spark_types[schema[c]]())
                )
    elif len(data_reshaped) == 0:
        # if we have an empty dataset and no schema, need to assign an arbitrary type
        columns = list(data.keys())
        spark_schema = sparktypes.StructType(
            [
                sparktypes.StructField(column, sparktypes.StringType())
                for column in columns
            ]
        )
        spark_df = spark.createDataFrame(data_reshaped, spark_schema)
    else:
        # if no schema provided, uses Spark's schema inference
        columns = list(data.keys())
        spark_df = spark.createDataFrame(data_reshaped, columns)

    batch_definition = BatchDefinition(
        datasource_name="spark_datasource",
        data_connector_name="runtime_data_connector",
        data_asset_name="my_asset",
        batch_identifiers=IDDict({}),
        batch_spec_passthrough=None,
    )
    return build_spark_validator_with_data(
        df=spark_df,
        spark=spark,
        batch_definition=batch_definition,
        context=context,
    )


def build_pandas_validator_with_data(
    df: pd.DataFrame,
    batch_definition: Optional[BatchDefinition] = None,
    context: Optional[AbstractDataContext] = None,
) -> Validator:
    batch = Batch(data=df, batch_definition=batch_definition)

    if context is None:
        context = build_in_memory_runtime_context()

    return Validator(
        execution_engine=PandasExecutionEngine(),
        batches=[
            batch,
        ],
        data_context=context,
    )


def build_sa_validator_with_data(  # noqa: C901 - 39
    df,
    sa_engine_name,
    table_name,
    schemas=None,
    caching=True,
    sqlite_db_path=None,
    extra_debug_info="",
    batch_definition: Optional[BatchDefinition] = None,
    debug_logger: Optional[logging.Logger] = None,
    context: Optional[AbstractDataContext] = None,
    pk_column: bool = False,
):
    _debug = lambda x: x  # noqa: E731
    if debug_logger:
        _debug = lambda x: debug_logger.debug(f"(build_sa_validator_with_data) {x}")  # type: ignore[union-attr] # noqa: E731

    dialect_classes: Dict[str, Type] = {}
    dialect_types = {}
    try:
        dialect_classes["sqlite"] = sqlitetypes.dialect
        dialect_types["sqlite"] = SQLITE_TYPES
    except AttributeError:
        pass
    try:
        dialect_classes["postgresql"] = postgresqltypes.dialect
        dialect_types["postgresql"] = POSTGRESQL_TYPES
    except AttributeError:
        pass
    try:
        dialect_classes["mysql"] = mysqltypes.dialect
        dialect_types["mysql"] = MYSQL_TYPES
    except AttributeError:
        pass
    try:
        dialect_classes["mssql"] = mssqltypes.dialect
        dialect_types["mssql"] = MSSQL_TYPES
    except AttributeError:
        pass
    try:
        dialect_classes["bigquery"] = sqla_bigquery.BigQueryDialect
        dialect_types["bigquery"] = BIGQUERY_TYPES
    except AttributeError:
        pass
    try:
        dialect_classes["trino"] = trinoDialect
        dialect_types["trino"] = TRINO_TYPES
    except AttributeError:
        pass
    try:
        dialect_classes["snowflake"] = snowflakeDialect.dialect
        dialect_types["snowflake"] = SNOWFLAKE_TYPES
    except AttributeError:
        pass
    try:
        dialect_classes["redshift"] = redshiftDialect.RedshiftDialect
        dialect_types["redshift"] = REDSHIFT_TYPES
    except AttributeError:
        pass
    try:
        dialect_classes["athena"] = athenaDialect
        dialect_types["athena"] = ATHENA_TYPES
    except AttributeError:
        pass

    db_hostname = os.getenv("GE_TEST_LOCAL_DB_HOSTNAME", "localhost")
    if sa_engine_name == "sqlite":
        connection_string = get_sqlite_connection_url(sqlite_db_path)
        engine = create_engine(connection_string)
    elif sa_engine_name == "postgresql":
        connection_string = f"postgresql://postgres@{db_hostname}/test_ci"
        engine = connection_manager.get_connection(connection_string)
    elif sa_engine_name == "mysql":
        connection_string = f"mysql+pymysql://root@{db_hostname}/test_ci"
        engine = connection_manager.get_connection(connection_string)
    elif sa_engine_name == "mssql":
        connection_string = f"mssql+pyodbc://sa:ReallyStrongPwd1234%^&*@{db_hostname}:1433/test_ci?driver=ODBC Driver 17 for SQL Server&charset=utf8&autocommit=true"
        engine = create_engine(
            connection_string,
            # echo=True,
        )
    elif sa_engine_name == "bigquery":
        connection_string = _get_bigquery_connection_string()
        engine = create_engine(connection_string)
    elif sa_engine_name == "trino":
        connection_string = _get_trino_connection_string()
        engine = create_engine(connection_string)
    elif sa_engine_name == "redshift":
        connection_string = _get_redshift_connection_string()
        engine = create_engine(connection_string)
    elif sa_engine_name == "athena":
        connection_string = _get_athena_connection_string()
        engine = create_engine(connection_string)
    elif sa_engine_name == "snowflake":
        connection_string = _get_snowflake_connection_string()
        engine = create_engine(connection_string)
    else:
        connection_string = None
        engine = None

    # If "autocommit" is not desired to be on by default, then use the following pattern when explicit "autocommit"
    # is desired (e.g., for temporary tables, "autocommit" is off by default, so the override option may be useful).
    # engine.execute(sa.text(sql_query_string).execution_options(autocommit=True))

    # Add the data to the database as a new table

    if sa_engine_name == "bigquery":
        df.columns = df.columns.str.replace(" ", "_")

    sql_dtypes = {}
    # noinspection PyTypeHints
    if (
        schemas
        and sa_engine_name in schemas
        and isinstance(engine.dialect, dialect_classes[sa_engine_name])
    ):
        schema = schemas[sa_engine_name]
        if pk_column:
            schema["pk_index"] = "INTEGER"

        sql_dtypes = {
            col: dialect_types[sa_engine_name][dtype] for (col, dtype) in schema.items()
        }
        for col in schema:
            type_ = schema[col]
            if type_ in ["INTEGER", "SMALLINT", "BIGINT", "NUMBER"]:
                df[col] = pd.to_numeric(df[col], downcast="signed")
            elif type_ in ["FLOAT", "DOUBLE", "DOUBLE_PRECISION"]:
                df[col] = pd.to_numeric(df[col])
                min_value_dbms = get_sql_dialect_floating_point_infinity_value(
                    schema=sa_engine_name, negative=True
                )
                max_value_dbms = get_sql_dialect_floating_point_infinity_value(
                    schema=sa_engine_name, negative=False
                )
                for api_schema_type in ["api_np", "api_cast"]:
                    min_value_api = get_sql_dialect_floating_point_infinity_value(
                        schema=api_schema_type, negative=True
                    )
                    max_value_api = get_sql_dialect_floating_point_infinity_value(
                        schema=api_schema_type, negative=False
                    )
                    df.replace(
                        to_replace=[min_value_api, max_value_api],
                        value=[min_value_dbms, max_value_dbms],
                        inplace=True,
                    )
            elif type_ in [
                "DATETIME",
                "TIMESTAMP",
                "DATE",
                "TIMESTAMP_NTZ",  # the following 3 types are snowflake-specific
                "TIMESTAMP_LTZ",
                "TIMESTAMP_TZ",
            ]:
                df[col] = execute_pandas_to_datetime(df[col])
            elif type_ in ["VARCHAR", "STRING"]:
                df[col] = df[col].apply(str)

    if sa_engine_name in [
        "trino",
    ]:
        table_name = table_name.lower()
        sql_insert_method = "multi"
    else:
        sql_insert_method = None

    _debug("Calling df.to_sql")
    _start = time.time()
    add_dataframe_to_db(
        df=df,
        name=table_name,
        con=engine,
        index=False,
        dtype=sql_dtypes,
        if_exists="replace",
        method=sql_insert_method,
    )
    _end = time.time()
    _debug(
        f"Took {_end - _start} seconds to df.to_sql for {sa_engine_name} {extra_debug_info}"
    )

    batch_data = SqlAlchemyBatchData(execution_engine=engine, table_name=table_name)
    execution_engine = SqlAlchemyExecutionEngine(caching=caching, engine=engine)

    if context is None:
        context = build_in_memory_runtime_context()

    assert (
        context is not None
    ), 'Instance of any child of "AbstractDataContext" class is required.'

    context.datasources["my_test_datasource"] = Datasource(
        name="my_test_datasource",
        # Configuration for "execution_engine" here is largely placeholder to comply with "Datasource" constructor.
        execution_engine={
            "class_name": "SqlAlchemyExecutionEngine",
            "connection_string": connection_string,
        },
        data_connectors={
            "my_sql_data_connector": {
                "class_name": "ConfiguredAssetSqlDataConnector",
                "assets": {
                    "my_asset": {
                        "table_name": "animal_names",
                    },
                },
            },
        },
    )
    # Updating "execution_engine" to insure peculiarities, incorporated herein, propagate to "ExecutionEngine" itself.
    context.datasources["my_test_datasource"]._execution_engine = execution_engine  # type: ignore[union-attr]
    my_data_connector: ConfiguredAssetSqlDataConnector = (
        ConfiguredAssetSqlDataConnector(
            name="my_sql_data_connector",
            datasource_name="my_test_datasource",
            execution_engine=execution_engine,
            assets={
                "my_asset": {
                    "table_name": "animals_table",
                },
            },
        )
    )

    if batch_definition is None:
        batch_definition = (
            my_data_connector.get_batch_definition_list_from_batch_request(
                batch_request=BatchRequest(
                    datasource_name="my_test_datasource",
                    data_connector_name="my_sql_data_connector",
                    data_asset_name="my_asset",
                )
            )
        )[0]

    batch = Batch(data=batch_data, batch_definition=batch_definition)

    return Validator(
        execution_engine=execution_engine,
        data_context=context,
        batches=[
            batch,
        ],
    )


def modify_locale(func):
    @wraps(func)
    def locale_wrapper(*args, **kwargs) -> None:
        old_locale = locale.setlocale(locale.LC_TIME, None)
        print(old_locale)
        # old_locale = locale.getlocale(locale.LC_TIME) Why not getlocale? not sure
        try:
            new_locale = locale.setlocale(locale.LC_TIME, "en_US.UTF-8")
            assert new_locale == "en_US.UTF-8"
            func(*args, **kwargs)
        except Exception:
            raise
        finally:
            locale.setlocale(locale.LC_TIME, old_locale)

    return locale_wrapper


def build_spark_validator_with_data(
    df: Union[pd.DataFrame, SparkDataFrame],
    spark: SparkSession,
    batch_definition: Optional[BatchDefinition] = None,
    context: Optional[AbstractDataContext] = None,
) -> Validator:
    if isinstance(df, pd.DataFrame):
        df = spark.createDataFrame(
            [
                tuple(
                    None if isinstance(x, (float, int)) and np.isnan(x) else x
                    for x in record.tolist()
                )
                for record in df.to_records(index=False)
            ],
            df.columns.tolist(),
        )

    batch = Batch(data=df, batch_definition=batch_definition)
    execution_engine: SparkDFExecutionEngine = build_spark_engine(
        spark=spark,
        df=df,
        batch_id=batch.id,
    )

    if context is None:
        context = build_in_memory_runtime_context()

    return Validator(
        execution_engine=execution_engine,
        batches=[
            batch,
        ],
        data_context=context,
    )


def build_pandas_engine(
    df: pd.DataFrame,
) -> PandasExecutionEngine:
    batch = Batch(data=df)
    execution_engine = PandasExecutionEngine(batch_data_dict={batch.id: batch.data})
    return execution_engine


def build_sa_engine(
    df: pd.DataFrame,
    sa: ModuleType,
    schema: Optional[str] = None,
    batch_id: Optional[str] = None,
    if_exists: str = "fail",
    index: bool = False,
    dtype: Optional[dict] = None,
) -> SqlAlchemyExecutionEngine:
    table_name: str = "test"

    # noinspection PyUnresolvedReferences
    sqlalchemy_engine: Engine = sa.create_engine("sqlite://", echo=False)
    add_dataframe_to_db(
        df=df,
        name=table_name,
        con=sqlalchemy_engine,
        schema=schema,
        if_exists=if_exists,
        index=index,
        dtype=dtype,
    )

    execution_engine: SqlAlchemyExecutionEngine

    execution_engine = SqlAlchemyExecutionEngine(engine=sqlalchemy_engine)
    batch_data = SqlAlchemyBatchData(
        execution_engine=execution_engine, table_name=table_name
    )
    batch = Batch(data=batch_data)

    if batch_id is None:
        batch_id = batch.id

    execution_engine = SqlAlchemyExecutionEngine(
        engine=sqlalchemy_engine, batch_data_dict={batch_id: batch_data}
    )

    return execution_engine


# Builds a Spark Execution Engine
def build_spark_engine(
    spark: SparkSession,
    df: Union[pd.DataFrame, SparkDataFrame],
    schema: Optional[StructType] = None,
    batch_id: Optional[str] = None,
    batch_definition: Optional[BatchDefinition] = None,
) -> SparkDFExecutionEngine:
    if (
        sum(
            bool(x)
            for x in [
                batch_id is not None,
                batch_definition is not None,
            ]
        )
        != 1
    ):
        raise ValueError(
            "Exactly one of batch_id or batch_definition must be specified."
        )

    if batch_id is None:
        batch_id = cast(BatchDefinition, batch_definition).id

    if isinstance(df, pd.DataFrame):
        if schema is None:
            data: Union[pd.DataFrame, List[tuple]] = [
                tuple(
                    None if isinstance(x, (float, int)) and np.isnan(x) else x
                    for x in record.tolist()
                )
                for record in df.to_records(index=False)
            ]
            schema = df.columns.tolist()
        else:
            data = df

        df = spark.createDataFrame(data=data, schema=schema)

    conf: Iterable[Tuple[str, str]] = spark.sparkContext.getConf().getAll()
    spark_config: Dict[str, str] = dict(conf)
    execution_engine = SparkDFExecutionEngine(
        spark_config=spark_config,
        batch_data_dict={
            batch_id: df,
        },
        force_reuse_spark_context=True,
    )
    return execution_engine


def candidate_getter_is_on_temporary_notimplemented_list(context, getter):
    if context in ["sqlite"]:
        return getter in ["get_column_modes", "get_column_stdev"]
    if context in ["postgresql", "mysql", "mssql"]:
        return getter in ["get_column_modes"]
    if context == "spark":
        return getter in []


def candidate_test_is_on_temporary_notimplemented_list_v2_api(
    context, expectation_type
):
    if context in SQL_DIALECT_NAMES:
        expectations_not_implemented_v2_sql = [
            "expect_column_values_to_be_increasing",
            "expect_column_values_to_be_decreasing",
            "expect_column_values_to_match_strftime_format",
            "expect_column_values_to_be_dateutil_parseable",
            "expect_column_values_to_be_json_parseable",
            "expect_column_values_to_match_json_schema",
            "expect_column_stdev_to_be_between",
            "expect_column_most_common_value_to_be_in_set",
            "expect_column_bootstrapped_ks_test_p_value_to_be_greater_than",
            "expect_column_parameterized_distribution_ks_test_p_value_to_be_greater_than",
            "expect_column_pair_values_to_be_equal",
            "expect_column_pair_values_A_to_be_greater_than_B",
            "expect_select_column_values_to_be_unique_within_record",
            "expect_compound_columns_to_be_unique",
            "expect_multicolumn_values_to_be_unique",
            "expect_column_pair_cramers_phi_value_to_be_less_than",
            "expect_multicolumn_sum_to_equal",
            "expect_column_value_z_scores_to_be_less_than",
        ]
        if context in ["bigquery"]:
            ###
            # NOTE: 202201 - Will: Expectations below are temporarily not being tested
            # with BigQuery in V2 API
            ###
            expectations_not_implemented_v2_sql.append(
                "expect_column_kl_divergence_to_be_less_than"
            )  # TODO: unique to bigquery  -- https://github.com/great-expectations/great_expectations/issues/3261
            expectations_not_implemented_v2_sql.append(
                "expect_column_chisquare_test_p_value_to_be_greater_than"
            )  # TODO: unique to bigquery  -- https://github.com/great-expectations/great_expectations/issues/3261
            expectations_not_implemented_v2_sql.append(
                "expect_column_values_to_be_between"
            )  # TODO: error unique to bigquery -- https://github.com/great-expectations/great_expectations/issues/3261
            expectations_not_implemented_v2_sql.append(
                "expect_column_values_to_be_in_set"
            )  # TODO: error unique to bigquery -- https://github.com/great-expectations/great_expectations/issues/3261
            expectations_not_implemented_v2_sql.append(
                "expect_column_values_to_be_in_type_list"
            )  # TODO: error unique to bigquery -- https://github.com/great-expectations/great_expectations/issues/3261
            expectations_not_implemented_v2_sql.append(
                "expect_column_values_to_be_of_type"
            )  # TODO: error unique to bigquery -- https://github.com/great-expectations/great_expectations/issues/3261
            expectations_not_implemented_v2_sql.append(
                "expect_column_values_to_match_like_pattern_list"
            )  # TODO: error unique to bigquery -- https://github.com/great-expectations/great_expectations/issues/3261
            expectations_not_implemented_v2_sql.append(
                "expect_column_values_to_not_match_like_pattern_list"
            )  # TODO: error unique to bigquery -- https://github.com/great-expectations/great_expectations/issues/3261
        return expectation_type in expectations_not_implemented_v2_sql

    if context == "SparkDFDataset":
        return expectation_type in [
            "expect_column_values_to_be_dateutil_parseable",
            "expect_column_values_to_be_json_parseable",
            "expect_column_bootstrapped_ks_test_p_value_to_be_greater_than",
            "expect_column_parameterized_distribution_ks_test_p_value_to_be_greater_than",
            "expect_compound_columns_to_be_unique",
            "expect_column_pair_cramers_phi_value_to_be_less_than",
            "expect_table_row_count_to_equal_other_table",
            "expect_column_value_z_scores_to_be_less_than",
        ]
    if context == "PandasDataset":
        return expectation_type in [
            "expect_table_row_count_to_equal_other_table",
            "expect_column_value_z_scores_to_be_less_than",
        ]
    return False


def candidate_test_is_on_temporary_notimplemented_list_v3_api(
    context, expectation_type
):
    candidate_test_is_on_temporary_notimplemented_list_v3_api_trino = [
        "expect_column_distinct_values_to_contain_set",
        "expect_column_max_to_be_between",
        "expect_column_mean_to_be_between",
        "expect_column_median_to_be_between",
        "expect_column_min_to_be_between",
        "expect_column_most_common_value_to_be_in_set",
        "expect_column_quantile_values_to_be_between",
        "expect_column_sum_to_be_between",
        "expect_column_kl_divergence_to_be_less_than",
        "expect_column_value_lengths_to_be_between",
        "expect_column_values_to_be_between",
        "expect_column_values_to_be_in_set",
        "expect_column_values_to_be_in_type_list",
        "expect_column_values_to_be_null",
        "expect_column_values_to_be_of_type",
        "expect_column_values_to_be_unique",
        "expect_column_values_to_match_like_pattern",
        "expect_column_values_to_match_like_pattern_list",
        "expect_column_values_to_match_regex",
        "expect_column_values_to_match_regex_list",
        "expect_column_values_to_not_be_null",
        "expect_column_values_to_not_match_like_pattern",
        "expect_column_values_to_not_match_like_pattern_list",
        "expect_column_values_to_not_match_regex",
        "expect_column_values_to_not_match_regex_list",
        "expect_column_pair_values_A_to_be_greater_than_B",
        "expect_column_pair_values_to_be_equal",
        "expect_column_pair_values_to_be_in_set",
        "expect_compound_columns_to_be_unique",
        "expect_select_column_values_to_be_unique_within_record",
        "expect_table_column_count_to_be_between",
        "expect_table_column_count_to_equal",
        "expect_table_row_count_to_be_between",
        "expect_table_row_count_to_equal",
    ]
    candidate_test_is_on_temporary_notimplemented_list_v3_api_other_sql = [
        "expect_column_values_to_be_increasing",
        "expect_column_values_to_be_decreasing",
        "expect_column_values_to_match_strftime_format",
        "expect_column_values_to_be_dateutil_parseable",
        "expect_column_values_to_be_json_parseable",
        "expect_column_values_to_match_json_schema",
        "expect_column_stdev_to_be_between",
        # "expect_column_unique_value_count_to_be_between",
        # "expect_column_proportion_of_unique_values_to_be_between",
        # "expect_column_most_common_value_to_be_in_set",
        # "expect_column_max_to_be_between",
        # "expect_column_min_to_be_between",
        # "expect_column_sum_to_be_between",
        # "expect_column_pair_values_A_to_be_greater_than_B",
        # "expect_column_pair_values_to_be_equal",
        # "expect_column_pair_values_to_be_in_set",
        # "expect_multicolumn_sum_to_equal",
        # "expect_compound_columns_to_be_unique",
        "expect_multicolumn_values_to_be_unique",
        # "expect_select_column_values_to_be_unique_within_record",
        "expect_column_pair_cramers_phi_value_to_be_less_than",
        "expect_column_bootstrapped_ks_test_p_value_to_be_greater_than",
        "expect_column_chisquare_test_p_value_to_be_greater_than",
        "expect_column_parameterized_distribution_ks_test_p_value_to_be_greater_than",
    ]
    if context in ["trino"]:
        return expectation_type in set(
            candidate_test_is_on_temporary_notimplemented_list_v3_api_trino
        ).union(
            set(candidate_test_is_on_temporary_notimplemented_list_v3_api_other_sql)
        )
    if context in SQL_DIALECT_NAMES:
        expectations_not_implemented_v3_sql = [
            "expect_column_values_to_be_increasing",
            "expect_column_values_to_be_decreasing",
            "expect_column_values_to_match_strftime_format",
            "expect_column_values_to_be_dateutil_parseable",
            "expect_column_values_to_be_json_parseable",
            "expect_column_values_to_match_json_schema",
            "expect_multicolumn_values_to_be_unique",
            "expect_column_pair_cramers_phi_value_to_be_less_than",
            "expect_column_bootstrapped_ks_test_p_value_to_be_greater_than",
            "expect_column_chisquare_test_p_value_to_be_greater_than",
            "expect_column_parameterized_distribution_ks_test_p_value_to_be_greater_than",
        ]
        if context in ["bigquery"]:
            ###
            # NOTE: 20210729 - jdimatteo: Below are temporarily not being tested
            # with BigQuery. For each disabled test below, please include a link to
            # a github issue tracking adding the test with BigQuery.
            ###
            expectations_not_implemented_v3_sql.append(
                "expect_column_kl_divergence_to_be_less_than"  # TODO: will collect for over 60 minutes, and will not completes
            )
            expectations_not_implemented_v3_sql.append(
                "expect_column_quantile_values_to_be_between"  # TODO: will run but will add about 1hr to pipeline.
            )
        return expectation_type in expectations_not_implemented_v3_sql

    if context == "spark":
        return expectation_type in [
            "expect_table_row_count_to_equal_other_table",
            "expect_column_values_to_be_in_set",
            "expect_column_values_to_not_be_in_set",
            "expect_column_values_to_not_match_regex_list",
            "expect_column_values_to_match_like_pattern",
            "expect_column_values_to_not_match_like_pattern",
            "expect_column_values_to_match_like_pattern_list",
            "expect_column_values_to_not_match_like_pattern_list",
            "expect_column_values_to_be_dateutil_parseable",
            "expect_multicolumn_values_to_be_unique",
            "expect_column_pair_cramers_phi_value_to_be_less_than",
            "expect_column_bootstrapped_ks_test_p_value_to_be_greater_than",
            "expect_column_chisquare_test_p_value_to_be_greater_than",
            "expect_column_parameterized_distribution_ks_test_p_value_to_be_greater_than",
        ]
    if context == "pandas":
        return expectation_type in [
            "expect_table_row_count_to_equal_other_table",
            "expect_column_values_to_match_like_pattern",
            "expect_column_values_to_not_match_like_pattern",
            "expect_column_values_to_match_like_pattern_list",
            "expect_column_values_to_not_match_like_pattern_list",
            "expect_multicolumn_values_to_be_unique",
            "expect_column_pair_cramers_phi_value_to_be_less_than",
            "expect_column_bootstrapped_ks_test_p_value_to_be_greater_than",
            "expect_column_chisquare_test_p_value_to_be_greater_than",
            "expect_column_parameterized_distribution_ks_test_p_value_to_be_greater_than",
        ]

    return False


def build_test_backends_list(  # noqa: C901 - 48
    include_pandas=True,
    include_spark=False,
    include_sqlalchemy=True,
    include_sqlite=True,
    include_postgresql=False,
    include_mysql=False,
    include_mssql=False,
    include_bigquery=False,
    include_aws=False,
    include_trino=False,
    include_azure=False,
    include_redshift=False,
    include_athena=False,
    include_snowflake=False,
    raise_exceptions_for_backends: bool = True,
) -> List[str]:
    """Attempts to identify supported backends by checking which imports are available."""

    test_backends = []

    if include_pandas:
        test_backends += ["pandas"]

    if include_spark:
        try:
            import pyspark  # noqa: F401
            from pyspark.sql import SparkSession  # noqa: F401
        except ImportError:
            if raise_exceptions_for_backends is True:
                raise ValueError(
                    "spark tests are requested, but pyspark is not installed"
                )
            else:
                logger.warning(
                    "spark tests are requested, but pyspark is not installed"
                )
        else:
            test_backends += ["spark"]

    db_hostname = os.getenv("GE_TEST_LOCAL_DB_HOSTNAME", "localhost")
    if include_sqlalchemy:

        sa: Optional[ModuleType] = import_library_module(module_name="sqlalchemy")
        if sa is None:
            if raise_exceptions_for_backends is True:
                raise ImportError(
                    "sqlalchemy tests are requested, but sqlalchemy in not installed"
                )
            else:
                logger.warning(
                    "sqlalchemy tests are requested, but sqlalchemy in not installed"
                )
            return test_backends

        if include_sqlite:
            test_backends += ["sqlite"]

        if include_postgresql:
            ###
            # NOTE: 20190918 - JPC: Since I've had to relearn this a few times, a note here.
            # SQLALCHEMY coerces postgres DOUBLE_PRECISION to float, which loses precision
            # round trip compared to NUMERIC, which stays as a python DECIMAL

            # Be sure to ensure that tests (and users!) understand that subtlety,
            # which can be important for distributional expectations, for example.
            ###
            connection_string = f"postgresql://postgres@{db_hostname}/test_ci"
            checker = LockingConnectionCheck(sa, connection_string)
            if checker.is_valid() is True:
                test_backends += ["postgresql"]
            else:
                if raise_exceptions_for_backends is True:
                    raise ValueError(
                        f"backend-specific tests are requested, but unable to connect to the database at "
                        f"{connection_string}"
                    )
                else:
                    logger.warning(
                        f"backend-specific tests are requested, but unable to connect to the database at "
                        f"{connection_string}"
                    )

        if include_mysql:
            try:
                engine = create_engine(f"mysql+pymysql://root@{db_hostname}/test_ci")
                conn = engine.connect()
                conn.close()
            except (ImportError, SQLAlchemyError):
                if raise_exceptions_for_backends is True:
                    raise ImportError(
                        "mysql tests are requested, but unable to connect to the mysql database at "
                        f"'mysql+pymysql://root@{db_hostname}/test_ci'"
                    )
                else:
                    logger.warning(
                        "mysql tests are requested, but unable to connect to the mysql database at "
                        f"'mysql+pymysql://root@{db_hostname}/test_ci'"
                    )
            else:
                test_backends += ["mysql"]

        if include_mssql:
            # noinspection PyUnresolvedReferences
            try:
                engine = create_engine(
                    f"mssql+pyodbc://sa:ReallyStrongPwd1234%^&*@{db_hostname}:1433/test_ci?"
                    "driver=ODBC Driver 17 for SQL Server&charset=utf8&autocommit=true",
                    # echo=True,
                )
                conn = engine.connect()
                conn.close()
            except (ImportError, sa.exc.SQLAlchemyError):
                if raise_exceptions_for_backends is True:
                    raise ImportError(
                        "mssql tests are requested, but unable to connect to the mssql database at "
                        f"'mssql+pyodbc://sa:ReallyStrongPwd1234%^&*@{db_hostname}:1433/test_ci?"
                        "driver=ODBC Driver 17 for SQL Server&charset=utf8&autocommit=true'",
                    )
                else:
                    logger.warning(
                        "mssql tests are requested, but unable to connect to the mssql database at "
                        f"'mssql+pyodbc://sa:ReallyStrongPwd1234%^&*@{db_hostname}:1433/test_ci?"
                        "driver=ODBC Driver 17 for SQL Server&charset=utf8&autocommit=true'",
                    )
            else:
                test_backends += ["mssql"]

        if include_bigquery:
            # noinspection PyUnresolvedReferences
            try:
                engine = _create_bigquery_engine()
                conn = engine.connect()
                conn.close()
            except (ImportError, ValueError, sa.exc.SQLAlchemyError) as e:
                if raise_exceptions_for_backends is True:
                    raise ImportError(
                        "bigquery tests are requested, but unable to connect"
                    ) from e
                else:
                    logger.warning(
                        f"bigquery tests are requested, but unable to connect; {repr(e)}"
                    )
            else:
                test_backends += ["bigquery"]

        if include_redshift or include_athena:
            include_aws = True

        if include_aws:
            # TODO need to come up with a better way to do this check.
            # currently this checks the 3 default EVN variables that boto3 looks for
            aws_access_key_id: Optional[str] = os.getenv("AWS_ACCESS_KEY_ID")
            aws_secret_access_key: Optional[str] = os.getenv("AWS_SECRET_ACCESS_KEY")
            aws_session_token: Optional[str] = os.getenv("AWS_SESSION_TOKEN")
            aws_config_file: Optional[str] = os.getenv("AWS_CONFIG_FILE")
            if (
                not aws_access_key_id
                and not aws_secret_access_key
                and not aws_session_token
                and not aws_config_file
            ):
                if raise_exceptions_for_backends is True:
                    raise ImportError(
                        "AWS tests are requested, but credentials were not set up"
                    )
                else:
                    logger.warning(
                        "AWS tests are requested, but credentials were not set up"
                    )

        if include_trino:
            # noinspection PyUnresolvedReferences
            try:
                engine = _create_trino_engine(db_hostname)
                conn = engine.connect()
                conn.close()
            except (ImportError, ValueError, sa.exc.SQLAlchemyError) as e:
                if raise_exceptions_for_backends is True:
                    raise ImportError(
                        "trino tests are requested, but unable to connect"
                    ) from e
                else:
                    logger.warning(
                        f"trino tests are requested, but unable to connect; {repr(e)}"
                    )
            else:
                test_backends += ["trino"]

        if include_azure:
            azure_credential: Optional[str] = os.getenv("AZURE_CREDENTIAL")
            azure_access_key: Optional[str] = os.getenv("AZURE_ACCESS_KEY")
            if not azure_access_key and not azure_credential:
                if raise_exceptions_for_backends is True:
                    raise ImportError(
                        "Azure tests are requested, but credentials were not set up"
                    )
                else:
                    logger.warning(
                        "Azure tests are requested, but credentials were not set up"
                    )
            test_backends += ["azure"]

        if include_redshift:
            # noinspection PyUnresolvedReferences
            try:
                engine = _create_redshift_engine()
                conn = engine.connect()
                conn.close()
            except (ImportError, ValueError, sa.exc.SQLAlchemyError) as e:
                if raise_exceptions_for_backends is True:
                    raise ImportError(
                        "redshift tests are requested, but unable to connect"
                    ) from e
                else:
                    logger.warning(
                        f"redshift tests are requested, but unable to connect; {repr(e)}"
                    )
            else:
                test_backends += ["redshift"]

        if include_athena:
            # noinspection PyUnresolvedReferences
            try:
                engine = _create_athena_engine()
                conn = engine.connect()
                conn.close()
            except (ImportError, ValueError, sa.exc.SQLAlchemyError) as e:
                if raise_exceptions_for_backends is True:
                    raise ImportError(
                        "athena tests are requested, but unable to connect"
                    ) from e
                else:
                    logger.warning(
                        f"athena tests are requested, but unable to connect; {repr(e)}"
                    )
            else:
                test_backends += ["athena"]

        if include_snowflake:
            # noinspection PyUnresolvedReferences
            try:
                engine = _create_snowflake_engine()
                conn = engine.connect()
                conn.close()
            except (ImportError, ValueError, sa.exc.SQLAlchemyError) as e:
                if raise_exceptions_for_backends is True:
                    raise ImportError(
                        "snowflake tests are requested, but unable to connect"
                    ) from e
                else:
                    logger.warning(
                        f"snowflake tests are requested, but unable to connect; {repr(e)}"
                    )
            else:
                test_backends += ["snowflake"]

    return test_backends


def generate_expectation_tests(  # noqa: C901 - 43
    expectation_type: str,
    test_data_cases: List[ExpectationTestDataCases],
    execution_engine_diagnostics: ExpectationExecutionEngineDiagnostics,
    raise_exceptions_for_backends: bool = False,
    ignore_suppress: bool = False,
    ignore_only_for: bool = False,
    debug_logger: Optional[logging.Logger] = None,
    only_consider_these_backends: Optional[List[str]] = None,
    context: Optional[AbstractDataContext] = None,  # noqa: F821
):
    """Determine tests to run

    :param expectation_type: snake_case name of the expectation type
    :param test_data_cases: list of ExpectationTestDataCases that has data, tests, schemas, and backends to use
    :param execution_engine_diagnostics: ExpectationExecutionEngineDiagnostics object specifying the engines the expectation is implemented for
    :param raise_exceptions_for_backends: bool object that when True will raise an Exception if a backend fails to connect
    :param ignore_suppress: bool object that when True will ignore the suppress_test_for list on Expectation sample tests
    :param ignore_only_for: bool object that when True will ignore the only_for list on Expectation sample tests
    :param debug_logger: optional logging.Logger object to use for sending debug messages to
    :param only_consider_these_backends: optional list of backends to consider
    :param context Instance of any child of "AbstractDataContext" class
    :return: list of parametrized tests with loaded validators and accessible backends
    """
    _debug = lambda x: x  # noqa: E731
    _error = lambda x: x  # noqa: E731
    if debug_logger:
        _debug = lambda x: debug_logger.debug(f"(generate_expectation_tests) {x}")  # type: ignore[union-attr]  # noqa: E731
        _error = lambda x: debug_logger.error(f"(generate_expectation_tests) {x}")  # type: ignore[union-attr]  # noqa: E731

    parametrized_tests = []

    if only_consider_these_backends:
        only_consider_these_backends = [
            backend
            for backend in only_consider_these_backends
            if backend in BACKEND_TO_ENGINE_NAME_DICT
        ]

    engines_implemented = []
    if execution_engine_diagnostics.PandasExecutionEngine:
        engines_implemented.append("pandas")
    if execution_engine_diagnostics.SparkDFExecutionEngine:
        engines_implemented.append("spark")
    if execution_engine_diagnostics.SqlAlchemyExecutionEngine:
        engines_implemented.append("sqlalchemy")
    _debug(
        f"Implemented engines for {expectation_type}: {', '.join(engines_implemented)}"
    )

    num_test_data_cases = len(test_data_cases)
    for i, d in enumerate(test_data_cases, 1):
        _debug(f"test_data_case {i}/{num_test_data_cases}")
        d = copy.deepcopy(d)
        dialects_to_include = {}
        engines_to_include = {}

        # Some Expectations (mostly contrib) explicitly list test_backends/dialects to test with
        if d.test_backends:
            for tb in d.test_backends:
                engines_to_include[tb.backend] = True
                if tb.backend == "sqlalchemy":
                    for dialect in tb.dialects:
                        dialects_to_include[dialect] = True
            _debug(
                f"Tests specify specific backends only: engines_to_include -> {engines_to_include}  dialects_to_include -> {dialects_to_include}"
            )
            if only_consider_these_backends:
                test_backends = list(engines_to_include.keys()) + list(
                    dialects_to_include.keys()
                )
                if "sqlalchemy" in test_backends:
                    test_backends.extend(list(SQL_DIALECT_NAMES))
                engines_to_include = {}
                dialects_to_include = {}
                for backend in set(test_backends) & set(only_consider_these_backends):
                    dialects_to_include[backend] = True
                    if backend in SQL_DIALECT_NAMES:
                        engines_to_include["sqlalchemy"] = True
                    else:
                        engines_to_include[BACKEND_TO_ENGINE_NAME_DICT[backend]] = True
        else:
            engines_to_include[
                "pandas"
            ] = execution_engine_diagnostics.PandasExecutionEngine
            engines_to_include[
                "spark"
            ] = execution_engine_diagnostics.SparkDFExecutionEngine
            engines_to_include[
                "sqlalchemy"
            ] = execution_engine_diagnostics.SqlAlchemyExecutionEngine
            if (
                engines_to_include.get("sqlalchemy") is True
                and raise_exceptions_for_backends is False
            ):
                dialects_to_include = {dialect: True for dialect in SQL_DIALECT_NAMES}

            if only_consider_these_backends:
                engines_to_include = {}
                dialects_to_include = {}
                for backend in only_consider_these_backends:
                    if backend in SQL_DIALECT_NAMES:
                        if "sqlalchemy" in engines_implemented:
                            dialects_to_include[backend] = True
                            engines_to_include["sqlalchemy"] = True
                    else:
                        if backend == "pandas" and "pandas" in engines_implemented:
                            engines_to_include["pandas"] = True
                        elif backend == "spark" and "spark" in engines_implemented:
                            engines_to_include["spark"] = True

        # # Ensure that there is at least 1 SQL dialect if sqlalchemy is used
        # if engines_to_include.get("sqlalchemy") is True and not dialects_to_include:
        #     dialects_to_include["sqlite"] = True

        backends = build_test_backends_list(
            include_pandas=engines_to_include.get("pandas", False),
            include_spark=engines_to_include.get("spark", False),
            include_sqlalchemy=engines_to_include.get("sqlalchemy", False),
            include_sqlite=dialects_to_include.get("sqlite", False),
            include_postgresql=dialects_to_include.get("postgresql", False),
            include_mysql=dialects_to_include.get("mysql", False),
            include_mssql=dialects_to_include.get("mssql", False),
            include_bigquery=dialects_to_include.get("bigquery", False),
            include_trino=dialects_to_include.get("trino", False),
            include_redshift=dialects_to_include.get("redshift", False),
            include_athena=dialects_to_include.get("athena", False),
            include_snowflake=dialects_to_include.get("snowflake", False),
            raise_exceptions_for_backends=raise_exceptions_for_backends,
        )
        titles = []
        only_fors = []
        suppress_test_fors = []
        for _test_case in d.tests:
            titles.append(_test_case.title)
            only_fors.append(_test_case.only_for)
            suppress_test_fors.append(_test_case.suppress_test_for)
        _debug(f"titles -> {titles}")
        _debug(
            f"only_fors -> {only_fors}  suppress_test_fors -> {suppress_test_fors}  only_consider_these_backends -> {only_consider_these_backends}"
        )
        _debug(f"backends -> {backends}")
        if not backends:
            _debug("No suitable backends for this test_data_case")
            continue

        for c in backends:
            _debug(f"Getting validators with data: {c}")

            tests_suppressed_for_backend = [
                c in sup or ("sqlalchemy" in sup and c in SQL_DIALECT_NAMES)
                if sup
                else False
                for sup in suppress_test_fors
            ]
            only_fors_ok = []
            for i, only_for in enumerate(only_fors):
                if not only_for:
                    only_fors_ok.append(True)
                    continue
                if c in only_for or (
                    "sqlalchemy" in only_for and c in SQL_DIALECT_NAMES
                ):
                    only_fors_ok.append(True)
                else:
                    only_fors_ok.append(False)
            if tests_suppressed_for_backend and all(tests_suppressed_for_backend):
                _debug(
                    f"All {len(tests_suppressed_for_backend)} tests are SUPPRESSED for {c}"
                )
                continue
            if not any(only_fors_ok):
                _debug(f"No tests are allowed for {c}")
                _debug(
                    f"c -> {c}  only_fors -> {only_fors}  only_fors_ok -> {only_fors_ok}"
                )
                continue

            datasets = []

            # noinspection PyBroadException,PyExceptClausesOrder
            try:
                if isinstance(d["data"], list):
                    sqlite_db_path = generate_sqlite_db_path()
                    sub_index: int = 1  # additional index needed when dataset is a list
                    for dataset in d["data"]:
                        dataset_name = generate_dataset_name_from_expectation_name(
                            dataset=dataset,
                            expectation_type=expectation_type,
                            index=i,
                            sub_index=sub_index,
                        )
                        sub_index += 1
                        datasets.append(
                            get_test_validator_with_data(
                                execution_engine=c,
                                data=dataset["data"],
                                schemas=dataset.get("schemas"),
                                table_name=dataset_name,
                                sqlite_db_path=sqlite_db_path,
                                extra_debug_info=expectation_type,
                                debug_logger=debug_logger,
                                context=context,
                            )
                        )
                    validator_with_data = datasets[0]
                else:
                    dataset_name = generate_dataset_name_from_expectation_name(
                        dataset=d,  # type: ignore[arg-type] # should be dict but got ExpectationTestDataCases
                        expectation_type=expectation_type,
                        index=i,
                    )
                    dataset_name = d.get(
                        "dataset_name", f"{expectation_type}_dataset_{i}"
                    )
                    validator_with_data = get_test_validator_with_data(
                        execution_engine=c,
                        data=d["data"],
                        schemas=d["schemas"],
                        table_name=dataset_name,
                        extra_debug_info=expectation_type,
                        debug_logger=debug_logger,
                        context=context,
                    )
            except Exception as e:
                # # Adding these print statements for build_gallery.py's console output
                # print("\n\n[[ Problem calling get_test_validator_with_data ]]")
                # print(f"expectation_type -> {expectation_type}")
                # print(f"c -> {c}\ne -> {e}")
                # print(f"d['data'] -> {d.get('data')}")
                # print(f"d['schemas'] -> {d.get('schemas')}")
                # print("DataFrame from data without any casting/conversion ->")
                # print(pd.DataFrame(d.get("data")))
                # print()

                if "data_alt" in d and d["data_alt"] is not None:
                    # print("There is alternate data to try!!")
                    # noinspection PyBroadException
                    try:
                        if isinstance(d["data_alt"], list):
                            sqlite_db_path = generate_sqlite_db_path()
                            for dataset in d["data_alt"]:
                                datasets.append(
                                    get_test_validator_with_data(
                                        execution_engine=c,
                                        data=dataset["data_alt"],
                                        schemas=dataset.get("schemas"),
                                        table_name=dataset.get("dataset_name"),
                                        sqlite_db_path=sqlite_db_path,
                                        extra_debug_info=expectation_type,
                                        debug_logger=debug_logger,
                                        context=context,
                                    )
                                )
                            validator_with_data = datasets[0]
                        else:
                            validator_with_data = get_test_validator_with_data(
                                execution_engine=c,
                                data=d["data_alt"],
                                schemas=d["schemas"],
                                table_name=d["dataset_name"],
                                extra_debug_info=expectation_type,
                                debug_logger=debug_logger,
                                context=context,
                            )
                    except Exception:
                        # print(
                        #     "\n[[ STILL Problem calling get_test_validator_with_data ]]"
                        # )
                        # print(f"expectation_type -> {expectation_type}")
                        # print(f"c -> {c}\ne2 -> {e2}")
                        # print(f"d['data_alt'] -> {d.get('data_alt')}")
                        # print(
                        #     "DataFrame from data_alt without any casting/conversion ->"
                        # )
                        # print(pd.DataFrame(d.get("data_alt")))
                        # print()
                        _error(
                            f"PROBLEM with get_test_validator_with_data in backend {c} for {expectation_type} from data AND data_alt {repr(e)[:300]}"
                        )
                        parametrized_tests.append(
                            {
                                "expectation_type": expectation_type,
                                "validator_with_data": None,
                                "error": repr(e)[:300],
                                "test": None,
                                "backend": c,
                            }
                        )
                        continue
                    else:
                        # print("\n[[ The alternate data worked!! ]]\n")
                        _debug(
                            f"Needed to use data_alt for backend {c}, but it worked for {expectation_type}"
                        )
                else:
                    _error(
                        f"PROBLEM with get_test_validator_with_data in backend {c} for {expectation_type} from data (no data_alt to try) {repr(e)[:300]}"
                    )
                    parametrized_tests.append(
                        {
                            "expectation_type": expectation_type,
                            "validator_with_data": None,
                            "error": repr(e)[:300],
                            "test": None,
                            "backend": c,
                        }
                    )
                    continue

            except Exception:
                continue

            for test in d["tests"]:
                if not should_we_generate_this_test(
                    backend=c,
                    expectation_test_case=test,
                    ignore_suppress=ignore_suppress,
                    ignore_only_for=ignore_only_for,
                    extra_debug_info=expectation_type,
                    debug_logger=debug_logger,
                ):
                    continue

                # Known condition: SqlAlchemy does not support allow_cross_type_comparisons
                if (
                    "allow_cross_type_comparisons" in test["input"]
                    and validator_with_data
                    and isinstance(
                        validator_with_data.execution_engine.batch_manager.active_batch_data,
                        SqlAlchemyBatchData,
                    )
                ):
                    continue

                parametrized_tests.append(
                    {
                        "expectation_type": expectation_type,
                        "validator_with_data": validator_with_data,
                        "test": test,
                        "backend": c,
                    }
                )

    return parametrized_tests


def should_we_generate_this_test(
    backend: str,
    expectation_test_case: ExpectationTestCase,
    ignore_suppress: bool = False,
    ignore_only_for: bool = False,
    extra_debug_info: str = "",
    debug_logger: Optional[logging.Logger] = None,
):

    _debug = lambda x: x  # noqa: E731
    if debug_logger:
        _debug = lambda x: debug_logger.debug(f"(should_we_generate_this_test) {x}")  # type: ignore[union-attr] # noqa: E731

    # backend will only ever be pandas, spark, or a specific SQL dialect, but sometimes
    # suppress_test_for or only_for may include "sqlalchemy"
    #
    # There is one Expectation (expect_column_values_to_be_of_type) that has some tests that
    # are only for specific versions of pandas
    #   - only_for can be any of: pandas, pandas_022, pandas_023, pandas>=024
    #   - See: https://github.com/great-expectations/great_expectations/blob/7766bb5caa4e0e5b22fa3b3a5e1f2ac18922fdeb/tests/test_definitions/test_expectations_cfe.py#L176-L185
    if backend in expectation_test_case.suppress_test_for:
        if ignore_suppress:
            _debug(
                f"Should be suppressing {expectation_test_case.title} for {backend}, but ignore_suppress is True | {extra_debug_info}"
            )
            return True
        else:
            _debug(
                f"Backend {backend} is suppressed for test {expectation_test_case.title}: | {extra_debug_info}"
            )
            return False
    if (
        "sqlalchemy" in expectation_test_case.suppress_test_for
        and backend in SQL_DIALECT_NAMES
    ):
        if ignore_suppress:
            _debug(
                f"Should be suppressing {expectation_test_case.title} for sqlalchemy (including {backend}), but ignore_suppress is True | {extra_debug_info}"
            )
            return True
        else:
            _debug(
                f"All sqlalchemy (including {backend}) is suppressed for test: {expectation_test_case.title} | {extra_debug_info}"
            )
            return False
    if expectation_test_case.only_for is not None and expectation_test_case.only_for:
        if backend not in expectation_test_case.only_for:
            if (
                "sqlalchemy" in expectation_test_case.only_for
                and backend in SQL_DIALECT_NAMES
            ):
                return True
            elif "pandas" == backend:
                major, minor, *_ = pd.__version__.split(".")
                if (
                    "pandas_022" in expectation_test_case.only_for
                    or "pandas_023" in expectation_test_case.only_for
                ):
                    if major == "0" and minor in ["22", "23"]:
                        return True
                elif "pandas>=024" in expectation_test_case.only_for:
                    if (major == "0" and int(minor) >= 24) or int(major) >= 1:
                        return True

            if ignore_only_for:
                _debug(
                    f"Should normally not run test {expectation_test_case.title} for {backend}, but ignore_only_for is True | {extra_debug_info}"
                )
                return True
            else:
                _debug(
                    f"Only {expectation_test_case.only_for} allowed (not {backend}) for test: {expectation_test_case.title} | {extra_debug_info}"
                )
                return False

    return True


def sort_unexpected_values(test_value_list, result_value_list):
    # check if value can be sorted; if so, sort so arbitrary ordering of results does not cause failure
    if (isinstance(test_value_list, list)) & (len(test_value_list) >= 1):
        # __lt__ is not implemented for python dictionaries making sorting trickier
        # in our case, we will sort on the values for each key sequentially
        if isinstance(test_value_list[0], dict):
            test_value_list = sorted(
                test_value_list,
                key=lambda x: tuple(x[k] for k in list(test_value_list[0].keys())),
            )
            result_value_list = sorted(
                result_value_list,
                key=lambda x: tuple(x[k] for k in list(test_value_list[0].keys())),
            )
        # if python built-in class has __lt__ then sorting can always work this way
        elif type(test_value_list[0].__lt__(test_value_list[0])) != type(
            NotImplemented
        ):
            test_value_list = sorted(test_value_list, key=lambda x: str(x))
            result_value_list = sorted(result_value_list, key=lambda x: str(x))

    return test_value_list, result_value_list


def evaluate_json_test_v2_api(data_asset, expectation_type, test) -> None:
    """
    This method will evaluate the result of a test build using the Great Expectations json test format.

    NOTE: Tests can be suppressed for certain data types if the test contains the Key 'suppress_test_for' with a list
        of DataAsset types to suppress, such as ['SQLAlchemy', 'Pandas'].

    :param data_asset: (DataAsset) A great expectations DataAsset
    :param expectation_type: (string) the name of the expectation to be run using the test input
    :param test: (dict) a dictionary containing information for the test to be run. The dictionary must include:
        - title: (string) the name of the test
        - exact_match_out: (boolean) If true, match the 'out' dictionary exactly against the result of the expectation
        - in: (dict or list) a dictionary of keyword arguments to use to evaluate the expectation or a list of positional arguments
        - out: (dict) the dictionary keys against which to make assertions. Unless exact_match_out is true, keys must\
            come from the following list:
              - success
              - observed_value
              - unexpected_index_list
              - unexpected_list
              - details
              - traceback_substring (if present, the string value will be expected as a substring of the exception_traceback)
    :return: None. asserts correctness of results.
    """

    data_asset.set_default_expectation_argument("result_format", "COMPLETE")
    data_asset.set_default_expectation_argument("include_config", False)

    if "title" not in test:
        raise ValueError("Invalid test configuration detected: 'title' is required.")

    if "exact_match_out" not in test:
        raise ValueError(
            "Invalid test configuration detected: 'exact_match_out' is required."
        )

    if "input" not in test:
        if "in" in test:
            test["input"] = test["in"]
        else:
            raise ValueError(
                "Invalid test configuration detected: 'input' is required."
            )

    if "output" not in test:
        if "out" in test:
            test["output"] = test["out"]
        else:
            raise ValueError(
                "Invalid test configuration detected: 'output' is required."
            )

    # Support tests with positional arguments
    if isinstance(test["input"], list):
        result = getattr(data_asset, expectation_type)(*test["input"])
    # As well as keyword arguments
    else:
        result = getattr(data_asset, expectation_type)(**test["input"])

    check_json_test_result(test=test, result=result, data_asset=data_asset)


def evaluate_json_test_v3_api(  # noqa: C901 - 16
    validator: Validator,
    expectation_type: str,
    test: Dict[str, Any],
    raise_exception: bool = True,
    debug_logger: Optional[Logger] = None,
    pk_column: bool = False,
):
    """
    This method will evaluate the result of a test build using the Great Expectations json test format.

    NOTE: Tests can be suppressed for certain data types if the test contains the Key 'suppress_test_for' with a list
        of DataAsset types to suppress, such as ['SQLAlchemy', 'Pandas'].

    :param validator: (Validator) reference to "Validator" (key object that resolves Metrics and validates Expectations)
    :param expectation_type: (string) the name of the expectation to be run using the test input
    :param test: (dict) a dictionary containing information for the test to be run. The dictionary must include:
        - title: (string) the name of the test
        - exact_match_out: (boolean) If true, match the 'out' dictionary exactly against the result of the expectation
        - in: (dict or list) a dictionary of keyword arguments to use to evaluate the expectation or a list of positional arguments
        - out: (dict) the dictionary keys against which to make assertions. Unless exact_match_out is true, keys must\
            come from the following list:
              - success
              - observed_value
              - unexpected_index_list
              - unexpected_list
              - details
              - traceback_substring (if present, the string value will be expected as a substring of the exception_traceback)
    :param raise_exception: (bool) If False, capture any failed AssertionError from the call to check_json_test_result and return with validation_result
    :param debug_logger: logger instance or None
    :param pk_column: If True, then the primary-key column has been defined in the json test data.
    :return: Tuple(ExpectationValidationResult, error_message, stack_trace). asserts correctness of results.
    """
    if debug_logger is not None:
        _debug = lambda x: debug_logger.debug(  # noqa: E731
            f"(evaluate_json_test_v3_api) {x}"
        )
    else:
        _debug = lambda x: x  # noqa: E731

    expectation_suite = ExpectationSuite(
        "json_test_suite", data_context=validator._data_context
    )
    # noinspection PyProtectedMember
    validator._initialize_expectations(expectation_suite=expectation_suite)
    # validator.set_default_expectation_argument("result_format", "COMPLETE")
    # validator.set_default_expectation_argument("include_config", False)

    if "title" not in test:
        raise ValueError("Invalid test configuration detected: 'title' is required.")

    if "exact_match_out" not in test:
        raise ValueError(
            "Invalid test configuration detected: 'exact_match_out' is required."
        )

    if "input" not in test:
        if "in" in test:
            test["input"] = test["in"]
        else:
            raise ValueError(
                "Invalid test configuration detected: 'input' is required."
            )

    if "output" not in test:
        if "out" in test:
            test["output"] = test["out"]
        else:
            raise ValueError(
                "Invalid test configuration detected: 'output' is required."
            )

    kwargs = copy.deepcopy(test["input"])
    error_message = None
    stack_trace = None

    try:
        if isinstance(test["input"], list):
            result = getattr(validator, expectation_type)(*kwargs)
        # As well as keyword arguments
        else:
            if pk_column:
                runtime_kwargs = {
                    "result_format": {
                        "result_format": "COMPLETE",
                        "unexpected_index_column_names": ["pk_index"],
                    },
                    "include_config": False,
                }
            else:
                runtime_kwargs = {
                    "result_format": {
                        "result_format": "COMPLETE",
                    },
                    "include_config": False,
                }
            runtime_kwargs.update(kwargs)
            result = getattr(validator, expectation_type)(**runtime_kwargs)
    except (
        MetricProviderError,
        MetricResolutionError,
        InvalidExpectationConfigurationError,
    ) as e:
        if raise_exception:
            raise
        error_message = str(e)
        stack_trace = (traceback.format_exc(),)
        result = None
    else:
        try:
            check_json_test_result(
                test=test,
                result=result,
                data_asset=validator.execution_engine.batch_manager.active_batch_data,
                pk_column=pk_column,
            )
        except Exception as e:
            _debug(
                f"RESULT: {result['result']}  |  CONFIG: {result['expectation_config']}"
            )
            if raise_exception:
                raise
            error_message = str(e)
            stack_trace = (traceback.format_exc(),)

    return (result, error_message, stack_trace)


def check_json_test_result(  # noqa: C901 - 52
    test, result, data_asset=None, pk_column=False
) -> None:

    # check for id_pk results in cases where pk_column is true and unexpected_index_list already exists
    # this will work for testing since result_format is COMPLETE
    if pk_column:
        if not result["success"]:
            if "unexpected_index_list" in result["result"]:
                assert "unexpected_index_query" in result["result"]

    if "unexpected_list" in result["result"]:
        if ("result" in test["output"]) and (
            "unexpected_list" in test["output"]["result"]
        ):
            (
                test["output"]["result"]["unexpected_list"],
                result["result"]["unexpected_list"],
            ) = sort_unexpected_values(
                test["output"]["result"]["unexpected_list"],
                result["result"]["unexpected_list"],
            )
        elif "unexpected_list" in test["output"]:
            (
                test["output"]["unexpected_list"],
                result["result"]["unexpected_list"],
            ) = sort_unexpected_values(
                test["output"]["unexpected_list"],
                result["result"]["unexpected_list"],
            )

    if "partial_unexpected_list" in result["result"]:
        if ("result" in test["output"]) and (
            "partial_unexpected_list" in test["output"]["result"]
        ):
            (
                test["output"]["result"]["partial_unexpected_list"],
                result["result"]["partial_unexpected_list"],
            ) = sort_unexpected_values(
                test["output"]["result"]["partial_unexpected_list"],
                result["result"]["partial_unexpected_list"],
            )
        elif "partial_unexpected_list" in test["output"]:
            (
                test["output"]["partial_unexpected_list"],
                result["result"]["partial_unexpected_list"],
            ) = sort_unexpected_values(
                test["output"]["partial_unexpected_list"],
                result["result"]["partial_unexpected_list"],
            )

    # Determine if np.allclose(..) might be needed for float comparison
    try_allclose = False
    if "observed_value" in test["output"]:
        if RX_FLOAT.match(repr(test["output"]["observed_value"])):
            try_allclose = True

    # Check results
    if test["exact_match_out"] is True:
        if "result" in result and "observed_value" in result["result"]:
            if isinstance(result["result"]["observed_value"], (np.floating, float)):
                assert np.allclose(
                    result["result"]["observed_value"],
                    expectationValidationResultSchema.load(test["output"])["result"][
                        "observed_value"
                    ],
                    rtol=RTOL,
                    atol=ATOL,
                ), f"(RTOL={RTOL}, ATOL={ATOL}) {result['result']['observed_value']} not np.allclose to {expectationValidationResultSchema.load(test['output'])['result']['observed_value']}"
            else:
                assert result == expectationValidationResultSchema.load(
                    test["output"]
                ), f"{result} != {expectationValidationResultSchema.load(test['output'])}"
        else:
            assert result == expectationValidationResultSchema.load(
                test["output"]
            ), f"{result} != {expectationValidationResultSchema.load(test['output'])}"
    else:
        # Convert result to json since our tests are reading from json so cannot easily contain richer types (e.g. NaN)
        # NOTE - 20191031 - JPC - we may eventually want to change these tests as we update our view on how
        # representations, serializations, and objects should interact and how much of that is shown to the user.
        result = result.to_json_dict()
        for key, value in test["output"].items():
            if key == "success":
                if isinstance(value, (np.floating, float)):
                    try:
                        assert np.allclose(
                            result["success"],
                            value,
                            rtol=RTOL,
                            atol=ATOL,
                        ), f"(RTOL={RTOL}, ATOL={ATOL}) {result['success']} not np.allclose to {value}"
                    except TypeError:
                        assert (
                            result["success"] == value
                        ), f"{result['success']} != {value}"
                else:
                    assert result["success"] == value, f"{result['success']} != {value}"

            elif key == "observed_value":
                if "tolerance" in test:
                    if isinstance(value, dict):
                        assert set(result["result"]["observed_value"].keys()) == set(
                            value.keys()
                        ), f"{set(result['result']['observed_value'].keys())} != {set(value.keys())}"
                        for k, v in value.items():
                            assert np.allclose(
                                result["result"]["observed_value"][k],
                                v,
                                rtol=test["tolerance"],
                            )
                    else:
                        assert np.allclose(
                            result["result"]["observed_value"],
                            value,
                            rtol=test["tolerance"],
                        )
                else:
                    if isinstance(value, dict) and "values" in value:
                        try:
                            assert np.allclose(
                                result["result"]["observed_value"]["values"],
                                value["values"],
                                rtol=RTOL,
                                atol=ATOL,
                            ), f"(RTOL={RTOL}, ATOL={ATOL}) {result['result']['observed_value']['values']} not np.allclose to {value['values']}"
                        except TypeError as e:
                            print(e)
                            assert (
                                result["result"]["observed_value"] == value
                            ), f"{result['result']['observed_value']} != {value}"
                    elif try_allclose:
                        assert np.allclose(
                            result["result"]["observed_value"],
                            value,  # type: ignore[arg-type]
                            rtol=RTOL,
                            atol=ATOL,
                        ), f"(RTOL={RTOL}, ATOL={ATOL}) {result['result']['observed_value']} not np.allclose to {value}"
                    else:
                        assert (
                            result["result"]["observed_value"] == value
                        ), f"{result['result']['observed_value']} != {value}"

            # NOTE: This is a key used ONLY for testing cases where an expectation is legitimately allowed to return
            # any of multiple possible observed_values. expect_column_values_to_be_of_type is one such expectation.
            elif key == "observed_value_list":
                assert result["result"]["observed_value"] in value

            elif key == "unexpected_index_list":
                unexpected_list = result["result"].get("unexpected_index_list")
                if pk_column and unexpected_list:
                    # Note that consistent ordering of unexpected_list is not a guarantee by ID/PK
                    assert (
                        sorted(unexpected_list, key=lambda d: d["pk_index"]) == value
                    ), f"{unexpected_list} != {value}"

            elif key == "unexpected_list":
                try:
                    assert result["result"]["unexpected_list"] == value, (
                        "expected "
                        + str(value)
                        + " but got "
                        + str(result["result"]["unexpected_list"])
                    )
                except AssertionError:
                    if result["result"]["unexpected_list"]:
                        if type(result["result"]["unexpected_list"][0]) == list:
                            unexpected_list_tup = [
                                tuple(x) for x in result["result"]["unexpected_list"]
                            ]
                            assert (
                                unexpected_list_tup == value
                            ), f"{unexpected_list_tup} != {value}"
                        else:
                            raise
                    else:
                        raise

            elif key == "partial_unexpected_list":
                assert result["result"]["partial_unexpected_list"] == value, (
                    "expected "
                    + str(value)
                    + " but got "
                    + str(result["result"]["partial_unexpected_list"])
                )

            elif key == "unexpected_count":
                pass

            elif key == "details":
                assert result["result"]["details"] == value

            elif key == "value_counts":
                for val_count in value:
                    assert val_count in result["result"]["details"]["value_counts"]

            elif key.startswith("observed_cdf"):
                if "x_-1" in key:
                    if key.endswith("gt"):
                        assert (
                            result["result"]["details"]["observed_cdf"]["x"][-1] > value
                        )
                    else:
                        assert (
                            result["result"]["details"]["observed_cdf"]["x"][-1]
                            == value
                        )
                elif "x_0" in key:
                    if key.endswith("lt"):
                        assert (
                            result["result"]["details"]["observed_cdf"]["x"][0] < value
                        )
                    else:
                        assert (
                            result["result"]["details"]["observed_cdf"]["x"][0] == value
                        )
                else:
                    raise ValueError(
                        f"Invalid test specification: unknown key {key} in 'out'"
                    )

            elif key == "traceback_substring":
                assert result["exception_info"][
                    "raised_exception"
                ], f"{result['exception_info']['raised_exception']}"
                assert value in result["exception_info"]["exception_traceback"], (
                    "expected to find "
                    + value
                    + " in "
                    + result["exception_info"]["exception_traceback"]
                )

            elif key == "expected_partition":
                assert np.allclose(
                    result["result"]["details"]["expected_partition"]["bins"],
                    value["bins"],
                )
                assert np.allclose(
                    result["result"]["details"]["expected_partition"]["weights"],
                    value["weights"],
                )
                if "tail_weights" in result["result"]["details"]["expected_partition"]:
                    assert np.allclose(
                        result["result"]["details"]["expected_partition"][
                            "tail_weights"
                        ],
                        value["tail_weights"],
                    )

            elif key == "observed_partition":
                assert np.allclose(
                    result["result"]["details"]["observed_partition"]["bins"],
                    value["bins"],
                )
                assert np.allclose(
                    result["result"]["details"]["observed_partition"]["weights"],
                    value["weights"],
                )
                if "tail_weights" in result["result"]["details"]["observed_partition"]:
                    assert np.allclose(
                        result["result"]["details"]["observed_partition"][
                            "tail_weights"
                        ],
                        value["tail_weights"],
                    )

            else:
                raise ValueError(
                    f"Invalid test specification: unknown key {key} in 'out'"
                )


def generate_test_table_name(
    default_table_name_prefix: str = "test_data_",
) -> str:
    table_name: str = default_table_name_prefix + "".join(
        [random.choice(string.ascii_letters + string.digits) for _ in range(8)]
    )
    return table_name


def generate_dataset_name_from_expectation_name(
    dataset: dict, expectation_type: str, index: int, sub_index: int | None = None
) -> str:
    """Method to generate datset_name for tests. Will either use the name defined in the test
    configuration ("dataset_name"), or generate one using the Expectation name and index. In cases where
    the dataset is a list, then an additional index will be used.

    Args:
        dataset (dict): definition of data and (possibly) dataset-name
        expectation_type (str): Expectation that the test_data is being generated for.
        index (int): index used to number the dataset, so that we can insert a pre-defined list of tables into our db.
        sub_index (Optional int): In cases where dataset is a list, the additional index is used.

    Returns: dataset_name
    """

    dataset_name: str
    if not sub_index:
        dataset_name = dataset.get(
            "dataset_name", f"{expectation_type}_dataset_{index}"
        )
    else:
        dataset_name = dataset.get(
            "dataset_name", f"{expectation_type}_dataset_{index}_{sub_index}"
        )
    return dataset_name


def _create_bigquery_engine() -> Engine:
    return create_engine(_get_bigquery_connection_string())


def _get_bigquery_connection_string() -> str:
    gcp_project = os.getenv("GE_TEST_GCP_PROJECT")
    if not gcp_project:
        raise ValueError(
            "Environment Variable GE_TEST_GCP_PROJECT is required to run BigQuery expectation tests"
        )

    return f"bigquery://{gcp_project}/{_bigquery_dataset()}"


def _bigquery_dataset() -> str:
    dataset = os.getenv("GE_TEST_BIGQUERY_DATASET")
    if not dataset:
        raise ValueError(
            "Environment Variable GE_TEST_BIGQUERY_DATASET is required to run BigQuery expectation tests"
        )
    return dataset


def _create_trino_engine(
    hostname: str = "localhost", schema_name: str = "schema"
) -> Engine:
    engine = create_engine(
        _get_trino_connection_string(hostname=hostname, schema_name=schema_name)
    )
    from sqlalchemy import text  # noqa: TID251
    from trino.exceptions import TrinoUserError

    with engine.begin() as conn:
        try:
            schemas = conn.execute(
                text(f"show schemas from memory like {repr(schema_name)}")
            ).fetchall()
            if (schema_name,) not in schemas:
                conn.execute(text(f"create schema {schema_name}"))
        except TrinoUserError:
            pass

    return engine
    # trino_user = os.getenv("GE_TEST_TRINO_USER")
    # if not trino_user:
    #     raise ValueError(
    #         "Environment Variable GE_TEST_TRINO_USER is required to run trino expectation tests."
    #     )

    # trino_password = os.getenv("GE_TEST_TRINO_PASSWORD")
    # if not trino_password:
    #     raise ValueError(
    #         "Environment Variable GE_TEST_TRINO_PASSWORD is required to run trino expectation tests."
    #     )

    # trino_account = os.getenv("GE_TEST_TRINO_ACCOUNT")
    # if not trino_account:
    #     raise ValueError(
    #         "Environment Variable GE_TEST_TRINO_ACCOUNT is required to run trino expectation tests."
    #     )

    # trino_cluster = os.getenv("GE_TEST_TRINO_CLUSTER")
    # if not trino_cluster:
    #     raise ValueError(
    #         "Environment Variable GE_TEST_TRINO_CLUSTER is required to run trino expectation tests."
    #     )

    # return create_engine(
    #     f"trino://{trino_user}:{trino_password}@{trino_account}-{trino_cluster}.trino.galaxy.starburst.io:443/test_suite/test_ci"
    # )


def _get_trino_connection_string(
    hostname: str = "localhost", schema_name: str = "schema"
) -> str:
    return f"trino://test@{hostname}:8088/memory/{schema_name}"


def _create_redshift_engine() -> Engine:
    return create_engine(_get_redshift_connection_string())


def _get_redshift_connection_string() -> str:
    """
    Copied get_redshift_connection_url func from tests/test_utils.py
    """
    host = os.environ.get("REDSHIFT_HOST")
    port = os.environ.get("REDSHIFT_PORT")
    user = os.environ.get("REDSHIFT_USERNAME")
    pswd = os.environ.get("REDSHIFT_PASSWORD")
    db = os.environ.get("REDSHIFT_DATABASE")
    ssl = os.environ.get("REDSHIFT_SSLMODE")

    if not host:
        raise ValueError(
            "Environment Variable REDSHIFT_HOST is required to run integration tests against Redshift"
        )
    if not port:
        raise ValueError(
            "Environment Variable REDSHIFT_PORT is required to run integration tests against Redshift"
        )
    if not user:
        raise ValueError(
            "Environment Variable REDSHIFT_USERNAME is required to run integration tests against Redshift"
        )
    if not pswd:
        raise ValueError(
            "Environment Variable REDSHIFT_PASSWORD is required to run integration tests against Redshift"
        )
    if not db:
        raise ValueError(
            "Environment Variable REDSHIFT_DATABASE is required to run integration tests against Redshift"
        )
    if not ssl:
        raise ValueError(
            "Environment Variable REDSHIFT_SSLMODE is required to run integration tests against Redshift"
        )

    url = f"redshift+psycopg2://{user}:{pswd}@{host}:{port}/{db}?sslmode={ssl}"

    return url


def _create_athena_engine(db_name_env_var: str = "ATHENA_DB_NAME") -> Engine:
    return create_engine(_get_athena_connection_string(db_name_env_var=db_name_env_var))


def _get_athena_connection_string(db_name_env_var: str = "ATHENA_DB_NAME") -> str:
    """
    Copied get_awsathena_connection_url and get_awsathena_db_name funcs from
    tests/test_utils.py
    """
    ATHENA_DB_NAME: Optional[str] = os.getenv(db_name_env_var)
    ATHENA_STAGING_S3: Optional[str] = os.getenv("ATHENA_STAGING_S3")

    if not ATHENA_DB_NAME:
        raise ValueError(
            f"Environment Variable {db_name_env_var} is required to run integration tests against AWS Athena"
        )

    if not ATHENA_STAGING_S3:
        raise ValueError(
            "Environment Variable ATHENA_STAGING_S3 is required to run integration tests against AWS Athena"
        )

    url = f"awsathena+rest://@athena.us-east-1.amazonaws.com/{ATHENA_DB_NAME}?s3_staging_dir={ATHENA_STAGING_S3}"

    return url


def _create_snowflake_engine() -> Engine:
    return create_engine(_get_snowflake_connection_string())


def _get_snowflake_connection_string() -> str:
    """
    Copied get_snowflake_connection_url func from tests/test_utils.py
    """
    sfUser = os.environ.get("SNOWFLAKE_USER")
    sfPswd = os.environ.get("SNOWFLAKE_PW")
    sfAccount = os.environ.get("SNOWFLAKE_ACCOUNT")
    sfDatabase = os.environ.get("SNOWFLAKE_DATABASE")
    sfSchema = os.environ.get("SNOWFLAKE_SCHEMA")
    sfWarehouse = os.environ.get("SNOWFLAKE_WAREHOUSE")
    sfRole = os.environ.get("SNOWFLAKE_ROLE") or "PUBLIC"

    url = f"snowflake://{sfUser}:{sfPswd}@{sfAccount}/{sfDatabase}/{sfSchema}?warehouse={sfWarehouse}&role={sfRole}"

    return url


def generate_sqlite_db_path():
    """Creates a temporary directory and absolute path to an ephemeral sqlite_db within that temp directory.

    Used to support testing of multi-table expectations without creating temp directories at import.

    Returns:
        str: An absolute path to the ephemeral db within the created temporary directory.
    """
    tmp_dir = str(tempfile.mkdtemp())
    abspath = os.path.abspath(  # noqa: PTH100
        os.path.join(  # noqa: PTH118
            tmp_dir,
            "sqlite_db"
            + "".join(
                [random.choice(string.ascii_letters + string.digits) for _ in range(8)]
            )
            + ".db",
        )
    )
    return abspath<|MERGE_RESOLUTION|>--- conflicted
+++ resolved
@@ -232,13 +232,8 @@
 
 try:
     import sqlalchemy.dialects.postgresql as postgresqltypes  # noqa: TID251
-<<<<<<< HEAD
-    import sqlalchemy.dialects.postgresql.dialect as pgDialect  # noqa: TID251
-=======
-
     # noinspection PyPep8Naming
     from sqlalchemy.dialects.postgresql import dialect as pgDialect  # noqa: TID251
->>>>>>> 7e50af19
 
     POSTGRESQL_TYPES = {
         "TEXT": postgresqltypes.TEXT,
