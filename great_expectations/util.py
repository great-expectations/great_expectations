--- conflicted
+++ resolved
@@ -873,11 +873,7 @@
     library_json = {}
 
     for expectation_name, expectation in _registered_expectations.items():
-<<<<<<< HEAD
-        report_object = expectation().self_check()
-=======
         report_object = expectation().run_diagnostics()
->>>>>>> d9aa060f
         library_json[expectation_name] = report_object
 
     return library_json