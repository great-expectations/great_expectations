import copy
import cProfile
import datetime
import decimal
import importlib
import io
import json
import logging
import os
import pstats
import re
import sys
import time
import uuid
from collections import OrderedDict
from functools import wraps
from gc import get_referrers
from inspect import (
    ArgInfo,
    BoundArguments,
    Parameter,
    Signature,
    currentframe,
    getargvalues,
    getclosurevars,
    getmodule,
    signature,
    stack,
)
from numbers import Number
from pathlib import Path
from types import CodeType, FrameType, ModuleType
<<<<<<< HEAD
from typing import Any, Callable, Dict, List, Mapping, Optional, Set, Tuple, Union
=======
from typing import Any, Callable, Dict, List, Optional, Set, Tuple, Union, cast
>>>>>>> 4253c305

import numpy as np
import numpy.typing as npt
import pandas as pd
from dateutil.parser import parse
from packaging import version
from pkg_resources import Distribution

from great_expectations.exceptions import (
    PluginClassNotFoundError,
    PluginModuleNotFoundError,
)
from great_expectations.expectations.registry import _registered_expectations

try:
    from typing import TypeGuard  # type: ignore[attr-defined]
except ImportError:
    from typing_extensions import TypeGuard

try:
    import black
except ImportError:
    black = None  # type: ignore[assignment]

try:
    # This library moved in python 3.8
    import importlib.metadata as importlib_metadata
except ModuleNotFoundError:
    # Fallback for python < 3.8
    import importlib_metadata  # type: ignore[no-redef]

logger = logging.getLogger(__name__)

try:
    import sqlalchemy as sa
    from sqlalchemy import Table
    from sqlalchemy.engine import reflection
    from sqlalchemy.sql import Select
except ImportError:
    logger.debug(
        "Unable to load SqlAlchemy context; install optional sqlalchemy dependency for support"
    )
    sa = None
    reflection = None
    Table = None
    Select = None


p1 = re.compile(r"(.)([A-Z][a-z]+)")
p2 = re.compile(r"([a-z0-9])([A-Z])")


class bidict(dict):
    """
    Bi-directional hashmap: https://stackoverflow.com/a/21894086
    """

    def __init__(self, *args: List[Any], **kwargs: Dict[str, Any]) -> None:
        super().__init__(*args, **kwargs)
        self.inverse: Dict = {}
        for key, value in self.items():
            self.inverse.setdefault(value, []).append(key)

    def __setitem__(self, key: str, value: Any) -> None:
        if key in self:
            self.inverse[self[key]].remove(key)
        super().__setitem__(key, value)
        self.inverse.setdefault(value, []).append(key)

    def __delitem__(self, key: str):
        self.inverse.setdefault(self[key], []).remove(key)
        if self[key] in self.inverse and not self.inverse[self[key]]:
            del self.inverse[self[key]]
        super().__delitem__(key)


def camel_to_snake(name: str) -> str:
    name = p1.sub(r"\1_\2", name)
    return p2.sub(r"\1_\2", name).lower()


def underscore(word: str) -> str:
    """
    **Borrowed from inflection.underscore**
    Make an underscored, lowercase form from the expression in the string.

    Example::

        >>> underscore("DeviceType")
        'device_type'

    As a rule of thumb you can think of :func:`underscore` as the inverse of
    :func:`camelize`, though there are cases where that does not hold::

        >>> camelize(underscore("IOError"))
        'IoError'

    """
    word = re.sub(r"([A-Z]+)([A-Z][a-z])", r"\1_\2", word)
    word = re.sub(r"([a-z\d])([A-Z])", r"\1_\2", word)
    word = word.replace("-", "_")
    return word.lower()


def hyphen(txt: str):
    return txt.replace("_", "-")


def profile(func: Callable) -> Callable:
    @wraps(func)
    def profile_function_call(*args, **kwargs) -> Any:
        pr: cProfile.Profile = cProfile.Profile()
        pr.enable()
        retval: Any = func(*args, **kwargs)
        pr.disable()
        s: io.StringIO = io.StringIO()
        sortby: str = pstats.SortKey.CUMULATIVE  # "cumulative"
        ps: pstats.Stats = pstats.Stats(pr, stream=s).sort_stats(sortby)
        ps.print_stats()
        print(s.getvalue())
        return retval

    return profile_function_call


def measure_execution_time(
    execution_time_holder_object_reference_name: str = "execution_time_holder",
    execution_time_property_name: str = "execution_time",
    method: str = "process_time",
    pretty_print: bool = True,
    include_arguments: bool = True,
) -> Callable:
    """
    Parameterizes template "execution_time_decorator" function with options, supplied as arguments.

    Args:
        execution_time_holder_object_reference_name: Handle, provided in "kwargs", holds execution time property setter.
        execution_time_property_name: Property attribute nane, provided in "kwargs", sets execution time value.
        method: Name of method in "time" module (default: "process_time") to be used for recording timestamps.
        pretty_print: If True (default), prints execution time summary to standard output; if False, "silent" mode.
        include_arguments: If True (default), prints arguments of function, whose execution time is measured.

    Note: Method "time.perf_counter()" keeps going during sleep, while method "time.process_time()" does not.
    Using "time.process_time()" is the better suited method for measuring code computational efficiency.

    Returns:
        Callable -- configured "execution_time_decorator" function.
    """

    def execution_time_decorator(func: Callable) -> Callable:
        @wraps(func)
        def compute_delta_t(*args, **kwargs) -> Any:
            """
            Computes return value of decorated function, calls back "execution_time_holder_object_reference_name", and
            saves execution time (in seconds) into specified "execution_time_property_name" of passed object reference.
            Settable "{execution_time_holder_object_reference_name}.{execution_time_property_name}" property must exist.

            Args:
                args: Positional arguments of original function being decorated.
                kwargs: Keyword arguments of original function being decorated.

            Returns:
                Any (output value of original function being decorated).
            """
            time_begin: float = (getattr(time, method))()
            try:
                return func(*args, **kwargs)
            finally:
                time_end: float = (getattr(time, method))()
                delta_t: float = time_end - time_begin
                if kwargs is None:
                    kwargs = {}

                execution_time_holder: type = kwargs.get(  # type: ignore[assignment]
                    execution_time_holder_object_reference_name
                )
                if execution_time_holder is not None and hasattr(
                    execution_time_holder, execution_time_property_name
                ):
                    setattr(
                        execution_time_holder, execution_time_property_name, delta_t
                    )

                if pretty_print:
                    if include_arguments:
                        bound_args: BoundArguments = signature(func).bind(
                            *args, **kwargs
                        )
                        call_args: OrderedDict = bound_args.arguments
                        print(
                            f"""Total execution time of function {func.__name__}({str(dict(call_args))}): {delta_t} \
seconds."""
                        )
                    else:
                        print(
                            f"Total execution time of function {func.__name__}(): {delta_t} seconds."
                        )

        return compute_delta_t

    return execution_time_decorator


# noinspection SpellCheckingInspection
def get_project_distribution() -> Optional[Distribution]:
    ditr: Distribution
    for distr in importlib_metadata.distributions():
        relative_path: Path
        try:
            relative_path = Path(__file__).relative_to(distr.locate_file(""))
        except ValueError:
            pass
        else:
            if relative_path in distr.files:  # type: ignore[operator]
                return distr  # type: ignore[return-value]
    return None


# Returns the object reference to the currently running function (i.e., the immediate function under execution).
def get_currently_executing_function() -> Callable:
    cf = cast(FrameType, currentframe())
    fb = cast(FrameType, cf.f_back)
    fc: CodeType = fb.f_code
    func_obj: Callable = [
        referer
        for referer in get_referrers(fc)
        if getattr(referer, "__code__", None) is fc
        and getclosurevars(referer).nonlocals.items() <= fb.f_locals.items()
    ][0]
    return func_obj


# noinspection SpellCheckingInspection
def get_currently_executing_function_call_arguments(
    include_module_name: bool = False, include_caller_names: bool = False, **kwargs
) -> dict:
    """
    :param include_module_name: bool If True, module name will be determined and included in output dictionary (default is False)
    :param include_caller_names: bool If True, arguments, such as "self" and "cls", if present, will be included in output dictionary (default is False)
    :param kwargs:
    :return: dict Output dictionary, consisting of call arguments as attribute "name: value" pairs.

    Example usage:
    # Gather the call arguments of the present function (include the "module_name" and add the "class_name"), filter
    # out the Falsy values, and set the instance "_config" variable equal to the resulting dictionary.
    self._config = get_currently_executing_function_call_arguments(
        include_module_name=True,
        **{
            "class_name": self.__class__.__name__,
        },
    )
    filter_properties_dict(properties=self._config, clean_falsy=True, inplace=True)
    """
    cf = cast(FrameType, currentframe())
    fb = cast(FrameType, cf.f_back)
    argvs: ArgInfo = getargvalues(fb)
    fc: CodeType = fb.f_code
    cur_func_obj: Callable = [
        referer
        for referer in get_referrers(fc)
        if getattr(referer, "__code__", None) is fc
        and getclosurevars(referer).nonlocals.items() <= fb.f_locals.items()
    ][0]
    cur_mod = getmodule(cur_func_obj)
    sig: Signature = signature(cur_func_obj)
    params: dict = {}
    var_positional: dict = {}
    var_keyword: dict = {}
    for key, param in sig.parameters.items():
        val: Any = argvs.locals[key]
        params[key] = val
        if param.kind == Parameter.VAR_POSITIONAL:
            var_positional[key] = val
        elif param.kind == Parameter.VAR_KEYWORD:
            var_keyword[key] = val
    bound_args: BoundArguments = sig.bind(**params)
    call_args: OrderedDict = bound_args.arguments

    call_args_dict: dict = dict(call_args)

    for key, value in var_positional.items():
        call_args_dict[key] = value

    for key, value in var_keyword.items():
        call_args_dict.pop(key)
        call_args_dict.update(value)

    if include_module_name:
        call_args_dict.update({"module_name": cur_mod.__name__})  # type: ignore[union-attr]

    if not include_caller_names:
        if call_args.get("cls"):
            call_args_dict.pop("cls", None)
        if call_args.get("self"):
            call_args_dict.pop("self", None)

    call_args_dict.update(**kwargs)

    return call_args_dict


def verify_dynamic_loading_support(
    module_name: str, package_name: Optional[str] = None
) -> None:
    """
    :param module_name: a possibly-relative name of a module
    :param package_name: the name of a package, to which the given module belongs
    """
    try:
        # noinspection PyUnresolvedReferences
        module_spec: importlib.machinery.ModuleSpec = importlib.util.find_spec(  # type: ignore[assignment,attr-defined]
            module_name, package=package_name
        )
    except ModuleNotFoundError:
        module_spec = None  # type: ignore[assignment]
    if not module_spec:
        if not package_name:
            package_name = ""
        message: str = f"""No module named "{package_name + module_name}" could be found in the repository. Please \
make sure that the file, corresponding to this package and module, exists and that dynamic loading of code modules, \
templates, and assets is supported in your execution environment.  This error is unrecoverable.
        """
        raise FileNotFoundError(message)


def import_library_module(module_name: str) -> Optional[ModuleType]:
    """
    :param module_name: a fully-qualified name of a module (e.g., "great_expectations.dataset.sqlalchemy_dataset")
    :return: raw source code of the module (if can be retrieved)
    """
    module_obj: Optional[ModuleType]

    try:
        module_obj = importlib.import_module(module_name)
    except ImportError:
        module_obj = None

    return module_obj


def is_library_loadable(library_name: str) -> bool:
    module_obj: Optional[ModuleType] = import_library_module(module_name=library_name)
    return module_obj is not None


def load_class(class_name: str, module_name: str):
    if class_name is None:
        raise TypeError("class_name must not be None")
    if not isinstance(class_name, str):
        raise TypeError("class_name must be a string")
    if module_name is None:
        raise TypeError("module_name must not be None")
    if not isinstance(module_name, str):
        raise TypeError("module_name must be a string")
    try:
        verify_dynamic_loading_support(module_name=module_name)
    except FileNotFoundError:
        raise PluginModuleNotFoundError(module_name)

    module_obj: Optional[ModuleType] = import_library_module(module_name=module_name)

    if module_obj is None:
        raise PluginModuleNotFoundError(module_name)
    try:
        klass_ = getattr(module_obj, class_name)
    except AttributeError:
        raise PluginClassNotFoundError(module_name=module_name, class_name=class_name)

    return klass_


def _convert_to_dataset_class(df, dataset_class, expectation_suite=None, profiler=None):
    """
    Convert a (pandas) dataframe to a great_expectations dataset, with (optional) expectation_suite

    Args:
        df: the DataFrame object to convert
        dataset_class: the class to which to convert the existing DataFrame
        expectation_suite: the expectation suite that should be attached to the resulting dataset
        profiler: the profiler to use to generate baseline expectations, if any

    Returns:
        A new Dataset object
    """

    if expectation_suite is not None:
        # Create a dataset of the new class type, and manually initialize expectations according to
        # the provided expectation suite
        new_df = dataset_class.from_dataset(df)
        new_df._initialize_expectations(expectation_suite)
    else:
        # Instantiate the new Dataset with default expectations
        new_df = dataset_class.from_dataset(df)
        if profiler is not None:
            new_df.profile(profiler)

    return new_df


def _load_and_convert_to_dataset_class(
    df, class_name, module_name, expectation_suite=None, profiler=None
):
    """
    Convert a (pandas) dataframe to a great_expectations dataset, with (optional) expectation_suite

    Args:
        df: the DataFrame object to convert
        class_name (str): class to which to convert resulting Pandas df
        module_name (str): dataset module from which to try to dynamically load the relevant module
        expectation_suite: the expectation suite that should be attached to the resulting dataset
        profiler: the profiler to use to generate baseline expectations, if any

    Returns:
        A new Dataset object
    """
    verify_dynamic_loading_support(module_name=module_name)
    dataset_class = load_class(class_name, module_name)
    return _convert_to_dataset_class(df, dataset_class, expectation_suite, profiler)


def read_csv(
    filename,
    class_name="PandasDataset",
    module_name="great_expectations.dataset",
    dataset_class=None,
    expectation_suite=None,
    profiler=None,
    *args,
    **kwargs,
):
    """Read a file using Pandas read_csv and return a great_expectations dataset.

    Args:
        filename (string): path to file to read
        class_name (str): class to which to convert resulting Pandas df
        module_name (str): dataset module from which to try to dynamically load the relevant module
        dataset_class (Dataset): If specified, the class to which to convert the resulting Dataset object;
            if not specified, try to load the class named via the class_name and module_name parameters
        expectation_suite (string): path to great_expectations expectation suite file
        profiler (Profiler class): profiler to use when creating the dataset (default is None)

    Returns:
        great_expectations dataset
    """
    import pandas as pd

    df = pd.read_csv(filename, *args, **kwargs)
    if dataset_class is not None:
        return _convert_to_dataset_class(
            df=df,
            dataset_class=dataset_class,
            expectation_suite=expectation_suite,
            profiler=profiler,
        )
    else:
        return _load_and_convert_to_dataset_class(
            df=df,
            class_name=class_name,
            module_name=module_name,
            expectation_suite=expectation_suite,
            profiler=profiler,
        )


def read_json(
    filename,
    class_name="PandasDataset",
    module_name="great_expectations.dataset",
    dataset_class=None,
    expectation_suite=None,
    accessor_func=None,
    profiler=None,
    *args,
    **kwargs,
):
    """Read a file using Pandas read_json and return a great_expectations dataset.

    Args:
        filename (string): path to file to read
        class_name (str): class to which to convert resulting Pandas df
        module_name (str): dataset module from which to try to dynamically load the relevant module
        dataset_class (Dataset): If specified, the class to which to convert the resulting Dataset object;
            if not specified, try to load the class named via the class_name and module_name parameters
        expectation_suite (string): path to great_expectations expectation suite file
        accessor_func (Callable): functions to transform the json object in the file
        profiler (Profiler class): profiler to use when creating the dataset (default is None)

    Returns:
        great_expectations dataset
    """
    import pandas as pd

    if accessor_func is not None:
        json_obj = json.load(open(filename, "rb"))
        json_obj = accessor_func(json_obj)
        df = pd.read_json(json.dumps(json_obj), *args, **kwargs)

    else:
        df = pd.read_json(filename, *args, **kwargs)

    if dataset_class is not None:
        return _convert_to_dataset_class(
            df=df,
            dataset_class=dataset_class,
            expectation_suite=expectation_suite,
            profiler=profiler,
        )
    else:
        return _load_and_convert_to_dataset_class(
            df=df,
            class_name=class_name,
            module_name=module_name,
            expectation_suite=expectation_suite,
            profiler=profiler,
        )


def read_excel(
    filename,
    class_name="PandasDataset",
    module_name="great_expectations.dataset",
    dataset_class=None,
    expectation_suite=None,
    profiler=None,
    *args,
    **kwargs,
):
    """Read a file using Pandas read_excel and return a great_expectations dataset.

    Args:
        filename (string): path to file to read
        class_name (str): class to which to convert resulting Pandas df
        module_name (str): dataset module from which to try to dynamically load the relevant module
        dataset_class (Dataset): If specified, the class to which to convert the resulting Dataset object;
            if not specified, try to load the class named via the class_name and module_name parameters
        expectation_suite (string): path to great_expectations expectation suite file
        profiler (Profiler class): profiler to use when creating the dataset (default is None)

    Returns:
        great_expectations dataset or ordered dict of great_expectations datasets,
        if multiple worksheets are imported
    """
    import pandas as pd

    try:
        df = pd.read_excel(filename, *args, **kwargs)
    except ImportError:
        raise ImportError(
            "Pandas now requires 'openpyxl' as an optional-dependency to read Excel files. Please use pip or conda to install openpyxl and try again"
        )

    if dataset_class is None:
        verify_dynamic_loading_support(module_name=module_name)
        dataset_class = load_class(class_name=class_name, module_name=module_name)
    if isinstance(df, dict):
        for key in df:
            df[key] = _convert_to_dataset_class(
                df=df[key],
                dataset_class=dataset_class,
                expectation_suite=expectation_suite,
                profiler=profiler,
            )
    else:
        df = _convert_to_dataset_class(
            df=df,
            dataset_class=dataset_class,
            expectation_suite=expectation_suite,
            profiler=profiler,
        )
    return df


def read_table(
    filename,
    class_name="PandasDataset",
    module_name="great_expectations.dataset",
    dataset_class=None,
    expectation_suite=None,
    profiler=None,
    *args,
    **kwargs,
):
    """Read a file using Pandas read_table and return a great_expectations dataset.

    Args:
        filename (string): path to file to read
        class_name (str): class to which to convert resulting Pandas df
        module_name (str): dataset module from which to try to dynamically load the relevant module
        dataset_class (Dataset): If specified, the class to which to convert the resulting Dataset object;
            if not specified, try to load the class named via the class_name and module_name parameters
        expectation_suite (string): path to great_expectations expectation suite file
        profiler (Profiler class): profiler to use when creating the dataset (default is None)

    Returns:
        great_expectations dataset
    """
    import pandas as pd

    df = pd.read_table(filename, *args, **kwargs)
    if dataset_class is not None:
        return _convert_to_dataset_class(
            df=df,
            dataset_class=dataset_class,
            expectation_suite=expectation_suite,
            profiler=profiler,
        )
    else:
        return _load_and_convert_to_dataset_class(
            df=df,
            class_name=class_name,
            module_name=module_name,
            expectation_suite=expectation_suite,
            profiler=profiler,
        )


def read_feather(
    filename,
    class_name="PandasDataset",
    module_name="great_expectations.dataset",
    dataset_class=None,
    expectation_suite=None,
    profiler=None,
    *args,
    **kwargs,
):
    """Read a file using Pandas read_feather and return a great_expectations dataset.

    Args:
        filename (string): path to file to read
        class_name (str): class to which to convert resulting Pandas df
        module_name (str): dataset module from which to try to dynamically load the relevant module
        dataset_class (Dataset): If specified, the class to which to convert the resulting Dataset object;
            if not specified, try to load the class named via the class_name and module_name parameters
        expectation_suite (string): path to great_expectations expectation suite file
        profiler (Profiler class): profiler to use when creating the dataset (default is None)

    Returns:
        great_expectations dataset
    """
    import pandas as pd

    df = pd.read_feather(filename, *args, **kwargs)
    if dataset_class is not None:
        return _convert_to_dataset_class(
            df=df,
            dataset_class=dataset_class,
            expectation_suite=expectation_suite,
            profiler=profiler,
        )
    else:
        return _load_and_convert_to_dataset_class(
            df=df,
            class_name=class_name,
            module_name=module_name,
            expectation_suite=expectation_suite,
            profiler=profiler,
        )


def read_parquet(
    filename,
    class_name="PandasDataset",
    module_name="great_expectations.dataset",
    dataset_class=None,
    expectation_suite=None,
    profiler=None,
    *args,
    **kwargs,
):
    """Read a file using Pandas read_parquet and return a great_expectations dataset.

    Args:
        filename (string): path to file to read
        class_name (str): class to which to convert resulting Pandas df
        module_name (str): dataset module from which to try to dynamically load the relevant module
        dataset_class (Dataset): If specified, the class to which to convert the resulting Dataset object;
            if not specified, try to load the class named via the class_name and module_name parameters
        expectation_suite (string): path to great_expectations expectation suite file
        profiler (Profiler class): profiler to use when creating the dataset (default is None)

    Returns:
        great_expectations dataset
    """
    import pandas as pd

    df = pd.read_parquet(filename, *args, **kwargs)
    if dataset_class is not None:
        return _convert_to_dataset_class(
            df=df,
            dataset_class=dataset_class,
            expectation_suite=expectation_suite,
            profiler=profiler,
        )
    else:
        return _load_and_convert_to_dataset_class(
            df=df,
            class_name=class_name,
            module_name=module_name,
            expectation_suite=expectation_suite,
            profiler=profiler,
        )


def from_pandas(
    pandas_df,
    class_name="PandasDataset",
    module_name="great_expectations.dataset",
    dataset_class=None,
    expectation_suite=None,
    profiler=None,
):
    """Read a Pandas data frame and return a great_expectations dataset.

    Args:
        pandas_df (Pandas df): Pandas data frame
        class_name (str): class to which to convert resulting Pandas df
        module_name (str): dataset module from which to try to dynamically load the relevant module
        dataset_class (Dataset): If specified, the class to which to convert the resulting Dataset object;
            if not specified, try to load the class named via the class_name and module_name parameters
        expectation_suite (string) = None: path to great_expectations expectation suite file
        profiler (profiler class) = None: The profiler that should
            be run on the dataset to establish a baseline expectation suite.

    Returns:
        great_expectations dataset
    """
    if dataset_class is not None:
        return _convert_to_dataset_class(
            df=pandas_df,
            dataset_class=dataset_class,
            expectation_suite=expectation_suite,
            profiler=profiler,
        )
    else:
        return _load_and_convert_to_dataset_class(
            df=pandas_df,
            class_name=class_name,
            module_name=module_name,
            expectation_suite=expectation_suite,
            profiler=profiler,
        )


def read_pickle(
    filename,
    class_name="PandasDataset",
    module_name="great_expectations.dataset",
    dataset_class=None,
    expectation_suite=None,
    profiler=None,
    *args,
    **kwargs,
):
    """Read a file using Pandas read_pickle and return a great_expectations dataset.

    Args:
        filename (string): path to file to read
        class_name (str): class to which to convert resulting Pandas df
        module_name (str): dataset module from which to try to dynamically load the relevant module
        dataset_class (Dataset): If specified, the class to which to convert the resulting Dataset object;
            if not specified, try to load the class named via the class_name and module_name parameters
        expectation_suite (string): path to great_expectations expectation suite file
        profiler (Profiler class): profiler to use when creating the dataset (default is None)

    Returns:
        great_expectations dataset
    """
    import pandas as pd

    df = pd.read_pickle(filename, *args, **kwargs)
    if dataset_class is not None:
        return _convert_to_dataset_class(
            df=df,
            dataset_class=dataset_class,
            expectation_suite=expectation_suite,
            profiler=profiler,
        )
    else:
        return _load_and_convert_to_dataset_class(
            df=df,
            class_name=class_name,
            module_name=module_name,
            expectation_suite=expectation_suite,
            profiler=profiler,
        )


def read_sas(
    filename,
    class_name="PandasDataset",
    module_name="great_expectations.dataset",
    dataset_class=None,
    expectation_suite=None,
    profiler=None,
    *args,
    **kwargs,
):
    """Read a file using Pandas read_sas and return a great_expectations dataset.

    Args:
        filename (string): path to file to read
        class_name (str): class to which to convert resulting Pandas df
        module_name (str): dataset module from which to try to dynamically load the relevant module
        dataset_class (Dataset): If specified, the class to which to convert the resulting Dataset object;
            if not specified, try to load the class named via the class_name and module_name parameters
        expectation_suite (string): path to great_expectations expectation suite file
        profiler (Profiler class): profiler to use when creating the dataset (default is None)

    Returns:
        great_expectations dataset
    """
    import pandas as pd

    df = pd.read_sas(filename, *args, **kwargs)
    if dataset_class is not None:
        return _convert_to_dataset_class(
            df=df,
            dataset_class=dataset_class,
            expectation_suite=expectation_suite,
            profiler=profiler,
        )
    else:
        return _load_and_convert_to_dataset_class(
            df=df,
            class_name=class_name,
            module_name=module_name,
            expectation_suite=expectation_suite,
            profiler=profiler,
        )


def validate(
    data_asset,
    expectation_suite=None,
    data_asset_name=None,
    expectation_suite_name=None,
    data_context=None,
    data_asset_class_name=None,
    data_asset_module_name="great_expectations.dataset",
    data_asset_class=None,
    *args,
    **kwargs,
):
    """Validate the provided data asset. Validate can accept an optional data_asset_name to apply, data_context to use
    to fetch an expectation_suite if one is not provided, and data_asset_class_name/data_asset_module_name or
    data_asset_class to use to provide custom expectations.

    Args:
        data_asset: the asset to validate
        expectation_suite: the suite to use, or None to fetch one using a DataContext
        data_asset_name: the name of the data asset to use
        expectation_suite_name: the name of the expectation_suite to use
        data_context: data context to use to fetch an an expectation suite, or the path from which to obtain one
        data_asset_class_name: the name of a class to dynamically load a DataAsset class
        data_asset_module_name: the name of the module to dynamically load a DataAsset class
        data_asset_class: a class to use. overrides data_asset_class_name/ data_asset_module_name if provided
        *args:
        **kwargs:

    Returns:

    """
    # Get an expectation suite if not provided
    if expectation_suite is None and data_context is None:
        raise ValueError(
            "Either an expectation suite or a DataContext is required for validation."
        )

    if expectation_suite is None:
        logger.info("Using expectation suite from DataContext.")
        # Allow data_context to be a string, and try loading it from path in that case
        if isinstance(data_context, str):
            from great_expectations.data_context import DataContext

            data_context = DataContext(data_context)

        expectation_suite = data_context.get_expectation_suite(
            expectation_suite_name=expectation_suite_name
        )
    else:
        from great_expectations.core.expectation_suite import (
            ExpectationSuite,
            expectationSuiteSchema,
        )

        if isinstance(expectation_suite, dict):
            expectation_suite_dict: dict = expectationSuiteSchema.load(
                expectation_suite
            )
            expectation_suite = ExpectationSuite(
                **expectation_suite_dict, data_context=data_context
            )

        if data_asset_name is not None:
            raise ValueError(
                "When providing an expectation suite, data_asset_name cannot also be provided."
            )

        if expectation_suite_name is not None:
            raise ValueError(
                "When providing an expectation suite, expectation_suite_name cannot also be provided."
            )

        logger.info(
            f"Validating data_asset_name {data_asset_name} with expectation_suite_name {expectation_suite.expectation_suite_name}"
        )

    # If the object is already a DataAsset type, then this is purely a convenience method
    # and no conversion is needed; try to run validate on the given object
    if data_asset_class_name is None and data_asset_class is None:
        return data_asset.validate(
            expectation_suite=expectation_suite,
            data_context=data_context,
            *args,
            **kwargs,
        )

    # Otherwise, try to convert and validate the dataset
    if data_asset_class is None:
        verify_dynamic_loading_support(module_name=data_asset_module_name)
        data_asset_class = load_class(data_asset_class_name, data_asset_module_name)

    import pandas as pd

    from great_expectations.dataset import Dataset, PandasDataset

    if data_asset_class is None:
        # Guess the GE data_asset_type based on the type of the data_asset
        if isinstance(data_asset, pd.DataFrame):
            data_asset_class = PandasDataset
        # Add other data_asset_type conditions here as needed

    # Otherwise, we will convert for the user to a subclass of the
    # existing class to enable new expectations, but only for datasets
    if not isinstance(data_asset, (Dataset, pd.DataFrame)):
        raise ValueError(
            "The validate util method only supports dataset validations, including custom subclasses. For other data "
            "asset types, use the object's own validate method."
        )

    if not issubclass(type(data_asset), data_asset_class):
        if isinstance(data_asset, pd.DataFrame) and issubclass(
            data_asset_class, PandasDataset
        ):
            pass  # This is a special type of allowed coercion
        else:
            raise ValueError(
                "The validate util method only supports validation for subtypes of the provided data_asset_type."
            )

    data_asset_ = _convert_to_dataset_class(
        data_asset, dataset_class=data_asset_class, expectation_suite=expectation_suite
    )

    return data_asset_.validate(*args, data_context=data_context, **kwargs)


# https://stackoverflow.com/questions/9727673/list-directory-tree-structure-in-python
def gen_directory_tree_str(startpath):
    """Print the structure of directory as a tree:

    Ex:
    project_dir0/
        AAA/
        BBB/
            aaa.txt
            bbb.txt

    #Note: files and directories are sorted alphabetically, so that this method can be used for testing.
    """

    output_str = ""

    tuples = list(os.walk(startpath))
    tuples.sort()

    for root, dirs, files in tuples:
        level = root.replace(startpath, "").count(os.sep)
        indent = " " * 4 * level
        output_str += f"{indent}{os.path.basename(root)}/\n"
        subindent = " " * 4 * (level + 1)

        files.sort()
        for f in files:
            output_str += f"{subindent}{f}\n"

    return output_str


def lint_code(code: str) -> str:
    """Lint strings of code passed in.  Optional dependency "black" must be installed."""

    # NOTE: Chetan 20211111 - This import was failing in Azure with 20.8b1 so we bumped up the version to 21.8b0
    # While this seems to resolve the issue, the root cause is yet to be determined.

    if black is None:
        logger.warning(
            "Please install the optional dependency 'black' to enable linting. Returning input with no changes."
        )
        return code

    black_file_mode = black.FileMode()
    if not isinstance(code, str):
        raise TypeError
    try:
        linted_code = black.format_file_contents(code, fast=True, mode=black_file_mode)
        return linted_code
    except (black.NothingChanged, RuntimeError):
        return code


def convert_json_string_to_be_python_compliant(code: str) -> str:
    """Cleans JSON-formatted string to adhere to Python syntax

    Substitute instances of 'null' with 'None' in string representations of Python dictionaries.
    Additionally, substitutes instances of 'true' or 'false' with their Python equivalents.

    Args:
        code: JSON string to update

    Returns:
        Clean, Python-compliant string

    """
    code = _convert_nulls_to_None(code)
    code = _convert_json_bools_to_python_bools(code)
    return code


def _convert_nulls_to_None(code: str) -> str:
    pattern = r'"([a-zA-Z0-9_]+)": null'
    result = re.findall(pattern, code)
    for match in result:
        code = code.replace(f'"{match}": null', f'"{match}": None')
        logger.info(
            f"Replaced '{match}: null' with '{match}: None' before writing to file"
        )
    return code


def _convert_json_bools_to_python_bools(code: str) -> str:
    pattern = r'"([a-zA-Z0-9_]+)": (true|false)'
    result = re.findall(pattern, code)
    for match in result:
        identifier, boolean = match
        curr = f'"{identifier}": {boolean}'
        updated = f'"{identifier}": {boolean.title()}'  # true -> True | false -> False
        code = code.replace(curr, updated)
        logger.info(f"Replaced '{curr}' with '{updated}' before writing to file")
    return code


def filter_properties_dict(
    properties: Optional[dict] = None,
    keep_fields: Optional[Set[str]] = None,
    delete_fields: Optional[Set[str]] = None,
    clean_nulls: bool = True,
    clean_falsy: bool = False,
    keep_falsy_numerics: bool = True,
    inplace: bool = False,
) -> Optional[dict]:
    """Filter the entries of the source dictionary according to directives concerning the existing keys and values.

    Args:
        properties: source dictionary to be filtered according to the supplied filtering directives
        keep_fields: list of keys that must be retained, with the understanding that all other entries will be deleted
        delete_fields: list of keys that must be deleted, with the understanding that all other entries will be retained
        clean_nulls: If True, then in addition to other filtering directives, delete entries, whose values are None
        clean_falsy: If True, then in addition to other filtering directives, delete entries, whose values are Falsy
        (If the "clean_falsy" argument is specified as "True", then "clean_nulls" is assumed to be "True" as well.)
        inplace: If True, then modify the source properties dictionary; otherwise, make a copy for filtering purposes
        keep_falsy_numerics: If True, then in addition to other filtering directives, do not delete zero-valued numerics

    Returns:
        The (possibly) filtered properties dictionary (or None if no entries remain after filtering is performed)
    """
    if keep_fields is None:
        keep_fields = set()

    if delete_fields is None:
        delete_fields = set()

    if keep_fields & delete_fields:
        raise ValueError(
            "Common keys between sets of keep_fields and delete_fields filtering directives are illegal."
        )

    if clean_falsy:
        clean_nulls = True

    if properties is None:
        properties = {}

    if not isinstance(properties, dict):
        raise ValueError(
            f'Source "properties" must be a dictionary (illegal type "{str(type(properties))}" detected).'
        )

    if not inplace:
        properties = copy.deepcopy(properties)

    keys_for_deletion: list = []

    key: str
    value: Any

    if keep_fields:
        keys_for_deletion.extend(
            [key for key, value in properties.items() if key not in keep_fields]
        )

    if delete_fields:
        keys_for_deletion.extend(
            [key for key, value in properties.items() if key in delete_fields]
        )

    if clean_nulls:
        keys_for_deletion.extend(
            [
                key
                for key, value in properties.items()
                if not (
                    (keep_fields and key in keep_fields)
                    or (delete_fields and key in delete_fields)
                    or value is not None
                )
            ]
        )

    if clean_falsy:
        if keep_falsy_numerics:
            keys_for_deletion.extend(
                [
                    key
                    for key, value in properties.items()
                    if not (
                        (keep_fields and key in keep_fields)
                        or (delete_fields and key in delete_fields)
                        or is_truthy(value=value)
                        or is_numeric(value=value)
                    )
                ]
            )
        else:
            keys_for_deletion.extend(
                [
                    key
                    for key, value in properties.items()
                    if not (
                        (keep_fields and key in keep_fields)
                        or (delete_fields and key in delete_fields)
                        or is_truthy(value=value)
                    )
                ]
            )

    keys_for_deletion = list(set(keys_for_deletion))

    for key in keys_for_deletion:
        del properties[key]

    if inplace:
        return None

    return properties


def deep_filter_properties_iterable(
    properties: Optional[Any] = None,
    keep_fields: Optional[Set[str]] = None,
    delete_fields: Optional[Set[str]] = None,
    clean_nulls: bool = True,
    clean_falsy: bool = False,
    keep_falsy_numerics: bool = True,
    inplace: bool = False,
) -> Optional[Union[dict, list, set]]:
    if keep_fields is None:
        keep_fields = set()

    if delete_fields is None:
        delete_fields = set()

    if isinstance(properties, dict):
        if not inplace:
            properties = copy.deepcopy(properties)

        filter_properties_dict(
            properties=properties,
            keep_fields=keep_fields,
            delete_fields=delete_fields,
            clean_nulls=clean_nulls,
            clean_falsy=clean_falsy,
            keep_falsy_numerics=keep_falsy_numerics,
            inplace=True,
        )

        key: str
        value: Any
        for key, value in properties.items():
            deep_filter_properties_iterable(
                properties=value,
                keep_fields=keep_fields,
                delete_fields=delete_fields,
                clean_nulls=clean_nulls,
                clean_falsy=clean_falsy,
                keep_falsy_numerics=keep_falsy_numerics,
                inplace=True,
            )

        # Upon unwinding the call stack, do a sanity check to ensure cleaned properties.
        keys_to_delete: List[str] = list(
            filter(
                lambda k: k not in keep_fields  # type: ignore[arg-type]
                and _is_to_be_removed_from_deep_filter_properties_iterable(
                    value=properties[k],
                    clean_nulls=clean_nulls,
                    clean_falsy=clean_falsy,
                    keep_falsy_numerics=keep_falsy_numerics,
                ),
                properties.keys(),
            )
        )
        for key in keys_to_delete:
            properties.pop(key)

    elif isinstance(properties, (list, set, tuple)):
        if not inplace:
            properties = copy.deepcopy(properties)

        for value in properties:
            deep_filter_properties_iterable(
                properties=value,
                keep_fields=keep_fields,
                delete_fields=delete_fields,
                clean_nulls=clean_nulls,
                clean_falsy=clean_falsy,
                keep_falsy_numerics=keep_falsy_numerics,
                inplace=True,
            )

        # Upon unwinding the call stack, do a sanity check to ensure cleaned properties.
        properties_type: type = type(properties)
        properties = properties_type(
            filter(
                lambda v: not _is_to_be_removed_from_deep_filter_properties_iterable(
                    value=v,
                    clean_nulls=clean_nulls,
                    clean_falsy=clean_falsy,
                    keep_falsy_numerics=keep_falsy_numerics,
                ),
                properties,
            )
        )

    if inplace:
        return None

    return properties


def _is_to_be_removed_from_deep_filter_properties_iterable(
    value: Any, clean_nulls: bool, clean_falsy: bool, keep_falsy_numerics: bool
) -> bool:
    conditions: Tuple[bool, ...] = (
        clean_nulls and value is None,
        not keep_falsy_numerics and is_numeric(value) and value == 0,
        clean_falsy and not (is_numeric(value) or value),
    )
    return any(condition for condition in conditions)


def is_truthy(value: Any) -> bool:
    try:
        if value:
            return True
        else:
            return False
    except ValueError:
        return False


def is_numeric(value: Any) -> bool:
    return value is not None and (is_int(value=value) or is_float(value=value))


def is_int(value: Any) -> bool:
    try:
        int(value)
    except (TypeError, ValueError):
        return False
    return True


def is_float(value: Any) -> bool:
    try:
        float(value)
    except (TypeError, ValueError):
        return False
    return True


def is_nan(value: Any) -> bool:
    """
    If value is an array, test element-wise for NaN and return result as a boolean array.
    If value is a scalar, return boolean.
    Args:
        value: The value to test

    Returns:
        The results of the test
    """
    import numpy as np

    try:
        return np.isnan(value)
    except TypeError:
        return True


def convert_decimal_to_float(d: decimal.Decimal) -> float:
    """
    This method convers "decimal.Decimal" to standard "float" type.
    """
    rule_based_profiler_call: bool = (
        len(
            list(
                filter(
                    lambda frame_info: Path(frame_info.filename).name
                    == "parameter_builder.py"
                    and frame_info.function == "get_metrics",
                    stack(),
                )
            )
        )
        > 0
    )
    if not rule_based_profiler_call and requires_lossy_conversion(d=d):
        logger.warning(
            f"Using lossy conversion for decimal {d} to float object to support serialization."
        )

    # noinspection PyTypeChecker
    return float(d)


def requires_lossy_conversion(d: decimal.Decimal) -> bool:
    """
    This method determines whether or not conversion from "decimal.Decimal" to standard "float" type cannot be lossless.
    """
    return d - decimal.Context(prec=sys.float_info.dig).create_decimal(d) != 0


def isclose(
    operand_a: Union[datetime.datetime, datetime.timedelta, Number],
    operand_b: Union[datetime.datetime, datetime.timedelta, Number],
    rtol: float = 1.0e-5,  # controls relative weight of "operand_b" (when its magnitude is large)
    atol: float = 1.0e-8,  # controls absolute accuracy (based on floating point machine precision)
    equal_nan: bool = False,
) -> bool:
    """
    Checks whether or not two numbers (or timestamps) are approximately close to one another.

    According to "https://numpy.org/doc/stable/reference/generated/numpy.isclose.html",
        For finite values, isclose uses the following equation to test whether two floating point values are equivalent:
        "absolute(a - b) <= (atol + rtol * absolute(b))".

    This translates to:
        "absolute(operand_a - operand_b) <= (atol + rtol * absolute(operand_b))", where "operand_a" is "target" quantity
    under evaluation for being close to a "control" value, and "operand_b" serves as the "control" ("reference") value.

    The values of the absolute tolerance ("atol") parameter is chosen as a sufficiently small constant for most floating
    point machine representations (e.g., 1.0e-8), so that even if the "control" value is small in magnitude and "target"
    and "control" are close in absolute value, then the accuracy of the assessment can still be high up to the precision
    of the "atol" value (here, 8 digits as the default).  However, when the "control" value is large in magnitude, the
    relative tolerance ("rtol") parameter carries a greater weight in the comparison assessment, because the acceptable
    deviation between the two quantities can be relatively larger for them to be deemed as "close enough" in this case.
    """
    if isinstance(operand_a, str) and isinstance(operand_b, str):
        return operand_a == operand_b

    if isinstance(operand_a, datetime.datetime) and isinstance(
        operand_b, datetime.datetime
    ):
        operand_a = operand_a.timestamp()  # type: ignore[assignment]
        operand_b = operand_b.timestamp()  # type: ignore[assignment]
    elif isinstance(operand_a, datetime.timedelta) and isinstance(
        operand_b, datetime.timedelta
    ):
        operand_a = operand_a.total_seconds()  # type: ignore[assignment]
        operand_b = operand_b.total_seconds()  # type: ignore[assignment]

    return np.isclose(
        a=np.float64(operand_a),  # type: ignore[arg-type]
        b=np.float64(operand_b),  # type: ignore[arg-type]
        rtol=rtol,
        atol=atol,
        equal_nan=equal_nan,
    )


def is_candidate_subset_of_target(candidate: Any, target: Any) -> bool:
    """
    This method checks whether or not candidate object is subset of target object.
    """
    if isinstance(candidate, dict):
        key: Any  # must be "hashable"
        value: Any
        return all(
            key in target
            and is_candidate_subset_of_target(candidate=val, target=target[key])
            for key, val in candidate.items()
        )

    if isinstance(candidate, (list, set, tuple)):
        subitem: Any
        superitem: Any
        return all(
            any(
                is_candidate_subset_of_target(subitem, superitem)
                for superitem in target
            )
            for subitem in candidate
        )

    return candidate == target


def is_parseable_date(value: Any, fuzzy: bool = False) -> bool:
    try:
        _ = parse(value, fuzzy=fuzzy)
        return True
    except (TypeError, ValueError):
        try:
            _ = datetime.datetime.fromisoformat(value)
            return True
        except (TypeError, ValueError):
            return False


def is_ndarray_datetime_dtype(
    data: np.ndarray, parse_strings_as_datetimes: bool = False, fuzzy: bool = False
) -> bool:
    """
    Determine whether or not all elements of 1-D "np.ndarray" argument are "datetime.datetime" type objects.
    """
    value: Any
    result: bool = all(isinstance(value, datetime.datetime) for value in data)
    return result or (
        parse_strings_as_datetimes
        and all(is_parseable_date(value=value, fuzzy=fuzzy) for value in data)
    )


def convert_ndarray_to_datetime_dtype_best_effort(
    data: np.ndarray, parse_strings_as_datetimes: bool = False, fuzzy: bool = False
) -> Tuple[bool, bool, np.ndarray]:
    """
    Attempt to parse all elements of 1-D "np.ndarray" argument into "datetime.datetime" type objects.

    Returns:
        Boolean flag -- True if all elements of original "data" were "datetime.datetime" type objects; False, otherwise.
        Boolean flag -- True, if conversion was performed; False, otherwise.
        Output "np.ndarray" (converted, if necessary).
    """
    if is_ndarray_datetime_dtype(
        data=data, parse_strings_as_datetimes=False, fuzzy=fuzzy
    ):
        return True, False, data

    value: Any
    if is_ndarray_datetime_dtype(
        data=data, parse_strings_as_datetimes=parse_strings_as_datetimes, fuzzy=fuzzy
    ):
        try:
            return (
                False,
                True,
                np.asarray([parse(value, fuzzy=fuzzy) for value in data]),
            )
        except (TypeError, ValueError):
            pass

    return False, False, data


def convert_ndarray_datetime_to_float_dtype(data: np.ndarray) -> np.ndarray:
    """
    Convert all elements of 1-D "np.ndarray" argument from "datetime.datetime" type to "timestamp" "float" type objects.
    """
    value: Any
    return np.asarray(
        [value.replace(tzinfo=datetime.timezone.utc).timestamp() for value in data]
    )


def convert_ndarray_float_to_datetime_dtype(data: np.ndarray) -> np.ndarray:
    """
    Convert all elements of 1-D "np.ndarray" argument from "float" type to "datetime.datetime" type objects.
    """
    value: Any
    return np.asarray([datetime.datetime.utcfromtimestamp(value) for value in data])


def convert_ndarray_float_to_datetime_tuple(
    data: np.ndarray,
) -> Tuple[datetime.datetime, ...]:
    """
    Convert all elements of 1-D "np.ndarray" argument from "float" type to "datetime.datetime" type tuple elements.
    """
    return tuple(convert_ndarray_float_to_datetime_dtype(data=data).tolist())


def is_ndarray_decimal_dtype(
    data: npt.NDArray,
) -> TypeGuard[npt.NDArray[decimal.Decimal]]:
    """
    Determine whether or not all elements of 1-D "np.ndarray" argument are "decimal.Decimal" type objects.
    """
    value: Any
    result: bool = all(isinstance(value, decimal.Decimal) for value in data)
    return result


def convert_ndarray_decimal_to_float_dtype(data: np.ndarray) -> np.ndarray:
    """
    Convert all elements of N-D "np.ndarray" argument from "decimal.Decimal" type to "float" type objects.
    """
    convert_decimal_to_float_vectorized: Callable[
        [np.ndarray], np.ndarray
    ] = np.vectorize(pyfunc=convert_decimal_to_float)
    return convert_decimal_to_float_vectorized(data)


# import great_expectations as ge
# ge.get_context()
def get_context(
    context_root_dir: Optional[str] = None,
    runtime_environment: Optional[dict] = None,
    project_config: Optional[Any] = None,
    ge_cloud_mode: bool = False,
    ge_cloud_base_url: Optional[str] = None,
    ge_cloud_access_token: Optional[str] = None,
    ge_cloud_organization_id: Optional[str] = None,
    ge_cloud_config: Optional[Any] = None,
):
    if all(
        param is None
        for param in [
            context_root_dir,
            runtime_environment,
            project_config,
            ge_cloud_base_url,
            ge_cloud_access_token,
            ge_cloud_organization_id,
            ge_cloud_config,
        ]
    ):
        from great_expectations.data_context.data_context import DataContext

        return DataContext()

    elif context_root_dir:
        from great_expectations.data_context.data_context import FileDataContext

        return FileDataContext(  # type: ignore[assignment]
            # project_config=project_config,
            context_root_dir=context_root_dir,  # type: ignore[arg-type]
            runtime_environment=runtime_environment,
        )
    elif ge_cloud_mode:
        from great_expectations.data_context.data_context import CloudDataContext

        return CloudDataContext(
            project_config=project_config,
            runtime_environment=runtime_environment,
            context_root_dir=context_root_dir,  # type: ignore[arg-type]
            ge_cloud_config=ge_cloud_config,  # type: ignore[assignment,arg-type]
        )
    else:
        # this is going to be BaseDataContext for now
        # until we can pull out EphemeralDataContext
        # this will become
        # return EphemeralDataContext(project_config=project_config, runtime_environment=runtime_environment)
        from great_expectations.data_context.data_context import BaseDataContext

        return BaseDataContext(  # type: ignore[assignment]
            project_config=project_config, runtime_environment=runtime_environment
        )


def get_context_old():
    from great_expectations.data_context.data_context import DataContext

    return DataContext()


def is_sane_slack_webhook(url: str) -> bool:
    """Really basic sanity checking."""
    if url is None:
        return False

    return url.strip().startswith("https://hooks.slack.com/")


def is_list_of_strings(_list) -> TypeGuard[List[str]]:
    return isinstance(_list, list) and all([isinstance(site, str) for site in _list])


def generate_library_json_from_registered_expectations():
    """Generate the JSON object used to populate the public gallery"""
    library_json = {}

    for expectation_name, expectation in _registered_expectations.items():
        report_object = expectation().run_diagnostics()
        library_json[expectation_name] = report_object

    return library_json


def delete_blank_lines(text: str) -> str:
    return re.sub(r"\n\s*\n", "\n", text, flags=re.MULTILINE)


def generate_temporary_table_name(
    default_table_name_prefix: str = "ge_temp_",
    num_digits: int = 8,
) -> str:
    table_name: str = f"{default_table_name_prefix}{str(uuid.uuid4())[:num_digits]}"
    return table_name


def get_sqlalchemy_inspector(engine):
    if version.parse(sa.__version__) < version.parse("1.4"):
        # Inspector.from_engine deprecated since 1.4, sa.inspect() should be used instead
        insp = reflection.Inspector.from_engine(engine)
    else:
        insp = sa.inspect(engine)
    return insp


def get_sqlalchemy_url(drivername, **credentials):
    if version.parse(sa.__version__) < version.parse("1.4"):
        # Calling URL() deprecated since 1.4, URL.create() should be used instead
        url = sa.engine.url.URL(drivername, **credentials)
    else:
        url = sa.engine.url.URL.create(drivername, **credentials)
    return url


def get_sqlalchemy_selectable(selectable: Union[Table, Select]) -> Union[Table, Select]:
    """
    Beginning from SQLAlchemy 1.4, a select() can no longer be embedded inside of another select() directly,
    without explicitly turning the inner select() into a subquery first. This helper method ensures that this
    conversion takes place.

    For versions of SQLAlchemy < 1.4 the implicit conversion to a subquery may not always work, so that
    also needs to be handled here, using the old equivalent method.

    https://docs.sqlalchemy.org/en/14/changelog/migration_14.html#change-4617
    """
    if isinstance(selectable, Select):
        if version.parse(sa.__version__) >= version.parse("1.4"):
            selectable = selectable.subquery()
        else:
            selectable = selectable.alias()
    return selectable


def get_sqlalchemy_subquery_type():
    """
    Beginning from SQLAlchemy 1.4, `sqlalchemy.sql.Alias` has been deprecated in favor of `sqlalchemy.sql.Subquery`.
    This helper method ensures that the appropriate type is returned.

    https://docs.sqlalchemy.org/en/14/changelog/migration_14.html#change-4617
    """
    try:
        return sa.sql.Subquery
    except AttributeError:
        return sa.sql.Alias


def get_sqlalchemy_domain_data(domain_data):
    if version.parse(sa.__version__) < version.parse("1.4"):
        # Implicit coercion of SELECT and SELECT constructs is deprecated since 1.4
        # select(query).subquery() should be used instead
        domain_data = sa.select(["*"]).select_from(domain_data)
    # engine.get_domain_records returns a valid select object;
    # calling fetchall at execution is equivalent to a SELECT *
    return domain_data


def import_make_url():
    """
    Beginning from SQLAlchemy 1.4, make_url is accessed from sqlalchemy.engine; earlier versions must
    still be accessed from sqlalchemy.engine.url to avoid import errors.
    """
    if version.parse(sa.__version__) < version.parse("1.4"):
        from sqlalchemy.engine.url import make_url
    else:
        from sqlalchemy.engine import make_url

    return make_url


def get_pyathena_potential_type(type_module, type_) -> str:
    if version.parse(type_module.pyathena.__version__) >= version.parse("2.5.0"):
        # introduction of new column type mapping in 2.5
        potential_type = type_module.AthenaDialect()._get_column_type(type_)
    else:
        if type_ == "string":
            type_ = "varchar"
        # < 2.5 column type mapping
        potential_type = type_module._TYPE_MAPPINGS.get(type_)

    return potential_type


def get_trino_potential_type(type_module: ModuleType, type_: str) -> object:
    """
    Leverage on Trino Package to return sqlalchemy sql type
    """
    # noinspection PyUnresolvedReferences
    potential_type = type_module.parse_sqltype(type_)
    return potential_type


def pandas_series_between_inclusive(
    series: pd.Series, min_value: int, max_value: int
) -> pd.Series:
    """
    As of Pandas 1.3.0, the 'inclusive' arg in between() is an enum: {"left", "right", "neither", "both"}
    """
    metric_series: pd.Series
    if version.parse(pd.__version__) >= version.parse("1.3.0"):
        metric_series = series.between(min_value, max_value, inclusive="both")
    else:
        metric_series = series.between(min_value, max_value)

    return metric_series


def numpy_quantile(
    a: np.ndarray, q: float, method: str, axis: Optional[int] = None
) -> Union[np.float64, np.ndarray]:
    """
    As of NumPy 1.21.0, the 'interpolation' arg in quantile() has been renamed to `method`.
    Source: https://numpy.org/doc/stable/reference/generated/numpy.quantile.html
    """
    quantile: np.ndarray
    if version.parse(np.__version__) >= version.parse("1.22.0"):
        quantile = np.quantile(  # type: ignore[call-arg]
            a=a,
            q=q,
            axis=axis,
            method=method,
        )
    else:
        quantile = np.quantile(
            a=a,
            q=q,
            axis=axis,
            interpolation=method,
        )

    return quantile<|MERGE_RESOLUTION|>--- conflicted
+++ resolved
@@ -30,11 +30,7 @@
 from numbers import Number
 from pathlib import Path
 from types import CodeType, FrameType, ModuleType
-<<<<<<< HEAD
-from typing import Any, Callable, Dict, List, Mapping, Optional, Set, Tuple, Union
-=======
 from typing import Any, Callable, Dict, List, Optional, Set, Tuple, Union, cast
->>>>>>> 4253c305
 
 import numpy as np
 import numpy.typing as npt
