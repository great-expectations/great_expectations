--- conflicted
+++ resolved
@@ -1767,15 +1767,7 @@
     cloud_access_token: None = ...,
     cloud_organization_id: None = ...,
     cloud_mode: Literal[False] | None = ...,
-<<<<<<< HEAD
     mode: Literal["file"] | None = ...,
-    # <GX_RENAME> Deprecated as of 0.15.37
-    ge_cloud_base_url: None = ...,
-    ge_cloud_access_token: None = ...,
-    ge_cloud_organization_id: None = ...,
-    ge_cloud_mode: Literal[False] | None = ...,
-=======
->>>>>>> aeb30645
 ) -> FileDataContext:
     ...
 
@@ -1790,15 +1782,7 @@
     cloud_access_token: str | None = ...,
     cloud_organization_id: str | None = ...,
     cloud_mode: Literal[True] = ...,
-<<<<<<< HEAD
     mode: Literal["cloud"] | None = ...,
-    # <GX_RENAME> Deprecated as of 0.15.37
-    ge_cloud_base_url: str | None = ...,
-    ge_cloud_access_token: str | None = ...,
-    ge_cloud_organization_id: str | None = ...,
-    ge_cloud_mode: bool | None = ...,
-=======
->>>>>>> aeb30645
 ) -> CloudDataContext:
     ...
 
@@ -1813,15 +1797,7 @@
     cloud_access_token: str | None = ...,
     cloud_organization_id: str | None = ...,
     cloud_mode: bool | None = ...,
-<<<<<<< HEAD
     mode: None = ...,
-    # <GX_RENAME> Deprecated as of 0.15.37
-    ge_cloud_base_url: str | None = ...,
-    ge_cloud_access_token: str | None = ...,
-    ge_cloud_organization_id: str | None = ...,
-    ge_cloud_mode: bool | None = ...,
-=======
->>>>>>> aeb30645
 ) -> AbstractDataContext:
     ...
 
@@ -1836,15 +1812,7 @@
     cloud_access_token: str | None = None,
     cloud_organization_id: str | None = None,
     cloud_mode: bool | None = None,
-<<<<<<< HEAD
     mode: ContextModes | None = None,
-    # <GX_RENAME> Deprecated as of 0.15.37
-    ge_cloud_base_url: str | None = None,
-    ge_cloud_access_token: str | None = None,
-    ge_cloud_organization_id: str | None = None,
-    ge_cloud_mode: bool | None = None,
-=======
->>>>>>> aeb30645
 ) -> AbstractDataContext:
     """Method to return the appropriate Data Context depending on parameters and environment.
 
@@ -1906,16 +1874,8 @@
         cloud_organization_id: org_id for GX Cloud account.
         cloud_mode: whether to run GX in Cloud mode (default is None).
             If None, cloud mode is assumed if cloud credentials are set up. Set to False to override.
-<<<<<<< HEAD
         mode: which mode to use. One of: ephemeral, file, cloud.
             Note: if mode is specified, cloud_mode is ignored.
-        ge_cloud_base_url: url for GX Cloud endpoint.
-        ge_cloud_access_token: access_token for GX Cloud account.
-        ge_cloud_organization_id: org_id for GX Cloud account.
-        ge_cloud_mode: whether to run GX in Cloud mode (default is None).
-            If None, cloud mode is assumed if cloud credentials are set up. Set to False to override.
-=======
->>>>>>> aeb30645
 
     Returns:
         A Data Context. Either a FileDataContext, EphemeralDataContext, or
