module.exports = {
  docs: [
    'intro',
    {
      type: 'category',
      label: 'Getting Started',
      items: [
        'tutorials/getting_started/intro',
        'tutorials/getting_started/initialize_a_data_context',
        'tutorials/getting_started/connect_to_data',
        'tutorials/getting_started/create_your_first_expectations',
        'tutorials/getting_started/check_out_data_docs',
        'tutorials/getting_started/validate_your_data',
        'tutorials/getting_started/customize_your_deployment'
      ]
    },
    {
      type: 'category',
      label: 'Step 1: Setup',
      items: [
        { type: 'doc', id: 'guides/setup/setup_overview', label: 'Overview' },
        {
          type: 'category',
          label: 'How to guides',
          items: [
            {
              type: 'category',
              label: 'Installation',
              items: [
                'guides/setup/installation/local',
                'guides/setup/installation/hosted_environment',
                'guides/setup/installation/index'
              ]
            },
            {
              type: 'category',
              label: 'Data Contexts',
              items: [
                'guides/setup/configuring_data_contexts/how_to_configure_a_new_data_context_with_the_cli',
                'guides/setup/configuring_data_contexts/how_to_configure_datacontext_components_using_test_yaml_config',
                'guides/setup/configuring_data_contexts/how_to_configure_credentials',
                'guides/setup/configuring_data_contexts/how_to_instantiate_a_data_context_without_a_yml_file',
                'guides/setup/configuring_data_contexts/index'
              ]
            },
            {
              type: 'category',
              label: 'Stores',
              items: [
                {
                  type: 'category',
                  label: 'Expectation Stores',
                  items: [
                    'guides/setup/configuring_metadata_stores/how_to_configure_an_expectation_store_in_amazon_s3',
                    'guides/setup/configuring_metadata_stores/how_to_configure_an_expectation_store_in_azure_blob_storage',
                    'guides/setup/configuring_metadata_stores/how_to_configure_an_expectation_store_in_gcs',
                    'guides/setup/configuring_metadata_stores/how_to_configure_an_expectation_store_on_a_filesystem',
                    'guides/setup/configuring_metadata_stores/how_to_configure_an_expectation_store_to_postgresql'
                  ]
                },
                {
                  type: 'category',
                  label: 'Validation Result Stores',
                  items: [
                    'guides/setup/configuring_metadata_stores/how_to_configure_a_validation_result_store_in_amazon_s3',
                    'guides/setup/configuring_metadata_stores/how_to_configure_a_validation_result_store_in_azure_blob_storage',
                    'guides/setup/configuring_metadata_stores/how_to_configure_a_validation_result_store_in_gcs',
                    'guides/setup/configuring_metadata_stores/how_to_configure_a_validation_result_store_on_a_filesystem',
                    'guides/setup/configuring_metadata_stores/how_to_configure_a_validation_result_store_to_postgresql'
                  ]
                },
                {
                  type: 'category',
                  label: 'Metric Stores',
                  items: [
                    'guides/setup/configuring_metadata_stores/how_to_configure_a_metricsstore'
                  ]
                },
                'guides/setup/configuring_metadata_stores/index'
              ]
            },
            {
              type: 'category',
              label: 'Data Docs',
              items: [
                'guides/setup/configuring_data_docs/how_to_host_and_share_data_docs_on_a_filesystem',
                'guides/setup/configuring_data_docs/how_to_host_and_share_data_docs_on_azure_blob_storage',
                'guides/setup/configuring_data_docs/how_to_host_and_share_data_docs_on_gcs',
                'guides/setup/configuring_data_docs/how_to_host_and_share_data_docs_on_amazon_s3',
                'guides/setup/configuring_data_docs/index'
              ]
            }
          ]
        }
<<<<<<< HEAD
=======
      ]
    },
    {
      type: 'category',
      label: 'Step 3: Create Expectations',
      items: [
        { type: 'doc', id: 'guides/expectations/create_expectations_overview', label: 'Overview' },
        {
          type: 'category',
          label: 'How to guides',
          items: [
            {
              type: 'category',
              label: 'Core skills',
              items: [
                'guides/expectations/how_to_create_and_edit_expectations_based_on_domain_knowledge_without_inspecting_data_directly',
                'guides/expectations/how_to_create_and_edit_expectations_in_bulk',
                'guides/expectations/how_to_create_and_edit_expectations_with_a_profiler',
                'guides/expectations/how_to_create_and_edit_expectations_with_instant_feedback_from_a_sample_batch_of_data'
              ]
            },
            {
              type: 'category',
              label: 'Configuring Profilers',
              items: []
            },
            {
              type: 'category',
              label: 'Creating Custom Expectations',
              items: [
                'guides/expectations/creating_custom_expectations/how_to_create_custom_expectations',
                // 'guides/expectations/creating_custom_expectations/how_to_create_custom_expectations_from_a_sql_query',
                'guides/expectations/creating_custom_expectations/how_to_create_custom_parameterized_expectations'
              ]
            },
            {
              type: 'category',
              label: 'Contributing',
              items: [
                'guides/expectations/contributing/how_to_contribute_a_new_expectation_to_great_expectations'
              ]
            },
            {
              type: 'category',
              label: 'Advanced',
              items: [
                'guides/expectations/advanced/how_to_add_comments_to_expectations_and_display_them_in_data_docs',
                'guides/expectations/advanced/how_to_create_renderers_for_custom_expectations',
                'guides/expectations/advanced/how_to_create_a_new_expectation_suite_by_profiling_from_a_jsonschema_file',
                'guides/expectations/advanced/how_to_create_expectations_that_span_multiple_batches_using_evaluation_parameters',
                'guides/expectations/advanced/how_to_dynamically_load_evaluation_parameters_from_a_database',
                'guides/expectations/advanced/how_to_create_a_new_expectation_suite_using_rule_based_profilers'
              ]
            },
            { type: 'doc', id: 'guides/expectations/index', label: 'Index' }
          ]
        }
>>>>>>> 5594c524
      ]
    },
    {
      type: 'category',
      label: 'Step 2: Connect To Data',
      items: [
        { type: 'doc', id: 'guides/connecting_to_your_data/connect_to_data_overview', label: 'Overview' },
        {
          type: 'category',
          label: 'How to guides',
          items: [
            {
              type: 'category',
              label: 'Core skills',
              items: [
                'guides/connecting_to_your_data/how_to_choose_which_dataconnector_to_use',
                'guides/connecting_to_your_data/how_to_configure_an_inferredassetdataconnector',
                'guides/connecting_to_your_data/how_to_configure_a_configuredassetdataconnector',
                'guides/connecting_to_your_data/how_to_configure_a_runtimedataconnector',
                'guides/connecting_to_your_data/how_to_configure_a_dataconnector_to_introspect_and_partition_a_file_system_or_blob_store',
                'guides/connecting_to_your_data/how_to_configure_a_dataconnector_to_introspect_and_partition_tables_in_sql',
                'guides/connecting_to_your_data/how_to_create_a_batch_of_data_from_an_in_memory_spark_or_pandas_dataframe',
                'guides/connecting_to_your_data/how_to_get_a_batch_of_data_from_a_configured_datasource'
              ]
            },
            {
              type: 'category',
              label: 'In memory',
              items: [
                'guides/connecting_to_your_data/in_memory/pandas',
                'guides/connecting_to_your_data/in_memory/spark'
              ]
            },
            {
              type: 'category',
              label: 'Database',
              items: [
                'guides/connecting_to_your_data/database/athena',
                'guides/connecting_to_your_data/database/bigquery',
                // 'guides/connecting_to_your_data/database/mssql',
                'guides/connecting_to_your_data/database/mysql',
                'guides/connecting_to_your_data/database/postgres',
                'guides/connecting_to_your_data/database/redshift',
                'guides/connecting_to_your_data/database/snowflake',
                'guides/connecting_to_your_data/database/sqlite'
              ]
            },
            {
              type: 'category',
              label: 'Filesystem',
              items: [
                'guides/connecting_to_your_data/filesystem/pandas',
                'guides/connecting_to_your_data/filesystem/spark'
              ]
            },
            {
              type: 'category',
              label: 'Cloud',
              items: [
                'guides/connecting_to_your_data/cloud/s3/pandas',
                'guides/connecting_to_your_data/cloud/s3/spark',
                'guides/connecting_to_your_data/cloud/gcs/pandas',
                'guides/connecting_to_your_data/cloud/gcs/spark',
                'guides/connecting_to_your_data/cloud/azure/pandas',
                'guides/connecting_to_your_data/cloud/azure/spark'
              ]
            },
            // {
            // type: 'category',
            // label: 'Contributing',
            // items: [
            // 'guides/connecting_to_your_data/contributing/how_to_add_support_for_a_new_sqlalchemy_dialect'
            // ]
            // },
            {
              type: 'category',
              label: 'Advanced',
              items: [
                'guides/connecting_to_your_data/advanced/how_to_configure_a_dataconnector_for_splitting_and_sampling_a_file_system_or_blob_store',
                'guides/connecting_to_your_data/advanced/how_to_configure_a_dataconnector_for_splitting_and_sampling_tables_in_sql'
                // 'guides/connecting_to_your_data/advanced/how_to_create_a_batch_from_a_sql_query',
                // 'guides/connecting_to_your_data/advanced/how_to_create_a_lightweight_data_catalog_by_applying_a_descriptive_profiler_to_a_configured_datasource',
                // 'guides/connecting_to_your_data/advanced/how_to_explore_changes_in_data_over_time_using_a_configured_datasource'
              ]
            },
            { type: 'doc', id: 'guides/connecting_to_your_data/index', label: 'Index' }
          ]
        }
      ]
    },
    {
      type: 'category',
      label: 'How to Guides',
      items: [
        {
          type: 'category',
          label: 'Validating your data',
          items: [
            {
              type: 'category',
              label: 'Core skills',
              items: [
                'guides/validation/how_to_validate_data_by_running_a_checkpoint'
              ]
            },
            {
              type: 'category',
              label: 'Checkpoints',
              items: [
                'guides/validation/checkpoints/how_to_add_validations_data_or_suites_to_a_checkpoint',
                'guides/validation/checkpoints/how_to_create_a_new_checkpoint',
                'guides/validation/checkpoints/how_to_configure_a_new_checkpoint_using_test_yaml_config',
                'guides/validation/checkpoints/how_to_pass_an_in_memory_dataframe_to_a_checkpoint'
              ]
            },
            {
              type: 'category',
              label: 'Validation Actions',
              items: [
                // 'guides/validation/validation_actions/how_to_store_validation_results_as_a_validation_action',
                'guides/validation/validation_actions/how_to_trigger_email_as_a_validation_action',
                'guides/validation/validation_actions/how_to_trigger_opsgenie_notifications_as_a_validation_action',
                'guides/validation/validation_actions/how_to_trigger_slack_notifications_as_a_validation_action',
                'guides/validation/validation_actions/how_to_update_data_docs_as_a_validation_action'
              ]
            },
            {
              type: 'category',
              label: 'Advanced',
              items: [
                'guides/validation/advanced/how_to_deploy_a_scheduled_checkpoint_with_cron',
                'guides/validation/advanced/how_to_implement_custom_notifications',
                'guides/validation/advanced/how_to_validate_data_without_a_checkpoint'
              ]
            }
          ]
        },
        {
          type: 'category',
          label: 'Miscellaneous',
          items: [
            { type: 'doc', id: 'guides/miscellaneous/how_to_use_the_project_check_config_command' },
            { type: 'doc', id: 'guides/miscellaneous/how_to_use_the_great_expectations_cli' },
            { type: 'doc', id: 'guides/miscellaneous/how_to_quickly_explore_expectations_in_a_notebook' },
            { type: 'doc', id: 'guides/miscellaneous/how_to_configure_notebooks_generated_by_suite_edit' },
            { type: 'doc', id: 'guides/miscellaneous/how_to_use_the_great_expectation_docker_images' },
            { type: 'doc', id: 'guides/miscellaneous/migration_guide' },
            { type: 'doc', id: 'guides/miscellaneous/how_to_write_a_how_to_guide' },
            { type: 'doc', id: 'guides/miscellaneous/how_to_template' }
          ]
        }
      ]
    },
    {
      type: 'category',
      label: 'Deployment Patterns',
      items: [
        'deployment_patterns/how_to_instantiate_a_data_context_hosted_environments',
        'deployment_patterns/how_to_use_great_expectations_in_databricks',
        'deployment_patterns/how_to_instantiate_a_data_context_on_an_emr_spark_cluster',
        'deployment_patterns/how_to_run_a_checkpoint_in_airflow',
        'deployment_patterns/how_to_use_great_expectations_in_flyte'
        // {
        // type: 'category',
        // label: 'Contributing',
        // items: [
        // 'deployment_patterns/contributing/how_to_add_a_new_deployment_pattern_document',
        // 'deployment_patterns/contributing/how_to_contribute_to_an_existing_deployment_pattern_document'
        // ]
        // }
      ]
    },
    {
      type: 'category',
      label: 'Core Concepts',
      items: [
        { type: 'doc', id: 'reference/core_concepts', label: 'Introduction' },
        { type: 'doc', id: 'reference/checkpoints_and_actions' },
        { type: 'doc', id: 'reference/data_context' },
        { type: 'doc', id: 'reference/data_discovery' },
        { type: 'doc', id: 'reference/data_docs' },
        { type: 'doc', id: 'reference/datasources' },
        { type: 'doc', id: 'reference/evaluation_parameters' },
        { type: 'doc', id: 'reference/execution_engine' },
        {
          type: 'category',
          label: 'Expectations',
          collapsed: true,
          items: [
            { type: 'doc', id: 'reference/expectations/expectations' },
            { type: 'doc', id: 'reference/expectations/conditional_expectations' },
            { type: 'doc', id: 'reference/expectations/distributional_expectations' },
            { type: 'doc', id: 'reference/expectations/implemented_expectations' },
            { type: 'doc', id: 'reference/expectation_suite_operations' }
          ]
        },
        { type: 'doc', id: 'reference/metrics' },
        { type: 'doc', id: 'reference/profilers' },
        { type: 'doc', id: 'reference/expectations/result_format' },
        { type: 'doc', id: 'reference/expectations/standard_arguments' },
        // { type: 'doc', id: 'reference/stores' },
        { type: 'doc', id: 'reference/dividing_data_assets_into_batches' },
        { type: 'doc', id: 'reference/validation' },
        { type: 'doc', id: 'reference/anonymous_usage_statistics' },
        { type: 'doc', id: 'reference/supporting_resources' }
      ]
    },
    {
      type: 'doc',
      label: 'API Reference',
      id: 'reference/api_reference'
    },
    {
      type: 'category',
      label: 'Contributing',
      collapsed: true,
      items: [
        { type: 'doc', id: 'contributing/contributing', label: 'Introduction' },
        { type: 'doc', id: 'contributing/contributing_setup' },
        { type: 'doc', id: 'contributing/contributing_checklist' },
        { type: 'doc', id: 'contributing/contributing_github' },
        { type: 'doc', id: 'contributing/contributing_test' },
        { type: 'doc', id: 'contributing/contributing_maturity' },
        { type: 'doc', id: 'contributing/contributing_misc' },
        {
          type: 'category',
          label: 'Style guides',
          items: [
            { type: 'doc', id: 'contributing/style_guides/docs_style' },
            { type: 'doc', id: 'contributing/style_guides/code_style' },
            { type: 'doc', id: 'contributing/style_guides/cli_and_notebooks_style' }
          ]
        }
      ]
    },
    {
      type: 'doc',
      id: 'changelog'
    }
  ]
}<|MERGE_RESOLUTION|>--- conflicted
+++ resolved
@@ -92,66 +92,6 @@
             }
           ]
         }
-<<<<<<< HEAD
-=======
-      ]
-    },
-    {
-      type: 'category',
-      label: 'Step 3: Create Expectations',
-      items: [
-        { type: 'doc', id: 'guides/expectations/create_expectations_overview', label: 'Overview' },
-        {
-          type: 'category',
-          label: 'How to guides',
-          items: [
-            {
-              type: 'category',
-              label: 'Core skills',
-              items: [
-                'guides/expectations/how_to_create_and_edit_expectations_based_on_domain_knowledge_without_inspecting_data_directly',
-                'guides/expectations/how_to_create_and_edit_expectations_in_bulk',
-                'guides/expectations/how_to_create_and_edit_expectations_with_a_profiler',
-                'guides/expectations/how_to_create_and_edit_expectations_with_instant_feedback_from_a_sample_batch_of_data'
-              ]
-            },
-            {
-              type: 'category',
-              label: 'Configuring Profilers',
-              items: []
-            },
-            {
-              type: 'category',
-              label: 'Creating Custom Expectations',
-              items: [
-                'guides/expectations/creating_custom_expectations/how_to_create_custom_expectations',
-                // 'guides/expectations/creating_custom_expectations/how_to_create_custom_expectations_from_a_sql_query',
-                'guides/expectations/creating_custom_expectations/how_to_create_custom_parameterized_expectations'
-              ]
-            },
-            {
-              type: 'category',
-              label: 'Contributing',
-              items: [
-                'guides/expectations/contributing/how_to_contribute_a_new_expectation_to_great_expectations'
-              ]
-            },
-            {
-              type: 'category',
-              label: 'Advanced',
-              items: [
-                'guides/expectations/advanced/how_to_add_comments_to_expectations_and_display_them_in_data_docs',
-                'guides/expectations/advanced/how_to_create_renderers_for_custom_expectations',
-                'guides/expectations/advanced/how_to_create_a_new_expectation_suite_by_profiling_from_a_jsonschema_file',
-                'guides/expectations/advanced/how_to_create_expectations_that_span_multiple_batches_using_evaluation_parameters',
-                'guides/expectations/advanced/how_to_dynamically_load_evaluation_parameters_from_a_database',
-                'guides/expectations/advanced/how_to_create_a_new_expectation_suite_using_rule_based_profilers'
-              ]
-            },
-            { type: 'doc', id: 'guides/expectations/index', label: 'Index' }
-          ]
-        }
->>>>>>> 5594c524
       ]
     },
     {
@@ -238,6 +178,63 @@
               ]
             },
             { type: 'doc', id: 'guides/connecting_to_your_data/index', label: 'Index' }
+          ]
+        }
+      ]
+    },
+    {
+      type: 'category',
+      label: 'Step 3: Create Expectations',
+      items: [
+        { type: 'doc', id: 'guides/expectations/create_expectations_overview', label: 'Overview' },
+        {
+          type: 'category',
+          label: 'How to guides',
+          items: [
+            {
+              type: 'category',
+              label: 'Core skills',
+              items: [
+                'guides/expectations/how_to_create_and_edit_expectations_based_on_domain_knowledge_without_inspecting_data_directly',
+                'guides/expectations/how_to_create_and_edit_expectations_in_bulk',
+                'guides/expectations/how_to_create_and_edit_expectations_with_a_profiler',
+                'guides/expectations/how_to_create_and_edit_expectations_with_instant_feedback_from_a_sample_batch_of_data'
+              ]
+            },
+            {
+              type: 'category',
+              label: 'Configuring Profilers',
+              items: []
+            },
+            {
+              type: 'category',
+              label: 'Creating Custom Expectations',
+              items: [
+                'guides/expectations/creating_custom_expectations/how_to_create_custom_expectations',
+                // 'guides/expectations/creating_custom_expectations/how_to_create_custom_expectations_from_a_sql_query',
+                'guides/expectations/creating_custom_expectations/how_to_create_custom_parameterized_expectations'
+              ]
+            },
+            {
+              type: 'category',
+              label: 'Contributing',
+              items: [
+                'guides/expectations/contributing/how_to_contribute_a_new_expectation_to_great_expectations'
+              ]
+            },
+            {
+              type: 'category',
+              label: 'Advanced',
+              items: [
+                'guides/expectations/advanced/how_to_add_comments_to_expectations_and_display_them_in_data_docs',
+                'guides/expectations/advanced/how_to_create_renderers_for_custom_expectations',
+                'guides/expectations/advanced/how_to_create_a_new_expectation_suite_by_profiling_from_a_jsonschema_file',
+                'guides/expectations/advanced/how_to_create_expectations_that_span_multiple_batches_using_evaluation_parameters',
+                'guides/expectations/advanced/how_to_dynamically_load_evaluation_parameters_from_a_database',
+                'guides/expectations/advanced/how_to_create_a_new_expectation_suite_using_rule_based_profilers'
+              ]
+            },
+            { type: 'doc', id: 'guides/expectations/index', label: 'Index' }
           ]
         }
       ]
