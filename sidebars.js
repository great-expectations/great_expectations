--- conflicted
+++ resolved
@@ -294,11 +294,8 @@
         'deployment_patterns/how_to_use_great_expectations_with_meltano',
         'deployment_patterns/how_to_use_great_expectations_with_prefect',
         'deployment_patterns/how_to_use_great_expectations_with_ydata_synthetic',
-<<<<<<< HEAD
         'deployment_patterns/how_to_use_great_expectations_in_emr_serverless',
-=======
         { type: 'doc', id: 'integrations/integration_zenml' },
->>>>>>> bdfb7bcf
         { type: 'doc', id: 'deployment_patterns/index', label: 'Index' }
       ]
     },
