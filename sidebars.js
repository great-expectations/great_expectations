--- conflicted
+++ resolved
@@ -303,11 +303,7 @@
                 { type: 'doc', id: 'reference/expectations/expectations' },
                 { type: 'doc', id: 'reference/expectations/implemented-expectations' },
                 { type: 'doc', id: 'reference/expectation-suite-operations' }
-<<<<<<< HEAD
-               ]
-=======
-              ]
->>>>>>> a369a88b
+              ]
             },
             { type: 'doc', id: 'reference/metrics' },
             { type: 'doc', id: 'reference/profilers' },
@@ -356,18 +352,14 @@
       label: 'Contributing',
       collapsed: true,
       items: [
-<<<<<<< HEAD
-	    { type: 'doc', id: 'contributing/contributing' },
-	    { type: 'doc', id: 'contributing/contributing-setup' },
-	    { type: 'doc', id: 'contributing/contributing-checklist' },
-	    { type: 'doc', id: 'contributing/contributing-github' },
-	    { type: 'doc', id: 'contributing/contributing-test' },
-	    { type: 'doc', id: 'contributing/contributing-maturity' },
-	    { type: 'doc', id: 'contributing/contributing-style' },
-	    { type: 'doc', id: 'contributing/contributing-misc' }
-=======
-        { type: 'doc', id: 'contributing/contributing' }
->>>>>>> a369a88b
+	      { type: 'doc', id: 'contributing/contributing' },
+	      { type: 'doc', id: 'contributing/contributing-setup' },
+	      { type: 'doc', id: 'contributing/contributing-checklist' },
+	      { type: 'doc', id: 'contributing/contributing-github' },
+	      { type: 'doc', id: 'contributing/contributing-test' },
+	      { type: 'doc', id: 'contributing/contributing-maturity' },
+	      { type: 'doc', id: 'contributing/contributing-style' },
+	      { type: 'doc', id: 'contributing/contributing-misc' }
       ]
     },
     {
