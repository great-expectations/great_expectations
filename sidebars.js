--- conflicted
+++ resolved
@@ -371,20 +371,16 @@
           label: 'Technical Terms',
           items: [
             'terms/action',
-            'terms/datasource',
+            'terms/checkpoint',
+            'terms/data_asset',
             'terms/data_context',
-            'terms/data_asset',
-<<<<<<< HEAD
+            'terms/datasource',            
             'terms/evaluation_parameter',
-=======
-            'terms/checkpoint',
->>>>>>> baae9ff8
             'terms/execution_engine',
-            'terms/plugin',
-            'terms/profiler',
             'terms/expectation',
             'terms/expectation_suite',
             'terms/plugin',
+            'terms/profiler',
             'terms/supporting_resource',
             'terms/validation_result'
           ]
