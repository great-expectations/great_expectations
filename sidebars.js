--- conflicted
+++ resolved
@@ -51,11 +51,7 @@
 
             {
               type: 'category',
-<<<<<<< HEAD
-              label: 'Installation',
-=======
               label: '🧰 Installation',
->>>>>>> 1268b66a
               items: [
                 'guides/setup/installation/local',
                 'guides/setup/installation/databricks',
@@ -147,6 +143,13 @@
             },
             {
               type: 'category',
+              label: 'Contributing',
+              items: [
+                'guides/connecting_to_your_data/contributing/how-to-add-support-for-a-new-sqlalchemy-dialect'
+              ]
+            },
+            {
+              type: 'category',
               label: '🔬 Advanced',
               items: [
                 'guides/connecting_to_your_data/advanced/database_credentials',
@@ -187,7 +190,6 @@
               items: [
                 'guides/expectations/contributing/how-to-contribute-a-new-expectation-to-great-expectations'
               ]
-<<<<<<< HEAD
             },
             {
               type: 'category',
@@ -198,31 +200,6 @@
                 'guides/expectations/creating_custom_expectations/how-to-create-custom-parameterized-expectations',
               ]
             },
-=======
-            }
-          ]
-        },
-        {
-          type: 'category',
-          label: '✍️ Creating and editing Expectations for your data',
-          items: [
-            { type: 'doc', id: 'guides/expectations/how-to-create-a-new-expectation-suite-using-the-cli' },
-            { type: 'doc', id: 'guides/expectations/how-to-create-a-new-expectation-suite-without-a-sample-batch' },
-            { type: 'doc', id: 'guides/expectations/how-to-create-a-new-expectation-suite-without-the-cli' },
-            { type: 'doc', id: 'guides/expectations/how-to-edit-an-expectation-suite-with-the-cli' },
-            { type: 'doc', id: 'guides/expectations/how-to-edit-an-expectation-suite-without-the-cli' },
-            { type: 'doc', id: 'guides/expectations/how-to-edit-an-expectation-suite-without-a-sample-batch' },
-            { type: 'doc', id: 'guides/expectations/how-to-create-an-expectation-suite-with-the-user-configurable-profiler' },
-            { type: 'doc', id: 'guides/expectations/how-to-create-a-new-expectation-suite-from-a-jsonschema-file' },
-            { type: 'doc', id: 'guides/expectations/how-to-create-custom-expectations' },
-            { type: 'doc', id: 'guides/expectations/how-to-create-custom-expectations-for-pandas' },
-            { type: 'doc', id: 'guides/expectations/how-to-create-custom-expectations-for-spark' },
-            { type: 'doc', id: 'guides/expectations/how-to-create-custom-expectations-for-sqlalchemy' },
-            { type: 'doc', id: 'guides/expectations/how-to-create-expectations-that-span-multiple-batches-using-evaluation-parameters' },
-            { type: 'doc', id: 'guides/expectations/how-to-contribute-a-new-expectation-to-great-expectations' },
-            { type: 'doc', id: 'guides/expectations/how-to-create-parameterized-expectations-super-fast' },
-            { type: 'doc', id: 'guides/expectations/how-to-dynamically-load-evaluation-parameters-from-a-database' }
->>>>>>> 1268b66a
           ]
         },
         {
@@ -272,27 +249,14 @@
           type: 'category',
           label: '🧰 Miscellaneous',
           items: [
-<<<<<<< HEAD
-            { type: 'doc', id: 'guides/miscellaneous/how-to-write-a-how-to-guide'},
             { type: 'doc', id: 'guides/miscellaneous/how-to-use-the-project-check-config-command'},
             { type: 'doc', id: 'guides/miscellaneous/how-to-use-the-great-expectations-cli'},
-            { type: 'doc', id: 'guides/miscellaneous/how-to-use-the-great-expectation-docker-images'},
             { type: 'doc', id: 'guides/miscellaneous/how-to-quickly-explore-expectations-in-a-notebook'},
-            { type: 'doc', id: 'guides/miscellaneous/how-to-configure-notebooks-generated-by-suite-edit'},
-            { type: 'doc', id: 'guides/miscellaneous/TEMPLATE:How-to-{stub}'},
-            { type: 'doc', id: 'guides/miscellaneous/TEMPLATE:How-to-{do something}'},
-            { type: 'doc', id: 'guides/miscellaneous/TEMPLATE:How-to-connect-to {some kind of data}'},
-=======
-            { type: 'doc', id: 'guides/advanced/how-to-configure-notebooks-generated-by-suite-edit' },
-            { type: 'doc', id: 'guides/advanced/how-to-use-the-project-check-config-command' },
-            { type: 'doc', id: 'guides/advanced/how-to-use-the-great-expectations-command-line-interface-(cli)' },
-            { type: 'doc', id: 'guides/advanced/how-to-add-support-for-a-new-sqlalchemy-dialect' },
-            { type: 'doc', id: 'guides/advanced/how-to-add-comments-to-a-page-on-docs.greatexpectations.io' },
-            { type: 'doc', id: 'guides/advanced/how-to-use-the-great-expectation-docker-images' },
-            { type: 'doc', id: 'guides/advanced/how-to-write-a-how-to-guide-docusaurus' },
-            { type: 'doc', id: 'guides/advanced/how-to-template' }
-
->>>>>>> 1268b66a
+            { type: 'doc', id: 'guides/miscellaneous/how-to-configure-notebooks-generated-by-suite-edit' },
+            { type: 'doc', id: 'guides/miscellaneous/how-to-add-comments-to-a-page-on-docs.greatexpectations.io' },
+            { type: 'doc', id: 'guides/miscellaneous/how-to-use-the-great-expectation-docker-images' },
+            { type: 'doc', id: 'guides/miscellaneous/how-to-write-a-how-to-guide-docusaurus' },
+            { type: 'doc', id: 'guides/miscellaneous/how-to-template' }
           ]
         },
       ]
@@ -319,16 +283,7 @@
       collapsed: true,
       items: [
         {
-<<<<<<< HEAD
           type: 'doc', id: 'contributing/contributing'
-=======
-          type: 'category',
-          label: 'Contributing',
-          items: [
-            { type: 'doc', id: 'guides/setup/installing/local' }
-
-          ]
->>>>>>> 1268b66a
         }
       ]
     },
