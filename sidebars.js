module.exports = {
  docs: [
    'intro',
    {
      type: 'category',
      label: 'Getting Started (A Tutorial)',
      link: { type: 'doc', id: 'tutorials/getting_started/tutorial_overview' },
      items: [
        { type: 'doc', id: 'tutorials/getting_started/tutorial_setup', label: '1. Setup' },
        { type: 'doc', id: 'tutorials/getting_started/tutorial_connect_to_data', label: '2. Connect to Data' },
        { type: 'doc', id: 'tutorials/getting_started/tutorial_create_expectations', label: '3. Create Expectations' },
        { type: 'doc', id: 'tutorials/getting_started/tutorial_validate_data', label: '4. Validate Data' },
        { type: 'doc', id: 'tutorials/getting_started/tutorial_review', label: 'Review and next steps' }
      ]
    },
    {
      type: 'category',
      label: 'Step 1: Setup',
      link: { type: 'doc', id: 'guides/setup/setup_overview' },
      items: [
        {
          type: 'category',
          label: 'Installation',
          items: [
            'guides/setup/installation/local',
            'guides/setup/installation/hosted_environment'
          ]
        },
        {
          type: 'category',
          label: 'Data Contexts',
          items: [
            'guides/setup/configuring_data_contexts/how_to_configure_a_new_data_context_with_the_cli',
            'guides/setup/configuring_data_contexts/how_to_configure_datacontext_components_using_test_yaml_config',
            'guides/setup/configuring_data_contexts/how_to_configure_credentials',
            'guides/setup/configuring_data_contexts/how_to_instantiate_a_data_context_without_a_yml_file'
          ]
        },
        {
          type: 'category',
          label: 'Metadata Stores',
          items: [
            {
              type: 'category',
              label: 'Expectation Stores',
              items: [
                'guides/setup/configuring_metadata_stores/how_to_configure_an_expectation_store_in_amazon_s3',
                'guides/setup/configuring_metadata_stores/how_to_configure_an_expectation_store_in_azure_blob_storage',
                'guides/setup/configuring_metadata_stores/how_to_configure_an_expectation_store_in_gcs',
                'guides/setup/configuring_metadata_stores/how_to_configure_an_expectation_store_on_a_filesystem',
                'guides/setup/configuring_metadata_stores/how_to_configure_an_expectation_store_to_postgresql'
              ]
            },
            {
              type: 'category',
              label: 'Validation Result Stores',
              items: [
                'guides/setup/configuring_metadata_stores/how_to_configure_a_validation_result_store_in_amazon_s3',
                'guides/setup/configuring_metadata_stores/how_to_configure_a_validation_result_store_in_azure_blob_storage',
                'guides/setup/configuring_metadata_stores/how_to_configure_a_validation_result_store_in_gcs',
                'guides/setup/configuring_metadata_stores/how_to_configure_a_validation_result_store_on_a_filesystem',
                'guides/setup/configuring_metadata_stores/how_to_configure_a_validation_result_store_to_postgresql'
              ]
            },
            {
              type: 'category',
              label: 'Metric Stores',
              items: [
                'guides/setup/configuring_metadata_stores/how_to_configure_a_metricsstore'
              ]
            }
          ]
        },
        {
          type: 'category',
          label: 'Data Docs',
          items: [
            'guides/setup/configuring_data_docs/how_to_host_and_share_data_docs_on_a_filesystem',
            'guides/setup/configuring_data_docs/how_to_host_and_share_data_docs_on_azure_blob_storage',
            'guides/setup/configuring_data_docs/how_to_host_and_share_data_docs_on_gcs',
            'guides/setup/configuring_data_docs/how_to_host_and_share_data_docs_on_amazon_s3'
          ]
        },
        {
          type: 'category',
          label: 'Miscellaneous',
          items: [
            { type: 'doc', id: 'guides/miscellaneous/how_to_use_the_great_expectation_docker_images' }
          ]
        },
        { type: 'doc', id: 'guides/setup/index', label: 'Index' }
      ]
    },
    {
      type: 'category',
      label: 'Step 2: Connect to data',
      link: { type: 'doc', id: 'guides/connecting_to_your_data/connect_to_data_overview' },
      items: [
        {
          type: 'category',
          label: 'Core skills',
          items: [
            'guides/connecting_to_your_data/how_to_choose_which_dataconnector_to_use',
            'guides/connecting_to_your_data/how_to_configure_an_inferredassetdataconnector',
            'guides/connecting_to_your_data/how_to_configure_a_configuredassetdataconnector',
            'guides/connecting_to_your_data/how_to_configure_a_runtimedataconnector',
            'guides/connecting_to_your_data/how_to_configure_a_dataconnector_to_introspect_and_partition_a_file_system_or_blob_store',
            'guides/connecting_to_your_data/how_to_configure_a_dataconnector_to_introspect_and_partition_tables_in_sql',
            'guides/connecting_to_your_data/how_to_create_a_batch_of_data_from_an_in_memory_spark_or_pandas_dataframe',
            'guides/connecting_to_your_data/how_to_get_a_batch_of_data_from_a_configured_datasource'
          ]
        },
        {
          type: 'category',
          label: 'In memory',
          items: [
            'guides/connecting_to_your_data/in_memory/pandas',
            'guides/connecting_to_your_data/in_memory/spark'
          ]
        },
        {
          type: 'category',
          label: 'Database',
          items: [
            'guides/connecting_to_your_data/database/athena',
            'guides/connecting_to_your_data/database/bigquery',
            'guides/connecting_to_your_data/database/mssql',
            'guides/connecting_to_your_data/database/mysql',
            'guides/connecting_to_your_data/database/postgres',
            'guides/connecting_to_your_data/database/redshift',
            'guides/connecting_to_your_data/database/snowflake',
            'guides/connecting_to_your_data/database/sqlite'
          ]
        },
        {
          type: 'category',
          label: 'Filesystem',
          items: [
            'guides/connecting_to_your_data/filesystem/pandas',
            'guides/connecting_to_your_data/filesystem/spark'
          ]
        },
        {
          type: 'category',
          label: 'Cloud',
          items: [
            'guides/connecting_to_your_data/cloud/s3/pandas',
            'guides/connecting_to_your_data/cloud/s3/spark',
            'guides/connecting_to_your_data/cloud/gcs/pandas',
            'guides/connecting_to_your_data/cloud/gcs/spark',
            'guides/connecting_to_your_data/cloud/azure/pandas',
            'guides/connecting_to_your_data/cloud/azure/spark'
          ]
        },
        {
          type: 'category',
          label: 'Advanced',
          items: [
            'guides/connecting_to_your_data/advanced/how_to_configure_a_dataconnector_for_splitting_and_sampling_a_file_system_or_blob_store',
            'guides/connecting_to_your_data/advanced/how_to_configure_a_dataconnector_for_splitting_and_sampling_tables_in_sql'
          ]
        },
        { type: 'doc', id: 'guides/connecting_to_your_data/index', label: 'Index' }
      ]
    },
    {
      type: 'category',
      label: 'Step 3: Create Expectations',
      link: { type: 'doc', id: 'guides/expectations/create_expectations_overview' },
      items: [
        {
          type: 'category',
          label: 'Core skills',
          items: [
            'guides/expectations/how_to_create_and_edit_expectations_based_on_domain_knowledge_without_inspecting_data_directly',
            'guides/expectations/how_to_create_and_edit_expectations_in_bulk',
            'guides/expectations/how_to_create_and_edit_expectations_with_a_profiler',
            'guides/expectations/how_to_create_and_edit_expectations_with_instant_feedback_from_a_sample_batch_of_data',
            { type: 'doc', id: 'guides/miscellaneous/how_to_quickly_explore_expectations_in_a_notebook' },
            { type: 'doc', id: 'guides/miscellaneous/how_to_configure_notebooks_generated_by_suite_edit' }
          ]
        },
        {
          type: 'category',
          label: 'Configuring Profilers',
          items: [
            'guides/expectations/advanced/how_to_create_a_new_expectation_suite_using_rule_based_profilers',
            'guides/expectations/advanced/how_to_create_a_new_expectation_suite_by_profiling_from_a_jsonschema_file'
          ]
        },
        {
          type: 'category',
          label: 'Advanced skills',
          items: [
            'guides/expectations/advanced/how_to_create_expectations_that_span_multiple_batches_using_evaluation_parameters',
            'guides/expectations/advanced/how_to_dynamically_load_evaluation_parameters_from_a_database'
          ]
        },
        {
          type: 'category',
          label: 'Creating Custom Expectations',
          items: [
            'guides/expectations/creating_custom_expectations/overview',
            'guides/expectations/creating_custom_expectations/how_to_create_custom_column_aggregate_expectations',
            'guides/expectations/creating_custom_expectations/how_to_create_custom_column_map_expectations',
            'guides/expectations/creating_custom_expectations/how_to_create_custom_table_expectations',
            'guides/expectations/creating_custom_expectations/how_to_use_custom_expectations',
            'guides/expectations/creating_custom_expectations/how_to_create_custom_regex_based_column_map_expectations',
            'guides/expectations/creating_custom_expectations/how_to_create_custom_set_based_column_map_expectations',
            'guides/expectations/creating_custom_expectations/how_to_create_custom_parameterized_expectations',
            // 'guides/expectations/creating_custom_expectations/how_to_create_custom_metrics',
            {
              type: 'category',
              label: 'Adding Features to Custom Expectations',
              items: [
<<<<<<< HEAD
                'guides/expectations/creating_custom_expectations/overview',
                'guides/expectations/creating_custom_expectations/how_to_create_custom_column_aggregate_expectations',
                'guides/expectations/creating_custom_expectations/how_to_create_custom_column_map_expectations',
                'guides/expectations/creating_custom_expectations/how_to_create_custom_table_expectations',
                'guides/expectations/creating_custom_expectations/how_to_create_custom_column_pair_map_expectations',
                'guides/expectations/creating_custom_expectations/how_to_use_custom_expectations',
                'guides/expectations/creating_custom_expectations/how_to_create_custom_regex_based_column_map_expectations',
                'guides/expectations/creating_custom_expectations/how_to_create_custom_set_based_column_map_expectations',
                'guides/expectations/creating_custom_expectations/how_to_create_custom_parameterized_expectations',
                // 'guides/expectations/creating_custom_expectations/how_to_create_custom_metrics',
                {
                  type: 'category',
                  label: 'Adding Features to Custom Expectations',
                  items: [
                    'guides/expectations/advanced/how_to_add_comments_to_expectations_and_display_them_in_data_docs',
                    // 'guides/expectations/features_custom_expectations/how_to_add_data_visualization_renderers_for_an_expectation',
                    'guides/expectations/features_custom_expectations/how_to_add_example_cases_for_an_expectation',
                    'guides/expectations/features_custom_expectations/how_to_add_input_validation_for_an_expectation',
                    // 'guides/expectations/features_custom_expectations/how_to_add_statement_renderers_for_an_expectation',
                    'guides/expectations/features_custom_expectations/how_to_add_spark_support_for_an_expectation',
                    'guides/expectations/features_custom_expectations/how_to_add_sqlalchemy_support_for_an_expectation'
                  ]
                }
=======
                'guides/expectations/advanced/how_to_add_comments_to_expectations_and_display_them_in_data_docs',
                // 'guides/expectations/features_custom_expectations/how_to_add_data_visualization_renderers_for_an_expectation',
                'guides/expectations/features_custom_expectations/how_to_add_example_cases_for_an_expectation',
                'guides/expectations/features_custom_expectations/how_to_add_input_validation_for_an_expectation',
                // 'guides/expectations/features_custom_expectations/how_to_add_statement_renderers_for_an_expectation',
                'guides/expectations/features_custom_expectations/how_to_add_spark_support_for_an_expectation',
                'guides/expectations/features_custom_expectations/how_to_add_sqlalchemy_support_for_an_expectation'
>>>>>>> abfe8a65
              ]
            }
          ]
        },
        { type: 'doc', id: 'guides/expectations/index', label: 'Index' }
      ]
    },
    {
      type: 'category',
      label: 'Step 4: Validate data',
      link: { type: 'doc', id: 'guides/validation/validate_data_overview' },
      items: [
        {
          type: 'category',
          label: 'Core skills',
          items: [
            'guides/validation/how_to_validate_data_by_running_a_checkpoint'
          ]
        },
        {
          type: 'category',
          label: 'Checkpoints',
          items: [
            'guides/validation/checkpoints/how_to_add_validations_data_or_suites_to_a_checkpoint',
            'guides/validation/checkpoints/how_to_create_a_new_checkpoint',
            'guides/validation/checkpoints/how_to_configure_a_new_checkpoint_using_test_yaml_config',
            'guides/validation/checkpoints/how_to_pass_an_in_memory_dataframe_to_a_checkpoint'
          ]
        },
        {
          type: 'category',
          label: 'Actions',
          items: [
            'guides/validation/validation_actions/how_to_trigger_email_as_a_validation_action',
            'guides/validation/validation_actions/how_to_collect_openlineage_metadata_using_a_validation_action',
            'guides/validation/validation_actions/how_to_trigger_opsgenie_notifications_as_a_validation_action',
            'guides/validation/validation_actions/how_to_trigger_slack_notifications_as_a_validation_action',
            'guides/validation/validation_actions/how_to_update_data_docs_as_a_validation_action'
          ]
        },
        {
          type: 'category',
          label: 'Advanced',
          items: [
            'guides/validation/advanced/how_to_deploy_a_scheduled_checkpoint_with_cron',
            'guides/validation/advanced/how_to_implement_custom_notifications',
            'guides/validation/advanced/how_to_validate_data_without_a_checkpoint',
            'guides/validation/advanced/how_to_validate_data_with_an_in_memory_checkpoint'
          ]
        },
        { type: 'doc', id: 'guides/validation/index', label: 'Index' }
      ]
    },
    {
      type: 'category',
      label: 'Reference Architectures',
      link: { type: 'doc', id: 'deployment_patterns/reference_architecture_overview' },
      items: [
        'deployment_patterns/how_to_instantiate_a_data_context_hosted_environments',
        'deployment_patterns/how_to_use_great_expectations_in_databricks',
        'deployment_patterns/how_to_use_great_expectations_with_google_cloud_platform_and_bigquery',
        'deployment_patterns/how_to_instantiate_a_data_context_on_an_emr_spark_cluster',
        'deployment_patterns/how_to_use_great_expectations_with_airflow',
        'deployment_patterns/how_to_use_great_expectations_in_flyte',
        'deployment_patterns/how_to_use_great_expectations_in_deepnote',
        'deployment_patterns/how_to_use_great_expectations_with_prefect',
        'deployment_patterns/how_to_use_great_expectations_with_meltano',
        { type: 'doc', id: 'deployment_patterns/index', label: 'Index' }
      ]
    },
    {
      type: 'category',
      label: 'Contributing',
      link: { type: 'doc', id: 'contributing/contributing' },
      items: [
        {
          type: 'category',
          label: 'Contributing basics',
          items: [
            { type: 'doc', id: 'contributing/contributing_setup' },
            { type: 'doc', id: 'contributing/contributing_checklist' },
            { type: 'doc', id: 'contributing/contributing_github' },
            { type: 'doc', id: 'contributing/contributing_test' },
            { type: 'doc', id: 'contributing/contributing_maturity' },
            { type: 'doc', id: 'contributing/contributing_misc' },
            { type: 'doc', id: 'contributing/contributing_package' }
          ]
        },
        {
          type: 'category',
          label: 'Contributing specifics',
          items: [
            {
              type: 'category',
              label: 'How to contribute how-to guides',
              items: [
                { type: 'doc', id: 'guides/miscellaneous/how_to_write_a_how_to_guide' },
                { type: 'doc', id: 'guides/miscellaneous/how_to_template' }
              ]
            },
            {
              type: 'category',
              label: 'How to contribute integration documentation',
              items: [
                'integrations/contributing_integration',
                { type: 'doc', id: 'integrations/integration_template', label: 'TEMPLATE Integration Document' }
              ]
            },
            'guides/expectations/contributing/how_to_contribute_a_custom_expectation_to_great_expectations'
          ]
        },
        {
          type: 'category',
          label: 'Style guides',
          items: [
            { type: 'doc', id: 'contributing/style_guides/docs_style' },
            { type: 'doc', id: 'contributing/style_guides/code_style' },
            { type: 'doc', id: 'contributing/style_guides/cli_and_notebooks_style' }
          ]
        },
        'contributing/index'
      ]
    },
    {
      type: 'category',
      label: 'Reference',
      link: { type: 'doc', id: 'reference/reference_overview' },
      items: [
        {
          type: 'category',
          label: 'Glossary of Terms',
          link: { type: 'doc', id: 'glossary' },
          items: [
            'terms/action',
            'terms/batch',
            'terms/batch_request',
            'terms/custom_expectation',
            'terms/checkpoint',
            'terms/cli',
            'terms/datasource',
            'terms/data_context',
            'terms/data_asset',
            'terms/data_connector',
            'terms/data_docs',
            'terms/evaluation_parameter',
            'terms/execution_engine',
            {
              type: 'category',
              label: 'Expectations',
              link: { type: 'doc', id: 'terms/expectation' },
              collapsed: true,
              items: [
                { type: 'doc', id: 'reference/expectations/conditional_expectations' },
                { type: 'doc', id: 'reference/expectations/distributional_expectations' },
                { type: 'doc', id: 'reference/expectations/implemented_expectations' },
                { type: 'doc', id: 'reference/expectation_suite_operations' },
                { type: 'doc', id: 'reference/expectations/result_format' },
                { type: 'doc', id: 'reference/expectations/standard_arguments' }
              ]
            },
            'terms/expectation_suite',
            'terms/metric',
            'terms/plugin',
            'terms/profiler',
            {
              type: 'category',
              label: 'Stores',
              link: { type: 'doc', id: 'terms/store' },
              items: [
                'terms/checkpoint_store',
                'terms/data_docs_store',
                'terms/evaluation_parameter_store',
                'terms/expectation_store',
                'terms/metric_store',
                'terms/validation_result_store'
              ]
            },
            'terms/renderer',
            'terms/supporting_resource',
            'terms/validator',
            'terms/validation_result'
          ]
        },
        { type: 'doc', label: 'API Reference', id: 'reference/api_reference' },
        {
          type: 'category',
          label: 'Supplemental documentation',
          items: [
            { type: 'doc', id: 'guides/miscellaneous/how_to_use_the_great_expectations_cli' },
            { type: 'doc', id: 'guides/miscellaneous/how_to_use_the_project_check_config_command' },
            { type: 'doc', id: 'reference/customize_your_deployment' },
            { type: 'doc', id: 'reference/data_discovery' },
            { type: 'doc', id: 'reference/anonymous_usage_statistics' }
          ]
        }
      ]
    },
    { type: 'doc', id: 'changelog' },
    { type: 'doc', id: 'guides/miscellaneous/migration_guide' }
  ]
}<|MERGE_RESOLUTION|>--- conflicted
+++ resolved
@@ -213,7 +213,6 @@
               type: 'category',
               label: 'Adding Features to Custom Expectations',
               items: [
-<<<<<<< HEAD
                 'guides/expectations/creating_custom_expectations/overview',
                 'guides/expectations/creating_custom_expectations/how_to_create_custom_column_aggregate_expectations',
                 'guides/expectations/creating_custom_expectations/how_to_create_custom_column_map_expectations',
@@ -237,15 +236,6 @@
                     'guides/expectations/features_custom_expectations/how_to_add_sqlalchemy_support_for_an_expectation'
                   ]
                 }
-=======
-                'guides/expectations/advanced/how_to_add_comments_to_expectations_and_display_them_in_data_docs',
-                // 'guides/expectations/features_custom_expectations/how_to_add_data_visualization_renderers_for_an_expectation',
-                'guides/expectations/features_custom_expectations/how_to_add_example_cases_for_an_expectation',
-                'guides/expectations/features_custom_expectations/how_to_add_input_validation_for_an_expectation',
-                // 'guides/expectations/features_custom_expectations/how_to_add_statement_renderers_for_an_expectation',
-                'guides/expectations/features_custom_expectations/how_to_add_spark_support_for_an_expectation',
-                'guides/expectations/features_custom_expectations/how_to_add_sqlalchemy_support_for_an_expectation'
->>>>>>> abfe8a65
               ]
             }
           ]
