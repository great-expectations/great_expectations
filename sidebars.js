--- conflicted
+++ resolved
@@ -93,17 +93,14 @@
           type: 'category',
           label: '🔌 Connecting to your data',
           items: [
-<<<<<<< HEAD
-            { type: 'doc', id: 'guides/connecting_to_your_data/where_is_your_data/my-data-is-in-a-filesystem' },
             { type: 'category',
-              label: "My Data Is in a Database",
-              items: [
-                'guides/connecting_to_your_data/where_is_your_data/my_data_is_in_a_database/my-data-is-in-postgres',
-                'guides/connecting_to_your_data/where_is_your_data/my_data_is_in_a_database/my-data-is-in-snowflake',
-                'guides/connecting_to_your_data/where_is_your_data/my_data_is_in_a_database/my-data-is-in-sqlite',
-              ]
-            }
-=======
+              label: "Database",
+              items: [
+                'guides/connecting_to_your_data/where_is_your_data/my_data_is_in_a_database/postgres',
+                'guides/connecting_to_your_data/where_is_your_data/my_data_is_in_a_database/snowflake',
+                'guides/connecting_to_your_data/where_is_your_data/my_data_is_in_a_database/sqlite',
+              ]
+            },
             {
               type: 'category',
               label: '📁 Filesystem',
@@ -124,8 +121,6 @@
                 { type: 'doc', id: 'guides/connecting_to_your_data/cloud/azure/spark' },
               ]
             },
-            { type: 'doc', id: 'guides/connecting_to_your_data/where_is_your_data/my-data-is-in-a-database' }
->>>>>>> fed65dbd
           ]
         },
         {
