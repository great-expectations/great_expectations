[easy_install]

[bdist_wheel]
universal=0

[versioneer]
VCS = git
style = pep440
versionfile_source = great_expectations/_version.py
versionfile_build = great_expectations/_version.py
tag_prefix =
parentdir_prefix = great_expectations-

[flake8]
exclude = .git,
    build,
    scripts/*,
    tests/*,
    docs/*,
    build/*,
    assets/*,
    contrib/*,
    versioneer*,
    scripts/*,
    examples/*,
    # TODO: remove the items below and fix linting issues
<<<<<<< HEAD
    great_expectations/checkpoint,
    great_expectations/jupyter_ux,
    great_expectations/expectations,
    great_expectations/dataset,
    great_expectations/render,
=======
    great_expectations/cli, # 11 warnings
    great_expectations/expectations, # 122 warnings
    great_expectations/dataset, # 52 warnings
>>>>>>> f6897f66
per-file-ignores =
    */__init__.py: F401
# E501 - line length (black)
# E203 - whitespace before : (conflicts with black)
# E402 - module level import not at top of file: (isort)
extend-ignore = E501,E203,E402
# https://github.com/pycqa/mccabe
# TODO: reduce this to 10
max-complexity = 15<|MERGE_RESOLUTION|>--- conflicted
+++ resolved
@@ -24,17 +24,8 @@
     scripts/*,
     examples/*,
     # TODO: remove the items below and fix linting issues
-<<<<<<< HEAD
-    great_expectations/checkpoint,
-    great_expectations/jupyter_ux,
-    great_expectations/expectations,
-    great_expectations/dataset,
-    great_expectations/render,
-=======
-    great_expectations/cli, # 11 warnings
     great_expectations/expectations, # 122 warnings
     great_expectations/dataset, # 52 warnings
->>>>>>> f6897f66
 per-file-ignores =
     */__init__.py: F401
 # E501 - line length (black)
