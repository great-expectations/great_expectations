# This file is responsible for configuring the `dependency_graph` pipeline (https://dev.azure.com/great-expectations/great_expectations/_build)
#
# The pipeline is run under the following conditions:
#   - On the develop branch whenever a commit is made to an open PR
#
# `dependency_graph` runs a subset of test suite, aiming to only test what's relevant to attain coverage over a given set of changes.
# The pipeline aims to balance both performance and safety to improve the developer experience but is innately less thorough than `great_expectations`.
#
# Note that `dependency_graph` makes heavy use of dgtest (https://github.com/superconductive/dgtest)

trigger:
  branches:
    include:
    - pre_pr-* # Can be used to test both `great_expectations` and `dependency_graph` pipelines
    - develop
    exclude:
    - main

resources:
  containers:
  - container: postgres
    image: postgres:11
    ports:
    - 5432:5432
    env:
      POSTGRES_DB: "test_ci"
      POSTGRES_HOST_AUTH_METHOD: "trust"
  - container: mysql
    image: mysql:8.0.20
    ports:
      - 3306:3306
    env:
      MYSQL_ALLOW_EMPTY_PASSWORD: "yes"
      MYSQL_DATABASE: test_ci
  - container: mssql
    image: mcr.microsoft.com/mssql/server:2019-latest
    env:
      ACCEPT_EULA: Y
      MSSQL_SA_PASSWORD: ReallyStrongPwd1234%^&*
      MSSQL_DB: test_ci
      MSSQL_PID: Developer
    ports:
      - 1433:1433

variables:
  GE_USAGE_STATISTICS_URL: "https://qa.stats.greatexpectations.io/great_expectations/v1/usage_statistics"

stages:
  - stage: scope_check
    pool:
      vmImage: 'ubuntu-20.04'
    jobs:
      - job: changes
        steps:
          - task: ChangedFiles@1
            name: CheckChanges
            inputs:
              verbose: true
              rules: |
                [ContribChanged]
                contrib/**

                [ExperimentalChanged]
                contrib/experimental/**

                [DocsChanged]
                docs/**
                tests/integration/docusaurus/**
                tests/integration/fixtures/**
                tests/test_sets/**

                [GEChanged]
                great_expectations/**
                tests/**
                /*.txt
                /*.yml
                requirements*
                azure-pipelines*

  - stage: lint
    dependsOn: scope_check
    pool:
      vmImage: 'ubuntu-latest'

    jobs:
      - job: lint
        condition: eq(stageDependencies.scope_check.changes.outputs['CheckChanges.GEChanged'], true)
        steps:
          - task: UsePythonVersion@0
            inputs:
              versionSpec: 3.7
            displayName: 'Use Python 3.7'

          - script: |
              pip install isort[requirements]==5.4.2 flake8==3.8.3 black==22.3.0 pyupgrade==2.7.2
              EXIT_STATUS=0
              isort . --check-only --skip docs/ || EXIT_STATUS=$?
              black --check --exclude docs/ . || EXIT_STATUS=$?
              flake8 great_expectations/core || EXIT_STATUS=$?
              pyupgrade --py3-plus || EXIT_STATUS=$?
              exit $EXIT_STATUS

<<<<<<< HEAD
  - stage: custom_checks
    dependsOn: scope_check
    pool:
      vmImage: 'ubuntu-latest'
    jobs:
    - job: docstring_checker
      steps:
      - bash: python scripts/check_docstring_coverage.py
        name: DocstringChecker
=======
  - stage: import_ge
    dependsOn: [lint]
    pool:
      vmImage: 'ubuntu-18.04'
    jobs:
      - job: import_ge

        strategy:
         matrix:
           Python37:
             python.version: '3.7'
           Python38:
             python.version: '3.8'
           Python39:
             python.version: '3.9'


        steps:
         - task: UsePythonVersion@0
           inputs:
             versionSpec: '$(python.version)'
           displayName: 'Use Python $(python.version)'

         - bash: python -m pip install --upgrade pip==21.3.1
           displayName: 'Update pip'

         - script: |
             pip install  .
           displayName: 'Install GE and required dependencies (i.e. not sqlalchemy)'

         - script: |
             python -c "import great_expectations as ge; print('Successfully imported GE Version:', ge.__version__)"
           displayName: 'Import Great Expectations'
>>>>>>> c97f8a25

  - stage: required
    dependsOn: [scope_check, lint, import_ge]
    pool:
      vmImage: 'ubuntu-18.04'

    jobs:
      - job: compatibility_matrix
        condition: eq(stageDependencies.scope_check.changes.outputs['CheckChanges.GEChanged'], true)
        variables:
          GE_pytest_opts: '--no-sqlalchemy'
        strategy:
          matrix:
            Python37-Pandas023:
              python.version: '3.7'
              numpy.version: '1.17.0'
              pandas.version: '0.23.4'
              scipy.version: 'latest'
              GE_pytest_pip_opts: '--requirement requirements-dev-test.txt --constraint constraints-dev.txt'
            Python37-Pandas025:
              python.version: '3.7'
              numpy.version: '1.17.0'
              pandas.version: '0.25.3'
              scipy.version: 'latest'
              # numpy 1.20 and pandas 0.25.3 do not coexist happily
              GE_pytest_pip_opts: '--requirement requirements-dev-test.txt --constraint constraints-dev.txt'
            Python38-PandasLatest:
              python.version: '3.8'
              numpy.version: 'latest'
              pandas.version: 'latest'
              scipy.version: 'latest'
              GE_pytest_pip_opts: '--requirement requirements-dev-test.txt --constraint constraints-dev.txt'

        steps:
          - task: UsePythonVersion@0
            inputs:
              versionSpec: '$(python.version)'
            displayName: 'Use Python $(python.version)'

          - bash: python -m pip install --upgrade pip==21.3.1
            displayName: 'Update pip'

          - script: |
              if [[ $(numpy.version) == 'latest' ]]; then
                pip install numpy
              else
                pip install numpy==$(numpy.version)
              fi
            displayName: 'Install numpy'

          - script: |
              if [[ $(pandas.version) == 'latest' ]]; then
                pip install pandas
              else
                pip install pandas==$(pandas.version)
              fi
            displayName: 'Install pandas'

          - script: |
              if [[ $(scipy.version) == 'latest' ]]; then
                pip install scipy
              else
                pip install scipy==$(scipy.version)
              fi
            displayName: 'Install scipy'

          - script: |
              pip install --requirement requirements.txt
              echo "about to run pip install $(GE_pytest_pip_opts)"
              pip install $(GE_pytest_pip_opts)
              pip install  .
            displayName: 'Install dependencies'

          - script: |
              # Install dependencies
              pip install pytest pytest-cov pytest-azurepipelines
              git clone https://github.com/superconductive/dgtest.git
              pip install -e dgtest

              # Run dgtest
              dgtest run great_expectations --ignore 'tests/cli' --ignore 'tests/integration/usage_statistics' \
                $(GE_pytest_opts) --napoleon-docstrings --junitxml=junit/test-results.xml --cov=. --cov-report=xml --cov-report=html

            displayName: 'dgtest'

          - task: PublishTestResults@2
            condition: succeededOrFailed()
            inputs:
              testResultsFiles: '**/test-*.xml'
              testRunTitle: 'Publish test results for Python $(python.version)'

          - task: PublishCodeCoverageResults@1
            inputs:
              codeCoverageTool: Cobertura
              summaryFileLocation: '$(System.DefaultWorkingDirectory)/**/coverage.xml'
              reportDirectory: '$(System.DefaultWorkingDirectory)/**/htmlcov'

      - job: comprehensive
        condition: eq(stageDependencies.scope_check.changes.outputs['CheckChanges.GEChanged'], true)

        services:
          postgres: postgres

        variables:
          GE_pytest_opts: ''

        strategy:
          matrix:
            Python37:
              python.version: '3.7'
              pandas.version: 'latest'
              GE_pytest_pip_opts: '"pyspark<3.0.0" --requirement requirements-dev.txt --constraint constraints-dev.txt'
            Python38:
              python.version: '3.8'
              pandas.version: 'latest'
              GE_pytest_pip_opts: '--requirement requirements-dev.txt --constraint constraints-dev.txt'
            Python39:
              python.version: '3.9'
              pandas.version: 'latest'
              GE_pytest_pip_opts: '--requirement requirements-dev.txt --constraint constraints-dev.txt'


        steps:
          - task: UsePythonVersion@0
            inputs:
              versionSpec: '$(python.version)'
            displayName: 'Use Python $(python.version)'

          - bash: python -m pip install --upgrade pip==21.3.1
            displayName: 'Update pip'

          - script: |
              sudo apt-get install -y pandoc
              pip install pypandoc
            displayName: 'Install pandoc'

          - script: |
              if [[ $(pandas.version) == 'latest' ]]; then
                pip install pandas
              else
                pip install pandas==$(pandas.version)
              fi
            displayName: 'Install pandas'

          - script: |
              pip install --requirement requirements.txt
              echo "about to run pip install $(GE_pytest_pip_opts)"
              pip install $(GE_pytest_pip_opts)
              pip install  .
            displayName: 'Install dependencies'

          - script: |
              # Install dependencies
              pip install pytest pytest-cov pytest-azurepipelines
              git clone https://github.com/superconductive/dgtest.git
              pip install -e dgtest

              # Run dgtest
              dgtest run great_expectations --ignore 'tests/cli' --ignore 'tests/integration/usage_statistics' \
                $(GE_pytest_opts) --napoleon-docstrings --junitxml=junit/test-results.xml --cov=. --cov-report=xml --cov-report=html

            displayName: 'dgtest'

          - task: PublishTestResults@2
            condition: succeededOrFailed()
            inputs:
              testResultsFiles: '**/test-*.xml'
              testRunTitle: 'Publish test results for Python $(python.version)'

          - task: PublishCodeCoverageResults@1
            inputs:
              codeCoverageTool: Cobertura
              summaryFileLocation: '$(System.DefaultWorkingDirectory)/**/coverage.xml'
              reportDirectory: '$(System.DefaultWorkingDirectory)/**/htmlcov'

  - stage: usage_stats_integration
    dependsOn: [scope_check, lint, import_ge]
    pool:
      vmImage: 'ubuntu-latest'

    jobs:
      - job: test_usage_stats_messages
        condition: eq(stageDependencies.scope_check.changes.outputs['CheckChanges.GEChanged'], true)
        variables:
          python.version: '3.8'

        steps:
          - task: UsePythonVersion@0
            inputs:
              versionSpec: '$(python.version)'
            displayName: 'Use Python $(python.version)'

          - bash: python -m pip install --upgrade pip==20.2.4
            displayName: 'Update pip'

          - script: |
              pip install --requirement requirements-dev-test.txt
              pip install --requirement requirements.txt
              pip install .
            displayName: 'Install dependencies'

          # Due to the relatively small number of usage_stats tests, we deem it appropriate to test them in their entirely through pytest
          - script: |
              pip install pytest pytest-azurepipelines
              pytest --no-sqlalchemy --aws-integration -v tests/integration/usage_statistics

            displayName: 'pytest'

  - stage: db_integration
    pool:
      vmImage: 'ubuntu-latest'

    dependsOn: [scope_check, lint, import_ge]

    jobs:
      - job: mysql
        condition: eq(stageDependencies.scope_check.changes.outputs['CheckChanges.GEChanged'], true)

        services:
          mysql: mysql

        variables:
          python.version: '3.8'

        steps:
          - task: UsePythonVersion@0
            inputs:
              versionSpec: '$(python.version)'
            displayName: 'Use Python $(python.version)'

          - bash: python -m pip install --upgrade pip==21.3.1
            displayName: 'Update pip'

          - script: |
              printf 'Waiting for MySQL database to accept connections'
              until mysql --host=localhost --protocol=TCP --port=3306 --user=root --password='' --execute "SHOW DATABASES"; do
                printf '.'
                sleep 1;
              done;
            displayName: Wait for database to initialise

          - script: |
              echo "SET GLOBAL sql_mode=(SELECT REPLACE(@@sql_mode,'ONLY_FULL_GROUP_BY',''));" > mysql_setup_script.sql
              mysql --host=localhost --protocol=TCP --port=3306 --user=root --password='' --reconnect < mysql_setup_script.sql
            displayName: 'Configure mysql'

          - script: |
              pip install --requirement requirements-dev-test.txt --requirement requirements-dev-sqlalchemy.txt --constraint constraints-dev.txt
              pip install --requirement requirements.txt
              pip install .
            displayName: 'Install dependencies'

          - script: |
              # Install dependencies
              pip install --requirement requirements.txt
              pip install pytest pytest-cov pytest-azurepipelines
              git clone https://github.com/superconductive/dgtest.git
              pip install -e dgtest

              # Run dgtest
              dgtest run great_expectations --ignore 'tests/cli' --ignore 'tests/integration/usage_statistics' \
                --mysql --napoleon-docstrings --junitxml=junit/test-results.xml --cov=. --cov-report=xml --cov-report=html

            displayName: 'dgtest'

      - job: mssql
        condition: eq(stageDependencies.scope_check.changes.outputs['CheckChanges.GEChanged'], true)

        services:
          mssql: mssql

        variables:
          python.version: '3.8'

        steps:
          - task: UsePythonVersion@0
            inputs:
              versionSpec: '$(python.version)'
            displayName: 'Use Python $(python.version)'

          - bash: python -m pip install --upgrade pip==21.3.1
            displayName: 'Update pip'

          - script: |
              sqlcmd -U sa -P "ReallyStrongPwd1234%^&*" -Q "CREATE DATABASE test_ci;" -o create_db_output.txt

          - script: |
              pip install --requirement requirements-dev-test.txt --requirement requirements-dev-sqlalchemy.txt --constraint constraints-dev.txt
              pip install --requirement requirements.txt
              pip install .
            displayName: 'Install dependencies'

          - script: |
              # Install dependencies
              pip install pytest pytest-cov pytest-azurepipelines
              git clone https://github.com/superconductive/dgtest.git
              pip install -e dgtest

              # Run dgtest
              dgtest run great_expectations --ignore 'tests/cli' --ignore 'tests/integration/usage_statistics' \
                --mssql --napoleon-docstrings --junitxml=junit/test-results.xml --cov=. --cov-report=xml --cov-report=html

            displayName: 'dgtest'

  - stage: cli_integration
    dependsOn: [scope_check, lint, import_ge]
    pool:
      vmImage: 'ubuntu-latest'

    jobs:
      - job: test_cli
        condition: eq(stageDependencies.scope_check.changes.outputs['CheckChanges.GEChanged'], true)

        services:
          postgres: postgres

        variables:
          python.version: '3.8'

        steps:
          - task: UsePythonVersion@0
            inputs:
              versionSpec: '$(python.version)'
            displayName: 'Use Python $(python.version)'

          - bash: python -m pip install --upgrade pip==21.3.1
            displayName: 'Update pip'

          - script: |
              sudo apt-get install -y pandoc
              pip install pypandoc
            displayName: 'Install pandoc'

          - script: |
              pip install --requirement requirements-dev-test.txt --requirement requirements-dev-spark.txt --requirement requirements-dev-sqlalchemy.txt --constraint constraints-dev.txt
              pip install --requirement requirements.txt
              pip install .
            displayName: 'Install dependencies'

          - script: |
              # Install dependencies
              pip install pytest
              git clone https://github.com/superconductive/dgtest.git
              pip install -e dgtest

              # Run dgtest
              dgtest run great_expectations --filter 'tests/cli' --aws-integration -v

            displayName: 'dgtest'<|MERGE_RESOLUTION|>--- conflicted
+++ resolved
@@ -100,7 +100,6 @@
               pyupgrade --py3-plus || EXIT_STATUS=$?
               exit $EXIT_STATUS
 
-<<<<<<< HEAD
   - stage: custom_checks
     dependsOn: scope_check
     pool:
@@ -110,7 +109,7 @@
       steps:
       - bash: python scripts/check_docstring_coverage.py
         name: DocstringChecker
-=======
+
   - stage: import_ge
     dependsOn: [lint]
     pool:
@@ -127,7 +126,6 @@
            Python39:
              python.version: '3.9'
 
-
         steps:
          - task: UsePythonVersion@0
            inputs:
@@ -144,7 +142,6 @@
          - script: |
              python -c "import great_expectations as ge; print('Successfully imported GE Version:', ge.__version__)"
            displayName: 'Import Great Expectations'
->>>>>>> c97f8a25
 
   - stage: required
     dependsOn: [scope_check, lint, import_ge]
