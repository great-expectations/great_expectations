# This file is responsible for configuring the `dependency_graph` pipeline (https://dev.azure.com/great-expectations/great_expectations/_build)
#
# The pipeline is run under the following conditions:
#   - On the develop branch whenever a commit is made to an open PR
#
# `dependency_graph` runs a subset of test suite, aiming to only test what's relevant to attain coverage over a given set of changes.
# The pipeline aims to balance both performance and safety to improve the developer experience but is innately less thorough than `great_expectations`.
#
# Note that `dependency_graph` makes heavy use of dgtest (https://github.com/superconductive/dgtest)

trigger:
  branches:
    include:
    - pre_pr-* # Can be used to test both `great_expectations` and `dependency_graph` pipelines
    - develop
    exclude:
    - main

resources:
  containers:
  - container: postgres
    image: postgres:11
    ports:
    - 5432:5432
    env:
      POSTGRES_DB: "test_ci"
      POSTGRES_HOST_AUTH_METHOD: "trust"
  - container: mysql
    image: mysql:8.0.20
    ports:
      - 3306:3306
    env:
      MYSQL_ALLOW_EMPTY_PASSWORD: "yes"
      MYSQL_DATABASE: test_ci
  - container: mssql
    image: mcr.microsoft.com/mssql/server:2019-latest
    env:
      ACCEPT_EULA: Y
      MSSQL_SA_PASSWORD: ReallyStrongPwd1234%^&*
      MSSQL_DB: test_ci
      MSSQL_PID: Developer
    ports:
      - 1433:1433

variables:
  GE_USAGE_STATISTICS_URL: "https://qa.stats.greatexpectations.io/great_expectations/v1/usage_statistics"

stages:
  - stage: scope_check
    pool:
      vmImage: 'ubuntu-20.04'
    jobs:
      - job: changes
        steps:
          - task: ChangedFiles@1
            name: CheckChanges
            inputs:
              verbose: true
              rules: |
                [ContribChanged]
                contrib/**

                [ExperimentalChanged]
                contrib/experimental/**

                [DocsChanged]
                docs/**
                tests/integration/docusaurus/**
                tests/integration/fixtures/**
                tests/test_sets/**

                [GEChanged]
                great_expectations/**
                tests/**
                /*.txt
                /*.yml
                requirements*
                azure-pipelines*

  - stage: lint
    dependsOn: scope_check
    pool:
      vmImage: 'ubuntu-latest'

    jobs:
      - job: lint
        condition: eq(stageDependencies.scope_check.changes.outputs['CheckChanges.GEChanged'], true)
        steps:
          - task: UsePythonVersion@0
            inputs:
              versionSpec: 3.7
            displayName: 'Use Python 3.7'

          - script: |
              pip install isort[requirements]==5.4.2 flake8==3.8.3 black==22.3.0 pyupgrade==2.7.2
              EXIT_STATUS=0
              isort . --check-only --skip docs/ || EXIT_STATUS=$?
              black --check --exclude docs/ . || EXIT_STATUS=$?
              flake8 great_expectations/core || EXIT_STATUS=$?
              pyupgrade --py3-plus || EXIT_STATUS=$?
              exit $EXIT_STATUS

  - stage: custom_checks
    dependsOn: scope_check
    pool:
      vmImage: 'ubuntu-latest'
    jobs:
<<<<<<< HEAD
    - job: type_hint_checker
      steps:
      - script: |
          pip install mypy # Prereq for type hint script
          python scripts/check_type_hint_coverage.py
        name: TypeHintChecker
=======
    - job: docstring_checker
      steps:
      - bash: python scripts/check_docstring_coverage.py
        name: DocstringChecker
>>>>>>> eb138843

  - stage: import_ge
    dependsOn: [lint]
    pool:
      vmImage: 'ubuntu-18.04'
    jobs:
      - job: import_ge

        strategy:
         matrix:
           Python37:
             python.version: '3.7'
           Python38:
             python.version: '3.8'
           Python39:
             python.version: '3.9'

        steps:
         - task: UsePythonVersion@0
           inputs:
             versionSpec: '$(python.version)'
           displayName: 'Use Python $(python.version)'

         - bash: python -m pip install --upgrade pip==21.3.1
           displayName: 'Update pip'

         - script: |
             pip install  .
           displayName: 'Install GE and required dependencies (i.e. not sqlalchemy)'

         - script: |
             python -c "import great_expectations as ge; print('Successfully imported GE Version:', ge.__version__)"
           displayName: 'Import Great Expectations'

  - stage: required
    dependsOn: [scope_check, lint, import_ge]
    pool:
      vmImage: 'ubuntu-18.04'

    jobs:
      - job: compatibility_matrix
        condition: eq(stageDependencies.scope_check.changes.outputs['CheckChanges.GEChanged'], true)
        variables:
          GE_pytest_opts: '--no-sqlalchemy'
        strategy:
          matrix:
            Python37-Pandas023:
              python.version: '3.7'
              numpy.version: '1.17.0'
              pandas.version: '0.23.4'
              scipy.version: 'latest'
              GE_pytest_pip_opts: '--requirement requirements-dev-test.txt --constraint constraints-dev.txt'
            Python37-Pandas025:
              python.version: '3.7'
              numpy.version: '1.17.0'
              pandas.version: '0.25.3'
              scipy.version: 'latest'
              # numpy 1.20 and pandas 0.25.3 do not coexist happily
              GE_pytest_pip_opts: '--requirement requirements-dev-test.txt --constraint constraints-dev.txt'
            Python38-PandasLatest:
              python.version: '3.8'
              numpy.version: 'latest'
              pandas.version: 'latest'
              scipy.version: 'latest'
              GE_pytest_pip_opts: '--requirement requirements-dev-test.txt --constraint constraints-dev.txt'

        steps:
          - task: UsePythonVersion@0
            inputs:
              versionSpec: '$(python.version)'
            displayName: 'Use Python $(python.version)'

          - bash: python -m pip install --upgrade pip==21.3.1
            displayName: 'Update pip'

          - script: |
              if [[ $(numpy.version) == 'latest' ]]; then
                pip install numpy
              else
                pip install numpy==$(numpy.version)
              fi
            displayName: 'Install numpy'

          - script: |
              if [[ $(pandas.version) == 'latest' ]]; then
                pip install pandas
              else
                pip install pandas==$(pandas.version)
              fi
            displayName: 'Install pandas'

          - script: |
              if [[ $(scipy.version) == 'latest' ]]; then
                pip install scipy
              else
                pip install scipy==$(scipy.version)
              fi
            displayName: 'Install scipy'

          - script: |
              pip install --requirement requirements.txt
              echo "about to run pip install $(GE_pytest_pip_opts)"
              pip install $(GE_pytest_pip_opts)
              pip install  .
            displayName: 'Install dependencies'

          - script: |
              # Install dependencies
              pip install pytest pytest-cov pytest-azurepipelines
              git clone https://github.com/superconductive/dgtest.git
              pip install -e dgtest

              # Run dgtest
              dgtest run great_expectations --ignore 'tests/cli' --ignore 'tests/integration/usage_statistics' \
                $(GE_pytest_opts) --napoleon-docstrings --junitxml=junit/test-results.xml --cov=. --cov-report=xml --cov-report=html

            displayName: 'dgtest'

          - task: PublishTestResults@2
            condition: succeededOrFailed()
            inputs:
              testResultsFiles: '**/test-*.xml'
              testRunTitle: 'Publish test results for Python $(python.version)'

          - task: PublishCodeCoverageResults@1
            inputs:
              codeCoverageTool: Cobertura
              summaryFileLocation: '$(System.DefaultWorkingDirectory)/**/coverage.xml'
              reportDirectory: '$(System.DefaultWorkingDirectory)/**/htmlcov'

      - job: comprehensive
        condition: eq(stageDependencies.scope_check.changes.outputs['CheckChanges.GEChanged'], true)

        services:
          postgres: postgres

        variables:
          GE_pytest_opts: ''

        strategy:
          matrix:
            Python37:
              python.version: '3.7'
              pandas.version: 'latest'
              GE_pytest_pip_opts: '"pyspark<3.0.0" --requirement requirements-dev.txt --constraint constraints-dev.txt'
            Python38:
              python.version: '3.8'
              pandas.version: 'latest'
              GE_pytest_pip_opts: '--requirement requirements-dev.txt --constraint constraints-dev.txt'
            Python39:
              python.version: '3.9'
              pandas.version: 'latest'
              GE_pytest_pip_opts: '--requirement requirements-dev.txt --constraint constraints-dev.txt'


        steps:
          - task: UsePythonVersion@0
            inputs:
              versionSpec: '$(python.version)'
            displayName: 'Use Python $(python.version)'

          - bash: python -m pip install --upgrade pip==21.3.1
            displayName: 'Update pip'

          - script: |
              sudo apt-get install -y pandoc
              pip install pypandoc
            displayName: 'Install pandoc'

          - script: |
              if [[ $(pandas.version) == 'latest' ]]; then
                pip install pandas
              else
                pip install pandas==$(pandas.version)
              fi
            displayName: 'Install pandas'

          - script: |
              pip install --requirement requirements.txt
              echo "about to run pip install $(GE_pytest_pip_opts)"
              pip install $(GE_pytest_pip_opts)
              pip install  .
            displayName: 'Install dependencies'

          - script: |
              # Install dependencies
              pip install pytest pytest-cov pytest-azurepipelines
              git clone https://github.com/superconductive/dgtest.git
              pip install -e dgtest

              # Run dgtest
              dgtest run great_expectations --ignore 'tests/cli' --ignore 'tests/integration/usage_statistics' \
                $(GE_pytest_opts) --napoleon-docstrings --junitxml=junit/test-results.xml --cov=. --cov-report=xml --cov-report=html

            displayName: 'dgtest'

          - task: PublishTestResults@2
            condition: succeededOrFailed()
            inputs:
              testResultsFiles: '**/test-*.xml'
              testRunTitle: 'Publish test results for Python $(python.version)'

          - task: PublishCodeCoverageResults@1
            inputs:
              codeCoverageTool: Cobertura
              summaryFileLocation: '$(System.DefaultWorkingDirectory)/**/coverage.xml'
              reportDirectory: '$(System.DefaultWorkingDirectory)/**/htmlcov'

  - stage: usage_stats_integration
    dependsOn: [scope_check, lint, import_ge]
    pool:
      vmImage: 'ubuntu-latest'

    jobs:
      - job: test_usage_stats_messages
        condition: eq(stageDependencies.scope_check.changes.outputs['CheckChanges.GEChanged'], true)
        variables:
          python.version: '3.8'

        steps:
          - task: UsePythonVersion@0
            inputs:
              versionSpec: '$(python.version)'
            displayName: 'Use Python $(python.version)'

          - bash: python -m pip install --upgrade pip==20.2.4
            displayName: 'Update pip'

          - script: |
              pip install --requirement requirements-dev-test.txt
              pip install --requirement requirements.txt
              pip install .
            displayName: 'Install dependencies'

          # Due to the relatively small number of usage_stats tests, we deem it appropriate to test them in their entirely through pytest
          - script: |
              pip install pytest pytest-azurepipelines
              pytest --no-sqlalchemy --aws-integration -v tests/integration/usage_statistics

            displayName: 'pytest'

  - stage: db_integration
    pool:
      vmImage: 'ubuntu-latest'

    dependsOn: [scope_check, lint, import_ge]

    jobs:
      - job: mysql
        condition: eq(stageDependencies.scope_check.changes.outputs['CheckChanges.GEChanged'], true)

        services:
          mysql: mysql

        variables:
          python.version: '3.8'

        steps:
          - task: UsePythonVersion@0
            inputs:
              versionSpec: '$(python.version)'
            displayName: 'Use Python $(python.version)'

          - bash: python -m pip install --upgrade pip==21.3.1
            displayName: 'Update pip'

          - script: |
              printf 'Waiting for MySQL database to accept connections'
              until mysql --host=localhost --protocol=TCP --port=3306 --user=root --password='' --execute "SHOW DATABASES"; do
                printf '.'
                sleep 1;
              done;
            displayName: Wait for database to initialise

          - script: |
              echo "SET GLOBAL sql_mode=(SELECT REPLACE(@@sql_mode,'ONLY_FULL_GROUP_BY',''));" > mysql_setup_script.sql
              mysql --host=localhost --protocol=TCP --port=3306 --user=root --password='' --reconnect < mysql_setup_script.sql
            displayName: 'Configure mysql'

          - script: |
              pip install --requirement requirements-dev-test.txt --requirement requirements-dev-sqlalchemy.txt --constraint constraints-dev.txt
              pip install --requirement requirements.txt
              pip install .
            displayName: 'Install dependencies'

          - script: |
              # Install dependencies
              pip install --requirement requirements.txt
              pip install pytest pytest-cov pytest-azurepipelines
              git clone https://github.com/superconductive/dgtest.git
              pip install -e dgtest

              # Run dgtest
              dgtest run great_expectations --ignore 'tests/cli' --ignore 'tests/integration/usage_statistics' \
                --mysql --napoleon-docstrings --junitxml=junit/test-results.xml --cov=. --cov-report=xml --cov-report=html

            displayName: 'dgtest'

      - job: mssql
        condition: eq(stageDependencies.scope_check.changes.outputs['CheckChanges.GEChanged'], true)

        services:
          mssql: mssql

        variables:
          python.version: '3.8'

        steps:
          - task: UsePythonVersion@0
            inputs:
              versionSpec: '$(python.version)'
            displayName: 'Use Python $(python.version)'

          - bash: python -m pip install --upgrade pip==21.3.1
            displayName: 'Update pip'

          - script: |
              sqlcmd -U sa -P "ReallyStrongPwd1234%^&*" -Q "CREATE DATABASE test_ci;" -o create_db_output.txt

          - script: |
              pip install --requirement requirements-dev-test.txt --requirement requirements-dev-sqlalchemy.txt --constraint constraints-dev.txt
              pip install --requirement requirements.txt
              pip install .
            displayName: 'Install dependencies'

          - script: |
              # Install dependencies
              pip install pytest pytest-cov pytest-azurepipelines
              git clone https://github.com/superconductive/dgtest.git
              pip install -e dgtest

              # Run dgtest
              dgtest run great_expectations --ignore 'tests/cli' --ignore 'tests/integration/usage_statistics' \
                --mssql --napoleon-docstrings --junitxml=junit/test-results.xml --cov=. --cov-report=xml --cov-report=html

            displayName: 'dgtest'

  - stage: cli_integration
    dependsOn: [scope_check, lint, import_ge]
    pool:
      vmImage: 'ubuntu-latest'

    jobs:
      - job: test_cli
        condition: eq(stageDependencies.scope_check.changes.outputs['CheckChanges.GEChanged'], true)

        services:
          postgres: postgres

        variables:
          python.version: '3.8'

        steps:
          - task: UsePythonVersion@0
            inputs:
              versionSpec: '$(python.version)'
            displayName: 'Use Python $(python.version)'

          - bash: python -m pip install --upgrade pip==21.3.1
            displayName: 'Update pip'

          - script: |
              sudo apt-get install -y pandoc
              pip install pypandoc
            displayName: 'Install pandoc'

          - script: |
              pip install --requirement requirements-dev-test.txt --requirement requirements-dev-spark.txt --requirement requirements-dev-sqlalchemy.txt --constraint constraints-dev.txt
              pip install --requirement requirements.txt
              pip install .
            displayName: 'Install dependencies'

          - script: |
              # Install dependencies
              pip install pytest
              git clone https://github.com/superconductive/dgtest.git
              pip install -e dgtest

              # Run dgtest
              dgtest run great_expectations --filter 'tests/cli' --aws-integration -v

            displayName: 'dgtest'<|MERGE_RESOLUTION|>--- conflicted
+++ resolved
@@ -104,25 +104,25 @@
     dependsOn: scope_check
     pool:
       vmImage: 'ubuntu-latest'
-    jobs:
-<<<<<<< HEAD
+
+    jobs:
     - job: type_hint_checker
       steps:
       - script: |
           pip install mypy # Prereq for type hint script
           python scripts/check_type_hint_coverage.py
         name: TypeHintChecker
-=======
+
     - job: docstring_checker
       steps:
       - bash: python scripts/check_docstring_coverage.py
         name: DocstringChecker
->>>>>>> eb138843
 
   - stage: import_ge
     dependsOn: [lint]
     pool:
       vmImage: 'ubuntu-18.04'
+
     jobs:
       - job: import_ge
 
