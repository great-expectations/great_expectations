/*
This script enables name-based snippet retrieval in Docusaurus-enabled docs using
the following syntax:
```
    ```python name="getting_started_imports"
```

This pattern is directly inspired by remark-code-import, which references using line numbers:
```
    ```python file=../../tests/integration/docusaurus/tutorials/getting-started/getting_started.py#L1-L5
```

As snippets are bound by identifier and not specific line numbers, they are far less susceptible
to breakage when docs and source code are being updated.

Named snippets are defined with the following syntax:
```
    # <snippet name="getting_started_imports">
    import great_expectations as gx
    ...
    # </snippet>
```
*/
const visit = require('unist-util-visit')
const constructSnippetMap = require('./snippet')

function codeImport () {
  // Instantiated within the import so it can be hot-reloaded
  const snippetMap = constructSnippetMap('.')
<<<<<<< HEAD
  // console.log(snippetMap)
=======
>>>>>>> 6983b956

  return function transformer (tree, file) {
    const codes = []
    const promises = []

    // Walk the AST of the markdown file and filter for code snippets
    visit(tree, 'code', (node, index, parent) => {
      codes.push([node, index, parent])
    })

    for (const [node] of codes) {
      const meta = node.meta || ''
      if (!meta) {
        continue
      }

      const nameMeta = /^name=(?<snippetName>.+?)$/.exec(
        meta
      )
      if (!nameMeta) {
        continue
      }

      let name = nameMeta.groups.snippetName
      if (!name) {
        throw new Error(`Unable to parse named reference ${nameMeta}`)
      }

      // Remove any surrounding quotes
      name = name.replaceAll("'", '').replaceAll('"', '')
      if (!(name in snippetMap)) {
        throw new Error(`Could not find any snippet named ${name}`)
      }

      node.value = snippetMap[name].contents
      console.log(`Substituted value for named snippet "${name}"`)
    }

    if (promises.length) {
      return Promise.all(promises)
    }
  }
}

module.exports = codeImport<|MERGE_RESOLUTION|>--- conflicted
+++ resolved
@@ -27,10 +27,6 @@
 function codeImport () {
   // Instantiated within the import so it can be hot-reloaded
   const snippetMap = constructSnippetMap('.')
-<<<<<<< HEAD
-  // console.log(snippetMap)
-=======
->>>>>>> 6983b956
 
   return function transformer (tree, file) {
     const codes = []
