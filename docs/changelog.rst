.. _changelog:

#########
Changelog
#########

Develop
-----------------
<<<<<<< HEAD
* [BUGFIX] Fix bug where running checkpoint fails if GCS data docs site has a prefix (thanks @sergii-tsymbal-exa)!
=======
* [ENHANCEMENT] Update schema for anonymized expectation types to avoid large key domain
>>>>>>> f53452e6
* [BUGFIX] Fix bug in deleting datasource config from config file (thanks @rxmeez)!
* [BUGFIX] clarify inclusiveness of min/max values in string rendering
* [DOCS] Add notes on transient table creation to Snowflake guide (thanks @verhey)!
* [DOCS] Fixed several broken links and glossary organization (thanks @JavierMonton and @sbrugman)!
* [DOCS] Deploying Great Expectations with Google Cloud Composer (Hosted Airflow)


0.12.1
-----------------
* [FEATURE] Add ``expect_column_pair_cramers_phi_value_to_be_less_than`` expectation to ``PandasDatasource`` to check for the independence of two columns by computing their Cramers Phi (thanks @mlondschien)!
* [FEATURE] add support for ``expect_column_pair_values_to_be_in_set`` to ``Spark`` (thanks @mikaylaedwards)!
* [FEATURE] Add new expectation:`` expect_multicolumn_sum_to_equal`` for ``pandas` and ``Spark`` (thanks @chipmyersjr)!
* [ENHANCEMENT] Update isort, pre-commit & pre-commit hooks, start more linting (thanks @dandandan)!
* [ENHANCEMENT] Bundle shaded marshmallow==3.7.1 to avoid dependency conflicts on GCP Composer
* [ENHANCEMENT] Improve row_condition support in aggregate expectations
* [BUGFIX] SuiteEditNotebookRenderer no longer break GCS and S3 data paths
* [BUGFIX] Fix bug preventing the use of get_available_partition_ids in s3 generator
* [BUGFIX] SuiteEditNotebookRenderer no longer break GCS and S3 data paths
* [BUGFIX] TupleGCSStoreBackend: remove duplicate prefix for urls (thanks @azban)!
* [BUGFIX] Fix `TypeError: unhashable type` error in Data Docs rendering

0.12.0
-----------------
* [BREAKING] This release includes a breaking change that *only* affects users who directly call `add_expectation`, `remove_expectation`, or `find_expectations`. (Most users do not use these APIs but add Expectations by stating them directly on Datasets). Those methods have been updated to take an ExpectationConfiguration object and `match_type` object. The change provides more flexibility in determining which expectations should be modified and allows us provide substantially improved support for two major features that we have frequently heard requested: conditional Expectations and more flexible multi-column custom expectations. See :ref:`expectation_suite_operations` and :ref:`migrating_versions` for more information.
* [FEATURE] Add support for conditional expectations using pandas execution engine (#1217 HUGE thanks @arsenii!)
* [FEATURE] ValidationActions can now consume and return "payload", which can be used to share information across ValidationActions
* [FEATURE] Add support for nested columns in the PySpark expectations (thanks @bramelfrink)!
* [FEATURE] add support for `expect_column_values_to_be_increasing` to `Spark` (thanks @mikaylaedwards)!
* [FEATURE] add support for `expect_column_values_to_be_decreasing` to `Spark` (thanks @mikaylaedwards)!
* [FEATURE] Slack Messages sent as ValidationActions now have link to DataDocs, if available.
* [FEATURE] Expectations now define “domain,” “success,” and “runtime” kwargs to allow them to determine expectation equivalence for updating expectations. Fixes column pair expectation update logic.
* [ENHANCEMENT] Add a `skip_and_clean_missing` flag to `DefaultSiteIndexBuilder.build` (default True). If True, when an index page is being built and an existing HTML page does not have corresponding source data (i.e. an expectation suite or validation result was removed from source store), the HTML page is automatically deleted and will not appear in the index. This ensures that the expectations store and validations store are the source of truth for Data Docs.
* [ENHANCEMENT] Include datetime and bool column types in descriptive documentation results
* [ENHANCEMENT] Improve data docs page breadcrumbs to have clearer run information
* [ENHANCEMENT] Data Docs Validation Results only shows unexpected value counts if all unexpected values are available
* [ENHANCEMENT] Convert GE version key from great_expectations.__version__ to great_expectations_version (thanks, @cwerner!) (#1606)
* [ENHANCEMENT] Add support in JSON Schema profiler for combining schema with anyOf key and creating nullability expectations
* [BUGFIX] Add guard for checking Redshift Dialect in match_like_pattern expectation
* [BUGFIX] Fix content_block build failure for dictionary content - (thanks @jliew!) #1722
* [BUGFIX] Fix bug that was preventing env var substitution in `config_variables.yml` when not at the top level
* [BUGFIX] Fix issue where expect_column_values_to_be_in_type_list did not work with positional type_list argument in SqlAlchemyDataset or SparkDFDataset
* [BUGFIX] Fixes a bug that was causing exceptions to occur if user had a Data Docs config excluding a particular site section
* [DOCS] Add how-to guides for configuring MySQL and MSSQL Datasources
* [DOCS] Add information about issue tags to contributing docs
* [DEPRECATION] Deprecate demo suite behavior in `suite new`

0.11.9
-----------------
* [FEATURE] New Dataset Support: Microsoft SQL Server
* [FEATURE] Render expectation validation results to markdown
* [FEATURE] Add --assume-yes/--yes/-y option to cli docs build command (thanks @feluelle)
* [FEATURE] Add SSO and SSH key pair authentication for Snowflake (thanks @dmateusp)
* [FEATURE] Add pattern-matching expectations that use the Standard SQL "LIKE" operator: "expect_column_values_to_match_like_pattern", "expect_column_values_to_not_match_like_pattern", "expect_column_values_to_match_like_pattern_list", and "expect_column_values_to_not_match_like_pattern_list"
* [ENHANCEMENT] Make Data Docs rendering of profiling results more flexible by deprecating the reliance on validation results having the specific run_name of "profiling"
* [ENHANCEMENT] Use green checkmark in Slack msgs instead of tada
* [ENHANCEMENT] log class instantiation errors for better debugging
* [BUGFIX] usage_statistics decorator now handles 'dry_run' flag
* [BUGFIX] Add spark_context to DatasourceConfigSchema (#1713) (thanks @Dandandan)
* [BUGFIX] Handle case when unexpected_count list element is str
* [DOCS] Deploying Data Docs
* [DOCS] New how-to guide: How to instantiate a Data Context on an EMR Spark cluster
* [DOCS] Managed Spark DF Documentation #1729 (thanks @mgorsk1)
* [DOCS] Typos and clarifications (thanks @dechoma @sbrugman @rexboyce)

0.11.8
-----------------
* [FEATURE] Customizable "Suite Edit" generated notebooks
* [ENHANCEMENT] Add support and docs for loading evaluation parameter from SQL database
* [ENHANCEMENT] Fixed some typos/grammar and a broken link in the suite_scaffold_notebook_renderer
* [ENHANCEMENT] allow updates to DatabaseStoreBackend keys by default, requiring `allow_update=False` to disallow
* [ENHANCEMENT] Improve support for prefixes declared in TupleS3StoreBackend that include reserved characters
* [BUGFIX] Fix issue where allow_updates was set for StoreBackend that did not support it
* [BUGFIX] Fix issue where GlobReaderBatchKwargsGenerator failed with relative base_directory
* [BUGFIX] Adding explicit requirement for "importlib-metadata" (needed for Python versions prior to Python 3.8).
* [MAINTENANCE] Install GitHub Dependabot
* [BUGFIX] Fix missing importlib for python 3.8 #1651

0.11.7
-----------------
* [ENHANCEMENT] Improve CLI error handling.
* [ENHANCEMENT] Do not register signal handlers if not running in main thread
* [ENHANCEMENT] store_backend (S3 and GCS) now throws InvalidKeyError if file does not exist at expected location
* [BUGFIX] ProfilerTypeMapping uses lists instead of sets to prevent serialization errors when saving suites created by JsonSchemaProfiler
* [DOCS] Update suite scaffold how-to
* [DOCS] Docs/how to define expectations that span multiple tables
* [DOCS] how to metadata stores validation on s3

0.11.6
-----------------
* [FEATURE] Auto-install Python DB packages.  If the required packages for a DB library are not installed, GE will offer the user to install them, without exiting CLI
* [FEATURE] Add new expectation expect_table_row_count_to_equal_other_table for SqlAlchemyDataset
* [FEATURE] A profiler that builds suites from JSONSchema files
* [ENHANCEMENT] Add ``.feather`` file support to PandasDatasource
* [ENHANCEMENT] Use ``colorama init`` to support terminal color on Windows
* [ENHANCEMENT] Update how_to_trigger_slack_notifications_as_a_validation_action.rst
* [ENHANCEMENT] Added note for config_version in great_expectations.yml
* [ENHANCEMENT] Implement "column_quantiles" for MySQL (via a compound SQLAlchemy query, since MySQL does not support "percentile_disc")
* [BUGFIX] "data_asset.validate" events with "data_asset_name" key in the batch kwargs were failing schema validation
* [BUGFIX] database_store_backend does not support storing Expectations in DB
* [BUGFIX] instantiation of ExpectationSuite always adds GE version metadata to prevent datadocs from crashing
* [BUGFIX] Fix all tests having to do with missing data source libraries
* [DOCS] will/docs/how_to/Store Expectations on Google Cloud Store

0.11.5
-----------------
* [FEATURE] Add support for expect_column_values_to_match_regex_list exception for Spark backend
* [ENHANCEMENT] Added 3 new usage stats events: "cli.new_ds_choice", "data_context.add_datasource", and "datasource.sqlalchemy.connect"
* [ENHANCEMENT] Support platform_specific_separator flag for TupleS3StoreBackend prefix
* [ENHANCEMENT] Allow environment substitution in config_variables.yml
* [BUGFIX] fixed issue where calling head() on a SqlAlchemyDataset would fail if the underlying table is empty
* [BUGFIX] fixed bug in rounding of mostly argument to nullity expectations produced by the BasicSuiteBuilderProfiler
* [DOCS] New How-to guide: How to add a Validation Operator (+ updated in Validation Operator doc strings)

0.11.4
-----------------
* [BUGIFX] Fixed an error that crashed the CLI when called in an environment with neither SQLAlchemy nor google.auth installed

0.11.3
-----------------
* [ENHANCEMENT] Removed the misleading scary "Site doesn't exist or is inaccessible" message that the CLI displayed before building Data Docs for the first time.
* [ENHANCEMENT] Catch sqlalchemy.exc.ArgumentError and google.auth.exceptions.GoogleAuthError in SqlAlchemyDatasource __init__ and re-raise them as DatasourceInitializationError - this allows the CLI to execute its retry logic when users provide a malformed SQLAlchemy URL or attempt to connect to a BigQuery project without having proper authentication.
* [BUGFIX] Fixed issue where the URL of the Glossary of Expectations article in the auto-generated suite edit notebook was wrong (out of date) (#1557).
* [BUGFIX] Use renderer_type to set paths in jinja templates instead of utm_medium since utm_medium is optional
* [ENHANCEMENT] Bring in custom_views_directory in DefaultJinjaView to enable custom jinja templates stored in plugins dir
* [BUGFIX] fixed glossary links in walkthrough modal, README, CTA button, scaffold notebook
* [BUGFIX] Improved TupleGCSStoreBackend configurability (#1398 #1399)
* [BUGFIX] Data Docs: switch bootstrap-table-filter-control.min.js to CDN
* [ENHANCEMENT] BasicSuiteBuilderProfiler now rounds mostly values for readability
* [DOCS] Add AutoAPI as the primary source for API Reference docs.

0.11.2
-----------------
* [FEATURE] Add support for expect_volumn_values_to_match_json_schema exception for Spark backend (thanks @chipmyersjr!)
* [ENHANCEMENT] Add formatted __repr__ for ValidationOperatorResult
* [ENHANCEMENT] add option to suppress logging when getting expectation suite
* [BUGFIX] Fix object name construction when calling SqlAlchemyDataset.head (thanks @mascah!)
* [BUGFIX] Fixed bug where evaluation parameters used in arithmetic expressions would not be identified as upstream dependencies.
* [BUGFIX] Fix issue where DatabaseStoreBackend threw IntegrityError when storing same metric twice
* [FEATURE] Added new cli upgrade helper to help facilitate upgrading projects to be compatible with GE 0.11.
  See :ref:`upgrading_to_0.11` for more info.
* [BUGFIX] Fixed bug preventing GCS Data Docs sites to cleaned
* [BUGFIX] Correct doc link in checkpoint yml
* [BUGFIX] Fixed issue where CLI checkpoint list truncated names (#1518)
* [BUGFIX] Fix S3 Batch Kwargs Generator incorrect migration to new build_batch_kwargs API
* [BUGFIX] Fix missing images in data docs walkthrough modal
* [BUGFIX] Fix bug in checkpoints that was causing incorrect run_time to be set
* [BUGFIX] Fix issue where data docs could remove trailing zeros from values when low precision was requested

0.11.1
-----------------
* [BUGFIX] Fixed bug that was caused by comparison between timezone aware and non-aware datetimes
* [DOCS] Updated docs with info on typed run ids and validation operator results
* [BUGFIX] Update call-to-action buttons on index page with correct URLs

0.11.0
-----------------
* [BREAKING] ``run_id`` is now typed using the new ``RunIdentifier`` class, which consists of a ``run_time`` and
  ``run_name``. Existing projects that have Expectation Suite Validation Results must be migrated.
  See :ref:`upgrading_to_0.11` for instructions.
* [BREAKING] ``ValidationMetric`` and ``ValidationMetricIdentifier`` objects now have a ``data_asset_name`` attribute.
  Existing projects with evaluation parameter stores that have database backends must be migrated.
  See :ref:`upgrading_to_0.11` for instructions.
* [BREAKING] ``ValidationOperator.run`` now returns an instance of new type, ``ValidationOperatorResult`` (instead of a
  dictionary). If your code uses output from Validation Operators, it must be updated.
* Major update to the styling and organization of documentation! Watch for more content and reorganization as we continue to improve the documentation experience with Great Expectations.
* [FEATURE] Data Docs: redesigned index page with paginated/sortable/searchable/filterable tables
* [FEATURE] Data Docs: searchable tables on Expectation Suite Validation Result pages
* ``data_asset_name`` is now added to batch_kwargs by batch_kwargs_generators (if available) and surfaced in Data Docs
* Renamed all ``generator_asset`` parameters to ``data_asset_name``
* Updated the dateutil dependency
* Added experimental QueryStore
* Removed deprecated cli tap command
* Added of 0.11 upgrade helper
* Corrected Scaffold maturity language in notebook to Experimental
* Updated the installation/configuration documentation for Snowflake users
* [ENHANCEMENT] Improved error messages for misconfigured checkpoints.
* [BUGFIX] Fixed bug that could cause some substituted variables in DataContext config to be saved to `great_expectations.yml`

0.10.12
-----------------
* [DOCS] Improved help for CLI `checkpoint` command
* [BUGFIX] BasicSuiteBuilderProfiler could include extra expectations when only some expectations were selected (#1422)
* [FEATURE] add support for `expect_multicolumn_values_to_be_unique` and `expect_column_pair_values_A_to_be_greater_than_B`
  to `Spark`. Thanks @WilliamWsyHK!
* [ENHANCEMENT] Allow a dictionary of variables can be passed to the DataContext constructor to allow override
  config variables at runtime. Thanks @balexander!
* [FEATURE] add support for `expect_column_pair_values_A_to_be_greater_than_B` to `Spark`.
* [BUGFIX] Remove SQLAlchemy typehints to avoid requiring library (thanks @mzjp2)!
* [BUGFIX] Fix issue where quantile boundaries could not be set to zero. Thanks @kokes!

0.10.11
-----------------
* Bugfix: build_data_docs list_keys for GCS returns keys and when empty a more user friendly message
* ENHANCEMENT: Enable Redshift Quantile Profiling


0.10.10
-----------------
* Removed out-of-date Airflow integration examples. This repo provides a comprehensive example of Airflow integration: `#GE Airflow Example <https://github.com/superconductive/ge_tutorials>`_
* Bugfix suite scaffold notebook now has correct suite name in first markdown cell.
* Bugfix: fixed an example in the custom expectations documentation article - "result" key was missing in the returned dictionary
* Data Docs Bugfix: template string substitution is now done using .safe_substitute(), to handle cases where string templates
  or substitution params have extraneous $ signs. Also added logic to handle templates where intended output has groupings of 2 or more $ signs
* Docs fix: fix in yml for example action_list_operator for metrics
* GE is now auto-linted using Black

-----------------

* DataContext.get_docs_sites_urls now raises error if non-existent site_name is specified
* Bugfix for the CLI command `docs build` ignoring the --site_name argument (#1378)
* Bugfix and refactor for `datasource delete` CLI command (#1386) @mzjp2
* Instantiate datasources and validate config only when datasource is used (#1374) @mzjp2
* suite delete changed from an optional argument to a required one
* bugfix for uploading objects to GCP #1393
* added a new usage stats event for the case when a data context is created through CLI
* tuplefilestore backend, expectationstore backend remove_key bugs fixed
* no url is returned on empty data_docs site
* return url for resource only if key exists
* Test added for the period special char case
* updated checkpoint module to not require sqlalchemy
* added BigQuery as an option in the list of databases in the CLI
* added special cases for handling BigQuery - table names are already qualified with schema name, so we must make sure that we do not prepend the schema name twice
* changed the prompt for the name of the temp table in BigQuery in the CLI to hint that a fully qualified name (project.dataset.table) should be provided
* Bugfix for: expect_column_quantile_values_to_be_between expectation throws an "unexpected keyword WITHIN" on BigQuery (#1391)

0.10.8
-----------------
* added support for overriding the default jupyter command via a GE_JUPYTER_COMMAND environment variable (#1347) @nehiljain
* Bugfix for checkpoint missing template (#1379)

0.10.7
-----------------
* crud delete suite bug fix

0.10.6
-----------------

* Checkpoints: a new feature to ease deployment of suites into your pipelines
  - DataContext.list_checkpoints() returns a list of checkpoint names found in the project
  - DataContext.get_checkpoint() returns a validated dictionary loaded from yml
  - new cli commands

    - `checkpoint new`
    - `checkpoint list`
    - `checkpoint run`
    - `checkpoint script`
    
* marked cli `tap` commands as deprecating on next release
* marked cli `validation-operator run` command as deprecating
* internal improvements in the cli code
* Improve UpdateDataDocsAction docs

0.10.5
-----------------

* improvements to ge.read_json tests
* tidy up the changelog

  - Fix bullet list spacing issues
  - Fix 0.10. formatting
  - Drop roadmap_and_changelog.rst and move changelog.rst to the top level of the table of contents
* DataContext.run_validation_operator() now raises a DataContextError if:
  - no batches are passed
  - batches are of the the wrong type
  - no matching validation operator is found in the project
* Clarified scaffolding language in scaffold notebook
* DataContext.create() adds an additional directory: `checkpoints`
* Marked tap command for deprecation in next major release

0.10.4
-----------------
* consolidated error handling in CLI DataContext loading
* new cli command `suite scaffold` to speed up creation of suites
* new cli command `suite demo` that creates an example suite
* Update bigquery.rst `#1330 <https://github.com/great-expectations/great_expectations/issues/1330>`_
* Fix datetime reference in create_expectations.rst `#1321 <https://github.com/great-expectations/great_expectations/issues/1321>`_ Thanks @jschendel !
* Update issue templates
* CLI command experimental decorator
* Update style_guide.rst
* Add pull request template
* Use pickle to generate hash for dataframes with unhashable objects. `#1315 <https://github.com/great-expectations/great_expectations/issues/1315>`_ Thanks @shahinism !
* Unpin pytest

0.10.3
-----------------
* Use pickle to generate hash for dataframes with unhashable objects.

0.10.2
-----------------
* renamed NotebookRenderer to SuiteEditNotebookRenderer
* SuiteEditNotebookRenderer now lints using black
* New SuiteScaffoldNotebookRenderer renderer to expedite suite creation
* removed autopep8 dependency
* bugfix: extra backslash in S3 urls if store was configured without a prefix `#1314 <https://github.com/great-expectations/great_expectations/issues/1314>`_

0.10.1
-----------------
* removing bootstrap scrollspy on table of contents `#1282 <https://github.com/great-expectations/great_expectations/issues/1282>`_
* Silently tolerate connection timeout during usage stats reporting

0.10.0
-----------------
* (BREAKING) Clarified API language: renamed all ``generator`` parameters and methods to the more correct ``batch_kwargs_generator`` language. Existing projects may require simple migration steps. See :ref:`Upgrading to 0.10.x <upgrading_to_0.10.x>` for instructions.
* Adds anonymized usage statistics to Great Expectations. See this article for details: :ref:`Usage Statistics`.
* CLI: improve look/consistency of ``docs list``, ``suite list``, and ``datasource list`` output; add ``store list`` and ``validation-operator list`` commands.
* New SuiteBuilderProfiler that facilitates faster suite generation by allowing columns to be profiled
* Added two convenience methods to ExpectationSuite: get_table_expectations & get_column_expectations
* Added optional profiler_configuration to DataContext.profile() and DataAsset.profile()
* Added list_available_expectation_types() to DataAsset

0.9.11
-----------------
* Add evaluation parameters support in WarningAndFailureExpectationSuitesValidationOperator `#1284 <https://github.com/great-expectations/great_expectations/issues/1284>`_ thanks `@balexander <https://github.com/balexander>`_
* Fix compatibility with MS SQL Server. `#1269 <https://github.com/great-expectations/great_expectations/issues/1269>`_ thanks `@kepiej <https://github.com/kepiej>`_
* Bug fixes for query_generator `#1292 <https://github.com/great-expectations/great_expectations/issues/1292>`_ thanks `@ian-whitestone <https://github.com/ian-whitestone>`_

0.9.10
-----------------
* Data Docs: improve configurability of site_section_builders
* TupleFilesystemStoreBackend now ignore `.ipynb_checkpoints` directories `#1203 <https://github.com/great-expectations/great_expectations/issues/1203>`_
* bugfix for Data Docs links encoding on S3 `#1235 <https://github.com/great-expectations/great_expectations/issues/1235>`_

0.9.9
-----------------
* Allow evaluation parameters support in run_validation_operator
* Add log_level parameter to jupyter_ux.setup_notebook_logging.
* Add experimental display_profiled_column_evrs_as_section and display_column_evrs_as_section methods, with a minor (nonbreaking) refactor to create a new _render_for_jupyter method.
* Allow selection of site in UpdateDataDocsAction with new arg target_site_names in great_expectations.yml
* Fix issue with regular expression support in BigQuery (#1244)

0.9.8
-----------------
* Allow basic operations in evaluation parameters, with or without evaluation parameters.
* When unexpected exceptions occur (e.g., during data docs rendering), the user will see detailed error messages, providing information about the specific issue as well as the stack trace.
* Remove the "project new" option from the command line (since it is not implemented; users can only run "init" to create a new project).
* Update type detection for bigquery based on driver changes in pybigquery driver 0.4.14. Added a warning for users who are running an older pybigquery driver
* added execution tests to the NotebookRenderer to mitigate codegen risks
* Add option "persist", true by default, for SparkDFDataset to persist the DataFrame it is passed. This addresses #1133 in a deeper way (thanks @tejsvirai for the robust debugging support and reproduction on spark).

  * Disabling this option should *only* be done if the user has *already* externally persisted the DataFrame, or if the dataset is too large to persist but *computations are guaranteed to be stable across jobs*.

* Enable passing dataset kwargs through datasource via dataset_options batch_kwarg.
* Fix AttributeError when validating expectations from a JSON file
* Data Docs: fix bug that was causing erratic scrolling behavior when table of contents contains many columns
* Data Docs: add ability to hide how-to buttons and related content in Data Docs

0.9.7
-----------------
* Update marshmallow dependency to >3. NOTE: as of this release, you MUST use marshamllow >3.0, which REQUIRES python 3. (`#1187 <https://github.com/great-expectations/great_expectations/issues/1187>`_) @jcampbell

  * Schema checking is now stricter for expectation suites, and data_asset_name must not be present as a top-level key in expectation suite json. It is safe to remove.
  * Similarly, datasource configuration must now adhere strictly to the required schema, including having any required credentials stored in the "credentials" dictionary.

* New beta CLI command: `tap new` that generates an executable python file to expedite deployments. (`#1193 <https://github.com/great-expectations/great_expectations/issues/1193>`_) @Aylr
* bugfix in TableBatchKwargsGenerator docs
* Added feature maturity in README (`#1203 <https://github.com/great-expectations/great_expectations/issues/1203>`_) @kyleaton
* Fix failing test that should skip if postgresql not running (`#1199 <https://github.com/great-expectations/great_expectations/issues/1199>`_) @cicdw


0.9.6
-----------------
* validate result dict when instantiating an ExpectationValidationResult (`#1133 <https://github.com/great-expectations/great_expectations/issues/1133>`_)
* DataDocs: Expectation Suite name on Validation Result pages now link to Expectation Suite page
* `great_expectations init`: cli now asks user if csv has header when adding a Spark Datasource with csv file
* Improve support for using GCP Storage Bucket as a Data Docs Site backend (thanks @hammadzz)
* fix notebook renderer handling for expectations with no column kwarg and table not in their name (`#1194 <https://github.com/great-expectations/great_expectations/issues/1194>`_)


0.9.5
-----------------
* Fixed unexpected behavior with suite edit, data docs and jupyter
* pytest pinned to 5.3.5


0.9.4
-----------------
* Update CLI `init` flow to support snowflake transient tables
* Use filename for default expectation suite name in CLI `init`
* Tables created by SqlAlchemyDataset use a shorter name with 8 hex characters of randomness instead of a full uuid
* Better error message when config substitution variable is missing
* removed an unused directory in the GE folder
* removed obsolete config error handling
* Docs typo fixes
* Jupyter notebook improvements
* `great_expectations init` improvements
* Simpler messaging in validation notebooks
* replaced hacky loop with suite list call in notebooks
* CLI suite new now supports `--empty` flag that generates an empty suite and opens a notebook
* add error handling to `init` flow for cases where user tries using a broken file


0.9.3
-----------------
* Add support for transient table creation in snowflake (#1012)
* Improve path support in TupleStoreBackend for better cross-platform compatibility
* New features on `ExpectationSuite`

  - ``add_citation()``
  - ``get_citations()``

* `SampleExpectationsDatasetProfiler` now leaves a citation containing the original batch kwargs
* `great_expectations suite edit` now uses batch_kwargs from citations if they exist
* Bugfix :: suite edit notebooks no longer blow away the existing suite while loading a batch of data
* More robust and tested logic in `suite edit`
* DataDocs: bugfixes and improvements for smaller viewports
* Bugfix :: fix for bug that crashes SampleExpectationsDatasetProfiler if unexpected_percent is of type decimal.Decimal (`#1109 <https://github.com/great-expectations/great_expectations/issues/1109>`_)


0.9.2
-----------------
* Fixes #1095
* Added a `list_expectation_suites` function to `data_context`, and a corresponding CLI function - `suite list`.
* CI no longer enforces legacy python tests.

0.9.1
------
* Bugfix for dynamic "How to Edit This Expectation Suite" command in DataDocs

0.9.0
-----------------

Version 0.9.0 is a major update to Great Expectations! The DataContext has continued to evolve into a powerful tool
for ensuring that Expectation Suites can properly represent the way users think about their data, and upgrading will
make it much easier to store and share expectation suites, and to build data docs that support your whole team.
You’ll get awesome new features including improvements to data docs look and the ability to choose and store metrics
for building flexible data quality dashboards.

The changes for version 0.9.0 fall into several broad areas:

1. Onboarding

Release 0.9.0 of Great Expectations makes it much easier to get started with the project. The `init` flow has grown
to support a much wider array of use cases and to use more natural language rather than introducing
GreatExpectations concepts earlier. You can more easily configure different backends and datasources, take advantage
of guided walkthroughs to find and profile data, and share project configurations with colleagues.

If you have already completed the `init` flow using a previous version of Great Expectations, you do not need to
rerun the command. However, **there are some small changes to your configuration that will be required**. See
:ref:`migrating_versions` for details.

2. CLI Command Improvements

With this release we have introduced a consistent naming pattern for accessing subcommands based on the noun (a
Great Expectations object like `suite` or `docs`) and verb (an action like `edit` or `new`). The new user experience
will allow us to more naturally organize access to CLI tools as new functionality is added.

3. Expectation Suite Naming and Namespace Changes

Defining shared expectation suites and validating data from different sources is much easier in this release. The
DataContext, which manages storage and configuration of expectations, validations, profiling, and data docs, no
longer requires that expectation suites live in a datasource-specific “namespace.” Instead, you should name suites
with the logical name corresponding to your data, making it easy to share them or validate against different data
sources. For example, the expectation suite "npi" for National Provider Identifier data can now be shared across
teams who access the same logical data in local systems using Pandas, on a distributed Spark cluster, or via a
relational database.

Batch Kwargs, or instructions for a datasource to build a batch of data, are similarly freed from a required
namespace, and you can more easily integrate Great Expectations into workflows where you do not need to use a
BatchKwargsGenerator (usually because you have a batch of data ready to validate, such as in a table or a known
directory).

The most noticeable impact of this API change is in the complete removal of the DataAssetIdentifier class. For
example, the `create_expectation_suite` and `get_batch` methods now no longer require a data_asset_name parameter,
relying only on the expectation_suite_name and batch_kwargs to do their job. Similarly, there is no more asset name
normalization required. See the upgrade guide for more information.

4. Metrics and Evaluation Parameter Stores

Metrics have received much more love in this release of Great Expectations! We've improved the system for declaring
evaluation parameters that support dependencies between different expectation suites, so you can easily identify a
particular field in the result of one expectation to use as the input into another. And the MetricsStore is now much
more flexible, supporting a new ValidationAction that makes it possible to select metrics from a validation result
to be saved in a database where they can power a dashboard.

5. Internal Type Changes and Improvements

Finally, in this release, we have done a lot of work under the hood to make things more robust, including updating
all of the internal objects to be more strongly typed. That change, while largely invisible to end users, paves the
way for some really exciting opportunities for extending Great Expectations as we build a bigger community around
the project.


We are really excited about this release, and encourage you to upgrade right away to take advantage of the more
flexible naming and simpler API for creating, accessing, and sharing your expectations. As always feel free to join
us on Slack for questions you don't see addressed!


0.8.9__develop
-----------------


0.8.8
-----------------
* Add support for allow_relative_error to expect_column_quantile_values_to_be_between, allowing Redshift users access
  to this expectation
* Add support for checking backend type information for datetime columns using expect_column_min_to_be_between and
  expect_column_max_to_be_between

0.8.7
-----------------
* Add support for expect_column_values_to_be_of_type for BigQuery backend (#940)
* Add image CDN for community usage stats
* Documentation improvements and fixes

0.8.6
-----------------
* Raise informative error if config variables are declared but unavailable
* Update ExpectationsStore defaults to be consistent across all FixedLengthTupleStoreBackend objects
* Add support for setting spark_options via SparkDFDatasource
* Include tail_weights by default when using build_continuous_partition_object
* Fix Redshift quantiles computation and type detection
* Allow boto3 options to be configured (#887)

0.8.5
-----------------
* BREAKING CHANGE: move all reader options from the top-level batch_kwargs object to a sub-dictionary called
  "reader_options" for SparkDFDatasource and PandasDatasource. This means it is no longer possible to specify
  supplemental reader-specific options at the top-level of `get_batch`,  `yield_batch_kwargs` or `build_batch_kwargs`
  calls, and instead, you must explicitly specify that they are reader_options, e.g. by a call such as:
  `context.yield_batch_kwargs(data_asset_name, reader_options={'encoding': 'utf-8'})`.
* BREAKING CHANGE: move all query_params from the top-level batch_kwargs object to a sub-dictionary called
  "query_params" for SqlAlchemyDatasource. This means it is no longer possible to specify supplemental query_params at
  the top-level of `get_batch`,  `yield_batch_kwargs` or `build_batch_kwargs`
  calls, and instead, you must explicitly specify that they are query_params, e.g. by a call such as:
  `context.yield_batch_kwargs(data_asset_name, query_params={'schema': 'foo'})`.
* Add support for filtering validation result suites and validation result pages to show only failed expectations in
  generated documentation
* Add support for limit parameter to batch_kwargs for all datasources: Pandas, SqlAlchemy, and SparkDF; add support
  to generators to support building batch_kwargs with limits specified.
* Include raw_query and query_params in query_generator batch_kwargs
* Rename generator keyword arguments from data_asset_name to generator_asset to avoid ambiguity with normalized names
* Consistently migrate timestamp from batch_kwargs to batch_id
* Include batch_id in validation results
* Fix issue where batch_id was not included in some generated datasets
* Fix rendering issue with expect_table_columns_to_match_ordered_list expectation
* Add support for GCP, including BigQuery and GCS
* Add support to S3 generator for retrieving directories by specifying the `directory_assets` configuration
* Fix warning regarding implicit class_name during init flow
* Expose build_generator API publicly on datasources
* Allow configuration of known extensions and return more informative message when SubdirReaderBatchKwargsGenerator cannot find
  relevant files.
* Add support for allow_relative_error on internal dataset quantile functions, and add support for
  build_continuous_partition_object in Redshift
* Fix truncated scroll bars in value_counts graphs


0.8.4.post0
----------------
* Correct a packaging issue resulting in missing notebooks in tarball release; update docs to reflect new notebook
  locations.


0.8.4
-----------------
* Improved the tutorials that walk new users through the process of creating expectations and validating data
* Changed the flow of the init command - now it creates the scaffolding of the project and adds a datasource. After
  that users can choose their path.
* Added a component with links to useful tutorials to the index page of the Data Docs website
* Improved the UX of adding a SQL datasource in the CLI - now the CLI asks for specific credentials for Postgres,
  MySQL, Redshift and Snowflake, allows continuing debugging in the config file and has better error messages
* Added batch_kwargs information to DataDocs validation results
* Fix an issue affecting file stores on Windows


0.8.3
-----------------
* Fix a bug in data-docs' rendering of mostly parameter
* Correct wording for expect_column_proportion_of_unique_values_to_be_between
* Set charset and meta tags to avoid unicode decode error in some browser/backend configurations
* Improve formatting of empirical histograms in validation result data docs
* Add support for using environment variables in `config_variables_file_path`
* Documentation improvements and corrections


0.8.2.post0
------------
* Correct a packaging issue resulting in missing css files in tarball release


0.8.2
-----------------
* Add easier support for customizing data-docs css
* Use higher precision for rendering 'mostly' parameter in data-docs; add more consistent locale-based
  formatting in data-docs
* Fix an issue causing visual overlap of large numbers of validation results in build-docs index
* Documentation fixes (thanks @DanielOliver!) and improvements
* Minor CLI wording fixes
* Improved handling of MySql temporary tables
* Improved detection of older config versions


0.8.1
-----------------
* Fix an issue where version was reported as '0+unknown'


0.8.0
-----------------

Version 0.8.0 is a significant update to Great Expectations, with many improvements focused on configurability
and usability.  See the :ref:`migrating_versions` guide for more details on specific changes, which include
several breaking changes to configs and APIs.

Highlights include:

1. Validation Operators and Actions. Validation operators make it easy to integrate GE into a variety of pipeline runners. They
   offer one-line integration that emphasizes configurability. See the :ref:`validation_operators_and_actions`
   feature guide for more information.

   - The DataContext `get_batch` method no longer treats `expectation_suite_name` or `batch_kwargs` as optional; they
     must be explicitly specified.
   - The top-level GE validate method allows more options for specifying the specific data_asset class to use.

2. First-class support for plugins in a DataContext, with several features that make it easier to configure and
   maintain DataContexts across common deployment patterns.

   - **Environments**: A DataContext can now manage :ref:`environment_and_secrets` more easily thanks to more dynamic and
     flexible variable substitution.
   - **Stores**: A new internal abstraction for DataContexts, :ref:`Stores <reference__core_concepts__data_context__stores>`, make extending GE easier by
     consolidating logic for reading and writing resources from a database, local, or cloud storage.
   - **Types**: Utilities configured in a DataContext are now referenced using `class_name` and `module_name` throughout
     the DataContext configuration, making it easier to extend or supplement pre-built resources. For now, the "type"
     parameter is still supported but expect it to be removed in a future release.

3. Partitioners: Batch Kwargs are clarified and enhanced to help easily reference well-known chunks of data using a
   partition_id. Batch ID and Batch Fingerprint help round out support for enhanced metadata around data
   assets that GE validates. See :ref:`Batch Identifiers <reference__core_concepts__batch_parameters>` for more information. The `GlobReaderBatchKwargsGenerator`,
   `QueryBatchKwargsGenerator`, `S3GlobReaderBatchKwargsGenerator`, `SubdirReaderBatchKwargsGenerator`, and `TableBatchKwargsGenerator` all support partition_id for
   easily accessing data assets.

4. Other Improvements:

   - We're beginning a long process of some under-the-covers refactors designed to make GE more maintainable as we
     begin adding additional features.
   - Restructured documentation: our docs have a new structure and have been reorganized to provide space for more
     easily adding and accessing reference material. Stay tuned for additional detail.
   - The command build-documentation has been renamed build-docs and now by
     default opens the Data Docs in the users' browser.

v0.7.11
-----------------
* Fix an issue where head() lost the column name for SqlAlchemyDataset objects with a single column
* Fix logic for the 'auto' bin selection of `build_continuous_partition_object`
* Add missing jinja2 dependency
* Fix an issue with inconsistent availability of strict_min and strict_max options on expect_column_values_to_be_between
* Fix an issue where expectation suite evaluation_parameters could be overriden by values during validate operation


v0.7.10
-----------------
* Fix an issue in generated documentation where the Home button failed to return to the index
* Add S3 Generator to module docs and improve module docs formatting
* Add support for views to QueryBatchKwargsGenerator
* Add success/failure icons to index page
* Return to uniform histogram creation during profiling to avoid large partitions for internal performance reasons


v0.7.9
-----------------
* Add an S3 generator, which will introspect a configured bucket and generate batch_kwargs from identified objects
* Add support to PandasDatasource and SparkDFDatasource for reading directly from S3
* Enhance the Site Index page in documentation so that validation results are sorted and display the newest items first
  when using the default run-id scheme
* Add a new utility method, `build_continuous_partition_object` which will build partition objects using the dataset
  API and so supports any GE backend.
* Fix an issue where columns with spaces in their names caused failures in some SqlAlchemyDataset and SparkDFDataset
  expectations
* Fix an issue where generated queries including null checks failed on MSSQL (#695)
* Fix an issue where evaluation parameters passed in as a set instead of a list could cause JSON serialization problems
  for the result object (#699)


v0.7.8
-----------------
* BREAKING: slack webhook URL now must be in the profiles.yml file (treat as a secret)
* Profiler improvements:

  - Display candidate profiling data assets in alphabetical order
  - Add columns to the expectation_suite meta during profiling to support human-readable description information

* Improve handling of optional dependencies during CLI init
* Improve documentation for create_expectations notebook
* Fix several anachronistic documentation and docstring phrases (#659, #660, #668, #681; #thanks @StevenMMortimer)
* Fix data docs rendering issues:

  - documentation rendering failure from unrecognized profiled column type (#679; thanks @dinedal))
  - PY2 failure on encountering unicode (#676)


0.7.7
-----------------
* Standardize the way that plugin module loading works. DataContext will begin to use the new-style class and plugin
  identification moving forward; yml configs should specify class_name and module_name (with module_name optional for
  GE types). For now, it is possible to use the "type" parameter in configuration (as before).
* Add support for custom data_asset_type to all datasources
* Add support for strict_min and strict_max to inequality-based expectations to allow strict inequality checks
  (thanks @RoyalTS!)
* Add support for reader_method = "delta" to SparkDFDatasource
* Fix databricks generator (thanks @sspitz3!)
* Improve performance of DataContext loading by moving optional import
* Fix several memory and performance issues in SparkDFDataset.

  - Use only distinct value count instead of bringing values to driver
  - Migrate away from UDF for set membership, nullity, and regex expectations

* Fix several UI issues in the data_documentation

  - Move prescriptive dataset expectations to Overview section
  - Fix broken link on Home breadcrumb
  - Scroll follows navigation properly
  - Improved flow for long items in value_set
  - Improved testing for ValidationRenderer
  - Clarify dependencies introduced in documentation sites
  - Improve testing and documentation for site_builder, including run_id filter
  - Fix missing header in Index page and cut-off tooltip
  - Add run_id to path for validation files


0.7.6
-----------------
* New Validation Renderer! Supports turning validation results into HTML and displays differences between the expected
  and the observed attributes of a dataset.
* Data Documentation sites are now fully configurable; a data context can be configured to generate multiple
  sites built with different GE objects to support a variety of data documentation use cases. See data documentation
  guide for more detail.
* CLI now has a new top-level command, `build-documentation` that can support rendering documentation for specified
  sites and even named data assets in a specific site.
* Introduced DotDict and LooselyTypedDotDict classes that allow to enforce typing of dictionaries.
* Bug fixes: improved internal logic of rendering data documentation, slack notification, and CLI profile command when
  datasource argument was not provided.

0.7.5
-----------------
* Fix missing requirement for pypandoc brought in from markdown support for notes rendering.

0.7.4
-----------------
* Fix numerous rendering bugs and formatting issues for rendering documentation.
* Add support for pandas extension dtypes in pandas backend of expect_column_values_to_be_of_type and
  expect_column_values_to_be_in_type_list and fix bug affecting some dtype-based checks.
* Add datetime and boolean column-type detection in BasicDatasetProfiler.
* Improve BasicDatasetProfiler performance by disabling interactive evaluation when output of expectation is not
  immediately used for determining next expectations in profile.
* Add support for rendering expectation_suite and expectation_level notes from meta in docs.
* Fix minor formatting issue in readthedocs documentation.

0.7.3
-----------------
* BREAKING: Harmonize expect_column_values_to_be_of_type and expect_column_values_to_be_in_type_list semantics in
  Pandas with other backends, including support for None type and type_list parameters to support profiling.
  *These type expectations now rely exclusively on native python or numpy type names.*
* Add configurable support for Custom DataAsset modules to DataContext
* Improve support for setting and inheriting custom data_asset_type names
* Add tooltips with expectations backing data elements to rendered documentation
* Allow better selective disabling of tests (thanks @RoyalITS)
* Fix documentation build errors causing missing code blocks on readthedocs
* Update the parameter naming system in DataContext to reflect data_asset_name *and* expectation_suite_name
* Change scary warning about discarding expectations to be clearer, less scary, and only in log
* Improve profiler support for boolean types, value_counts, and type detection
* Allow user to specify data_assets to profile via CLI
* Support CLI rendering of expectation_suite and EVR-based documentation

0.7.2
-----------------
* Improved error detection and handling in CLI "add datasource" feature
* Fixes in rendering of profiling results (descriptive renderer of validation results)
* Query Generator of SQLAlchemy datasource adds tables in non-default schemas to the data asset namespace
* Added convenience methods to display HTML renderers of sections in Jupyter notebooks
* Implemented prescriptive rendering of expectations for most expectation types

0.7.1
------------

* Added documentation/tutorials/videos for onboarding and new profiling and documentation features
* Added prescriptive documentation built from expectation suites
* Improved index, layout, and navigation of data context HTML documentation site
* Bug fix: non-Python files were not included in the package
* Improved the rendering logic to gracefully deal with failed expectations
* Improved the basic dataset profiler to be more resilient
* Implement expect_column_values_to_be_of_type, expect_column_values_to_be_in_type_list for SparkDFDataset
* Updated CLI with a new documentation command and improved profile and render commands
* Expectation suites and validation results within a data context are saved in a more readable form (with indentation)
* Improved compatibility between SparkDatasource and InMemoryGenerator
* Optimization for Pandas column type checking
* Optimization for Spark duplicate value expectation (thanks @orenovadia!)
* Default run_id format no longer includes ":" and specifies UTC time
* Other internal improvements and bug fixes


0.7.0
------------

Version 0.7 of Great Expectations is HUGE. It introduces several major new features
and a large number of improvements, including breaking API changes.

The core vocabulary of expectations remains consistent. Upgrading to
the new version of GE will primarily require changes to code that
uses data contexts; existing expectation suites will require only changes
to top-level names.

 * Major update of Data Contexts. Data Contexts now offer significantly \
   more support for building and maintaining expectation suites and \
   interacting with existing pipeline systems, including providing a namespace for objects.\
   They can handle integrating, registering, and storing validation results, and
   provide a namespace for data assets, making **batches** first-class citizens in GE.
   Read more: :ref:`data_context` or :py:mod:`great_expectations.data_context`

 * Major refactor of autoinspect. Autoinspect is now built around a module
   called "profile" which provides a class-based structure for building
   expectation suites. There is no longer a default  "autoinspect_func" --
   calling autoinspect requires explicitly passing the desired profiler. See :ref:`profiling`

 * New "Compile to Docs" feature produces beautiful documentation from expectations and expectation
   validation reports, helping keep teams on the same page.

 * Name clarifications: we've stopped using the overloaded terms "expectations
   config" and "config" and instead use "expectation suite" to refer to a
   collection (or suite!) of expectations that can be used for validating a
   data asset.

   - Expectation Suites include several top level keys that are useful \
     for organizing content in a data context: data_asset_name, \
     expectation_suite_name, and data_asset_type. When a data_asset is \
     validated, those keys will be placed in the `meta` key of the \
     validation result.

 * Major enhancement to the CLI tool including `init`, `render` and more flexibility with `validate`

 * Added helper notebooks to make it easy to get started. Each notebook acts as a combination of \
   tutorial and code scaffolding, to help you quickly learn best practices by applying them to \
   your own data.

 * Relaxed constraints on expectation parameter values, making it possible to declare many column
   aggregate expectations in a way that is always "vacuously" true, such as
   ``expect_column_values_to_be_between`` ``None`` and ``None``. This makes it possible to progressively
   tighten expectations while using them as the basis for profiling results and documentation.

  * Enabled caching on dataset objects by default.

 * Bugfixes and improvements:

   * New expectations:

     * expect_column_quantile_values_to_be_between
     * expect_column_distinct_values_to_be_in_set

   * Added support for ``head`` method on all current backends, returning a PandasDataset
   * More implemented expectations for SparkDF Dataset with optimizations

     * expect_column_values_to_be_between
     * expect_column_median_to_be_between
     * expect_column_value_lengths_to_be_between

   * Optimized histogram fetching for SqlalchemyDataset and SparkDFDataset
   * Added cross-platform internal partition method, paving path for improved profiling
   * Fixed bug with outputstrftime not being honored in PandasDataset
   * Fixed series naming for column value counts
   * Standardized naming for expect_column_values_to_be_of_type
   * Standardized and made explicit use of sample normalization in stdev calculation
   * Added from_dataset helper
   * Internal testing improvements
   * Documentation reorganization and improvements
   * Introduce custom exceptions for more detailed error logs

0.6.1
------------
* Re-add testing (and support) for py2
* NOTE: Support for SqlAlchemyDataset and SparkDFDataset is enabled via optional install \
  (e.g. ``pip install great_expectations[sqlalchemy]`` or ``pip install great_expectations[spark]``)

0.6.0
------------
* Add support for SparkDFDataset and caching (HUGE work from @cselig)
* Migrate distributional expectations to new testing framework
* Add support for two new expectations: expect_column_distinct_values_to_contain_set
  and expect_column_distinct_values_to_equal_set (thanks @RoyalTS)
* FUTURE BREAKING CHANGE: The new cache mechanism for Datasets, \
  when enabled, causes GE to assume that dataset does not change between evaluation of individual expectations. \
  We anticipate this will become the future default behavior.
* BREAKING CHANGE: Drop official support pandas < 0.22

0.5.1
---------------
* **Fix** issue where no result_format available for expect_column_values_to_be_null caused error
* Use vectorized computation in pandas (#443, #445; thanks @RoyalTS)


0.5.0
----------------
* Restructured class hierarchy to have a more generic DataAsset parent that maintains expectation logic separate \
  from the tabular organization of Dataset expectations
* Added new FileDataAsset and associated expectations (#416 thanks @anhollis)
* Added support for date/datetime type columns in some SQLAlchemy expectations (#413)
* Added support for a multicolumn expectation, expect multicolumn values to be unique (#408)
* **Optimization**: You can now disable `partial_unexpected_counts` by setting the `partial_unexpected_count` value to \
  0 in the result_format argument, and we do not compute it when it would not be returned. (#431, thanks @eugmandel)
* **Fix**: Correct error in unexpected_percent computations for sqlalchemy when unexpected values exceed limit (#424)
* **Fix**: Pass meta object to expectation result (#415, thanks @jseeman)
* Add support for multicolumn expectations, with `expect_multicolumn_values_to_be_unique` as an example (#406)
* Add dataset class to from_pandas to simplify using custom datasets (#404, thanks @jtilly)
* Add schema support for sqlalchemy data context (#410, thanks @rahulj51)
* Minor documentation, warning, and testing improvements (thanks @zdog).


0.4.5
----------------
* Add a new autoinspect API and remove default expectations.
* Improve details for expect_table_columns_to_match_ordered_list (#379, thanks @rlshuhart)
* Linting fixes (thanks @elsander)
* Add support for dataset_class in from_pandas (thanks @jtilly)
* Improve redshift compatibility by correcting faulty isnull operator (thanks @avanderm)
* Adjust partitions to use tail_weight to improve JSON compatibility and
  support special cases of KL Divergence (thanks @anhollis)
* Enable custom_sql datasets for databases with multiple schemas, by
  adding a fallback for column reflection (#387, thanks @elsander)
* Remove `IF NOT EXISTS` check for custom sql temporary tables, for
  Redshift compatibility (#372, thanks @elsander)
* Allow users to pass args/kwargs for engine creation in
  SqlAlchemyDataContext (#369, thanks @elsander)
* Add support for custom schema in SqlAlchemyDataset (#370, thanks @elsander)
* Use getfullargspec to avoid deprecation warnings.
* Add expect_column_values_to_be_unique to SqlAlchemyDataset
* **Fix** map expectations for categorical columns (thanks @eugmandel)
* Improve internal testing suite (thanks @anhollis and @ccnobbli)
* Consistently use value_set instead of mixing value_set and values_set (thanks @njsmith8)

0.4.4
----------------
* Improve CLI help and set CLI return value to the number of unmet expectations
* Add error handling for empty columns to SqlAlchemyDataset, and associated tests
* **Fix** broken support for older pandas versions (#346)
* **Fix** pandas deepcopy issue (#342)

0.4.3
-------
* Improve type lists in expect_column_type_to_be[_in_list] (thanks @smontanaro and @ccnobbli)
* Update cli to use entry_points for conda compatibility, and add version option to cli
* Remove extraneous development dependency to airflow
* Address SQlAlchemy warnings in median computation
* Improve glossary in documentation
* Add 'statistics' section to validation report with overall validation results (thanks @sotte)
* Add support for parameterized expectations
* Improve support for custom expectations with better error messages (thanks @syk0saje)
* Implement expect_column_value_lenghts_to_[be_between|equal] for SQAlchemy (thanks @ccnobbli)
* **Fix** PandasDataset subclasses to inherit child class

0.4.2
-------
* **Fix** bugs in expect_column_values_to_[not]_be_null: computing unexpected value percentages and handling all-null (thanks @ccnobbli)
* Support mysql use of Decimal type (thanks @bouke-nederstigt)
* Add new expectation expect_column_values_to_not_match_regex_list.

  * Change behavior of expect_column_values_to_match_regex_list to use python re.findall in PandasDataset, relaxing \
    matching of individuals expressions to allow matches anywhere in the string.

* **Fix** documentation errors and other small errors (thanks @roblim, @ccnobbli)

0.4.1
-------
* Correct inclusion of new data_context module in source distribution

0.4.0
-------
* Initial implementation of data context API and SqlAlchemyDataset including implementations of the following \
  expectations:

  * expect_column_to_exist
  * expect_table_row_count_to_be
  * expect_table_row_count_to_be_between
  * expect_column_values_to_not_be_null
  * expect_column_values_to_be_null
  * expect_column_values_to_be_in_set
  * expect_column_values_to_be_between
  * expect_column_mean_to_be
  * expect_column_min_to_be
  * expect_column_max_to_be
  * expect_column_sum_to_be
  * expect_column_unique_value_count_to_be_between
  * expect_column_proportion_of_unique_values_to_be_between

* Major refactor of output_format to new result_format parameter. See docs for full details:

  * exception_list and related uses of the term exception have been renamed to unexpected
  * Output formats are explicitly hierarchical now, with BOOLEAN_ONLY < BASIC < SUMMARY < COMPLETE. \
    All *column_aggregate_expectation* expectations now return element count and related information included at the \
    BASIC level or higher.

* New expectation available for parameterized distributions--\
  expect_column_parameterized_distribution_ks_test_p_value_to_be_greater_than (what a name! :) -- (thanks @ccnobbli)
* ge.from_pandas() utility (thanks @schrockn)
* Pandas operations on a PandasDataset now return another PandasDataset (thanks @dlwhite5)
* expect_column_to_exist now takes a column_index parameter to specify column order (thanks @louispotok)
* Top-level validate option (ge.validate())
* ge.read_json() helper (thanks @rjurney)
* Behind-the-scenes improvements to testing framework to ensure parity across data contexts.
* Documentation improvements, bug-fixes, and internal api improvements

0.3.2
-------
* Include requirements file in source dist to support conda

0.3.1
--------
* **Fix** infinite recursion error when building custom expectations
* Catch dateutil parsing overflow errors

0.2
-----
* Distributional expectations and associated helpers are improved and renamed to be more clear regarding the tests they apply
* Expectation decorators have been refactored significantly to streamline implementing expectations and support custom expectations
* API and examples for custom expectations are available
* New output formats are available for all expectations
* Significant improvements to test suite and compatibility<|MERGE_RESOLUTION|>--- conflicted
+++ resolved
@@ -6,11 +6,9 @@
 
 Develop
 -----------------
-<<<<<<< HEAD
+
+* [ENHANCEMENT] Update schema for anonymized expectation types to avoid large key domain
 * [BUGFIX] Fix bug where running checkpoint fails if GCS data docs site has a prefix (thanks @sergii-tsymbal-exa)!
-=======
-* [ENHANCEMENT] Update schema for anonymized expectation types to avoid large key domain
->>>>>>> f53452e6
 * [BUGFIX] Fix bug in deleting datasource config from config file (thanks @rxmeez)!
 * [BUGFIX] clarify inclusiveness of min/max values in string rendering
 * [DOCS] Add notes on transient table creation to Snowflake guide (thanks @verhey)!
