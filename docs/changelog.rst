.. _changelog:

#########
Changelog
#########

Develop
-----------------



0.12.0
-----------------
* [BREAKING] This release includes a breaking change that *only* affects users who directly call `add_expectation`, `remove_expectation`, or `find_expectations`. (Most users do not use these APIs but add Expectations by stating them directly on Datasets). Those methods have been updated to take an ExpectationConfiguration object and `match_type` object. The change provides more flexibility in determining which expectations should be modified and allows us provide substantially improved support for two major features that we have frequently heard requested: conditional Expectations and more flexible multi-column custom expectations. See :ref:`expectation_suite_operations`_ and :ref:`migrating_versions`_ for more information.
* [FEATURE] Add support for conditional expectations using pandas execution engine (#1217 HUGE thanks @arsenii!)
* [FEATURE] ValidationActions can now consume and return "payload", which can be used to share information across ValidationActions
* [FEATURE] Add support for nested columns in the PySpark expectations (thanks @bramelfrink)!
* [FEATURE] add support for `expect_column_values_to_be_increasing` to `Spark` (thanks @mikaylaedwards)!
* [FEATURE] add support for `expect_column_values_to_be_decreasing` to `Spark` (thanks @mikaylaedwards)!
* [FEATURE] Slack Messages sent as ValidationActions now have link to DataDocs, if available.
* [FEATURE] Expectations now define “domain,” “success,” and “runtime” kwargs to allow them to determine expectation equivalence for updating expectations. Fixes column pair expectation update logic.
* [ENHANCEMENT] Add a `skip_and_clean_missing` flag to `DefaultSiteIndexBuilder.build` (default True). If True, when an index page is being built and an existing HTML page does not have corresponding source data (i.e. an expectation suite or validation result was removed from source store), the HTML page is automatically deleted and will not appear in the index. This ensures that the expectations store and validations store are the source of truth for Data Docs.
* [ENHANCEMENT] Include datetime and bool column types in descriptive documentation results
* [ENHANCEMENT] Improve data docs page breadcrumbs to have clearer run information
* [ENHANCEMENT] Data Docs Validation Results only shows unexpected value counts if all unexpected values are available
* [ENHANCEMENT] Convert GE version key from great_expectations.__version__ to great_expectations_version (thanks, @cwerner!) (#1606)
* [BUGFIX] Add guard for checking Redshift Dialect in match_like_pattern expectation
* [BUGFIX] Fix content_block build failure for dictionary content - (thanks @jliew!) #1722
* [BUGFIX] Fix bug that was preventing env var substitution in `config_variables.yml` when not at the top level
* [BUGFIX] Fix issue where expect_column_values_to_be_in_type_list did not work with positional type_list argument in SqlAlchemyDataset or SparkDFDataset
* [BUGFIX] Fixes a bug that was causing exceptions to occur if user had a Data Docs config excluding a particular site section
* [DOCS] Add how-to guides for configuring MySQL and MSSQL Datasources
* [DOCS] Add information about issue tags to contributing docs
* [DEPRECATION] Deprecate demo suite behavior in `suite new`
<<<<<<< HEAD
* [FEATURE] Slack Messages sent as ValidationActions now have link to DataDocs, if available.
* [FEATURE] ValidationActions can now consume and return "payload", which can be used to share information across ValidationActions
* [ENHANCEMENT] Add support in JSON Schema profiler for combining schema with anyOf key and creating nullability expectations
=======
>>>>>>> 9dcbf8b9

0.11.9
-----------------
* [FEATURE] New Dataset Support: Microsoft SQL Server
* [FEATURE] Render expectation validation results to markdown
* [FEATURE] Add --assume-yes/--yes/-y option to cli docs build command (thanks @feluelle)
* [FEATURE] Add SSO and SSH key pair authentication for Snowflake (thanks @dmateusp)
* [FEATURE] Add pattern-matching expectations that use the Standard SQL "LIKE" operator: "expect_column_values_to_match_like_pattern", "expect_column_values_to_not_match_like_pattern", "expect_column_values_to_match_like_pattern_list", and "expect_column_values_to_not_match_like_pattern_list"
* [ENHANCEMENT] Make Data Docs rendering of profiling results more flexible by deprecating the reliance on validation results having the specific run_name of "profiling"
* [ENHANCEMENT] Use green checkmark in Slack msgs instead of tada
* [ENHANCEMENT] log class instantiation errors for better debugging
* [BUGFIX] usage_statistics decorator now handles 'dry_run' flag
* [BUGFIX] Add spark_context to DatasourceConfigSchema (#1713) (thanks @Dandandan)
* [BUGFIX] Handle case when unexpected_count list element is str
* [DOCS] Deploying Data Docs
* [DOCS] New how-to guide: How to instantiate a Data Context on an EMR Spark cluster
* [DOCS] Managed Spark DF Documentation #1729 (thanks @mgorsk1)
* [DOCS] Typos and clarifications (thanks @dechoma @sbrugman @rexboyce)

0.11.8
-----------------
* [FEATURE] Customizable "Suite Edit" generated notebooks
* [ENHANCEMENT] Add support and docs for loading evaluation parameter from SQL database
* [ENHANCEMENT] Fixed some typos/grammar and a broken link in the suite_scaffold_notebook_renderer
* [ENHANCEMENT] allow updates to DatabaseStoreBackend keys by default, requiring `allow_update=False` to disallow
* [ENHANCEMENT] Improve support for prefixes declared in TupleS3StoreBackend that include reserved characters
* [BUGFIX] Fix issue where allow_updates was set for StoreBackend that did not support it
* [BUGFIX] Fix issue where GlobReaderBatchKwargsGenerator failed with relative base_directory
* [BUGFIX] Adding explicit requirement for "importlib-metadata" (needed for Python versions prior to Python 3.8).
* [MAINTENANCE] Install GitHub Dependabot
* [BUGFIX] Fix missing importlib for python 3.8 #1651

0.11.7
-----------------
* [ENHANCEMENT] Improve CLI error handling.
* [ENHANCEMENT] Do not register signal handlers if not running in main thread
* [ENHANCEMENT] store_backend (S3 and GCS) now throws InvalidKeyError if file does not exist at expected location
* [BUGFIX] ProfilerTypeMapping uses lists instead of sets to prevent serialization errors when saving suites created by JsonSchemaProfiler
* [DOCS] Update suite scaffold how-to
* [DOCS] Docs/how to define expectations that span multiple tables
* [DOCS] how to metadata stores validation on s3

0.11.6
-----------------
* [FEATURE] Auto-install Python DB packages.  If the required packages for a DB library are not installed, GE will offer the user to install them, without exiting CLI
* [FEATURE] Add new expectation expect_table_row_count_to_equal_other_table for SqlAlchemyDataset
* [FEATURE] A profiler that builds suites from JSONSchema files
* [ENHANCEMENT] Add ``.feather`` file support to PandasDatasource
* [ENHANCEMENT] Use ``colorama init`` to support terminal color on Windows
* [ENHANCEMENT] Update how_to_trigger_slack_notifications_as_a_validation_action.rst
* [ENHANCEMENT] Added note for config_version in great_expectations.yml
* [ENHANCEMENT] Implement "column_quantiles" for MySQL (via a compound SQLAlchemy query, since MySQL does not support "percentile_disc")
* [BUGFIX] "data_asset.validate" events with "data_asset_name" key in the batch kwargs were failing schema validation
* [BUGFIX] database_store_backend does not support storing Expectations in DB
* [BUGFIX] instantiation of ExpectationSuite always adds GE version metadata to prevent datadocs from crashing
* [BUGFIX] Fix all tests having to do with missing data source libraries
* [DOCS] will/docs/how_to/Store Expectations on Google Cloud Store

0.11.5
-----------------
* [FEATURE] Add support for expect_column_values_to_match_regex_list exception for Spark backend
* [ENHANCEMENT] Added 3 new usage stats events: "cli.new_ds_choice", "data_context.add_datasource", and "datasource.sqlalchemy.connect"
* [ENHANCEMENT] Support platform_specific_separator flag for TupleS3StoreBackend prefix
* [ENHANCEMENT] Allow environment substitution in config_variables.yml
* [BUGFIX] fixed issue where calling head() on a SqlAlchemyDataset would fail if the underlying table is empty
* [BUGFIX] fixed bug in rounding of mostly argument to nullity expectations produced by the BasicSuiteBuilderProfiler
* [DOCS] New How-to guide: How to add a Validation Operator (+ updated in Validation Operator doc strings)

0.11.4
-----------------
* [BUGIFX] Fixed an error that crashed the CLI when called in an environment with neither SQLAlchemy nor google.auth installed

0.11.3
-----------------
* [ENHANCEMENT] Removed the misleading scary "Site doesn't exist or is inaccessible" message that the CLI displayed before building Data Docs for the first time.
* [ENHANCEMENT] Catch sqlalchemy.exc.ArgumentError and google.auth.exceptions.GoogleAuthError in SqlAlchemyDatasource __init__ and re-raise them as DatasourceInitializationError - this allows the CLI to execute its retry logic when users provide a malformed SQLAlchemy URL or attempt to connect to a BigQuery project without having proper authentication.
* [BUGFIX] Fixed issue where the URL of the Glossary of Expectations article in the auto-generated suite edit notebook was wrong (out of date) (#1557).
* [BUGFIX] Use renderer_type to set paths in jinja templates instead of utm_medium since utm_medium is optional
* [ENHANCEMENT] Bring in custom_views_directory in DefaultJinjaView to enable custom jinja templates stored in plugins dir
* [BUGFIX] fixed glossary links in walkthrough modal, README, CTA button, scaffold notebook
* [BUGFIX] Improved TupleGCSStoreBackend configurability (#1398 #1399)
* [BUGFIX] Data Docs: switch bootstrap-table-filter-control.min.js to CDN
* [ENHANCEMENT] BasicSuiteBuilderProfiler now rounds mostly values for readability
* [DOCS] Add AutoAPI as the primary source for API Reference docs.

0.11.2
-----------------
* [FEATURE] Add support for expect_volumn_values_to_match_json_schema exception for Spark backend (thanks @chipmyersjr!)
* [ENHANCEMENT] Add formatted __repr__ for ValidationOperatorResult
* [ENHANCEMENT] add option to suppress logging when getting expectation suite
* [BUGFIX] Fix object name construction when calling SqlAlchemyDataset.head (thanks @mascah!)
* [BUGFIX] Fixed bug where evaluation parameters used in arithmetic expressions would not be identified as upstream dependencies.
* [BUGFIX] Fix issue where DatabaseStoreBackend threw IntegrityError when storing same metric twice
* [FEATURE] Added new cli upgrade helper to help facilitate upgrading projects to be compatible with GE 0.11.
  See :ref:`upgrading_to_0.11` for more info.
* [BUGFIX] Fixed bug preventing GCS Data Docs sites to cleaned
* [BUGFIX] Correct doc link in checkpoint yml
* [BUGFIX] Fixed issue where CLI checkpoint list truncated names (#1518)
* [BUGFIX] Fix S3 Batch Kwargs Generator incorrect migration to new build_batch_kwargs API
* [BUGFIX] Fix missing images in data docs walkthrough modal
* [BUGFIX] Fix bug in checkpoints that was causing incorrect run_time to be set
* [BUGFIX] Fix issue where data docs could remove trailing zeros from values when low precision was requested

0.11.1
-----------------
* [BUGFIX] Fixed bug that was caused by comparison between timezone aware and non-aware datetimes
* [DOCS] Updated docs with info on typed run ids and validation operator results
* [BUGFIX] Update call-to-action buttons on index page with correct URLs

0.11.0
-----------------
* [BREAKING] ``run_id`` is now typed using the new ``RunIdentifier`` class, which consists of a ``run_time`` and
  ``run_name``. Existing projects that have Expectation Suite Validation Results must be migrated.
  See :ref:`upgrading_to_0.11` for instructions.
* [BREAKING] ``ValidationMetric`` and ``ValidationMetricIdentifier`` objects now have a ``data_asset_name`` attribute.
  Existing projects with evaluation parameter stores that have database backends must be migrated.
  See :ref:`upgrading_to_0.11` for instructions.
* [BREAKING] ``ValidationOperator.run`` now returns an instance of new type, ``ValidationOperatorResult`` (instead of a
  dictionary). If your code uses output from Validation Operators, it must be updated.
* Major update to the styling and organization of documentation! Watch for more content and reorganization as we continue to improve the documentation experience with Great Expectations.
* [FEATURE] Data Docs: redesigned index page with paginated/sortable/searchable/filterable tables
* [FEATURE] Data Docs: searchable tables on Expectation Suite Validation Result pages
* ``data_asset_name`` is now added to batch_kwargs by batch_kwargs_generators (if available) and surfaced in Data Docs
* Renamed all ``generator_asset`` parameters to ``data_asset_name``
* Updated the dateutil dependency
* Added experimental QueryStore
* Removed deprecated cli tap command
* Added of 0.11 upgrade helper
* Corrected Scaffold maturity language in notebook to Experimental
* Updated the installation/configuration documentation for Snowflake users
* [ENHANCEMENT] Improved error messages for misconfigured checkpoints.
* [BUGFIX] Fixed bug that could cause some substituted variables in DataContext config to be saved to `great_expectations.yml`

0.10.12
-----------------
* [DOCS] Improved help for CLI `checkpoint` command
* [BUGFIX] BasicSuiteBuilderProfiler could include extra expectations when only some expectations were selected (#1422)
* [FEATURE] add support for `expect_multicolumn_values_to_be_unique` and `expect_column_pair_values_A_to_be_greater_than_B`
  to `Spark`. Thanks @WilliamWsyHK!
* [ENHANCEMENT] Allow a dictionary of variables can be passed to the DataContext constructor to allow override
  config variables at runtime. Thanks @balexander!
* [FEATURE] add support for `expect_column_pair_values_A_to_be_greater_than_B` to `Spark`.
* [BUGFIX] Remove SQLAlchemy typehints to avoid requiring library (thanks @mzjp2)!
* [BUGFIX] Fix issue where quantile boundaries could not be set to zero. Thanks @kokes!

0.10.11
-----------------
* Bugfix: build_data_docs list_keys for GCS returns keys and when empty a more user friendly message
* ENHANCEMENT: Enable Redshift Quantile Profiling


0.10.10
-----------------
* Removed out-of-date Airflow integration examples. This repo provides a comprehensive example of Airflow integration: `#GE Airflow Example <https://github.com/superconductive/ge_tutorials>`_
* Bugfix suite scaffold notebook now has correct suite name in first markdown cell.
* Bugfix: fixed an example in the custom expectations documentation article - "result" key was missing in the returned dictionary
* Data Docs Bugfix: template string substitution is now done using .safe_substitute(), to handle cases where string templates
  or substitution params have extraneous $ signs. Also added logic to handle templates where intended output has groupings of 2 or more $ signs
* Docs fix: fix in yml for example action_list_operator for metrics
* GE is now auto-linted using Black

-----------------

* DataContext.get_docs_sites_urls now raises error if non-existent site_name is specified
* Bugfix for the CLI command `docs build` ignoring the --site_name argument (#1378)
* Bugfix and refactor for `datasource delete` CLI command (#1386) @mzjp2
* Instantiate datasources and validate config only when datasource is used (#1374) @mzjp2
* suite delete changed from an optional argument to a required one
* bugfix for uploading objects to GCP #1393
* added a new usage stats event for the case when a data context is created through CLI
* tuplefilestore backend, expectationstore backend remove_key bugs fixed
* no url is returned on empty data_docs site
* return url for resource only if key exists
* Test added for the period special char case
* updated checkpoint module to not require sqlalchemy
* added BigQuery as an option in the list of databases in the CLI
* added special cases for handling BigQuery - table names are already qualified with schema name, so we must make sure that we do not prepend the schema name twice
* changed the prompt for the name of the temp table in BigQuery in the CLI to hint that a fully qualified name (project.dataset.table) should be provided
* Bugfix for: expect_column_quantile_values_to_be_between expectation throws an "unexpected keyword WITHIN" on BigQuery (#1391)

0.10.8
-----------------
* added support for overriding the default jupyter command via a GE_JUPYTER_COMMAND environment variable (#1347) @nehiljain
* Bugfix for checkpoint missing template (#1379)

0.10.7
-----------------
* crud delete suite bug fix

0.10.6
-----------------

* Checkpoints: a new feature to ease deployment of suites into your pipelines
  - DataContext.list_checkpoints() returns a list of checkpoint names found in the project
  - DataContext.get_checkpoint() returns a validated dictionary loaded from yml
  - new cli commands
    - `checkpoint new`
    - `checkpoint list`
    - `checkpoint run`
    - `checkpoint script`
* marked cli `tap` commands as deprecating on next release
* marked cli `validation-operator run` command as deprecating
* internal improvements in the cli code
* Improve UpdateDataDocsAction docs

0.10.5
-----------------

* improvements to ge.read_json tests
* tidy up the changelog

  - Fix bullet list spacing issues
  - Fix 0.10. formatting
  - Drop roadmap_and_changelog.rst and move changelog.rst to the top level of the table of contents
* DataContext.run_validation_operator() now raises a DataContextError if:
  - no batches are passed
  - batches are of the the wrong type
  - no matching validation operator is found in the project
* Clarified scaffolding language in scaffold notebook
* DataContext.create() adds an additional directory: `checkpoints`
* Marked tap command for deprecation in next major release

0.10.4
-----------------
* consolidated error handling in CLI DataContext loading
* new cli command `suite scaffold` to speed up creation of suites
* new cli command `suite demo` that creates an example suite
* Update bigquery.rst `#1330 <https://github.com/great-expectations/great_expectations/issues/1330>`_
* Fix datetime reference in create_expectations.rst `#1321 <https://github.com/great-expectations/great_expectations/issues/1321>`_ Thanks @jschendel !
* Update issue templates
* CLI command experimental decorator
* Update style_guide.rst
* Add pull request template
* Use pickle to generate hash for dataframes with unhashable objects. `#1315 <https://github.com/great-expectations/great_expectations/issues/1315>`_ Thanks @shahinism !
* Unpin pytest

0.10.3
-----------------
* Use pickle to generate hash for dataframes with unhashable objects.

0.10.2
-----------------
* renamed NotebookRenderer to SuiteEditNotebookRenderer
* SuiteEditNotebookRenderer now lints using black
* New SuiteScaffoldNotebookRenderer renderer to expedite suite creation
* removed autopep8 dependency
* bugfix: extra backslash in S3 urls if store was configured without a prefix `#1314 <https://github.com/great-expectations/great_expectations/issues/1314>`_

0.10.1
-----------------
* removing bootstrap scrollspy on table of contents `#1282 <https://github.com/great-expectations/great_expectations/issues/1282>`_
* Silently tolerate connection timeout during usage stats reporting

0.10.0
-----------------
* (BREAKING) Clarified API language: renamed all ``generator`` parameters and methods to the more correct ``batch_kwargs_generator`` language. Existing projects may require simple migration steps. See :ref:`Upgrading to 0.10.x` for instructions.
* Adds anonymized usage statistics to Great Expectations. See this article for details: :ref:`Usage Statistics`.
* CLI: improve look/consistency of ``docs list``, ``suite list``, and ``datasource list`` output; add ``store list`` and ``validation-operator list`` commands.
* New SuiteBuilderProfiler that facilitates faster suite generation by allowing columns to be profiled
* Added two convenience methods to ExpectationSuite: get_table_expectations & get_column_expectations
* Added optional profiler_configuration to DataContext.profile() and DataAsset.profile()
* Added list_available_expectation_types() to DataAsset

0.9.11
-----------------
* Add evaluation parameters support in WarningAndFailureExpectationSuitesValidationOperator `#1284 <https://github.com/great-expectations/great_expectations/issues/1284>`_ thanks `@balexander <https://github.com/balexander>`_
* Fix compatibility with MS SQL Server. `#1269 <https://github.com/great-expectations/great_expectations/issues/1269>`_ thanks `@kepiej <https://github.com/kepiej>`_
* Bug fixes for query_generator `#1292 <https://github.com/great-expectations/great_expectations/issues/1292>`_ thanks `@ian-whitestone <https://github.com/ian-whitestone>`_

0.9.10
-----------------
* Data Docs: improve configurability of site_section_builders
* TupleFilesystemStoreBackend now ignore `.ipynb_checkpoints` directories `#1203 <https://github.com/great-expectations/great_expectations/issues/1203>`_
* bugfix for Data Docs links encoding on S3 `#1235 <https://github.com/great-expectations/great_expectations/issues/1235>`_

0.9.9
-----------------
* Allow evaluation parameters support in run_validation_operator
* Add log_level parameter to jupyter_ux.setup_notebook_logging.
* Add experimental display_profiled_column_evrs_as_section and display_column_evrs_as_section methods, with a minor (nonbreaking) refactor to create a new _render_for_jupyter method.
* Allow selection of site in UpdateDataDocsAction with new arg target_site_names in great_expectations.yml
* Fix issue with regular expression support in BigQuery (#1244)

0.9.8
-----------------
* Allow basic operations in evaluation parameters, with or without evaluation parameters.
* When unexpected exceptions occur (e.g., during data docs rendering), the user will see detailed error messages, providing information about the specific issue as well as the stack trace.
* Remove the "project new" option from the command line (since it is not implemented; users can only run "init" to create a new project).
* Update type detection for bigquery based on driver changes in pybigquery driver 0.4.14. Added a warning for users who are running an older pybigquery driver
* added execution tests to the NotebookRenderer to mitigate codegen risks
* Add option "persist", true by default, for SparkDFDataset to persist the DataFrame it is passed. This addresses #1133 in a deeper way (thanks @tejsvirai for the robust debugging support and reproduction on spark).

  * Disabling this option should *only* be done if the user has *already* externally persisted the DataFrame, or if the dataset is too large to persist but *computations are guaranteed to be stable across jobs*.

* Enable passing dataset kwargs through datasource via dataset_options batch_kwarg.
* Fix AttributeError when validating expectations from a JSON file
* Data Docs: fix bug that was causing erratic scrolling behavior when table of contents contains many columns
* Data Docs: add ability to hide how-to buttons and related content in Data Docs

0.9.7
-----------------
* Update marshmallow dependency to >3. NOTE: as of this release, you MUST use marshamllow >3.0, which REQUIRES python 3. (`#1187 <https://github.com/great-expectations/great_expectations/issues/1187>`_) @jcampbell

  * Schema checking is now stricter for expectation suites, and data_asset_name must not be present as a top-level key in expectation suite json. It is safe to remove.
  * Similarly, datasource configuration must now adhere strictly to the required schema, including having any required credentials stored in the "credentials" dictionary.

* New beta CLI command: `tap new` that generates an executable python file to expedite deployments. (`#1193 <https://github.com/great-expectations/great_expectations/issues/1193>`_) @Aylr
* bugfix in TableBatchKwargsGenerator docs
* Added feature maturity in README (`#1203 <https://github.com/great-expectations/great_expectations/issues/1203>`_) @kyleaton
* Fix failing test that should skip if postgresql not running (`#1199 <https://github.com/great-expectations/great_expectations/issues/1199>`_) @cicdw


0.9.6
-----------------
* validate result dict when instantiating an ExpectationValidationResult (`#1133 <https://github.com/great-expectations/great_expectations/issues/1133>`_)
* DataDocs: Expectation Suite name on Validation Result pages now link to Expectation Suite page
* `great_expectations init`: cli now asks user if csv has header when adding a Spark Datasource with csv file
* Improve support for using GCP Storage Bucket as a Data Docs Site backend (thanks @hammadzz)
* fix notebook renderer handling for expectations with no column kwarg and table not in their name (`#1194 <https://github.com/great-expectations/great_expectations/issues/1194>`_)


0.9.5
-----------------
* Fixed unexpected behavior with suite edit, data docs and jupyter
* pytest pinned to 5.3.5


0.9.4
-----------------
* Update CLI `init` flow to support snowflake transient tables
* Use filename for default expectation suite name in CLI `init`
* Tables created by SqlAlchemyDataset use a shorter name with 8 hex characters of randomness instead of a full uuid
* Better error message when config substitution variable is missing
* removed an unused directory in the GE folder
* removed obsolete config error handling
* Docs typo fixes
* Jupyter notebook improvements
* `great_expectations init` improvements
* Simpler messaging in validation notebooks
* replaced hacky loop with suite list call in notebooks
* CLI suite new now supports `--empty` flag that generates an empty suite and opens a notebook
* add error handling to `init` flow for cases where user tries using a broken file


0.9.3
-----------------
* Add support for transient table creation in snowflake (#1012)
* Improve path support in TupleStoreBackend for better cross-platform compatibility
* New features on `ExpectationSuite`

  - ``add_citation()``
  - ``get_citations()``

* `SampleExpectationsDatasetProfiler` now leaves a citation containing the original batch kwargs
* `great_expectations suite edit` now uses batch_kwargs from citations if they exist
* Bugfix :: suite edit notebooks no longer blow away the existing suite while loading a batch of data
* More robust and tested logic in `suite edit`
* DataDocs: bugfixes and improvements for smaller viewports
* Bugfix :: fix for bug that crashes SampleExpectationsDatasetProfiler if unexpected_percent is of type decimal.Decimal (`#1109 <https://github.com/great-expectations/great_expectations/issues/1109>`_)


0.9.2
-----------------
* Fixes #1095
* Added a `list_expectation_suites` function to `data_context`, and a corresponding CLI function - `suite list`.
* CI no longer enforces legacy python tests.

0.9.1
------
* Bugfix for dynamic "How to Edit This Expectation Suite" command in DataDocs

0.9.0
-----------------

Version 0.9.0 is a major update to Great Expectations! The DataContext has continued to evolve into a powerful tool
for ensuring that Expectation Suites can properly represent the way users think about their data, and upgrading will
make it much easier to store and share expectation suites, and to build data docs that support your whole team.
You’ll get awesome new features including improvements to data docs look and the ability to choose and store metrics
for building flexible data quality dashboards.

The changes for version 0.9.0 fall into several broad areas:

1. Onboarding

Release 0.9.0 of Great Expectations makes it much easier to get started with the project. The `init` flow has grown
to support a much wider array of use cases and to use more natural language rather than introducing
GreatExpectations concepts earlier. You can more easily configure different backends and datasources, take advantage
of guided walkthroughs to find and profile data, and share project configurations with colleagues.

If you have already completed the `init` flow using a previous version of Great Expectations, you do not need to
rerun the command. However, **there are some small changes to your configuration that will be required**. See
:ref:`migrating_versions` for details.

2. CLI Command Improvements

With this release we have introduced a consistent naming pattern for accessing subcommands based on the noun (a
Great Expectations object like `suite` or `docs`) and verb (an action like `edit` or `new`). The new user experience
will allow us to more naturally organize access to CLI tools as new functionality is added.

3. Expectation Suite Naming and Namespace Changes

Defining shared expectation suites and validating data from different sources is much easier in this release. The
DataContext, which manages storage and configuration of expectations, validations, profiling, and data docs, no
longer requires that expectation suites live in a datasource-specific “namespace.” Instead, you should name suites
with the logical name corresponding to your data, making it easy to share them or validate against different data
sources. For example, the expectation suite "npi" for National Provider Identifier data can now be shared across
teams who access the same logical data in local systems using Pandas, on a distributed Spark cluster, or via a
relational database.

Batch Kwargs, or instructions for a datasource to build a batch of data, are similarly freed from a required
namespace, and you can more easily integrate Great Expectations into workflows where you do not need to use a
BatchKwargsGenerator (usually because you have a batch of data ready to validate, such as in a table or a known
directory).

The most noticeable impact of this API change is in the complete removal of the DataAssetIdentifier class. For
example, the `create_expectation_suite` and `get_batch` methods now no longer require a data_asset_name parameter,
relying only on the expectation_suite_name and batch_kwargs to do their job. Similarly, there is no more asset name
normalization required. See the upgrade guide for more information.

4. Metrics and Evaluation Parameter Stores

Metrics have received much more love in this release of Great Expectations! We've improved the system for declaring
evaluation parameters that support dependencies between different expectation suites, so you can easily identify a
particular field in the result of one expectation to use as the input into another. And the MetricsStore is now much
more flexible, supporting a new ValidationAction that makes it possible to select metrics from a validation result
to be saved in a database where they can power a dashboard.

5. Internal Type Changes and Improvements

Finally, in this release, we have done a lot of work under the hood to make things more robust, including updating
all of the internal objects to be more strongly typed. That change, while largely invisible to end users, paves the
way for some really exciting opportunities for extending Great Expectations as we build a bigger community around
the project.


We are really excited about this release, and encourage you to upgrade right away to take advantage of the more
flexible naming and simpler API for creating, accessing, and sharing your expectations. As always feel free to join
us on Slack for questions you don't see addressed!


0.8.9__develop
-----------------


0.8.8
-----------------
* Add support for allow_relative_error to expect_column_quantile_values_to_be_between, allowing Redshift users access
  to this expectation
* Add support for checking backend type information for datetime columns using expect_column_min_to_be_between and
  expect_column_max_to_be_between

0.8.7
-----------------
* Add support for expect_column_values_to_be_of_type for BigQuery backend (#940)
* Add image CDN for community usage stats
* Documentation improvements and fixes

0.8.6
-----------------
* Raise informative error if config variables are declared but unavailable
* Update ExpectationsStore defaults to be consistent across all FixedLengthTupleStoreBackend objects
* Add support for setting spark_options via SparkDFDatasource
* Include tail_weights by default when using build_continuous_partition_object
* Fix Redshift quantiles computation and type detection
* Allow boto3 options to be configured (#887)

0.8.5
-----------------
* BREAKING CHANGE: move all reader options from the top-level batch_kwargs object to a sub-dictionary called
  "reader_options" for SparkDFDatasource and PandasDatasource. This means it is no longer possible to specify
  supplemental reader-specific options at the top-level of `get_batch`,  `yield_batch_kwargs` or `build_batch_kwargs`
  calls, and instead, you must explicitly specify that they are reader_options, e.g. by a call such as:
  `context.yield_batch_kwargs(data_asset_name, reader_options={'encoding': 'utf-8'})`.
* BREAKING CHANGE: move all query_params from the top-level batch_kwargs object to a sub-dictionary called
  "query_params" for SqlAlchemyDatasource. This means it is no longer possible to specify supplemental query_params at
  the top-level of `get_batch`,  `yield_batch_kwargs` or `build_batch_kwargs`
  calls, and instead, you must explicitly specify that they are query_params, e.g. by a call such as:
  `context.yield_batch_kwargs(data_asset_name, query_params={'schema': 'foo'})`.
* Add support for filtering validation result suites and validation result pages to show only failed expectations in
  generated documentation
* Add support for limit parameter to batch_kwargs for all datasources: Pandas, SqlAlchemy, and SparkDF; add support
  to generators to support building batch_kwargs with limits specified.
* Include raw_query and query_params in query_generator batch_kwargs
* Rename generator keyword arguments from data_asset_name to generator_asset to avoid ambiguity with normalized names
* Consistently migrate timestamp from batch_kwargs to batch_id
* Include batch_id in validation results
* Fix issue where batch_id was not included in some generated datasets
* Fix rendering issue with expect_table_columns_to_match_ordered_list expectation
* Add support for GCP, including BigQuery and GCS
* Add support to S3 generator for retrieving directories by specifying the `directory_assets` configuration
* Fix warning regarding implicit class_name during init flow
* Expose build_generator API publicly on datasources
* Allow configuration of known extensions and return more informative message when SubdirReaderBatchKwargsGenerator cannot find
  relevant files.
* Add support for allow_relative_error on internal dataset quantile functions, and add support for
  build_continuous_partition_object in Redshift
* Fix truncated scroll bars in value_counts graphs


0.8.4.post0
----------------
* Correct a packaging issue resulting in missing notebooks in tarball release; update docs to reflect new notebook
  locations.


0.8.4
-----------------
* Improved the tutorials that walk new users through the process of creating expectations and validating data
* Changed the flow of the init command - now it creates the scaffolding of the project and adds a datasource. After
  that users can choose their path.
* Added a component with links to useful tutorials to the index page of the Data Docs website
* Improved the UX of adding a SQL datasource in the CLI - now the CLI asks for specific credentials for Postgres,
  MySQL, Redshift and Snowflake, allows continuing debugging in the config file and has better error messages
* Added batch_kwargs information to DataDocs validation results
* Fix an issue affecting file stores on Windows


0.8.3
-----------------
* Fix a bug in data-docs' rendering of mostly parameter
* Correct wording for expect_column_proportion_of_unique_values_to_be_between
* Set charset and meta tags to avoid unicode decode error in some browser/backend configurations
* Improve formatting of empirical histograms in validation result data docs
* Add support for using environment variables in `config_variables_file_path`
* Documentation improvements and corrections


0.8.2.post0
------------
* Correct a packaging issue resulting in missing css files in tarball release


0.8.2
-----------------
* Add easier support for customizing data-docs css
* Use higher precision for rendering 'mostly' parameter in data-docs; add more consistent locale-based
  formatting in data-docs
* Fix an issue causing visual overlap of large numbers of validation results in build-docs index
* Documentation fixes (thanks @DanielOliver!) and improvements
* Minor CLI wording fixes
* Improved handling of MySql temporary tables
* Improved detection of older config versions


0.8.1
-----------------
* Fix an issue where version was reported as '0+unknown'


0.8.0
-----------------

Version 0.8.0 is a significant update to Great Expectations, with many improvements focused on configurability
and usability.  See the :ref:`migrating_versions` guide for more details on specific changes, which include
several breaking changes to configs and APIs.

Highlights include:

1. Validation Operators and Actions. Validation operators make it easy to integrate GE into a variety of pipeline runners. They
   offer one-line integration that emphasizes configurability. See the :ref:`validation_operators_and_actions`
   feature guide for more information.

   - The DataContext `get_batch` method no longer treats `expectation_suite_name` or `batch_kwargs` as optional; they
     must be explicitly specified.
   - The top-level GE validate method allows more options for specifying the specific data_asset class to use.

2. First-class support for plugins in a DataContext, with several features that make it easier to configure and
   maintain DataContexts across common deployment patterns.

   - **Environments**: A DataContext can now manage :ref:`environment_and_secrets` more easily thanks to more dynamic and
     flexible variable substitution.
   - **Stores**: A new internal abstraction for DataContexts, :ref:`Stores`, make extending GE easier by
     consolidating logic for reading and writing resources from a database, local, or cloud storage.
   - **Types**: Utilities configured in a DataContext are now referenced using `class_name` and `module_name` throughout
     the DataContext configuration, making it easier to extend or supplement pre-built resources. For now, the "type"
     parameter is still supported but expect it to be removed in a future release.

3. Partitioners: Batch Kwargs are clarified and enhanced to help easily reference well-known chunks of data using a
   partition_id. Batch ID and Batch Fingerprint help round out support for enhanced metadata around data
   assets that GE validates. See :ref:`Batch Identifiers` for more information. The `GlobReaderBatchKwargsGenerator`,
   `QueryBatchKwargsGenerator`, `S3GlobReaderBatchKwargsGenerator`, `SubdirReaderBatchKwargsGenerator`, and `TableBatchKwargsGenerator` all support partition_id for
   easily accessing data assets.

4. Other Improvements:

   - We're beginning a long process of some under-the-covers refactors designed to make GE more maintainable as we
     begin adding additional features.
   - Restructured documentation: our docs have a new structure and have been reorganized to provide space for more
     easily adding and accessing reference material. Stay tuned for additional detail.
   - The command build-documentation has been renamed build-docs and now by
     default opens the Data Docs in the users' browser.

v0.7.11
-----------------
* Fix an issue where head() lost the column name for SqlAlchemyDataset objects with a single column
* Fix logic for the 'auto' bin selection of `build_continuous_partition_object`
* Add missing jinja2 dependency
* Fix an issue with inconsistent availability of strict_min and strict_max options on expect_column_values_to_be_between
* Fix an issue where expectation suite evaluation_parameters could be overriden by values during validate operation


v0.7.10
-----------------
* Fix an issue in generated documentation where the Home button failed to return to the index
* Add S3 Generator to module docs and improve module docs formatting
* Add support for views to QueryBatchKwargsGenerator
* Add success/failure icons to index page
* Return to uniform histogram creation during profiling to avoid large partitions for internal performance reasons


v0.7.9
-----------------
* Add an S3 generator, which will introspect a configured bucket and generate batch_kwargs from identified objects
* Add support to PandasDatasource and SparkDFDatasource for reading directly from S3
* Enhance the Site Index page in documentation so that validation results are sorted and display the newest items first
  when using the default run-id scheme
* Add a new utility method, `build_continuous_partition_object` which will build partition objects using the dataset
  API and so supports any GE backend.
* Fix an issue where columns with spaces in their names caused failures in some SqlAlchemyDataset and SparkDFDataset
  expectations
* Fix an issue where generated queries including null checks failed on MSSQL (#695)
* Fix an issue where evaluation parameters passed in as a set instead of a list could cause JSON serialization problems
  for the result object (#699)


v0.7.8
-----------------
* BREAKING: slack webhook URL now must be in the profiles.yml file (treat as a secret)
* Profiler improvements:

  - Display candidate profiling data assets in alphabetical order
  - Add columns to the expectation_suite meta during profiling to support human-readable description information

* Improve handling of optional dependencies during CLI init
* Improve documentation for create_expectations notebook
* Fix several anachronistic documentation and docstring phrases (#659, #660, #668, #681; #thanks @StevenMMortimer)
* Fix data docs rendering issues:

  - documentation rendering failure from unrecognized profiled column type (#679; thanks @dinedal))
  - PY2 failure on encountering unicode (#676)


0.7.7
-----------------
* Standardize the way that plugin module loading works. DataContext will begin to use the new-style class and plugin
  identification moving forward; yml configs should specify class_name and module_name (with module_name optional for
  GE types). For now, it is possible to use the "type" parameter in configuration (as before).
* Add support for custom data_asset_type to all datasources
* Add support for strict_min and strict_max to inequality-based expectations to allow strict inequality checks
  (thanks @RoyalTS!)
* Add support for reader_method = "delta" to SparkDFDatasource
* Fix databricks generator (thanks @sspitz3!)
* Improve performance of DataContext loading by moving optional import
* Fix several memory and performance issues in SparkDFDataset.

  - Use only distinct value count instead of bringing values to driver
  - Migrate away from UDF for set membership, nullity, and regex expectations

* Fix several UI issues in the data_documentation

  - Move prescriptive dataset expectations to Overview section
  - Fix broken link on Home breadcrumb
  - Scroll follows navigation properly
  - Improved flow for long items in value_set
  - Improved testing for ValidationRenderer
  - Clarify dependencies introduced in documentation sites
  - Improve testing and documentation for site_builder, including run_id filter
  - Fix missing header in Index page and cut-off tooltip
  - Add run_id to path for validation files


0.7.6
-----------------
* New Validation Renderer! Supports turning validation results into HTML and displays differences between the expected
  and the observed attributes of a dataset.
* Data Documentation sites are now fully configurable; a data context can be configured to generate multiple
  sites built with different GE objects to support a variety of data documentation use cases. See data documentation
  guide for more detail.
* CLI now has a new top-level command, `build-documentation` that can support rendering documentation for specified
  sites and even named data assets in a specific site.
* Introduced DotDict and LooselyTypedDotDict classes that allow to enforce typing of dictionaries.
* Bug fixes: improved internal logic of rendering data documentation, slack notification, and CLI profile command when
  datasource argument was not provided.

0.7.5
-----------------
* Fix missing requirement for pypandoc brought in from markdown support for notes rendering.

0.7.4
-----------------
* Fix numerous rendering bugs and formatting issues for rendering documentation.
* Add support for pandas extension dtypes in pandas backend of expect_column_values_to_be_of_type and
  expect_column_values_to_be_in_type_list and fix bug affecting some dtype-based checks.
* Add datetime and boolean column-type detection in BasicDatasetProfiler.
* Improve BasicDatasetProfiler performance by disabling interactive evaluation when output of expectation is not
  immediately used for determining next expectations in profile.
* Add support for rendering expectation_suite and expectation_level notes from meta in docs.
* Fix minor formatting issue in readthedocs documentation.

0.7.3
-----------------
* BREAKING: Harmonize expect_column_values_to_be_of_type and expect_column_values_to_be_in_type_list semantics in
  Pandas with other backends, including support for None type and type_list parameters to support profiling.
  *These type expectations now rely exclusively on native python or numpy type names.*
* Add configurable support for Custom DataAsset modules to DataContext
* Improve support for setting and inheriting custom data_asset_type names
* Add tooltips with expectations backing data elements to rendered documentation
* Allow better selective disabling of tests (thanks @RoyalITS)
* Fix documentation build errors causing missing code blocks on readthedocs
* Update the parameter naming system in DataContext to reflect data_asset_name *and* expectation_suite_name
* Change scary warning about discarding expectations to be clearer, less scary, and only in log
* Improve profiler support for boolean types, value_counts, and type detection
* Allow user to specify data_assets to profile via CLI
* Support CLI rendering of expectation_suite and EVR-based documentation

0.7.2
-----------------
* Improved error detection and handling in CLI "add datasource" feature
* Fixes in rendering of profiling results (descriptive renderer of validation results)
* Query Generator of SQLAlchemy datasource adds tables in non-default schemas to the data asset namespace
* Added convenience methods to display HTML renderers of sections in Jupyter notebooks
* Implemented prescriptive rendering of expectations for most expectation types

0.7.1
------------

* Added documentation/tutorials/videos for onboarding and new profiling and documentation features
* Added prescriptive documentation built from expectation suites
* Improved index, layout, and navigation of data context HTML documentation site
* Bug fix: non-Python files were not included in the package
* Improved the rendering logic to gracefully deal with failed expectations
* Improved the basic dataset profiler to be more resilient
* Implement expect_column_values_to_be_of_type, expect_column_values_to_be_in_type_list for SparkDFDataset
* Updated CLI with a new documentation command and improved profile and render commands
* Expectation suites and validation results within a data context are saved in a more readable form (with indentation)
* Improved compatibility between SparkDatasource and InMemoryGenerator
* Optimization for Pandas column type checking
* Optimization for Spark duplicate value expectation (thanks @orenovadia!)
* Default run_id format no longer includes ":" and specifies UTC time
* Other internal improvements and bug fixes


0.7.0
------------

Version 0.7 of Great Expectations is HUGE. It introduces several major new features
and a large number of improvements, including breaking API changes.

The core vocabulary of expectations remains consistent. Upgrading to
the new version of GE will primarily require changes to code that
uses data contexts; existing expectation suites will require only changes
to top-level names.

 * Major update of Data Contexts. Data Contexts now offer significantly \
   more support for building and maintaining expectation suites and \
   interacting with existing pipeline systems, including providing a namespace for objects.\
   They can handle integrating, registering, and storing validation results, and
   provide a namespace for data assets, making **batches** first-class citizens in GE.
   Read more: :ref:`data_context` or :py:mod:`great_expectations.data_context`

 * Major refactor of autoinspect. Autoinspect is now built around a module
   called "profile" which provides a class-based structure for building
   expectation suites. There is no longer a default  "autoinspect_func" --
   calling autoinspect requires explicitly passing the desired profiler. See :ref:`profiling`

 * New "Compile to Docs" feature produces beautiful documentation from expectations and expectation
   validation reports, helping keep teams on the same page.

 * Name clarifications: we've stopped using the overloaded terms "expectations
   config" and "config" and instead use "expectation suite" to refer to a
   collection (or suite!) of expectations that can be used for validating a
   data asset.

   - Expectation Suites include several top level keys that are useful \
     for organizing content in a data context: data_asset_name, \
     expectation_suite_name, and data_asset_type. When a data_asset is \
     validated, those keys will be placed in the `meta` key of the \
     validation result.

 * Major enhancement to the CLI tool including `init`, `render` and more flexibility with `validate`

 * Added helper notebooks to make it easy to get started. Each notebook acts as a combination of \
   tutorial and code scaffolding, to help you quickly learn best practices by applying them to \
   your own data.

 * Relaxed constraints on expectation parameter values, making it possible to declare many column
   aggregate expectations in a way that is always "vacuously" true, such as
   ``expect_column_values_to_be_between`` ``None`` and ``None``. This makes it possible to progressively
   tighten expectations while using them as the basis for profiling results and documentation.

  * Enabled caching on dataset objects by default.

 * Bugfixes and improvements:

   * New expectations:

     * expect_column_quantile_values_to_be_between
     * expect_column_distinct_values_to_be_in_set

   * Added support for ``head`` method on all current backends, returning a PandasDataset
   * More implemented expectations for SparkDF Dataset with optimizations

     * expect_column_values_to_be_between
     * expect_column_median_to_be_between
     * expect_column_value_lengths_to_be_between

   * Optimized histogram fetching for SqlalchemyDataset and SparkDFDataset
   * Added cross-platform internal partition method, paving path for improved profiling
   * Fixed bug with outputstrftime not being honored in PandasDataset
   * Fixed series naming for column value counts
   * Standardized naming for expect_column_values_to_be_of_type
   * Standardized and made explicit use of sample normalization in stdev calculation
   * Added from_dataset helper
   * Internal testing improvements
   * Documentation reorganization and improvements
   * Introduce custom exceptions for more detailed error logs

0.6.1
------------
* Re-add testing (and support) for py2
* NOTE: Support for SqlAlchemyDataset and SparkDFDataset is enabled via optional install \
  (e.g. ``pip install great_expectations[sqlalchemy]`` or ``pip install great_expectations[spark]``)

0.6.0
------------
* Add support for SparkDFDataset and caching (HUGE work from @cselig)
* Migrate distributional expectations to new testing framework
* Add support for two new expectations: expect_column_distinct_values_to_contain_set
  and expect_column_distinct_values_to_equal_set (thanks @RoyalTS)
* FUTURE BREAKING CHANGE: The new cache mechanism for Datasets, \
  when enabled, causes GE to assume that dataset does not change between evaluation of individual expectations. \
  We anticipate this will become the future default behavior.
* BREAKING CHANGE: Drop official support pandas < 0.22

0.5.1
---------------
* **Fix** issue where no result_format available for expect_column_values_to_be_null caused error
* Use vectorized computation in pandas (#443, #445; thanks @RoyalTS)


0.5.0
----------------
* Restructured class hierarchy to have a more generic DataAsset parent that maintains expectation logic separate \
  from the tabular organization of Dataset expectations
* Added new FileDataAsset and associated expectations (#416 thanks @anhollis)
* Added support for date/datetime type columns in some SQLAlchemy expectations (#413)
* Added support for a multicolumn expectation, expect multicolumn values to be unique (#408)
* **Optimization**: You can now disable `partial_unexpected_counts` by setting the `partial_unexpected_count` value to \
  0 in the result_format argument, and we do not compute it when it would not be returned. (#431, thanks @eugmandel)
* **Fix**: Correct error in unexpected_percent computations for sqlalchemy when unexpected values exceed limit (#424)
* **Fix**: Pass meta object to expectation result (#415, thanks @jseeman)
* Add support for multicolumn expectations, with `expect_multicolumn_values_to_be_unique` as an example (#406)
* Add dataset class to from_pandas to simplify using custom datasets (#404, thanks @jtilly)
* Add schema support for sqlalchemy data context (#410, thanks @rahulj51)
* Minor documentation, warning, and testing improvements (thanks @zdog).


0.4.5
----------------
* Add a new autoinspect API and remove default expectations.
* Improve details for expect_table_columns_to_match_ordered_list (#379, thanks @rlshuhart)
* Linting fixes (thanks @elsander)
* Add support for dataset_class in from_pandas (thanks @jtilly)
* Improve redshift compatibility by correcting faulty isnull operator (thanks @avanderm)
* Adjust partitions to use tail_weight to improve JSON compatibility and
  support special cases of KL Divergence (thanks @anhollis)
* Enable custom_sql datasets for databases with multiple schemas, by
  adding a fallback for column reflection (#387, thanks @elsander)
* Remove `IF NOT EXISTS` check for custom sql temporary tables, for
  Redshift compatibility (#372, thanks @elsander)
* Allow users to pass args/kwargs for engine creation in
  SqlAlchemyDataContext (#369, thanks @elsander)
* Add support for custom schema in SqlAlchemyDataset (#370, thanks @elsander)
* Use getfullargspec to avoid deprecation warnings.
* Add expect_column_values_to_be_unique to SqlAlchemyDataset
* **Fix** map expectations for categorical columns (thanks @eugmandel)
* Improve internal testing suite (thanks @anhollis and @ccnobbli)
* Consistently use value_set instead of mixing value_set and values_set (thanks @njsmith8)

0.4.4
----------------
* Improve CLI help and set CLI return value to the number of unmet expectations
* Add error handling for empty columns to SqlAlchemyDataset, and associated tests
* **Fix** broken support for older pandas versions (#346)
* **Fix** pandas deepcopy issue (#342)

0.4.3
-------
* Improve type lists in expect_column_type_to_be[_in_list] (thanks @smontanaro and @ccnobbli)
* Update cli to use entry_points for conda compatibility, and add version option to cli
* Remove extraneous development dependency to airflow
* Address SQlAlchemy warnings in median computation
* Improve glossary in documentation
* Add 'statistics' section to validation report with overall validation results (thanks @sotte)
* Add support for parameterized expectations
* Improve support for custom expectations with better error messages (thanks @syk0saje)
* Implement expect_column_value_lenghts_to_[be_between|equal] for SQAlchemy (thanks @ccnobbli)
* **Fix** PandasDataset subclasses to inherit child class

0.4.2
-------
* **Fix** bugs in expect_column_values_to_[not]_be_null: computing unexpected value percentages and handling all-null (thanks @ccnobbli)
* Support mysql use of Decimal type (thanks @bouke-nederstigt)
* Add new expectation expect_column_values_to_not_match_regex_list.

  * Change behavior of expect_column_values_to_match_regex_list to use python re.findall in PandasDataset, relaxing \
    matching of individuals expressions to allow matches anywhere in the string.

* **Fix** documentation errors and other small errors (thanks @roblim, @ccnobbli)

0.4.1
-------
* Correct inclusion of new data_context module in source distribution

0.4.0
-------
* Initial implementation of data context API and SqlAlchemyDataset including implementations of the following \
  expectations:

  * expect_column_to_exist
  * expect_table_row_count_to_be
  * expect_table_row_count_to_be_between
  * expect_column_values_to_not_be_null
  * expect_column_values_to_be_null
  * expect_column_values_to_be_in_set
  * expect_column_values_to_be_between
  * expect_column_mean_to_be
  * expect_column_min_to_be
  * expect_column_max_to_be
  * expect_column_sum_to_be
  * expect_column_unique_value_count_to_be_between
  * expect_column_proportion_of_unique_values_to_be_between

* Major refactor of output_format to new result_format parameter. See docs for full details:

  * exception_list and related uses of the term exception have been renamed to unexpected
  * Output formats are explicitly hierarchical now, with BOOLEAN_ONLY < BASIC < SUMMARY < COMPLETE. \
    All *column_aggregate_expectation* expectations now return element count and related information included at the \
    BASIC level or higher.

* New expectation available for parameterized distributions--\
  expect_column_parameterized_distribution_ks_test_p_value_to_be_greater_than (what a name! :) -- (thanks @ccnobbli)
* ge.from_pandas() utility (thanks @schrockn)
* Pandas operations on a PandasDataset now return another PandasDataset (thanks @dlwhite5)
* expect_column_to_exist now takes a column_index parameter to specify column order (thanks @louispotok)
* Top-level validate option (ge.validate())
* ge.read_json() helper (thanks @rjurney)
* Behind-the-scenes improvements to testing framework to ensure parity across data contexts.
* Documentation improvements, bug-fixes, and internal api improvements

0.3.2
-------
* Include requirements file in source dist to support conda

0.3.1
--------
* **Fix** infinite recursion error when building custom expectations
* Catch dateutil parsing overflow errors

0.2
-----
* Distributional expectations and associated helpers are improved and renamed to be more clear regarding the tests they apply
* Expectation decorators have been refactored significantly to streamline implementing expectations and support custom expectations
* API and examples for custom expectations are available
* New output formats are available for all expectations
* Significant improvements to test suite and compatibility<|MERGE_RESOLUTION|>--- conflicted
+++ resolved
@@ -24,6 +24,7 @@
 * [ENHANCEMENT] Improve data docs page breadcrumbs to have clearer run information
 * [ENHANCEMENT] Data Docs Validation Results only shows unexpected value counts if all unexpected values are available
 * [ENHANCEMENT] Convert GE version key from great_expectations.__version__ to great_expectations_version (thanks, @cwerner!) (#1606)
+* [ENHANCEMENT] Add support in JSON Schema profiler for combining schema with anyOf key and creating nullability expectations
 * [BUGFIX] Add guard for checking Redshift Dialect in match_like_pattern expectation
 * [BUGFIX] Fix content_block build failure for dictionary content - (thanks @jliew!) #1722
 * [BUGFIX] Fix bug that was preventing env var substitution in `config_variables.yml` when not at the top level
@@ -32,12 +33,6 @@
 * [DOCS] Add how-to guides for configuring MySQL and MSSQL Datasources
 * [DOCS] Add information about issue tags to contributing docs
 * [DEPRECATION] Deprecate demo suite behavior in `suite new`
-<<<<<<< HEAD
-* [FEATURE] Slack Messages sent as ValidationActions now have link to DataDocs, if available.
-* [FEATURE] ValidationActions can now consume and return "payload", which can be used to share information across ValidationActions
-* [ENHANCEMENT] Add support in JSON Schema profiler for combining schema with anyOf key and creating nullability expectations
-=======
->>>>>>> 9dcbf8b9
 
 0.11.9
 -----------------
