--- conflicted
+++ resolved
@@ -8,16 +8,13 @@
 Develop
 -----------------
 * [FEATURE] Add TupleAzureBlobStoreBackend
+* [ENHANCEMENT] Add possibility to pass boto3 configuration to TupleS3StoreBackend (Thanks for #1691 to @mgorsk1!) #2371
+* [BUGFIX] expect_column_values_to_be_unique works in mysql #2327
+* [BUGFIX] Display correct unexpected_percent in DataDocs - corrects the result object from map expectations to return the same "unexpected_percent" as is used to evaluate success (excluding null values from the denominator). The old value is now returned in a key called "unexpected_percent_total" (thanks @mlondschien) #1875
 * [DOCS] How to load a Pandas DataFrame as a Batch #2327
-* [ENHANCEMENT] Add possibility to pass boto3 configuration to TupleS3StoreBackend (Thanks for #1691 to @mgorsk1!) #2371
-<<<<<<< HEAD
-* [BUGFIX] expect_column_values_to_be_unique works in mysql #2327
 * [DOCS] How to load a Pandas DataFrame as a Batch #2327
-
-=======
-* [BUGFIX] Display correct unexpected_percent in DataDocs - corrects the result object from map expectations to return the same "unexpected_percent" as is used to evaluate success (excluding null values from the denominator). The old value is now returned in a key called "unexpected_percent_total" (thanks @mlondschien) #1875
 * [MAINTENANCE] Add checkpoint store to store backend defaults #2378
->>>>>>> ad0b4254
+
 
 0.13.8
 -----------------
