--- conflicted
+++ resolved
@@ -6,12 +6,9 @@
 
 Develop
 -----------------
-<<<<<<< HEAD
-* [BUGFIX] Escape $ characters in configuration, support multiple substitutions #2015
-=======
 * [ENHANCEMENT] CLI supports s3a:// or gs:// paths for Pandas Datasources (issue 2006)
 * [BUGFIX] Fixed bug where slack messages cause stacktrace when data docs pages have issue
->>>>>>> 408c002f
+* [BUGFIX] Escape $ characters in configuration, support multiple substitutions #2015
 
 0.12.6
 -----------------
