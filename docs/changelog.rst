--- conflicted
+++ resolved
@@ -6,14 +6,7 @@
 
 develop
 -----------------
-<<<<<<< HEAD
-* updated the dateutil dependency
-* RUN_ID description
-* Added QueryStore
-
-=======
 * Removed out-of-date Airflow integration examples. This repo provides a comprehensive example of Airflow integration: `#GE Airflow Example <https://github.com/superconductive/ge_tutorials>`_
->>>>>>> 5b820611
 
 0.10.9
 -----------------
