.. _changelog:

#########
Changelog
#########


Develop
-----------------
<<<<<<< HEAD
[BUGFIX] Fix issue causing incorrect identification of partially-implemented expectations as not abstract
* [DOCS] How to load a Pandas DataFrame as a Batch #2327
=======


0.13.8
-----------------
* [FEATURE] New implementation of Checkpoints that uses dedicated CheckpointStore (based on the new ConfigurationStore mechanism) #2311, #2338
* [BUGFIX] Fix issue causing incorrect identification of partially-implemented expectations as not abstract #2334

>>>>>>> bd448e81

0.13.7
-----------------
* [BUGFIX] Fix Local variable 'temp_table_schema_name' might be referenced before assignment bug in sqlalchemy_dataset.py #2302
* [MAINTENANCE] Ensure compatibility with new pip resolver v20.3+ #2256
* [ENHANCEMENT] Improvements in the how-to guide, run_diagnostics method in Expectation base class and Expectation templates to support the new rapid "dev loop" of community-contributed Expectations. #2296
* [ENHANCEMENT] Improvements in the output of Expectations tests to make it more legible. #2296
* [DOCS] Clarification of the instructions for using conda in the "Setting Up Your Dev Environment" doc. #2306


0.13.6
-----------------
* [ENHANCEMENT] Skip checks when great_expectations package did not change #2287
* [ENHANCEMENT] A how-to guide, run_diagnostics method in Expectation base class and Expectation templates to support the new rapid "dev loop" of community-contributed Expectations. #2222
* [BUGFIX] Fix Local variable 'query_schema' might be referenced before assignment bug in sqlalchemy_dataset.py #2286 (Thanks @alessandrolacorte!)
* [BUGFIX] Use correct schema to fetch table and column metadata #2284 (Thanks @armaandhull!)
* [BUGFIX] Updated sqlalchemy_dataset to convert numeric metrics to json_serializable up front, avoiding an issue where expectations on data immediately fail due to the conversion to/from json. #2207


0.13.5
-----------------
* [FEATURE] Add MicrosoftTeamsNotificationAction (Thanks @Antoninj!)
* [FEATURE] New ``contrib`` package #2264
* [ENHANCEMENT] Data docs can now be built skipping the index page using the python API #2224
* [ENHANCEMENT] Speed up new suite creation flow when connecting to Databases. Issue #1670 (Thanks @armaandhull!)
* [ENHANCEMENT] Serialize PySpark DataFrame by converting to dictionary #2237
* [BUGFIX] Mask passwords in DataContext.list_datasources(). Issue #2184
* [BUGFIX] Skip escaping substitution variables in escape_all_config_variables #2243. Issue #2196 (Thanks @
varundunga!)
* [BUGFIX] Pandas extension guessing #2239 (Thanks @sbrugman!)
* [BUGFIX] Replace runtime batch_data DataFrame with string #2240
* [BUGFIX] Update Notebook Render Tests to Reflect Updated Python Packages #2262
* [DOCS] Updated the code of conduct to mention events #2278
* [DOCS] Update the diagram for batch metadata #2161
* [DOCS] Update metrics.rst #2257
* [MAINTENANCE] Different versions of Pandas react differently to corrupt XLS files. #2230
* [MAINTENANCE] remove the obsolete TODO comments #2229 (Thanks @beyondacm!)
* [MAINTENANCE] Update run_id to airflow_run_id for clarity. #2233


0.13.4
-----------------
* [FEATURE] Implement expect_column_values_to_not_match_regex_list in Spark (Thanks @mikaylaedwards!)
* [ENHANCEMENT] Improve support for quantile calculations in Snowflake
* [ENHANCEMENT] DataDocs show values of Evaluation Parameters #2165. Issue #2010
* [ENHANCEMENT] Work on requirements.txt #2052 (Thanks @shapiroj18!)
* [ENHANCEMENT] expect_table_row_count_to_equal_other_table #2133
* [ENHANCEMENT] Improved support for quantile calculations in Snowflake #2176
* [ENHANCEMENT] DataDocs show values of Evaluation Parameters #2165
* [BUGFIX] Add pagination to TupleS3StoreBackend.list_keys() #2169. Issue #2164
* [BUGFIX] Fixed black conflict, upgraded black, made import optional #2183
* [BUGFIX] Made improvements for the treatment of decimals for database backends for lossy conversion #2207
* [BUGFIX] Pass manually_initialize_store_backend_id to database store backends to mirror functionality of other backends. Issue #2181
* [BUGFIX] Make glob_directive more permissive in ConfiguredAssetFilesystemDataConnector #2197. Issue #2193
* [DOCS] Added link to Youtube video on in-code contexts #2177
* [DOCS] Docstrings for DataConnector and associated classes #2172
* [DOCS] Custom expectations improvement #2179
* [DOCS] Add a conda example to creating virtualenvs #2189
* [DOCS] Fix Airflow logo URL #2198 (Thanks @floscha!)
* [DOCS] Update explore_expectations_in_a_notebook.rst #2174
* [DOCS] Change to DOCS that describe Evaluation Parameters #2209
* [MAINTENANCE] Removed mentions of show_cta_footer and added deprecation notes in usage stats #2190. Issue #2120

0.13.3
-----------------
* [ENHANCEMENT] Updated the BigQuery Integration to create a view instead of a table (thanks @alessandrolacorte!) #2082.
* [ENHANCEMENT] Allow  database store backend to support specification of schema in credentials file
* [ENHANCEMENT] Add support for connection_string and url in configuring DatabaseStoreBackend, bringing parity to other SQL-based objects. In the rare case of user code that instantiates a DatabaseStoreBackend without using the Great Expectations config architecture, users should ensure they are providing kwargs to init, because the init signature order has changed.
* [ENHANCEMENT] Improved exception handling in the Slack notifications rendering logic
* [ENHANCEMENT] Uniform configuration support for both 0.13 and 0.12 versions of the Datasource class
* [ENHANCEMENT] A single `DataContext.get_batch()` method supports both 0.13 and 0.12 style call arguments
* [ENHANCEMENT] Initializing DataContext in-code is now available in both 0.13 and 0.12 versions
* [BUGFIX] Fixed a bug in the error printing logic in several exception handling blocks in the Data Docs rendering. This will make it easier for users to submit error messages in case of an error in rendering.
* [DOCS] Miscellaneous doc improvements
* [DOCS] Update cloud composer workflow to use GCSStoreBackendDefaults

0.13.2
-----------------
* [ENHANCEMENT] Support avro format in Spark datasource (thanks @ryanaustincarlson!) #2122
* [ENHANCEMENT] Made improvements to the backend for expect_column_quantile_values_to_be_between #2127
* [ENHANCEMENT] Robust Representation in Configuration of Both Legacy and New Datasource
* [ENHANCEMENT] Continuing 0.13 clean-up and improvements
* [BUGFIX] Fix spark configuration not getting passed to the SparkSession builder (thanks @EricSteg!) #2124
* [BUGFIX] Misc bugfixes and improvements to code & documentation for new in-code data context API #2118
* [BUGFIX] When Introspecting a database, sql_data_connector will ignore view_names that are also system_tables
* [BUGFIX] Made improvements for code & documentation for in-code data context
* [BUGFIX] Fixed bug where TSQL mean on `int` columns returned incorrect result
* [DOCS] Updated explanation for ConfiguredAssetDataConnector and InferredAssetDataConnector
* [DOCS] General 0.13 docs improvements

0.13.1
-----------------
* [ENHANCEMENT] Improved data docs performance by ~30x for large projects and ~4x for smaller projects by changing instantiation of Jinja environment #2100
* [ENHANCEMENT] Allow  database store backend to support specification of schema in credentials file #2058 (thanks @GTLangseth!)
* [ENHANCEMENT] More detailed information in Datasource.self_check() diagnostic (concerning ExecutionEngine objects)
* [ENHANCEMENT] Improve UI for in-code data contexts #2068
* [ENHANCEMENT] Add a store_backend_id property to StoreBackend #2030, #2075
* [ENHANCEMENT] Use an existing expectation_store.store_backend_id to initialize an in-code DataContext #2046, #2075
* [BUGFIX] Corrected handling of boto3_options by PandasExecutionEngine
* [BUGFIX] New Expectation via CLI / SQL Query no longer throws TypeError
* [BUGFIX] Implement validator.default_expectations_arguments
* [DOCS] Fix doc create and editing expectations #2105 (thanks @Lee-W!)
* [DOCS] Updated documentation on 0.13 classes
* [DOCS] Fixed a typo in the HOWTO guide for adding a self-managed Spark datasource
* [DOCS] Updated documentation for new UI for in-code data contexts

0.13.0
-----------------
* INTRODUCING THE NEW MODULAR EXPECTATIONS API (Experimental): this release introduces a new way to create expectation logic in its own class, making it much easier to author and share expectations. ``Expectation`` and ``MetricProvider`` classes now work together to validate data and consolidate logic for all backends by function. See the how-to guides in our documentation for more information on how to use the new API.
* INTRODUCING THE NEW DATASOURCE API (Experimental): this release introduces a new way to connect to datasources providing much richer guarantees for discovering ("inferring") data assets and partitions. The new API replaces "BatchKwargs" and "BatchKwargsGenerators" with BatchDefinition and BatchSpec objects built from DataConnector classes. You can read about the new API in our docs.
* The Core Concepts section of our documentation has been updated with descriptions of the classes and concepts used in the new API; we will continue to update that section and welcome questions and improvements.
* BREAKING: Data Docs rendering is now handled in the new Modular Expectations, which means that any custom expectation rendering needs to be migrated to the new API to function in version 0.13.0.
* BREAKING: **Renamed** Datasource to LegacyDatasource and introduced the new Datasource class. Because most installations rely on one PandasDatasource, SqlAlchemyDatasource, or SparkDFDatasource, most users will not be affected. However, if you have implemented highly customized Datasource class inheriting from the base class, you may need to update your inheritance.
* BREAKING: The new Modular Expectations API will begin removing the ``parse_strings_as_datetimes`` and ``allow_cross_type_comparisons`` flags in expectations. Expectation Suites that use the flags will need to be updated to use the new Modular Expectations. In general, simply removing the flag will produce correct behavior; if you still want the exact same semantics, you should ensure your raw data already has typed datetime objects.
* **NOTE:** Both the new Datasource API and the new Modular Expectations API are *experimental* and will change somewhat during the next several point releases. We are extremely excited for your feedback while we iterate rapidly, and continue to welcome new community contributions.


0.12.10
-----------------
* [BUGFIX] Update requirements.txt for ruamel.yaml to >=0.16 - #2048 (thanks @mmetzger!)
* [BUGFIX] Added option to return scalar instead of list from query store #2060
* [BUGFIX] Add missing markdown_content_block_container #2063
* [BUGFIX] Fixed a divided by zero error for checkpoints on empty expectation suites #2064
* [BUGFIX] Updated sort to correctly return partial unexpected results when expect_column_values_to_be_of_type has more than one unexpected type #2074
* [BUGFIX] Resolve Data Docs resource identifier issues to speed up UpdateDataDocs action #2078
* [DOCS] Updated contribution changelog location #2051 (thanks @shapiroj18!)
* [DOCS] Adding Airflow operator and Astrononomer deploy guides #2070
* [DOCS] Missing image link to bigquery logo #2071 (thanks @nelsonauner!)

0.12.9
-----------------
* [BUGFIX] Fixed the import of s3fs to use the optional import pattern - issue #2053
* [DOCS] Updated the title styling and added a Discuss comment article for the OpsgenieAlertAction how-to guide

0.12.8
-----------------
* [FEATURE] Add OpsgenieAlertAction #2012 (thanks @miike!)
* [FEATURE] Add S3SubdirReaderBatchKwargsGenerator #2001 (thanks @noklam)
* [ENHANCEMENT] Snowflake uses temp tables by default while still allowing transient tables
* [ENHANCEMENT] Enabled use of lowercase table and column names in GE with the `use_quoted_name` key in batch_kwargs #2023
* [BUGFIX] Basic suite builder profiler (suite scaffold) now skips excluded expectations #2037
* [BUGFIX] Off-by-one error in linking to static images #2036 (thanks @NimaVaziri!)
* [BUGFIX] Improve handling of pandas NA type issue #2029 PR #2039 (thanks @isichei!)
* [DOCS] Update Virtual Environment Example #2027 (thanks @shapiroj18!)
* [DOCS] Update implemented_expectations.rst (thanks @jdimatteo!)
* [DOCS] Update how_to_configure_a_pandas_s3_datasource.rst #2042 (thanks @CarstenFrommhold!)

0.12.7
-----------------
* [ENHANCEMENT] CLI supports s3a:// or gs:// paths for Pandas Datasources (issue #2006)
* [ENHANCEMENT] Escape $ characters in configuration, support multiple substitutions (#2005 & #2015)
* [ENHANCEMENT] Implement Skip prompt flag on datasource profile cli (#1881 Thanks @thcidale0808!)
* [BUGFIX] Fixed bug where slack messages cause stacktrace when data docs pages have issue
* [DOCS] How to use docker images (#1797)
* [DOCS] Remove incorrect doc line from PagerdutyAlertAction (Thanks @niallrees!)
* [MAINTENANCE] Update broken link (Thanks @noklam!)
* [MAINTENANCE] Fix path for how-to guide (Thanks @gauthamzz!)

0.12.6
-----------------
* [BUGFIX] replace black in requirements.txt

0.12.5
-----------------
* [ENHANCEMENT] Implement expect_column_values_to_be_json_parseable in spark (Thanks @mikaylaedwards!)
* [ENHANCEMENT] Fix boto3 options passing into datasource correctly (Thanks @noklam!)
* [ENHANCEMENT] Add .pkl to list of recognized extensions (Thanks @KPLauritzen!)
* [BUGFIX] Query batch kwargs support for Athena backend (issue 1964)
* [BUGFIX] Skip config substitution if key is "password" (issue 1927)
* [BUGFIX] fix site_names functionality and add site_names param to get_docs_sites_urls (issue 1991)
* [BUGFIX] Always render expectation suites in data docs unless passing a specific ExpectationSuiteIdentifier in resource_identifiers (issue 1944)
* [BUGFIX] remove black from requirements.txt
* [BUGFIX] docs build cli: fix --yes argument (Thanks @varunbpatil!)
* [DOCS] Update docstring for SubdirReaderBatchKwargsGenerator (Thanks @KPLauritzen!)
* [DOCS] Fix broken link in README.md (Thanks @eyaltrabelsi!)
* [DOCS] Clarifications on several docs (Thanks all!!)

0.12.4
-----------------
* [FEATURE] Add PagerdutyAlertAction (Thanks @NiallRees!)
* [FEATURE] enable using Minio for S3 backend (Thanks @noklam!)
* [ENHANCEMENT] Add SqlAlchemy support for expect_compound_columns_to_be_unique (Thanks @jhweaver!)
* [ENHANCEMENT] Add Spark support for expect_compound_columns_to_be_unique (Thanks @tscottcoombes1!)
* [ENHANCEMENT] Save expectation suites with datetimes in evaluation parameters (Thanks @mbakunze!)
* [ENHANCEMENT] Show data asset name in Slack message (Thanks @haydarai!)
* [ENHANCEMENT] Enhance data doc to show data asset name in overview block (Thanks @noklam!)
* [ENHANCEMENT] Clean up checkpoint output
* [BUGFIX] Change default prefix for TupleStoreBackend (issue 1907)
* [BUGFIX] Duplicate s3 approach for GCS for building object keys
* [BUGFIX] import NotebookConfig (Thanks @cclauss!)
* [BUGFIX] Improve links (Thanks @sbrugman!)
* [MAINTENANCE] Unpin black in requirements (Thanks @jtilly!)
* [MAINTENANCE] remove test case name special characters

0.12.3
-----------------
* [ENHANCEMENT] Add expect_compound_columns_to_be_unique and clarify multicolumn uniqueness
* [ENHANCEMENT] Add expectation expect_table_columns_to_match_set
* [ENHANCEMENT] Checkpoint run command now prints out details on each validation #1437
* [ENHANCEMENT] Slack notifications can now display links to GCS-hosted DataDocs sites
* [ENHANCEMENT] Public base URL can be configured for Data Docs sites
* [ENHANCEMENT] SuiteEditNotebookRenderer.add_header class now allows usage of env variables in jinja templates (thanks @mbakunze)!
* [ENHANCEMENT] Display table for Cramer's Phi expectation in Data Docs (thanks @mlondschien)!
* [BUGFIX] Explicitly convert keys to tuples when removing from TupleS3StoreBackend (thanks @balexander)!
* [BUGFIX] Use more-specific s3.meta.client.exceptions with dealing with boto resource api (thanks @lcorneliussen)!
* [BUGFIX] Links to Amazon S3 are compatible with virtual host-style access and path-style access
* [DOCS] How to Instantiate a Data Context on a Databricks Spark Cluster
* [DOCS] Update to Deploying Great Expectations with Google Cloud Composer
* [MAINTENANCE] Update moto dependency to include cryptography (see #spulec/moto/3290)

0.12.2
-----------------
* [ENHANCEMENT] Update schema for anonymized expectation types to avoid large key domain
* [ENHANCEMENT] BaseProfiler type mapping expanded to include more pandas and numpy dtypes
* [BUGFIX] Allow for pandas reader option inference with parquet and Excel (thanks @dlachasse)!
* [BUGFIX] Fix bug where running checkpoint fails if GCS data docs site has a prefix (thanks @sergii-tsymbal-exa)!
* [BUGFIX] Fix bug in deleting datasource config from config file (thanks @rxmeez)!
* [BUGFIX] clarify inclusiveness of min/max values in string rendering
* [BUGFIX] Building data docs no longer crashes when a data asset name is an integer #1913
* [DOCS] Add notes on transient table creation to Snowflake guide (thanks @verhey)!
* [DOCS] Fixed several broken links and glossary organization (thanks @JavierMonton and @sbrugman)!
* [DOCS] Deploying Great Expectations with Google Cloud Composer (Hosted Airflow)

0.12.1
-----------------
* [FEATURE] Add ``expect_column_pair_cramers_phi_value_to_be_less_than`` expectation to ``PandasDatasource`` to check for the independence of two columns by computing their Cramers Phi (thanks @mlondschien)!
* [FEATURE] add support for ``expect_column_pair_values_to_be_in_set`` to ``Spark`` (thanks @mikaylaedwards)!
* [FEATURE] Add new expectation:`` expect_multicolumn_sum_to_equal`` for ``pandas` and ``Spark`` (thanks @chipmyersjr)!
* [ENHANCEMENT] Update isort, pre-commit & pre-commit hooks, start more linting (thanks @dandandan)!
* [ENHANCEMENT] Bundle shaded marshmallow==3.7.1 to avoid dependency conflicts on GCP Composer
* [ENHANCEMENT] Improve row_condition support in aggregate expectations
* [BUGFIX] SuiteEditNotebookRenderer no longer break GCS and S3 data paths
* [BUGFIX] Fix bug preventing the use of get_available_partition_ids in s3 generator
* [BUGFIX] SuiteEditNotebookRenderer no longer break GCS and S3 data paths
* [BUGFIX] TupleGCSStoreBackend: remove duplicate prefix for urls (thanks @azban)!
* [BUGFIX] Fix `TypeError: unhashable type` error in Data Docs rendering

0.12.0
-----------------
* [BREAKING] This release includes a breaking change that *only* affects users who directly call `add_expectation`, `remove_expectation`, or `find_expectations`. (Most users do not use these APIs but add Expectations by stating them directly on Datasets). Those methods have been updated to take an ExpectationConfiguration object and `match_type` object. The change provides more flexibility in determining which expectations should be modified and allows us provide substantially improved support for two major features that we have frequently heard requested: conditional Expectations and more flexible multi-column custom expectations. See :ref:`expectation_suite_operations` and :ref:`migrating_versions` for more information.
* [FEATURE] Add support for conditional expectations using pandas execution engine (#1217 HUGE thanks @arsenii!)
* [FEATURE] ValidationActions can now consume and return "payload", which can be used to share information across ValidationActions
* [FEATURE] Add support for nested columns in the PySpark expectations (thanks @bramelfrink)!
* [FEATURE] add support for `expect_column_values_to_be_increasing` to `Spark` (thanks @mikaylaedwards)!
* [FEATURE] add support for `expect_column_values_to_be_decreasing` to `Spark` (thanks @mikaylaedwards)!
* [FEATURE] Slack Messages sent as ValidationActions now have link to DataDocs, if available.
* [FEATURE] Expectations now define “domain,” “success,” and “runtime” kwargs to allow them to determine expectation equivalence for updating expectations. Fixes column pair expectation update logic.
* [ENHANCEMENT] Add a `skip_and_clean_missing` flag to `DefaultSiteIndexBuilder.build` (default True). If True, when an index page is being built and an existing HTML page does not have corresponding source data (i.e. an expectation suite or validation result was removed from source store), the HTML page is automatically deleted and will not appear in the index. This ensures that the expectations store and validations store are the source of truth for Data Docs.
* [ENHANCEMENT] Include datetime and bool column types in descriptive documentation results
* [ENHANCEMENT] Improve data docs page breadcrumbs to have clearer run information
* [ENHANCEMENT] Data Docs Validation Results only shows unexpected value counts if all unexpected values are available
* [ENHANCEMENT] Convert GE version key from great_expectations.__version__ to great_expectations_version (thanks, @cwerner!) (#1606)
* [ENHANCEMENT] Add support in JSON Schema profiler for combining schema with anyOf key and creating nullability expectations
* [BUGFIX] Add guard for checking Redshift Dialect in match_like_pattern expectation
* [BUGFIX] Fix content_block build failure for dictionary content - (thanks @jliew!) #1722
* [BUGFIX] Fix bug that was preventing env var substitution in `config_variables.yml` when not at the top level
* [BUGFIX] Fix issue where expect_column_values_to_be_in_type_list did not work with positional type_list argument in SqlAlchemyDataset or SparkDFDataset
* [BUGFIX] Fixes a bug that was causing exceptions to occur if user had a Data Docs config excluding a particular site section
* [DOCS] Add how-to guides for configuring MySQL and MSSQL Datasources
* [DOCS] Add information about issue tags to contributing docs
* [DEPRECATION] Deprecate demo suite behavior in `suite new`

0.11.9
-----------------
* [FEATURE] New Dataset Support: Microsoft SQL Server
* [FEATURE] Render expectation validation results to markdown
* [FEATURE] Add --assume-yes/--yes/-y option to cli docs build command (thanks @feluelle)
* [FEATURE] Add SSO and SSH key pair authentication for Snowflake (thanks @dmateusp)
* [FEATURE] Add pattern-matching expectations that use the Standard SQL "LIKE" operator: "expect_column_values_to_match_like_pattern", "expect_column_values_to_not_match_like_pattern", "expect_column_values_to_match_like_pattern_list", and "expect_column_values_to_not_match_like_pattern_list"
* [ENHANCEMENT] Make Data Docs rendering of profiling results more flexible by deprecating the reliance on validation results having the specific run_name of "profiling"
* [ENHANCEMENT] Use green checkmark in Slack msgs instead of tada
* [ENHANCEMENT] log class instantiation errors for better debugging
* [BUGFIX] usage_statistics decorator now handles 'dry_run' flag
* [BUGFIX] Add spark_context to DatasourceConfigSchema (#1713) (thanks @Dandandan)
* [BUGFIX] Handle case when unexpected_count list element is str
* [DOCS] Deploying Data Docs
* [DOCS] New how-to guide: How to instantiate a Data Context on an EMR Spark cluster
* [DOCS] Managed Spark DF Documentation #1729 (thanks @mgorsk1)
* [DOCS] Typos and clarifications (thanks @dechoma @sbrugman @rexboyce)

0.11.8
-----------------
* [FEATURE] Customizable "Suite Edit" generated notebooks
* [ENHANCEMENT] Add support and docs for loading evaluation parameter from SQL database
* [ENHANCEMENT] Fixed some typos/grammar and a broken link in the suite_scaffold_notebook_renderer
* [ENHANCEMENT] allow updates to DatabaseStoreBackend keys by default, requiring `allow_update=False` to disallow
* [ENHANCEMENT] Improve support for prefixes declared in TupleS3StoreBackend that include reserved characters
* [BUGFIX] Fix issue where allow_updates was set for StoreBackend that did not support it
* [BUGFIX] Fix issue where GlobReaderBatchKwargsGenerator failed with relative base_directory
* [BUGFIX] Adding explicit requirement for "importlib-metadata" (needed for Python versions prior to Python 3.8).
* [MAINTENANCE] Install GitHub Dependabot
* [BUGFIX] Fix missing importlib for python 3.8 #1651

0.11.7
-----------------
* [ENHANCEMENT] Improve CLI error handling.
* [ENHANCEMENT] Do not register signal handlers if not running in main thread
* [ENHANCEMENT] store_backend (S3 and GCS) now throws InvalidKeyError if file does not exist at expected location
* [BUGFIX] ProfilerTypeMapping uses lists instead of sets to prevent serialization errors when saving suites created by JsonSchemaProfiler
* [DOCS] Update suite scaffold how-to
* [DOCS] Docs/how to define expectations that span multiple tables
* [DOCS] how to metadata stores validation on s3

0.11.6
-----------------
* [FEATURE] Auto-install Python DB packages.  If the required packages for a DB library are not installed, GE will offer the user to install them, without exiting CLI
* [FEATURE] Add new expectation expect_table_row_count_to_equal_other_table for SqlAlchemyDataset
* [FEATURE] A profiler that builds suites from JSONSchema files
* [ENHANCEMENT] Add ``.feather`` file support to PandasDatasource
* [ENHANCEMENT] Use ``colorama init`` to support terminal color on Windows
* [ENHANCEMENT] Update how_to_trigger_slack_notifications_as_a_validation_action.rst
* [ENHANCEMENT] Added note for config_version in great_expectations.yml
* [ENHANCEMENT] Implement "column_quantiles" for MySQL (via a compound SQLAlchemy query, since MySQL does not support "percentile_disc")
* [BUGFIX] "data_asset.validate" events with "data_asset_name" key in the batch kwargs were failing schema validation
* [BUGFIX] database_store_backend does not support storing Expectations in DB
* [BUGFIX] instantiation of ExpectationSuite always adds GE version metadata to prevent datadocs from crashing
* [BUGFIX] Fix all tests having to do with missing data source libraries
* [DOCS] will/docs/how_to/Store Expectations on Google Cloud Store

0.11.5
-----------------
* [FEATURE] Add support for expect_column_values_to_match_regex_list exception for Spark backend
* [ENHANCEMENT] Added 3 new usage stats events: "cli.new_ds_choice", "data_context.add_datasource", and "datasource.sqlalchemy.connect"
* [ENHANCEMENT] Support platform_specific_separator flag for TupleS3StoreBackend prefix
* [ENHANCEMENT] Allow environment substitution in config_variables.yml
* [BUGFIX] fixed issue where calling head() on a SqlAlchemyDataset would fail if the underlying table is empty
* [BUGFIX] fixed bug in rounding of mostly argument to nullity expectations produced by the BasicSuiteBuilderProfiler
* [DOCS] New How-to guide: How to add a Validation Operator (+ updated in Validation Operator doc strings)

0.11.4
-----------------
* [BUGIFX] Fixed an error that crashed the CLI when called in an environment with neither SQLAlchemy nor google.auth installed

0.11.3
-----------------
* [ENHANCEMENT] Removed the misleading scary "Site doesn't exist or is inaccessible" message that the CLI displayed before building Data Docs for the first time.
* [ENHANCEMENT] Catch sqlalchemy.exc.ArgumentError and google.auth.exceptions.GoogleAuthError in SqlAlchemyDatasource __init__ and re-raise them as DatasourceInitializationError - this allows the CLI to execute its retry logic when users provide a malformed SQLAlchemy URL or attempt to connect to a BigQuery project without having proper authentication.
* [BUGFIX] Fixed issue where the URL of the Glossary of Expectations article in the auto-generated suite edit notebook was wrong (out of date) (#1557).
* [BUGFIX] Use renderer_type to set paths in jinja templates instead of utm_medium since utm_medium is optional
* [ENHANCEMENT] Bring in custom_views_directory in DefaultJinjaView to enable custom jinja templates stored in plugins dir
* [BUGFIX] fixed glossary links in walkthrough modal, README, CTA button, scaffold notebook
* [BUGFIX] Improved TupleGCSStoreBackend configurability (#1398 #1399)
* [BUGFIX] Data Docs: switch bootstrap-table-filter-control.min.js to CDN
* [ENHANCEMENT] BasicSuiteBuilderProfiler now rounds mostly values for readability
* [DOCS] Add AutoAPI as the primary source for API Reference docs.

0.11.2
-----------------
* [FEATURE] Add support for expect_volumn_values_to_match_json_schema exception for Spark backend (thanks @chipmyersjr!)
* [ENHANCEMENT] Add formatted __repr__ for ValidationOperatorResult
* [ENHANCEMENT] add option to suppress logging when getting expectation suite
* [BUGFIX] Fix object name construction when calling SqlAlchemyDataset.head (thanks @mascah!)
* [BUGFIX] Fixed bug where evaluation parameters used in arithmetic expressions would not be identified as upstream dependencies.
* [BUGFIX] Fix issue where DatabaseStoreBackend threw IntegrityError when storing same metric twice
* [FEATURE] Added new cli upgrade helper to help facilitate upgrading projects to be compatible with GE 0.11.
  See :ref:`upgrading_to_0.11` for more info.
* [BUGFIX] Fixed bug preventing GCS Data Docs sites to cleaned
* [BUGFIX] Correct doc link in checkpoint yml
* [BUGFIX] Fixed issue where CLI checkpoint list truncated names (#1518)
* [BUGFIX] Fix S3 Batch Kwargs Generator incorrect migration to new build_batch_kwargs API
* [BUGFIX] Fix missing images in data docs walkthrough modal
* [BUGFIX] Fix bug in checkpoints that was causing incorrect run_time to be set
* [BUGFIX] Fix issue where data docs could remove trailing zeros from values when low precision was requested

0.11.1
-----------------
* [BUGFIX] Fixed bug that was caused by comparison between timezone aware and non-aware datetimes
* [DOCS] Updated docs with info on typed run ids and validation operator results
* [BUGFIX] Update call-to-action buttons on index page with correct URLs

0.11.0
-----------------
* [BREAKING] ``run_id`` is now typed using the new ``RunIdentifier`` class, which consists of a ``run_time`` and
  ``run_name``. Existing projects that have Expectation Suite Validation Results must be migrated.
  See :ref:`upgrading_to_0.11` for instructions.
* [BREAKING] ``ValidationMetric`` and ``ValidationMetricIdentifier`` objects now have a ``data_asset_name`` attribute.
  Existing projects with evaluation parameter stores that have database backends must be migrated.
  See :ref:`upgrading_to_0.11` for instructions.
* [BREAKING] ``ValidationOperator.run`` now returns an instance of new type, ``ValidationOperatorResult`` (instead of a
  dictionary). If your code uses output from Validation Operators, it must be updated.
* Major update to the styling and organization of documentation! Watch for more content and reorganization as we continue to improve the documentation experience with Great Expectations.
* [FEATURE] Data Docs: redesigned index page with paginated/sortable/searchable/filterable tables
* [FEATURE] Data Docs: searchable tables on Expectation Suite Validation Result pages
* ``data_asset_name`` is now added to batch_kwargs by batch_kwargs_generators (if available) and surfaced in Data Docs
* Renamed all ``generator_asset`` parameters to ``data_asset_name``
* Updated the dateutil dependency
* Added experimental QueryStore
* Removed deprecated cli tap command
* Added of 0.11 upgrade helper
* Corrected Scaffold maturity language in notebook to Experimental
* Updated the installation/configuration documentation for Snowflake users
* [ENHANCEMENT] Improved error messages for misconfigured checkpoints.
* [BUGFIX] Fixed bug that could cause some substituted variables in DataContext config to be saved to `great_expectations.yml`

0.10.12
-----------------
* [DOCS] Improved help for CLI `checkpoint` command
* [BUGFIX] BasicSuiteBuilderProfiler could include extra expectations when only some expectations were selected (#1422)
* [FEATURE] add support for `expect_multicolumn_values_to_be_unique` and `expect_column_pair_values_A_to_be_greater_than_B`
  to `Spark`. Thanks @WilliamWsyHK!
* [ENHANCEMENT] Allow a dictionary of variables can be passed to the DataContext constructor to allow override
  config variables at runtime. Thanks @balexander!
* [FEATURE] add support for `expect_column_pair_values_A_to_be_greater_than_B` to `Spark`.
* [BUGFIX] Remove SQLAlchemy typehints to avoid requiring library (thanks @mzjp2)!
* [BUGFIX] Fix issue where quantile boundaries could not be set to zero. Thanks @kokes!

0.10.11
-----------------
* Bugfix: build_data_docs list_keys for GCS returns keys and when empty a more user friendly message
* ENHANCEMENT: Enable Redshift Quantile Profiling


0.10.10
-----------------
* Removed out-of-date Airflow integration examples. This repo provides a comprehensive example of Airflow integration: `#GE Airflow Example <https://github.com/superconductive/ge_tutorials>`_
* Bugfix suite scaffold notebook now has correct suite name in first markdown cell.
* Bugfix: fixed an example in the custom expectations documentation article - "result" key was missing in the returned dictionary
* Data Docs Bugfix: template string substitution is now done using .safe_substitute(), to handle cases where string templates
  or substitution params have extraneous $ signs. Also added logic to handle templates where intended output has groupings of 2 or more $ signs
* Docs fix: fix in yml for example action_list_operator for metrics
* GE is now auto-linted using Black

-----------------

* DataContext.get_docs_sites_urls now raises error if non-existent site_name is specified
* Bugfix for the CLI command `docs build` ignoring the --site_name argument (#1378)
* Bugfix and refactor for `datasource delete` CLI command (#1386) @mzjp2
* Instantiate datasources and validate config only when datasource is used (#1374) @mzjp2
* suite delete changed from an optional argument to a required one
* bugfix for uploading objects to GCP #1393
* added a new usage stats event for the case when a data context is created through CLI
* tuplefilestore backend, expectationstore backend remove_key bugs fixed
* no url is returned on empty data_docs site
* return url for resource only if key exists
* Test added for the period special char case
* updated checkpoint module to not require sqlalchemy
* added BigQuery as an option in the list of databases in the CLI
* added special cases for handling BigQuery - table names are already qualified with schema name, so we must make sure that we do not prepend the schema name twice
* changed the prompt for the name of the temp table in BigQuery in the CLI to hint that a fully qualified name (project.dataset.table) should be provided
* Bugfix for: expect_column_quantile_values_to_be_between expectation throws an "unexpected keyword WITHIN" on BigQuery (#1391)

0.10.8
-----------------
* added support for overriding the default jupyter command via a GE_JUPYTER_COMMAND environment variable (#1347) @nehiljain
* Bugfix for checkpoint missing template (#1379)

0.10.7
-----------------
* crud delete suite bug fix

0.10.6
-----------------

* Checkpoints: a new feature to ease deployment of suites into your pipelines
  - DataContext.list_checkpoints() returns a list of checkpoint names found in the project
  - DataContext.get_checkpoint() returns a validated dictionary loaded from yml
  - new cli commands

    - `checkpoint new`
    - `checkpoint list`
    - `checkpoint run`
    - `checkpoint script`

* marked cli `tap` commands as deprecating on next release
* marked cli `validation-operator run` command as deprecating
* internal improvements in the cli code
* Improve UpdateDataDocsAction docs

0.10.5
-----------------

* improvements to ge.read_json tests
* tidy up the changelog

  - Fix bullet list spacing issues
  - Fix 0.10. formatting
  - Drop roadmap_and_changelog.rst and move changelog.rst to the top level of the table of contents
* DataContext.run_validation_operator() now raises a DataContextError if:
  - no batches are passed
  - batches are of the the wrong type
  - no matching validation operator is found in the project
* Clarified scaffolding language in scaffold notebook
* DataContext.create() adds an additional directory: `checkpoints`
* Marked tap command for deprecation in next major release

0.10.4
-----------------
* consolidated error handling in CLI DataContext loading
* new cli command `suite scaffold` to speed up creation of suites
* new cli command `suite demo` that creates an example suite
* Update bigquery.rst `#1330 <https://github.com/great-expectations/great_expectations/issues/1330>`_
* Fix datetime reference in create_expectations.rst `#1321 <https://github.com/great-expectations/great_expectations/issues/1321>`_ Thanks @jschendel !
* Update issue templates
* CLI command experimental decorator
* Update style_guide.rst
* Add pull request template
* Use pickle to generate hash for dataframes with unhashable objects. `#1315 <https://github.com/great-expectations/great_expectations/issues/1315>`_ Thanks @shahinism !
* Unpin pytest

0.10.3
-----------------
* Use pickle to generate hash for dataframes with unhashable objects.

0.10.2
-----------------
* renamed NotebookRenderer to SuiteEditNotebookRenderer
* SuiteEditNotebookRenderer now lints using black
* New SuiteScaffoldNotebookRenderer renderer to expedite suite creation
* removed autopep8 dependency
* bugfix: extra backslash in S3 urls if store was configured without a prefix `#1314 <https://github.com/great-expectations/great_expectations/issues/1314>`_

0.10.1
-----------------
* removing bootstrap scrollspy on table of contents `#1282 <https://github.com/great-expectations/great_expectations/issues/1282>`_
* Silently tolerate connection timeout during usage stats reporting

0.10.0
-----------------
* (BREAKING) Clarified API language: renamed all ``generator`` parameters and methods to the more correct ``batch_kwargs_generator`` language. Existing projects may require simple migration steps. See :ref:`Upgrading to 0.10.x <upgrading_to_0.10.x>` for instructions.
* Adds anonymized usage statistics to Great Expectations. See this article for details: :ref:`Usage Statistics`.
* CLI: improve look/consistency of ``docs list``, ``suite list``, and ``datasource list`` output; add ``store list`` and ``validation-operator list`` commands.
* New SuiteBuilderProfiler that facilitates faster suite generation by allowing columns to be profiled
* Added two convenience methods to ExpectationSuite: get_table_expectations & get_column_expectations
* Added optional profiler_configuration to DataContext.profile() and DataAsset.profile()
* Added list_available_expectation_types() to DataAsset

0.9.11
-----------------
* Add evaluation parameters support in WarningAndFailureExpectationSuitesValidationOperator `#1284 <https://github.com/great-expectations/great_expectations/issues/1284>`_ thanks `@balexander <https://github.com/balexander>`_
* Fix compatibility with MS SQL Server. `#1269 <https://github.com/great-expectations/great_expectations/issues/1269>`_ thanks `@kepiej <https://github.com/kepiej>`_
* Bug fixes for query_generator `#1292 <https://github.com/great-expectations/great_expectations/issues/1292>`_ thanks `@ian-whitestone <https://github.com/ian-whitestone>`_

0.9.10
-----------------
* Data Docs: improve configurability of site_section_builders
* TupleFilesystemStoreBackend now ignore `.ipynb_checkpoints` directories `#1203 <https://github.com/great-expectations/great_expectations/issues/1203>`_
* bugfix for Data Docs links encoding on S3 `#1235 <https://github.com/great-expectations/great_expectations/issues/1235>`_

0.9.9
-----------------
* Allow evaluation parameters support in run_validation_operator
* Add log_level parameter to jupyter_ux.setup_notebook_logging.
* Add experimental display_profiled_column_evrs_as_section and display_column_evrs_as_section methods, with a minor (nonbreaking) refactor to create a new _render_for_jupyter method.
* Allow selection of site in UpdateDataDocsAction with new arg target_site_names in great_expectations.yml
* Fix issue with regular expression support in BigQuery (#1244)

0.9.8
-----------------
* Allow basic operations in evaluation parameters, with or without evaluation parameters.
* When unexpected exceptions occur (e.g., during data docs rendering), the user will see detailed error messages, providing information about the specific issue as well as the stack trace.
* Remove the "project new" option from the command line (since it is not implemented; users can only run "init" to create a new project).
* Update type detection for bigquery based on driver changes in pybigquery driver 0.4.14. Added a warning for users who are running an older pybigquery driver
* added execution tests to the NotebookRenderer to mitigate codegen risks
* Add option "persist", true by default, for SparkDFDataset to persist the DataFrame it is passed. This addresses #1133 in a deeper way (thanks @tejsvirai for the robust debugging support and reproduction on spark).

  * Disabling this option should *only* be done if the user has *already* externally persisted the DataFrame, or if the dataset is too large to persist but *computations are guaranteed to be stable across jobs*.

* Enable passing dataset kwargs through datasource via dataset_options batch_kwarg.
* Fix AttributeError when validating expectations from a JSON file
* Data Docs: fix bug that was causing erratic scrolling behavior when table of contents contains many columns
* Data Docs: add ability to hide how-to buttons and related content in Data Docs

0.9.7
-----------------
* Update marshmallow dependency to >3. NOTE: as of this release, you MUST use marshamllow >3.0, which REQUIRES python 3. (`#1187 <https://github.com/great-expectations/great_expectations/issues/1187>`_) @jcampbell

  * Schema checking is now stricter for expectation suites, and data_asset_name must not be present as a top-level key in expectation suite json. It is safe to remove.
  * Similarly, datasource configuration must now adhere strictly to the required schema, including having any required credentials stored in the "credentials" dictionary.

* New beta CLI command: `tap new` that generates an executable python file to expedite deployments. (`#1193 <https://github.com/great-expectations/great_expectations/issues/1193>`_) @Aylr
* bugfix in TableBatchKwargsGenerator docs
* Added feature maturity in README (`#1203 <https://github.com/great-expectations/great_expectations/issues/1203>`_) @kyleaton
* Fix failing test that should skip if postgresql not running (`#1199 <https://github.com/great-expectations/great_expectations/issues/1199>`_) @cicdw


0.9.6
-----------------
* validate result dict when instantiating an ExpectationValidationResult (`#1133 <https://github.com/great-expectations/great_expectations/issues/1133>`_)
* DataDocs: Expectation Suite name on Validation Result pages now link to Expectation Suite page
* `great_expectations init`: cli now asks user if csv has header when adding a Spark Datasource with csv file
* Improve support for using GCP Storage Bucket as a Data Docs Site backend (thanks @hammadzz)
* fix notebook renderer handling for expectations with no column kwarg and table not in their name (`#1194 <https://github.com/great-expectations/great_expectations/issues/1194>`_)


0.9.5
-----------------
* Fixed unexpected behavior with suite edit, data docs and jupyter
* pytest pinned to 5.3.5


0.9.4
-----------------
* Update CLI `init` flow to support snowflake transient tables
* Use filename for default expectation suite name in CLI `init`
* Tables created by SqlAlchemyDataset use a shorter name with 8 hex characters of randomness instead of a full uuid
* Better error message when config substitution variable is missing
* removed an unused directory in the GE folder
* removed obsolete config error handling
* Docs typo fixes
* Jupyter notebook improvements
* `great_expectations init` improvements
* Simpler messaging in validation notebooks
* replaced hacky loop with suite list call in notebooks
* CLI suite new now supports `--empty` flag that generates an empty suite and opens a notebook
* add error handling to `init` flow for cases where user tries using a broken file


0.9.3
-----------------
* Add support for transient table creation in snowflake (#1012)
* Improve path support in TupleStoreBackend for better cross-platform compatibility
* New features on `ExpectationSuite`

  - ``add_citation()``
  - ``get_citations()``

* `SampleExpectationsDatasetProfiler` now leaves a citation containing the original batch kwargs
* `great_expectations suite edit` now uses batch_kwargs from citations if they exist
* Bugfix :: suite edit notebooks no longer blow away the existing suite while loading a batch of data
* More robust and tested logic in `suite edit`
* DataDocs: bugfixes and improvements for smaller viewports
* Bugfix :: fix for bug that crashes SampleExpectationsDatasetProfiler if unexpected_percent is of type decimal.Decimal (`#1109 <https://github.com/great-expectations/great_expectations/issues/1109>`_)


0.9.2
-----------------
* Fixes #1095
* Added a `list_expectation_suites` function to `data_context`, and a corresponding CLI function - `suite list`.
* CI no longer enforces legacy python tests.

0.9.1
------
* Bugfix for dynamic "How to Edit This Expectation Suite" command in DataDocs

0.9.0
-----------------

Version 0.9.0 is a major update to Great Expectations! The DataContext has continued to evolve into a powerful tool
for ensuring that Expectation Suites can properly represent the way users think about their data, and upgrading will
make it much easier to store and share expectation suites, and to build data docs that support your whole team.
You’ll get awesome new features including improvements to data docs look and the ability to choose and store metrics
for building flexible data quality dashboards.

The changes for version 0.9.0 fall into several broad areas:

1. Onboarding

Release 0.9.0 of Great Expectations makes it much easier to get started with the project. The `init` flow has grown
to support a much wider array of use cases and to use more natural language rather than introducing
GreatExpectations concepts earlier. You can more easily configure different backends and datasources, take advantage
of guided walkthroughs to find and profile data, and share project configurations with colleagues.

If you have already completed the `init` flow using a previous version of Great Expectations, you do not need to
rerun the command. However, **there are some small changes to your configuration that will be required**. See
:ref:`migrating_versions` for details.

2. CLI Command Improvements

With this release we have introduced a consistent naming pattern for accessing subcommands based on the noun (a
Great Expectations object like `suite` or `docs`) and verb (an action like `edit` or `new`). The new user experience
will allow us to more naturally organize access to CLI tools as new functionality is added.

3. Expectation Suite Naming and Namespace Changes

Defining shared expectation suites and validating data from different sources is much easier in this release. The
DataContext, which manages storage and configuration of expectations, validations, profiling, and data docs, no
longer requires that expectation suites live in a datasource-specific “namespace.” Instead, you should name suites
with the logical name corresponding to your data, making it easy to share them or validate against different data
sources. For example, the expectation suite "npi" for National Provider Identifier data can now be shared across
teams who access the same logical data in local systems using Pandas, on a distributed Spark cluster, or via a
relational database.

Batch Kwargs, or instructions for a datasource to build a batch of data, are similarly freed from a required
namespace, and you can more easily integrate Great Expectations into workflows where you do not need to use a
BatchKwargsGenerator (usually because you have a batch of data ready to validate, such as in a table or a known
directory).

The most noticeable impact of this API change is in the complete removal of the DataAssetIdentifier class. For
example, the `create_expectation_suite` and `get_batch` methods now no longer require a data_asset_name parameter,
relying only on the expectation_suite_name and batch_kwargs to do their job. Similarly, there is no more asset name
normalization required. See the upgrade guide for more information.

4. Metrics and Evaluation Parameter Stores

Metrics have received much more love in this release of Great Expectations! We've improved the system for declaring
evaluation parameters that support dependencies between different expectation suites, so you can easily identify a
particular field in the result of one expectation to use as the input into another. And the MetricsStore is now much
more flexible, supporting a new ValidationAction that makes it possible to select metrics from a validation result
to be saved in a database where they can power a dashboard.

5. Internal Type Changes and Improvements

Finally, in this release, we have done a lot of work under the hood to make things more robust, including updating
all of the internal objects to be more strongly typed. That change, while largely invisible to end users, paves the
way for some really exciting opportunities for extending Great Expectations as we build a bigger community around
the project.


We are really excited about this release, and encourage you to upgrade right away to take advantage of the more
flexible naming and simpler API for creating, accessing, and sharing your expectations. As always feel free to join
us on Slack for questions you don't see addressed!


0.8.9__develop
-----------------


0.8.8
-----------------
* Add support for allow_relative_error to expect_column_quantile_values_to_be_between, allowing Redshift users access
  to this expectation
* Add support for checking backend type information for datetime columns using expect_column_min_to_be_between and
  expect_column_max_to_be_between

0.8.7
-----------------
* Add support for expect_column_values_to_be_of_type for BigQuery backend (#940)
* Add image CDN for community usage stats
* Documentation improvements and fixes

0.8.6
-----------------
* Raise informative error if config variables are declared but unavailable
* Update ExpectationsStore defaults to be consistent across all FixedLengthTupleStoreBackend objects
* Add support for setting spark_options via SparkDFDatasource
* Include tail_weights by default when using build_continuous_partition_object
* Fix Redshift quantiles computation and type detection
* Allow boto3 options to be configured (#887)

0.8.5
-----------------
* BREAKING CHANGE: move all reader options from the top-level batch_kwargs object to a sub-dictionary called
  "reader_options" for SparkDFDatasource and PandasDatasource. This means it is no longer possible to specify
  supplemental reader-specific options at the top-level of `get_batch`,  `yield_batch_kwargs` or `build_batch_kwargs`
  calls, and instead, you must explicitly specify that they are reader_options, e.g. by a call such as:
  `context.yield_batch_kwargs(data_asset_name, reader_options={'encoding': 'utf-8'})`.
* BREAKING CHANGE: move all query_params from the top-level batch_kwargs object to a sub-dictionary called
  "query_params" for SqlAlchemyDatasource. This means it is no longer possible to specify supplemental query_params at
  the top-level of `get_batch`,  `yield_batch_kwargs` or `build_batch_kwargs`
  calls, and instead, you must explicitly specify that they are query_params, e.g. by a call such as:
  `context.yield_batch_kwargs(data_asset_name, query_params={'schema': 'foo'})`.
* Add support for filtering validation result suites and validation result pages to show only failed expectations in
  generated documentation
* Add support for limit parameter to batch_kwargs for all datasources: Pandas, SqlAlchemy, and SparkDF; add support
  to generators to support building batch_kwargs with limits specified.
* Include raw_query and query_params in query_generator batch_kwargs
* Rename generator keyword arguments from data_asset_name to generator_asset to avoid ambiguity with normalized names
* Consistently migrate timestamp from batch_kwargs to batch_id
* Include batch_id in validation results
* Fix issue where batch_id was not included in some generated datasets
* Fix rendering issue with expect_table_columns_to_match_ordered_list expectation
* Add support for GCP, including BigQuery and GCS
* Add support to S3 generator for retrieving directories by specifying the `directory_assets` configuration
* Fix warning regarding implicit class_name during init flow
* Expose build_generator API publicly on datasources
* Allow configuration of known extensions and return more informative message when SubdirReaderBatchKwargsGenerator cannot find
  relevant files.
* Add support for allow_relative_error on internal dataset quantile functions, and add support for
  build_continuous_partition_object in Redshift
* Fix truncated scroll bars in value_counts graphs


0.8.4.post0
----------------
* Correct a packaging issue resulting in missing notebooks in tarball release; update docs to reflect new notebook
  locations.


0.8.4
-----------------
* Improved the tutorials that walk new users through the process of creating expectations and validating data
* Changed the flow of the init command - now it creates the scaffolding of the project and adds a datasource. After
  that users can choose their path.
* Added a component with links to useful tutorials to the index page of the Data Docs website
* Improved the UX of adding a SQL datasource in the CLI - now the CLI asks for specific credentials for Postgres,
  MySQL, Redshift and Snowflake, allows continuing debugging in the config file and has better error messages
* Added batch_kwargs information to DataDocs validation results
* Fix an issue affecting file stores on Windows


0.8.3
-----------------
* Fix a bug in data-docs' rendering of mostly parameter
* Correct wording for expect_column_proportion_of_unique_values_to_be_between
* Set charset and meta tags to avoid unicode decode error in some browser/backend configurations
* Improve formatting of empirical histograms in validation result data docs
* Add support for using environment variables in `config_variables_file_path`
* Documentation improvements and corrections


0.8.2.post0
------------
* Correct a packaging issue resulting in missing css files in tarball release


0.8.2
-----------------
* Add easier support for customizing data-docs css
* Use higher precision for rendering 'mostly' parameter in data-docs; add more consistent locale-based
  formatting in data-docs
* Fix an issue causing visual overlap of large numbers of validation results in build-docs index
* Documentation fixes (thanks @DanielOliver!) and improvements
* Minor CLI wording fixes
* Improved handling of MySql temporary tables
* Improved detection of older config versions


0.8.1
-----------------
* Fix an issue where version was reported as '0+unknown'


0.8.0
-----------------

Version 0.8.0 is a significant update to Great Expectations, with many improvements focused on configurability
and usability.  See the :ref:`migrating_versions` guide for more details on specific changes, which include
several breaking changes to configs and APIs.

Highlights include:

1. Validation Operators and Actions. Validation operators make it easy to integrate GE into a variety of pipeline runners. They
   offer one-line integration that emphasizes configurability. See the :ref:`validation_operators_and_actions`
   feature guide for more information.

   - The DataContext `get_batch` method no longer treats `expectation_suite_name` or `batch_kwargs` as optional; they
     must be explicitly specified.
   - The top-level GE validate method allows more options for specifying the specific data_asset class to use.

2. First-class support for plugins in a DataContext, with several features that make it easier to configure and
   maintain DataContexts across common deployment patterns.

   - **Environments**: A DataContext can now manage :ref:`environment_and_secrets` more easily thanks to more dynamic and
     flexible variable substitution.
   - **Stores**: A new internal abstraction for DataContexts, :ref:`Stores <reference__core_concepts__data_context__stores>`, make extending GE easier by
     consolidating logic for reading and writing resources from a database, local, or cloud storage.
   - **Types**: Utilities configured in a DataContext are now referenced using `class_name` and `module_name` throughout
     the DataContext configuration, making it easier to extend or supplement pre-built resources. For now, the "type"
     parameter is still supported but expect it to be removed in a future release.

3. Partitioners: Batch Kwargs are clarified and enhanced to help easily reference well-known chunks of data using a
   partition_id. Batch ID and Batch Fingerprint help round out support for enhanced metadata around data
   assets that GE validates. See :ref:`Batch Identifiers <reference__core_concepts__batch_parameters>` for more information. The `GlobReaderBatchKwargsGenerator`,
   `QueryBatchKwargsGenerator`, `S3GlobReaderBatchKwargsGenerator`, `SubdirReaderBatchKwargsGenerator`, and `TableBatchKwargsGenerator` all support partition_id for
   easily accessing data assets.

4. Other Improvements:

   - We're beginning a long process of some under-the-covers refactors designed to make GE more maintainable as we
     begin adding additional features.
   - Restructured documentation: our docs have a new structure and have been reorganized to provide space for more
     easily adding and accessing reference material. Stay tuned for additional detail.
   - The command build-documentation has been renamed build-docs and now by
     default opens the Data Docs in the users' browser.

v0.7.11
-----------------
* Fix an issue where head() lost the column name for SqlAlchemyDataset objects with a single column
* Fix logic for the 'auto' bin selection of `build_continuous_partition_object`
* Add missing jinja2 dependency
* Fix an issue with inconsistent availability of strict_min and strict_max options on expect_column_values_to_be_between
* Fix an issue where expectation suite evaluation_parameters could be overriden by values during validate operation


v0.7.10
-----------------
* Fix an issue in generated documentation where the Home button failed to return to the index
* Add S3 Generator to module docs and improve module docs formatting
* Add support for views to QueryBatchKwargsGenerator
* Add success/failure icons to index page
* Return to uniform histogram creation during profiling to avoid large partitions for internal performance reasons


v0.7.9
-----------------
* Add an S3 generator, which will introspect a configured bucket and generate batch_kwargs from identified objects
* Add support to PandasDatasource and SparkDFDatasource for reading directly from S3
* Enhance the Site Index page in documentation so that validation results are sorted and display the newest items first
  when using the default run-id scheme
* Add a new utility method, `build_continuous_partition_object` which will build partition objects using the dataset
  API and so supports any GE backend.
* Fix an issue where columns with spaces in their names caused failures in some SqlAlchemyDataset and SparkDFDataset
  expectations
* Fix an issue where generated queries including null checks failed on MSSQL (#695)
* Fix an issue where evaluation parameters passed in as a set instead of a list could cause JSON serialization problems
  for the result object (#699)


v0.7.8
-----------------
* BREAKING: slack webhook URL now must be in the profiles.yml file (treat as a secret)
* Profiler improvements:

  - Display candidate profiling data assets in alphabetical order
  - Add columns to the expectation_suite meta during profiling to support human-readable description information

* Improve handling of optional dependencies during CLI init
* Improve documentation for create_expectations notebook
* Fix several anachronistic documentation and docstring phrases (#659, #660, #668, #681; #thanks @StevenMMortimer)
* Fix data docs rendering issues:

  - documentation rendering failure from unrecognized profiled column type (#679; thanks @dinedal))
  - PY2 failure on encountering unicode (#676)


0.7.7
-----------------
* Standardize the way that plugin module loading works. DataContext will begin to use the new-style class and plugin
  identification moving forward; yml configs should specify class_name and module_name (with module_name optional for
  GE types). For now, it is possible to use the "type" parameter in configuration (as before).
* Add support for custom data_asset_type to all datasources
* Add support for strict_min and strict_max to inequality-based expectations to allow strict inequality checks
  (thanks @RoyalTS!)
* Add support for reader_method = "delta" to SparkDFDatasource
* Fix databricks generator (thanks @sspitz3!)
* Improve performance of DataContext loading by moving optional import
* Fix several memory and performance issues in SparkDFDataset.

  - Use only distinct value count instead of bringing values to driver
  - Migrate away from UDF for set membership, nullity, and regex expectations

* Fix several UI issues in the data_documentation

  - Move prescriptive dataset expectations to Overview section
  - Fix broken link on Home breadcrumb
  - Scroll follows navigation properly
  - Improved flow for long items in value_set
  - Improved testing for ValidationRenderer
  - Clarify dependencies introduced in documentation sites
  - Improve testing and documentation for site_builder, including run_id filter
  - Fix missing header in Index page and cut-off tooltip
  - Add run_id to path for validation files


0.7.6
-----------------
* New Validation Renderer! Supports turning validation results into HTML and displays differences between the expected
  and the observed attributes of a dataset.
* Data Documentation sites are now fully configurable; a data context can be configured to generate multiple
  sites built with different GE objects to support a variety of data documentation use cases. See data documentation
  guide for more detail.
* CLI now has a new top-level command, `build-documentation` that can support rendering documentation for specified
  sites and even named data assets in a specific site.
* Introduced DotDict and LooselyTypedDotDict classes that allow to enforce typing of dictionaries.
* Bug fixes: improved internal logic of rendering data documentation, slack notification, and CLI profile command when
  datasource argument was not provided.

0.7.5
-----------------
* Fix missing requirement for pypandoc brought in from markdown support for notes rendering.

0.7.4
-----------------
* Fix numerous rendering bugs and formatting issues for rendering documentation.
* Add support for pandas extension dtypes in pandas backend of expect_column_values_to_be_of_type and
  expect_column_values_to_be_in_type_list and fix bug affecting some dtype-based checks.
* Add datetime and boolean column-type detection in BasicDatasetProfiler.
* Improve BasicDatasetProfiler performance by disabling interactive evaluation when output of expectation is not
  immediately used for determining next expectations in profile.
* Add support for rendering expectation_suite and expectation_level notes from meta in docs.
* Fix minor formatting issue in readthedocs documentation.

0.7.3
-----------------
* BREAKING: Harmonize expect_column_values_to_be_of_type and expect_column_values_to_be_in_type_list semantics in
  Pandas with other backends, including support for None type and type_list parameters to support profiling.
  *These type expectations now rely exclusively on native python or numpy type names.*
* Add configurable support for Custom DataAsset modules to DataContext
* Improve support for setting and inheriting custom data_asset_type names
* Add tooltips with expectations backing data elements to rendered documentation
* Allow better selective disabling of tests (thanks @RoyalITS)
* Fix documentation build errors causing missing code blocks on readthedocs
* Update the parameter naming system in DataContext to reflect data_asset_name *and* expectation_suite_name
* Change scary warning about discarding expectations to be clearer, less scary, and only in log
* Improve profiler support for boolean types, value_counts, and type detection
* Allow user to specify data_assets to profile via CLI
* Support CLI rendering of expectation_suite and EVR-based documentation

0.7.2
-----------------
* Improved error detection and handling in CLI "add datasource" feature
* Fixes in rendering of profiling results (descriptive renderer of validation results)
* Query Generator of SQLAlchemy datasource adds tables in non-default schemas to the data asset namespace
* Added convenience methods to display HTML renderers of sections in Jupyter notebooks
* Implemented prescriptive rendering of expectations for most expectation types

0.7.1
------------

* Added documentation/tutorials/videos for onboarding and new profiling and documentation features
* Added prescriptive documentation built from expectation suites
* Improved index, layout, and navigation of data context HTML documentation site
* Bug fix: non-Python files were not included in the package
* Improved the rendering logic to gracefully deal with failed expectations
* Improved the basic dataset profiler to be more resilient
* Implement expect_column_values_to_be_of_type, expect_column_values_to_be_in_type_list for SparkDFDataset
* Updated CLI with a new documentation command and improved profile and render commands
* Expectation suites and validation results within a data context are saved in a more readable form (with indentation)
* Improved compatibility between SparkDatasource and InMemoryGenerator
* Optimization for Pandas column type checking
* Optimization for Spark duplicate value expectation (thanks @orenovadia!)
* Default run_id format no longer includes ":" and specifies UTC time
* Other internal improvements and bug fixes


0.7.0
------------

Version 0.7 of Great Expectations is HUGE. It introduces several major new features
and a large number of improvements, including breaking API changes.

The core vocabulary of expectations remains consistent. Upgrading to
the new version of GE will primarily require changes to code that
uses data contexts; existing expectation suites will require only changes
to top-level names.

 * Major update of Data Contexts. Data Contexts now offer significantly \
   more support for building and maintaining expectation suites and \
   interacting with existing pipeline systems, including providing a namespace for objects.\
   They can handle integrating, registering, and storing validation results, and
   provide a namespace for data assets, making **batches** first-class citizens in GE.
   Read more: :ref:`data_context` or :py:mod:`great_expectations.data_context`

 * Major refactor of autoinspect. Autoinspect is now built around a module
   called "profile" which provides a class-based structure for building
   expectation suites. There is no longer a default  "autoinspect_func" --
   calling autoinspect requires explicitly passing the desired profiler. See :ref:`profiling`

 * New "Compile to Docs" feature produces beautiful documentation from expectations and expectation
   validation reports, helping keep teams on the same page.

 * Name clarifications: we've stopped using the overloaded terms "expectations
   config" and "config" and instead use "expectation suite" to refer to a
   collection (or suite!) of expectations that can be used for validating a
   data asset.

   - Expectation Suites include several top level keys that are useful \
     for organizing content in a data context: data_asset_name, \
     expectation_suite_name, and data_asset_type. When a data_asset is \
     validated, those keys will be placed in the `meta` key of the \
     validation result.

 * Major enhancement to the CLI tool including `init`, `render` and more flexibility with `validate`

 * Added helper notebooks to make it easy to get started. Each notebook acts as a combination of \
   tutorial and code scaffolding, to help you quickly learn best practices by applying them to \
   your own data.

 * Relaxed constraints on expectation parameter values, making it possible to declare many column
   aggregate expectations in a way that is always "vacuously" true, such as
   ``expect_column_values_to_be_between`` ``None`` and ``None``. This makes it possible to progressively
   tighten expectations while using them as the basis for profiling results and documentation.

  * Enabled caching on dataset objects by default.

 * Bugfixes and improvements:

   * New expectations:

     * expect_column_quantile_values_to_be_between
     * expect_column_distinct_values_to_be_in_set

   * Added support for ``head`` method on all current backends, returning a PandasDataset
   * More implemented expectations for SparkDF Dataset with optimizations

     * expect_column_values_to_be_between
     * expect_column_median_to_be_between
     * expect_column_value_lengths_to_be_between

   * Optimized histogram fetching for SqlalchemyDataset and SparkDFDataset
   * Added cross-platform internal partition method, paving path for improved profiling
   * Fixed bug with outputstrftime not being honored in PandasDataset
   * Fixed series naming for column value counts
   * Standardized naming for expect_column_values_to_be_of_type
   * Standardized and made explicit use of sample normalization in stdev calculation
   * Added from_dataset helper
   * Internal testing improvements
   * Documentation reorganization and improvements
   * Introduce custom exceptions for more detailed error logs

0.6.1
------------
* Re-add testing (and support) for py2
* NOTE: Support for SqlAlchemyDataset and SparkDFDataset is enabled via optional install \
  (e.g. ``pip install great_expectations[sqlalchemy]`` or ``pip install great_expectations[spark]``)

0.6.0
------------
* Add support for SparkDFDataset and caching (HUGE work from @cselig)
* Migrate distributional expectations to new testing framework
* Add support for two new expectations: expect_column_distinct_values_to_contain_set
  and expect_column_distinct_values_to_equal_set (thanks @RoyalTS)
* FUTURE BREAKING CHANGE: The new cache mechanism for Datasets, \
  when enabled, causes GE to assume that dataset does not change between evaluation of individual expectations. \
  We anticipate this will become the future default behavior.
* BREAKING CHANGE: Drop official support pandas < 0.22

0.5.1
---------------
* **Fix** issue where no result_format available for expect_column_values_to_be_null caused error
* Use vectorized computation in pandas (#443, #445; thanks @RoyalTS)


0.5.0
----------------
* Restructured class hierarchy to have a more generic DataAsset parent that maintains expectation logic separate \
  from the tabular organization of Dataset expectations
* Added new FileDataAsset and associated expectations (#416 thanks @anhollis)
* Added support for date/datetime type columns in some SQLAlchemy expectations (#413)
* Added support for a multicolumn expectation, expect multicolumn values to be unique (#408)
* **Optimization**: You can now disable `partial_unexpected_counts` by setting the `partial_unexpected_count` value to \
  0 in the result_format argument, and we do not compute it when it would not be returned. (#431, thanks @eugmandel)
* **Fix**: Correct error in unexpected_percent computations for sqlalchemy when unexpected values exceed limit (#424)
* **Fix**: Pass meta object to expectation result (#415, thanks @jseeman)
* Add support for multicolumn expectations, with `expect_multicolumn_values_to_be_unique` as an example (#406)
* Add dataset class to from_pandas to simplify using custom datasets (#404, thanks @jtilly)
* Add schema support for sqlalchemy data context (#410, thanks @rahulj51)
* Minor documentation, warning, and testing improvements (thanks @zdog).


0.4.5
----------------
* Add a new autoinspect API and remove default expectations.
* Improve details for expect_table_columns_to_match_ordered_list (#379, thanks @rlshuhart)
* Linting fixes (thanks @elsander)
* Add support for dataset_class in from_pandas (thanks @jtilly)
* Improve redshift compatibility by correcting faulty isnull operator (thanks @avanderm)
* Adjust partitions to use tail_weight to improve JSON compatibility and
  support special cases of KL Divergence (thanks @anhollis)
* Enable custom_sql datasets for databases with multiple schemas, by
  adding a fallback for column reflection (#387, thanks @elsander)
* Remove `IF NOT EXISTS` check for custom sql temporary tables, for
  Redshift compatibility (#372, thanks @elsander)
* Allow users to pass args/kwargs for engine creation in
  SqlAlchemyDataContext (#369, thanks @elsander)
* Add support for custom schema in SqlAlchemyDataset (#370, thanks @elsander)
* Use getfullargspec to avoid deprecation warnings.
* Add expect_column_values_to_be_unique to SqlAlchemyDataset
* **Fix** map expectations for categorical columns (thanks @eugmandel)
* Improve internal testing suite (thanks @anhollis and @ccnobbli)
* Consistently use value_set instead of mixing value_set and values_set (thanks @njsmith8)

0.4.4
----------------
* Improve CLI help and set CLI return value to the number of unmet expectations
* Add error handling for empty columns to SqlAlchemyDataset, and associated tests
* **Fix** broken support for older pandas versions (#346)
* **Fix** pandas deepcopy issue (#342)

0.4.3
-------
* Improve type lists in expect_column_type_to_be[_in_list] (thanks @smontanaro and @ccnobbli)
* Update cli to use entry_points for conda compatibility, and add version option to cli
* Remove extraneous development dependency to airflow
* Address SQlAlchemy warnings in median computation
* Improve glossary in documentation
* Add 'statistics' section to validation report with overall validation results (thanks @sotte)
* Add support for parameterized expectations
* Improve support for custom expectations with better error messages (thanks @syk0saje)
* Implement expect_column_value_lenghts_to_[be_between|equal] for SQAlchemy (thanks @ccnobbli)
* **Fix** PandasDataset subclasses to inherit child class

0.4.2
-------
* **Fix** bugs in expect_column_values_to_[not]_be_null: computing unexpected value percentages and handling all-null (thanks @ccnobbli)
* Support mysql use of Decimal type (thanks @bouke-nederstigt)
* Add new expectation expect_column_values_to_not_match_regex_list.

  * Change behavior of expect_column_values_to_match_regex_list to use python re.findall in PandasDataset, relaxing \
    matching of individuals expressions to allow matches anywhere in the string.

* **Fix** documentation errors and other small errors (thanks @roblim, @ccnobbli)

0.4.1
-------
* Correct inclusion of new data_context module in source distribution

0.4.0
-------
* Initial implementation of data context API and SqlAlchemyDataset including implementations of the following \
  expectations:

  * expect_column_to_exist
  * expect_table_row_count_to_be
  * expect_table_row_count_to_be_between
  * expect_column_values_to_not_be_null
  * expect_column_values_to_be_null
  * expect_column_values_to_be_in_set
  * expect_column_values_to_be_between
  * expect_column_mean_to_be
  * expect_column_min_to_be
  * expect_column_max_to_be
  * expect_column_sum_to_be
  * expect_column_unique_value_count_to_be_between
  * expect_column_proportion_of_unique_values_to_be_between

* Major refactor of output_format to new result_format parameter. See docs for full details:

  * exception_list and related uses of the term exception have been renamed to unexpected
  * Output formats are explicitly hierarchical now, with BOOLEAN_ONLY < BASIC < SUMMARY < COMPLETE. \
    All *column_aggregate_expectation* expectations now return element count and related information included at the \
    BASIC level or higher.

* New expectation available for parameterized distributions--\
  expect_column_parameterized_distribution_ks_test_p_value_to_be_greater_than (what a name! :) -- (thanks @ccnobbli)
* ge.from_pandas() utility (thanks @schrockn)
* Pandas operations on a PandasDataset now return another PandasDataset (thanks @dlwhite5)
* expect_column_to_exist now takes a column_index parameter to specify column order (thanks @louispotok)
* Top-level validate option (ge.validate())
* ge.read_json() helper (thanks @rjurney)
* Behind-the-scenes improvements to testing framework to ensure parity across data contexts.
* Documentation improvements, bug-fixes, and internal api improvements

0.3.2
-------
* Include requirements file in source dist to support conda

0.3.1
--------
* **Fix** infinite recursion error when building custom expectations
* Catch dateutil parsing overflow errors

0.2
-----
* Distributional expectations and associated helpers are improved and renamed to be more clear regarding the tests they apply
* Expectation decorators have been refactored significantly to streamline implementing expectations and support custom expectations
* API and examples for custom expectations are available
* New output formats are available for all expectations
* Significant improvements to test suite and compatibility<|MERGE_RESOLUTION|>--- conflicted
+++ resolved
@@ -7,10 +7,7 @@
 
 Develop
 -----------------
-<<<<<<< HEAD
-[BUGFIX] Fix issue causing incorrect identification of partially-implemented expectations as not abstract
 * [DOCS] How to load a Pandas DataFrame as a Batch #2327
-=======
 
 
 0.13.8
@@ -18,7 +15,6 @@
 * [FEATURE] New implementation of Checkpoints that uses dedicated CheckpointStore (based on the new ConfigurationStore mechanism) #2311, #2338
 * [BUGFIX] Fix issue causing incorrect identification of partially-implemented expectations as not abstract #2334
 
->>>>>>> bd448e81
 
 0.13.7
 -----------------
