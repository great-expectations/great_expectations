.. _changelog:

#########
Changelog
#########


Develop
-----------------
<<<<<<< HEAD
* [FEATURE] Add conditional expectations for SQLAlchemy backend
=======
* [DOCS] How to load a Pandas DataFrame as a Batch #2327
* [ENHANCEMENT] Add possibility to pass boto3 configuration to TupleS3StoreBackend (Thanks for #1691 to @mgorsk1!) #2371


0.13.8
-----------------
* [FEATURE] New implementation of Checkpoints that uses dedicated CheckpointStore (based on the new ConfigurationStore mechanism) #2311, #2338
* [BUGFIX] Fix issue causing incorrect identification of partially-implemented expectations as not abstract #2334
* [BUGFIX] DataContext with multiple DataSources no longer scans all configurations #2250


0.13.7
-----------------
* [BUGFIX] Fix Local variable 'temp_table_schema_name' might be referenced before assignment bug in sqlalchemy_dataset.py #2302
* [MAINTENANCE] Ensure compatibility with new pip resolver v20.3+ #2256
* [ENHANCEMENT] Improvements in the how-to guide, run_diagnostics method in Expectation base class and Expectation templates to support the new rapid "dev loop" of community-contributed Expectations. #2296
* [ENHANCEMENT] Improvements in the output of Expectations tests to make it more legible. #2296
* [DOCS] Clarification of the instructions for using conda in the "Setting Up Your Dev Environment" doc. #2306


0.13.6
-----------------
* [ENHANCEMENT] Skip checks when great_expectations package did not change #2287
* [ENHANCEMENT] A how-to guide, run_diagnostics method in Expectation base class and Expectation templates to support the new rapid "dev loop" of community-contributed Expectations. #2222
* [BUGFIX] Fix Local variable 'query_schema' might be referenced before assignment bug in sqlalchemy_dataset.py #2286 (Thanks @alessandrolacorte!)
* [BUGFIX] Use correct schema to fetch table and column metadata #2284 (Thanks @armaandhull!)
* [BUGFIX] Updated sqlalchemy_dataset to convert numeric metrics to json_serializable up front, avoiding an issue where expectations on data immediately fail due to the conversion to/from json. #2207


0.13.5
-----------------
* [FEATURE] Add MicrosoftTeamsNotificationAction (Thanks @Antoninj!)
* [FEATURE] New ``contrib`` package #2264
* [ENHANCEMENT] Data docs can now be built skipping the index page using the python API #2224
* [ENHANCEMENT] Speed up new suite creation flow when connecting to Databases. Issue #1670 (Thanks @armaandhull!)
* [ENHANCEMENT] Serialize PySpark DataFrame by converting to dictionary #2237
* [BUGFIX] Mask passwords in DataContext.list_datasources(). Issue #2184
* [BUGFIX] Skip escaping substitution variables in escape_all_config_variables #2243. Issue #2196 (Thanks @
varundunga!)
* [BUGFIX] Pandas extension guessing #2239 (Thanks @sbrugman!)
* [BUGFIX] Replace runtime batch_data DataFrame with string #2240
* [BUGFIX] Update Notebook Render Tests to Reflect Updated Python Packages #2262
* [DOCS] Updated the code of conduct to mention events #2278
* [DOCS] Update the diagram for batch metadata #2161
* [DOCS] Update metrics.rst #2257
* [MAINTENANCE] Different versions of Pandas react differently to corrupt XLS files. #2230
* [MAINTENANCE] remove the obsolete TODO comments #2229 (Thanks @beyondacm!)
* [MAINTENANCE] Update run_id to airflow_run_id for clarity. #2233
>>>>>>> e4e73f4f


0.13.4
-----------------
* [FEATURE] Implement expect_column_values_to_not_match_regex_list in Spark (Thanks @mikaylaedwards!)
* [ENHANCEMENT] Improve support for quantile calculations in Snowflake
* [ENHANCEMENT] DataDocs show values of Evaluation Parameters #2165. Issue #2010
* [ENHANCEMENT] Work on requirements.txt #2052 (Thanks @shapiroj18!)
* [ENHANCEMENT] expect_table_row_count_to_equal_other_table #2133
* [ENHANCEMENT] Improved support for quantile calculations in Snowflake #2176
* [ENHANCEMENT] DataDocs show values of Evaluation Parameters #2165
* [BUGFIX] Add pagination to TupleS3StoreBackend.list_keys() #2169. Issue #2164
* [BUGFIX] Fixed black conflict, upgraded black, made import optional #2183
* [BUGFIX] Made improvements for the treatment of decimals for database backends for lossy conversion #2207
* [BUGFIX] Pass manually_initialize_store_backend_id to database store backends to mirror functionality of other backends. Issue #2181
* [BUGFIX] Make glob_directive more permissive in ConfiguredAssetFilesystemDataConnector #2197. Issue #2193
* [DOCS] Added link to Youtube video on in-code contexts #2177
* [DOCS] Docstrings for DataConnector and associated classes #2172
* [DOCS] Custom expectations improvement #2179
* [DOCS] Add a conda example to creating virtualenvs #2189
* [DOCS] Fix Airflow logo URL #2198 (Thanks @floscha!)
* [DOCS] Update explore_expectations_in_a_notebook.rst #2174
* [DOCS] Change to DOCS that describe Evaluation Parameters #2209
* [MAINTENANCE] Removed mentions of show_cta_footer and added deprecation notes in usage stats #2190. Issue #2120

0.13.3
-----------------
* [ENHANCEMENT] Updated the BigQuery Integration to create a view instead of a table (thanks @alessandrolacorte!) #2082.
* [ENHANCEMENT] Allow  database store backend to support specification of schema in credentials file
* [ENHANCEMENT] Add support for connection_string and url in configuring DatabaseStoreBackend, bringing parity to other SQL-based objects. In the rare case of user code that instantiates a DatabaseStoreBackend without using the Great Expectations config architecture, users should ensure they are providing kwargs to init, because the init signature order has changed.
* [ENHANCEMENT] Improved exception handling in the Slack notifications rendering logic
* [ENHANCEMENT] Uniform configuration support for both 0.13 and 0.12 versions of the Datasource class
* [ENHANCEMENT] A single `DataContext.get_batch()` method supports both 0.13 and 0.12 style call arguments
* [ENHANCEMENT] Initializing DataContext in-code is now available in both 0.13 and 0.12 versions
* [BUGFIX] Fixed a bug in the error printing logic in several exception handling blocks in the Data Docs rendering. This will make it easier for users to submit error messages in case of an error in rendering.
* [DOCS] Miscellaneous doc improvements
* [DOCS] Update cloud composer workflow to use GCSStoreBackendDefaults

0.13.2
-----------------
* [ENHANCEMENT] Support avro format in Spark datasource (thanks @ryanaustincarlson!) #2122
* [ENHANCEMENT] Made improvements to the backend for expect_column_quantile_values_to_be_between #2127
* [ENHANCEMENT] Robust Representation in Configuration of Both Legacy and New Datasource
* [ENHANCEMENT] Continuing 0.13 clean-up and improvements
* [BUGFIX] Fix spark configuration not getting passed to the SparkSession builder (thanks @EricSteg!) #2124
* [BUGFIX] Misc bugfixes and improvements to code & documentation for new in-code data context API #2118
* [BUGFIX] When Introspecting a database, sql_data_connector will ignore view_names that are also system_tables
* [BUGFIX] Made improvements for code & documentation for in-code data context
* [BUGFIX] Fixed bug where TSQL mean on `int` columns returned incorrect result
* [DOCS] Updated explanation for ConfiguredAssetDataConnector and InferredAssetDataConnector
* [DOCS] General 0.13 docs improvements

0.13.1
-----------------
* [ENHANCEMENT] Improved data docs performance by ~30x for large projects and ~4x for smaller projects by changing instantiation of Jinja environment #2100
* [ENHANCEMENT] Allow  database store backend to support specification of schema in credentials file #2058 (thanks @GTLangseth!)
* [ENHANCEMENT] More detailed information in Datasource.self_check() diagnostic (concerning ExecutionEngine objects)
* [ENHANCEMENT] Improve UI for in-code data contexts #2068
* [ENHANCEMENT] Add a store_backend_id property to StoreBackend #2030, #2075
* [ENHANCEMENT] Use an existing expectation_store.store_backend_id to initialize an in-code DataContext #2046, #2075
* [BUGFIX] Corrected handling of boto3_options by PandasExecutionEngine
* [BUGFIX] New Expectation via CLI / SQL Query no longer throws TypeError
* [BUGFIX] Implement validator.default_expectations_arguments
* [DOCS] Fix doc create and editing expectations #2105 (thanks @Lee-W!)
* [DOCS] Updated documentation on 0.13 classes
* [DOCS] Fixed a typo in the HOWTO guide for adding a self-managed Spark datasource
* [DOCS] Updated documentation for new UI for in-code data contexts

0.13.0
-----------------
* INTRODUCING THE NEW MODULAR EXPECTATIONS API (Experimental): this release introduces a new way to create expectation logic in its own class, making it much easier to author and share expectations. ``Expectation`` and ``MetricProvider`` classes now work together to validate data and consolidate logic for all backends by function. See the how-to guides in our documentation for more information on how to use the new API.
* INTRODUCING THE NEW DATASOURCE API (Experimental): this release introduces a new way to connect to datasources providing much richer guarantees for discovering ("inferring") data assets and partitions. The new API replaces "BatchKwargs" and "BatchKwargsGenerators" with BatchDefinition and BatchSpec objects built from DataConnector classes. You can read about the new API in our docs.
* The Core Concepts section of our documentation has been updated with descriptions of the classes and concepts used in the new API; we will continue to update that section and welcome questions and improvements.
* BREAKING: Data Docs rendering is now handled in the new Modular Expectations, which means that any custom expectation rendering needs to be migrated to the new API to function in version 0.13.0.
* BREAKING: **Renamed** Datasource to LegacyDatasource and introduced the new Datasource class. Because most installations rely on one PandasDatasource, SqlAlchemyDatasource, or SparkDFDatasource, most users will not be affected. However, if you have implemented highly customized Datasource class inheriting from the base class, you may need to update your inheritance.
* BREAKING: The new Modular Expectations API will begin removing the ``parse_strings_as_datetimes`` and ``allow_cross_type_comparisons`` flags in expectations. Expectation Suites that use the flags will need to be updated to use the new Modular Expectations. In general, simply removing the flag will produce correct behavior; if you still want the exact same semantics, you should ensure your raw data already has typed datetime objects.
* **NOTE:** Both the new Datasource API and the new Modular Expectations API are *experimental* and will change somewhat during the next several point releases. We are extremely excited for your feedback while we iterate rapidly, and continue to welcome new community contributions.


0.12.10
-----------------
* [BUGFIX] Update requirements.txt for ruamel.yaml to >=0.16 - #2048 (thanks @mmetzger!)
* [BUGFIX] Added option to return scalar instead of list from query store #2060
* [BUGFIX] Add missing markdown_content_block_container #2063
* [BUGFIX] Fixed a divided by zero error for checkpoints on empty expectation suites #2064
* [BUGFIX] Updated sort to correctly return partial unexpected results when expect_column_values_to_be_of_type has more than one unexpected type #2074
* [BUGFIX] Resolve Data Docs resource identifier issues to speed up UpdateDataDocs action #2078
* [DOCS] Updated contribution changelog location #2051 (thanks @shapiroj18!)
* [DOCS] Adding Airflow operator and Astrononomer deploy guides #2070
* [DOCS] Missing image link to bigquery logo #2071 (thanks @nelsonauner!)

0.12.9
-----------------
* [BUGFIX] Fixed the import of s3fs to use the optional import pattern - issue #2053
* [DOCS] Updated the title styling and added a Discuss comment article for the OpsgenieAlertAction how-to guide

0.12.8
-----------------
* [FEATURE] Add OpsgenieAlertAction #2012 (thanks @miike!)
* [FEATURE] Add S3SubdirReaderBatchKwargsGenerator #2001 (thanks @noklam)
* [ENHANCEMENT] Snowflake uses temp tables by default while still allowing transient tables
* [ENHANCEMENT] Enabled use of lowercase table and column names in GE with the `use_quoted_name` key in batch_kwargs #2023
* [BUGFIX] Basic suite builder profiler (suite scaffold) now skips excluded expectations #2037
* [BUGFIX] Off-by-one error in linking to static images #2036 (thanks @NimaVaziri!)
* [BUGFIX] Improve handling of pandas NA type issue #2029 PR #2039 (thanks @isichei!)
* [DOCS] Update Virtual Environment Example #2027 (thanks @shapiroj18!)
* [DOCS] Update implemented_expectations.rst (thanks @jdimatteo!)
* [DOCS] Update how_to_configure_a_pandas_s3_datasource.rst #2042 (thanks @CarstenFrommhold!)

0.12.7
-----------------
* [ENHANCEMENT] CLI supports s3a:// or gs:// paths for Pandas Datasources (issue #2006)
* [ENHANCEMENT] Escape $ characters in configuration, support multiple substitutions (#2005 & #2015)
* [ENHANCEMENT] Implement Skip prompt flag on datasource profile cli (#1881 Thanks @thcidale0808!)
* [BUGFIX] Fixed bug where slack messages cause stacktrace when data docs pages have issue
* [DOCS] How to use docker images (#1797)
* [DOCS] Remove incorrect doc line from PagerdutyAlertAction (Thanks @niallrees!)
* [MAINTENANCE] Update broken link (Thanks @noklam!)
* [MAINTENANCE] Fix path for how-to guide (Thanks @gauthamzz!)

0.12.6
-----------------
* [BUGFIX] replace black in requirements.txt

0.12.5
-----------------
* [ENHANCEMENT] Implement expect_column_values_to_be_json_parseable in spark (Thanks @mikaylaedwards!)
* [ENHANCEMENT] Fix boto3 options passing into datasource correctly (Thanks @noklam!)
* [ENHANCEMENT] Add .pkl to list of recognized extensions (Thanks @KPLauritzen!)
* [BUGFIX] Query batch kwargs support for Athena backend (issue 1964)
* [BUGFIX] Skip config substitution if key is "password" (issue 1927)
* [BUGFIX] fix site_names functionality and add site_names param to get_docs_sites_urls (issue 1991)
* [BUGFIX] Always render expectation suites in data docs unless passing a specific ExpectationSuiteIdentifier in resource_identifiers (issue 1944)
* [BUGFIX] remove black from requirements.txt
* [BUGFIX] docs build cli: fix --yes argument (Thanks @varunbpatil!)
* [DOCS] Update docstring for SubdirReaderBatchKwargsGenerator (Thanks @KPLauritzen!)
* [DOCS] Fix broken link in README.md (Thanks @eyaltrabelsi!)
* [DOCS] Clarifications on several docs (Thanks all!!)

0.12.4
-----------------
* [FEATURE] Add PagerdutyAlertAction (Thanks @NiallRees!)
* [FEATURE] enable using Minio for S3 backend (Thanks @noklam!)
* [ENHANCEMENT] Add SqlAlchemy support for expect_compound_columns_to_be_unique (Thanks @jhweaver!)
* [ENHANCEMENT] Add Spark support for expect_compound_columns_to_be_unique (Thanks @tscottcoombes1!)
* [ENHANCEMENT] Save expectation suites with datetimes in evaluation parameters (Thanks @mbakunze!)
* [ENHANCEMENT] Show data asset name in Slack message (Thanks @haydarai!)
* [ENHANCEMENT] Enhance data doc to show data asset name in overview block (Thanks @noklam!)
* [ENHANCEMENT] Clean up checkpoint output
* [BUGFIX] Change default prefix for TupleStoreBackend (issue 1907)
* [BUGFIX] Duplicate s3 approach for GCS for building object keys
* [BUGFIX] import NotebookConfig (Thanks @cclauss!)
* [BUGFIX] Improve links (Thanks @sbrugman!)
* [MAINTENANCE] Unpin black in requirements (Thanks @jtilly!)
* [MAINTENANCE] remove test case name special characters

0.12.3
-----------------
* [ENHANCEMENT] Add expect_compound_columns_to_be_unique and clarify multicolumn uniqueness
* [ENHANCEMENT] Add expectation expect_table_columns_to_match_set
* [ENHANCEMENT] Checkpoint run command now prints out details on each validation #1437
* [ENHANCEMENT] Slack notifications can now display links to GCS-hosted DataDocs sites
* [ENHANCEMENT] Public base URL can be configured for Data Docs sites
* [ENHANCEMENT] SuiteEditNotebookRenderer.add_header class now allows usage of env variables in jinja templates (thanks @mbakunze)!
* [ENHANCEMENT] Display table for Cramer's Phi expectation in Data Docs (thanks @mlondschien)!
* [BUGFIX] Explicitly convert keys to tuples when removing from TupleS3StoreBackend (thanks @balexander)!
* [BUGFIX] Use more-specific s3.meta.client.exceptions with dealing with boto resource api (thanks @lcorneliussen)!
* [BUGFIX] Links to Amazon S3 are compatible with virtual host-style access and path-style access
* [DOCS] How to Instantiate a Data Context on a Databricks Spark Cluster
* [DOCS] Update to Deploying Great Expectations with Google Cloud Composer
* [MAINTENANCE] Update moto dependency to include cryptography (see #spulec/moto/3290)

0.12.2
-----------------
* [ENHANCEMENT] Update schema for anonymized expectation types to avoid large key domain
* [ENHANCEMENT] BaseProfiler type mapping expanded to include more pandas and numpy dtypes
* [BUGFIX] Allow for pandas reader option inference with parquet and Excel (thanks @dlachasse)!
* [BUGFIX] Fix bug where running checkpoint fails if GCS data docs site has a prefix (thanks @sergii-tsymbal-exa)!
* [BUGFIX] Fix bug in deleting datasource config from config file (thanks @rxmeez)!
* [BUGFIX] clarify inclusiveness of min/max values in string rendering
* [BUGFIX] Building data docs no longer crashes when a data asset name is an integer #1913
* [DOCS] Add notes on transient table creation to Snowflake guide (thanks @verhey)!
* [DOCS] Fixed several broken links and glossary organization (thanks @JavierMonton and @sbrugman)!
* [DOCS] Deploying Great Expectations with Google Cloud Composer (Hosted Airflow)

0.12.1
-----------------
* [FEATURE] Add ``expect_column_pair_cramers_phi_value_to_be_less_than`` expectation to ``PandasDatasource`` to check for the independence of two columns by computing their Cramers Phi (thanks @mlondschien)!
* [FEATURE] add support for ``expect_column_pair_values_to_be_in_set`` to ``Spark`` (thanks @mikaylaedwards)!
* [FEATURE] Add new expectation:`` expect_multicolumn_sum_to_equal`` for ``pandas` and ``Spark`` (thanks @chipmyersjr)!
* [ENHANCEMENT] Update isort, pre-commit & pre-commit hooks, start more linting (thanks @dandandan)!
* [ENHANCEMENT] Bundle shaded marshmallow==3.7.1 to avoid dependency conflicts on GCP Composer
* [ENHANCEMENT] Improve row_condition support in aggregate expectations
* [BUGFIX] SuiteEditNotebookRenderer no longer break GCS and S3 data paths
* [BUGFIX] Fix bug preventing the use of get_available_partition_ids in s3 generator
* [BUGFIX] SuiteEditNotebookRenderer no longer break GCS and S3 data paths
* [BUGFIX] TupleGCSStoreBackend: remove duplicate prefix for urls (thanks @azban)!
* [BUGFIX] Fix `TypeError: unhashable type` error in Data Docs rendering

0.12.0
-----------------
* [BREAKING] This release includes a breaking change that *only* affects users who directly call `add_expectation`, `remove_expectation`, or `find_expectations`. (Most users do not use these APIs but add Expectations by stating them directly on Datasets). Those methods have been updated to take an ExpectationConfiguration object and `match_type` object. The change provides more flexibility in determining which expectations should be modified and allows us provide substantially improved support for two major features that we have frequently heard requested: conditional Expectations and more flexible multi-column custom expectations. See :ref:`expectation_suite_operations` and :ref:`migrating_versions` for more information.
* [FEATURE] Add support for conditional expectations using pandas execution engine (#1217 HUGE thanks @arsenii!)
* [FEATURE] ValidationActions can now consume and return "payload", which can be used to share information across ValidationActions
* [FEATURE] Add support for nested columns in the PySpark expectations (thanks @bramelfrink)!
* [FEATURE] add support for `expect_column_values_to_be_increasing` to `Spark` (thanks @mikaylaedwards)!
* [FEATURE] add support for `expect_column_values_to_be_decreasing` to `Spark` (thanks @mikaylaedwards)!
* [FEATURE] Slack Messages sent as ValidationActions now have link to DataDocs, if available.
* [FEATURE] Expectations now define “domain,” “success,” and “runtime” kwargs to allow them to determine expectation equivalence for updating expectations. Fixes column pair expectation update logic.
* [ENHANCEMENT] Add a `skip_and_clean_missing` flag to `DefaultSiteIndexBuilder.build` (default True). If True, when an index page is being built and an existing HTML page does not have corresponding source data (i.e. an expectation suite or validation result was removed from source store), the HTML page is automatically deleted and will not appear in the index. This ensures that the expectations store and validations store are the source of truth for Data Docs.
* [ENHANCEMENT] Include datetime and bool column types in descriptive documentation results
* [ENHANCEMENT] Improve data docs page breadcrumbs to have clearer run information
* [ENHANCEMENT] Data Docs Validation Results only shows unexpected value counts if all unexpected values are available
* [ENHANCEMENT] Convert GE version key from great_expectations.__version__ to great_expectations_version (thanks, @cwerner!) (#1606)
* [ENHANCEMENT] Add support in JSON Schema profiler for combining schema with anyOf key and creating nullability expectations
* [BUGFIX] Add guard for checking Redshift Dialect in match_like_pattern expectation
* [BUGFIX] Fix content_block build failure for dictionary content - (thanks @jliew!) #1722
* [BUGFIX] Fix bug that was preventing env var substitution in `config_variables.yml` when not at the top level
* [BUGFIX] Fix issue where expect_column_values_to_be_in_type_list did not work with positional type_list argument in SqlAlchemyDataset or SparkDFDataset
* [BUGFIX] Fixes a bug that was causing exceptions to occur if user had a Data Docs config excluding a particular site section
* [DOCS] Add how-to guides for configuring MySQL and MSSQL Datasources
* [DOCS] Add information about issue tags to contributing docs
* [DEPRECATION] Deprecate demo suite behavior in `suite new`

0.11.9
-----------------
* [FEATURE] New Dataset Support: Microsoft SQL Server
* [FEATURE] Render expectation validation results to markdown
* [FEATURE] Add --assume-yes/--yes/-y option to cli docs build command (thanks @feluelle)
* [FEATURE] Add SSO and SSH key pair authentication for Snowflake (thanks @dmateusp)
* [FEATURE] Add pattern-matching expectations that use the Standard SQL "LIKE" operator: "expect_column_values_to_match_like_pattern", "expect_column_values_to_not_match_like_pattern", "expect_column_values_to_match_like_pattern_list", and "expect_column_values_to_not_match_like_pattern_list"
* [ENHANCEMENT] Make Data Docs rendering of profiling results more flexible by deprecating the reliance on validation results having the specific run_name of "profiling"
* [ENHANCEMENT] Use green checkmark in Slack msgs instead of tada
* [ENHANCEMENT] log class instantiation errors for better debugging
* [BUGFIX] usage_statistics decorator now handles 'dry_run' flag
* [BUGFIX] Add spark_context to DatasourceConfigSchema (#1713) (thanks @Dandandan)
* [BUGFIX] Handle case when unexpected_count list element is str
* [DOCS] Deploying Data Docs
* [DOCS] New how-to guide: How to instantiate a Data Context on an EMR Spark cluster
* [DOCS] Managed Spark DF Documentation #1729 (thanks @mgorsk1)
* [DOCS] Typos and clarifications (thanks @dechoma @sbrugman @rexboyce)

0.11.8
-----------------
* [FEATURE] Customizable "Suite Edit" generated notebooks
* [ENHANCEMENT] Add support and docs for loading evaluation parameter from SQL database
* [ENHANCEMENT] Fixed some typos/grammar and a broken link in the suite_scaffold_notebook_renderer
* [ENHANCEMENT] allow updates to DatabaseStoreBackend keys by default, requiring `allow_update=False` to disallow
* [ENHANCEMENT] Improve support for prefixes declared in TupleS3StoreBackend that include reserved characters
* [BUGFIX] Fix issue where allow_updates was set for StoreBackend that did not support it
* [BUGFIX] Fix issue where GlobReaderBatchKwargsGenerator failed with relative base_directory
* [BUGFIX] Adding explicit requirement for "importlib-metadata" (needed for Python versions prior to Python 3.8).
* [MAINTENANCE] Install GitHub Dependabot
* [BUGFIX] Fix missing importlib for python 3.8 #1651

0.11.7
-----------------
* [ENHANCEMENT] Improve CLI error handling.
* [ENHANCEMENT] Do not register signal handlers if not running in main thread
* [ENHANCEMENT] store_backend (S3 and GCS) now throws InvalidKeyError if file does not exist at expected location
* [BUGFIX] ProfilerTypeMapping uses lists instead of sets to prevent serialization errors when saving suites created by JsonSchemaProfiler
* [DOCS] Update suite scaffold how-to
* [DOCS] Docs/how to define expectations that span multiple tables
* [DOCS] how to metadata stores validation on s3

0.11.6
-----------------
* [FEATURE] Auto-install Python DB packages.  If the required packages for a DB library are not installed, GE will offer the user to install them, without exiting CLI
* [FEATURE] Add new expectation expect_table_row_count_to_equal_other_table for SqlAlchemyDataset
* [FEATURE] A profiler that builds suites from JSONSchema files
* [ENHANCEMENT] Add ``.feather`` file support to PandasDatasource
* [ENHANCEMENT] Use ``colorama init`` to support terminal color on Windows
* [ENHANCEMENT] Update how_to_trigger_slack_notifications_as_a_validation_action.rst
* [ENHANCEMENT] Added note for config_version in great_expectations.yml
* [ENHANCEMENT] Implement "column_quantiles" for MySQL (via a compound SQLAlchemy query, since MySQL does not support "percentile_disc")
* [BUGFIX] "data_asset.validate" events with "data_asset_name" key in the batch kwargs were failing schema validation
* [BUGFIX] database_store_backend does not support storing Expectations in DB
* [BUGFIX] instantiation of ExpectationSuite always adds GE version metadata to prevent datadocs from crashing
* [BUGFIX] Fix all tests having to do with missing data source libraries
* [DOCS] will/docs/how_to/Store Expectations on Google Cloud Store

0.11.5
-----------------
* [FEATURE] Add support for expect_column_values_to_match_regex_list exception for Spark backend
* [ENHANCEMENT] Added 3 new usage stats events: "cli.new_ds_choice", "data_context.add_datasource", and "datasource.sqlalchemy.connect"
* [ENHANCEMENT] Support platform_specific_separator flag for TupleS3StoreBackend prefix
* [ENHANCEMENT] Allow environment substitution in config_variables.yml
* [BUGFIX] fixed issue where calling head() on a SqlAlchemyDataset would fail if the underlying table is empty
* [BUGFIX] fixed bug in rounding of mostly argument to nullity expectations produced by the BasicSuiteBuilderProfiler
* [DOCS] New How-to guide: How to add a Validation Operator (+ updated in Validation Operator doc strings)

0.11.4
-----------------
* [BUGIFX] Fixed an error that crashed the CLI when called in an environment with neither SQLAlchemy nor google.auth installed

0.11.3
-----------------
* [ENHANCEMENT] Removed the misleading scary "Site doesn't exist or is inaccessible" message that the CLI displayed before building Data Docs for the first time.
* [ENHANCEMENT] Catch sqlalchemy.exc.ArgumentError and google.auth.exceptions.GoogleAuthError in SqlAlchemyDatasource __init__ and re-raise them as DatasourceInitializationError - this allows the CLI to execute its retry logic when users provide a malformed SQLAlchemy URL or attempt to connect to a BigQuery project without having proper authentication.
* [BUGFIX] Fixed issue where the URL of the Glossary of Expectations article in the auto-generated suite edit notebook was wrong (out of date) (#1557).
* [BUGFIX] Use renderer_type to set paths in jinja templates instead of utm_medium since utm_medium is optional
* [ENHANCEMENT] Bring in custom_views_directory in DefaultJinjaView to enable custom jinja templates stored in plugins dir
* [BUGFIX] fixed glossary links in walkthrough modal, README, CTA button, scaffold notebook
* [BUGFIX] Improved TupleGCSStoreBackend configurability (#1398 #1399)
* [BUGFIX] Data Docs: switch bootstrap-table-filter-control.min.js to CDN
* [ENHANCEMENT] BasicSuiteBuilderProfiler now rounds mostly values for readability
* [DOCS] Add AutoAPI as the primary source for API Reference docs.

0.11.2
-----------------
* [FEATURE] Add support for expect_volumn_values_to_match_json_schema exception for Spark backend (thanks @chipmyersjr!)
* [ENHANCEMENT] Add formatted __repr__ for ValidationOperatorResult
* [ENHANCEMENT] add option to suppress logging when getting expectation suite
* [BUGFIX] Fix object name construction when calling SqlAlchemyDataset.head (thanks @mascah!)
* [BUGFIX] Fixed bug where evaluation parameters used in arithmetic expressions would not be identified as upstream dependencies.
* [BUGFIX] Fix issue where DatabaseStoreBackend threw IntegrityError when storing same metric twice
* [FEATURE] Added new cli upgrade helper to help facilitate upgrading projects to be compatible with GE 0.11.
  See :ref:`upgrading_to_0.11` for more info.
* [BUGFIX] Fixed bug preventing GCS Data Docs sites to cleaned
* [BUGFIX] Correct doc link in checkpoint yml
* [BUGFIX] Fixed issue where CLI checkpoint list truncated names (#1518)
* [BUGFIX] Fix S3 Batch Kwargs Generator incorrect migration to new build_batch_kwargs API
* [BUGFIX] Fix missing images in data docs walkthrough modal
* [BUGFIX] Fix bug in checkpoints that was causing incorrect run_time to be set
* [BUGFIX] Fix issue where data docs could remove trailing zeros from values when low precision was requested

0.11.1
-----------------
* [BUGFIX] Fixed bug that was caused by comparison between timezone aware and non-aware datetimes
* [DOCS] Updated docs with info on typed run ids and validation operator results
* [BUGFIX] Update call-to-action buttons on index page with correct URLs

0.11.0
-----------------
* [BREAKING] ``run_id`` is now typed using the new ``RunIdentifier`` class, which consists of a ``run_time`` and
  ``run_name``. Existing projects that have Expectation Suite Validation Results must be migrated.
  See :ref:`upgrading_to_0.11` for instructions.
* [BREAKING] ``ValidationMetric`` and ``ValidationMetricIdentifier`` objects now have a ``data_asset_name`` attribute.
  Existing projects with evaluation parameter stores that have database backends must be migrated.
  See :ref:`upgrading_to_0.11` for instructions.
* [BREAKING] ``ValidationOperator.run`` now returns an instance of new type, ``ValidationOperatorResult`` (instead of a
  dictionary). If your code uses output from Validation Operators, it must be updated.
* Major update to the styling and organization of documentation! Watch for more content and reorganization as we continue to improve the documentation experience with Great Expectations.
* [FEATURE] Data Docs: redesigned index page with paginated/sortable/searchable/filterable tables
* [FEATURE] Data Docs: searchable tables on Expectation Suite Validation Result pages
* ``data_asset_name`` is now added to batch_kwargs by batch_kwargs_generators (if available) and surfaced in Data Docs
* Renamed all ``generator_asset`` parameters to ``data_asset_name``
* Updated the dateutil dependency
* Added experimental QueryStore
* Removed deprecated cli tap command
* Added of 0.11 upgrade helper
* Corrected Scaffold maturity language in notebook to Experimental
* Updated the installation/configuration documentation for Snowflake users
* [ENHANCEMENT] Improved error messages for misconfigured checkpoints.
* [BUGFIX] Fixed bug that could cause some substituted variables in DataContext config to be saved to `great_expectations.yml`

0.10.12
-----------------
* [DOCS] Improved help for CLI `checkpoint` command
* [BUGFIX] BasicSuiteBuilderProfiler could include extra expectations when only some expectations were selected (#1422)
* [FEATURE] add support for `expect_multicolumn_values_to_be_unique` and `expect_column_pair_values_A_to_be_greater_than_B`
  to `Spark`. Thanks @WilliamWsyHK!
* [ENHANCEMENT] Allow a dictionary of variables can be passed to the DataContext constructor to allow override
  config variables at runtime. Thanks @balexander!
* [FEATURE] add support for `expect_column_pair_values_A_to_be_greater_than_B` to `Spark`.
* [BUGFIX] Remove SQLAlchemy typehints to avoid requiring library (thanks @mzjp2)!
* [BUGFIX] Fix issue where quantile boundaries could not be set to zero. Thanks @kokes!

0.10.11
-----------------
* Bugfix: build_data_docs list_keys for GCS returns keys and when empty a more user friendly message
* ENHANCEMENT: Enable Redshift Quantile Profiling


0.10.10
-----------------
* Removed out-of-date Airflow integration examples. This repo provides a comprehensive example of Airflow integration: `#GE Airflow Example <https://github.com/superconductive/ge_tutorials>`_
* Bugfix suite scaffold notebook now has correct suite name in first markdown cell.
* Bugfix: fixed an example in the custom expectations documentation article - "result" key was missing in the returned dictionary
* Data Docs Bugfix: template string substitution is now done using .safe_substitute(), to handle cases where string templates
  or substitution params have extraneous $ signs. Also added logic to handle templates where intended output has groupings of 2 or more $ signs
* Docs fix: fix in yml for example action_list_operator for metrics
* GE is now auto-linted using Black

-----------------

* DataContext.get_docs_sites_urls now raises error if non-existent site_name is specified
* Bugfix for the CLI command `docs build` ignoring the --site_name argument (#1378)
* Bugfix and refactor for `datasource delete` CLI command (#1386) @mzjp2
* Instantiate datasources and validate config only when datasource is used (#1374) @mzjp2
* suite delete changed from an optional argument to a required one
* bugfix for uploading objects to GCP #1393
* added a new usage stats event for the case when a data context is created through CLI
* tuplefilestore backend, expectationstore backend remove_key bugs fixed
* no url is returned on empty data_docs site
* return url for resource only if key exists
* Test added for the period special char case
* updated checkpoint module to not require sqlalchemy
* added BigQuery as an option in the list of databases in the CLI
* added special cases for handling BigQuery - table names are already qualified with schema name, so we must make sure that we do not prepend the schema name twice
* changed the prompt for the name of the temp table in BigQuery in the CLI to hint that a fully qualified name (project.dataset.table) should be provided
* Bugfix for: expect_column_quantile_values_to_be_between expectation throws an "unexpected keyword WITHIN" on BigQuery (#1391)

0.10.8
-----------------
* added support for overriding the default jupyter command via a GE_JUPYTER_COMMAND environment variable (#1347) @nehiljain
* Bugfix for checkpoint missing template (#1379)

0.10.7
-----------------
* crud delete suite bug fix

0.10.6
-----------------

* Checkpoints: a new feature to ease deployment of suites into your pipelines
  - DataContext.list_checkpoints() returns a list of checkpoint names found in the project
  - DataContext.get_checkpoint() returns a validated dictionary loaded from yml
  - new cli commands

    - `checkpoint new`
    - `checkpoint list`
    - `checkpoint run`
    - `checkpoint script`

* marked cli `tap` commands as deprecating on next release
* marked cli `validation-operator run` command as deprecating
* internal improvements in the cli code
* Improve UpdateDataDocsAction docs

0.10.5
-----------------

* improvements to ge.read_json tests
* tidy up the changelog

  - Fix bullet list spacing issues
  - Fix 0.10. formatting
  - Drop roadmap_and_changelog.rst and move changelog.rst to the top level of the table of contents
* DataContext.run_validation_operator() now raises a DataContextError if:
  - no batches are passed
  - batches are of the the wrong type
  - no matching validation operator is found in the project
* Clarified scaffolding language in scaffold notebook
* DataContext.create() adds an additional directory: `checkpoints`
* Marked tap command for deprecation in next major release

0.10.4
-----------------
* consolidated error handling in CLI DataContext loading
* new cli command `suite scaffold` to speed up creation of suites
* new cli command `suite demo` that creates an example suite
* Update bigquery.rst `#1330 <https://github.com/great-expectations/great_expectations/issues/1330>`_
* Fix datetime reference in create_expectations.rst `#1321 <https://github.com/great-expectations/great_expectations/issues/1321>`_ Thanks @jschendel !
* Update issue templates
* CLI command experimental decorator
* Update style_guide.rst
* Add pull request template
* Use pickle to generate hash for dataframes with unhashable objects. `#1315 <https://github.com/great-expectations/great_expectations/issues/1315>`_ Thanks @shahinism !
* Unpin pytest

0.10.3
-----------------
* Use pickle to generate hash for dataframes with unhashable objects.

0.10.2
-----------------
* renamed NotebookRenderer to SuiteEditNotebookRenderer
* SuiteEditNotebookRenderer now lints using black
* New SuiteScaffoldNotebookRenderer renderer to expedite suite creation
* removed autopep8 dependency
* bugfix: extra backslash in S3 urls if store was configured without a prefix `#1314 <https://github.com/great-expectations/great_expectations/issues/1314>`_

0.10.1
-----------------
* removing bootstrap scrollspy on table of contents `#1282 <https://github.com/great-expectations/great_expectations/issues/1282>`_
* Silently tolerate connection timeout during usage stats reporting

0.10.0
-----------------
* (BREAKING) Clarified API language: renamed all ``generator`` parameters and methods to the more correct ``batch_kwargs_generator`` language. Existing projects may require simple migration steps. See :ref:`Upgrading to 0.10.x <upgrading_to_0.10.x>` for instructions.
* Adds anonymized usage statistics to Great Expectations. See this article for details: :ref:`Usage Statistics`.
* CLI: improve look/consistency of ``docs list``, ``suite list``, and ``datasource list`` output; add ``store list`` and ``validation-operator list`` commands.
* New SuiteBuilderProfiler that facilitates faster suite generation by allowing columns to be profiled
* Added two convenience methods to ExpectationSuite: get_table_expectations & get_column_expectations
* Added optional profiler_configuration to DataContext.profile() and DataAsset.profile()
* Added list_available_expectation_types() to DataAsset

0.9.11
-----------------
* Add evaluation parameters support in WarningAndFailureExpectationSuitesValidationOperator `#1284 <https://github.com/great-expectations/great_expectations/issues/1284>`_ thanks `@balexander <https://github.com/balexander>`_
* Fix compatibility with MS SQL Server. `#1269 <https://github.com/great-expectations/great_expectations/issues/1269>`_ thanks `@kepiej <https://github.com/kepiej>`_
* Bug fixes for query_generator `#1292 <https://github.com/great-expectations/great_expectations/issues/1292>`_ thanks `@ian-whitestone <https://github.com/ian-whitestone>`_

0.9.10
-----------------
* Data Docs: improve configurability of site_section_builders
* TupleFilesystemStoreBackend now ignore `.ipynb_checkpoints` directories `#1203 <https://github.com/great-expectations/great_expectations/issues/1203>`_
* bugfix for Data Docs links encoding on S3 `#1235 <https://github.com/great-expectations/great_expectations/issues/1235>`_

0.9.9
-----------------
* Allow evaluation parameters support in run_validation_operator
* Add log_level parameter to jupyter_ux.setup_notebook_logging.
* Add experimental display_profiled_column_evrs_as_section and display_column_evrs_as_section methods, with a minor (nonbreaking) refactor to create a new _render_for_jupyter method.
* Allow selection of site in UpdateDataDocsAction with new arg target_site_names in great_expectations.yml
* Fix issue with regular expression support in BigQuery (#1244)

0.9.8
-----------------
* Allow basic operations in evaluation parameters, with or without evaluation parameters.
* When unexpected exceptions occur (e.g., during data docs rendering), the user will see detailed error messages, providing information about the specific issue as well as the stack trace.
* Remove the "project new" option from the command line (since it is not implemented; users can only run "init" to create a new project).
* Update type detection for bigquery based on driver changes in pybigquery driver 0.4.14. Added a warning for users who are running an older pybigquery driver
* added execution tests to the NotebookRenderer to mitigate codegen risks
* Add option "persist", true by default, for SparkDFDataset to persist the DataFrame it is passed. This addresses #1133 in a deeper way (thanks @tejsvirai for the robust debugging support and reproduction on spark).

  * Disabling this option should *only* be done if the user has *already* externally persisted the DataFrame, or if the dataset is too large to persist but *computations are guaranteed to be stable across jobs*.

* Enable passing dataset kwargs through datasource via dataset_options batch_kwarg.
* Fix AttributeError when validating expectations from a JSON file
* Data Docs: fix bug that was causing erratic scrolling behavior when table of contents contains many columns
* Data Docs: add ability to hide how-to buttons and related content in Data Docs

0.9.7
-----------------
* Update marshmallow dependency to >3. NOTE: as of this release, you MUST use marshamllow >3.0, which REQUIRES python 3. (`#1187 <https://github.com/great-expectations/great_expectations/issues/1187>`_) @jcampbell

  * Schema checking is now stricter for expectation suites, and data_asset_name must not be present as a top-level key in expectation suite json. It is safe to remove.
  * Similarly, datasource configuration must now adhere strictly to the required schema, including having any required credentials stored in the "credentials" dictionary.

* New beta CLI command: `tap new` that generates an executable python file to expedite deployments. (`#1193 <https://github.com/great-expectations/great_expectations/issues/1193>`_) @Aylr
* bugfix in TableBatchKwargsGenerator docs
* Added feature maturity in README (`#1203 <https://github.com/great-expectations/great_expectations/issues/1203>`_) @kyleaton
* Fix failing test that should skip if postgresql not running (`#1199 <https://github.com/great-expectations/great_expectations/issues/1199>`_) @cicdw


0.9.6
-----------------
* validate result dict when instantiating an ExpectationValidationResult (`#1133 <https://github.com/great-expectations/great_expectations/issues/1133>`_)
* DataDocs: Expectation Suite name on Validation Result pages now link to Expectation Suite page
* `great_expectations init`: cli now asks user if csv has header when adding a Spark Datasource with csv file
* Improve support for using GCP Storage Bucket as a Data Docs Site backend (thanks @hammadzz)
* fix notebook renderer handling for expectations with no column kwarg and table not in their name (`#1194 <https://github.com/great-expectations/great_expectations/issues/1194>`_)


0.9.5
-----------------
* Fixed unexpected behavior with suite edit, data docs and jupyter
* pytest pinned to 5.3.5


0.9.4
-----------------
* Update CLI `init` flow to support snowflake transient tables
* Use filename for default expectation suite name in CLI `init`
* Tables created by SqlAlchemyDataset use a shorter name with 8 hex characters of randomness instead of a full uuid
* Better error message when config substitution variable is missing
* removed an unused directory in the GE folder
* removed obsolete config error handling
* Docs typo fixes
* Jupyter notebook improvements
* `great_expectations init` improvements
* Simpler messaging in validation notebooks
* replaced hacky loop with suite list call in notebooks
* CLI suite new now supports `--empty` flag that generates an empty suite and opens a notebook
* add error handling to `init` flow for cases where user tries using a broken file


0.9.3
-----------------
* Add support for transient table creation in snowflake (#1012)
* Improve path support in TupleStoreBackend for better cross-platform compatibility
* New features on `ExpectationSuite`

  - ``add_citation()``
  - ``get_citations()``

* `SampleExpectationsDatasetProfiler` now leaves a citation containing the original batch kwargs
* `great_expectations suite edit` now uses batch_kwargs from citations if they exist
* Bugfix :: suite edit notebooks no longer blow away the existing suite while loading a batch of data
* More robust and tested logic in `suite edit`
* DataDocs: bugfixes and improvements for smaller viewports
* Bugfix :: fix for bug that crashes SampleExpectationsDatasetProfiler if unexpected_percent is of type decimal.Decimal (`#1109 <https://github.com/great-expectations/great_expectations/issues/1109>`_)


0.9.2
-----------------
* Fixes #1095
* Added a `list_expectation_suites` function to `data_context`, and a corresponding CLI function - `suite list`.
* CI no longer enforces legacy python tests.

0.9.1
------
* Bugfix for dynamic "How to Edit This Expectation Suite" command in DataDocs

0.9.0
-----------------

Version 0.9.0 is a major update to Great Expectations! The DataContext has continued to evolve into a powerful tool
for ensuring that Expectation Suites can properly represent the way users think about their data, and upgrading will
make it much easier to store and share expectation suites, and to build data docs that support your whole team.
You’ll get awesome new features including improvements to data docs look and the ability to choose and store metrics
for building flexible data quality dashboards.

The changes for version 0.9.0 fall into several broad areas:

1. Onboarding

Release 0.9.0 of Great Expectations makes it much easier to get started with the project. The `init` flow has grown
to support a much wider array of use cases and to use more natural language rather than introducing
GreatExpectations concepts earlier. You can more easily configure different backends and datasources, take advantage
of guided walkthroughs to find and profile data, and share project configurations with colleagues.

If you have already completed the `init` flow using a previous version of Great Expectations, you do not need to
rerun the command. However, **there are some small changes to your configuration that will be required**. See
:ref:`migrating_versions` for details.

2. CLI Command Improvements

With this release we have introduced a consistent naming pattern for accessing subcommands based on the noun (a
Great Expectations object like `suite` or `docs`) and verb (an action like `edit` or `new`). The new user experience
will allow us to more naturally organize access to CLI tools as new functionality is added.

3. Expectation Suite Naming and Namespace Changes

Defining shared expectation suites and validating data from different sources is much easier in this release. The
DataContext, which manages storage and configuration of expectations, validations, profiling, and data docs, no
longer requires that expectation suites live in a datasource-specific “namespace.” Instead, you should name suites
with the logical name corresponding to your data, making it easy to share them or validate against different data
sources. For example, the expectation suite "npi" for National Provider Identifier data can now be shared across
teams who access the same logical data in local systems using Pandas, on a distributed Spark cluster, or via a
relational database.

Batch Kwargs, or instructions for a datasource to build a batch of data, are similarly freed from a required
namespace, and you can more easily integrate Great Expectations into workflows where you do not need to use a
BatchKwargsGenerator (usually because you have a batch of data ready to validate, such as in a table or a known
directory).

The most noticeable impact of this API change is in the complete removal of the DataAssetIdentifier class. For
example, the `create_expectation_suite` and `get_batch` methods now no longer require a data_asset_name parameter,
relying only on the expectation_suite_name and batch_kwargs to do their job. Similarly, there is no more asset name
normalization required. See the upgrade guide for more information.

4. Metrics and Evaluation Parameter Stores

Metrics have received much more love in this release of Great Expectations! We've improved the system for declaring
evaluation parameters that support dependencies between different expectation suites, so you can easily identify a
particular field in the result of one expectation to use as the input into another. And the MetricsStore is now much
more flexible, supporting a new ValidationAction that makes it possible to select metrics from a validation result
to be saved in a database where they can power a dashboard.

5. Internal Type Changes and Improvements

Finally, in this release, we have done a lot of work under the hood to make things more robust, including updating
all of the internal objects to be more strongly typed. That change, while largely invisible to end users, paves the
way for some really exciting opportunities for extending Great Expectations as we build a bigger community around
the project.


We are really excited about this release, and encourage you to upgrade right away to take advantage of the more
flexible naming and simpler API for creating, accessing, and sharing your expectations. As always feel free to join
us on Slack for questions you don't see addressed!


0.8.9__develop
-----------------


0.8.8
-----------------
* Add support for allow_relative_error to expect_column_quantile_values_to_be_between, allowing Redshift users access
  to this expectation
* Add support for checking backend type information for datetime columns using expect_column_min_to_be_between and
  expect_column_max_to_be_between

0.8.7
-----------------
* Add support for expect_column_values_to_be_of_type for BigQuery backend (#940)
* Add image CDN for community usage stats
* Documentation improvements and fixes

0.8.6
-----------------
* Raise informative error if config variables are declared but unavailable
* Update ExpectationsStore defaults to be consistent across all FixedLengthTupleStoreBackend objects
* Add support for setting spark_options via SparkDFDatasource
* Include tail_weights by default when using build_continuous_partition_object
* Fix Redshift quantiles computation and type detection
* Allow boto3 options to be configured (#887)

0.8.5
-----------------
* BREAKING CHANGE: move all reader options from the top-level batch_kwargs object to a sub-dictionary called
  "reader_options" for SparkDFDatasource and PandasDatasource. This means it is no longer possible to specify
  supplemental reader-specific options at the top-level of `get_batch`,  `yield_batch_kwargs` or `build_batch_kwargs`
  calls, and instead, you must explicitly specify that they are reader_options, e.g. by a call such as:
  `context.yield_batch_kwargs(data_asset_name, reader_options={'encoding': 'utf-8'})`.
* BREAKING CHANGE: move all query_params from the top-level batch_kwargs object to a sub-dictionary called
  "query_params" for SqlAlchemyDatasource. This means it is no longer possible to specify supplemental query_params at
  the top-level of `get_batch`,  `yield_batch_kwargs` or `build_batch_kwargs`
  calls, and instead, you must explicitly specify that they are query_params, e.g. by a call such as:
  `context.yield_batch_kwargs(data_asset_name, query_params={'schema': 'foo'})`.
* Add support for filtering validation result suites and validation result pages to show only failed expectations in
  generated documentation
* Add support for limit parameter to batch_kwargs for all datasources: Pandas, SqlAlchemy, and SparkDF; add support
  to generators to support building batch_kwargs with limits specified.
* Include raw_query and query_params in query_generator batch_kwargs
* Rename generator keyword arguments from data_asset_name to generator_asset to avoid ambiguity with normalized names
* Consistently migrate timestamp from batch_kwargs to batch_id
* Include batch_id in validation results
* Fix issue where batch_id was not included in some generated datasets
* Fix rendering issue with expect_table_columns_to_match_ordered_list expectation
* Add support for GCP, including BigQuery and GCS
* Add support to S3 generator for retrieving directories by specifying the `directory_assets` configuration
* Fix warning regarding implicit class_name during init flow
* Expose build_generator API publicly on datasources
* Allow configuration of known extensions and return more informative message when SubdirReaderBatchKwargsGenerator cannot find
  relevant files.
* Add support for allow_relative_error on internal dataset quantile functions, and add support for
  build_continuous_partition_object in Redshift
* Fix truncated scroll bars in value_counts graphs


0.8.4.post0
----------------
* Correct a packaging issue resulting in missing notebooks in tarball release; update docs to reflect new notebook
  locations.


0.8.4
-----------------
* Improved the tutorials that walk new users through the process of creating expectations and validating data
* Changed the flow of the init command - now it creates the scaffolding of the project and adds a datasource. After
  that users can choose their path.
* Added a component with links to useful tutorials to the index page of the Data Docs website
* Improved the UX of adding a SQL datasource in the CLI - now the CLI asks for specific credentials for Postgres,
  MySQL, Redshift and Snowflake, allows continuing debugging in the config file and has better error messages
* Added batch_kwargs information to DataDocs validation results
* Fix an issue affecting file stores on Windows


0.8.3
-----------------
* Fix a bug in data-docs' rendering of mostly parameter
* Correct wording for expect_column_proportion_of_unique_values_to_be_between
* Set charset and meta tags to avoid unicode decode error in some browser/backend configurations
* Improve formatting of empirical histograms in validation result data docs
* Add support for using environment variables in `config_variables_file_path`
* Documentation improvements and corrections


0.8.2.post0
------------
* Correct a packaging issue resulting in missing css files in tarball release


0.8.2
-----------------
* Add easier support for customizing data-docs css
* Use higher precision for rendering 'mostly' parameter in data-docs; add more consistent locale-based
  formatting in data-docs
* Fix an issue causing visual overlap of large numbers of validation results in build-docs index
* Documentation fixes (thanks @DanielOliver!) and improvements
* Minor CLI wording fixes
* Improved handling of MySql temporary tables
* Improved detection of older config versions


0.8.1
-----------------
* Fix an issue where version was reported as '0+unknown'


0.8.0
-----------------

Version 0.8.0 is a significant update to Great Expectations, with many improvements focused on configurability
and usability.  See the :ref:`migrating_versions` guide for more details on specific changes, which include
several breaking changes to configs and APIs.

Highlights include:

1. Validation Operators and Actions. Validation operators make it easy to integrate GE into a variety of pipeline runners. They
   offer one-line integration that emphasizes configurability. See the :ref:`validation_operators_and_actions`
   feature guide for more information.

   - The DataContext `get_batch` method no longer treats `expectation_suite_name` or `batch_kwargs` as optional; they
     must be explicitly specified.
   - The top-level GE validate method allows more options for specifying the specific data_asset class to use.

2. First-class support for plugins in a DataContext, with several features that make it easier to configure and
   maintain DataContexts across common deployment patterns.

   - **Environments**: A DataContext can now manage :ref:`environment_and_secrets` more easily thanks to more dynamic and
     flexible variable substitution.
   - **Stores**: A new internal abstraction for DataContexts, :ref:`Stores <reference__core_concepts__data_context__stores>`, make extending GE easier by
     consolidating logic for reading and writing resources from a database, local, or cloud storage.
   - **Types**: Utilities configured in a DataContext are now referenced using `class_name` and `module_name` throughout
     the DataContext configuration, making it easier to extend or supplement pre-built resources. For now, the "type"
     parameter is still supported but expect it to be removed in a future release.

3. Partitioners: Batch Kwargs are clarified and enhanced to help easily reference well-known chunks of data using a
   partition_id. Batch ID and Batch Fingerprint help round out support for enhanced metadata around data
   assets that GE validates. See :ref:`Batch Identifiers <reference__core_concepts__batch_parameters>` for more information. The `GlobReaderBatchKwargsGenerator`,
   `QueryBatchKwargsGenerator`, `S3GlobReaderBatchKwargsGenerator`, `SubdirReaderBatchKwargsGenerator`, and `TableBatchKwargsGenerator` all support partition_id for
   easily accessing data assets.

4. Other Improvements:

   - We're beginning a long process of some under-the-covers refactors designed to make GE more maintainable as we
     begin adding additional features.
   - Restructured documentation: our docs have a new structure and have been reorganized to provide space for more
     easily adding and accessing reference material. Stay tuned for additional detail.
   - The command build-documentation has been renamed build-docs and now by
     default opens the Data Docs in the users' browser.

v0.7.11
-----------------
* Fix an issue where head() lost the column name for SqlAlchemyDataset objects with a single column
* Fix logic for the 'auto' bin selection of `build_continuous_partition_object`
* Add missing jinja2 dependency
* Fix an issue with inconsistent availability of strict_min and strict_max options on expect_column_values_to_be_between
* Fix an issue where expectation suite evaluation_parameters could be overriden by values during validate operation


v0.7.10
-----------------
* Fix an issue in generated documentation where the Home button failed to return to the index
* Add S3 Generator to module docs and improve module docs formatting
* Add support for views to QueryBatchKwargsGenerator
* Add success/failure icons to index page
* Return to uniform histogram creation during profiling to avoid large partitions for internal performance reasons


v0.7.9
-----------------
* Add an S3 generator, which will introspect a configured bucket and generate batch_kwargs from identified objects
* Add support to PandasDatasource and SparkDFDatasource for reading directly from S3
* Enhance the Site Index page in documentation so that validation results are sorted and display the newest items first
  when using the default run-id scheme
* Add a new utility method, `build_continuous_partition_object` which will build partition objects using the dataset
  API and so supports any GE backend.
* Fix an issue where columns with spaces in their names caused failures in some SqlAlchemyDataset and SparkDFDataset
  expectations
* Fix an issue where generated queries including null checks failed on MSSQL (#695)
* Fix an issue where evaluation parameters passed in as a set instead of a list could cause JSON serialization problems
  for the result object (#699)


v0.7.8
-----------------
* BREAKING: slack webhook URL now must be in the profiles.yml file (treat as a secret)
* Profiler improvements:

  - Display candidate profiling data assets in alphabetical order
  - Add columns to the expectation_suite meta during profiling to support human-readable description information

* Improve handling of optional dependencies during CLI init
* Improve documentation for create_expectations notebook
* Fix several anachronistic documentation and docstring phrases (#659, #660, #668, #681; #thanks @StevenMMortimer)
* Fix data docs rendering issues:

  - documentation rendering failure from unrecognized profiled column type (#679; thanks @dinedal))
  - PY2 failure on encountering unicode (#676)


0.7.7
-----------------
* Standardize the way that plugin module loading works. DataContext will begin to use the new-style class and plugin
  identification moving forward; yml configs should specify class_name and module_name (with module_name optional for
  GE types). For now, it is possible to use the "type" parameter in configuration (as before).
* Add support for custom data_asset_type to all datasources
* Add support for strict_min and strict_max to inequality-based expectations to allow strict inequality checks
  (thanks @RoyalTS!)
* Add support for reader_method = "delta" to SparkDFDatasource
* Fix databricks generator (thanks @sspitz3!)
* Improve performance of DataContext loading by moving optional import
* Fix several memory and performance issues in SparkDFDataset.

  - Use only distinct value count instead of bringing values to driver
  - Migrate away from UDF for set membership, nullity, and regex expectations

* Fix several UI issues in the data_documentation

  - Move prescriptive dataset expectations to Overview section
  - Fix broken link on Home breadcrumb
  - Scroll follows navigation properly
  - Improved flow for long items in value_set
  - Improved testing for ValidationRenderer
  - Clarify dependencies introduced in documentation sites
  - Improve testing and documentation for site_builder, including run_id filter
  - Fix missing header in Index page and cut-off tooltip
  - Add run_id to path for validation files


0.7.6
-----------------
* New Validation Renderer! Supports turning validation results into HTML and displays differences between the expected
  and the observed attributes of a dataset.
* Data Documentation sites are now fully configurable; a data context can be configured to generate multiple
  sites built with different GE objects to support a variety of data documentation use cases. See data documentation
  guide for more detail.
* CLI now has a new top-level command, `build-documentation` that can support rendering documentation for specified
  sites and even named data assets in a specific site.
* Introduced DotDict and LooselyTypedDotDict classes that allow to enforce typing of dictionaries.
* Bug fixes: improved internal logic of rendering data documentation, slack notification, and CLI profile command when
  datasource argument was not provided.

0.7.5
-----------------
* Fix missing requirement for pypandoc brought in from markdown support for notes rendering.

0.7.4
-----------------
* Fix numerous rendering bugs and formatting issues for rendering documentation.
* Add support for pandas extension dtypes in pandas backend of expect_column_values_to_be_of_type and
  expect_column_values_to_be_in_type_list and fix bug affecting some dtype-based checks.
* Add datetime and boolean column-type detection in BasicDatasetProfiler.
* Improve BasicDatasetProfiler performance by disabling interactive evaluation when output of expectation is not
  immediately used for determining next expectations in profile.
* Add support for rendering expectation_suite and expectation_level notes from meta in docs.
* Fix minor formatting issue in readthedocs documentation.

0.7.3
-----------------
* BREAKING: Harmonize expect_column_values_to_be_of_type and expect_column_values_to_be_in_type_list semantics in
  Pandas with other backends, including support for None type and type_list parameters to support profiling.
  *These type expectations now rely exclusively on native python or numpy type names.*
* Add configurable support for Custom DataAsset modules to DataContext
* Improve support for setting and inheriting custom data_asset_type names
* Add tooltips with expectations backing data elements to rendered documentation
* Allow better selective disabling of tests (thanks @RoyalITS)
* Fix documentation build errors causing missing code blocks on readthedocs
* Update the parameter naming system in DataContext to reflect data_asset_name *and* expectation_suite_name
* Change scary warning about discarding expectations to be clearer, less scary, and only in log
* Improve profiler support for boolean types, value_counts, and type detection
* Allow user to specify data_assets to profile via CLI
* Support CLI rendering of expectation_suite and EVR-based documentation

0.7.2
-----------------
* Improved error detection and handling in CLI "add datasource" feature
* Fixes in rendering of profiling results (descriptive renderer of validation results)
* Query Generator of SQLAlchemy datasource adds tables in non-default schemas to the data asset namespace
* Added convenience methods to display HTML renderers of sections in Jupyter notebooks
* Implemented prescriptive rendering of expectations for most expectation types

0.7.1
------------

* Added documentation/tutorials/videos for onboarding and new profiling and documentation features
* Added prescriptive documentation built from expectation suites
* Improved index, layout, and navigation of data context HTML documentation site
* Bug fix: non-Python files were not included in the package
* Improved the rendering logic to gracefully deal with failed expectations
* Improved the basic dataset profiler to be more resilient
* Implement expect_column_values_to_be_of_type, expect_column_values_to_be_in_type_list for SparkDFDataset
* Updated CLI with a new documentation command and improved profile and render commands
* Expectation suites and validation results within a data context are saved in a more readable form (with indentation)
* Improved compatibility between SparkDatasource and InMemoryGenerator
* Optimization for Pandas column type checking
* Optimization for Spark duplicate value expectation (thanks @orenovadia!)
* Default run_id format no longer includes ":" and specifies UTC time
* Other internal improvements and bug fixes


0.7.0
------------

Version 0.7 of Great Expectations is HUGE. It introduces several major new features
and a large number of improvements, including breaking API changes.

The core vocabulary of expectations remains consistent. Upgrading to
the new version of GE will primarily require changes to code that
uses data contexts; existing expectation suites will require only changes
to top-level names.

 * Major update of Data Contexts. Data Contexts now offer significantly \
   more support for building and maintaining expectation suites and \
   interacting with existing pipeline systems, including providing a namespace for objects.\
   They can handle integrating, registering, and storing validation results, and
   provide a namespace for data assets, making **batches** first-class citizens in GE.
   Read more: :ref:`data_context` or :py:mod:`great_expectations.data_context`

 * Major refactor of autoinspect. Autoinspect is now built around a module
   called "profile" which provides a class-based structure for building
   expectation suites. There is no longer a default  "autoinspect_func" --
   calling autoinspect requires explicitly passing the desired profiler. See :ref:`profiling`

 * New "Compile to Docs" feature produces beautiful documentation from expectations and expectation
   validation reports, helping keep teams on the same page.

 * Name clarifications: we've stopped using the overloaded terms "expectations
   config" and "config" and instead use "expectation suite" to refer to a
   collection (or suite!) of expectations that can be used for validating a
   data asset.

   - Expectation Suites include several top level keys that are useful \
     for organizing content in a data context: data_asset_name, \
     expectation_suite_name, and data_asset_type. When a data_asset is \
     validated, those keys will be placed in the `meta` key of the \
     validation result.

 * Major enhancement to the CLI tool including `init`, `render` and more flexibility with `validate`

 * Added helper notebooks to make it easy to get started. Each notebook acts as a combination of \
   tutorial and code scaffolding, to help you quickly learn best practices by applying them to \
   your own data.

 * Relaxed constraints on expectation parameter values, making it possible to declare many column
   aggregate expectations in a way that is always "vacuously" true, such as
   ``expect_column_values_to_be_between`` ``None`` and ``None``. This makes it possible to progressively
   tighten expectations while using them as the basis for profiling results and documentation.

  * Enabled caching on dataset objects by default.

 * Bugfixes and improvements:

   * New expectations:

     * expect_column_quantile_values_to_be_between
     * expect_column_distinct_values_to_be_in_set

   * Added support for ``head`` method on all current backends, returning a PandasDataset
   * More implemented expectations for SparkDF Dataset with optimizations

     * expect_column_values_to_be_between
     * expect_column_median_to_be_between
     * expect_column_value_lengths_to_be_between

   * Optimized histogram fetching for SqlalchemyDataset and SparkDFDataset
   * Added cross-platform internal partition method, paving path for improved profiling
   * Fixed bug with outputstrftime not being honored in PandasDataset
   * Fixed series naming for column value counts
   * Standardized naming for expect_column_values_to_be_of_type
   * Standardized and made explicit use of sample normalization in stdev calculation
   * Added from_dataset helper
   * Internal testing improvements
   * Documentation reorganization and improvements
   * Introduce custom exceptions for more detailed error logs

0.6.1
------------
* Re-add testing (and support) for py2
* NOTE: Support for SqlAlchemyDataset and SparkDFDataset is enabled via optional install \
  (e.g. ``pip install great_expectations[sqlalchemy]`` or ``pip install great_expectations[spark]``)

0.6.0
------------
* Add support for SparkDFDataset and caching (HUGE work from @cselig)
* Migrate distributional expectations to new testing framework
* Add support for two new expectations: expect_column_distinct_values_to_contain_set
  and expect_column_distinct_values_to_equal_set (thanks @RoyalTS)
* FUTURE BREAKING CHANGE: The new cache mechanism for Datasets, \
  when enabled, causes GE to assume that dataset does not change between evaluation of individual expectations. \
  We anticipate this will become the future default behavior.
* BREAKING CHANGE: Drop official support pandas < 0.22

0.5.1
---------------
* **Fix** issue where no result_format available for expect_column_values_to_be_null caused error
* Use vectorized computation in pandas (#443, #445; thanks @RoyalTS)


0.5.0
----------------
* Restructured class hierarchy to have a more generic DataAsset parent that maintains expectation logic separate \
  from the tabular organization of Dataset expectations
* Added new FileDataAsset and associated expectations (#416 thanks @anhollis)
* Added support for date/datetime type columns in some SQLAlchemy expectations (#413)
* Added support for a multicolumn expectation, expect multicolumn values to be unique (#408)
* **Optimization**: You can now disable `partial_unexpected_counts` by setting the `partial_unexpected_count` value to \
  0 in the result_format argument, and we do not compute it when it would not be returned. (#431, thanks @eugmandel)
* **Fix**: Correct error in unexpected_percent computations for sqlalchemy when unexpected values exceed limit (#424)
* **Fix**: Pass meta object to expectation result (#415, thanks @jseeman)
* Add support for multicolumn expectations, with `expect_multicolumn_values_to_be_unique` as an example (#406)
* Add dataset class to from_pandas to simplify using custom datasets (#404, thanks @jtilly)
* Add schema support for sqlalchemy data context (#410, thanks @rahulj51)
* Minor documentation, warning, and testing improvements (thanks @zdog).


0.4.5
----------------
* Add a new autoinspect API and remove default expectations.
* Improve details for expect_table_columns_to_match_ordered_list (#379, thanks @rlshuhart)
* Linting fixes (thanks @elsander)
* Add support for dataset_class in from_pandas (thanks @jtilly)
* Improve redshift compatibility by correcting faulty isnull operator (thanks @avanderm)
* Adjust partitions to use tail_weight to improve JSON compatibility and
  support special cases of KL Divergence (thanks @anhollis)
* Enable custom_sql datasets for databases with multiple schemas, by
  adding a fallback for column reflection (#387, thanks @elsander)
* Remove `IF NOT EXISTS` check for custom sql temporary tables, for
  Redshift compatibility (#372, thanks @elsander)
* Allow users to pass args/kwargs for engine creation in
  SqlAlchemyDataContext (#369, thanks @elsander)
* Add support for custom schema in SqlAlchemyDataset (#370, thanks @elsander)
* Use getfullargspec to avoid deprecation warnings.
* Add expect_column_values_to_be_unique to SqlAlchemyDataset
* **Fix** map expectations for categorical columns (thanks @eugmandel)
* Improve internal testing suite (thanks @anhollis and @ccnobbli)
* Consistently use value_set instead of mixing value_set and values_set (thanks @njsmith8)

0.4.4
----------------
* Improve CLI help and set CLI return value to the number of unmet expectations
* Add error handling for empty columns to SqlAlchemyDataset, and associated tests
* **Fix** broken support for older pandas versions (#346)
* **Fix** pandas deepcopy issue (#342)

0.4.3
-------
* Improve type lists in expect_column_type_to_be[_in_list] (thanks @smontanaro and @ccnobbli)
* Update cli to use entry_points for conda compatibility, and add version option to cli
* Remove extraneous development dependency to airflow
* Address SQlAlchemy warnings in median computation
* Improve glossary in documentation
* Add 'statistics' section to validation report with overall validation results (thanks @sotte)
* Add support for parameterized expectations
* Improve support for custom expectations with better error messages (thanks @syk0saje)
* Implement expect_column_value_lenghts_to_[be_between|equal] for SQAlchemy (thanks @ccnobbli)
* **Fix** PandasDataset subclasses to inherit child class

0.4.2
-------
* **Fix** bugs in expect_column_values_to_[not]_be_null: computing unexpected value percentages and handling all-null (thanks @ccnobbli)
* Support mysql use of Decimal type (thanks @bouke-nederstigt)
* Add new expectation expect_column_values_to_not_match_regex_list.

  * Change behavior of expect_column_values_to_match_regex_list to use python re.findall in PandasDataset, relaxing \
    matching of individuals expressions to allow matches anywhere in the string.

* **Fix** documentation errors and other small errors (thanks @roblim, @ccnobbli)

0.4.1
-------
* Correct inclusion of new data_context module in source distribution

0.4.0
-------
* Initial implementation of data context API and SqlAlchemyDataset including implementations of the following \
  expectations:

  * expect_column_to_exist
  * expect_table_row_count_to_be
  * expect_table_row_count_to_be_between
  * expect_column_values_to_not_be_null
  * expect_column_values_to_be_null
  * expect_column_values_to_be_in_set
  * expect_column_values_to_be_between
  * expect_column_mean_to_be
  * expect_column_min_to_be
  * expect_column_max_to_be
  * expect_column_sum_to_be
  * expect_column_unique_value_count_to_be_between
  * expect_column_proportion_of_unique_values_to_be_between

* Major refactor of output_format to new result_format parameter. See docs for full details:

  * exception_list and related uses of the term exception have been renamed to unexpected
  * Output formats are explicitly hierarchical now, with BOOLEAN_ONLY < BASIC < SUMMARY < COMPLETE. \
    All *column_aggregate_expectation* expectations now return element count and related information included at the \
    BASIC level or higher.

* New expectation available for parameterized distributions--\
  expect_column_parameterized_distribution_ks_test_p_value_to_be_greater_than (what a name! :) -- (thanks @ccnobbli)
* ge.from_pandas() utility (thanks @schrockn)
* Pandas operations on a PandasDataset now return another PandasDataset (thanks @dlwhite5)
* expect_column_to_exist now takes a column_index parameter to specify column order (thanks @louispotok)
* Top-level validate option (ge.validate())
* ge.read_json() helper (thanks @rjurney)
* Behind-the-scenes improvements to testing framework to ensure parity across data contexts.
* Documentation improvements, bug-fixes, and internal api improvements

0.3.2
-------
* Include requirements file in source dist to support conda

0.3.1
--------
* **Fix** infinite recursion error when building custom expectations
* Catch dateutil parsing overflow errors

0.2
-----
* Distributional expectations and associated helpers are improved and renamed to be more clear regarding the tests they apply
* Expectation decorators have been refactored significantly to streamline implementing expectations and support custom expectations
* API and examples for custom expectations are available
* New output formats are available for all expectations
* Significant improvements to test suite and compatibility<|MERGE_RESOLUTION|>--- conflicted
+++ resolved
@@ -7,9 +7,7 @@
 
 Develop
 -----------------
-<<<<<<< HEAD
 * [FEATURE] Add conditional expectations for SQLAlchemy backend
-=======
 * [DOCS] How to load a Pandas DataFrame as a Batch #2327
 * [ENHANCEMENT] Add possibility to pass boto3 configuration to TupleS3StoreBackend (Thanks for #1691 to @mgorsk1!) #2371
 
@@ -58,7 +56,6 @@
 * [MAINTENANCE] Different versions of Pandas react differently to corrupt XLS files. #2230
 * [MAINTENANCE] remove the obsolete TODO comments #2229 (Thanks @beyondacm!)
 * [MAINTENANCE] Update run_id to airflow_run_id for clarity. #2233
->>>>>>> e4e73f4f
 
 
 0.13.4
