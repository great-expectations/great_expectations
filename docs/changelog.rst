.. _changelog:

#########
Changelog
#########

Develop
-----------------
<<<<<<< HEAD
* [FEATURE] Add conditional expectations for SQLAlchemy backend
=======


0.13.3
-----------------
* [ENHANCEMENT] Updated the BigQuery Integration to create a view instead of a table (thanks @alessandrolacorte!) #2082.
>>>>>>> 9b120664
* [ENHANCEMENT] Allow  database store backend to support specification of schema in credentials file
* [ENHANCEMENT] Add support for connection_string and url in configuring DatabaseStoreBackend, bringing parity to other SQL-based objects. In the rare case of user code that instantiates a DatabaseStoreBackend without using the Great Expectations config architecture, users should ensure they are providing kwargs to init, because the init signature order has changed.
* [ENHANCEMENT] Improved exception handling in the Slack notifications rendering logic
* [ENHANCEMENT] Uniform configuration support for both 0.13 and 0.12 versions of the Datasource class
* [ENHANCEMENT] A single `DataContext.get_batch()` method supports both 0.13 and 0.12 style call arguments
* [ENHANCEMENT] Initializing DataContext in-code is now available in both 0.13 and 0.12 versions
* [BUGFIX] Fixed a bug in the error printing logic in several exception handling blocks in the Data Docs rendering. This will make it easier for users to submit error messages in case of an error in rendering.
* [DOCS] Miscellaneous doc improvements
* [DOCS] Update cloud composer workflow to use GCSStoreBackendDefaults

0.13.2
-----------------
* [ENHANCEMENT] Support avro format in Spark datasource (thanks @ryanaustincarlson!) #2122
* [ENHANCEMENT] Made improvements to the backend for expect_column_quantile_values_to_be_between #2127
* [ENHANCEMENT] Robust Representation in Configuration of Both Legacy and New Datasource
* [ENHANCEMENT] Continuing 0.13 clean-up and improvements
* [BUGFIX] Fix spark configuration not getting passed to the SparkSession builder (thanks @EricSteg!) #2124
* [BUGFIX] Misc bugfixes and improvements to code & documentation for new in-code data context API #2118
* [BUGFIX] When Introspecting a database, sql_data_connector will ignore view_names that are also system_tables
* [BUGFIX] Made improvements for code & documentation for in-code data context
* [BUGFIX] Fixed bug where TSQL mean on `int` columns returned incorrect result
* [DOCS] Updated explanation for ConfiguredAssetDataConnector and InferredAssetDataConnector
* [DOCS] General 0.13 docs improvements

0.13.1
-----------------
* [ENHANCEMENT] Improved data docs performance by ~30x for large projects and ~4x for smaller projects by changing instantiation of Jinja environment #2100
* [ENHANCEMENT] Allow  database store backend to support specification of schema in credentials file #2058 (thanks @GTLangseth!)
* [ENHANCEMENT] More detailed information in Datasource.self_check() diagnostic (concerning ExecutionEngine objects)
* [ENHANCEMENT] Improve UI for in-code data contexts #2068
* [ENHANCEMENT] Add a store_backend_id property to StoreBackend #2030, #2075
* [ENHANCEMENT] Use an existing expectation_store.store_backend_id to initialize an in-code DataContext #2046, #2075
* [BUGFIX] Corrected handling of boto3_options by PandasExecutionEngine
* [BUGFIX] New Expectation via CLI / SQL Query no longer throws TypeError
* [BUGFIX] Implement validator.default_expectations_arguments
* [DOCS] Fix doc create and editing expectations #2105 (thanks @Lee-W!)
* [DOCS] Updated documentation on 0.13 classes
* [DOCS] Fixed a typo in the HOWTO guide for adding a self-managed Spark datasource
* [DOCS] Updated documentation for new UI for in-code data contexts

0.13.0
-----------------
* INTRODUCING THE NEW MODULAR EXPECTATIONS API (Experimental): this release introduces a new way to create expectation logic in its own class, making it much easier to author and share expectations. ``Expectation`` and ``MetricProvider`` classes now work together to validate data and consolidate logic for all backends by function. See the how-to guides in our documentation for more information on how to use the new API.
* INTRODUCING THE NEW DATASOURCE API (Experimental): this release introduces a new way to connect to datasources providing much richer guarantees for discovering ("inferring") data assets and partitions. The new API replaces "BatchKwargs" and "BatchKwargsGenerators" with BatchDefinition and BatchSpec objects built from DataConnector classes. You can read about the new API in our docs.
* The Core Concepts section of our documentation has been updated with descriptions of the classes and concepts used in the new API; we will continue to update that section and welcome questions and improvements.
* BREAKING: Data Docs rendering is now handled in the new Modular Expectations, which means that any custom expectation rendering needs to be migrated to the new API to function in version 0.13.0.
* BREAKING: **Renamed** Datasource to LegacyDatasource and introduced the new Datasource class. Because most installations rely on one PandasDatasource, SqlAlchemyDatasource, or SparkDFDatasource, most users will not be affected. However, if you have implemented highly customized Datasource class inheriting from the base class, you may need to update your inheritance.
* BREAKING: The new Modular Expectations API will begin removing the ``parse_strings_as_datetimes`` and ``allow_cross_type_comparisons`` flags in expectations. Expectation Suites that use the flags will need to be updated to use the new Modular Expectations. In general, simply removing the flag will produce correct behavior; if you still want the exact same semantics, you should ensure your raw data already has typed datetime objects.
* **NOTE:** Both the new Datasource API and the new Modular Expectations API are *experimental* and will change somewhat during the next several point releases. We are extremely excited for your feedback while we iterate rapidly, and continue to welcome new community contributions.


0.12.10
-----------------
* [BUGFIX] Update requirements.txt for ruamel.yaml to >=0.16 - #2048 (thanks @mmetzger!)
* [BUGFIX] Added option to return scalar instead of list from query store #2060
* [BUGFIX] Add missing markdown_content_block_container #2063
* [BUGFIX] Fixed a divided by zero error for checkpoints on empty expectation suites #2064
* [BUGFIX] Updated sort to correctly return partial unexpected results when expect_column_values_to_be_of_type has more than one unexpected type #2074
* [BUGFIX] Resolve Data Docs resource identifier issues to speed up UpdateDataDocs action #2078
* [DOCS] Updated contribution changelog location #2051 (thanks @shapiroj18!)
* [DOCS] Adding Airflow operator and Astrononomer deploy guides #2070
* [DOCS] Missing image link to bigquery logo #2071 (thanks @nelsonauner!)

0.12.9
-----------------
* [BUGFIX] Fixed the import of s3fs to use the optional import pattern - issue #2053
* [DOCS] Updated the title styling and added a Discuss comment article for the OpsgenieAlertAction how-to guide

0.12.8
-----------------
* [FEATURE] Add OpsgenieAlertAction #2012 (thanks @miike!)
* [FEATURE] Add S3SubdirReaderBatchKwargsGenerator #2001 (thanks @noklam)
* [ENHANCEMENT] Snowflake uses temp tables by default while still allowing transient tables
* [ENHANCEMENT] Enabled use of lowercase table and column names in GE with the `use_quoted_name` key in batch_kwargs #2023
* [BUGFIX] Basic suite builder profiler (suite scaffold) now skips excluded expectations #2037
* [BUGFIX] Off-by-one error in linking to static images #2036 (thanks @NimaVaziri!)
* [BUGFIX] Improve handling of pandas NA type issue #2029 PR #2039 (thanks @isichei!)
* [DOCS] Update Virtual Environment Example #2027 (thanks @shapiroj18!)
* [DOCS] Update implemented_expectations.rst (thanks @jdimatteo!)
* [DOCS] Update how_to_configure_a_pandas_s3_datasource.rst #2042 (thanks @CarstenFrommhold!)

0.12.7
-----------------
* [ENHANCEMENT] CLI supports s3a:// or gs:// paths for Pandas Datasources (issue #2006)
* [ENHANCEMENT] Escape $ characters in configuration, support multiple substitutions (#2005 & #2015)
* [ENHANCEMENT] Implement Skip prompt flag on datasource profile cli (#1881 Thanks @thcidale0808!)
* [BUGFIX] Fixed bug where slack messages cause stacktrace when data docs pages have issue
* [DOCS] How to use docker images (#1797)
* [DOCS] Remove incorrect doc line from PagerdutyAlertAction (Thanks @niallrees!)
* [MAINTENANCE] Update broken link (Thanks @noklam!)
* [MAINTENANCE] Fix path for how-to guide (Thanks @gauthamzz!)

0.12.6
-----------------
* [BUGFIX] replace black in requirements.txt

0.12.5
-----------------
* [ENHANCEMENT] Implement expect_column_values_to_be_json_parseable in spark (Thanks @mikaylaedwards!)
* [ENHANCEMENT] Fix boto3 options passing into datasource correctly (Thanks @noklam!)
* [ENHANCEMENT] Add .pkl to list of recognized extensions (Thanks @KPLauritzen!)
* [BUGFIX] Query batch kwargs support for Athena backend (issue 1964)
* [BUGFIX] Skip config substitution if key is "password" (issue 1927)
* [BUGFIX] fix site_names functionality and add site_names param to get_docs_sites_urls (issue 1991)
* [BUGFIX] Always render expectation suites in data docs unless passing a specific ExpectationSuiteIdentifier in resource_identifiers (issue 1944)
* [BUGFIX] remove black from requirements.txt
* [BUGFIX] docs build cli: fix --yes argument (Thanks @varunbpatil!)
* [DOCS] Update docstring for SubdirReaderBatchKwargsGenerator (Thanks @KPLauritzen!)
* [DOCS] Fix broken link in README.md (Thanks @eyaltrabelsi!)
* [DOCS] Clarifications on several docs (Thanks all!!)

0.12.4
-----------------
* [FEATURE] Add PagerdutyAlertAction (Thanks @NiallRees!)
* [FEATURE] enable using Minio for S3 backend (Thanks @noklam!)
* [ENHANCEMENT] Add SqlAlchemy support for expect_compound_columns_to_be_unique (Thanks @jhweaver!)
* [ENHANCEMENT] Add Spark support for expect_compound_columns_to_be_unique (Thanks @tscottcoombes1!)
* [ENHANCEMENT] Save expectation suites with datetimes in evaluation parameters (Thanks @mbakunze!)
* [ENHANCEMENT] Show data asset name in Slack message (Thanks @haydarai!)
* [ENHANCEMENT] Enhance data doc to show data asset name in overview block (Thanks @noklam!)
* [ENHANCEMENT] Clean up checkpoint output
* [BUGFIX] Change default prefix for TupleStoreBackend (issue 1907)
* [BUGFIX] Duplicate s3 approach for GCS for building object keys
* [BUGFIX] import NotebookConfig (Thanks @cclauss!)
* [BUGFIX] Improve links (Thanks @sbrugman!)
* [MAINTENANCE] Unpin black in requirements (Thanks @jtilly!)
* [MAINTENANCE] remove test case name special characters

0.12.3
-----------------
* [ENHANCEMENT] Add expect_compound_columns_to_be_unique and clarify multicolumn uniqueness
* [ENHANCEMENT] Add expectation expect_table_columns_to_match_set
* [ENHANCEMENT] Checkpoint run command now prints out details on each validation #1437
* [ENHANCEMENT] Slack notifications can now display links to GCS-hosted DataDocs sites
* [ENHANCEMENT] Public base URL can be configured for Data Docs sites
* [ENHANCEMENT] SuiteEditNotebookRenderer.add_header class now allows usage of env variables in jinja templates (thanks @mbakunze)!
* [ENHANCEMENT] Display table for Cramer's Phi expectation in Data Docs (thanks @mlondschien)!
* [BUGFIX] Explicitly convert keys to tuples when removing from TupleS3StoreBackend (thanks @balexander)!
* [BUGFIX] Use more-specific s3.meta.client.exceptions with dealing with boto resource api (thanks @lcorneliussen)!
* [BUGFIX] Links to Amazon S3 are compatible with virtual host-style access and path-style access
* [DOCS] How to Instantiate a Data Context on a Databricks Spark Cluster
* [DOCS] Update to Deploying Great Expectations with Google Cloud Composer
* [MAINTENANCE] Update moto dependency to include cryptography (see #spulec/moto/3290)

0.12.2
-----------------
* [ENHANCEMENT] Update schema for anonymized expectation types to avoid large key domain
* [ENHANCEMENT] BaseProfiler type mapping expanded to include more pandas and numpy dtypes
* [BUGFIX] Allow for pandas reader option inference with parquet and Excel (thanks @dlachasse)!
* [BUGFIX] Fix bug where running checkpoint fails if GCS data docs site has a prefix (thanks @sergii-tsymbal-exa)!
* [BUGFIX] Fix bug in deleting datasource config from config file (thanks @rxmeez)!
* [BUGFIX] clarify inclusiveness of min/max values in string rendering
* [BUGFIX] Building data docs no longer crashes when a data asset name is an integer #1913
* [DOCS] Add notes on transient table creation to Snowflake guide (thanks @verhey)!
* [DOCS] Fixed several broken links and glossary organization (thanks @JavierMonton and @sbrugman)!
* [DOCS] Deploying Great Expectations with Google Cloud Composer (Hosted Airflow)

0.12.1
-----------------
* [FEATURE] Add ``expect_column_pair_cramers_phi_value_to_be_less_than`` expectation to ``PandasDatasource`` to check for the independence of two columns by computing their Cramers Phi (thanks @mlondschien)!
* [FEATURE] add support for ``expect_column_pair_values_to_be_in_set`` to ``Spark`` (thanks @mikaylaedwards)!
* [FEATURE] Add new expectation:`` expect_multicolumn_sum_to_equal`` for ``pandas` and ``Spark`` (thanks @chipmyersjr)!
* [ENHANCEMENT] Update isort, pre-commit & pre-commit hooks, start more linting (thanks @dandandan)!
* [ENHANCEMENT] Bundle shaded marshmallow==3.7.1 to avoid dependency conflicts on GCP Composer
* [ENHANCEMENT] Improve row_condition support in aggregate expectations
* [BUGFIX] SuiteEditNotebookRenderer no longer break GCS and S3 data paths
* [BUGFIX] Fix bug preventing the use of get_available_partition_ids in s3 generator
* [BUGFIX] SuiteEditNotebookRenderer no longer break GCS and S3 data paths
* [BUGFIX] TupleGCSStoreBackend: remove duplicate prefix for urls (thanks @azban)!
* [BUGFIX] Fix `TypeError: unhashable type` error in Data Docs rendering

0.12.0
-----------------
* [BREAKING] This release includes a breaking change that *only* affects users who directly call `add_expectation`, `remove_expectation`, or `find_expectations`. (Most users do not use these APIs but add Expectations by stating them directly on Datasets). Those methods have been updated to take an ExpectationConfiguration object and `match_type` object. The change provides more flexibility in determining which expectations should be modified and allows us provide substantially improved support for two major features that we have frequently heard requested: conditional Expectations and more flexible multi-column custom expectations. See :ref:`expectation_suite_operations` and :ref:`migrating_versions` for more information.
* [FEATURE] Add support for conditional expectations using pandas execution engine (#1217 HUGE thanks @arsenii!)
* [FEATURE] ValidationActions can now consume and return "payload", which can be used to share information across ValidationActions
* [FEATURE] Add support for nested columns in the PySpark expectations (thanks @bramelfrink)!
* [FEATURE] add support for `expect_column_values_to_be_increasing` to `Spark` (thanks @mikaylaedwards)!
* [FEATURE] add support for `expect_column_values_to_be_decreasing` to `Spark` (thanks @mikaylaedwards)!
* [FEATURE] Slack Messages sent as ValidationActions now have link to DataDocs, if available.
* [FEATURE] Expectations now define “domain,” “success,” and “runtime” kwargs to allow them to determine expectation equivalence for updating expectations. Fixes column pair expectation update logic.
* [ENHANCEMENT] Add a `skip_and_clean_missing` flag to `DefaultSiteIndexBuilder.build` (default True). If True, when an index page is being built and an existing HTML page does not have corresponding source data (i.e. an expectation suite or validation result was removed from source store), the HTML page is automatically deleted and will not appear in the index. This ensures that the expectations store and validations store are the source of truth for Data Docs.
* [ENHANCEMENT] Include datetime and bool column types in descriptive documentation results
* [ENHANCEMENT] Improve data docs page breadcrumbs to have clearer run information
* [ENHANCEMENT] Data Docs Validation Results only shows unexpected value counts if all unexpected values are available
* [ENHANCEMENT] Convert GE version key from great_expectations.__version__ to great_expectations_version (thanks, @cwerner!) (#1606)
* [ENHANCEMENT] Add support in JSON Schema profiler for combining schema with anyOf key and creating nullability expectations
* [BUGFIX] Add guard for checking Redshift Dialect in match_like_pattern expectation
* [BUGFIX] Fix content_block build failure for dictionary content - (thanks @jliew!) #1722
* [BUGFIX] Fix bug that was preventing env var substitution in `config_variables.yml` when not at the top level
* [BUGFIX] Fix issue where expect_column_values_to_be_in_type_list did not work with positional type_list argument in SqlAlchemyDataset or SparkDFDataset
* [BUGFIX] Fixes a bug that was causing exceptions to occur if user had a Data Docs config excluding a particular site section
* [DOCS] Add how-to guides for configuring MySQL and MSSQL Datasources
* [DOCS] Add information about issue tags to contributing docs
* [DEPRECATION] Deprecate demo suite behavior in `suite new`

0.11.9
-----------------
* [FEATURE] New Dataset Support: Microsoft SQL Server
* [FEATURE] Render expectation validation results to markdown
* [FEATURE] Add --assume-yes/--yes/-y option to cli docs build command (thanks @feluelle)
* [FEATURE] Add SSO and SSH key pair authentication for Snowflake (thanks @dmateusp)
* [FEATURE] Add pattern-matching expectations that use the Standard SQL "LIKE" operator: "expect_column_values_to_match_like_pattern", "expect_column_values_to_not_match_like_pattern", "expect_column_values_to_match_like_pattern_list", and "expect_column_values_to_not_match_like_pattern_list"
* [ENHANCEMENT] Make Data Docs rendering of profiling results more flexible by deprecating the reliance on validation results having the specific run_name of "profiling"
* [ENHANCEMENT] Use green checkmark in Slack msgs instead of tada
* [ENHANCEMENT] log class instantiation errors for better debugging
* [BUGFIX] usage_statistics decorator now handles 'dry_run' flag
* [BUGFIX] Add spark_context to DatasourceConfigSchema (#1713) (thanks @Dandandan)
* [BUGFIX] Handle case when unexpected_count list element is str
* [DOCS] Deploying Data Docs
* [DOCS] New how-to guide: How to instantiate a Data Context on an EMR Spark cluster
* [DOCS] Managed Spark DF Documentation #1729 (thanks @mgorsk1)
* [DOCS] Typos and clarifications (thanks @dechoma @sbrugman @rexboyce)

0.11.8
-----------------
* [FEATURE] Customizable "Suite Edit" generated notebooks
* [ENHANCEMENT] Add support and docs for loading evaluation parameter from SQL database
* [ENHANCEMENT] Fixed some typos/grammar and a broken link in the suite_scaffold_notebook_renderer
* [ENHANCEMENT] allow updates to DatabaseStoreBackend keys by default, requiring `allow_update=False` to disallow
* [ENHANCEMENT] Improve support for prefixes declared in TupleS3StoreBackend that include reserved characters
* [BUGFIX] Fix issue where allow_updates was set for StoreBackend that did not support it
* [BUGFIX] Fix issue where GlobReaderBatchKwargsGenerator failed with relative base_directory
* [BUGFIX] Adding explicit requirement for "importlib-metadata" (needed for Python versions prior to Python 3.8).
* [MAINTENANCE] Install GitHub Dependabot
* [BUGFIX] Fix missing importlib for python 3.8 #1651

0.11.7
-----------------
* [ENHANCEMENT] Improve CLI error handling.
* [ENHANCEMENT] Do not register signal handlers if not running in main thread
* [ENHANCEMENT] store_backend (S3 and GCS) now throws InvalidKeyError if file does not exist at expected location
* [BUGFIX] ProfilerTypeMapping uses lists instead of sets to prevent serialization errors when saving suites created by JsonSchemaProfiler
* [DOCS] Update suite scaffold how-to
* [DOCS] Docs/how to define expectations that span multiple tables
* [DOCS] how to metadata stores validation on s3

0.11.6
-----------------
* [FEATURE] Auto-install Python DB packages.  If the required packages for a DB library are not installed, GE will offer the user to install them, without exiting CLI
* [FEATURE] Add new expectation expect_table_row_count_to_equal_other_table for SqlAlchemyDataset
* [FEATURE] A profiler that builds suites from JSONSchema files
* [ENHANCEMENT] Add ``.feather`` file support to PandasDatasource
* [ENHANCEMENT] Use ``colorama init`` to support terminal color on Windows
* [ENHANCEMENT] Update how_to_trigger_slack_notifications_as_a_validation_action.rst
* [ENHANCEMENT] Added note for config_version in great_expectations.yml
* [ENHANCEMENT] Implement "column_quantiles" for MySQL (via a compound SQLAlchemy query, since MySQL does not support "percentile_disc")
* [BUGFIX] "data_asset.validate" events with "data_asset_name" key in the batch kwargs were failing schema validation
* [BUGFIX] database_store_backend does not support storing Expectations in DB
* [BUGFIX] instantiation of ExpectationSuite always adds GE version metadata to prevent datadocs from crashing
* [BUGFIX] Fix all tests having to do with missing data source libraries
* [DOCS] will/docs/how_to/Store Expectations on Google Cloud Store

0.11.5
-----------------
* [FEATURE] Add support for expect_column_values_to_match_regex_list exception for Spark backend
* [ENHANCEMENT] Added 3 new usage stats events: "cli.new_ds_choice", "data_context.add_datasource", and "datasource.sqlalchemy.connect"
* [ENHANCEMENT] Support platform_specific_separator flag for TupleS3StoreBackend prefix
* [ENHANCEMENT] Allow environment substitution in config_variables.yml
* [BUGFIX] fixed issue where calling head() on a SqlAlchemyDataset would fail if the underlying table is empty
* [BUGFIX] fixed bug in rounding of mostly argument to nullity expectations produced by the BasicSuiteBuilderProfiler
* [DOCS] New How-to guide: How to add a Validation Operator (+ updated in Validation Operator doc strings)

0.11.4
-----------------
* [BUGIFX] Fixed an error that crashed the CLI when called in an environment with neither SQLAlchemy nor google.auth installed

0.11.3
-----------------
* [ENHANCEMENT] Removed the misleading scary "Site doesn't exist or is inaccessible" message that the CLI displayed before building Data Docs for the first time.
* [ENHANCEMENT] Catch sqlalchemy.exc.ArgumentError and google.auth.exceptions.GoogleAuthError in SqlAlchemyDatasource __init__ and re-raise them as DatasourceInitializationError - this allows the CLI to execute its retry logic when users provide a malformed SQLAlchemy URL or attempt to connect to a BigQuery project without having proper authentication.
* [BUGFIX] Fixed issue where the URL of the Glossary of Expectations article in the auto-generated suite edit notebook was wrong (out of date) (#1557).
* [BUGFIX] Use renderer_type to set paths in jinja templates instead of utm_medium since utm_medium is optional
* [ENHANCEMENT] Bring in custom_views_directory in DefaultJinjaView to enable custom jinja templates stored in plugins dir
* [BUGFIX] fixed glossary links in walkthrough modal, README, CTA button, scaffold notebook
* [BUGFIX] Improved TupleGCSStoreBackend configurability (#1398 #1399)
* [BUGFIX] Data Docs: switch bootstrap-table-filter-control.min.js to CDN
* [ENHANCEMENT] BasicSuiteBuilderProfiler now rounds mostly values for readability
* [DOCS] Add AutoAPI as the primary source for API Reference docs.

0.11.2
-----------------
* [FEATURE] Add support for expect_volumn_values_to_match_json_schema exception for Spark backend (thanks @chipmyersjr!)
* [ENHANCEMENT] Add formatted __repr__ for ValidationOperatorResult
* [ENHANCEMENT] add option to suppress logging when getting expectation suite
* [BUGFIX] Fix object name construction when calling SqlAlchemyDataset.head (thanks @mascah!)
* [BUGFIX] Fixed bug where evaluation parameters used in arithmetic expressions would not be identified as upstream dependencies.
* [BUGFIX] Fix issue where DatabaseStoreBackend threw IntegrityError when storing same metric twice
* [FEATURE] Added new cli upgrade helper to help facilitate upgrading projects to be compatible with GE 0.11.
  See :ref:`upgrading_to_0.11` for more info.
* [BUGFIX] Fixed bug preventing GCS Data Docs sites to cleaned
* [BUGFIX] Correct doc link in checkpoint yml
* [BUGFIX] Fixed issue where CLI checkpoint list truncated names (#1518)
* [BUGFIX] Fix S3 Batch Kwargs Generator incorrect migration to new build_batch_kwargs API
* [BUGFIX] Fix missing images in data docs walkthrough modal
* [BUGFIX] Fix bug in checkpoints that was causing incorrect run_time to be set
* [BUGFIX] Fix issue where data docs could remove trailing zeros from values when low precision was requested

0.11.1
-----------------
* [BUGFIX] Fixed bug that was caused by comparison between timezone aware and non-aware datetimes
* [DOCS] Updated docs with info on typed run ids and validation operator results
* [BUGFIX] Update call-to-action buttons on index page with correct URLs

0.11.0
-----------------
* [BREAKING] ``run_id`` is now typed using the new ``RunIdentifier`` class, which consists of a ``run_time`` and
  ``run_name``. Existing projects that have Expectation Suite Validation Results must be migrated.
  See :ref:`upgrading_to_0.11` for instructions.
* [BREAKING] ``ValidationMetric`` and ``ValidationMetricIdentifier`` objects now have a ``data_asset_name`` attribute.
  Existing projects with evaluation parameter stores that have database backends must be migrated.
  See :ref:`upgrading_to_0.11` for instructions.
* [BREAKING] ``ValidationOperator.run`` now returns an instance of new type, ``ValidationOperatorResult`` (instead of a
  dictionary). If your code uses output from Validation Operators, it must be updated.
* Major update to the styling and organization of documentation! Watch for more content and reorganization as we continue to improve the documentation experience with Great Expectations.
* [FEATURE] Data Docs: redesigned index page with paginated/sortable/searchable/filterable tables
* [FEATURE] Data Docs: searchable tables on Expectation Suite Validation Result pages
* ``data_asset_name`` is now added to batch_kwargs by batch_kwargs_generators (if available) and surfaced in Data Docs
* Renamed all ``generator_asset`` parameters to ``data_asset_name``
* Updated the dateutil dependency
* Added experimental QueryStore
* Removed deprecated cli tap command
* Added of 0.11 upgrade helper
* Corrected Scaffold maturity language in notebook to Experimental
* Updated the installation/configuration documentation for Snowflake users
* [ENHANCEMENT] Improved error messages for misconfigured checkpoints.
* [BUGFIX] Fixed bug that could cause some substituted variables in DataContext config to be saved to `great_expectations.yml`

0.10.12
-----------------
* [DOCS] Improved help for CLI `checkpoint` command
* [BUGFIX] BasicSuiteBuilderProfiler could include extra expectations when only some expectations were selected (#1422)
* [FEATURE] add support for `expect_multicolumn_values_to_be_unique` and `expect_column_pair_values_A_to_be_greater_than_B`
  to `Spark`. Thanks @WilliamWsyHK!
* [ENHANCEMENT] Allow a dictionary of variables can be passed to the DataContext constructor to allow override
  config variables at runtime. Thanks @balexander!
* [FEATURE] add support for `expect_column_pair_values_A_to_be_greater_than_B` to `Spark`.
* [BUGFIX] Remove SQLAlchemy typehints to avoid requiring library (thanks @mzjp2)!
* [BUGFIX] Fix issue where quantile boundaries could not be set to zero. Thanks @kokes!

0.10.11
-----------------
* Bugfix: build_data_docs list_keys for GCS returns keys and when empty a more user friendly message
* ENHANCEMENT: Enable Redshift Quantile Profiling


0.10.10
-----------------
* Removed out-of-date Airflow integration examples. This repo provides a comprehensive example of Airflow integration: `#GE Airflow Example <https://github.com/superconductive/ge_tutorials>`_
* Bugfix suite scaffold notebook now has correct suite name in first markdown cell.
* Bugfix: fixed an example in the custom expectations documentation article - "result" key was missing in the returned dictionary
* Data Docs Bugfix: template string substitution is now done using .safe_substitute(), to handle cases where string templates
  or substitution params have extraneous $ signs. Also added logic to handle templates where intended output has groupings of 2 or more $ signs
* Docs fix: fix in yml for example action_list_operator for metrics
* GE is now auto-linted using Black

-----------------

* DataContext.get_docs_sites_urls now raises error if non-existent site_name is specified
* Bugfix for the CLI command `docs build` ignoring the --site_name argument (#1378)
* Bugfix and refactor for `datasource delete` CLI command (#1386) @mzjp2
* Instantiate datasources and validate config only when datasource is used (#1374) @mzjp2
* suite delete changed from an optional argument to a required one
* bugfix for uploading objects to GCP #1393
* added a new usage stats event for the case when a data context is created through CLI
* tuplefilestore backend, expectationstore backend remove_key bugs fixed
* no url is returned on empty data_docs site
* return url for resource only if key exists
* Test added for the period special char case
* updated checkpoint module to not require sqlalchemy
* added BigQuery as an option in the list of databases in the CLI
* added special cases for handling BigQuery - table names are already qualified with schema name, so we must make sure that we do not prepend the schema name twice
* changed the prompt for the name of the temp table in BigQuery in the CLI to hint that a fully qualified name (project.dataset.table) should be provided
* Bugfix for: expect_column_quantile_values_to_be_between expectation throws an "unexpected keyword WITHIN" on BigQuery (#1391)

0.10.8
-----------------
* added support for overriding the default jupyter command via a GE_JUPYTER_COMMAND environment variable (#1347) @nehiljain
* Bugfix for checkpoint missing template (#1379)

0.10.7
-----------------
* crud delete suite bug fix

0.10.6
-----------------

* Checkpoints: a new feature to ease deployment of suites into your pipelines
  - DataContext.list_checkpoints() returns a list of checkpoint names found in the project
  - DataContext.get_checkpoint() returns a validated dictionary loaded from yml
  - new cli commands

    - `checkpoint new`
    - `checkpoint list`
    - `checkpoint run`
    - `checkpoint script`

* marked cli `tap` commands as deprecating on next release
* marked cli `validation-operator run` command as deprecating
* internal improvements in the cli code
* Improve UpdateDataDocsAction docs

0.10.5
-----------------

* improvements to ge.read_json tests
* tidy up the changelog

  - Fix bullet list spacing issues
  - Fix 0.10. formatting
  - Drop roadmap_and_changelog.rst and move changelog.rst to the top level of the table of contents
* DataContext.run_validation_operator() now raises a DataContextError if:
  - no batches are passed
  - batches are of the the wrong type
  - no matching validation operator is found in the project
* Clarified scaffolding language in scaffold notebook
* DataContext.create() adds an additional directory: `checkpoints`
* Marked tap command for deprecation in next major release

0.10.4
-----------------
* consolidated error handling in CLI DataContext loading
* new cli command `suite scaffold` to speed up creation of suites
* new cli command `suite demo` that creates an example suite
* Update bigquery.rst `#1330 <https://github.com/great-expectations/great_expectations/issues/1330>`_
* Fix datetime reference in create_expectations.rst `#1321 <https://github.com/great-expectations/great_expectations/issues/1321>`_ Thanks @jschendel !
* Update issue templates
* CLI command experimental decorator
* Update style_guide.rst
* Add pull request template
* Use pickle to generate hash for dataframes with unhashable objects. `#1315 <https://github.com/great-expectations/great_expectations/issues/1315>`_ Thanks @shahinism !
* Unpin pytest

0.10.3
-----------------
* Use pickle to generate hash for dataframes with unhashable objects.

0.10.2
-----------------
* renamed NotebookRenderer to SuiteEditNotebookRenderer
* SuiteEditNotebookRenderer now lints using black
* New SuiteScaffoldNotebookRenderer renderer to expedite suite creation
* removed autopep8 dependency
* bugfix: extra backslash in S3 urls if store was configured without a prefix `#1314 <https://github.com/great-expectations/great_expectations/issues/1314>`_

0.10.1
-----------------
* removing bootstrap scrollspy on table of contents `#1282 <https://github.com/great-expectations/great_expectations/issues/1282>`_
* Silently tolerate connection timeout during usage stats reporting

0.10.0
-----------------
* (BREAKING) Clarified API language: renamed all ``generator`` parameters and methods to the more correct ``batch_kwargs_generator`` language. Existing projects may require simple migration steps. See :ref:`Upgrading to 0.10.x <upgrading_to_0.10.x>` for instructions.
* Adds anonymized usage statistics to Great Expectations. See this article for details: :ref:`Usage Statistics`.
* CLI: improve look/consistency of ``docs list``, ``suite list``, and ``datasource list`` output; add ``store list`` and ``validation-operator list`` commands.
* New SuiteBuilderProfiler that facilitates faster suite generation by allowing columns to be profiled
* Added two convenience methods to ExpectationSuite: get_table_expectations & get_column_expectations
* Added optional profiler_configuration to DataContext.profile() and DataAsset.profile()
* Added list_available_expectation_types() to DataAsset

0.9.11
-----------------
* Add evaluation parameters support in WarningAndFailureExpectationSuitesValidationOperator `#1284 <https://github.com/great-expectations/great_expectations/issues/1284>`_ thanks `@balexander <https://github.com/balexander>`_
* Fix compatibility with MS SQL Server. `#1269 <https://github.com/great-expectations/great_expectations/issues/1269>`_ thanks `@kepiej <https://github.com/kepiej>`_
* Bug fixes for query_generator `#1292 <https://github.com/great-expectations/great_expectations/issues/1292>`_ thanks `@ian-whitestone <https://github.com/ian-whitestone>`_

0.9.10
-----------------
* Data Docs: improve configurability of site_section_builders
* TupleFilesystemStoreBackend now ignore `.ipynb_checkpoints` directories `#1203 <https://github.com/great-expectations/great_expectations/issues/1203>`_
* bugfix for Data Docs links encoding on S3 `#1235 <https://github.com/great-expectations/great_expectations/issues/1235>`_

0.9.9
-----------------
* Allow evaluation parameters support in run_validation_operator
* Add log_level parameter to jupyter_ux.setup_notebook_logging.
* Add experimental display_profiled_column_evrs_as_section and display_column_evrs_as_section methods, with a minor (nonbreaking) refactor to create a new _render_for_jupyter method.
* Allow selection of site in UpdateDataDocsAction with new arg target_site_names in great_expectations.yml
* Fix issue with regular expression support in BigQuery (#1244)

0.9.8
-----------------
* Allow basic operations in evaluation parameters, with or without evaluation parameters.
* When unexpected exceptions occur (e.g., during data docs rendering), the user will see detailed error messages, providing information about the specific issue as well as the stack trace.
* Remove the "project new" option from the command line (since it is not implemented; users can only run "init" to create a new project).
* Update type detection for bigquery based on driver changes in pybigquery driver 0.4.14. Added a warning for users who are running an older pybigquery driver
* added execution tests to the NotebookRenderer to mitigate codegen risks
* Add option "persist", true by default, for SparkDFDataset to persist the DataFrame it is passed. This addresses #1133 in a deeper way (thanks @tejsvirai for the robust debugging support and reproduction on spark).

  * Disabling this option should *only* be done if the user has *already* externally persisted the DataFrame, or if the dataset is too large to persist but *computations are guaranteed to be stable across jobs*.

* Enable passing dataset kwargs through datasource via dataset_options batch_kwarg.
* Fix AttributeError when validating expectations from a JSON file
* Data Docs: fix bug that was causing erratic scrolling behavior when table of contents contains many columns
* Data Docs: add ability to hide how-to buttons and related content in Data Docs

0.9.7
-----------------
* Update marshmallow dependency to >3. NOTE: as of this release, you MUST use marshamllow >3.0, which REQUIRES python 3. (`#1187 <https://github.com/great-expectations/great_expectations/issues/1187>`_) @jcampbell

  * Schema checking is now stricter for expectation suites, and data_asset_name must not be present as a top-level key in expectation suite json. It is safe to remove.
  * Similarly, datasource configuration must now adhere strictly to the required schema, including having any required credentials stored in the "credentials" dictionary.

* New beta CLI command: `tap new` that generates an executable python file to expedite deployments. (`#1193 <https://github.com/great-expectations/great_expectations/issues/1193>`_) @Aylr
* bugfix in TableBatchKwargsGenerator docs
* Added feature maturity in README (`#1203 <https://github.com/great-expectations/great_expectations/issues/1203>`_) @kyleaton
* Fix failing test that should skip if postgresql not running (`#1199 <https://github.com/great-expectations/great_expectations/issues/1199>`_) @cicdw


0.9.6
-----------------
* validate result dict when instantiating an ExpectationValidationResult (`#1133 <https://github.com/great-expectations/great_expectations/issues/1133>`_)
* DataDocs: Expectation Suite name on Validation Result pages now link to Expectation Suite page
* `great_expectations init`: cli now asks user if csv has header when adding a Spark Datasource with csv file
* Improve support for using GCP Storage Bucket as a Data Docs Site backend (thanks @hammadzz)
* fix notebook renderer handling for expectations with no column kwarg and table not in their name (`#1194 <https://github.com/great-expectations/great_expectations/issues/1194>`_)


0.9.5
-----------------
* Fixed unexpected behavior with suite edit, data docs and jupyter
* pytest pinned to 5.3.5


0.9.4
-----------------
* Update CLI `init` flow to support snowflake transient tables
* Use filename for default expectation suite name in CLI `init`
* Tables created by SqlAlchemyDataset use a shorter name with 8 hex characters of randomness instead of a full uuid
* Better error message when config substitution variable is missing
* removed an unused directory in the GE folder
* removed obsolete config error handling
* Docs typo fixes
* Jupyter notebook improvements
* `great_expectations init` improvements
* Simpler messaging in validation notebooks
* replaced hacky loop with suite list call in notebooks
* CLI suite new now supports `--empty` flag that generates an empty suite and opens a notebook
* add error handling to `init` flow for cases where user tries using a broken file


0.9.3
-----------------
* Add support for transient table creation in snowflake (#1012)
* Improve path support in TupleStoreBackend for better cross-platform compatibility
* New features on `ExpectationSuite`

  - ``add_citation()``
  - ``get_citations()``

* `SampleExpectationsDatasetProfiler` now leaves a citation containing the original batch kwargs
* `great_expectations suite edit` now uses batch_kwargs from citations if they exist
* Bugfix :: suite edit notebooks no longer blow away the existing suite while loading a batch of data
* More robust and tested logic in `suite edit`
* DataDocs: bugfixes and improvements for smaller viewports
* Bugfix :: fix for bug that crashes SampleExpectationsDatasetProfiler if unexpected_percent is of type decimal.Decimal (`#1109 <https://github.com/great-expectations/great_expectations/issues/1109>`_)


0.9.2
-----------------
* Fixes #1095
* Added a `list_expectation_suites` function to `data_context`, and a corresponding CLI function - `suite list`.
* CI no longer enforces legacy python tests.

0.9.1
------
* Bugfix for dynamic "How to Edit This Expectation Suite" command in DataDocs

0.9.0
-----------------

Version 0.9.0 is a major update to Great Expectations! The DataContext has continued to evolve into a powerful tool
for ensuring that Expectation Suites can properly represent the way users think about their data, and upgrading will
make it much easier to store and share expectation suites, and to build data docs that support your whole team.
You’ll get awesome new features including improvements to data docs look and the ability to choose and store metrics
for building flexible data quality dashboards.

The changes for version 0.9.0 fall into several broad areas:

1. Onboarding

Release 0.9.0 of Great Expectations makes it much easier to get started with the project. The `init` flow has grown
to support a much wider array of use cases and to use more natural language rather than introducing
GreatExpectations concepts earlier. You can more easily configure different backends and datasources, take advantage
of guided walkthroughs to find and profile data, and share project configurations with colleagues.

If you have already completed the `init` flow using a previous version of Great Expectations, you do not need to
rerun the command. However, **there are some small changes to your configuration that will be required**. See
:ref:`migrating_versions` for details.

2. CLI Command Improvements

With this release we have introduced a consistent naming pattern for accessing subcommands based on the noun (a
Great Expectations object like `suite` or `docs`) and verb (an action like `edit` or `new`). The new user experience
will allow us to more naturally organize access to CLI tools as new functionality is added.

3. Expectation Suite Naming and Namespace Changes

Defining shared expectation suites and validating data from different sources is much easier in this release. The
DataContext, which manages storage and configuration of expectations, validations, profiling, and data docs, no
longer requires that expectation suites live in a datasource-specific “namespace.” Instead, you should name suites
with the logical name corresponding to your data, making it easy to share them or validate against different data
sources. For example, the expectation suite "npi" for National Provider Identifier data can now be shared across
teams who access the same logical data in local systems using Pandas, on a distributed Spark cluster, or via a
relational database.

Batch Kwargs, or instructions for a datasource to build a batch of data, are similarly freed from a required
namespace, and you can more easily integrate Great Expectations into workflows where you do not need to use a
BatchKwargsGenerator (usually because you have a batch of data ready to validate, such as in a table or a known
directory).

The most noticeable impact of this API change is in the complete removal of the DataAssetIdentifier class. For
example, the `create_expectation_suite` and `get_batch` methods now no longer require a data_asset_name parameter,
relying only on the expectation_suite_name and batch_kwargs to do their job. Similarly, there is no more asset name
normalization required. See the upgrade guide for more information.

4. Metrics and Evaluation Parameter Stores

Metrics have received much more love in this release of Great Expectations! We've improved the system for declaring
evaluation parameters that support dependencies between different expectation suites, so you can easily identify a
particular field in the result of one expectation to use as the input into another. And the MetricsStore is now much
more flexible, supporting a new ValidationAction that makes it possible to select metrics from a validation result
to be saved in a database where they can power a dashboard.

5. Internal Type Changes and Improvements

Finally, in this release, we have done a lot of work under the hood to make things more robust, including updating
all of the internal objects to be more strongly typed. That change, while largely invisible to end users, paves the
way for some really exciting opportunities for extending Great Expectations as we build a bigger community around
the project.


We are really excited about this release, and encourage you to upgrade right away to take advantage of the more
flexible naming and simpler API for creating, accessing, and sharing your expectations. As always feel free to join
us on Slack for questions you don't see addressed!


0.8.9__develop
-----------------


0.8.8
-----------------
* Add support for allow_relative_error to expect_column_quantile_values_to_be_between, allowing Redshift users access
  to this expectation
* Add support for checking backend type information for datetime columns using expect_column_min_to_be_between and
  expect_column_max_to_be_between

0.8.7
-----------------
* Add support for expect_column_values_to_be_of_type for BigQuery backend (#940)
* Add image CDN for community usage stats
* Documentation improvements and fixes

0.8.6
-----------------
* Raise informative error if config variables are declared but unavailable
* Update ExpectationsStore defaults to be consistent across all FixedLengthTupleStoreBackend objects
* Add support for setting spark_options via SparkDFDatasource
* Include tail_weights by default when using build_continuous_partition_object
* Fix Redshift quantiles computation and type detection
* Allow boto3 options to be configured (#887)

0.8.5
-----------------
* BREAKING CHANGE: move all reader options from the top-level batch_kwargs object to a sub-dictionary called
  "reader_options" for SparkDFDatasource and PandasDatasource. This means it is no longer possible to specify
  supplemental reader-specific options at the top-level of `get_batch`,  `yield_batch_kwargs` or `build_batch_kwargs`
  calls, and instead, you must explicitly specify that they are reader_options, e.g. by a call such as:
  `context.yield_batch_kwargs(data_asset_name, reader_options={'encoding': 'utf-8'})`.
* BREAKING CHANGE: move all query_params from the top-level batch_kwargs object to a sub-dictionary called
  "query_params" for SqlAlchemyDatasource. This means it is no longer possible to specify supplemental query_params at
  the top-level of `get_batch`,  `yield_batch_kwargs` or `build_batch_kwargs`
  calls, and instead, you must explicitly specify that they are query_params, e.g. by a call such as:
  `context.yield_batch_kwargs(data_asset_name, query_params={'schema': 'foo'})`.
* Add support for filtering validation result suites and validation result pages to show only failed expectations in
  generated documentation
* Add support for limit parameter to batch_kwargs for all datasources: Pandas, SqlAlchemy, and SparkDF; add support
  to generators to support building batch_kwargs with limits specified.
* Include raw_query and query_params in query_generator batch_kwargs
* Rename generator keyword arguments from data_asset_name to generator_asset to avoid ambiguity with normalized names
* Consistently migrate timestamp from batch_kwargs to batch_id
* Include batch_id in validation results
* Fix issue where batch_id was not included in some generated datasets
* Fix rendering issue with expect_table_columns_to_match_ordered_list expectation
* Add support for GCP, including BigQuery and GCS
* Add support to S3 generator for retrieving directories by specifying the `directory_assets` configuration
* Fix warning regarding implicit class_name during init flow
* Expose build_generator API publicly on datasources
* Allow configuration of known extensions and return more informative message when SubdirReaderBatchKwargsGenerator cannot find
  relevant files.
* Add support for allow_relative_error on internal dataset quantile functions, and add support for
  build_continuous_partition_object in Redshift
* Fix truncated scroll bars in value_counts graphs


0.8.4.post0
----------------
* Correct a packaging issue resulting in missing notebooks in tarball release; update docs to reflect new notebook
  locations.


0.8.4
-----------------
* Improved the tutorials that walk new users through the process of creating expectations and validating data
* Changed the flow of the init command - now it creates the scaffolding of the project and adds a datasource. After
  that users can choose their path.
* Added a component with links to useful tutorials to the index page of the Data Docs website
* Improved the UX of adding a SQL datasource in the CLI - now the CLI asks for specific credentials for Postgres,
  MySQL, Redshift and Snowflake, allows continuing debugging in the config file and has better error messages
* Added batch_kwargs information to DataDocs validation results
* Fix an issue affecting file stores on Windows


0.8.3
-----------------
* Fix a bug in data-docs' rendering of mostly parameter
* Correct wording for expect_column_proportion_of_unique_values_to_be_between
* Set charset and meta tags to avoid unicode decode error in some browser/backend configurations
* Improve formatting of empirical histograms in validation result data docs
* Add support for using environment variables in `config_variables_file_path`
* Documentation improvements and corrections


0.8.2.post0
------------
* Correct a packaging issue resulting in missing css files in tarball release


0.8.2
-----------------
* Add easier support for customizing data-docs css
* Use higher precision for rendering 'mostly' parameter in data-docs; add more consistent locale-based
  formatting in data-docs
* Fix an issue causing visual overlap of large numbers of validation results in build-docs index
* Documentation fixes (thanks @DanielOliver!) and improvements
* Minor CLI wording fixes
* Improved handling of MySql temporary tables
* Improved detection of older config versions


0.8.1
-----------------
* Fix an issue where version was reported as '0+unknown'


0.8.0
-----------------

Version 0.8.0 is a significant update to Great Expectations, with many improvements focused on configurability
and usability.  See the :ref:`migrating_versions` guide for more details on specific changes, which include
several breaking changes to configs and APIs.

Highlights include:

1. Validation Operators and Actions. Validation operators make it easy to integrate GE into a variety of pipeline runners. They
   offer one-line integration that emphasizes configurability. See the :ref:`validation_operators_and_actions`
   feature guide for more information.

   - The DataContext `get_batch` method no longer treats `expectation_suite_name` or `batch_kwargs` as optional; they
     must be explicitly specified.
   - The top-level GE validate method allows more options for specifying the specific data_asset class to use.

2. First-class support for plugins in a DataContext, with several features that make it easier to configure and
   maintain DataContexts across common deployment patterns.

   - **Environments**: A DataContext can now manage :ref:`environment_and_secrets` more easily thanks to more dynamic and
     flexible variable substitution.
   - **Stores**: A new internal abstraction for DataContexts, :ref:`Stores <reference__core_concepts__data_context__stores>`, make extending GE easier by
     consolidating logic for reading and writing resources from a database, local, or cloud storage.
   - **Types**: Utilities configured in a DataContext are now referenced using `class_name` and `module_name` throughout
     the DataContext configuration, making it easier to extend or supplement pre-built resources. For now, the "type"
     parameter is still supported but expect it to be removed in a future release.

3. Partitioners: Batch Kwargs are clarified and enhanced to help easily reference well-known chunks of data using a
   partition_id. Batch ID and Batch Fingerprint help round out support for enhanced metadata around data
   assets that GE validates. See :ref:`Batch Identifiers <reference__core_concepts__batch_parameters>` for more information. The `GlobReaderBatchKwargsGenerator`,
   `QueryBatchKwargsGenerator`, `S3GlobReaderBatchKwargsGenerator`, `SubdirReaderBatchKwargsGenerator`, and `TableBatchKwargsGenerator` all support partition_id for
   easily accessing data assets.

4. Other Improvements:

   - We're beginning a long process of some under-the-covers refactors designed to make GE more maintainable as we
     begin adding additional features.
   - Restructured documentation: our docs have a new structure and have been reorganized to provide space for more
     easily adding and accessing reference material. Stay tuned for additional detail.
   - The command build-documentation has been renamed build-docs and now by
     default opens the Data Docs in the users' browser.

v0.7.11
-----------------
* Fix an issue where head() lost the column name for SqlAlchemyDataset objects with a single column
* Fix logic for the 'auto' bin selection of `build_continuous_partition_object`
* Add missing jinja2 dependency
* Fix an issue with inconsistent availability of strict_min and strict_max options on expect_column_values_to_be_between
* Fix an issue where expectation suite evaluation_parameters could be overriden by values during validate operation


v0.7.10
-----------------
* Fix an issue in generated documentation where the Home button failed to return to the index
* Add S3 Generator to module docs and improve module docs formatting
* Add support for views to QueryBatchKwargsGenerator
* Add success/failure icons to index page
* Return to uniform histogram creation during profiling to avoid large partitions for internal performance reasons


v0.7.9
-----------------
* Add an S3 generator, which will introspect a configured bucket and generate batch_kwargs from identified objects
* Add support to PandasDatasource and SparkDFDatasource for reading directly from S3
* Enhance the Site Index page in documentation so that validation results are sorted and display the newest items first
  when using the default run-id scheme
* Add a new utility method, `build_continuous_partition_object` which will build partition objects using the dataset
  API and so supports any GE backend.
* Fix an issue where columns with spaces in their names caused failures in some SqlAlchemyDataset and SparkDFDataset
  expectations
* Fix an issue where generated queries including null checks failed on MSSQL (#695)
* Fix an issue where evaluation parameters passed in as a set instead of a list could cause JSON serialization problems
  for the result object (#699)


v0.7.8
-----------------
* BREAKING: slack webhook URL now must be in the profiles.yml file (treat as a secret)
* Profiler improvements:

  - Display candidate profiling data assets in alphabetical order
  - Add columns to the expectation_suite meta during profiling to support human-readable description information

* Improve handling of optional dependencies during CLI init
* Improve documentation for create_expectations notebook
* Fix several anachronistic documentation and docstring phrases (#659, #660, #668, #681; #thanks @StevenMMortimer)
* Fix data docs rendering issues:

  - documentation rendering failure from unrecognized profiled column type (#679; thanks @dinedal))
  - PY2 failure on encountering unicode (#676)


0.7.7
-----------------
* Standardize the way that plugin module loading works. DataContext will begin to use the new-style class and plugin
  identification moving forward; yml configs should specify class_name and module_name (with module_name optional for
  GE types). For now, it is possible to use the "type" parameter in configuration (as before).
* Add support for custom data_asset_type to all datasources
* Add support for strict_min and strict_max to inequality-based expectations to allow strict inequality checks
  (thanks @RoyalTS!)
* Add support for reader_method = "delta" to SparkDFDatasource
* Fix databricks generator (thanks @sspitz3!)
* Improve performance of DataContext loading by moving optional import
* Fix several memory and performance issues in SparkDFDataset.

  - Use only distinct value count instead of bringing values to driver
  - Migrate away from UDF for set membership, nullity, and regex expectations

* Fix several UI issues in the data_documentation

  - Move prescriptive dataset expectations to Overview section
  - Fix broken link on Home breadcrumb
  - Scroll follows navigation properly
  - Improved flow for long items in value_set
  - Improved testing for ValidationRenderer
  - Clarify dependencies introduced in documentation sites
  - Improve testing and documentation for site_builder, including run_id filter
  - Fix missing header in Index page and cut-off tooltip
  - Add run_id to path for validation files


0.7.6
-----------------
* New Validation Renderer! Supports turning validation results into HTML and displays differences between the expected
  and the observed attributes of a dataset.
* Data Documentation sites are now fully configurable; a data context can be configured to generate multiple
  sites built with different GE objects to support a variety of data documentation use cases. See data documentation
  guide for more detail.
* CLI now has a new top-level command, `build-documentation` that can support rendering documentation for specified
  sites and even named data assets in a specific site.
* Introduced DotDict and LooselyTypedDotDict classes that allow to enforce typing of dictionaries.
* Bug fixes: improved internal logic of rendering data documentation, slack notification, and CLI profile command when
  datasource argument was not provided.

0.7.5
-----------------
* Fix missing requirement for pypandoc brought in from markdown support for notes rendering.

0.7.4
-----------------
* Fix numerous rendering bugs and formatting issues for rendering documentation.
* Add support for pandas extension dtypes in pandas backend of expect_column_values_to_be_of_type and
  expect_column_values_to_be_in_type_list and fix bug affecting some dtype-based checks.
* Add datetime and boolean column-type detection in BasicDatasetProfiler.
* Improve BasicDatasetProfiler performance by disabling interactive evaluation when output of expectation is not
  immediately used for determining next expectations in profile.
* Add support for rendering expectation_suite and expectation_level notes from meta in docs.
* Fix minor formatting issue in readthedocs documentation.

0.7.3
-----------------
* BREAKING: Harmonize expect_column_values_to_be_of_type and expect_column_values_to_be_in_type_list semantics in
  Pandas with other backends, including support for None type and type_list parameters to support profiling.
  *These type expectations now rely exclusively on native python or numpy type names.*
* Add configurable support for Custom DataAsset modules to DataContext
* Improve support for setting and inheriting custom data_asset_type names
* Add tooltips with expectations backing data elements to rendered documentation
* Allow better selective disabling of tests (thanks @RoyalITS)
* Fix documentation build errors causing missing code blocks on readthedocs
* Update the parameter naming system in DataContext to reflect data_asset_name *and* expectation_suite_name
* Change scary warning about discarding expectations to be clearer, less scary, and only in log
* Improve profiler support for boolean types, value_counts, and type detection
* Allow user to specify data_assets to profile via CLI
* Support CLI rendering of expectation_suite and EVR-based documentation

0.7.2
-----------------
* Improved error detection and handling in CLI "add datasource" feature
* Fixes in rendering of profiling results (descriptive renderer of validation results)
* Query Generator of SQLAlchemy datasource adds tables in non-default schemas to the data asset namespace
* Added convenience methods to display HTML renderers of sections in Jupyter notebooks
* Implemented prescriptive rendering of expectations for most expectation types

0.7.1
------------

* Added documentation/tutorials/videos for onboarding and new profiling and documentation features
* Added prescriptive documentation built from expectation suites
* Improved index, layout, and navigation of data context HTML documentation site
* Bug fix: non-Python files were not included in the package
* Improved the rendering logic to gracefully deal with failed expectations
* Improved the basic dataset profiler to be more resilient
* Implement expect_column_values_to_be_of_type, expect_column_values_to_be_in_type_list for SparkDFDataset
* Updated CLI with a new documentation command and improved profile and render commands
* Expectation suites and validation results within a data context are saved in a more readable form (with indentation)
* Improved compatibility between SparkDatasource and InMemoryGenerator
* Optimization for Pandas column type checking
* Optimization for Spark duplicate value expectation (thanks @orenovadia!)
* Default run_id format no longer includes ":" and specifies UTC time
* Other internal improvements and bug fixes


0.7.0
------------

Version 0.7 of Great Expectations is HUGE. It introduces several major new features
and a large number of improvements, including breaking API changes.

The core vocabulary of expectations remains consistent. Upgrading to
the new version of GE will primarily require changes to code that
uses data contexts; existing expectation suites will require only changes
to top-level names.

 * Major update of Data Contexts. Data Contexts now offer significantly \
   more support for building and maintaining expectation suites and \
   interacting with existing pipeline systems, including providing a namespace for objects.\
   They can handle integrating, registering, and storing validation results, and
   provide a namespace for data assets, making **batches** first-class citizens in GE.
   Read more: :ref:`data_context` or :py:mod:`great_expectations.data_context`

 * Major refactor of autoinspect. Autoinspect is now built around a module
   called "profile" which provides a class-based structure for building
   expectation suites. There is no longer a default  "autoinspect_func" --
   calling autoinspect requires explicitly passing the desired profiler. See :ref:`profiling`

 * New "Compile to Docs" feature produces beautiful documentation from expectations and expectation
   validation reports, helping keep teams on the same page.

 * Name clarifications: we've stopped using the overloaded terms "expectations
   config" and "config" and instead use "expectation suite" to refer to a
   collection (or suite!) of expectations that can be used for validating a
   data asset.

   - Expectation Suites include several top level keys that are useful \
     for organizing content in a data context: data_asset_name, \
     expectation_suite_name, and data_asset_type. When a data_asset is \
     validated, those keys will be placed in the `meta` key of the \
     validation result.

 * Major enhancement to the CLI tool including `init`, `render` and more flexibility with `validate`

 * Added helper notebooks to make it easy to get started. Each notebook acts as a combination of \
   tutorial and code scaffolding, to help you quickly learn best practices by applying them to \
   your own data.

 * Relaxed constraints on expectation parameter values, making it possible to declare many column
   aggregate expectations in a way that is always "vacuously" true, such as
   ``expect_column_values_to_be_between`` ``None`` and ``None``. This makes it possible to progressively
   tighten expectations while using them as the basis for profiling results and documentation.

  * Enabled caching on dataset objects by default.

 * Bugfixes and improvements:

   * New expectations:

     * expect_column_quantile_values_to_be_between
     * expect_column_distinct_values_to_be_in_set

   * Added support for ``head`` method on all current backends, returning a PandasDataset
   * More implemented expectations for SparkDF Dataset with optimizations

     * expect_column_values_to_be_between
     * expect_column_median_to_be_between
     * expect_column_value_lengths_to_be_between

   * Optimized histogram fetching for SqlalchemyDataset and SparkDFDataset
   * Added cross-platform internal partition method, paving path for improved profiling
   * Fixed bug with outputstrftime not being honored in PandasDataset
   * Fixed series naming for column value counts
   * Standardized naming for expect_column_values_to_be_of_type
   * Standardized and made explicit use of sample normalization in stdev calculation
   * Added from_dataset helper
   * Internal testing improvements
   * Documentation reorganization and improvements
   * Introduce custom exceptions for more detailed error logs

0.6.1
------------
* Re-add testing (and support) for py2
* NOTE: Support for SqlAlchemyDataset and SparkDFDataset is enabled via optional install \
  (e.g. ``pip install great_expectations[sqlalchemy]`` or ``pip install great_expectations[spark]``)

0.6.0
------------
* Add support for SparkDFDataset and caching (HUGE work from @cselig)
* Migrate distributional expectations to new testing framework
* Add support for two new expectations: expect_column_distinct_values_to_contain_set
  and expect_column_distinct_values_to_equal_set (thanks @RoyalTS)
* FUTURE BREAKING CHANGE: The new cache mechanism for Datasets, \
  when enabled, causes GE to assume that dataset does not change between evaluation of individual expectations. \
  We anticipate this will become the future default behavior.
* BREAKING CHANGE: Drop official support pandas < 0.22

0.5.1
---------------
* **Fix** issue where no result_format available for expect_column_values_to_be_null caused error
* Use vectorized computation in pandas (#443, #445; thanks @RoyalTS)


0.5.0
----------------
* Restructured class hierarchy to have a more generic DataAsset parent that maintains expectation logic separate \
  from the tabular organization of Dataset expectations
* Added new FileDataAsset and associated expectations (#416 thanks @anhollis)
* Added support for date/datetime type columns in some SQLAlchemy expectations (#413)
* Added support for a multicolumn expectation, expect multicolumn values to be unique (#408)
* **Optimization**: You can now disable `partial_unexpected_counts` by setting the `partial_unexpected_count` value to \
  0 in the result_format argument, and we do not compute it when it would not be returned. (#431, thanks @eugmandel)
* **Fix**: Correct error in unexpected_percent computations for sqlalchemy when unexpected values exceed limit (#424)
* **Fix**: Pass meta object to expectation result (#415, thanks @jseeman)
* Add support for multicolumn expectations, with `expect_multicolumn_values_to_be_unique` as an example (#406)
* Add dataset class to from_pandas to simplify using custom datasets (#404, thanks @jtilly)
* Add schema support for sqlalchemy data context (#410, thanks @rahulj51)
* Minor documentation, warning, and testing improvements (thanks @zdog).


0.4.5
----------------
* Add a new autoinspect API and remove default expectations.
* Improve details for expect_table_columns_to_match_ordered_list (#379, thanks @rlshuhart)
* Linting fixes (thanks @elsander)
* Add support for dataset_class in from_pandas (thanks @jtilly)
* Improve redshift compatibility by correcting faulty isnull operator (thanks @avanderm)
* Adjust partitions to use tail_weight to improve JSON compatibility and
  support special cases of KL Divergence (thanks @anhollis)
* Enable custom_sql datasets for databases with multiple schemas, by
  adding a fallback for column reflection (#387, thanks @elsander)
* Remove `IF NOT EXISTS` check for custom sql temporary tables, for
  Redshift compatibility (#372, thanks @elsander)
* Allow users to pass args/kwargs for engine creation in
  SqlAlchemyDataContext (#369, thanks @elsander)
* Add support for custom schema in SqlAlchemyDataset (#370, thanks @elsander)
* Use getfullargspec to avoid deprecation warnings.
* Add expect_column_values_to_be_unique to SqlAlchemyDataset
* **Fix** map expectations for categorical columns (thanks @eugmandel)
* Improve internal testing suite (thanks @anhollis and @ccnobbli)
* Consistently use value_set instead of mixing value_set and values_set (thanks @njsmith8)

0.4.4
----------------
* Improve CLI help and set CLI return value to the number of unmet expectations
* Add error handling for empty columns to SqlAlchemyDataset, and associated tests
* **Fix** broken support for older pandas versions (#346)
* **Fix** pandas deepcopy issue (#342)

0.4.3
-------
* Improve type lists in expect_column_type_to_be[_in_list] (thanks @smontanaro and @ccnobbli)
* Update cli to use entry_points for conda compatibility, and add version option to cli
* Remove extraneous development dependency to airflow
* Address SQlAlchemy warnings in median computation
* Improve glossary in documentation
* Add 'statistics' section to validation report with overall validation results (thanks @sotte)
* Add support for parameterized expectations
* Improve support for custom expectations with better error messages (thanks @syk0saje)
* Implement expect_column_value_lenghts_to_[be_between|equal] for SQAlchemy (thanks @ccnobbli)
* **Fix** PandasDataset subclasses to inherit child class

0.4.2
-------
* **Fix** bugs in expect_column_values_to_[not]_be_null: computing unexpected value percentages and handling all-null (thanks @ccnobbli)
* Support mysql use of Decimal type (thanks @bouke-nederstigt)
* Add new expectation expect_column_values_to_not_match_regex_list.

  * Change behavior of expect_column_values_to_match_regex_list to use python re.findall in PandasDataset, relaxing \
    matching of individuals expressions to allow matches anywhere in the string.

* **Fix** documentation errors and other small errors (thanks @roblim, @ccnobbli)

0.4.1
-------
* Correct inclusion of new data_context module in source distribution

0.4.0
-------
* Initial implementation of data context API and SqlAlchemyDataset including implementations of the following \
  expectations:

  * expect_column_to_exist
  * expect_table_row_count_to_be
  * expect_table_row_count_to_be_between
  * expect_column_values_to_not_be_null
  * expect_column_values_to_be_null
  * expect_column_values_to_be_in_set
  * expect_column_values_to_be_between
  * expect_column_mean_to_be
  * expect_column_min_to_be
  * expect_column_max_to_be
  * expect_column_sum_to_be
  * expect_column_unique_value_count_to_be_between
  * expect_column_proportion_of_unique_values_to_be_between

* Major refactor of output_format to new result_format parameter. See docs for full details:

  * exception_list and related uses of the term exception have been renamed to unexpected
  * Output formats are explicitly hierarchical now, with BOOLEAN_ONLY < BASIC < SUMMARY < COMPLETE. \
    All *column_aggregate_expectation* expectations now return element count and related information included at the \
    BASIC level or higher.

* New expectation available for parameterized distributions--\
  expect_column_parameterized_distribution_ks_test_p_value_to_be_greater_than (what a name! :) -- (thanks @ccnobbli)
* ge.from_pandas() utility (thanks @schrockn)
* Pandas operations on a PandasDataset now return another PandasDataset (thanks @dlwhite5)
* expect_column_to_exist now takes a column_index parameter to specify column order (thanks @louispotok)
* Top-level validate option (ge.validate())
* ge.read_json() helper (thanks @rjurney)
* Behind-the-scenes improvements to testing framework to ensure parity across data contexts.
* Documentation improvements, bug-fixes, and internal api improvements

0.3.2
-------
* Include requirements file in source dist to support conda

0.3.1
--------
* **Fix** infinite recursion error when building custom expectations
* Catch dateutil parsing overflow errors

0.2
-----
* Distributional expectations and associated helpers are improved and renamed to be more clear regarding the tests they apply
* Expectation decorators have been refactored significantly to streamline implementing expectations and support custom expectations
* API and examples for custom expectations are available
* New output formats are available for all expectations
* Significant improvements to test suite and compatibility<|MERGE_RESOLUTION|>--- conflicted
+++ resolved
@@ -6,15 +6,12 @@
 
 Develop
 -----------------
-<<<<<<< HEAD
 * [FEATURE] Add conditional expectations for SQLAlchemy backend
-=======
 
 
 0.13.3
 -----------------
 * [ENHANCEMENT] Updated the BigQuery Integration to create a view instead of a table (thanks @alessandrolacorte!) #2082.
->>>>>>> 9b120664
 * [ENHANCEMENT] Allow  database store backend to support specification of schema in credentials file
 * [ENHANCEMENT] Add support for connection_string and url in configuring DatabaseStoreBackend, bringing parity to other SQL-based objects. In the rare case of user code that instantiates a DatabaseStoreBackend without using the Great Expectations config architecture, users should ensure they are providing kwargs to init, because the init signature order has changed.
 * [ENHANCEMENT] Improved exception handling in the Slack notifications rendering logic
