.. _changelog:

#########
Changelog
#########

Develop
-----------------
<<<<<<< HEAD
[ENHANCEMENT] Improve support for quantile calculations in Snowflake
=======
* [BUGFIX] Add pagination to TupleS3StoreBackend.list_keys() #2169 issue #2164
*  [BUGFIX] Fix black conflict, upgrade black, make import optional #2183
>>>>>>> 901061e9

0.13.3
-----------------
* [ENHANCEMENT] Updated the BigQuery Integration to create a view instead of a table (thanks @alessandrolacorte!) #2082.
* [ENHANCEMENT] Allow  database store backend to support specification of schema in credentials file
* [ENHANCEMENT] Add support for connection_string and url in configuring DatabaseStoreBackend, bringing parity to other SQL-based objects. In the rare case of user code that instantiates a DatabaseStoreBackend without using the Great Expectations config architecture, users should ensure they are providing kwargs to init, because the init signature order has changed.
* [ENHANCEMENT] Improved exception handling in the Slack notifications rendering logic
* [ENHANCEMENT] Uniform configuration support for both 0.13 and 0.12 versions of the Datasource class
* [ENHANCEMENT] A single `DataContext.get_batch()` method supports both 0.13 and 0.12 style call arguments
* [ENHANCEMENT] Initializing DataContext in-code is now available in both 0.13 and 0.12 versions
* [BUGFIX] Fixed a bug in the error printing logic in several exception handling blocks in the Data Docs rendering. This will make it easier for users to submit error messages in case of an error in rendering.
* [DOCS] Miscellaneous doc improvements
* [DOCS] Update cloud composer workflow to use GCSStoreBackendDefaults

0.13.2
-----------------
* [ENHANCEMENT] Support avro format in Spark datasource (thanks @ryanaustincarlson!) #2122
* [ENHANCEMENT] Made improvements to the backend for expect_column_quantile_values_to_be_between #2127
* [ENHANCEMENT] Robust Representation in Configuration of Both Legacy and New Datasource
* [ENHANCEMENT] Continuing 0.13 clean-up and improvements
* [BUGFIX] Fix spark configuration not getting passed to the SparkSession builder (thanks @EricSteg!) #2124
* [BUGFIX] Misc bugfixes and improvements to code & documentation for new in-code data context API #2118
* [BUGFIX] When Introspecting a database, sql_data_connector will ignore view_names that are also system_tables
* [BUGFIX] Made improvements for code & documentation for in-code data context
* [BUGFIX] Fixed bug where TSQL mean on `int` columns returned incorrect result
* [DOCS] Updated explanation for ConfiguredAssetDataConnector and InferredAssetDataConnector
* [DOCS] General 0.13 docs improvements

0.13.1
-----------------
* [ENHANCEMENT] Improved data docs performance by ~30x for large projects and ~4x for smaller projects by changing instantiation of Jinja environment #2100
* [ENHANCEMENT] Allow  database store backend to support specification of schema in credentials file #2058 (thanks @GTLangseth!)
* [ENHANCEMENT] More detailed information in Datasource.self_check() diagnostic (concerning ExecutionEngine objects)
* [ENHANCEMENT] Improve UI for in-code data contexts #2068
* [ENHANCEMENT] Add a store_backend_id property to StoreBackend #2030, #2075
* [ENHANCEMENT] Use an existing expectation_store.store_backend_id to initialize an in-code DataContext #2046, #2075
* [BUGFIX] Corrected handling of boto3_options by PandasExecutionEngine
* [BUGFIX] New Expectation via CLI / SQL Query no longer throws TypeError
* [BUGFIX] Implement validator.default_expectations_arguments
* [DOCS] Fix doc create and editing expectations #2105 (thanks @Lee-W!)
* [DOCS] Updated documentation on 0.13 classes
* [DOCS] Fixed a typo in the HOWTO guide for adding a self-managed Spark datasource
* [DOCS] Updated documentation for new UI for in-code data contexts

0.13.0
-----------------
* INTRODUCING THE NEW MODULAR EXPECTATIONS API (Experimental): this release introduces a new way to create expectation logic in its own class, making it much easier to author and share expectations. ``Expectation`` and ``MetricProvider`` classes now work together to validate data and consolidate logic for all backends by function. See the how-to guides in our documentation for more information on how to use the new API.
* INTRODUCING THE NEW DATASOURCE API (Experimental): this release introduces a new way to connect to datasources providing much richer guarantees for discovering ("inferring") data assets and partitions. The new API replaces "BatchKwargs" and "BatchKwargsGenerators" with BatchDefinition and BatchSpec objects built from DataConnector classes. You can read about the new API in our docs.
* The Core Concepts section of our documentation has been updated with descriptions of the classes and concepts used in the new API; we will continue to update that section and welcome questions and improvements.
* BREAKING: Data Docs rendering is now handled in the new Modular Expectations, which means that any custom expectation rendering needs to be migrated to the new API to function in version 0.13.0.
* BREAKING: **Renamed** Datasource to LegacyDatasource and introduced the new Datasource class. Because most installations rely on one PandasDatasource, SqlAlchemyDatasource, or SparkDFDatasource, most users will not be affected. However, if you have implemented highly customized Datasource class inheriting from the base class, you may need to update your inheritance.
* BREAKING: The new Modular Expectations API will begin removing the ``parse_strings_as_datetimes`` and ``allow_cross_type_comparisons`` flags in expectations. Expectation Suites that use the flags will need to be updated to use the new Modular Expectations. In general, simply removing the flag will produce correct behavior; if you still want the exact same semantics, you should ensure your raw data already has typed datetime objects.
* **NOTE:** Both the new Datasource API and the new Modular Expectations API are *experimental* and will change somewhat during the next several point releases. We are extremely excited for your feedback while we iterate rapidly, and continue to welcome new community contributions.


0.12.10
-----------------
* [BUGFIX] Update requirements.txt for ruamel.yaml to >=0.16 - #2048 (thanks @mmetzger!)
* [BUGFIX] Added option to return scalar instead of list from query store #2060
* [BUGFIX] Add missing markdown_content_block_container #2063
* [BUGFIX] Fixed a divided by zero error for checkpoints on empty expectation suites #2064
* [BUGFIX] Updated sort to correctly return partial unexpected results when expect_column_values_to_be_of_type has more than one unexpected type #2074
* [BUGFIX] Resolve Data Docs resource identifier issues to speed up UpdateDataDocs action #2078
* [DOCS] Updated contribution changelog location #2051 (thanks @shapiroj18!)
* [DOCS] Adding Airflow operator and Astrononomer deploy guides #2070
* [DOCS] Missing image link to bigquery logo #2071 (thanks @nelsonauner!)

0.12.9
-----------------
* [BUGFIX] Fixed the import of s3fs to use the optional import pattern - issue #2053
* [DOCS] Updated the title styling and added a Discuss comment article for the OpsgenieAlertAction how-to guide

0.12.8
-----------------
* [FEATURE] Add OpsgenieAlertAction #2012 (thanks @miike!)
* [FEATURE] Add S3SubdirReaderBatchKwargsGenerator #2001 (thanks @noklam)
* [ENHANCEMENT] Snowflake uses temp tables by default while still allowing transient tables
* [ENHANCEMENT] Enabled use of lowercase table and column names in GE with the `use_quoted_name` key in batch_kwargs #2023
* [BUGFIX] Basic suite builder profiler (suite scaffold) now skips excluded expectations #2037
* [BUGFIX] Off-by-one error in linking to static images #2036 (thanks @NimaVaziri!)
* [BUGFIX] Improve handling of pandas NA type issue #2029 PR #2039 (thanks @isichei!)
* [DOCS] Update Virtual Environment Example #2027 (thanks @shapiroj18!)
* [DOCS] Update implemented_expectations.rst (thanks @jdimatteo!)
* [DOCS] Update how_to_configure_a_pandas_s3_datasource.rst #2042 (thanks @CarstenFrommhold!)

0.12.7
-----------------
* [ENHANCEMENT] CLI supports s3a:// or gs:// paths for Pandas Datasources (issue #2006)
* [ENHANCEMENT] Escape $ characters in configuration, support multiple substitutions (#2005 & #2015)
* [ENHANCEMENT] Implement Skip prompt flag on datasource profile cli (#1881 Thanks @thcidale0808!)
* [BUGFIX] Fixed bug where slack messages cause stacktrace when data docs pages have issue
* [DOCS] How to use docker images (#1797)
* [DOCS] Remove incorrect doc line from PagerdutyAlertAction (Thanks @niallrees!)
* [MAINTENANCE] Update broken link (Thanks @noklam!)
* [MAINTENANCE] Fix path for how-to guide (Thanks @gauthamzz!)

0.12.6
-----------------
* [BUGFIX] replace black in requirements.txt

0.12.5
-----------------
* [ENHANCEMENT] Implement expect_column_values_to_be_json_parseable in spark (Thanks @mikaylaedwards!)
* [ENHANCEMENT] Fix boto3 options passing into datasource correctly (Thanks @noklam!)
* [ENHANCEMENT] Add .pkl to list of recognized extensions (Thanks @KPLauritzen!)
* [BUGFIX] Query batch kwargs support for Athena backend (issue 1964)
* [BUGFIX] Skip config substitution if key is "password" (issue 1927)
* [BUGFIX] fix site_names functionality and add site_names param to get_docs_sites_urls (issue 1991)
* [BUGFIX] Always render expectation suites in data docs unless passing a specific ExpectationSuiteIdentifier in resource_identifiers (issue 1944)
* [BUGFIX] remove black from requirements.txt
* [BUGFIX] docs build cli: fix --yes argument (Thanks @varunbpatil!)
* [DOCS] Update docstring for SubdirReaderBatchKwargsGenerator (Thanks @KPLauritzen!)
* [DOCS] Fix broken link in README.md (Thanks @eyaltrabelsi!)
* [DOCS] Clarifications on several docs (Thanks all!!)

0.12.4
-----------------
* [FEATURE] Add PagerdutyAlertAction (Thanks @NiallRees!)
* [FEATURE] enable using Minio for S3 backend (Thanks @noklam!)
* [ENHANCEMENT] Add SqlAlchemy support for expect_compound_columns_to_be_unique (Thanks @jhweaver!)
* [ENHANCEMENT] Add Spark support for expect_compound_columns_to_be_unique (Thanks @tscottcoombes1!)
* [ENHANCEMENT] Save expectation suites with datetimes in evaluation parameters (Thanks @mbakunze!)
* [ENHANCEMENT] Show data asset name in Slack message (Thanks @haydarai!)
* [ENHANCEMENT] Enhance data doc to show data asset name in overview block (Thanks @noklam!)
* [ENHANCEMENT] Clean up checkpoint output
* [BUGFIX] Change default prefix for TupleStoreBackend (issue 1907)
* [BUGFIX] Duplicate s3 approach for GCS for building object keys
* [BUGFIX] import NotebookConfig (Thanks @cclauss!)
* [BUGFIX] Improve links (Thanks @sbrugman!)
* [MAINTENANCE] Unpin black in requirements (Thanks @jtilly!)
* [MAINTENANCE] remove test case name special characters

0.12.3
-----------------
* [ENHANCEMENT] Add expect_compound_columns_to_be_unique and clarify multicolumn uniqueness
* [ENHANCEMENT] Add expectation expect_table_columns_to_match_set
* [ENHANCEMENT] Checkpoint run command now prints out details on each validation #1437
* [ENHANCEMENT] Slack notifications can now display links to GCS-hosted DataDocs sites
* [ENHANCEMENT] Public base URL can be configured for Data Docs sites
* [ENHANCEMENT] SuiteEditNotebookRenderer.add_header class now allows usage of env variables in jinja templates (thanks @mbakunze)!
* [ENHANCEMENT] Display table for Cramer's Phi expectation in Data Docs (thanks @mlondschien)!
* [BUGFIX] Explicitly convert keys to tuples when removing from TupleS3StoreBackend (thanks @balexander)!
* [BUGFIX] Use more-specific s3.meta.client.exceptions with dealing with boto resource api (thanks @lcorneliussen)!
* [BUGFIX] Links to Amazon S3 are compatible with virtual host-style access and path-style access
* [DOCS] How to Instantiate a Data Context on a Databricks Spark Cluster
* [DOCS] Update to Deploying Great Expectations with Google Cloud Composer
* [MAINTENANCE] Update moto dependency to include cryptography (see #spulec/moto/3290)

0.12.2
-----------------
* [ENHANCEMENT] Update schema for anonymized expectation types to avoid large key domain
* [ENHANCEMENT] BaseProfiler type mapping expanded to include more pandas and numpy dtypes
* [BUGFIX] Allow for pandas reader option inference with parquet and Excel (thanks @dlachasse)!
* [BUGFIX] Fix bug where running checkpoint fails if GCS data docs site has a prefix (thanks @sergii-tsymbal-exa)!
* [BUGFIX] Fix bug in deleting datasource config from config file (thanks @rxmeez)!
* [BUGFIX] clarify inclusiveness of min/max values in string rendering
* [BUGFIX] Building data docs no longer crashes when a data asset name is an integer #1913
* [DOCS] Add notes on transient table creation to Snowflake guide (thanks @verhey)!
* [DOCS] Fixed several broken links and glossary organization (thanks @JavierMonton and @sbrugman)!
* [DOCS] Deploying Great Expectations with Google Cloud Composer (Hosted Airflow)

0.12.1
-----------------
* [FEATURE] Add ``expect_column_pair_cramers_phi_value_to_be_less_than`` expectation to ``PandasDatasource`` to check for the independence of two columns by computing their Cramers Phi (thanks @mlondschien)!
* [FEATURE] add support for ``expect_column_pair_values_to_be_in_set`` to ``Spark`` (thanks @mikaylaedwards)!
* [FEATURE] Add new expectation:`` expect_multicolumn_sum_to_equal`` for ``pandas` and ``Spark`` (thanks @chipmyersjr)!
* [ENHANCEMENT] Update isort, pre-commit & pre-commit hooks, start more linting (thanks @dandandan)!
* [ENHANCEMENT] Bundle shaded marshmallow==3.7.1 to avoid dependency conflicts on GCP Composer
* [ENHANCEMENT] Improve row_condition support in aggregate expectations
* [BUGFIX] SuiteEditNotebookRenderer no longer break GCS and S3 data paths
* [BUGFIX] Fix bug preventing the use of get_available_partition_ids in s3 generator
* [BUGFIX] SuiteEditNotebookRenderer no longer break GCS and S3 data paths
* [BUGFIX] TupleGCSStoreBackend: remove duplicate prefix for urls (thanks @azban)!
* [BUGFIX] Fix `TypeError: unhashable type` error in Data Docs rendering

0.12.0
-----------------
* [BREAKING] This release includes a breaking change that *only* affects users who directly call `add_expectation`, `remove_expectation`, or `find_expectations`. (Most users do not use these APIs but add Expectations by stating them directly on Datasets). Those methods have been updated to take an ExpectationConfiguration object and `match_type` object. The change provides more flexibility in determining which expectations should be modified and allows us provide substantially improved support for two major features that we have frequently heard requested: conditional Expectations and more flexible multi-column custom expectations. See :ref:`expectation_suite_operations` and :ref:`migrating_versions` for more information.
* [FEATURE] Add support for conditional expectations using pandas execution engine (#1217 HUGE thanks @arsenii!)
* [FEATURE] ValidationActions can now consume and return "payload", which can be used to share information across ValidationActions
* [FEATURE] Add support for nested columns in the PySpark expectations (thanks @bramelfrink)!
* [FEATURE] add support for `expect_column_values_to_be_increasing` to `Spark` (thanks @mikaylaedwards)!
* [FEATURE] add support for `expect_column_values_to_be_decreasing` to `Spark` (thanks @mikaylaedwards)!
* [FEATURE] Slack Messages sent as ValidationActions now have link to DataDocs, if available.
* [FEATURE] Expectations now define “domain,” “success,” and “runtime” kwargs to allow them to determine expectation equivalence for updating expectations. Fixes column pair expectation update logic.
* [ENHANCEMENT] Add a `skip_and_clean_missing` flag to `DefaultSiteIndexBuilder.build` (default True). If True, when an index page is being built and an existing HTML page does not have corresponding source data (i.e. an expectation suite or validation result was removed from source store), the HTML page is automatically deleted and will not appear in the index. This ensures that the expectations store and validations store are the source of truth for Data Docs.
* [ENHANCEMENT] Include datetime and bool column types in descriptive documentation results
* [ENHANCEMENT] Improve data docs page breadcrumbs to have clearer run information
* [ENHANCEMENT] Data Docs Validation Results only shows unexpected value counts if all unexpected values are available
* [ENHANCEMENT] Convert GE version key from great_expectations.__version__ to great_expectations_version (thanks, @cwerner!) (#1606)
* [ENHANCEMENT] Add support in JSON Schema profiler for combining schema with anyOf key and creating nullability expectations
* [BUGFIX] Add guard for checking Redshift Dialect in match_like_pattern expectation
* [BUGFIX] Fix content_block build failure for dictionary content - (thanks @jliew!) #1722
* [BUGFIX] Fix bug that was preventing env var substitution in `config_variables.yml` when not at the top level
* [BUGFIX] Fix issue where expect_column_values_to_be_in_type_list did not work with positional type_list argument in SqlAlchemyDataset or SparkDFDataset
* [BUGFIX] Fixes a bug that was causing exceptions to occur if user had a Data Docs config excluding a particular site section
* [DOCS] Add how-to guides for configuring MySQL and MSSQL Datasources
* [DOCS] Add information about issue tags to contributing docs
* [DEPRECATION] Deprecate demo suite behavior in `suite new`

0.11.9
-----------------
* [FEATURE] New Dataset Support: Microsoft SQL Server
* [FEATURE] Render expectation validation results to markdown
* [FEATURE] Add --assume-yes/--yes/-y option to cli docs build command (thanks @feluelle)
* [FEATURE] Add SSO and SSH key pair authentication for Snowflake (thanks @dmateusp)
* [FEATURE] Add pattern-matching expectations that use the Standard SQL "LIKE" operator: "expect_column_values_to_match_like_pattern", "expect_column_values_to_not_match_like_pattern", "expect_column_values_to_match_like_pattern_list", and "expect_column_values_to_not_match_like_pattern_list"
* [ENHANCEMENT] Make Data Docs rendering of profiling results more flexible by deprecating the reliance on validation results having the specific run_name of "profiling"
* [ENHANCEMENT] Use green checkmark in Slack msgs instead of tada
* [ENHANCEMENT] log class instantiation errors for better debugging
* [BUGFIX] usage_statistics decorator now handles 'dry_run' flag
* [BUGFIX] Add spark_context to DatasourceConfigSchema (#1713) (thanks @Dandandan)
* [BUGFIX] Handle case when unexpected_count list element is str
* [DOCS] Deploying Data Docs
* [DOCS] New how-to guide: How to instantiate a Data Context on an EMR Spark cluster
* [DOCS] Managed Spark DF Documentation #1729 (thanks @mgorsk1)
* [DOCS] Typos and clarifications (thanks @dechoma @sbrugman @rexboyce)

0.11.8
-----------------
* [FEATURE] Customizable "Suite Edit" generated notebooks
* [ENHANCEMENT] Add support and docs for loading evaluation parameter from SQL database
* [ENHANCEMENT] Fixed some typos/grammar and a broken link in the suite_scaffold_notebook_renderer
* [ENHANCEMENT] allow updates to DatabaseStoreBackend keys by default, requiring `allow_update=False` to disallow
* [ENHANCEMENT] Improve support for prefixes declared in TupleS3StoreBackend that include reserved characters
* [BUGFIX] Fix issue where allow_updates was set for StoreBackend that did not support it
* [BUGFIX] Fix issue where GlobReaderBatchKwargsGenerator failed with relative base_directory
* [BUGFIX] Adding explicit requirement for "importlib-metadata" (needed for Python versions prior to Python 3.8).
* [MAINTENANCE] Install GitHub Dependabot
* [BUGFIX] Fix missing importlib for python 3.8 #1651

0.11.7
-----------------
* [ENHANCEMENT] Improve CLI error handling.
* [ENHANCEMENT] Do not register signal handlers if not running in main thread
* [ENHANCEMENT] store_backend (S3 and GCS) now throws InvalidKeyError if file does not exist at expected location
* [BUGFIX] ProfilerTypeMapping uses lists instead of sets to prevent serialization errors when saving suites created by JsonSchemaProfiler
* [DOCS] Update suite scaffold how-to
* [DOCS] Docs/how to define expectations that span multiple tables
* [DOCS] how to metadata stores validation on s3

0.11.6
-----------------
* [FEATURE] Auto-install Python DB packages.  If the required packages for a DB library are not installed, GE will offer the user to install them, without exiting CLI
* [FEATURE] Add new expectation expect_table_row_count_to_equal_other_table for SqlAlchemyDataset
* [FEATURE] A profiler that builds suites from JSONSchema files
* [ENHANCEMENT] Add ``.feather`` file support to PandasDatasource
* [ENHANCEMENT] Use ``colorama init`` to support terminal color on Windows
* [ENHANCEMENT] Update how_to_trigger_slack_notifications_as_a_validation_action.rst
* [ENHANCEMENT] Added note for config_version in great_expectations.yml
* [ENHANCEMENT] Implement "column_quantiles" for MySQL (via a compound SQLAlchemy query, since MySQL does not support "percentile_disc")
* [BUGFIX] "data_asset.validate" events with "data_asset_name" key in the batch kwargs were failing schema validation
* [BUGFIX] database_store_backend does not support storing Expectations in DB
* [BUGFIX] instantiation of ExpectationSuite always adds GE version metadata to prevent datadocs from crashing
* [BUGFIX] Fix all tests having to do with missing data source libraries
* [DOCS] will/docs/how_to/Store Expectations on Google Cloud Store

0.11.5
-----------------
* [FEATURE] Add support for expect_column_values_to_match_regex_list exception for Spark backend
* [ENHANCEMENT] Added 3 new usage stats events: "cli.new_ds_choice", "data_context.add_datasource", and "datasource.sqlalchemy.connect"
* [ENHANCEMENT] Support platform_specific_separator flag for TupleS3StoreBackend prefix
* [ENHANCEMENT] Allow environment substitution in config_variables.yml
* [BUGFIX] fixed issue where calling head() on a SqlAlchemyDataset would fail if the underlying table is empty
* [BUGFIX] fixed bug in rounding of mostly argument to nullity expectations produced by the BasicSuiteBuilderProfiler
* [DOCS] New How-to guide: How to add a Validation Operator (+ updated in Validation Operator doc strings)

0.11.4
-----------------
* [BUGIFX] Fixed an error that crashed the CLI when called in an environment with neither SQLAlchemy nor google.auth installed

0.11.3
-----------------
* [ENHANCEMENT] Removed the misleading scary "Site doesn't exist or is inaccessible" message that the CLI displayed before building Data Docs for the first time.
* [ENHANCEMENT] Catch sqlalchemy.exc.ArgumentError and google.auth.exceptions.GoogleAuthError in SqlAlchemyDatasource __init__ and re-raise them as DatasourceInitializationError - this allows the CLI to execute its retry logic when users provide a malformed SQLAlchemy URL or attempt to connect to a BigQuery project without having proper authentication.
* [BUGFIX] Fixed issue where the URL of the Glossary of Expectations article in the auto-generated suite edit notebook was wrong (out of date) (#1557).
* [BUGFIX] Use renderer_type to set paths in jinja templates instead of utm_medium since utm_medium is optional
* [ENHANCEMENT] Bring in custom_views_directory in DefaultJinjaView to enable custom jinja templates stored in plugins dir
* [BUGFIX] fixed glossary links in walkthrough modal, README, CTA button, scaffold notebook
* [BUGFIX] Improved TupleGCSStoreBackend configurability (#1398 #1399)
* [BUGFIX] Data Docs: switch bootstrap-table-filter-control.min.js to CDN
* [ENHANCEMENT] BasicSuiteBuilderProfiler now rounds mostly values for readability
* [DOCS] Add AutoAPI as the primary source for API Reference docs.

0.11.2
-----------------
* [FEATURE] Add support for expect_volumn_values_to_match_json_schema exception for Spark backend (thanks @chipmyersjr!)
* [ENHANCEMENT] Add formatted __repr__ for ValidationOperatorResult
* [ENHANCEMENT] add option to suppress logging when getting expectation suite
* [BUGFIX] Fix object name construction when calling SqlAlchemyDataset.head (thanks @mascah!)
* [BUGFIX] Fixed bug where evaluation parameters used in arithmetic expressions would not be identified as upstream dependencies.
* [BUGFIX] Fix issue where DatabaseStoreBackend threw IntegrityError when storing same metric twice
* [FEATURE] Added new cli upgrade helper to help facilitate upgrading projects to be compatible with GE 0.11.
  See :ref:`upgrading_to_0.11` for more info.
* [BUGFIX] Fixed bug preventing GCS Data Docs sites to cleaned
* [BUGFIX] Correct doc link in checkpoint yml
* [BUGFIX] Fixed issue where CLI checkpoint list truncated names (#1518)
* [BUGFIX] Fix S3 Batch Kwargs Generator incorrect migration to new build_batch_kwargs API
* [BUGFIX] Fix missing images in data docs walkthrough modal
* [BUGFIX] Fix bug in checkpoints that was causing incorrect run_time to be set
* [BUGFIX] Fix issue where data docs could remove trailing zeros from values when low precision was requested

0.11.1
-----------------
* [BUGFIX] Fixed bug that was caused by comparison between timezone aware and non-aware datetimes
* [DOCS] Updated docs with info on typed run ids and validation operator results
* [BUGFIX] Update call-to-action buttons on index page with correct URLs

0.11.0
-----------------
* [BREAKING] ``run_id`` is now typed using the new ``RunIdentifier`` class, which consists of a ``run_time`` and
  ``run_name``. Existing projects that have Expectation Suite Validation Results must be migrated.
  See :ref:`upgrading_to_0.11` for instructions.
* [BREAKING] ``ValidationMetric`` and ``ValidationMetricIdentifier`` objects now have a ``data_asset_name`` attribute.
  Existing projects with evaluation parameter stores that have database backends must be migrated.
  See :ref:`upgrading_to_0.11` for instructions.
* [BREAKING] ``ValidationOperator.run`` now returns an instance of new type, ``ValidationOperatorResult`` (instead of a
  dictionary). If your code uses output from Validation Operators, it must be updated.
* Major update to the styling and organization of documentation! Watch for more content and reorganization as we continue to improve the documentation experience with Great Expectations.
* [FEATURE] Data Docs: redesigned index page with paginated/sortable/searchable/filterable tables
* [FEATURE] Data Docs: searchable tables on Expectation Suite Validation Result pages
* ``data_asset_name`` is now added to batch_kwargs by batch_kwargs_generators (if available) and surfaced in Data Docs
* Renamed all ``generator_asset`` parameters to ``data_asset_name``
* Updated the dateutil dependency
* Added experimental QueryStore
* Removed deprecated cli tap command
* Added of 0.11 upgrade helper
* Corrected Scaffold maturity language in notebook to Experimental
* Updated the installation/configuration documentation for Snowflake users
* [ENHANCEMENT] Improved error messages for misconfigured checkpoints.
* [BUGFIX] Fixed bug that could cause some substituted variables in DataContext config to be saved to `great_expectations.yml`

0.10.12
-----------------
* [DOCS] Improved help for CLI `checkpoint` command
* [BUGFIX] BasicSuiteBuilderProfiler could include extra expectations when only some expectations were selected (#1422)
* [FEATURE] add support for `expect_multicolumn_values_to_be_unique` and `expect_column_pair_values_A_to_be_greater_than_B`
  to `Spark`. Thanks @WilliamWsyHK!
* [ENHANCEMENT] Allow a dictionary of variables can be passed to the DataContext constructor to allow override
  config variables at runtime. Thanks @balexander!
* [FEATURE] add support for `expect_column_pair_values_A_to_be_greater_than_B` to `Spark`.
* [BUGFIX] Remove SQLAlchemy typehints to avoid requiring library (thanks @mzjp2)!
* [BUGFIX] Fix issue where quantile boundaries could not be set to zero. Thanks @kokes!

0.10.11
-----------------
* Bugfix: build_data_docs list_keys for GCS returns keys and when empty a more user friendly message
* ENHANCEMENT: Enable Redshift Quantile Profiling


0.10.10
-----------------
* Removed out-of-date Airflow integration examples. This repo provides a comprehensive example of Airflow integration: `#GE Airflow Example <https://github.com/superconductive/ge_tutorials>`_
* Bugfix suite scaffold notebook now has correct suite name in first markdown cell.
* Bugfix: fixed an example in the custom expectations documentation article - "result" key was missing in the returned dictionary
* Data Docs Bugfix: template string substitution is now done using .safe_substitute(), to handle cases where string templates
  or substitution params have extraneous $ signs. Also added logic to handle templates where intended output has groupings of 2 or more $ signs
* Docs fix: fix in yml for example action_list_operator for metrics
* GE is now auto-linted using Black

-----------------

* DataContext.get_docs_sites_urls now raises error if non-existent site_name is specified
* Bugfix for the CLI command `docs build` ignoring the --site_name argument (#1378)
* Bugfix and refactor for `datasource delete` CLI command (#1386) @mzjp2
* Instantiate datasources and validate config only when datasource is used (#1374) @mzjp2
* suite delete changed from an optional argument to a required one
* bugfix for uploading objects to GCP #1393
* added a new usage stats event for the case when a data context is created through CLI
* tuplefilestore backend, expectationstore backend remove_key bugs fixed
* no url is returned on empty data_docs site
* return url for resource only if key exists
* Test added for the period special char case
* updated checkpoint module to not require sqlalchemy
* added BigQuery as an option in the list of databases in the CLI
* added special cases for handling BigQuery - table names are already qualified with schema name, so we must make sure that we do not prepend the schema name twice
* changed the prompt for the name of the temp table in BigQuery in the CLI to hint that a fully qualified name (project.dataset.table) should be provided
* Bugfix for: expect_column_quantile_values_to_be_between expectation throws an "unexpected keyword WITHIN" on BigQuery (#1391)

0.10.8
-----------------
* added support for overriding the default jupyter command via a GE_JUPYTER_COMMAND environment variable (#1347) @nehiljain
* Bugfix for checkpoint missing template (#1379)

0.10.7
-----------------
* crud delete suite bug fix

0.10.6
-----------------

* Checkpoints: a new feature to ease deployment of suites into your pipelines
  - DataContext.list_checkpoints() returns a list of checkpoint names found in the project
  - DataContext.get_checkpoint() returns a validated dictionary loaded from yml
  - new cli commands

    - `checkpoint new`
    - `checkpoint list`
    - `checkpoint run`
    - `checkpoint script`

* marked cli `tap` commands as deprecating on next release
* marked cli `validation-operator run` command as deprecating
* internal improvements in the cli code
* Improve UpdateDataDocsAction docs

0.10.5
-----------------

* improvements to ge.read_json tests
* tidy up the changelog

  - Fix bullet list spacing issues
  - Fix 0.10. formatting
  - Drop roadmap_and_changelog.rst and move changelog.rst to the top level of the table of contents
* DataContext.run_validation_operator() now raises a DataContextError if:
  - no batches are passed
  - batches are of the the wrong type
  - no matching validation operator is found in the project
* Clarified scaffolding language in scaffold notebook
* DataContext.create() adds an additional directory: `checkpoints`
* Marked tap command for deprecation in next major release

0.10.4
-----------------
* consolidated error handling in CLI DataContext loading
* new cli command `suite scaffold` to speed up creation of suites
* new cli command `suite demo` that creates an example suite
* Update bigquery.rst `#1330 <https://github.com/great-expectations/great_expectations/issues/1330>`_
* Fix datetime reference in create_expectations.rst `#1321 <https://github.com/great-expectations/great_expectations/issues/1321>`_ Thanks @jschendel !
* Update issue templates
* CLI command experimental decorator
* Update style_guide.rst
* Add pull request template
* Use pickle to generate hash for dataframes with unhashable objects. `#1315 <https://github.com/great-expectations/great_expectations/issues/1315>`_ Thanks @shahinism !
* Unpin pytest

0.10.3
-----------------
* Use pickle to generate hash for dataframes with unhashable objects.

0.10.2
-----------------
* renamed NotebookRenderer to SuiteEditNotebookRenderer
* SuiteEditNotebookRenderer now lints using black
* New SuiteScaffoldNotebookRenderer renderer to expedite suite creation
* removed autopep8 dependency
* bugfix: extra backslash in S3 urls if store was configured without a prefix `#1314 <https://github.com/great-expectations/great_expectations/issues/1314>`_

0.10.1
-----------------
* removing bootstrap scrollspy on table of contents `#1282 <https://github.com/great-expectations/great_expectations/issues/1282>`_
* Silently tolerate connection timeout during usage stats reporting

0.10.0
-----------------
* (BREAKING) Clarified API language: renamed all ``generator`` parameters and methods to the more correct ``batch_kwargs_generator`` language. Existing projects may require simple migration steps. See :ref:`Upgrading to 0.10.x <upgrading_to_0.10.x>` for instructions.
* Adds anonymized usage statistics to Great Expectations. See this article for details: :ref:`Usage Statistics`.
* CLI: improve look/consistency of ``docs list``, ``suite list``, and ``datasource list`` output; add ``store list`` and ``validation-operator list`` commands.
* New SuiteBuilderProfiler that facilitates faster suite generation by allowing columns to be profiled
* Added two convenience methods to ExpectationSuite: get_table_expectations & get_column_expectations
* Added optional profiler_configuration to DataContext.profile() and DataAsset.profile()
* Added list_available_expectation_types() to DataAsset

0.9.11
-----------------
* Add evaluation parameters support in WarningAndFailureExpectationSuitesValidationOperator `#1284 <https://github.com/great-expectations/great_expectations/issues/1284>`_ thanks `@balexander <https://github.com/balexander>`_
* Fix compatibility with MS SQL Server. `#1269 <https://github.com/great-expectations/great_expectations/issues/1269>`_ thanks `@kepiej <https://github.com/kepiej>`_
* Bug fixes for query_generator `#1292 <https://github.com/great-expectations/great_expectations/issues/1292>`_ thanks `@ian-whitestone <https://github.com/ian-whitestone>`_

0.9.10
-----------------
* Data Docs: improve configurability of site_section_builders
* TupleFilesystemStoreBackend now ignore `.ipynb_checkpoints` directories `#1203 <https://github.com/great-expectations/great_expectations/issues/1203>`_
* bugfix for Data Docs links encoding on S3 `#1235 <https://github.com/great-expectations/great_expectations/issues/1235>`_

0.9.9
-----------------
* Allow evaluation parameters support in run_validation_operator
* Add log_level parameter to jupyter_ux.setup_notebook_logging.
* Add experimental display_profiled_column_evrs_as_section and display_column_evrs_as_section methods, with a minor (nonbreaking) refactor to create a new _render_for_jupyter method.
* Allow selection of site in UpdateDataDocsAction with new arg target_site_names in great_expectations.yml
* Fix issue with regular expression support in BigQuery (#1244)

0.9.8
-----------------
* Allow basic operations in evaluation parameters, with or without evaluation parameters.
* When unexpected exceptions occur (e.g., during data docs rendering), the user will see detailed error messages, providing information about the specific issue as well as the stack trace.
* Remove the "project new" option from the command line (since it is not implemented; users can only run "init" to create a new project).
* Update type detection for bigquery based on driver changes in pybigquery driver 0.4.14. Added a warning for users who are running an older pybigquery driver
* added execution tests to the NotebookRenderer to mitigate codegen risks
* Add option "persist", true by default, for SparkDFDataset to persist the DataFrame it is passed. This addresses #1133 in a deeper way (thanks @tejsvirai for the robust debugging support and reproduction on spark).

  * Disabling this option should *only* be done if the user has *already* externally persisted the DataFrame, or if the dataset is too large to persist but *computations are guaranteed to be stable across jobs*.

* Enable passing dataset kwargs through datasource via dataset_options batch_kwarg.
* Fix AttributeError when validating expectations from a JSON file
* Data Docs: fix bug that was causing erratic scrolling behavior when table of contents contains many columns
* Data Docs: add ability to hide how-to buttons and related content in Data Docs

0.9.7
-----------------
* Update marshmallow dependency to >3. NOTE: as of this release, you MUST use marshamllow >3.0, which REQUIRES python 3. (`#1187 <https://github.com/great-expectations/great_expectations/issues/1187>`_) @jcampbell

  * Schema checking is now stricter for expectation suites, and data_asset_name must not be present as a top-level key in expectation suite json. It is safe to remove.
  * Similarly, datasource configuration must now adhere strictly to the required schema, including having any required credentials stored in the "credentials" dictionary.

* New beta CLI command: `tap new` that generates an executable python file to expedite deployments. (`#1193 <https://github.com/great-expectations/great_expectations/issues/1193>`_) @Aylr
* bugfix in TableBatchKwargsGenerator docs
* Added feature maturity in README (`#1203 <https://github.com/great-expectations/great_expectations/issues/1203>`_) @kyleaton
* Fix failing test that should skip if postgresql not running (`#1199 <https://github.com/great-expectations/great_expectations/issues/1199>`_) @cicdw


0.9.6
-----------------
* validate result dict when instantiating an ExpectationValidationResult (`#1133 <https://github.com/great-expectations/great_expectations/issues/1133>`_)
* DataDocs: Expectation Suite name on Validation Result pages now link to Expectation Suite page
* `great_expectations init`: cli now asks user if csv has header when adding a Spark Datasource with csv file
* Improve support for using GCP Storage Bucket as a Data Docs Site backend (thanks @hammadzz)
* fix notebook renderer handling for expectations with no column kwarg and table not in their name (`#1194 <https://github.com/great-expectations/great_expectations/issues/1194>`_)


0.9.5
-----------------
* Fixed unexpected behavior with suite edit, data docs and jupyter
* pytest pinned to 5.3.5


0.9.4
-----------------
* Update CLI `init` flow to support snowflake transient tables
* Use filename for default expectation suite name in CLI `init`
* Tables created by SqlAlchemyDataset use a shorter name with 8 hex characters of randomness instead of a full uuid
* Better error message when config substitution variable is missing
* removed an unused directory in the GE folder
* removed obsolete config error handling
* Docs typo fixes
* Jupyter notebook improvements
* `great_expectations init` improvements
* Simpler messaging in validation notebooks
* replaced hacky loop with suite list call in notebooks
* CLI suite new now supports `--empty` flag that generates an empty suite and opens a notebook
* add error handling to `init` flow for cases where user tries using a broken file


0.9.3
-----------------
* Add support for transient table creation in snowflake (#1012)
* Improve path support in TupleStoreBackend for better cross-platform compatibility
* New features on `ExpectationSuite`

  - ``add_citation()``
  - ``get_citations()``

* `SampleExpectationsDatasetProfiler` now leaves a citation containing the original batch kwargs
* `great_expectations suite edit` now uses batch_kwargs from citations if they exist
* Bugfix :: suite edit notebooks no longer blow away the existing suite while loading a batch of data
* More robust and tested logic in `suite edit`
* DataDocs: bugfixes and improvements for smaller viewports
* Bugfix :: fix for bug that crashes SampleExpectationsDatasetProfiler if unexpected_percent is of type decimal.Decimal (`#1109 <https://github.com/great-expectations/great_expectations/issues/1109>`_)


0.9.2
-----------------
* Fixes #1095
* Added a `list_expectation_suites` function to `data_context`, and a corresponding CLI function - `suite list`.
* CI no longer enforces legacy python tests.

0.9.1
------
* Bugfix for dynamic "How to Edit This Expectation Suite" command in DataDocs

0.9.0
-----------------

Version 0.9.0 is a major update to Great Expectations! The DataContext has continued to evolve into a powerful tool
for ensuring that Expectation Suites can properly represent the way users think about their data, and upgrading will
make it much easier to store and share expectation suites, and to build data docs that support your whole team.
You’ll get awesome new features including improvements to data docs look and the ability to choose and store metrics
for building flexible data quality dashboards.

The changes for version 0.9.0 fall into several broad areas:

1. Onboarding

Release 0.9.0 of Great Expectations makes it much easier to get started with the project. The `init` flow has grown
to support a much wider array of use cases and to use more natural language rather than introducing
GreatExpectations concepts earlier. You can more easily configure different backends and datasources, take advantage
of guided walkthroughs to find and profile data, and share project configurations with colleagues.

If you have already completed the `init` flow using a previous version of Great Expectations, you do not need to
rerun the command. However, **there are some small changes to your configuration that will be required**. See
:ref:`migrating_versions` for details.

2. CLI Command Improvements

With this release we have introduced a consistent naming pattern for accessing subcommands based on the noun (a
Great Expectations object like `suite` or `docs`) and verb (an action like `edit` or `new`). The new user experience
will allow us to more naturally organize access to CLI tools as new functionality is added.

3. Expectation Suite Naming and Namespace Changes

Defining shared expectation suites and validating data from different sources is much easier in this release. The
DataContext, which manages storage and configuration of expectations, validations, profiling, and data docs, no
longer requires that expectation suites live in a datasource-specific “namespace.” Instead, you should name suites
with the logical name corresponding to your data, making it easy to share them or validate against different data
sources. For example, the expectation suite "npi" for National Provider Identifier data can now be shared across
teams who access the same logical data in local systems using Pandas, on a distributed Spark cluster, or via a
relational database.

Batch Kwargs, or instructions for a datasource to build a batch of data, are similarly freed from a required
namespace, and you can more easily integrate Great Expectations into workflows where you do not need to use a
BatchKwargsGenerator (usually because you have a batch of data ready to validate, such as in a table or a known
directory).

The most noticeable impact of this API change is in the complete removal of the DataAssetIdentifier class. For
example, the `create_expectation_suite` and `get_batch` methods now no longer require a data_asset_name parameter,
relying only on the expectation_suite_name and batch_kwargs to do their job. Similarly, there is no more asset name
normalization required. See the upgrade guide for more information.

4. Metrics and Evaluation Parameter Stores

Metrics have received much more love in this release of Great Expectations! We've improved the system for declaring
evaluation parameters that support dependencies between different expectation suites, so you can easily identify a
particular field in the result of one expectation to use as the input into another. And the MetricsStore is now much
more flexible, supporting a new ValidationAction that makes it possible to select metrics from a validation result
to be saved in a database where they can power a dashboard.

5. Internal Type Changes and Improvements

Finally, in this release, we have done a lot of work under the hood to make things more robust, including updating
all of the internal objects to be more strongly typed. That change, while largely invisible to end users, paves the
way for some really exciting opportunities for extending Great Expectations as we build a bigger community around
the project.


We are really excited about this release, and encourage you to upgrade right away to take advantage of the more
flexible naming and simpler API for creating, accessing, and sharing your expectations. As always feel free to join
us on Slack for questions you don't see addressed!


0.8.9__develop
-----------------


0.8.8
-----------------
* Add support for allow_relative_error to expect_column_quantile_values_to_be_between, allowing Redshift users access
  to this expectation
* Add support for checking backend type information for datetime columns using expect_column_min_to_be_between and
  expect_column_max_to_be_between

0.8.7
-----------------
* Add support for expect_column_values_to_be_of_type for BigQuery backend (#940)
* Add image CDN for community usage stats
* Documentation improvements and fixes

0.8.6
-----------------
* Raise informative error if config variables are declared but unavailable
* Update ExpectationsStore defaults to be consistent across all FixedLengthTupleStoreBackend objects
* Add support for setting spark_options via SparkDFDatasource
* Include tail_weights by default when using build_continuous_partition_object
* Fix Redshift quantiles computation and type detection
* Allow boto3 options to be configured (#887)

0.8.5
-----------------
* BREAKING CHANGE: move all reader options from the top-level batch_kwargs object to a sub-dictionary called
  "reader_options" for SparkDFDatasource and PandasDatasource. This means it is no longer possible to specify
  supplemental reader-specific options at the top-level of `get_batch`,  `yield_batch_kwargs` or `build_batch_kwargs`
  calls, and instead, you must explicitly specify that they are reader_options, e.g. by a call such as:
  `context.yield_batch_kwargs(data_asset_name, reader_options={'encoding': 'utf-8'})`.
* BREAKING CHANGE: move all query_params from the top-level batch_kwargs object to a sub-dictionary called
  "query_params" for SqlAlchemyDatasource. This means it is no longer possible to specify supplemental query_params at
  the top-level of `get_batch`,  `yield_batch_kwargs` or `build_batch_kwargs`
  calls, and instead, you must explicitly specify that they are query_params, e.g. by a call such as:
  `context.yield_batch_kwargs(data_asset_name, query_params={'schema': 'foo'})`.
* Add support for filtering validation result suites and validation result pages to show only failed expectations in
  generated documentation
* Add support for limit parameter to batch_kwargs for all datasources: Pandas, SqlAlchemy, and SparkDF; add support
  to generators to support building batch_kwargs with limits specified.
* Include raw_query and query_params in query_generator batch_kwargs
* Rename generator keyword arguments from data_asset_name to generator_asset to avoid ambiguity with normalized names
* Consistently migrate timestamp from batch_kwargs to batch_id
* Include batch_id in validation results
* Fix issue where batch_id was not included in some generated datasets
* Fix rendering issue with expect_table_columns_to_match_ordered_list expectation
* Add support for GCP, including BigQuery and GCS
* Add support to S3 generator for retrieving directories by specifying the `directory_assets` configuration
* Fix warning regarding implicit class_name during init flow
* Expose build_generator API publicly on datasources
* Allow configuration of known extensions and return more informative message when SubdirReaderBatchKwargsGenerator cannot find
  relevant files.
* Add support for allow_relative_error on internal dataset quantile functions, and add support for
  build_continuous_partition_object in Redshift
* Fix truncated scroll bars in value_counts graphs


0.8.4.post0
----------------
* Correct a packaging issue resulting in missing notebooks in tarball release; update docs to reflect new notebook
  locations.


0.8.4
-----------------
* Improved the tutorials that walk new users through the process of creating expectations and validating data
* Changed the flow of the init command - now it creates the scaffolding of the project and adds a datasource. After
  that users can choose their path.
* Added a component with links to useful tutorials to the index page of the Data Docs website
* Improved the UX of adding a SQL datasource in the CLI - now the CLI asks for specific credentials for Postgres,
  MySQL, Redshift and Snowflake, allows continuing debugging in the config file and has better error messages
* Added batch_kwargs information to DataDocs validation results
* Fix an issue affecting file stores on Windows


0.8.3
-----------------
* Fix a bug in data-docs' rendering of mostly parameter
* Correct wording for expect_column_proportion_of_unique_values_to_be_between
* Set charset and meta tags to avoid unicode decode error in some browser/backend configurations
* Improve formatting of empirical histograms in validation result data docs
* Add support for using environment variables in `config_variables_file_path`
* Documentation improvements and corrections


0.8.2.post0
------------
* Correct a packaging issue resulting in missing css files in tarball release


0.8.2
-----------------
* Add easier support for customizing data-docs css
* Use higher precision for rendering 'mostly' parameter in data-docs; add more consistent locale-based
  formatting in data-docs
* Fix an issue causing visual overlap of large numbers of validation results in build-docs index
* Documentation fixes (thanks @DanielOliver!) and improvements
* Minor CLI wording fixes
* Improved handling of MySql temporary tables
* Improved detection of older config versions


0.8.1
-----------------
* Fix an issue where version was reported as '0+unknown'


0.8.0
-----------------

Version 0.8.0 is a significant update to Great Expectations, with many improvements focused on configurability
and usability.  See the :ref:`migrating_versions` guide for more details on specific changes, which include
several breaking changes to configs and APIs.

Highlights include:

1. Validation Operators and Actions. Validation operators make it easy to integrate GE into a variety of pipeline runners. They
   offer one-line integration that emphasizes configurability. See the :ref:`validation_operators_and_actions`
   feature guide for more information.

   - The DataContext `get_batch` method no longer treats `expectation_suite_name` or `batch_kwargs` as optional; they
     must be explicitly specified.
   - The top-level GE validate method allows more options for specifying the specific data_asset class to use.

2. First-class support for plugins in a DataContext, with several features that make it easier to configure and
   maintain DataContexts across common deployment patterns.

   - **Environments**: A DataContext can now manage :ref:`environment_and_secrets` more easily thanks to more dynamic and
     flexible variable substitution.
   - **Stores**: A new internal abstraction for DataContexts, :ref:`Stores <reference__core_concepts__data_context__stores>`, make extending GE easier by
     consolidating logic for reading and writing resources from a database, local, or cloud storage.
   - **Types**: Utilities configured in a DataContext are now referenced using `class_name` and `module_name` throughout
     the DataContext configuration, making it easier to extend or supplement pre-built resources. For now, the "type"
     parameter is still supported but expect it to be removed in a future release.

3. Partitioners: Batch Kwargs are clarified and enhanced to help easily reference well-known chunks of data using a
   partition_id. Batch ID and Batch Fingerprint help round out support for enhanced metadata around data
   assets that GE validates. See :ref:`Batch Identifiers <reference__core_concepts__batch_parameters>` for more information. The `GlobReaderBatchKwargsGenerator`,
   `QueryBatchKwargsGenerator`, `S3GlobReaderBatchKwargsGenerator`, `SubdirReaderBatchKwargsGenerator`, and `TableBatchKwargsGenerator` all support partition_id for
   easily accessing data assets.

4. Other Improvements:

   - We're beginning a long process of some under-the-covers refactors designed to make GE more maintainable as we
     begin adding additional features.
   - Restructured documentation: our docs have a new structure and have been reorganized to provide space for more
     easily adding and accessing reference material. Stay tuned for additional detail.
   - The command build-documentation has been renamed build-docs and now by
     default opens the Data Docs in the users' browser.

v0.7.11
-----------------
* Fix an issue where head() lost the column name for SqlAlchemyDataset objects with a single column
* Fix logic for the 'auto' bin selection of `build_continuous_partition_object`
* Add missing jinja2 dependency
* Fix an issue with inconsistent availability of strict_min and strict_max options on expect_column_values_to_be_between
* Fix an issue where expectation suite evaluation_parameters could be overriden by values during validate operation


v0.7.10
-----------------
* Fix an issue in generated documentation where the Home button failed to return to the index
* Add S3 Generator to module docs and improve module docs formatting
* Add support for views to QueryBatchKwargsGenerator
* Add success/failure icons to index page
* Return to uniform histogram creation during profiling to avoid large partitions for internal performance reasons


v0.7.9
-----------------
* Add an S3 generator, which will introspect a configured bucket and generate batch_kwargs from identified objects
* Add support to PandasDatasource and SparkDFDatasource for reading directly from S3
* Enhance the Site Index page in documentation so that validation results are sorted and display the newest items first
  when using the default run-id scheme
* Add a new utility method, `build_continuous_partition_object` which will build partition objects using the dataset
  API and so supports any GE backend.
* Fix an issue where columns with spaces in their names caused failures in some SqlAlchemyDataset and SparkDFDataset
  expectations
* Fix an issue where generated queries including null checks failed on MSSQL (#695)
* Fix an issue where evaluation parameters passed in as a set instead of a list could cause JSON serialization problems
  for the result object (#699)


v0.7.8
-----------------
* BREAKING: slack webhook URL now must be in the profiles.yml file (treat as a secret)
* Profiler improvements:

  - Display candidate profiling data assets in alphabetical order
  - Add columns to the expectation_suite meta during profiling to support human-readable description information

* Improve handling of optional dependencies during CLI init
* Improve documentation for create_expectations notebook
* Fix several anachronistic documentation and docstring phrases (#659, #660, #668, #681; #thanks @StevenMMortimer)
* Fix data docs rendering issues:

  - documentation rendering failure from unrecognized profiled column type (#679; thanks @dinedal))
  - PY2 failure on encountering unicode (#676)


0.7.7
-----------------
* Standardize the way that plugin module loading works. DataContext will begin to use the new-style class and plugin
  identification moving forward; yml configs should specify class_name and module_name (with module_name optional for
  GE types). For now, it is possible to use the "type" parameter in configuration (as before).
* Add support for custom data_asset_type to all datasources
* Add support for strict_min and strict_max to inequality-based expectations to allow strict inequality checks
  (thanks @RoyalTS!)
* Add support for reader_method = "delta" to SparkDFDatasource
* Fix databricks generator (thanks @sspitz3!)
* Improve performance of DataContext loading by moving optional import
* Fix several memory and performance issues in SparkDFDataset.

  - Use only distinct value count instead of bringing values to driver
  - Migrate away from UDF for set membership, nullity, and regex expectations

* Fix several UI issues in the data_documentation

  - Move prescriptive dataset expectations to Overview section
  - Fix broken link on Home breadcrumb
  - Scroll follows navigation properly
  - Improved flow for long items in value_set
  - Improved testing for ValidationRenderer
  - Clarify dependencies introduced in documentation sites
  - Improve testing and documentation for site_builder, including run_id filter
  - Fix missing header in Index page and cut-off tooltip
  - Add run_id to path for validation files


0.7.6
-----------------
* New Validation Renderer! Supports turning validation results into HTML and displays differences between the expected
  and the observed attributes of a dataset.
* Data Documentation sites are now fully configurable; a data context can be configured to generate multiple
  sites built with different GE objects to support a variety of data documentation use cases. See data documentation
  guide for more detail.
* CLI now has a new top-level command, `build-documentation` that can support rendering documentation for specified
  sites and even named data assets in a specific site.
* Introduced DotDict and LooselyTypedDotDict classes that allow to enforce typing of dictionaries.
* Bug fixes: improved internal logic of rendering data documentation, slack notification, and CLI profile command when
  datasource argument was not provided.

0.7.5
-----------------
* Fix missing requirement for pypandoc brought in from markdown support for notes rendering.

0.7.4
-----------------
* Fix numerous rendering bugs and formatting issues for rendering documentation.
* Add support for pandas extension dtypes in pandas backend of expect_column_values_to_be_of_type and
  expect_column_values_to_be_in_type_list and fix bug affecting some dtype-based checks.
* Add datetime and boolean column-type detection in BasicDatasetProfiler.
* Improve BasicDatasetProfiler performance by disabling interactive evaluation when output of expectation is not
  immediately used for determining next expectations in profile.
* Add support for rendering expectation_suite and expectation_level notes from meta in docs.
* Fix minor formatting issue in readthedocs documentation.

0.7.3
-----------------
* BREAKING: Harmonize expect_column_values_to_be_of_type and expect_column_values_to_be_in_type_list semantics in
  Pandas with other backends, including support for None type and type_list parameters to support profiling.
  *These type expectations now rely exclusively on native python or numpy type names.*
* Add configurable support for Custom DataAsset modules to DataContext
* Improve support for setting and inheriting custom data_asset_type names
* Add tooltips with expectations backing data elements to rendered documentation
* Allow better selective disabling of tests (thanks @RoyalITS)
* Fix documentation build errors causing missing code blocks on readthedocs
* Update the parameter naming system in DataContext to reflect data_asset_name *and* expectation_suite_name
* Change scary warning about discarding expectations to be clearer, less scary, and only in log
* Improve profiler support for boolean types, value_counts, and type detection
* Allow user to specify data_assets to profile via CLI
* Support CLI rendering of expectation_suite and EVR-based documentation

0.7.2
-----------------
* Improved error detection and handling in CLI "add datasource" feature
* Fixes in rendering of profiling results (descriptive renderer of validation results)
* Query Generator of SQLAlchemy datasource adds tables in non-default schemas to the data asset namespace
* Added convenience methods to display HTML renderers of sections in Jupyter notebooks
* Implemented prescriptive rendering of expectations for most expectation types

0.7.1
------------

* Added documentation/tutorials/videos for onboarding and new profiling and documentation features
* Added prescriptive documentation built from expectation suites
* Improved index, layout, and navigation of data context HTML documentation site
* Bug fix: non-Python files were not included in the package
* Improved the rendering logic to gracefully deal with failed expectations
* Improved the basic dataset profiler to be more resilient
* Implement expect_column_values_to_be_of_type, expect_column_values_to_be_in_type_list for SparkDFDataset
* Updated CLI with a new documentation command and improved profile and render commands
* Expectation suites and validation results within a data context are saved in a more readable form (with indentation)
* Improved compatibility between SparkDatasource and InMemoryGenerator
* Optimization for Pandas column type checking
* Optimization for Spark duplicate value expectation (thanks @orenovadia!)
* Default run_id format no longer includes ":" and specifies UTC time
* Other internal improvements and bug fixes


0.7.0
------------

Version 0.7 of Great Expectations is HUGE. It introduces several major new features
and a large number of improvements, including breaking API changes.

The core vocabulary of expectations remains consistent. Upgrading to
the new version of GE will primarily require changes to code that
uses data contexts; existing expectation suites will require only changes
to top-level names.

 * Major update of Data Contexts. Data Contexts now offer significantly \
   more support for building and maintaining expectation suites and \
   interacting with existing pipeline systems, including providing a namespace for objects.\
   They can handle integrating, registering, and storing validation results, and
   provide a namespace for data assets, making **batches** first-class citizens in GE.
   Read more: :ref:`data_context` or :py:mod:`great_expectations.data_context`

 * Major refactor of autoinspect. Autoinspect is now built around a module
   called "profile" which provides a class-based structure for building
   expectation suites. There is no longer a default  "autoinspect_func" --
   calling autoinspect requires explicitly passing the desired profiler. See :ref:`profiling`

 * New "Compile to Docs" feature produces beautiful documentation from expectations and expectation
   validation reports, helping keep teams on the same page.

 * Name clarifications: we've stopped using the overloaded terms "expectations
   config" and "config" and instead use "expectation suite" to refer to a
   collection (or suite!) of expectations that can be used for validating a
   data asset.

   - Expectation Suites include several top level keys that are useful \
     for organizing content in a data context: data_asset_name, \
     expectation_suite_name, and data_asset_type. When a data_asset is \
     validated, those keys will be placed in the `meta` key of the \
     validation result.

 * Major enhancement to the CLI tool including `init`, `render` and more flexibility with `validate`

 * Added helper notebooks to make it easy to get started. Each notebook acts as a combination of \
   tutorial and code scaffolding, to help you quickly learn best practices by applying them to \
   your own data.

 * Relaxed constraints on expectation parameter values, making it possible to declare many column
   aggregate expectations in a way that is always "vacuously" true, such as
   ``expect_column_values_to_be_between`` ``None`` and ``None``. This makes it possible to progressively
   tighten expectations while using them as the basis for profiling results and documentation.

  * Enabled caching on dataset objects by default.

 * Bugfixes and improvements:

   * New expectations:

     * expect_column_quantile_values_to_be_between
     * expect_column_distinct_values_to_be_in_set

   * Added support for ``head`` method on all current backends, returning a PandasDataset
   * More implemented expectations for SparkDF Dataset with optimizations

     * expect_column_values_to_be_between
     * expect_column_median_to_be_between
     * expect_column_value_lengths_to_be_between

   * Optimized histogram fetching for SqlalchemyDataset and SparkDFDataset
   * Added cross-platform internal partition method, paving path for improved profiling
   * Fixed bug with outputstrftime not being honored in PandasDataset
   * Fixed series naming for column value counts
   * Standardized naming for expect_column_values_to_be_of_type
   * Standardized and made explicit use of sample normalization in stdev calculation
   * Added from_dataset helper
   * Internal testing improvements
   * Documentation reorganization and improvements
   * Introduce custom exceptions for more detailed error logs

0.6.1
------------
* Re-add testing (and support) for py2
* NOTE: Support for SqlAlchemyDataset and SparkDFDataset is enabled via optional install \
  (e.g. ``pip install great_expectations[sqlalchemy]`` or ``pip install great_expectations[spark]``)

0.6.0
------------
* Add support for SparkDFDataset and caching (HUGE work from @cselig)
* Migrate distributional expectations to new testing framework
* Add support for two new expectations: expect_column_distinct_values_to_contain_set
  and expect_column_distinct_values_to_equal_set (thanks @RoyalTS)
* FUTURE BREAKING CHANGE: The new cache mechanism for Datasets, \
  when enabled, causes GE to assume that dataset does not change between evaluation of individual expectations. \
  We anticipate this will become the future default behavior.
* BREAKING CHANGE: Drop official support pandas < 0.22

0.5.1
---------------
* **Fix** issue where no result_format available for expect_column_values_to_be_null caused error
* Use vectorized computation in pandas (#443, #445; thanks @RoyalTS)


0.5.0
----------------
* Restructured class hierarchy to have a more generic DataAsset parent that maintains expectation logic separate \
  from the tabular organization of Dataset expectations
* Added new FileDataAsset and associated expectations (#416 thanks @anhollis)
* Added support for date/datetime type columns in some SQLAlchemy expectations (#413)
* Added support for a multicolumn expectation, expect multicolumn values to be unique (#408)
* **Optimization**: You can now disable `partial_unexpected_counts` by setting the `partial_unexpected_count` value to \
  0 in the result_format argument, and we do not compute it when it would not be returned. (#431, thanks @eugmandel)
* **Fix**: Correct error in unexpected_percent computations for sqlalchemy when unexpected values exceed limit (#424)
* **Fix**: Pass meta object to expectation result (#415, thanks @jseeman)
* Add support for multicolumn expectations, with `expect_multicolumn_values_to_be_unique` as an example (#406)
* Add dataset class to from_pandas to simplify using custom datasets (#404, thanks @jtilly)
* Add schema support for sqlalchemy data context (#410, thanks @rahulj51)
* Minor documentation, warning, and testing improvements (thanks @zdog).


0.4.5
----------------
* Add a new autoinspect API and remove default expectations.
* Improve details for expect_table_columns_to_match_ordered_list (#379, thanks @rlshuhart)
* Linting fixes (thanks @elsander)
* Add support for dataset_class in from_pandas (thanks @jtilly)
* Improve redshift compatibility by correcting faulty isnull operator (thanks @avanderm)
* Adjust partitions to use tail_weight to improve JSON compatibility and
  support special cases of KL Divergence (thanks @anhollis)
* Enable custom_sql datasets for databases with multiple schemas, by
  adding a fallback for column reflection (#387, thanks @elsander)
* Remove `IF NOT EXISTS` check for custom sql temporary tables, for
  Redshift compatibility (#372, thanks @elsander)
* Allow users to pass args/kwargs for engine creation in
  SqlAlchemyDataContext (#369, thanks @elsander)
* Add support for custom schema in SqlAlchemyDataset (#370, thanks @elsander)
* Use getfullargspec to avoid deprecation warnings.
* Add expect_column_values_to_be_unique to SqlAlchemyDataset
* **Fix** map expectations for categorical columns (thanks @eugmandel)
* Improve internal testing suite (thanks @anhollis and @ccnobbli)
* Consistently use value_set instead of mixing value_set and values_set (thanks @njsmith8)

0.4.4
----------------
* Improve CLI help and set CLI return value to the number of unmet expectations
* Add error handling for empty columns to SqlAlchemyDataset, and associated tests
* **Fix** broken support for older pandas versions (#346)
* **Fix** pandas deepcopy issue (#342)

0.4.3
-------
* Improve type lists in expect_column_type_to_be[_in_list] (thanks @smontanaro and @ccnobbli)
* Update cli to use entry_points for conda compatibility, and add version option to cli
* Remove extraneous development dependency to airflow
* Address SQlAlchemy warnings in median computation
* Improve glossary in documentation
* Add 'statistics' section to validation report with overall validation results (thanks @sotte)
* Add support for parameterized expectations
* Improve support for custom expectations with better error messages (thanks @syk0saje)
* Implement expect_column_value_lenghts_to_[be_between|equal] for SQAlchemy (thanks @ccnobbli)
* **Fix** PandasDataset subclasses to inherit child class

0.4.2
-------
* **Fix** bugs in expect_column_values_to_[not]_be_null: computing unexpected value percentages and handling all-null (thanks @ccnobbli)
* Support mysql use of Decimal type (thanks @bouke-nederstigt)
* Add new expectation expect_column_values_to_not_match_regex_list.

  * Change behavior of expect_column_values_to_match_regex_list to use python re.findall in PandasDataset, relaxing \
    matching of individuals expressions to allow matches anywhere in the string.

* **Fix** documentation errors and other small errors (thanks @roblim, @ccnobbli)

0.4.1
-------
* Correct inclusion of new data_context module in source distribution

0.4.0
-------
* Initial implementation of data context API and SqlAlchemyDataset including implementations of the following \
  expectations:

  * expect_column_to_exist
  * expect_table_row_count_to_be
  * expect_table_row_count_to_be_between
  * expect_column_values_to_not_be_null
  * expect_column_values_to_be_null
  * expect_column_values_to_be_in_set
  * expect_column_values_to_be_between
  * expect_column_mean_to_be
  * expect_column_min_to_be
  * expect_column_max_to_be
  * expect_column_sum_to_be
  * expect_column_unique_value_count_to_be_between
  * expect_column_proportion_of_unique_values_to_be_between

* Major refactor of output_format to new result_format parameter. See docs for full details:

  * exception_list and related uses of the term exception have been renamed to unexpected
  * Output formats are explicitly hierarchical now, with BOOLEAN_ONLY < BASIC < SUMMARY < COMPLETE. \
    All *column_aggregate_expectation* expectations now return element count and related information included at the \
    BASIC level or higher.

* New expectation available for parameterized distributions--\
  expect_column_parameterized_distribution_ks_test_p_value_to_be_greater_than (what a name! :) -- (thanks @ccnobbli)
* ge.from_pandas() utility (thanks @schrockn)
* Pandas operations on a PandasDataset now return another PandasDataset (thanks @dlwhite5)
* expect_column_to_exist now takes a column_index parameter to specify column order (thanks @louispotok)
* Top-level validate option (ge.validate())
* ge.read_json() helper (thanks @rjurney)
* Behind-the-scenes improvements to testing framework to ensure parity across data contexts.
* Documentation improvements, bug-fixes, and internal api improvements

0.3.2
-------
* Include requirements file in source dist to support conda

0.3.1
--------
* **Fix** infinite recursion error when building custom expectations
* Catch dateutil parsing overflow errors

0.2
-----
* Distributional expectations and associated helpers are improved and renamed to be more clear regarding the tests they apply
* Expectation decorators have been refactored significantly to streamline implementing expectations and support custom expectations
* API and examples for custom expectations are available
* New output formats are available for all expectations
* Significant improvements to test suite and compatibility<|MERGE_RESOLUTION|>--- conflicted
+++ resolved
@@ -6,12 +6,9 @@
 
 Develop
 -----------------
-<<<<<<< HEAD
-[ENHANCEMENT] Improve support for quantile calculations in Snowflake
-=======
 * [BUGFIX] Add pagination to TupleS3StoreBackend.list_keys() #2169 issue #2164
-*  [BUGFIX] Fix black conflict, upgrade black, make import optional #2183
->>>>>>> 901061e9
+* [BUGFIX] Fix black conflict, upgrade black, make import optional #2183
+* [ENHANCEMENT] Improve support for quantile calculations in Snowflake
 
 0.13.3
 -----------------
