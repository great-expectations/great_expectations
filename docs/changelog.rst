--- conflicted
+++ resolved
@@ -7,8 +7,6 @@
 Develop
 -----------------
 
-<<<<<<< HEAD
-=======
 0.12.9
 -----------------
 * [BUGFIX] Fixed the import of s3fs to use the optional import pattern - issue #2053
@@ -73,7 +71,6 @@
 * [BUGFIX] Improve links (Thanks @sbrugman!)
 * [MAINTENANCE] Unpin black in requirements (Thanks @jtilly!)
 * [MAINTENANCE] remove test case name special characters
->>>>>>> 5679fadc
 
 0.12.3
 -----------------
