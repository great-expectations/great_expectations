--- conflicted
+++ resolved
@@ -6,19 +6,16 @@
 
 develop
 -----------------
-<<<<<<< HEAD
+
+* updated checkpoint module to not require sqlalchemy
 * added BigQuery as an option in the list of databases in the CLI
 * added special cases for handling BigQuery - table names are already qualified with schema name, so we must make sure that we do not prepend the schema name twice
 * changed the prompt for the name of the temp table in BigQuery in the CLI to hint that a fully qualified name (project.dataset.table) should be provided
 * Bugfix for: expect_column_quantile_values_to_be_between expectation throws an "unexpected keyword WITHIN" on BigQuery (#1391)
-=======
-
-* updated checkpoint module to not require sqlalchemy
 
 0.10.9
 -----------------
 
->>>>>>> 73f04cd2
 * DataContext.get_docs_sites_urls now raises error if non-existent site_name is specified
 * Bugfix for the CLI command `docs build` ignoring the --site_name argument (#1378)
 * Bugfix and refactor for `datasource delete` CLI command (#1386) @mzjp2
