--- conflicted
+++ resolved
@@ -7,10 +7,7 @@
 
 Develop
 -----------------
-<<<<<<< HEAD
 * [ENHANCEMENT] Updated the BigQuery Integration to create a view instead of a table.
-
-=======
 * [ENHANCEMENT] Allow  database store backend to support specification of schema in credentials file
 * [ENHANCEMENT] More detailed information in Datasource.self_check() diagnostic (concerning ExecutionEngine objects)
 * [ENHANCEMENT] Add a store_backend_id property to StoreBackend #2030, #2075
@@ -18,7 +15,6 @@
 * [BUGFIX] Corrected handling of boto3_options by PandasExecutionEngine
 * [BUGFIX] New Expectation via CLI / SQL Query no longer throws TypeError
 * [DOCS] Fixed a typo in the HOWTO guide for adding a self-managed Spark datasource
->>>>>>> 4dda6c80
 
 0.13.0
 -----------------
