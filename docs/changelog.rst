.. _changelog:

#########
Changelog
#########

Develop
-----------------
<<<<<<< HEAD
* [FEATURE] Add OpsgenieAlertAction
=======
* [ENHANCEMENT] Snowflake uses temp tables by default while still allowing transient tables.
* [ENHANCEMENT] Enabled use of lowercase table and column names in GE with the `use_quoted_name` key in batch_kwargs
* [BUGFIX] Basic suite builder profiler (suite scaffold) skips excluded expectations
>>>>>>> b8f503a6

0.12.7
-----------------
* [ENHANCEMENT] CLI supports s3a:// or gs:// paths for Pandas Datasources (issue #2006)
* [ENHANCEMENT] Escape $ characters in configuration, support multiple substitutions (#2005 & #2015)
* [BUGFIX] Fixed bug where slack messages cause stacktrace when data docs pages have issue
* [DOCS] Remove incorrect doc line from PagerdutyAlertAction (Thanks @niallrees!)
* [MAINTENANCE] Fix path for how-to guide (Thanks @gauthamzz!)

0.12.6
-----------------
* [BUGFIX] replace black in requirements.txt

0.12.5
-----------------
* [ENHANCEMENT] Implement expect_column_values_to_be_json_parseable in spark (Thanks @mikaylaedwards!)
* [ENHANCEMENT] Fix boto3 options passing into datasource correctly (Thanks @noklam!)
* [ENHANCEMENT] Add .pkl to list of recognized extensions (Thanks @KPLauritzen!)
* [BUGFIX] Query batch kwargs support for Athena backend (issue 1964)
* [BUGFIX] Skip config substitution if key is "password" (issue 1927)
* [BUGFIX] fix site_names functionality and add site_names param to get_docs_sites_urls (issue 1991)
* [BUGFIX] Always render expectation suites in data docs unless passing a specific ExpectationSuiteIdentifier in resource_identifiers (issue 1944)
* [BUGFIX] remove black from requirements.txt
* [BUGFIX] docs build cli: fix --yes argument (Thanks @varunbpatil!)
* [DOCS] Update docstring for SubdirReaderBatchKwargsGenerator (Thanks @KPLauritzen!)
* [DOCS] Fix broken link in README.md (Thanks @eyaltrabelsi!)
* [DOCS] Clarifications on several docs (Thanks all!!)

0.12.4
-----------------
* [FEATURE] Add PagerdutyAlertAction (Thanks @NiallRees!)
* [FEATURE] enable using Minio for S3 backend (Thanks @noklam!)
* [ENHANCEMENT] Add SqlAlchemy support for expect_compound_columns_to_be_unique (Thanks @jhweaver!)
* [ENHANCEMENT] Add Spark support for expect_compound_columns_to_be_unique (Thanks @tscottcoombes1!)
* [ENHANCEMENT] Save expectation suites with datetimes in evaluation parameters (Thanks @mbakunze!)
* [ENHANCEMENT] Show data asset name in Slack message (Thanks @haydarai!)
* [ENHANCEMENT] Enhance data doc to show data asset name in overview block (Thanks @noklam!)
* [ENHANCEMENT] Clean up checkpoint output
* [BUGFIX] Change default prefix for TupleStoreBackend (issue 1907)
* [BUGFIX] Duplicate s3 approach for GCS for building object keys
* [BUGFIX] import NotebookConfig (Thanks @cclauss!)
* [BUGFIX] Improve links (Thanks @sbrugman!)
* [MAINTENANCE] Unpin black in requirements (Thanks @jtilly!)
* [MAINTENANCE] remove test case name special characters

0.12.3
-----------------
* [ENHANCEMENT] Add expect_compound_columns_to_be_unique and clarify multicolumn uniqueness
* [ENHANCEMENT] Add expectation expect_table_columns_to_match_set
* [ENHANCEMENT] Checkpoint run command now prints out details on each validation #1437
* [ENHANCEMENT] Slack notifications can now display links to GCS-hosted DataDocs sites
* [ENHANCEMENT] Public base URL can be configured for Data Docs sites
* [ENHANCEMENT] SuiteEditNotebookRenderer.add_header class now allows usage of env variables in jinja templates (thanks @mbakunze)!
* [ENHANCEMENT] Display table for Cramer's Phi expectation in Data Docs (thanks @mlondschien)!
* [BUGFIX] Explicitly convert keys to tuples when removing from TupleS3StoreBackend (thanks @balexander)!
* [BUGFIX] Use more-specific s3.meta.client.exceptions with dealing with boto resource api (thanks @lcorneliussen)!
* [BUGFIX] Links to Amazon S3 are compatible with virtual host-style access and path-style access
* [DOCS] How to Instantiate a Data Context on a Databricks Spark Cluster
* [DOCS] Update to Deploying Great Expectations with Google Cloud Composer
* [MAINTENANCE] Update moto dependency to include cryptography (see #spulec/moto/3290)

0.12.2
-----------------
* [ENHANCEMENT] Update schema for anonymized expectation types to avoid large key domain
* [ENHANCEMENT] BaseProfiler type mapping expanded to include more pandas and numpy dtypes
* [BUGFIX] Allow for pandas reader option inference with parquet and Excel (thanks @dlachasse)!
* [BUGFIX] Fix bug where running checkpoint fails if GCS data docs site has a prefix (thanks @sergii-tsymbal-exa)!
* [BUGFIX] Fix bug in deleting datasource config from config file (thanks @rxmeez)!
* [BUGFIX] clarify inclusiveness of min/max values in string rendering
* [BUGFIX] Building data docs no longer crashes when a data asset name is an integer #1913
* [DOCS] Add notes on transient table creation to Snowflake guide (thanks @verhey)!
* [DOCS] Fixed several broken links and glossary organization (thanks @JavierMonton and @sbrugman)!
* [DOCS] Deploying Great Expectations with Google Cloud Composer (Hosted Airflow)

0.12.1
-----------------
* [FEATURE] Add ``expect_column_pair_cramers_phi_value_to_be_less_than`` expectation to ``PandasDatasource`` to check for the independence of two columns by computing their Cramers Phi (thanks @mlondschien)!
* [FEATURE] add support for ``expect_column_pair_values_to_be_in_set`` to ``Spark`` (thanks @mikaylaedwards)!
* [FEATURE] Add new expectation:`` expect_multicolumn_sum_to_equal`` for ``pandas` and ``Spark`` (thanks @chipmyersjr)!
* [ENHANCEMENT] Update isort, pre-commit & pre-commit hooks, start more linting (thanks @dandandan)!
* [ENHANCEMENT] Bundle shaded marshmallow==3.7.1 to avoid dependency conflicts on GCP Composer
* [ENHANCEMENT] Improve row_condition support in aggregate expectations
* [BUGFIX] SuiteEditNotebookRenderer no longer break GCS and S3 data paths
* [BUGFIX] Fix bug preventing the use of get_available_partition_ids in s3 generator
* [BUGFIX] SuiteEditNotebookRenderer no longer break GCS and S3 data paths
* [BUGFIX] TupleGCSStoreBackend: remove duplicate prefix for urls (thanks @azban)!
* [BUGFIX] Fix `TypeError: unhashable type` error in Data Docs rendering

0.12.0
-----------------
* [BREAKING] This release includes a breaking change that *only* affects users who directly call `add_expectation`, `remove_expectation`, or `find_expectations`. (Most users do not use these APIs but add Expectations by stating them directly on Datasets). Those methods have been updated to take an ExpectationConfiguration object and `match_type` object. The change provides more flexibility in determining which expectations should be modified and allows us provide substantially improved support for two major features that we have frequently heard requested: conditional Expectations and more flexible multi-column custom expectations. See :ref:`expectation_suite_operations` and :ref:`migrating_versions` for more information.
* [FEATURE] Add support for conditional expectations using pandas execution engine (#1217 HUGE thanks @arsenii!)
* [FEATURE] ValidationActions can now consume and return "payload", which can be used to share information across ValidationActions
* [FEATURE] Add support for nested columns in the PySpark expectations (thanks @bramelfrink)!
* [FEATURE] add support for `expect_column_values_to_be_increasing` to `Spark` (thanks @mikaylaedwards)!
* [FEATURE] add support for `expect_column_values_to_be_decreasing` to `Spark` (thanks @mikaylaedwards)!
* [FEATURE] Slack Messages sent as ValidationActions now have link to DataDocs, if available.
* [FEATURE] Expectations now define “domain,” “success,” and “runtime” kwargs to allow them to determine expectation equivalence for updating expectations. Fixes column pair expectation update logic.
* [ENHANCEMENT] Add a `skip_and_clean_missing` flag to `DefaultSiteIndexBuilder.build` (default True). If True, when an index page is being built and an existing HTML page does not have corresponding source data (i.e. an expectation suite or validation result was removed from source store), the HTML page is automatically deleted and will not appear in the index. This ensures that the expectations store and validations store are the source of truth for Data Docs.
* [ENHANCEMENT] Include datetime and bool column types in descriptive documentation results
* [ENHANCEMENT] Improve data docs page breadcrumbs to have clearer run information
* [ENHANCEMENT] Data Docs Validation Results only shows unexpected value counts if all unexpected values are available
* [ENHANCEMENT] Convert GE version key from great_expectations.__version__ to great_expectations_version (thanks, @cwerner!) (#1606)
* [ENHANCEMENT] Add support in JSON Schema profiler for combining schema with anyOf key and creating nullability expectations
* [BUGFIX] Add guard for checking Redshift Dialect in match_like_pattern expectation
* [BUGFIX] Fix content_block build failure for dictionary content - (thanks @jliew!) #1722
* [BUGFIX] Fix bug that was preventing env var substitution in `config_variables.yml` when not at the top level
* [BUGFIX] Fix issue where expect_column_values_to_be_in_type_list did not work with positional type_list argument in SqlAlchemyDataset or SparkDFDataset
* [BUGFIX] Fixes a bug that was causing exceptions to occur if user had a Data Docs config excluding a particular site section
* [DOCS] Add how-to guides for configuring MySQL and MSSQL Datasources
* [DOCS] Add information about issue tags to contributing docs
* [DEPRECATION] Deprecate demo suite behavior in `suite new`

0.11.9
-----------------
* [FEATURE] New Dataset Support: Microsoft SQL Server
* [FEATURE] Render expectation validation results to markdown
* [FEATURE] Add --assume-yes/--yes/-y option to cli docs build command (thanks @feluelle)
* [FEATURE] Add SSO and SSH key pair authentication for Snowflake (thanks @dmateusp)
* [FEATURE] Add pattern-matching expectations that use the Standard SQL "LIKE" operator: "expect_column_values_to_match_like_pattern", "expect_column_values_to_not_match_like_pattern", "expect_column_values_to_match_like_pattern_list", and "expect_column_values_to_not_match_like_pattern_list"
* [ENHANCEMENT] Make Data Docs rendering of profiling results more flexible by deprecating the reliance on validation results having the specific run_name of "profiling"
* [ENHANCEMENT] Use green checkmark in Slack msgs instead of tada
* [ENHANCEMENT] log class instantiation errors for better debugging
* [BUGFIX] usage_statistics decorator now handles 'dry_run' flag
* [BUGFIX] Add spark_context to DatasourceConfigSchema (#1713) (thanks @Dandandan)
* [BUGFIX] Handle case when unexpected_count list element is str
* [DOCS] Deploying Data Docs
* [DOCS] New how-to guide: How to instantiate a Data Context on an EMR Spark cluster
* [DOCS] Managed Spark DF Documentation #1729 (thanks @mgorsk1)
* [DOCS] Typos and clarifications (thanks @dechoma @sbrugman @rexboyce)

0.11.8
-----------------
* [FEATURE] Customizable "Suite Edit" generated notebooks
* [ENHANCEMENT] Add support and docs for loading evaluation parameter from SQL database
* [ENHANCEMENT] Fixed some typos/grammar and a broken link in the suite_scaffold_notebook_renderer
* [ENHANCEMENT] allow updates to DatabaseStoreBackend keys by default, requiring `allow_update=False` to disallow
* [ENHANCEMENT] Improve support for prefixes declared in TupleS3StoreBackend that include reserved characters
* [BUGFIX] Fix issue where allow_updates was set for StoreBackend that did not support it
* [BUGFIX] Fix issue where GlobReaderBatchKwargsGenerator failed with relative base_directory
* [BUGFIX] Adding explicit requirement for "importlib-metadata" (needed for Python versions prior to Python 3.8).
* [MAINTENANCE] Install GitHub Dependabot
* [BUGFIX] Fix missing importlib for python 3.8 #1651

0.11.7
-----------------
* [ENHANCEMENT] Improve CLI error handling.
* [ENHANCEMENT] Do not register signal handlers if not running in main thread
* [ENHANCEMENT] store_backend (S3 and GCS) now throws InvalidKeyError if file does not exist at expected location
* [BUGFIX] ProfilerTypeMapping uses lists instead of sets to prevent serialization errors when saving suites created by JsonSchemaProfiler
* [DOCS] Update suite scaffold how-to
* [DOCS] Docs/how to define expectations that span multiple tables
* [DOCS] how to metadata stores validation on s3

0.11.6
-----------------
* [FEATURE] Auto-install Python DB packages.  If the required packages for a DB library are not installed, GE will offer the user to install them, without exiting CLI
* [FEATURE] Add new expectation expect_table_row_count_to_equal_other_table for SqlAlchemyDataset
* [FEATURE] A profiler that builds suites from JSONSchema files
* [ENHANCEMENT] Add ``.feather`` file support to PandasDatasource
* [ENHANCEMENT] Use ``colorama init`` to support terminal color on Windows
* [ENHANCEMENT] Update how_to_trigger_slack_notifications_as_a_validation_action.rst
* [ENHANCEMENT] Added note for config_version in great_expectations.yml
* [ENHANCEMENT] Implement "column_quantiles" for MySQL (via a compound SQLAlchemy query, since MySQL does not support "percentile_disc")
* [BUGFIX] "data_asset.validate" events with "data_asset_name" key in the batch kwargs were failing schema validation
* [BUGFIX] database_store_backend does not support storing Expectations in DB
* [BUGFIX] instantiation of ExpectationSuite always adds GE version metadata to prevent datadocs from crashing
* [BUGFIX] Fix all tests having to do with missing data source libraries
* [DOCS] will/docs/how_to/Store Expectations on Google Cloud Store

0.11.5
-----------------
* [FEATURE] Add support for expect_column_values_to_match_regex_list exception for Spark backend
* [ENHANCEMENT] Added 3 new usage stats events: "cli.new_ds_choice", "data_context.add_datasource", and "datasource.sqlalchemy.connect"
* [ENHANCEMENT] Support platform_specific_separator flag for TupleS3StoreBackend prefix
* [ENHANCEMENT] Allow environment substitution in config_variables.yml
* [BUGFIX] fixed issue where calling head() on a SqlAlchemyDataset would fail if the underlying table is empty
* [BUGFIX] fixed bug in rounding of mostly argument to nullity expectations produced by the BasicSuiteBuilderProfiler
* [DOCS] New How-to guide: How to add a Validation Operator (+ updated in Validation Operator doc strings)

0.11.4
-----------------
* [BUGIFX] Fixed an error that crashed the CLI when called in an environment with neither SQLAlchemy nor google.auth installed

0.11.3
-----------------
* [ENHANCEMENT] Removed the misleading scary "Site doesn't exist or is inaccessible" message that the CLI displayed before building Data Docs for the first time.
* [ENHANCEMENT] Catch sqlalchemy.exc.ArgumentError and google.auth.exceptions.GoogleAuthError in SqlAlchemyDatasource __init__ and re-raise them as DatasourceInitializationError - this allows the CLI to execute its retry logic when users provide a malformed SQLAlchemy URL or attempt to connect to a BigQuery project without having proper authentication.
* [BUGFIX] Fixed issue where the URL of the Glossary of Expectations article in the auto-generated suite edit notebook was wrong (out of date) (#1557).
* [BUGFIX] Use renderer_type to set paths in jinja templates instead of utm_medium since utm_medium is optional
* [ENHANCEMENT] Bring in custom_views_directory in DefaultJinjaView to enable custom jinja templates stored in plugins dir
* [BUGFIX] fixed glossary links in walkthrough modal, README, CTA button, scaffold notebook
* [BUGFIX] Improved TupleGCSStoreBackend configurability (#1398 #1399)
* [BUGFIX] Data Docs: switch bootstrap-table-filter-control.min.js to CDN
* [ENHANCEMENT] BasicSuiteBuilderProfiler now rounds mostly values for readability
* [DOCS] Add AutoAPI as the primary source for API Reference docs.

0.11.2
-----------------
* [FEATURE] Add support for expect_volumn_values_to_match_json_schema exception for Spark backend (thanks @chipmyersjr!)
* [ENHANCEMENT] Add formatted __repr__ for ValidationOperatorResult
* [ENHANCEMENT] add option to suppress logging when getting expectation suite
* [BUGFIX] Fix object name construction when calling SqlAlchemyDataset.head (thanks @mascah!)
* [BUGFIX] Fixed bug where evaluation parameters used in arithmetic expressions would not be identified as upstream dependencies.
* [BUGFIX] Fix issue where DatabaseStoreBackend threw IntegrityError when storing same metric twice
* [FEATURE] Added new cli upgrade helper to help facilitate upgrading projects to be compatible with GE 0.11.
  See :ref:`upgrading_to_0.11` for more info.
* [BUGFIX] Fixed bug preventing GCS Data Docs sites to cleaned
* [BUGFIX] Correct doc link in checkpoint yml
* [BUGFIX] Fixed issue where CLI checkpoint list truncated names (#1518)
* [BUGFIX] Fix S3 Batch Kwargs Generator incorrect migration to new build_batch_kwargs API
* [BUGFIX] Fix missing images in data docs walkthrough modal
* [BUGFIX] Fix bug in checkpoints that was causing incorrect run_time to be set
* [BUGFIX] Fix issue where data docs could remove trailing zeros from values when low precision was requested

0.11.1
-----------------
* [BUGFIX] Fixed bug that was caused by comparison between timezone aware and non-aware datetimes
* [DOCS] Updated docs with info on typed run ids and validation operator results
* [BUGFIX] Update call-to-action buttons on index page with correct URLs

0.11.0
-----------------
* [BREAKING] ``run_id`` is now typed using the new ``RunIdentifier`` class, which consists of a ``run_time`` and
  ``run_name``. Existing projects that have Expectation Suite Validation Results must be migrated.
  See :ref:`upgrading_to_0.11` for instructions.
* [BREAKING] ``ValidationMetric`` and ``ValidationMetricIdentifier`` objects now have a ``data_asset_name`` attribute.
  Existing projects with evaluation parameter stores that have database backends must be migrated.
  See :ref:`upgrading_to_0.11` for instructions.
* [BREAKING] ``ValidationOperator.run`` now returns an instance of new type, ``ValidationOperatorResult`` (instead of a
  dictionary). If your code uses output from Validation Operators, it must be updated.
* Major update to the styling and organization of documentation! Watch for more content and reorganization as we continue to improve the documentation experience with Great Expectations.
* [FEATURE] Data Docs: redesigned index page with paginated/sortable/searchable/filterable tables
* [FEATURE] Data Docs: searchable tables on Expectation Suite Validation Result pages
* ``data_asset_name`` is now added to batch_kwargs by batch_kwargs_generators (if available) and surfaced in Data Docs
* Renamed all ``generator_asset`` parameters to ``data_asset_name``
* Updated the dateutil dependency
* Added experimental QueryStore
* Removed deprecated cli tap command
* Added of 0.11 upgrade helper
* Corrected Scaffold maturity language in notebook to Experimental
* Updated the installation/configuration documentation for Snowflake users
* [ENHANCEMENT] Improved error messages for misconfigured checkpoints.
* [BUGFIX] Fixed bug that could cause some substituted variables in DataContext config to be saved to `great_expectations.yml`

0.10.12
-----------------
* [DOCS] Improved help for CLI `checkpoint` command
* [BUGFIX] BasicSuiteBuilderProfiler could include extra expectations when only some expectations were selected (#1422)
* [FEATURE] add support for `expect_multicolumn_values_to_be_unique` and `expect_column_pair_values_A_to_be_greater_than_B`
  to `Spark`. Thanks @WilliamWsyHK!
* [ENHANCEMENT] Allow a dictionary of variables can be passed to the DataContext constructor to allow override
  config variables at runtime. Thanks @balexander!
* [FEATURE] add support for `expect_column_pair_values_A_to_be_greater_than_B` to `Spark`.
* [BUGFIX] Remove SQLAlchemy typehints to avoid requiring library (thanks @mzjp2)!
* [BUGFIX] Fix issue where quantile boundaries could not be set to zero. Thanks @kokes!

0.10.11
-----------------
* Bugfix: build_data_docs list_keys for GCS returns keys and when empty a more user friendly message
* ENHANCEMENT: Enable Redshift Quantile Profiling


0.10.10
-----------------
* Removed out-of-date Airflow integration examples. This repo provides a comprehensive example of Airflow integration: `#GE Airflow Example <https://github.com/superconductive/ge_tutorials>`_
* Bugfix suite scaffold notebook now has correct suite name in first markdown cell.
* Bugfix: fixed an example in the custom expectations documentation article - "result" key was missing in the returned dictionary
* Data Docs Bugfix: template string substitution is now done using .safe_substitute(), to handle cases where string templates
  or substitution params have extraneous $ signs. Also added logic to handle templates where intended output has groupings of 2 or more $ signs
* Docs fix: fix in yml for example action_list_operator for metrics
* GE is now auto-linted using Black

-----------------

* DataContext.get_docs_sites_urls now raises error if non-existent site_name is specified
* Bugfix for the CLI command `docs build` ignoring the --site_name argument (#1378)
* Bugfix and refactor for `datasource delete` CLI command (#1386) @mzjp2
* Instantiate datasources and validate config only when datasource is used (#1374) @mzjp2
* suite delete changed from an optional argument to a required one
* bugfix for uploading objects to GCP #1393
* added a new usage stats event for the case when a data context is created through CLI
* tuplefilestore backend, expectationstore backend remove_key bugs fixed
* no url is returned on empty data_docs site
* return url for resource only if key exists
* Test added for the period special char case
* updated checkpoint module to not require sqlalchemy
* added BigQuery as an option in the list of databases in the CLI
* added special cases for handling BigQuery - table names are already qualified with schema name, so we must make sure that we do not prepend the schema name twice
* changed the prompt for the name of the temp table in BigQuery in the CLI to hint that a fully qualified name (project.dataset.table) should be provided
* Bugfix for: expect_column_quantile_values_to_be_between expectation throws an "unexpected keyword WITHIN" on BigQuery (#1391)

0.10.8
-----------------
* added support for overriding the default jupyter command via a GE_JUPYTER_COMMAND environment variable (#1347) @nehiljain
* Bugfix for checkpoint missing template (#1379)

0.10.7
-----------------
* crud delete suite bug fix

0.10.6
-----------------

* Checkpoints: a new feature to ease deployment of suites into your pipelines
  - DataContext.list_checkpoints() returns a list of checkpoint names found in the project
  - DataContext.get_checkpoint() returns a validated dictionary loaded from yml
  - new cli commands

    - `checkpoint new`
    - `checkpoint list`
    - `checkpoint run`
    - `checkpoint script`

* marked cli `tap` commands as deprecating on next release
* marked cli `validation-operator run` command as deprecating
* internal improvements in the cli code
* Improve UpdateDataDocsAction docs

0.10.5
-----------------

* improvements to ge.read_json tests
* tidy up the changelog

  - Fix bullet list spacing issues
  - Fix 0.10. formatting
  - Drop roadmap_and_changelog.rst and move changelog.rst to the top level of the table of contents
* DataContext.run_validation_operator() now raises a DataContextError if:
  - no batches are passed
  - batches are of the the wrong type
  - no matching validation operator is found in the project
* Clarified scaffolding language in scaffold notebook
* DataContext.create() adds an additional directory: `checkpoints`
* Marked tap command for deprecation in next major release

0.10.4
-----------------
* consolidated error handling in CLI DataContext loading
* new cli command `suite scaffold` to speed up creation of suites
* new cli command `suite demo` that creates an example suite
* Update bigquery.rst `#1330 <https://github.com/great-expectations/great_expectations/issues/1330>`_
* Fix datetime reference in create_expectations.rst `#1321 <https://github.com/great-expectations/great_expectations/issues/1321>`_ Thanks @jschendel !
* Update issue templates
* CLI command experimental decorator
* Update style_guide.rst
* Add pull request template
* Use pickle to generate hash for dataframes with unhashable objects. `#1315 <https://github.com/great-expectations/great_expectations/issues/1315>`_ Thanks @shahinism !
* Unpin pytest

0.10.3
-----------------
* Use pickle to generate hash for dataframes with unhashable objects.

0.10.2
-----------------
* renamed NotebookRenderer to SuiteEditNotebookRenderer
* SuiteEditNotebookRenderer now lints using black
* New SuiteScaffoldNotebookRenderer renderer to expedite suite creation
* removed autopep8 dependency
* bugfix: extra backslash in S3 urls if store was configured without a prefix `#1314 <https://github.com/great-expectations/great_expectations/issues/1314>`_

0.10.1
-----------------
* removing bootstrap scrollspy on table of contents `#1282 <https://github.com/great-expectations/great_expectations/issues/1282>`_
* Silently tolerate connection timeout during usage stats reporting

0.10.0
-----------------
* (BREAKING) Clarified API language: renamed all ``generator`` parameters and methods to the more correct ``batch_kwargs_generator`` language. Existing projects may require simple migration steps. See :ref:`Upgrading to 0.10.x <upgrading_to_0.10.x>` for instructions.
* Adds anonymized usage statistics to Great Expectations. See this article for details: :ref:`Usage Statistics`.
* CLI: improve look/consistency of ``docs list``, ``suite list``, and ``datasource list`` output; add ``store list`` and ``validation-operator list`` commands.
* New SuiteBuilderProfiler that facilitates faster suite generation by allowing columns to be profiled
* Added two convenience methods to ExpectationSuite: get_table_expectations & get_column_expectations
* Added optional profiler_configuration to DataContext.profile() and DataAsset.profile()
* Added list_available_expectation_types() to DataAsset

0.9.11
-----------------
* Add evaluation parameters support in WarningAndFailureExpectationSuitesValidationOperator `#1284 <https://github.com/great-expectations/great_expectations/issues/1284>`_ thanks `@balexander <https://github.com/balexander>`_
* Fix compatibility with MS SQL Server. `#1269 <https://github.com/great-expectations/great_expectations/issues/1269>`_ thanks `@kepiej <https://github.com/kepiej>`_
* Bug fixes for query_generator `#1292 <https://github.com/great-expectations/great_expectations/issues/1292>`_ thanks `@ian-whitestone <https://github.com/ian-whitestone>`_

0.9.10
-----------------
* Data Docs: improve configurability of site_section_builders
* TupleFilesystemStoreBackend now ignore `.ipynb_checkpoints` directories `#1203 <https://github.com/great-expectations/great_expectations/issues/1203>`_
* bugfix for Data Docs links encoding on S3 `#1235 <https://github.com/great-expectations/great_expectations/issues/1235>`_

0.9.9
-----------------
* Allow evaluation parameters support in run_validation_operator
* Add log_level parameter to jupyter_ux.setup_notebook_logging.
* Add experimental display_profiled_column_evrs_as_section and display_column_evrs_as_section methods, with a minor (nonbreaking) refactor to create a new _render_for_jupyter method.
* Allow selection of site in UpdateDataDocsAction with new arg target_site_names in great_expectations.yml
* Fix issue with regular expression support in BigQuery (#1244)

0.9.8
-----------------
* Allow basic operations in evaluation parameters, with or without evaluation parameters.
* When unexpected exceptions occur (e.g., during data docs rendering), the user will see detailed error messages, providing information about the specific issue as well as the stack trace.
* Remove the "project new" option from the command line (since it is not implemented; users can only run "init" to create a new project).
* Update type detection for bigquery based on driver changes in pybigquery driver 0.4.14. Added a warning for users who are running an older pybigquery driver
* added execution tests to the NotebookRenderer to mitigate codegen risks
* Add option "persist", true by default, for SparkDFDataset to persist the DataFrame it is passed. This addresses #1133 in a deeper way (thanks @tejsvirai for the robust debugging support and reproduction on spark).

  * Disabling this option should *only* be done if the user has *already* externally persisted the DataFrame, or if the dataset is too large to persist but *computations are guaranteed to be stable across jobs*.

* Enable passing dataset kwargs through datasource via dataset_options batch_kwarg.
* Fix AttributeError when validating expectations from a JSON file
* Data Docs: fix bug that was causing erratic scrolling behavior when table of contents contains many columns
* Data Docs: add ability to hide how-to buttons and related content in Data Docs

0.9.7
-----------------
* Update marshmallow dependency to >3. NOTE: as of this release, you MUST use marshamllow >3.0, which REQUIRES python 3. (`#1187 <https://github.com/great-expectations/great_expectations/issues/1187>`_) @jcampbell

  * Schema checking is now stricter for expectation suites, and data_asset_name must not be present as a top-level key in expectation suite json. It is safe to remove.
  * Similarly, datasource configuration must now adhere strictly to the required schema, including having any required credentials stored in the "credentials" dictionary.

* New beta CLI command: `tap new` that generates an executable python file to expedite deployments. (`#1193 <https://github.com/great-expectations/great_expectations/issues/1193>`_) @Aylr
* bugfix in TableBatchKwargsGenerator docs
* Added feature maturity in README (`#1203 <https://github.com/great-expectations/great_expectations/issues/1203>`_) @kyleaton
* Fix failing test that should skip if postgresql not running (`#1199 <https://github.com/great-expectations/great_expectations/issues/1199>`_) @cicdw


0.9.6
-----------------
* validate result dict when instantiating an ExpectationValidationResult (`#1133 <https://github.com/great-expectations/great_expectations/issues/1133>`_)
* DataDocs: Expectation Suite name on Validation Result pages now link to Expectation Suite page
* `great_expectations init`: cli now asks user if csv has header when adding a Spark Datasource with csv file
* Improve support for using GCP Storage Bucket as a Data Docs Site backend (thanks @hammadzz)
* fix notebook renderer handling for expectations with no column kwarg and table not in their name (`#1194 <https://github.com/great-expectations/great_expectations/issues/1194>`_)


0.9.5
-----------------
* Fixed unexpected behavior with suite edit, data docs and jupyter
* pytest pinned to 5.3.5


0.9.4
-----------------
* Update CLI `init` flow to support snowflake transient tables
* Use filename for default expectation suite name in CLI `init`
* Tables created by SqlAlchemyDataset use a shorter name with 8 hex characters of randomness instead of a full uuid
* Better error message when config substitution variable is missing
* removed an unused directory in the GE folder
* removed obsolete config error handling
* Docs typo fixes
* Jupyter notebook improvements
* `great_expectations init` improvements
* Simpler messaging in validation notebooks
* replaced hacky loop with suite list call in notebooks
* CLI suite new now supports `--empty` flag that generates an empty suite and opens a notebook
* add error handling to `init` flow for cases where user tries using a broken file


0.9.3
-----------------
* Add support for transient table creation in snowflake (#1012)
* Improve path support in TupleStoreBackend for better cross-platform compatibility
* New features on `ExpectationSuite`

  - ``add_citation()``
  - ``get_citations()``

* `SampleExpectationsDatasetProfiler` now leaves a citation containing the original batch kwargs
* `great_expectations suite edit` now uses batch_kwargs from citations if they exist
* Bugfix :: suite edit notebooks no longer blow away the existing suite while loading a batch of data
* More robust and tested logic in `suite edit`
* DataDocs: bugfixes and improvements for smaller viewports
* Bugfix :: fix for bug that crashes SampleExpectationsDatasetProfiler if unexpected_percent is of type decimal.Decimal (`#1109 <https://github.com/great-expectations/great_expectations/issues/1109>`_)


0.9.2
-----------------
* Fixes #1095
* Added a `list_expectation_suites` function to `data_context`, and a corresponding CLI function - `suite list`.
* CI no longer enforces legacy python tests.

0.9.1
------
* Bugfix for dynamic "How to Edit This Expectation Suite" command in DataDocs

0.9.0
-----------------

Version 0.9.0 is a major update to Great Expectations! The DataContext has continued to evolve into a powerful tool
for ensuring that Expectation Suites can properly represent the way users think about their data, and upgrading will
make it much easier to store and share expectation suites, and to build data docs that support your whole team.
You’ll get awesome new features including improvements to data docs look and the ability to choose and store metrics
for building flexible data quality dashboards.

The changes for version 0.9.0 fall into several broad areas:

1. Onboarding

Release 0.9.0 of Great Expectations makes it much easier to get started with the project. The `init` flow has grown
to support a much wider array of use cases and to use more natural language rather than introducing
GreatExpectations concepts earlier. You can more easily configure different backends and datasources, take advantage
of guided walkthroughs to find and profile data, and share project configurations with colleagues.

If you have already completed the `init` flow using a previous version of Great Expectations, you do not need to
rerun the command. However, **there are some small changes to your configuration that will be required**. See
:ref:`migrating_versions` for details.

2. CLI Command Improvements

With this release we have introduced a consistent naming pattern for accessing subcommands based on the noun (a
Great Expectations object like `suite` or `docs`) and verb (an action like `edit` or `new`). The new user experience
will allow us to more naturally organize access to CLI tools as new functionality is added.

3. Expectation Suite Naming and Namespace Changes

Defining shared expectation suites and validating data from different sources is much easier in this release. The
DataContext, which manages storage and configuration of expectations, validations, profiling, and data docs, no
longer requires that expectation suites live in a datasource-specific “namespace.” Instead, you should name suites
with the logical name corresponding to your data, making it easy to share them or validate against different data
sources. For example, the expectation suite "npi" for National Provider Identifier data can now be shared across
teams who access the same logical data in local systems using Pandas, on a distributed Spark cluster, or via a
relational database.

Batch Kwargs, or instructions for a datasource to build a batch of data, are similarly freed from a required
namespace, and you can more easily integrate Great Expectations into workflows where you do not need to use a
BatchKwargsGenerator (usually because you have a batch of data ready to validate, such as in a table or a known
directory).

The most noticeable impact of this API change is in the complete removal of the DataAssetIdentifier class. For
example, the `create_expectation_suite` and `get_batch` methods now no longer require a data_asset_name parameter,
relying only on the expectation_suite_name and batch_kwargs to do their job. Similarly, there is no more asset name
normalization required. See the upgrade guide for more information.

4. Metrics and Evaluation Parameter Stores

Metrics have received much more love in this release of Great Expectations! We've improved the system for declaring
evaluation parameters that support dependencies between different expectation suites, so you can easily identify a
particular field in the result of one expectation to use as the input into another. And the MetricsStore is now much
more flexible, supporting a new ValidationAction that makes it possible to select metrics from a validation result
to be saved in a database where they can power a dashboard.

5. Internal Type Changes and Improvements

Finally, in this release, we have done a lot of work under the hood to make things more robust, including updating
all of the internal objects to be more strongly typed. That change, while largely invisible to end users, paves the
way for some really exciting opportunities for extending Great Expectations as we build a bigger community around
the project.


We are really excited about this release, and encourage you to upgrade right away to take advantage of the more
flexible naming and simpler API for creating, accessing, and sharing your expectations. As always feel free to join
us on Slack for questions you don't see addressed!


0.8.9__develop
-----------------


0.8.8
-----------------
* Add support for allow_relative_error to expect_column_quantile_values_to_be_between, allowing Redshift users access
  to this expectation
* Add support for checking backend type information for datetime columns using expect_column_min_to_be_between and
  expect_column_max_to_be_between

0.8.7
-----------------
* Add support for expect_column_values_to_be_of_type for BigQuery backend (#940)
* Add image CDN for community usage stats
* Documentation improvements and fixes

0.8.6
-----------------
* Raise informative error if config variables are declared but unavailable
* Update ExpectationsStore defaults to be consistent across all FixedLengthTupleStoreBackend objects
* Add support for setting spark_options via SparkDFDatasource
* Include tail_weights by default when using build_continuous_partition_object
* Fix Redshift quantiles computation and type detection
* Allow boto3 options to be configured (#887)

0.8.5
-----------------
* BREAKING CHANGE: move all reader options from the top-level batch_kwargs object to a sub-dictionary called
  "reader_options" for SparkDFDatasource and PandasDatasource. This means it is no longer possible to specify
  supplemental reader-specific options at the top-level of `get_batch`,  `yield_batch_kwargs` or `build_batch_kwargs`
  calls, and instead, you must explicitly specify that they are reader_options, e.g. by a call such as:
  `context.yield_batch_kwargs(data_asset_name, reader_options={'encoding': 'utf-8'})`.
* BREAKING CHANGE: move all query_params from the top-level batch_kwargs object to a sub-dictionary called
  "query_params" for SqlAlchemyDatasource. This means it is no longer possible to specify supplemental query_params at
  the top-level of `get_batch`,  `yield_batch_kwargs` or `build_batch_kwargs`
  calls, and instead, you must explicitly specify that they are query_params, e.g. by a call such as:
  `context.yield_batch_kwargs(data_asset_name, query_params={'schema': 'foo'})`.
* Add support for filtering validation result suites and validation result pages to show only failed expectations in
  generated documentation
* Add support for limit parameter to batch_kwargs for all datasources: Pandas, SqlAlchemy, and SparkDF; add support
  to generators to support building batch_kwargs with limits specified.
* Include raw_query and query_params in query_generator batch_kwargs
* Rename generator keyword arguments from data_asset_name to generator_asset to avoid ambiguity with normalized names
* Consistently migrate timestamp from batch_kwargs to batch_id
* Include batch_id in validation results
* Fix issue where batch_id was not included in some generated datasets
* Fix rendering issue with expect_table_columns_to_match_ordered_list expectation
* Add support for GCP, including BigQuery and GCS
* Add support to S3 generator for retrieving directories by specifying the `directory_assets` configuration
* Fix warning regarding implicit class_name during init flow
* Expose build_generator API publicly on datasources
* Allow configuration of known extensions and return more informative message when SubdirReaderBatchKwargsGenerator cannot find
  relevant files.
* Add support for allow_relative_error on internal dataset quantile functions, and add support for
  build_continuous_partition_object in Redshift
* Fix truncated scroll bars in value_counts graphs


0.8.4.post0
----------------
* Correct a packaging issue resulting in missing notebooks in tarball release; update docs to reflect new notebook
  locations.


0.8.4
-----------------
* Improved the tutorials that walk new users through the process of creating expectations and validating data
* Changed the flow of the init command - now it creates the scaffolding of the project and adds a datasource. After
  that users can choose their path.
* Added a component with links to useful tutorials to the index page of the Data Docs website
* Improved the UX of adding a SQL datasource in the CLI - now the CLI asks for specific credentials for Postgres,
  MySQL, Redshift and Snowflake, allows continuing debugging in the config file and has better error messages
* Added batch_kwargs information to DataDocs validation results
* Fix an issue affecting file stores on Windows


0.8.3
-----------------
* Fix a bug in data-docs' rendering of mostly parameter
* Correct wording for expect_column_proportion_of_unique_values_to_be_between
* Set charset and meta tags to avoid unicode decode error in some browser/backend configurations
* Improve formatting of empirical histograms in validation result data docs
* Add support for using environment variables in `config_variables_file_path`
* Documentation improvements and corrections


0.8.2.post0
------------
* Correct a packaging issue resulting in missing css files in tarball release


0.8.2
-----------------
* Add easier support for customizing data-docs css
* Use higher precision for rendering 'mostly' parameter in data-docs; add more consistent locale-based
  formatting in data-docs
* Fix an issue causing visual overlap of large numbers of validation results in build-docs index
* Documentation fixes (thanks @DanielOliver!) and improvements
* Minor CLI wording fixes
* Improved handling of MySql temporary tables
* Improved detection of older config versions


0.8.1
-----------------
* Fix an issue where version was reported as '0+unknown'


0.8.0
-----------------

Version 0.8.0 is a significant update to Great Expectations, with many improvements focused on configurability
and usability.  See the :ref:`migrating_versions` guide for more details on specific changes, which include
several breaking changes to configs and APIs.

Highlights include:

1. Validation Operators and Actions. Validation operators make it easy to integrate GE into a variety of pipeline runners. They
   offer one-line integration that emphasizes configurability. See the :ref:`validation_operators_and_actions`
   feature guide for more information.

   - The DataContext `get_batch` method no longer treats `expectation_suite_name` or `batch_kwargs` as optional; they
     must be explicitly specified.
   - The top-level GE validate method allows more options for specifying the specific data_asset class to use.

2. First-class support for plugins in a DataContext, with several features that make it easier to configure and
   maintain DataContexts across common deployment patterns.

   - **Environments**: A DataContext can now manage :ref:`environment_and_secrets` more easily thanks to more dynamic and
     flexible variable substitution.
   - **Stores**: A new internal abstraction for DataContexts, :ref:`Stores <reference__core_concepts__data_context__stores>`, make extending GE easier by
     consolidating logic for reading and writing resources from a database, local, or cloud storage.
   - **Types**: Utilities configured in a DataContext are now referenced using `class_name` and `module_name` throughout
     the DataContext configuration, making it easier to extend or supplement pre-built resources. For now, the "type"
     parameter is still supported but expect it to be removed in a future release.

3. Partitioners: Batch Kwargs are clarified and enhanced to help easily reference well-known chunks of data using a
   partition_id. Batch ID and Batch Fingerprint help round out support for enhanced metadata around data
   assets that GE validates. See :ref:`Batch Identifiers <reference__core_concepts__batch_parameters>` for more information. The `GlobReaderBatchKwargsGenerator`,
   `QueryBatchKwargsGenerator`, `S3GlobReaderBatchKwargsGenerator`, `SubdirReaderBatchKwargsGenerator`, and `TableBatchKwargsGenerator` all support partition_id for
   easily accessing data assets.

4. Other Improvements:

   - We're beginning a long process of some under-the-covers refactors designed to make GE more maintainable as we
     begin adding additional features.
   - Restructured documentation: our docs have a new structure and have been reorganized to provide space for more
     easily adding and accessing reference material. Stay tuned for additional detail.
   - The command build-documentation has been renamed build-docs and now by
     default opens the Data Docs in the users' browser.

v0.7.11
-----------------
* Fix an issue where head() lost the column name for SqlAlchemyDataset objects with a single column
* Fix logic for the 'auto' bin selection of `build_continuous_partition_object`
* Add missing jinja2 dependency
* Fix an issue with inconsistent availability of strict_min and strict_max options on expect_column_values_to_be_between
* Fix an issue where expectation suite evaluation_parameters could be overriden by values during validate operation


v0.7.10
-----------------
* Fix an issue in generated documentation where the Home button failed to return to the index
* Add S3 Generator to module docs and improve module docs formatting
* Add support for views to QueryBatchKwargsGenerator
* Add success/failure icons to index page
* Return to uniform histogram creation during profiling to avoid large partitions for internal performance reasons


v0.7.9
-----------------
* Add an S3 generator, which will introspect a configured bucket and generate batch_kwargs from identified objects
* Add support to PandasDatasource and SparkDFDatasource for reading directly from S3
* Enhance the Site Index page in documentation so that validation results are sorted and display the newest items first
  when using the default run-id scheme
* Add a new utility method, `build_continuous_partition_object` which will build partition objects using the dataset
  API and so supports any GE backend.
* Fix an issue where columns with spaces in their names caused failures in some SqlAlchemyDataset and SparkDFDataset
  expectations
* Fix an issue where generated queries including null checks failed on MSSQL (#695)
* Fix an issue where evaluation parameters passed in as a set instead of a list could cause JSON serialization problems
  for the result object (#699)


v0.7.8
-----------------
* BREAKING: slack webhook URL now must be in the profiles.yml file (treat as a secret)
* Profiler improvements:

  - Display candidate profiling data assets in alphabetical order
  - Add columns to the expectation_suite meta during profiling to support human-readable description information

* Improve handling of optional dependencies during CLI init
* Improve documentation for create_expectations notebook
* Fix several anachronistic documentation and docstring phrases (#659, #660, #668, #681; #thanks @StevenMMortimer)
* Fix data docs rendering issues:

  - documentation rendering failure from unrecognized profiled column type (#679; thanks @dinedal))
  - PY2 failure on encountering unicode (#676)


0.7.7
-----------------
* Standardize the way that plugin module loading works. DataContext will begin to use the new-style class and plugin
  identification moving forward; yml configs should specify class_name and module_name (with module_name optional for
  GE types). For now, it is possible to use the "type" parameter in configuration (as before).
* Add support for custom data_asset_type to all datasources
* Add support for strict_min and strict_max to inequality-based expectations to allow strict inequality checks
  (thanks @RoyalTS!)
* Add support for reader_method = "delta" to SparkDFDatasource
* Fix databricks generator (thanks @sspitz3!)
* Improve performance of DataContext loading by moving optional import
* Fix several memory and performance issues in SparkDFDataset.

  - Use only distinct value count instead of bringing values to driver
  - Migrate away from UDF for set membership, nullity, and regex expectations

* Fix several UI issues in the data_documentation

  - Move prescriptive dataset expectations to Overview section
  - Fix broken link on Home breadcrumb
  - Scroll follows navigation properly
  - Improved flow for long items in value_set
  - Improved testing for ValidationRenderer
  - Clarify dependencies introduced in documentation sites
  - Improve testing and documentation for site_builder, including run_id filter
  - Fix missing header in Index page and cut-off tooltip
  - Add run_id to path for validation files


0.7.6
-----------------
* New Validation Renderer! Supports turning validation results into HTML and displays differences between the expected
  and the observed attributes of a dataset.
* Data Documentation sites are now fully configurable; a data context can be configured to generate multiple
  sites built with different GE objects to support a variety of data documentation use cases. See data documentation
  guide for more detail.
* CLI now has a new top-level command, `build-documentation` that can support rendering documentation for specified
  sites and even named data assets in a specific site.
* Introduced DotDict and LooselyTypedDotDict classes that allow to enforce typing of dictionaries.
* Bug fixes: improved internal logic of rendering data documentation, slack notification, and CLI profile command when
  datasource argument was not provided.

0.7.5
-----------------
* Fix missing requirement for pypandoc brought in from markdown support for notes rendering.

0.7.4
-----------------
* Fix numerous rendering bugs and formatting issues for rendering documentation.
* Add support for pandas extension dtypes in pandas backend of expect_column_values_to_be_of_type and
  expect_column_values_to_be_in_type_list and fix bug affecting some dtype-based checks.
* Add datetime and boolean column-type detection in BasicDatasetProfiler.
* Improve BasicDatasetProfiler performance by disabling interactive evaluation when output of expectation is not
  immediately used for determining next expectations in profile.
* Add support for rendering expectation_suite and expectation_level notes from meta in docs.
* Fix minor formatting issue in readthedocs documentation.

0.7.3
-----------------
* BREAKING: Harmonize expect_column_values_to_be_of_type and expect_column_values_to_be_in_type_list semantics in
  Pandas with other backends, including support for None type and type_list parameters to support profiling.
  *These type expectations now rely exclusively on native python or numpy type names.*
* Add configurable support for Custom DataAsset modules to DataContext
* Improve support for setting and inheriting custom data_asset_type names
* Add tooltips with expectations backing data elements to rendered documentation
* Allow better selective disabling of tests (thanks @RoyalITS)
* Fix documentation build errors causing missing code blocks on readthedocs
* Update the parameter naming system in DataContext to reflect data_asset_name *and* expectation_suite_name
* Change scary warning about discarding expectations to be clearer, less scary, and only in log
* Improve profiler support for boolean types, value_counts, and type detection
* Allow user to specify data_assets to profile via CLI
* Support CLI rendering of expectation_suite and EVR-based documentation

0.7.2
-----------------
* Improved error detection and handling in CLI "add datasource" feature
* Fixes in rendering of profiling results (descriptive renderer of validation results)
* Query Generator of SQLAlchemy datasource adds tables in non-default schemas to the data asset namespace
* Added convenience methods to display HTML renderers of sections in Jupyter notebooks
* Implemented prescriptive rendering of expectations for most expectation types

0.7.1
------------

* Added documentation/tutorials/videos for onboarding and new profiling and documentation features
* Added prescriptive documentation built from expectation suites
* Improved index, layout, and navigation of data context HTML documentation site
* Bug fix: non-Python files were not included in the package
* Improved the rendering logic to gracefully deal with failed expectations
* Improved the basic dataset profiler to be more resilient
* Implement expect_column_values_to_be_of_type, expect_column_values_to_be_in_type_list for SparkDFDataset
* Updated CLI with a new documentation command and improved profile and render commands
* Expectation suites and validation results within a data context are saved in a more readable form (with indentation)
* Improved compatibility between SparkDatasource and InMemoryGenerator
* Optimization for Pandas column type checking
* Optimization for Spark duplicate value expectation (thanks @orenovadia!)
* Default run_id format no longer includes ":" and specifies UTC time
* Other internal improvements and bug fixes


0.7.0
------------

Version 0.7 of Great Expectations is HUGE. It introduces several major new features
and a large number of improvements, including breaking API changes.

The core vocabulary of expectations remains consistent. Upgrading to
the new version of GE will primarily require changes to code that
uses data contexts; existing expectation suites will require only changes
to top-level names.

 * Major update of Data Contexts. Data Contexts now offer significantly \
   more support for building and maintaining expectation suites and \
   interacting with existing pipeline systems, including providing a namespace for objects.\
   They can handle integrating, registering, and storing validation results, and
   provide a namespace for data assets, making **batches** first-class citizens in GE.
   Read more: :ref:`data_context` or :py:mod:`great_expectations.data_context`

 * Major refactor of autoinspect. Autoinspect is now built around a module
   called "profile" which provides a class-based structure for building
   expectation suites. There is no longer a default  "autoinspect_func" --
   calling autoinspect requires explicitly passing the desired profiler. See :ref:`profiling`

 * New "Compile to Docs" feature produces beautiful documentation from expectations and expectation
   validation reports, helping keep teams on the same page.

 * Name clarifications: we've stopped using the overloaded terms "expectations
   config" and "config" and instead use "expectation suite" to refer to a
   collection (or suite!) of expectations that can be used for validating a
   data asset.

   - Expectation Suites include several top level keys that are useful \
     for organizing content in a data context: data_asset_name, \
     expectation_suite_name, and data_asset_type. When a data_asset is \
     validated, those keys will be placed in the `meta` key of the \
     validation result.

 * Major enhancement to the CLI tool including `init`, `render` and more flexibility with `validate`

 * Added helper notebooks to make it easy to get started. Each notebook acts as a combination of \
   tutorial and code scaffolding, to help you quickly learn best practices by applying them to \
   your own data.

 * Relaxed constraints on expectation parameter values, making it possible to declare many column
   aggregate expectations in a way that is always "vacuously" true, such as
   ``expect_column_values_to_be_between`` ``None`` and ``None``. This makes it possible to progressively
   tighten expectations while using them as the basis for profiling results and documentation.

  * Enabled caching on dataset objects by default.

 * Bugfixes and improvements:

   * New expectations:

     * expect_column_quantile_values_to_be_between
     * expect_column_distinct_values_to_be_in_set

   * Added support for ``head`` method on all current backends, returning a PandasDataset
   * More implemented expectations for SparkDF Dataset with optimizations

     * expect_column_values_to_be_between
     * expect_column_median_to_be_between
     * expect_column_value_lengths_to_be_between

   * Optimized histogram fetching for SqlalchemyDataset and SparkDFDataset
   * Added cross-platform internal partition method, paving path for improved profiling
   * Fixed bug with outputstrftime not being honored in PandasDataset
   * Fixed series naming for column value counts
   * Standardized naming for expect_column_values_to_be_of_type
   * Standardized and made explicit use of sample normalization in stdev calculation
   * Added from_dataset helper
   * Internal testing improvements
   * Documentation reorganization and improvements
   * Introduce custom exceptions for more detailed error logs

0.6.1
------------
* Re-add testing (and support) for py2
* NOTE: Support for SqlAlchemyDataset and SparkDFDataset is enabled via optional install \
  (e.g. ``pip install great_expectations[sqlalchemy]`` or ``pip install great_expectations[spark]``)

0.6.0
------------
* Add support for SparkDFDataset and caching (HUGE work from @cselig)
* Migrate distributional expectations to new testing framework
* Add support for two new expectations: expect_column_distinct_values_to_contain_set
  and expect_column_distinct_values_to_equal_set (thanks @RoyalTS)
* FUTURE BREAKING CHANGE: The new cache mechanism for Datasets, \
  when enabled, causes GE to assume that dataset does not change between evaluation of individual expectations. \
  We anticipate this will become the future default behavior.
* BREAKING CHANGE: Drop official support pandas < 0.22

0.5.1
---------------
* **Fix** issue where no result_format available for expect_column_values_to_be_null caused error
* Use vectorized computation in pandas (#443, #445; thanks @RoyalTS)


0.5.0
----------------
* Restructured class hierarchy to have a more generic DataAsset parent that maintains expectation logic separate \
  from the tabular organization of Dataset expectations
* Added new FileDataAsset and associated expectations (#416 thanks @anhollis)
* Added support for date/datetime type columns in some SQLAlchemy expectations (#413)
* Added support for a multicolumn expectation, expect multicolumn values to be unique (#408)
* **Optimization**: You can now disable `partial_unexpected_counts` by setting the `partial_unexpected_count` value to \
  0 in the result_format argument, and we do not compute it when it would not be returned. (#431, thanks @eugmandel)
* **Fix**: Correct error in unexpected_percent computations for sqlalchemy when unexpected values exceed limit (#424)
* **Fix**: Pass meta object to expectation result (#415, thanks @jseeman)
* Add support for multicolumn expectations, with `expect_multicolumn_values_to_be_unique` as an example (#406)
* Add dataset class to from_pandas to simplify using custom datasets (#404, thanks @jtilly)
* Add schema support for sqlalchemy data context (#410, thanks @rahulj51)
* Minor documentation, warning, and testing improvements (thanks @zdog).


0.4.5
----------------
* Add a new autoinspect API and remove default expectations.
* Improve details for expect_table_columns_to_match_ordered_list (#379, thanks @rlshuhart)
* Linting fixes (thanks @elsander)
* Add support for dataset_class in from_pandas (thanks @jtilly)
* Improve redshift compatibility by correcting faulty isnull operator (thanks @avanderm)
* Adjust partitions to use tail_weight to improve JSON compatibility and
  support special cases of KL Divergence (thanks @anhollis)
* Enable custom_sql datasets for databases with multiple schemas, by
  adding a fallback for column reflection (#387, thanks @elsander)
* Remove `IF NOT EXISTS` check for custom sql temporary tables, for
  Redshift compatibility (#372, thanks @elsander)
* Allow users to pass args/kwargs for engine creation in
  SqlAlchemyDataContext (#369, thanks @elsander)
* Add support for custom schema in SqlAlchemyDataset (#370, thanks @elsander)
* Use getfullargspec to avoid deprecation warnings.
* Add expect_column_values_to_be_unique to SqlAlchemyDataset
* **Fix** map expectations for categorical columns (thanks @eugmandel)
* Improve internal testing suite (thanks @anhollis and @ccnobbli)
* Consistently use value_set instead of mixing value_set and values_set (thanks @njsmith8)

0.4.4
----------------
* Improve CLI help and set CLI return value to the number of unmet expectations
* Add error handling for empty columns to SqlAlchemyDataset, and associated tests
* **Fix** broken support for older pandas versions (#346)
* **Fix** pandas deepcopy issue (#342)

0.4.3
-------
* Improve type lists in expect_column_type_to_be[_in_list] (thanks @smontanaro and @ccnobbli)
* Update cli to use entry_points for conda compatibility, and add version option to cli
* Remove extraneous development dependency to airflow
* Address SQlAlchemy warnings in median computation
* Improve glossary in documentation
* Add 'statistics' section to validation report with overall validation results (thanks @sotte)
* Add support for parameterized expectations
* Improve support for custom expectations with better error messages (thanks @syk0saje)
* Implement expect_column_value_lenghts_to_[be_between|equal] for SQAlchemy (thanks @ccnobbli)
* **Fix** PandasDataset subclasses to inherit child class

0.4.2
-------
* **Fix** bugs in expect_column_values_to_[not]_be_null: computing unexpected value percentages and handling all-null (thanks @ccnobbli)
* Support mysql use of Decimal type (thanks @bouke-nederstigt)
* Add new expectation expect_column_values_to_not_match_regex_list.

  * Change behavior of expect_column_values_to_match_regex_list to use python re.findall in PandasDataset, relaxing \
    matching of individuals expressions to allow matches anywhere in the string.

* **Fix** documentation errors and other small errors (thanks @roblim, @ccnobbli)

0.4.1
-------
* Correct inclusion of new data_context module in source distribution

0.4.0
-------
* Initial implementation of data context API and SqlAlchemyDataset including implementations of the following \
  expectations:

  * expect_column_to_exist
  * expect_table_row_count_to_be
  * expect_table_row_count_to_be_between
  * expect_column_values_to_not_be_null
  * expect_column_values_to_be_null
  * expect_column_values_to_be_in_set
  * expect_column_values_to_be_between
  * expect_column_mean_to_be
  * expect_column_min_to_be
  * expect_column_max_to_be
  * expect_column_sum_to_be
  * expect_column_unique_value_count_to_be_between
  * expect_column_proportion_of_unique_values_to_be_between

* Major refactor of output_format to new result_format parameter. See docs for full details:

  * exception_list and related uses of the term exception have been renamed to unexpected
  * Output formats are explicitly hierarchical now, with BOOLEAN_ONLY < BASIC < SUMMARY < COMPLETE. \
    All *column_aggregate_expectation* expectations now return element count and related information included at the \
    BASIC level or higher.

* New expectation available for parameterized distributions--\
  expect_column_parameterized_distribution_ks_test_p_value_to_be_greater_than (what a name! :) -- (thanks @ccnobbli)
* ge.from_pandas() utility (thanks @schrockn)
* Pandas operations on a PandasDataset now return another PandasDataset (thanks @dlwhite5)
* expect_column_to_exist now takes a column_index parameter to specify column order (thanks @louispotok)
* Top-level validate option (ge.validate())
* ge.read_json() helper (thanks @rjurney)
* Behind-the-scenes improvements to testing framework to ensure parity across data contexts.
* Documentation improvements, bug-fixes, and internal api improvements

0.3.2
-------
* Include requirements file in source dist to support conda

0.3.1
--------
* **Fix** infinite recursion error when building custom expectations
* Catch dateutil parsing overflow errors

0.2
-----
* Distributional expectations and associated helpers are improved and renamed to be more clear regarding the tests they apply
* Expectation decorators have been refactored significantly to streamline implementing expectations and support custom expectations
* API and examples for custom expectations are available
* New output formats are available for all expectations
* Significant improvements to test suite and compatibility<|MERGE_RESOLUTION|>--- conflicted
+++ resolved
@@ -6,13 +6,10 @@
 
 Develop
 -----------------
-<<<<<<< HEAD
 * [FEATURE] Add OpsgenieAlertAction
-=======
 * [ENHANCEMENT] Snowflake uses temp tables by default while still allowing transient tables.
 * [ENHANCEMENT] Enabled use of lowercase table and column names in GE with the `use_quoted_name` key in batch_kwargs
 * [BUGFIX] Basic suite builder profiler (suite scaffold) skips excluded expectations
->>>>>>> b8f503a6
 
 0.12.7
 -----------------
