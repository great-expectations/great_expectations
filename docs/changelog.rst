--- conflicted
+++ resolved
@@ -7,12 +7,8 @@
 
 Develop
 -----------------
-<<<<<<< HEAD
 * [FEATURE] Added EmailAction as a new Validation Action (Thanks @Cedric-Magnan!) #2479
-
-=======
 * [DOCS] Renamed the "old" and the "new" APIs to "V2 (Batch Kwargs) API" and "V3 (Batch Request) API" and added an article with recommendations for choosing between them
->>>>>>> 07535674
 
 0.13.11
 -----------------
