--- conflicted
+++ resolved
@@ -6,13 +6,9 @@
 
 Develop
 -----------------
+* [FEATURE] Add new exception: expect_multicolumn_sum_to_equal for `pandas` and `Spark` (thanks @chipmyersjr)!
 * [BUGFIX] SuiteEditNotebookRenderer no longer break GCS and S3 data paths
-<<<<<<< HEAD
 * [BUGFIX] Fix bug preventing the use of get_available_partition_ids in s3 generator
-
-=======
-* [FEATURE] Add new exception: expect_multicolumn_sum_to_equal for `pandas` and `Spark` (thanks @chipmyersjr)!
->>>>>>> 10f2a05f
 
 0.12.0
 -----------------
