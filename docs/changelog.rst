--- conflicted
+++ resolved
@@ -6,9 +6,7 @@
 
 develop
 -----------------
-<<<<<<< HEAD
-* Improved help for CLI `checkpoint` command
-=======
+* [DOCS] Improved help for CLI `checkpoint` command
 * [BUGFIX] BasicSuiteBuilderProfiler could include extra expectations when only some expectations were selected (#1422)
 * [FEATURE] add support for `expect_multicolumn_values_to_be_unique` to `Spark`. Thanks @WilliamWsyHK!
 * [ENHANCEMENT] Allow a dictionary of variables can be passed to the DataContext constructor to allow override 
@@ -19,7 +17,7 @@
 -----------------
 * Bugfix: build_data_docs list_keys for GCS returns keys and when empty a more user friendly message
 * ENHANCEMENT: Enable Redshift Quantile Profiling
->>>>>>> 4efe6b5b
+
 
 0.10.10
 -----------------
