.. _changelog:

#########
Changelog
#########

Develop
-----------------

<<<<<<< HEAD
* [BUGFIX] Change default prefix for TupleStoreBackend (issue 1907)
=======
* [ENHANCEMENT] Add spark support for expect_compound_columns_to_be_unique(Thanks @tscottcoombes1)!
>>>>>>> 0c62546a

0.12.3
-----------------
* [ENHANCEMENT] Add expect_compound_columns_to_be_unique and clarify multicolumn uniqueness
* [ENHANCEMENT] Add expectation expect_table_columns_to_match_set
* [ENHANCEMENT] Checkpoint run command now prints out details on each validation #1437
* [ENHANCEMENT] Slack notifications can now display links to GCS-hosted DataDocs sites
* [ENHANCEMENT] Public base URL can be configured for Data Docs sites
* [ENHANCEMENT] SuiteEditNotebookRenderer.add_header class now allows usage of env variables in jinja templates (thanks @mbakunze)!
* [ENHANCEMENT] Display table for Cramer's Phi expectation in Data Docs (thanks @mlondschien)!
* [BUGFIX] Explicitly convert keys to tuples when removing from TupleS3StoreBackend (thanks @balexander)!
* [BUGFIX] Use more-specific s3.meta.client.exceptions with dealing with boto resource api (thanks @lcorneliussen)!
* [BUGFIX] Links to Amazon S3 are compatible with virtual host-style access and path-style access
* [DOCS] How to Instantiate a Data Context on a Databricks Spark Cluster
* [DOCS] Update to Deploying Great Expectations with Google Cloud Composer
* [MAINTENANCE] Update moto dependency to include cryptography (see #spulec/moto/3290)


0.12.2
-----------------

* [ENHANCEMENT] Update schema for anonymized expectation types to avoid large key domain
* [ENHANCEMENT] BaseProfiler type mapping expanded to include more pandas and numpy dtypes
* [BUGFIX] Allow for pandas reader option inference with parquet and Excel (thanks @dlachasse)!
* [BUGFIX] Fix bug where running checkpoint fails if GCS data docs site has a prefix (thanks @sergii-tsymbal-exa)!
* [BUGFIX] Fix bug in deleting datasource config from config file (thanks @rxmeez)!
* [BUGFIX] clarify inclusiveness of min/max values in string rendering
* [BUGFIX] Building data docs no longer crashes when a data asset name is an integer #1913
* [DOCS] Add notes on transient table creation to Snowflake guide (thanks @verhey)!
* [DOCS] Fixed several broken links and glossary organization (thanks @JavierMonton and @sbrugman)!
* [DOCS] Deploying Great Expectations with Google Cloud Composer (Hosted Airflow)

0.12.1
-----------------
* [FEATURE] Add ``expect_column_pair_cramers_phi_value_to_be_less_than`` expectation to ``PandasDatasource`` to check for the independence of two columns by computing their Cramers Phi (thanks @mlondschien)!
* [FEATURE] add support for ``expect_column_pair_values_to_be_in_set`` to ``Spark`` (thanks @mikaylaedwards)!
* [FEATURE] Add new expectation:`` expect_multicolumn_sum_to_equal`` for ``pandas` and ``Spark`` (thanks @chipmyersjr)!
* [ENHANCEMENT] Update isort, pre-commit & pre-commit hooks, start more linting (thanks @dandandan)!
* [ENHANCEMENT] Bundle shaded marshmallow==3.7.1 to avoid dependency conflicts on GCP Composer
* [ENHANCEMENT] Improve row_condition support in aggregate expectations
* [BUGFIX] SuiteEditNotebookRenderer no longer break GCS and S3 data paths
* [BUGFIX] Fix bug preventing the use of get_available_partition_ids in s3 generator
* [BUGFIX] SuiteEditNotebookRenderer no longer break GCS and S3 data paths
* [BUGFIX] TupleGCSStoreBackend: remove duplicate prefix for urls (thanks @azban)!
* [BUGFIX] Fix `TypeError: unhashable type` error in Data Docs rendering

0.12.0
-----------------
* [BREAKING] This release includes a breaking change that *only* affects users who directly call `add_expectation`, `remove_expectation`, or `find_expectations`. (Most users do not use these APIs but add Expectations by stating them directly on Datasets). Those methods have been updated to take an ExpectationConfiguration object and `match_type` object. The change provides more flexibility in determining which expectations should be modified and allows us provide substantially improved support for two major features that we have frequently heard requested: conditional Expectations and more flexible multi-column custom expectations. See :ref:`expectation_suite_operations` and :ref:`migrating_versions` for more information.
* [FEATURE] Add support for conditional expectations using pandas execution engine (#1217 HUGE thanks @arsenii!)
* [FEATURE] ValidationActions can now consume and return "payload", which can be used to share information across ValidationActions
* [FEATURE] Add support for nested columns in the PySpark expectations (thanks @bramelfrink)!
* [FEATURE] add support for `expect_column_values_to_be_increasing` to `Spark` (thanks @mikaylaedwards)!
* [FEATURE] add support for `expect_column_values_to_be_decreasing` to `Spark` (thanks @mikaylaedwards)!
* [FEATURE] Slack Messages sent as ValidationActions now have link to DataDocs, if available.
* [FEATURE] Expectations now define “domain,” “success,” and “runtime” kwargs to allow them to determine expectation equivalence for updating expectations. Fixes column pair expectation update logic.
* [ENHANCEMENT] Add a `skip_and_clean_missing` flag to `DefaultSiteIndexBuilder.build` (default True). If True, when an index page is being built and an existing HTML page does not have corresponding source data (i.e. an expectation suite or validation result was removed from source store), the HTML page is automatically deleted and will not appear in the index. This ensures that the expectations store and validations store are the source of truth for Data Docs.
* [ENHANCEMENT] Include datetime and bool column types in descriptive documentation results
* [ENHANCEMENT] Improve data docs page breadcrumbs to have clearer run information
* [ENHANCEMENT] Data Docs Validation Results only shows unexpected value counts if all unexpected values are available
* [ENHANCEMENT] Convert GE version key from great_expectations.__version__ to great_expectations_version (thanks, @cwerner!) (#1606)
* [ENHANCEMENT] Add support in JSON Schema profiler for combining schema with anyOf key and creating nullability expectations
* [BUGFIX] Add guard for checking Redshift Dialect in match_like_pattern expectation
* [BUGFIX] Fix content_block build failure for dictionary content - (thanks @jliew!) #1722
* [BUGFIX] Fix bug that was preventing env var substitution in `config_variables.yml` when not at the top level
* [BUGFIX] Fix issue where expect_column_values_to_be_in_type_list did not work with positional type_list argument in SqlAlchemyDataset or SparkDFDataset
* [BUGFIX] Fixes a bug that was causing exceptions to occur if user had a Data Docs config excluding a particular site section
* [DOCS] Add how-to guides for configuring MySQL and MSSQL Datasources
* [DOCS] Add information about issue tags to contributing docs
* [DEPRECATION] Deprecate demo suite behavior in `suite new`

0.11.9
-----------------
* [FEATURE] New Dataset Support: Microsoft SQL Server
* [FEATURE] Render expectation validation results to markdown
* [FEATURE] Add --assume-yes/--yes/-y option to cli docs build command (thanks @feluelle)
* [FEATURE] Add SSO and SSH key pair authentication for Snowflake (thanks @dmateusp)
* [FEATURE] Add pattern-matching expectations that use the Standard SQL "LIKE" operator: "expect_column_values_to_match_like_pattern", "expect_column_values_to_not_match_like_pattern", "expect_column_values_to_match_like_pattern_list", and "expect_column_values_to_not_match_like_pattern_list"
* [ENHANCEMENT] Make Data Docs rendering of profiling results more flexible by deprecating the reliance on validation results having the specific run_name of "profiling"
* [ENHANCEMENT] Use green checkmark in Slack msgs instead of tada
* [ENHANCEMENT] log class instantiation errors for better debugging
* [BUGFIX] usage_statistics decorator now handles 'dry_run' flag
* [BUGFIX] Add spark_context to DatasourceConfigSchema (#1713) (thanks @Dandandan)
* [BUGFIX] Handle case when unexpected_count list element is str
* [DOCS] Deploying Data Docs
* [DOCS] New how-to guide: How to instantiate a Data Context on an EMR Spark cluster
* [DOCS] Managed Spark DF Documentation #1729 (thanks @mgorsk1)
* [DOCS] Typos and clarifications (thanks @dechoma @sbrugman @rexboyce)

0.11.8
-----------------
* [FEATURE] Customizable "Suite Edit" generated notebooks
* [ENHANCEMENT] Add support and docs for loading evaluation parameter from SQL database
* [ENHANCEMENT] Fixed some typos/grammar and a broken link in the suite_scaffold_notebook_renderer
* [ENHANCEMENT] allow updates to DatabaseStoreBackend keys by default, requiring `allow_update=False` to disallow
* [ENHANCEMENT] Improve support for prefixes declared in TupleS3StoreBackend that include reserved characters
* [BUGFIX] Fix issue where allow_updates was set for StoreBackend that did not support it
* [BUGFIX] Fix issue where GlobReaderBatchKwargsGenerator failed with relative base_directory
* [BUGFIX] Adding explicit requirement for "importlib-metadata" (needed for Python versions prior to Python 3.8).
* [MAINTENANCE] Install GitHub Dependabot
* [BUGFIX] Fix missing importlib for python 3.8 #1651

0.11.7
-----------------
* [ENHANCEMENT] Improve CLI error handling.
* [ENHANCEMENT] Do not register signal handlers if not running in main thread
* [ENHANCEMENT] store_backend (S3 and GCS) now throws InvalidKeyError if file does not exist at expected location
* [BUGFIX] ProfilerTypeMapping uses lists instead of sets to prevent serialization errors when saving suites created by JsonSchemaProfiler
* [DOCS] Update suite scaffold how-to
* [DOCS] Docs/how to define expectations that span multiple tables
* [DOCS] how to metadata stores validation on s3

0.11.6
-----------------
* [FEATURE] Auto-install Python DB packages.  If the required packages for a DB library are not installed, GE will offer the user to install them, without exiting CLI
* [FEATURE] Add new expectation expect_table_row_count_to_equal_other_table for SqlAlchemyDataset
* [FEATURE] A profiler that builds suites from JSONSchema files
* [ENHANCEMENT] Add ``.feather`` file support to PandasDatasource
* [ENHANCEMENT] Use ``colorama init`` to support terminal color on Windows
* [ENHANCEMENT] Update how_to_trigger_slack_notifications_as_a_validation_action.rst
* [ENHANCEMENT] Added note for config_version in great_expectations.yml
* [ENHANCEMENT] Implement "column_quantiles" for MySQL (via a compound SQLAlchemy query, since MySQL does not support "percentile_disc")
* [BUGFIX] "data_asset.validate" events with "data_asset_name" key in the batch kwargs were failing schema validation
* [BUGFIX] database_store_backend does not support storing Expectations in DB
* [BUGFIX] instantiation of ExpectationSuite always adds GE version metadata to prevent datadocs from crashing
* [BUGFIX] Fix all tests having to do with missing data source libraries
* [DOCS] will/docs/how_to/Store Expectations on Google Cloud Store

0.11.5
-----------------
* [FEATURE] Add support for expect_column_values_to_match_regex_list exception for Spark backend
* [ENHANCEMENT] Added 3 new usage stats events: "cli.new_ds_choice", "data_context.add_datasource", and "datasource.sqlalchemy.connect"
* [ENHANCEMENT] Support platform_specific_separator flag for TupleS3StoreBackend prefix
* [ENHANCEMENT] Allow environment substitution in config_variables.yml
* [BUGFIX] fixed issue where calling head() on a SqlAlchemyDataset would fail if the underlying table is empty
* [BUGFIX] fixed bug in rounding of mostly argument to nullity expectations produced by the BasicSuiteBuilderProfiler
* [DOCS] New How-to guide: How to add a Validation Operator (+ updated in Validation Operator doc strings)

0.11.4
-----------------
* [BUGIFX] Fixed an error that crashed the CLI when called in an environment with neither SQLAlchemy nor google.auth installed

0.11.3
-----------------
* [ENHANCEMENT] Removed the misleading scary "Site doesn't exist or is inaccessible" message that the CLI displayed before building Data Docs for the first time.
* [ENHANCEMENT] Catch sqlalchemy.exc.ArgumentError and google.auth.exceptions.GoogleAuthError in SqlAlchemyDatasource __init__ and re-raise them as DatasourceInitializationError - this allows the CLI to execute its retry logic when users provide a malformed SQLAlchemy URL or attempt to connect to a BigQuery project without having proper authentication.
* [BUGFIX] Fixed issue where the URL of the Glossary of Expectations article in the auto-generated suite edit notebook was wrong (out of date) (#1557).
* [BUGFIX] Use renderer_type to set paths in jinja templates instead of utm_medium since utm_medium is optional
* [ENHANCEMENT] Bring in custom_views_directory in DefaultJinjaView to enable custom jinja templates stored in plugins dir
* [BUGFIX] fixed glossary links in walkthrough modal, README, CTA button, scaffold notebook
* [BUGFIX] Improved TupleGCSStoreBackend configurability (#1398 #1399)
* [BUGFIX] Data Docs: switch bootstrap-table-filter-control.min.js to CDN
* [ENHANCEMENT] BasicSuiteBuilderProfiler now rounds mostly values for readability
* [DOCS] Add AutoAPI as the primary source for API Reference docs.

0.11.2
-----------------
* [FEATURE] Add support for expect_volumn_values_to_match_json_schema exception for Spark backend (thanks @chipmyersjr!)
* [ENHANCEMENT] Add formatted __repr__ for ValidationOperatorResult
* [ENHANCEMENT] add option to suppress logging when getting expectation suite
* [BUGFIX] Fix object name construction when calling SqlAlchemyDataset.head (thanks @mascah!)
* [BUGFIX] Fixed bug where evaluation parameters used in arithmetic expressions would not be identified as upstream dependencies.
* [BUGFIX] Fix issue where DatabaseStoreBackend threw IntegrityError when storing same metric twice
* [FEATURE] Added new cli upgrade helper to help facilitate upgrading projects to be compatible with GE 0.11.
  See :ref:`upgrading_to_0.11` for more info.
* [BUGFIX] Fixed bug preventing GCS Data Docs sites to cleaned
* [BUGFIX] Correct doc link in checkpoint yml
* [BUGFIX] Fixed issue where CLI checkpoint list truncated names (#1518)
* [BUGFIX] Fix S3 Batch Kwargs Generator incorrect migration to new build_batch_kwargs API
* [BUGFIX] Fix missing images in data docs walkthrough modal
* [BUGFIX] Fix bug in checkpoints that was causing incorrect run_time to be set
* [BUGFIX] Fix issue where data docs could remove trailing zeros from values when low precision was requested

0.11.1
-----------------
* [BUGFIX] Fixed bug that was caused by comparison between timezone aware and non-aware datetimes
* [DOCS] Updated docs with info on typed run ids and validation operator results
* [BUGFIX] Update call-to-action buttons on index page with correct URLs

0.11.0
-----------------
* [BREAKING] ``run_id`` is now typed using the new ``RunIdentifier`` class, which consists of a ``run_time`` and
  ``run_name``. Existing projects that have Expectation Suite Validation Results must be migrated.
  See :ref:`upgrading_to_0.11` for instructions.
* [BREAKING] ``ValidationMetric`` and ``ValidationMetricIdentifier`` objects now have a ``data_asset_name`` attribute.
  Existing projects with evaluation parameter stores that have database backends must be migrated.
  See :ref:`upgrading_to_0.11` for instructions.
* [BREAKING] ``ValidationOperator.run`` now returns an instance of new type, ``ValidationOperatorResult`` (instead of a
  dictionary). If your code uses output from Validation Operators, it must be updated.
* Major update to the styling and organization of documentation! Watch for more content and reorganization as we continue to improve the documentation experience with Great Expectations.
* [FEATURE] Data Docs: redesigned index page with paginated/sortable/searchable/filterable tables
* [FEATURE] Data Docs: searchable tables on Expectation Suite Validation Result pages
* ``data_asset_name`` is now added to batch_kwargs by batch_kwargs_generators (if available) and surfaced in Data Docs
* Renamed all ``generator_asset`` parameters to ``data_asset_name``
* Updated the dateutil dependency
* Added experimental QueryStore
* Removed deprecated cli tap command
* Added of 0.11 upgrade helper
* Corrected Scaffold maturity language in notebook to Experimental
* Updated the installation/configuration documentation for Snowflake users
* [ENHANCEMENT] Improved error messages for misconfigured checkpoints.
* [BUGFIX] Fixed bug that could cause some substituted variables in DataContext config to be saved to `great_expectations.yml`

0.10.12
-----------------
* [DOCS] Improved help for CLI `checkpoint` command
* [BUGFIX] BasicSuiteBuilderProfiler could include extra expectations when only some expectations were selected (#1422)
* [FEATURE] add support for `expect_multicolumn_values_to_be_unique` and `expect_column_pair_values_A_to_be_greater_than_B`
  to `Spark`. Thanks @WilliamWsyHK!
* [ENHANCEMENT] Allow a dictionary of variables can be passed to the DataContext constructor to allow override
  config variables at runtime. Thanks @balexander!
* [FEATURE] add support for `expect_column_pair_values_A_to_be_greater_than_B` to `Spark`.
* [BUGFIX] Remove SQLAlchemy typehints to avoid requiring library (thanks @mzjp2)!
* [BUGFIX] Fix issue where quantile boundaries could not be set to zero. Thanks @kokes!

0.10.11
-----------------
* Bugfix: build_data_docs list_keys for GCS returns keys and when empty a more user friendly message
* ENHANCEMENT: Enable Redshift Quantile Profiling


0.10.10
-----------------
* Removed out-of-date Airflow integration examples. This repo provides a comprehensive example of Airflow integration: `#GE Airflow Example <https://github.com/superconductive/ge_tutorials>`_
* Bugfix suite scaffold notebook now has correct suite name in first markdown cell.
* Bugfix: fixed an example in the custom expectations documentation article - "result" key was missing in the returned dictionary
* Data Docs Bugfix: template string substitution is now done using .safe_substitute(), to handle cases where string templates
  or substitution params have extraneous $ signs. Also added logic to handle templates where intended output has groupings of 2 or more $ signs
* Docs fix: fix in yml for example action_list_operator for metrics
* GE is now auto-linted using Black

-----------------

* DataContext.get_docs_sites_urls now raises error if non-existent site_name is specified
* Bugfix for the CLI command `docs build` ignoring the --site_name argument (#1378)
* Bugfix and refactor for `datasource delete` CLI command (#1386) @mzjp2
* Instantiate datasources and validate config only when datasource is used (#1374) @mzjp2
* suite delete changed from an optional argument to a required one
* bugfix for uploading objects to GCP #1393
* added a new usage stats event for the case when a data context is created through CLI
* tuplefilestore backend, expectationstore backend remove_key bugs fixed
* no url is returned on empty data_docs site
* return url for resource only if key exists
* Test added for the period special char case
* updated checkpoint module to not require sqlalchemy
* added BigQuery as an option in the list of databases in the CLI
* added special cases for handling BigQuery - table names are already qualified with schema name, so we must make sure that we do not prepend the schema name twice
* changed the prompt for the name of the temp table in BigQuery in the CLI to hint that a fully qualified name (project.dataset.table) should be provided
* Bugfix for: expect_column_quantile_values_to_be_between expectation throws an "unexpected keyword WITHIN" on BigQuery (#1391)

0.10.8
-----------------
* added support for overriding the default jupyter command via a GE_JUPYTER_COMMAND environment variable (#1347) @nehiljain
* Bugfix for checkpoint missing template (#1379)

0.10.7
-----------------
* crud delete suite bug fix

0.10.6
-----------------

* Checkpoints: a new feature to ease deployment of suites into your pipelines
  - DataContext.list_checkpoints() returns a list of checkpoint names found in the project
  - DataContext.get_checkpoint() returns a validated dictionary loaded from yml
  - new cli commands

    - `checkpoint new`
    - `checkpoint list`
    - `checkpoint run`
    - `checkpoint script`

* marked cli `tap` commands as deprecating on next release
* marked cli `validation-operator run` command as deprecating
* internal improvements in the cli code
* Improve UpdateDataDocsAction docs

0.10.5
-----------------

* improvements to ge.read_json tests
* tidy up the changelog

  - Fix bullet list spacing issues
  - Fix 0.10. formatting
  - Drop roadmap_and_changelog.rst and move changelog.rst to the top level of the table of contents
* DataContext.run_validation_operator() now raises a DataContextError if:
  - no batches are passed
  - batches are of the the wrong type
  - no matching validation operator is found in the project
* Clarified scaffolding language in scaffold notebook
* DataContext.create() adds an additional directory: `checkpoints`
* Marked tap command for deprecation in next major release

0.10.4
-----------------
* consolidated error handling in CLI DataContext loading
* new cli command `suite scaffold` to speed up creation of suites
* new cli command `suite demo` that creates an example suite
* Update bigquery.rst `#1330 <https://github.com/great-expectations/great_expectations/issues/1330>`_
* Fix datetime reference in create_expectations.rst `#1321 <https://github.com/great-expectations/great_expectations/issues/1321>`_ Thanks @jschendel !
* Update issue templates
* CLI command experimental decorator
* Update style_guide.rst
* Add pull request template
* Use pickle to generate hash for dataframes with unhashable objects. `#1315 <https://github.com/great-expectations/great_expectations/issues/1315>`_ Thanks @shahinism !
* Unpin pytest

0.10.3
-----------------
* Use pickle to generate hash for dataframes with unhashable objects.

0.10.2
-----------------
* renamed NotebookRenderer to SuiteEditNotebookRenderer
* SuiteEditNotebookRenderer now lints using black
* New SuiteScaffoldNotebookRenderer renderer to expedite suite creation
* removed autopep8 dependency
* bugfix: extra backslash in S3 urls if store was configured without a prefix `#1314 <https://github.com/great-expectations/great_expectations/issues/1314>`_

0.10.1
-----------------
* removing bootstrap scrollspy on table of contents `#1282 <https://github.com/great-expectations/great_expectations/issues/1282>`_
* Silently tolerate connection timeout during usage stats reporting

0.10.0
-----------------
* (BREAKING) Clarified API language: renamed all ``generator`` parameters and methods to the more correct ``batch_kwargs_generator`` language. Existing projects may require simple migration steps. See :ref:`Upgrading to 0.10.x <upgrading_to_0.10.x>` for instructions.
* Adds anonymized usage statistics to Great Expectations. See this article for details: :ref:`Usage Statistics`.
* CLI: improve look/consistency of ``docs list``, ``suite list``, and ``datasource list`` output; add ``store list`` and ``validation-operator list`` commands.
* New SuiteBuilderProfiler that facilitates faster suite generation by allowing columns to be profiled
* Added two convenience methods to ExpectationSuite: get_table_expectations & get_column_expectations
* Added optional profiler_configuration to DataContext.profile() and DataAsset.profile()
* Added list_available_expectation_types() to DataAsset

0.9.11
-----------------
* Add evaluation parameters support in WarningAndFailureExpectationSuitesValidationOperator `#1284 <https://github.com/great-expectations/great_expectations/issues/1284>`_ thanks `@balexander <https://github.com/balexander>`_
* Fix compatibility with MS SQL Server. `#1269 <https://github.com/great-expectations/great_expectations/issues/1269>`_ thanks `@kepiej <https://github.com/kepiej>`_
* Bug fixes for query_generator `#1292 <https://github.com/great-expectations/great_expectations/issues/1292>`_ thanks `@ian-whitestone <https://github.com/ian-whitestone>`_

0.9.10
-----------------
* Data Docs: improve configurability of site_section_builders
* TupleFilesystemStoreBackend now ignore `.ipynb_checkpoints` directories `#1203 <https://github.com/great-expectations/great_expectations/issues/1203>`_
* bugfix for Data Docs links encoding on S3 `#1235 <https://github.com/great-expectations/great_expectations/issues/1235>`_

0.9.9
-----------------
* Allow evaluation parameters support in run_validation_operator
* Add log_level parameter to jupyter_ux.setup_notebook_logging.
* Add experimental display_profiled_column_evrs_as_section and display_column_evrs_as_section methods, with a minor (nonbreaking) refactor to create a new _render_for_jupyter method.
* Allow selection of site in UpdateDataDocsAction with new arg target_site_names in great_expectations.yml
* Fix issue with regular expression support in BigQuery (#1244)

0.9.8
-----------------
* Allow basic operations in evaluation parameters, with or without evaluation parameters.
* When unexpected exceptions occur (e.g., during data docs rendering), the user will see detailed error messages, providing information about the specific issue as well as the stack trace.
* Remove the "project new" option from the command line (since it is not implemented; users can only run "init" to create a new project).
* Update type detection for bigquery based on driver changes in pybigquery driver 0.4.14. Added a warning for users who are running an older pybigquery driver
* added execution tests to the NotebookRenderer to mitigate codegen risks
* Add option "persist", true by default, for SparkDFDataset to persist the DataFrame it is passed. This addresses #1133 in a deeper way (thanks @tejsvirai for the robust debugging support and reproduction on spark).

  * Disabling this option should *only* be done if the user has *already* externally persisted the DataFrame, or if the dataset is too large to persist but *computations are guaranteed to be stable across jobs*.

* Enable passing dataset kwargs through datasource via dataset_options batch_kwarg.
* Fix AttributeError when validating expectations from a JSON file
* Data Docs: fix bug that was causing erratic scrolling behavior when table of contents contains many columns
* Data Docs: add ability to hide how-to buttons and related content in Data Docs

0.9.7
-----------------
* Update marshmallow dependency to >3. NOTE: as of this release, you MUST use marshamllow >3.0, which REQUIRES python 3. (`#1187 <https://github.com/great-expectations/great_expectations/issues/1187>`_) @jcampbell

  * Schema checking is now stricter for expectation suites, and data_asset_name must not be present as a top-level key in expectation suite json. It is safe to remove.
  * Similarly, datasource configuration must now adhere strictly to the required schema, including having any required credentials stored in the "credentials" dictionary.

* New beta CLI command: `tap new` that generates an executable python file to expedite deployments. (`#1193 <https://github.com/great-expectations/great_expectations/issues/1193>`_) @Aylr
* bugfix in TableBatchKwargsGenerator docs
* Added feature maturity in README (`#1203 <https://github.com/great-expectations/great_expectations/issues/1203>`_) @kyleaton
* Fix failing test that should skip if postgresql not running (`#1199 <https://github.com/great-expectations/great_expectations/issues/1199>`_) @cicdw


0.9.6
-----------------
* validate result dict when instantiating an ExpectationValidationResult (`#1133 <https://github.com/great-expectations/great_expectations/issues/1133>`_)
* DataDocs: Expectation Suite name on Validation Result pages now link to Expectation Suite page
* `great_expectations init`: cli now asks user if csv has header when adding a Spark Datasource with csv file
* Improve support for using GCP Storage Bucket as a Data Docs Site backend (thanks @hammadzz)
* fix notebook renderer handling for expectations with no column kwarg and table not in their name (`#1194 <https://github.com/great-expectations/great_expectations/issues/1194>`_)


0.9.5
-----------------
* Fixed unexpected behavior with suite edit, data docs and jupyter
* pytest pinned to 5.3.5


0.9.4
-----------------
* Update CLI `init` flow to support snowflake transient tables
* Use filename for default expectation suite name in CLI `init`
* Tables created by SqlAlchemyDataset use a shorter name with 8 hex characters of randomness instead of a full uuid
* Better error message when config substitution variable is missing
* removed an unused directory in the GE folder
* removed obsolete config error handling
* Docs typo fixes
* Jupyter notebook improvements
* `great_expectations init` improvements
* Simpler messaging in validation notebooks
* replaced hacky loop with suite list call in notebooks
* CLI suite new now supports `--empty` flag that generates an empty suite and opens a notebook
* add error handling to `init` flow for cases where user tries using a broken file


0.9.3
-----------------
* Add support for transient table creation in snowflake (#1012)
* Improve path support in TupleStoreBackend for better cross-platform compatibility
* New features on `ExpectationSuite`

  - ``add_citation()``
  - ``get_citations()``

* `SampleExpectationsDatasetProfiler` now leaves a citation containing the original batch kwargs
* `great_expectations suite edit` now uses batch_kwargs from citations if they exist
* Bugfix :: suite edit notebooks no longer blow away the existing suite while loading a batch of data
* More robust and tested logic in `suite edit`
* DataDocs: bugfixes and improvements for smaller viewports
* Bugfix :: fix for bug that crashes SampleExpectationsDatasetProfiler if unexpected_percent is of type decimal.Decimal (`#1109 <https://github.com/great-expectations/great_expectations/issues/1109>`_)


0.9.2
-----------------
* Fixes #1095
* Added a `list_expectation_suites` function to `data_context`, and a corresponding CLI function - `suite list`.
* CI no longer enforces legacy python tests.

0.9.1
------
* Bugfix for dynamic "How to Edit This Expectation Suite" command in DataDocs

0.9.0
-----------------

Version 0.9.0 is a major update to Great Expectations! The DataContext has continued to evolve into a powerful tool
for ensuring that Expectation Suites can properly represent the way users think about their data, and upgrading will
make it much easier to store and share expectation suites, and to build data docs that support your whole team.
You’ll get awesome new features including improvements to data docs look and the ability to choose and store metrics
for building flexible data quality dashboards.

The changes for version 0.9.0 fall into several broad areas:

1. Onboarding

Release 0.9.0 of Great Expectations makes it much easier to get started with the project. The `init` flow has grown
to support a much wider array of use cases and to use more natural language rather than introducing
GreatExpectations concepts earlier. You can more easily configure different backends and datasources, take advantage
of guided walkthroughs to find and profile data, and share project configurations with colleagues.

If you have already completed the `init` flow using a previous version of Great Expectations, you do not need to
rerun the command. However, **there are some small changes to your configuration that will be required**. See
:ref:`migrating_versions` for details.

2. CLI Command Improvements

With this release we have introduced a consistent naming pattern for accessing subcommands based on the noun (a
Great Expectations object like `suite` or `docs`) and verb (an action like `edit` or `new`). The new user experience
will allow us to more naturally organize access to CLI tools as new functionality is added.

3. Expectation Suite Naming and Namespace Changes

Defining shared expectation suites and validating data from different sources is much easier in this release. The
DataContext, which manages storage and configuration of expectations, validations, profiling, and data docs, no
longer requires that expectation suites live in a datasource-specific “namespace.” Instead, you should name suites
with the logical name corresponding to your data, making it easy to share them or validate against different data
sources. For example, the expectation suite "npi" for National Provider Identifier data can now be shared across
teams who access the same logical data in local systems using Pandas, on a distributed Spark cluster, or via a
relational database.

Batch Kwargs, or instructions for a datasource to build a batch of data, are similarly freed from a required
namespace, and you can more easily integrate Great Expectations into workflows where you do not need to use a
BatchKwargsGenerator (usually because you have a batch of data ready to validate, such as in a table or a known
directory).

The most noticeable impact of this API change is in the complete removal of the DataAssetIdentifier class. For
example, the `create_expectation_suite` and `get_batch` methods now no longer require a data_asset_name parameter,
relying only on the expectation_suite_name and batch_kwargs to do their job. Similarly, there is no more asset name
normalization required. See the upgrade guide for more information.

4. Metrics and Evaluation Parameter Stores

Metrics have received much more love in this release of Great Expectations! We've improved the system for declaring
evaluation parameters that support dependencies between different expectation suites, so you can easily identify a
particular field in the result of one expectation to use as the input into another. And the MetricsStore is now much
more flexible, supporting a new ValidationAction that makes it possible to select metrics from a validation result
to be saved in a database where they can power a dashboard.

5. Internal Type Changes and Improvements

Finally, in this release, we have done a lot of work under the hood to make things more robust, including updating
all of the internal objects to be more strongly typed. That change, while largely invisible to end users, paves the
way for some really exciting opportunities for extending Great Expectations as we build a bigger community around
the project.


We are really excited about this release, and encourage you to upgrade right away to take advantage of the more
flexible naming and simpler API for creating, accessing, and sharing your expectations. As always feel free to join
us on Slack for questions you don't see addressed!


0.8.9__develop
-----------------


0.8.8
-----------------
* Add support for allow_relative_error to expect_column_quantile_values_to_be_between, allowing Redshift users access
  to this expectation
* Add support for checking backend type information for datetime columns using expect_column_min_to_be_between and
  expect_column_max_to_be_between

0.8.7
-----------------
* Add support for expect_column_values_to_be_of_type for BigQuery backend (#940)
* Add image CDN for community usage stats
* Documentation improvements and fixes

0.8.6
-----------------
* Raise informative error if config variables are declared but unavailable
* Update ExpectationsStore defaults to be consistent across all FixedLengthTupleStoreBackend objects
* Add support for setting spark_options via SparkDFDatasource
* Include tail_weights by default when using build_continuous_partition_object
* Fix Redshift quantiles computation and type detection
* Allow boto3 options to be configured (#887)

0.8.5
-----------------
* BREAKING CHANGE: move all reader options from the top-level batch_kwargs object to a sub-dictionary called
  "reader_options" for SparkDFDatasource and PandasDatasource. This means it is no longer possible to specify
  supplemental reader-specific options at the top-level of `get_batch`,  `yield_batch_kwargs` or `build_batch_kwargs`
  calls, and instead, you must explicitly specify that they are reader_options, e.g. by a call such as:
  `context.yield_batch_kwargs(data_asset_name, reader_options={'encoding': 'utf-8'})`.
* BREAKING CHANGE: move all query_params from the top-level batch_kwargs object to a sub-dictionary called
  "query_params" for SqlAlchemyDatasource. This means it is no longer possible to specify supplemental query_params at
  the top-level of `get_batch`,  `yield_batch_kwargs` or `build_batch_kwargs`
  calls, and instead, you must explicitly specify that they are query_params, e.g. by a call such as:
  `context.yield_batch_kwargs(data_asset_name, query_params={'schema': 'foo'})`.
* Add support for filtering validation result suites and validation result pages to show only failed expectations in
  generated documentation
* Add support for limit parameter to batch_kwargs for all datasources: Pandas, SqlAlchemy, and SparkDF; add support
  to generators to support building batch_kwargs with limits specified.
* Include raw_query and query_params in query_generator batch_kwargs
* Rename generator keyword arguments from data_asset_name to generator_asset to avoid ambiguity with normalized names
* Consistently migrate timestamp from batch_kwargs to batch_id
* Include batch_id in validation results
* Fix issue where batch_id was not included in some generated datasets
* Fix rendering issue with expect_table_columns_to_match_ordered_list expectation
* Add support for GCP, including BigQuery and GCS
* Add support to S3 generator for retrieving directories by specifying the `directory_assets` configuration
* Fix warning regarding implicit class_name during init flow
* Expose build_generator API publicly on datasources
* Allow configuration of known extensions and return more informative message when SubdirReaderBatchKwargsGenerator cannot find
  relevant files.
* Add support for allow_relative_error on internal dataset quantile functions, and add support for
  build_continuous_partition_object in Redshift
* Fix truncated scroll bars in value_counts graphs


0.8.4.post0
----------------
* Correct a packaging issue resulting in missing notebooks in tarball release; update docs to reflect new notebook
  locations.


0.8.4
-----------------
* Improved the tutorials that walk new users through the process of creating expectations and validating data
* Changed the flow of the init command - now it creates the scaffolding of the project and adds a datasource. After
  that users can choose their path.
* Added a component with links to useful tutorials to the index page of the Data Docs website
* Improved the UX of adding a SQL datasource in the CLI - now the CLI asks for specific credentials for Postgres,
  MySQL, Redshift and Snowflake, allows continuing debugging in the config file and has better error messages
* Added batch_kwargs information to DataDocs validation results
* Fix an issue affecting file stores on Windows


0.8.3
-----------------
* Fix a bug in data-docs' rendering of mostly parameter
* Correct wording for expect_column_proportion_of_unique_values_to_be_between
* Set charset and meta tags to avoid unicode decode error in some browser/backend configurations
* Improve formatting of empirical histograms in validation result data docs
* Add support for using environment variables in `config_variables_file_path`
* Documentation improvements and corrections


0.8.2.post0
------------
* Correct a packaging issue resulting in missing css files in tarball release


0.8.2
-----------------
* Add easier support for customizing data-docs css
* Use higher precision for rendering 'mostly' parameter in data-docs; add more consistent locale-based
  formatting in data-docs
* Fix an issue causing visual overlap of large numbers of validation results in build-docs index
* Documentation fixes (thanks @DanielOliver!) and improvements
* Minor CLI wording fixes
* Improved handling of MySql temporary tables
* Improved detection of older config versions


0.8.1
-----------------
* Fix an issue where version was reported as '0+unknown'


0.8.0
-----------------

Version 0.8.0 is a significant update to Great Expectations, with many improvements focused on configurability
and usability.  See the :ref:`migrating_versions` guide for more details on specific changes, which include
several breaking changes to configs and APIs.

Highlights include:

1. Validation Operators and Actions. Validation operators make it easy to integrate GE into a variety of pipeline runners. They
   offer one-line integration that emphasizes configurability. See the :ref:`validation_operators_and_actions`
   feature guide for more information.

   - The DataContext `get_batch` method no longer treats `expectation_suite_name` or `batch_kwargs` as optional; they
     must be explicitly specified.
   - The top-level GE validate method allows more options for specifying the specific data_asset class to use.

2. First-class support for plugins in a DataContext, with several features that make it easier to configure and
   maintain DataContexts across common deployment patterns.

   - **Environments**: A DataContext can now manage :ref:`environment_and_secrets` more easily thanks to more dynamic and
     flexible variable substitution.
   - **Stores**: A new internal abstraction for DataContexts, :ref:`Stores <reference__core_concepts__data_context__stores>`, make extending GE easier by
     consolidating logic for reading and writing resources from a database, local, or cloud storage.
   - **Types**: Utilities configured in a DataContext are now referenced using `class_name` and `module_name` throughout
     the DataContext configuration, making it easier to extend or supplement pre-built resources. For now, the "type"
     parameter is still supported but expect it to be removed in a future release.

3. Partitioners: Batch Kwargs are clarified and enhanced to help easily reference well-known chunks of data using a
   partition_id. Batch ID and Batch Fingerprint help round out support for enhanced metadata around data
   assets that GE validates. See :ref:`Batch Identifiers <reference__core_concepts__batch_parameters>` for more information. The `GlobReaderBatchKwargsGenerator`,
   `QueryBatchKwargsGenerator`, `S3GlobReaderBatchKwargsGenerator`, `SubdirReaderBatchKwargsGenerator`, and `TableBatchKwargsGenerator` all support partition_id for
   easily accessing data assets.

4. Other Improvements:

   - We're beginning a long process of some under-the-covers refactors designed to make GE more maintainable as we
     begin adding additional features.
   - Restructured documentation: our docs have a new structure and have been reorganized to provide space for more
     easily adding and accessing reference material. Stay tuned for additional detail.
   - The command build-documentation has been renamed build-docs and now by
     default opens the Data Docs in the users' browser.

v0.7.11
-----------------
* Fix an issue where head() lost the column name for SqlAlchemyDataset objects with a single column
* Fix logic for the 'auto' bin selection of `build_continuous_partition_object`
* Add missing jinja2 dependency
* Fix an issue with inconsistent availability of strict_min and strict_max options on expect_column_values_to_be_between
* Fix an issue where expectation suite evaluation_parameters could be overriden by values during validate operation


v0.7.10
-----------------
* Fix an issue in generated documentation where the Home button failed to return to the index
* Add S3 Generator to module docs and improve module docs formatting
* Add support for views to QueryBatchKwargsGenerator
* Add success/failure icons to index page
* Return to uniform histogram creation during profiling to avoid large partitions for internal performance reasons


v0.7.9
-----------------
* Add an S3 generator, which will introspect a configured bucket and generate batch_kwargs from identified objects
* Add support to PandasDatasource and SparkDFDatasource for reading directly from S3
* Enhance the Site Index page in documentation so that validation results are sorted and display the newest items first
  when using the default run-id scheme
* Add a new utility method, `build_continuous_partition_object` which will build partition objects using the dataset
  API and so supports any GE backend.
* Fix an issue where columns with spaces in their names caused failures in some SqlAlchemyDataset and SparkDFDataset
  expectations
* Fix an issue where generated queries including null checks failed on MSSQL (#695)
* Fix an issue where evaluation parameters passed in as a set instead of a list could cause JSON serialization problems
  for the result object (#699)


v0.7.8
-----------------
* BREAKING: slack webhook URL now must be in the profiles.yml file (treat as a secret)
* Profiler improvements:

  - Display candidate profiling data assets in alphabetical order
  - Add columns to the expectation_suite meta during profiling to support human-readable description information

* Improve handling of optional dependencies during CLI init
* Improve documentation for create_expectations notebook
* Fix several anachronistic documentation and docstring phrases (#659, #660, #668, #681; #thanks @StevenMMortimer)
* Fix data docs rendering issues:

  - documentation rendering failure from unrecognized profiled column type (#679; thanks @dinedal))
  - PY2 failure on encountering unicode (#676)


0.7.7
-----------------
* Standardize the way that plugin module loading works. DataContext will begin to use the new-style class and plugin
  identification moving forward; yml configs should specify class_name and module_name (with module_name optional for
  GE types). For now, it is possible to use the "type" parameter in configuration (as before).
* Add support for custom data_asset_type to all datasources
* Add support for strict_min and strict_max to inequality-based expectations to allow strict inequality checks
  (thanks @RoyalTS!)
* Add support for reader_method = "delta" to SparkDFDatasource
* Fix databricks generator (thanks @sspitz3!)
* Improve performance of DataContext loading by moving optional import
* Fix several memory and performance issues in SparkDFDataset.

  - Use only distinct value count instead of bringing values to driver
  - Migrate away from UDF for set membership, nullity, and regex expectations

* Fix several UI issues in the data_documentation

  - Move prescriptive dataset expectations to Overview section
  - Fix broken link on Home breadcrumb
  - Scroll follows navigation properly
  - Improved flow for long items in value_set
  - Improved testing for ValidationRenderer
  - Clarify dependencies introduced in documentation sites
  - Improve testing and documentation for site_builder, including run_id filter
  - Fix missing header in Index page and cut-off tooltip
  - Add run_id to path for validation files


0.7.6
-----------------
* New Validation Renderer! Supports turning validation results into HTML and displays differences between the expected
  and the observed attributes of a dataset.
* Data Documentation sites are now fully configurable; a data context can be configured to generate multiple
  sites built with different GE objects to support a variety of data documentation use cases. See data documentation
  guide for more detail.
* CLI now has a new top-level command, `build-documentation` that can support rendering documentation for specified
  sites and even named data assets in a specific site.
* Introduced DotDict and LooselyTypedDotDict classes that allow to enforce typing of dictionaries.
* Bug fixes: improved internal logic of rendering data documentation, slack notification, and CLI profile command when
  datasource argument was not provided.

0.7.5
-----------------
* Fix missing requirement for pypandoc brought in from markdown support for notes rendering.

0.7.4
-----------------
* Fix numerous rendering bugs and formatting issues for rendering documentation.
* Add support for pandas extension dtypes in pandas backend of expect_column_values_to_be_of_type and
  expect_column_values_to_be_in_type_list and fix bug affecting some dtype-based checks.
* Add datetime and boolean column-type detection in BasicDatasetProfiler.
* Improve BasicDatasetProfiler performance by disabling interactive evaluation when output of expectation is not
  immediately used for determining next expectations in profile.
* Add support for rendering expectation_suite and expectation_level notes from meta in docs.
* Fix minor formatting issue in readthedocs documentation.

0.7.3
-----------------
* BREAKING: Harmonize expect_column_values_to_be_of_type and expect_column_values_to_be_in_type_list semantics in
  Pandas with other backends, including support for None type and type_list parameters to support profiling.
  *These type expectations now rely exclusively on native python or numpy type names.*
* Add configurable support for Custom DataAsset modules to DataContext
* Improve support for setting and inheriting custom data_asset_type names
* Add tooltips with expectations backing data elements to rendered documentation
* Allow better selective disabling of tests (thanks @RoyalITS)
* Fix documentation build errors causing missing code blocks on readthedocs
* Update the parameter naming system in DataContext to reflect data_asset_name *and* expectation_suite_name
* Change scary warning about discarding expectations to be clearer, less scary, and only in log
* Improve profiler support for boolean types, value_counts, and type detection
* Allow user to specify data_assets to profile via CLI
* Support CLI rendering of expectation_suite and EVR-based documentation

0.7.2
-----------------
* Improved error detection and handling in CLI "add datasource" feature
* Fixes in rendering of profiling results (descriptive renderer of validation results)
* Query Generator of SQLAlchemy datasource adds tables in non-default schemas to the data asset namespace
* Added convenience methods to display HTML renderers of sections in Jupyter notebooks
* Implemented prescriptive rendering of expectations for most expectation types

0.7.1
------------

* Added documentation/tutorials/videos for onboarding and new profiling and documentation features
* Added prescriptive documentation built from expectation suites
* Improved index, layout, and navigation of data context HTML documentation site
* Bug fix: non-Python files were not included in the package
* Improved the rendering logic to gracefully deal with failed expectations
* Improved the basic dataset profiler to be more resilient
* Implement expect_column_values_to_be_of_type, expect_column_values_to_be_in_type_list for SparkDFDataset
* Updated CLI with a new documentation command and improved profile and render commands
* Expectation suites and validation results within a data context are saved in a more readable form (with indentation)
* Improved compatibility between SparkDatasource and InMemoryGenerator
* Optimization for Pandas column type checking
* Optimization for Spark duplicate value expectation (thanks @orenovadia!)
* Default run_id format no longer includes ":" and specifies UTC time
* Other internal improvements and bug fixes


0.7.0
------------

Version 0.7 of Great Expectations is HUGE. It introduces several major new features
and a large number of improvements, including breaking API changes.

The core vocabulary of expectations remains consistent. Upgrading to
the new version of GE will primarily require changes to code that
uses data contexts; existing expectation suites will require only changes
to top-level names.

 * Major update of Data Contexts. Data Contexts now offer significantly \
   more support for building and maintaining expectation suites and \
   interacting with existing pipeline systems, including providing a namespace for objects.\
   They can handle integrating, registering, and storing validation results, and
   provide a namespace for data assets, making **batches** first-class citizens in GE.
   Read more: :ref:`data_context` or :py:mod:`great_expectations.data_context`

 * Major refactor of autoinspect. Autoinspect is now built around a module
   called "profile" which provides a class-based structure for building
   expectation suites. There is no longer a default  "autoinspect_func" --
   calling autoinspect requires explicitly passing the desired profiler. See :ref:`profiling`

 * New "Compile to Docs" feature produces beautiful documentation from expectations and expectation
   validation reports, helping keep teams on the same page.

 * Name clarifications: we've stopped using the overloaded terms "expectations
   config" and "config" and instead use "expectation suite" to refer to a
   collection (or suite!) of expectations that can be used for validating a
   data asset.

   - Expectation Suites include several top level keys that are useful \
     for organizing content in a data context: data_asset_name, \
     expectation_suite_name, and data_asset_type. When a data_asset is \
     validated, those keys will be placed in the `meta` key of the \
     validation result.

 * Major enhancement to the CLI tool including `init`, `render` and more flexibility with `validate`

 * Added helper notebooks to make it easy to get started. Each notebook acts as a combination of \
   tutorial and code scaffolding, to help you quickly learn best practices by applying them to \
   your own data.

 * Relaxed constraints on expectation parameter values, making it possible to declare many column
   aggregate expectations in a way that is always "vacuously" true, such as
   ``expect_column_values_to_be_between`` ``None`` and ``None``. This makes it possible to progressively
   tighten expectations while using them as the basis for profiling results and documentation.

  * Enabled caching on dataset objects by default.

 * Bugfixes and improvements:

   * New expectations:

     * expect_column_quantile_values_to_be_between
     * expect_column_distinct_values_to_be_in_set

   * Added support for ``head`` method on all current backends, returning a PandasDataset
   * More implemented expectations for SparkDF Dataset with optimizations

     * expect_column_values_to_be_between
     * expect_column_median_to_be_between
     * expect_column_value_lengths_to_be_between

   * Optimized histogram fetching for SqlalchemyDataset and SparkDFDataset
   * Added cross-platform internal partition method, paving path for improved profiling
   * Fixed bug with outputstrftime not being honored in PandasDataset
   * Fixed series naming for column value counts
   * Standardized naming for expect_column_values_to_be_of_type
   * Standardized and made explicit use of sample normalization in stdev calculation
   * Added from_dataset helper
   * Internal testing improvements
   * Documentation reorganization and improvements
   * Introduce custom exceptions for more detailed error logs

0.6.1
------------
* Re-add testing (and support) for py2
* NOTE: Support for SqlAlchemyDataset and SparkDFDataset is enabled via optional install \
  (e.g. ``pip install great_expectations[sqlalchemy]`` or ``pip install great_expectations[spark]``)

0.6.0
------------
* Add support for SparkDFDataset and caching (HUGE work from @cselig)
* Migrate distributional expectations to new testing framework
* Add support for two new expectations: expect_column_distinct_values_to_contain_set
  and expect_column_distinct_values_to_equal_set (thanks @RoyalTS)
* FUTURE BREAKING CHANGE: The new cache mechanism for Datasets, \
  when enabled, causes GE to assume that dataset does not change between evaluation of individual expectations. \
  We anticipate this will become the future default behavior.
* BREAKING CHANGE: Drop official support pandas < 0.22

0.5.1
---------------
* **Fix** issue where no result_format available for expect_column_values_to_be_null caused error
* Use vectorized computation in pandas (#443, #445; thanks @RoyalTS)


0.5.0
----------------
* Restructured class hierarchy to have a more generic DataAsset parent that maintains expectation logic separate \
  from the tabular organization of Dataset expectations
* Added new FileDataAsset and associated expectations (#416 thanks @anhollis)
* Added support for date/datetime type columns in some SQLAlchemy expectations (#413)
* Added support for a multicolumn expectation, expect multicolumn values to be unique (#408)
* **Optimization**: You can now disable `partial_unexpected_counts` by setting the `partial_unexpected_count` value to \
  0 in the result_format argument, and we do not compute it when it would not be returned. (#431, thanks @eugmandel)
* **Fix**: Correct error in unexpected_percent computations for sqlalchemy when unexpected values exceed limit (#424)
* **Fix**: Pass meta object to expectation result (#415, thanks @jseeman)
* Add support for multicolumn expectations, with `expect_multicolumn_values_to_be_unique` as an example (#406)
* Add dataset class to from_pandas to simplify using custom datasets (#404, thanks @jtilly)
* Add schema support for sqlalchemy data context (#410, thanks @rahulj51)
* Minor documentation, warning, and testing improvements (thanks @zdog).


0.4.5
----------------
* Add a new autoinspect API and remove default expectations.
* Improve details for expect_table_columns_to_match_ordered_list (#379, thanks @rlshuhart)
* Linting fixes (thanks @elsander)
* Add support for dataset_class in from_pandas (thanks @jtilly)
* Improve redshift compatibility by correcting faulty isnull operator (thanks @avanderm)
* Adjust partitions to use tail_weight to improve JSON compatibility and
  support special cases of KL Divergence (thanks @anhollis)
* Enable custom_sql datasets for databases with multiple schemas, by
  adding a fallback for column reflection (#387, thanks @elsander)
* Remove `IF NOT EXISTS` check for custom sql temporary tables, for
  Redshift compatibility (#372, thanks @elsander)
* Allow users to pass args/kwargs for engine creation in
  SqlAlchemyDataContext (#369, thanks @elsander)
* Add support for custom schema in SqlAlchemyDataset (#370, thanks @elsander)
* Use getfullargspec to avoid deprecation warnings.
* Add expect_column_values_to_be_unique to SqlAlchemyDataset
* **Fix** map expectations for categorical columns (thanks @eugmandel)
* Improve internal testing suite (thanks @anhollis and @ccnobbli)
* Consistently use value_set instead of mixing value_set and values_set (thanks @njsmith8)

0.4.4
----------------
* Improve CLI help and set CLI return value to the number of unmet expectations
* Add error handling for empty columns to SqlAlchemyDataset, and associated tests
* **Fix** broken support for older pandas versions (#346)
* **Fix** pandas deepcopy issue (#342)

0.4.3
-------
* Improve type lists in expect_column_type_to_be[_in_list] (thanks @smontanaro and @ccnobbli)
* Update cli to use entry_points for conda compatibility, and add version option to cli
* Remove extraneous development dependency to airflow
* Address SQlAlchemy warnings in median computation
* Improve glossary in documentation
* Add 'statistics' section to validation report with overall validation results (thanks @sotte)
* Add support for parameterized expectations
* Improve support for custom expectations with better error messages (thanks @syk0saje)
* Implement expect_column_value_lenghts_to_[be_between|equal] for SQAlchemy (thanks @ccnobbli)
* **Fix** PandasDataset subclasses to inherit child class

0.4.2
-------
* **Fix** bugs in expect_column_values_to_[not]_be_null: computing unexpected value percentages and handling all-null (thanks @ccnobbli)
* Support mysql use of Decimal type (thanks @bouke-nederstigt)
* Add new expectation expect_column_values_to_not_match_regex_list.

  * Change behavior of expect_column_values_to_match_regex_list to use python re.findall in PandasDataset, relaxing \
    matching of individuals expressions to allow matches anywhere in the string.

* **Fix** documentation errors and other small errors (thanks @roblim, @ccnobbli)

0.4.1
-------
* Correct inclusion of new data_context module in source distribution

0.4.0
-------
* Initial implementation of data context API and SqlAlchemyDataset including implementations of the following \
  expectations:

  * expect_column_to_exist
  * expect_table_row_count_to_be
  * expect_table_row_count_to_be_between
  * expect_column_values_to_not_be_null
  * expect_column_values_to_be_null
  * expect_column_values_to_be_in_set
  * expect_column_values_to_be_between
  * expect_column_mean_to_be
  * expect_column_min_to_be
  * expect_column_max_to_be
  * expect_column_sum_to_be
  * expect_column_unique_value_count_to_be_between
  * expect_column_proportion_of_unique_values_to_be_between

* Major refactor of output_format to new result_format parameter. See docs for full details:

  * exception_list and related uses of the term exception have been renamed to unexpected
  * Output formats are explicitly hierarchical now, with BOOLEAN_ONLY < BASIC < SUMMARY < COMPLETE. \
    All *column_aggregate_expectation* expectations now return element count and related information included at the \
    BASIC level or higher.

* New expectation available for parameterized distributions--\
  expect_column_parameterized_distribution_ks_test_p_value_to_be_greater_than (what a name! :) -- (thanks @ccnobbli)
* ge.from_pandas() utility (thanks @schrockn)
* Pandas operations on a PandasDataset now return another PandasDataset (thanks @dlwhite5)
* expect_column_to_exist now takes a column_index parameter to specify column order (thanks @louispotok)
* Top-level validate option (ge.validate())
* ge.read_json() helper (thanks @rjurney)
* Behind-the-scenes improvements to testing framework to ensure parity across data contexts.
* Documentation improvements, bug-fixes, and internal api improvements

0.3.2
-------
* Include requirements file in source dist to support conda

0.3.1
--------
* **Fix** infinite recursion error when building custom expectations
* Catch dateutil parsing overflow errors

0.2
-----
* Distributional expectations and associated helpers are improved and renamed to be more clear regarding the tests they apply
* Expectation decorators have been refactored significantly to streamline implementing expectations and support custom expectations
* API and examples for custom expectations are available
* New output formats are available for all expectations
* Significant improvements to test suite and compatibility<|MERGE_RESOLUTION|>--- conflicted
+++ resolved
@@ -7,11 +7,8 @@
 Develop
 -----------------
 
-<<<<<<< HEAD
 * [BUGFIX] Change default prefix for TupleStoreBackend (issue 1907)
-=======
 * [ENHANCEMENT] Add spark support for expect_compound_columns_to_be_unique(Thanks @tscottcoombes1)!
->>>>>>> 0c62546a
 
 0.12.3
 -----------------
