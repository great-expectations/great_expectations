--- conflicted
+++ resolved
@@ -6,12 +6,7 @@
 
 Develop
 -----------------
-<<<<<<< HEAD
-* [ENHANCEMENT] Snowflake uses temp tables by default while still allowing transient tables.
-* [ENHANCEMENT] Enabled use of lowercase table and column names in GE with the `use_quoted_name` key in batch_kwargs
 * [FEATURE] Add MicrosoftTeamsNotificationAction
-=======
-
 
 0.13.4
 -----------------
@@ -119,7 +114,6 @@
 * [DOCS] Update Virtual Environment Example #2027 (thanks @shapiroj18!)
 * [DOCS] Update implemented_expectations.rst (thanks @jdimatteo!)
 * [DOCS] Update how_to_configure_a_pandas_s3_datasource.rst #2042 (thanks @CarstenFrommhold!)
->>>>>>> ec6729ed
 
 0.12.7
 -----------------
