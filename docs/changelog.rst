.. _changelog:

#########
Changelog
#########

Develop
-----------------
<<<<<<< HEAD
* [ENHANCEMENT] Data docs can now be built skipping the index page using the python API
=======
* [BUGFIX] Mask passwords in DataContext.list_datasources(). Issue #2184
>>>>>>> 74f5fb14

0.13.4
-----------------
* [FEATURE] Implement expect_column_values_to_not_match_regex_list in Spark (Thanks @mikaylaedwards!)
* [ENHANCEMENT] Improve support for quantile calculations in Snowflake
* [ENHANCEMENT] DataDocs show values of Evaluation Parameters #2165. Issue #2010
* [ENHANCEMENT] Work on requirements.txt #2052 (Thanks @shapiroj18!)
* [ENHANCEMENT] expect_table_row_count_to_equal_other_table #2133
* [ENHANCEMENT] Improved support for quantile calculations in Snowflake #2176
* [ENHANCEMENT] DataDocs show values of Evaluation Parameters #2165
* [BUGFIX] Add pagination to TupleS3StoreBackend.list_keys() #2169. Issue #2164
* [BUGFIX] Fixed black conflict, upgraded black, made import optional #2183
* [BUGFIX] Made improvements for the treatment of decimals for database backends for lossy conversion #2207
* [BUGFIX] Pass manually_initialize_store_backend_id to database store backends to mirror functionality of other backends. Issue #2181
* [BUGFIX] Make glob_directive more permissive in ConfiguredAssetFilesystemDataConnector #2197. Issue #2193
* [DOCS] Added link to Youtube video on in-code contexts #2177
* [DOCS] Docstrings for DataConnector and associated classes #2172
* [DOCS] Custom expectations improvement #2179
* [DOCS] Add a conda example to creating virtualenvs #2189
* [DOCS] Fix Airflow logo URL #2198 (Thanks @floscha!)
* [DOCS] Update explore_expectations_in_a_notebook.rst #2174
* [DOCS] Change to DOCS that describe Evaluation Parameters #2209
* [MAINTENANCE] Removed mentions of show_cta_footer and added deprecation notes in usage stats #2190. Issue #2120

0.13.3
-----------------
* [ENHANCEMENT] Updated the BigQuery Integration to create a view instead of a table (thanks @alessandrolacorte!) #2082.
* [ENHANCEMENT] Allow  database store backend to support specification of schema in credentials file
* [ENHANCEMENT] Add support for connection_string and url in configuring DatabaseStoreBackend, bringing parity to other SQL-based objects. In the rare case of user code that instantiates a DatabaseStoreBackend without using the Great Expectations config architecture, users should ensure they are providing kwargs to init, because the init signature order has changed.
* [ENHANCEMENT] Improved exception handling in the Slack notifications rendering logic
* [ENHANCEMENT] Uniform configuration support for both 0.13 and 0.12 versions of the Datasource class
* [ENHANCEMENT] A single `DataContext.get_batch()` method supports both 0.13 and 0.12 style call arguments
* [ENHANCEMENT] Initializing DataContext in-code is now available in both 0.13 and 0.12 versions
* [BUGFIX] Fixed a bug in the error printing logic in several exception handling blocks in the Data Docs rendering. This will make it easier for users to submit error messages in case of an error in rendering.
* [DOCS] Miscellaneous doc improvements
* [DOCS] Update cloud composer workflow to use GCSStoreBackendDefaults

0.13.2
-----------------
* [ENHANCEMENT] Support avro format in Spark datasource (thanks @ryanaustincarlson!) #2122
* [ENHANCEMENT] Made improvements to the backend for expect_column_quantile_values_to_be_between #2127
* [ENHANCEMENT] Robust Representation in Configuration of Both Legacy and New Datasource
* [ENHANCEMENT] Continuing 0.13 clean-up and improvements
* [BUGFIX] Fix spark configuration not getting passed to the SparkSession builder (thanks @EricSteg!) #2124
* [BUGFIX] Misc bugfixes and improvements to code & documentation for new in-code data context API #2118
* [BUGFIX] When Introspecting a database, sql_data_connector will ignore view_names that are also system_tables
* [BUGFIX] Made improvements for code & documentation for in-code data context
* [BUGFIX] Fixed bug where TSQL mean on `int` columns returned incorrect result
* [DOCS] Updated explanation for ConfiguredAssetDataConnector and InferredAssetDataConnector
* [DOCS] General 0.13 docs improvements

0.13.1
-----------------
* [ENHANCEMENT] Improved data docs performance by ~30x for large projects and ~4x for smaller projects by changing instantiation of Jinja environment #2100
* [ENHANCEMENT] Allow  database store backend to support specification of schema in credentials file #2058 (thanks @GTLangseth!)
* [ENHANCEMENT] More detailed information in Datasource.self_check() diagnostic (concerning ExecutionEngine objects)
* [ENHANCEMENT] Improve UI for in-code data contexts #2068
* [ENHANCEMENT] Add a store_backend_id property to StoreBackend #2030, #2075
* [ENHANCEMENT] Use an existing expectation_store.store_backend_id to initialize an in-code DataContext #2046, #2075
* [BUGFIX] Corrected handling of boto3_options by PandasExecutionEngine
* [BUGFIX] New Expectation via CLI / SQL Query no longer throws TypeError
* [BUGFIX] Implement validator.default_expectations_arguments
* [DOCS] Fix doc create and editing expectations #2105 (thanks @Lee-W!)
* [DOCS] Updated documentation on 0.13 classes
* [DOCS] Fixed a typo in the HOWTO guide for adding a self-managed Spark datasource
* [DOCS] Updated documentation for new UI for in-code data contexts

0.13.0
-----------------
* INTRODUCING THE NEW MODULAR EXPECTATIONS API (Experimental): this release introduces a new way to create expectation logic in its own class, making it much easier to author and share expectations. ``Expectation`` and ``MetricProvider`` classes now work together to validate data and consolidate logic for all backends by function. See the how-to guides in our documentation for more information on how to use the new API.
* INTRODUCING THE NEW DATASOURCE API (Experimental): this release introduces a new way to connect to datasources providing much richer guarantees for discovering ("inferring") data assets and partitions. The new API replaces "BatchKwargs" and "BatchKwargsGenerators" with BatchDefinition and BatchSpec objects built from DataConnector classes. You can read about the new API in our docs.
* The Core Concepts section of our documentation has been updated with descriptions of the classes and concepts used in the new API; we will continue to update that section and welcome questions and improvements.
* BREAKING: Data Docs rendering is now handled in the new Modular Expectations, which means that any custom expectation rendering needs to be migrated to the new API to function in version 0.13.0.
* BREAKING: **Renamed** Datasource to LegacyDatasource and introduced the new Datasource class. Because most installations rely on one PandasDatasource, SqlAlchemyDatasource, or SparkDFDatasource, most users will not be affected. However, if you have implemented highly customized Datasource class inheriting from the base class, you may need to update your inheritance.
* BREAKING: The new Modular Expectations API will begin removing the ``parse_strings_as_datetimes`` and ``allow_cross_type_comparisons`` flags in expectations. Expectation Suites that use the flags will need to be updated to use the new Modular Expectations. In general, simply removing the flag will produce correct behavior; if you still want the exact same semantics, you should ensure your raw data already has typed datetime objects.
* **NOTE:** Both the new Datasource API and the new Modular Expectations API are *experimental* and will change somewhat during the next several point releases. We are extremely excited for your feedback while we iterate rapidly, and continue to welcome new community contributions.


0.12.10
-----------------
* [BUGFIX] Update requirements.txt for ruamel.yaml to >=0.16 - #2048 (thanks @mmetzger!)
* [BUGFIX] Added option to return scalar instead of list from query store #2060
* [BUGFIX] Add missing markdown_content_block_container #2063
* [BUGFIX] Fixed a divided by zero error for checkpoints on empty expectation suites #2064
* [BUGFIX] Updated sort to correctly return partial unexpected results when expect_column_values_to_be_of_type has more than one unexpected type #2074
* [BUGFIX] Resolve Data Docs resource identifier issues to speed up UpdateDataDocs action #2078
* [DOCS] Updated contribution changelog location #2051 (thanks @shapiroj18!)
* [DOCS] Adding Airflow operator and Astrononomer deploy guides #2070
* [DOCS] Missing image link to bigquery logo #2071 (thanks @nelsonauner!)

0.12.9
-----------------
* [BUGFIX] Fixed the import of s3fs to use the optional import pattern - issue #2053
* [DOCS] Updated the title styling and added a Discuss comment article for the OpsgenieAlertAction how-to guide

0.12.8
-----------------
* [FEATURE] Add OpsgenieAlertAction #2012 (thanks @miike!)
* [FEATURE] Add S3SubdirReaderBatchKwargsGenerator #2001 (thanks @noklam)
* [ENHANCEMENT] Snowflake uses temp tables by default while still allowing transient tables
* [ENHANCEMENT] Enabled use of lowercase table and column names in GE with the `use_quoted_name` key in batch_kwargs #2023
* [BUGFIX] Basic suite builder profiler (suite scaffold) now skips excluded expectations #2037
* [BUGFIX] Off-by-one error in linking to static images #2036 (thanks @NimaVaziri!)
* [BUGFIX] Improve handling of pandas NA type issue #2029 PR #2039 (thanks @isichei!)
* [DOCS] Update Virtual Environment Example #2027 (thanks @shapiroj18!)
* [DOCS] Update implemented_expectations.rst (thanks @jdimatteo!)
* [DOCS] Update how_to_configure_a_pandas_s3_datasource.rst #2042 (thanks @CarstenFrommhold!)

0.12.7
-----------------
* [ENHANCEMENT] CLI supports s3a:// or gs:// paths for Pandas Datasources (issue #2006)
* [ENHANCEMENT] Escape $ characters in configuration, support multiple substitutions (#2005 & #2015)
* [ENHANCEMENT] Implement Skip prompt flag on datasource profile cli (#1881 Thanks @thcidale0808!)
* [BUGFIX] Fixed bug where slack messages cause stacktrace when data docs pages have issue
* [DOCS] How to use docker images (#1797)
* [DOCS] Remove incorrect doc line from PagerdutyAlertAction (Thanks @niallrees!)
* [MAINTENANCE] Update broken link (Thanks @noklam!)
* [MAINTENANCE] Fix path for how-to guide (Thanks @gauthamzz!)

0.12.6
-----------------
* [BUGFIX] replace black in requirements.txt

0.12.5
-----------------
* [ENHANCEMENT] Implement expect_column_values_to_be_json_parseable in spark (Thanks @mikaylaedwards!)
* [ENHANCEMENT] Fix boto3 options passing into datasource correctly (Thanks @noklam!)
* [ENHANCEMENT] Add .pkl to list of recognized extensions (Thanks @KPLauritzen!)
* [BUGFIX] Query batch kwargs support for Athena backend (issue 1964)
* [BUGFIX] Skip config substitution if key is "password" (issue 1927)
* [BUGFIX] fix site_names functionality and add site_names param to get_docs_sites_urls (issue 1991)
* [BUGFIX] Always render expectation suites in data docs unless passing a specific ExpectationSuiteIdentifier in resource_identifiers (issue 1944)
* [BUGFIX] remove black from requirements.txt
* [BUGFIX] docs build cli: fix --yes argument (Thanks @varunbpatil!)
* [DOCS] Update docstring for SubdirReaderBatchKwargsGenerator (Thanks @KPLauritzen!)
* [DOCS] Fix broken link in README.md (Thanks @eyaltrabelsi!)
* [DOCS] Clarifications on several docs (Thanks all!!)

0.12.4
-----------------
* [FEATURE] Add PagerdutyAlertAction (Thanks @NiallRees!)
* [FEATURE] enable using Minio for S3 backend (Thanks @noklam!)
* [ENHANCEMENT] Add SqlAlchemy support for expect_compound_columns_to_be_unique (Thanks @jhweaver!)
* [ENHANCEMENT] Add Spark support for expect_compound_columns_to_be_unique (Thanks @tscottcoombes1!)
* [ENHANCEMENT] Save expectation suites with datetimes in evaluation parameters (Thanks @mbakunze!)
* [ENHANCEMENT] Show data asset name in Slack message (Thanks @haydarai!)
* [ENHANCEMENT] Enhance data doc to show data asset name in overview block (Thanks @noklam!)
* [ENHANCEMENT] Clean up checkpoint output
* [BUGFIX] Change default prefix for TupleStoreBackend (issue 1907)
* [BUGFIX] Duplicate s3 approach for GCS for building object keys
* [BUGFIX] import NotebookConfig (Thanks @cclauss!)
* [BUGFIX] Improve links (Thanks @sbrugman!)
* [MAINTENANCE] Unpin black in requirements (Thanks @jtilly!)
* [MAINTENANCE] remove test case name special characters

0.12.3
-----------------
* [ENHANCEMENT] Add expect_compound_columns_to_be_unique and clarify multicolumn uniqueness
* [ENHANCEMENT] Add expectation expect_table_columns_to_match_set
* [ENHANCEMENT] Checkpoint run command now prints out details on each validation #1437
* [ENHANCEMENT] Slack notifications can now display links to GCS-hosted DataDocs sites
* [ENHANCEMENT] Public base URL can be configured for Data Docs sites
* [ENHANCEMENT] SuiteEditNotebookRenderer.add_header class now allows usage of env variables in jinja templates (thanks @mbakunze)!
* [ENHANCEMENT] Display table for Cramer's Phi expectation in Data Docs (thanks @mlondschien)!
* [BUGFIX] Explicitly convert keys to tuples when removing from TupleS3StoreBackend (thanks @balexander)!
* [BUGFIX] Use more-specific s3.meta.client.exceptions with dealing with boto resource api (thanks @lcorneliussen)!
* [BUGFIX] Links to Amazon S3 are compatible with virtual host-style access and path-style access
* [DOCS] How to Instantiate a Data Context on a Databricks Spark Cluster
* [DOCS] Update to Deploying Great Expectations with Google Cloud Composer
* [MAINTENANCE] Update moto dependency to include cryptography (see #spulec/moto/3290)

0.12.2
-----------------
* [ENHANCEMENT] Update schema for anonymized expectation types to avoid large key domain
* [ENHANCEMENT] BaseProfiler type mapping expanded to include more pandas and numpy dtypes
* [BUGFIX] Allow for pandas reader option inference with parquet and Excel (thanks @dlachasse)!
* [BUGFIX] Fix bug where running checkpoint fails if GCS data docs site has a prefix (thanks @sergii-tsymbal-exa)!
* [BUGFIX] Fix bug in deleting datasource config from config file (thanks @rxmeez)!
* [BUGFIX] clarify inclusiveness of min/max values in string rendering
* [BUGFIX] Building data docs no longer crashes when a data asset name is an integer #1913
* [DOCS] Add notes on transient table creation to Snowflake guide (thanks @verhey)!
* [DOCS] Fixed several broken links and glossary organization (thanks @JavierMonton and @sbrugman)!
* [DOCS] Deploying Great Expectations with Google Cloud Composer (Hosted Airflow)

0.12.1
-----------------
* [FEATURE] Add ``expect_column_pair_cramers_phi_value_to_be_less_than`` expectation to ``PandasDatasource`` to check for the independence of two columns by computing their Cramers Phi (thanks @mlondschien)!
* [FEATURE] add support for ``expect_column_pair_values_to_be_in_set`` to ``Spark`` (thanks @mikaylaedwards)!
* [FEATURE] Add new expectation:`` expect_multicolumn_sum_to_equal`` for ``pandas` and ``Spark`` (thanks @chipmyersjr)!
* [ENHANCEMENT] Update isort, pre-commit & pre-commit hooks, start more linting (thanks @dandandan)!
* [ENHANCEMENT] Bundle shaded marshmallow==3.7.1 to avoid dependency conflicts on GCP Composer
* [ENHANCEMENT] Improve row_condition support in aggregate expectations
* [BUGFIX] SuiteEditNotebookRenderer no longer break GCS and S3 data paths
* [BUGFIX] Fix bug preventing the use of get_available_partition_ids in s3 generator
* [BUGFIX] SuiteEditNotebookRenderer no longer break GCS and S3 data paths
* [BUGFIX] TupleGCSStoreBackend: remove duplicate prefix for urls (thanks @azban)!
* [BUGFIX] Fix `TypeError: unhashable type` error in Data Docs rendering

0.12.0
-----------------
* [BREAKING] This release includes a breaking change that *only* affects users who directly call `add_expectation`, `remove_expectation`, or `find_expectations`. (Most users do not use these APIs but add Expectations by stating them directly on Datasets). Those methods have been updated to take an ExpectationConfiguration object and `match_type` object. The change provides more flexibility in determining which expectations should be modified and allows us provide substantially improved support for two major features that we have frequently heard requested: conditional Expectations and more flexible multi-column custom expectations. See :ref:`expectation_suite_operations` and :ref:`migrating_versions` for more information.
* [FEATURE] Add support for conditional expectations using pandas execution engine (#1217 HUGE thanks @arsenii!)
* [FEATURE] ValidationActions can now consume and return "payload", which can be used to share information across ValidationActions
* [FEATURE] Add support for nested columns in the PySpark expectations (thanks @bramelfrink)!
* [FEATURE] add support for `expect_column_values_to_be_increasing` to `Spark` (thanks @mikaylaedwards)!
* [FEATURE] add support for `expect_column_values_to_be_decreasing` to `Spark` (thanks @mikaylaedwards)!
* [FEATURE] Slack Messages sent as ValidationActions now have link to DataDocs, if available.
* [FEATURE] Expectations now define “domain,” “success,” and “runtime” kwargs to allow them to determine expectation equivalence for updating expectations. Fixes column pair expectation update logic.
* [ENHANCEMENT] Add a `skip_and_clean_missing` flag to `DefaultSiteIndexBuilder.build` (default True). If True, when an index page is being built and an existing HTML page does not have corresponding source data (i.e. an expectation suite or validation result was removed from source store), the HTML page is automatically deleted and will not appear in the index. This ensures that the expectations store and validations store are the source of truth for Data Docs.
* [ENHANCEMENT] Include datetime and bool column types in descriptive documentation results
* [ENHANCEMENT] Improve data docs page breadcrumbs to have clearer run information
* [ENHANCEMENT] Data Docs Validation Results only shows unexpected value counts if all unexpected values are available
* [ENHANCEMENT] Convert GE version key from great_expectations.__version__ to great_expectations_version (thanks, @cwerner!) (#1606)
* [ENHANCEMENT] Add support in JSON Schema profiler for combining schema with anyOf key and creating nullability expectations
* [BUGFIX] Add guard for checking Redshift Dialect in match_like_pattern expectation
* [BUGFIX] Fix content_block build failure for dictionary content - (thanks @jliew!) #1722
* [BUGFIX] Fix bug that was preventing env var substitution in `config_variables.yml` when not at the top level
* [BUGFIX] Fix issue where expect_column_values_to_be_in_type_list did not work with positional type_list argument in SqlAlchemyDataset or SparkDFDataset
* [BUGFIX] Fixes a bug that was causing exceptions to occur if user had a Data Docs config excluding a particular site section
* [DOCS] Add how-to guides for configuring MySQL and MSSQL Datasources
* [DOCS] Add information about issue tags to contributing docs
* [DEPRECATION] Deprecate demo suite behavior in `suite new`

0.11.9
-----------------
* [FEATURE] New Dataset Support: Microsoft SQL Server
* [FEATURE] Render expectation validation results to markdown
* [FEATURE] Add --assume-yes/--yes/-y option to cli docs build command (thanks @feluelle)
* [FEATURE] Add SSO and SSH key pair authentication for Snowflake (thanks @dmateusp)
* [FEATURE] Add pattern-matching expectations that use the Standard SQL "LIKE" operator: "expect_column_values_to_match_like_pattern", "expect_column_values_to_not_match_like_pattern", "expect_column_values_to_match_like_pattern_list", and "expect_column_values_to_not_match_like_pattern_list"
* [ENHANCEMENT] Make Data Docs rendering of profiling results more flexible by deprecating the reliance on validation results having the specific run_name of "profiling"
* [ENHANCEMENT] Use green checkmark in Slack msgs instead of tada
* [ENHANCEMENT] log class instantiation errors for better debugging
* [BUGFIX] usage_statistics decorator now handles 'dry_run' flag
* [BUGFIX] Add spark_context to DatasourceConfigSchema (#1713) (thanks @Dandandan)
* [BUGFIX] Handle case when unexpected_count list element is str
* [DOCS] Deploying Data Docs
* [DOCS] New how-to guide: How to instantiate a Data Context on an EMR Spark cluster
* [DOCS] Managed Spark DF Documentation #1729 (thanks @mgorsk1)
* [DOCS] Typos and clarifications (thanks @dechoma @sbrugman @rexboyce)

0.11.8
-----------------
* [FEATURE] Customizable "Suite Edit" generated notebooks
* [ENHANCEMENT] Add support and docs for loading evaluation parameter from SQL database
* [ENHANCEMENT] Fixed some typos/grammar and a broken link in the suite_scaffold_notebook_renderer
* [ENHANCEMENT] allow updates to DatabaseStoreBackend keys by default, requiring `allow_update=False` to disallow
* [ENHANCEMENT] Improve support for prefixes declared in TupleS3StoreBackend that include reserved characters
* [BUGFIX] Fix issue where allow_updates was set for StoreBackend that did not support it
* [BUGFIX] Fix issue where GlobReaderBatchKwargsGenerator failed with relative base_directory
* [BUGFIX] Adding explicit requirement for "importlib-metadata" (needed for Python versions prior to Python 3.8).
* [MAINTENANCE] Install GitHub Dependabot
* [BUGFIX] Fix missing importlib for python 3.8 #1651

0.11.7
-----------------
* [ENHANCEMENT] Improve CLI error handling.
* [ENHANCEMENT] Do not register signal handlers if not running in main thread
* [ENHANCEMENT] store_backend (S3 and GCS) now throws InvalidKeyError if file does not exist at expected location
* [BUGFIX] ProfilerTypeMapping uses lists instead of sets to prevent serialization errors when saving suites created by JsonSchemaProfiler
* [DOCS] Update suite scaffold how-to
* [DOCS] Docs/how to define expectations that span multiple tables
* [DOCS] how to metadata stores validation on s3

0.11.6
-----------------
* [FEATURE] Auto-install Python DB packages.  If the required packages for a DB library are not installed, GE will offer the user to install them, without exiting CLI
* [FEATURE] Add new expectation expect_table_row_count_to_equal_other_table for SqlAlchemyDataset
* [FEATURE] A profiler that builds suites from JSONSchema files
* [ENHANCEMENT] Add ``.feather`` file support to PandasDatasource
* [ENHANCEMENT] Use ``colorama init`` to support terminal color on Windows
* [ENHANCEMENT] Update how_to_trigger_slack_notifications_as_a_validation_action.rst
* [ENHANCEMENT] Added note for config_version in great_expectations.yml
* [ENHANCEMENT] Implement "column_quantiles" for MySQL (via a compound SQLAlchemy query, since MySQL does not support "percentile_disc")
* [BUGFIX] "data_asset.validate" events with "data_asset_name" key in the batch kwargs were failing schema validation
* [BUGFIX] database_store_backend does not support storing Expectations in DB
* [BUGFIX] instantiation of ExpectationSuite always adds GE version metadata to prevent datadocs from crashing
* [BUGFIX] Fix all tests having to do with missing data source libraries
* [DOCS] will/docs/how_to/Store Expectations on Google Cloud Store

0.11.5
-----------------
* [FEATURE] Add support for expect_column_values_to_match_regex_list exception for Spark backend
* [ENHANCEMENT] Added 3 new usage stats events: "cli.new_ds_choice", "data_context.add_datasource", and "datasource.sqlalchemy.connect"
* [ENHANCEMENT] Support platform_specific_separator flag for TupleS3StoreBackend prefix
* [ENHANCEMENT] Allow environment substitution in config_variables.yml
* [BUGFIX] fixed issue where calling head() on a SqlAlchemyDataset would fail if the underlying table is empty
* [BUGFIX] fixed bug in rounding of mostly argument to nullity expectations produced by the BasicSuiteBuilderProfiler
* [DOCS] New How-to guide: How to add a Validation Operator (+ updated in Validation Operator doc strings)

0.11.4
-----------------
* [BUGIFX] Fixed an error that crashed the CLI when called in an environment with neither SQLAlchemy nor google.auth installed

0.11.3
-----------------
* [ENHANCEMENT] Removed the misleading scary "Site doesn't exist or is inaccessible" message that the CLI displayed before building Data Docs for the first time.
* [ENHANCEMENT] Catch sqlalchemy.exc.ArgumentError and google.auth.exceptions.GoogleAuthError in SqlAlchemyDatasource __init__ and re-raise them as DatasourceInitializationError - this allows the CLI to execute its retry logic when users provide a malformed SQLAlchemy URL or attempt to connect to a BigQuery project without having proper authentication.
* [BUGFIX] Fixed issue where the URL of the Glossary of Expectations article in the auto-generated suite edit notebook was wrong (out of date) (#1557).
* [BUGFIX] Use renderer_type to set paths in jinja templates instead of utm_medium since utm_medium is optional
* [ENHANCEMENT] Bring in custom_views_directory in DefaultJinjaView to enable custom jinja templates stored in plugins dir
* [BUGFIX] fixed glossary links in walkthrough modal, README, CTA button, scaffold notebook
* [BUGFIX] Improved TupleGCSStoreBackend configurability (#1398 #1399)
* [BUGFIX] Data Docs: switch bootstrap-table-filter-control.min.js to CDN
* [ENHANCEMENT] BasicSuiteBuilderProfiler now rounds mostly values for readability
* [DOCS] Add AutoAPI as the primary source for API Reference docs.

0.11.2
-----------------
* [FEATURE] Add support for expect_volumn_values_to_match_json_schema exception for Spark backend (thanks @chipmyersjr!)
* [ENHANCEMENT] Add formatted __repr__ for ValidationOperatorResult
* [ENHANCEMENT] add option to suppress logging when getting expectation suite
* [BUGFIX] Fix object name construction when calling SqlAlchemyDataset.head (thanks @mascah!)
* [BUGFIX] Fixed bug where evaluation parameters used in arithmetic expressions would not be identified as upstream dependencies.
* [BUGFIX] Fix issue where DatabaseStoreBackend threw IntegrityError when storing same metric twice
* [FEATURE] Added new cli upgrade helper to help facilitate upgrading projects to be compatible with GE 0.11.
  See :ref:`upgrading_to_0.11` for more info.
* [BUGFIX] Fixed bug preventing GCS Data Docs sites to cleaned
* [BUGFIX] Correct doc link in checkpoint yml
* [BUGFIX] Fixed issue where CLI checkpoint list truncated names (#1518)
* [BUGFIX] Fix S3 Batch Kwargs Generator incorrect migration to new build_batch_kwargs API
* [BUGFIX] Fix missing images in data docs walkthrough modal
* [BUGFIX] Fix bug in checkpoints that was causing incorrect run_time to be set
* [BUGFIX] Fix issue where data docs could remove trailing zeros from values when low precision was requested

0.11.1
-----------------
* [BUGFIX] Fixed bug that was caused by comparison between timezone aware and non-aware datetimes
* [DOCS] Updated docs with info on typed run ids and validation operator results
* [BUGFIX] Update call-to-action buttons on index page with correct URLs

0.11.0
-----------------
* [BREAKING] ``run_id`` is now typed using the new ``RunIdentifier`` class, which consists of a ``run_time`` and
  ``run_name``. Existing projects that have Expectation Suite Validation Results must be migrated.
  See :ref:`upgrading_to_0.11` for instructions.
* [BREAKING] ``ValidationMetric`` and ``ValidationMetricIdentifier`` objects now have a ``data_asset_name`` attribute.
  Existing projects with evaluation parameter stores that have database backends must be migrated.
  See :ref:`upgrading_to_0.11` for instructions.
* [BREAKING] ``ValidationOperator.run`` now returns an instance of new type, ``ValidationOperatorResult`` (instead of a
  dictionary). If your code uses output from Validation Operators, it must be updated.
* Major update to the styling and organization of documentation! Watch for more content and reorganization as we continue to improve the documentation experience with Great Expectations.
* [FEATURE] Data Docs: redesigned index page with paginated/sortable/searchable/filterable tables
* [FEATURE] Data Docs: searchable tables on Expectation Suite Validation Result pages
* ``data_asset_name`` is now added to batch_kwargs by batch_kwargs_generators (if available) and surfaced in Data Docs
* Renamed all ``generator_asset`` parameters to ``data_asset_name``
* Updated the dateutil dependency
* Added experimental QueryStore
* Removed deprecated cli tap command
* Added of 0.11 upgrade helper
* Corrected Scaffold maturity language in notebook to Experimental
* Updated the installation/configuration documentation for Snowflake users
* [ENHANCEMENT] Improved error messages for misconfigured checkpoints.
* [BUGFIX] Fixed bug that could cause some substituted variables in DataContext config to be saved to `great_expectations.yml`

0.10.12
-----------------
* [DOCS] Improved help for CLI `checkpoint` command
* [BUGFIX] BasicSuiteBuilderProfiler could include extra expectations when only some expectations were selected (#1422)
* [FEATURE] add support for `expect_multicolumn_values_to_be_unique` and `expect_column_pair_values_A_to_be_greater_than_B`
  to `Spark`. Thanks @WilliamWsyHK!
* [ENHANCEMENT] Allow a dictionary of variables can be passed to the DataContext constructor to allow override
  config variables at runtime. Thanks @balexander!
* [FEATURE] add support for `expect_column_pair_values_A_to_be_greater_than_B` to `Spark`.
* [BUGFIX] Remove SQLAlchemy typehints to avoid requiring library (thanks @mzjp2)!
* [BUGFIX] Fix issue where quantile boundaries could not be set to zero. Thanks @kokes!

0.10.11
-----------------
* Bugfix: build_data_docs list_keys for GCS returns keys and when empty a more user friendly message
* ENHANCEMENT: Enable Redshift Quantile Profiling


0.10.10
-----------------
* Removed out-of-date Airflow integration examples. This repo provides a comprehensive example of Airflow integration: `#GE Airflow Example <https://github.com/superconductive/ge_tutorials>`_
* Bugfix suite scaffold notebook now has correct suite name in first markdown cell.
* Bugfix: fixed an example in the custom expectations documentation article - "result" key was missing in the returned dictionary
* Data Docs Bugfix: template string substitution is now done using .safe_substitute(), to handle cases where string templates
  or substitution params have extraneous $ signs. Also added logic to handle templates where intended output has groupings of 2 or more $ signs
* Docs fix: fix in yml for example action_list_operator for metrics
* GE is now auto-linted using Black

-----------------

* DataContext.get_docs_sites_urls now raises error if non-existent site_name is specified
* Bugfix for the CLI command `docs build` ignoring the --site_name argument (#1378)
* Bugfix and refactor for `datasource delete` CLI command (#1386) @mzjp2
* Instantiate datasources and validate config only when datasource is used (#1374) @mzjp2
* suite delete changed from an optional argument to a required one
* bugfix for uploading objects to GCP #1393
* added a new usage stats event for the case when a data context is created through CLI
* tuplefilestore backend, expectationstore backend remove_key bugs fixed
* no url is returned on empty data_docs site
* return url for resource only if key exists
* Test added for the period special char case
* updated checkpoint module to not require sqlalchemy
* added BigQuery as an option in the list of databases in the CLI
* added special cases for handling BigQuery - table names are already qualified with schema name, so we must make sure that we do not prepend the schema name twice
* changed the prompt for the name of the temp table in BigQuery in the CLI to hint that a fully qualified name (project.dataset.table) should be provided
* Bugfix for: expect_column_quantile_values_to_be_between expectation throws an "unexpected keyword WITHIN" on BigQuery (#1391)

0.10.8
-----------------
* added support for overriding the default jupyter command via a GE_JUPYTER_COMMAND environment variable (#1347) @nehiljain
* Bugfix for checkpoint missing template (#1379)

0.10.7
-----------------
* crud delete suite bug fix

0.10.6
-----------------

* Checkpoints: a new feature to ease deployment of suites into your pipelines
  - DataContext.list_checkpoints() returns a list of checkpoint names found in the project
  - DataContext.get_checkpoint() returns a validated dictionary loaded from yml
  - new cli commands

    - `checkpoint new`
    - `checkpoint list`
    - `checkpoint run`
    - `checkpoint script`

* marked cli `tap` commands as deprecating on next release
* marked cli `validation-operator run` command as deprecating
* internal improvements in the cli code
* Improve UpdateDataDocsAction docs

0.10.5
-----------------

* improvements to ge.read_json tests
* tidy up the changelog

  - Fix bullet list spacing issues
  - Fix 0.10. formatting
  - Drop roadmap_and_changelog.rst and move changelog.rst to the top level of the table of contents
* DataContext.run_validation_operator() now raises a DataContextError if:
  - no batches are passed
  - batches are of the the wrong type
  - no matching validation operator is found in the project
* Clarified scaffolding language in scaffold notebook
* DataContext.create() adds an additional directory: `checkpoints`
* Marked tap command for deprecation in next major release

0.10.4
-----------------
* consolidated error handling in CLI DataContext loading
* new cli command `suite scaffold` to speed up creation of suites
* new cli command `suite demo` that creates an example suite
* Update bigquery.rst `#1330 <https://github.com/great-expectations/great_expectations/issues/1330>`_
* Fix datetime reference in create_expectations.rst `#1321 <https://github.com/great-expectations/great_expectations/issues/1321>`_ Thanks @jschendel !
* Update issue templates
* CLI command experimental decorator
* Update style_guide.rst
* Add pull request template
* Use pickle to generate hash for dataframes with unhashable objects. `#1315 <https://github.com/great-expectations/great_expectations/issues/1315>`_ Thanks @shahinism !
* Unpin pytest

0.10.3
-----------------
* Use pickle to generate hash for dataframes with unhashable objects.

0.10.2
-----------------
* renamed NotebookRenderer to SuiteEditNotebookRenderer
* SuiteEditNotebookRenderer now lints using black
* New SuiteScaffoldNotebookRenderer renderer to expedite suite creation
* removed autopep8 dependency
* bugfix: extra backslash in S3 urls if store was configured without a prefix `#1314 <https://github.com/great-expectations/great_expectations/issues/1314>`_

0.10.1
-----------------
* removing bootstrap scrollspy on table of contents `#1282 <https://github.com/great-expectations/great_expectations/issues/1282>`_
* Silently tolerate connection timeout during usage stats reporting

0.10.0
-----------------
* (BREAKING) Clarified API language: renamed all ``generator`` parameters and methods to the more correct ``batch_kwargs_generator`` language. Existing projects may require simple migration steps. See :ref:`Upgrading to 0.10.x <upgrading_to_0.10.x>` for instructions.
* Adds anonymized usage statistics to Great Expectations. See this article for details: :ref:`Usage Statistics`.
* CLI: improve look/consistency of ``docs list``, ``suite list``, and ``datasource list`` output; add ``store list`` and ``validation-operator list`` commands.
* New SuiteBuilderProfiler that facilitates faster suite generation by allowing columns to be profiled
* Added two convenience methods to ExpectationSuite: get_table_expectations & get_column_expectations
* Added optional profiler_configuration to DataContext.profile() and DataAsset.profile()
* Added list_available_expectation_types() to DataAsset

0.9.11
-----------------
* Add evaluation parameters support in WarningAndFailureExpectationSuitesValidationOperator `#1284 <https://github.com/great-expectations/great_expectations/issues/1284>`_ thanks `@balexander <https://github.com/balexander>`_
* Fix compatibility with MS SQL Server. `#1269 <https://github.com/great-expectations/great_expectations/issues/1269>`_ thanks `@kepiej <https://github.com/kepiej>`_
* Bug fixes for query_generator `#1292 <https://github.com/great-expectations/great_expectations/issues/1292>`_ thanks `@ian-whitestone <https://github.com/ian-whitestone>`_

0.9.10
-----------------
* Data Docs: improve configurability of site_section_builders
* TupleFilesystemStoreBackend now ignore `.ipynb_checkpoints` directories `#1203 <https://github.com/great-expectations/great_expectations/issues/1203>`_
* bugfix for Data Docs links encoding on S3 `#1235 <https://github.com/great-expectations/great_expectations/issues/1235>`_

0.9.9
-----------------
* Allow evaluation parameters support in run_validation_operator
* Add log_level parameter to jupyter_ux.setup_notebook_logging.
* Add experimental display_profiled_column_evrs_as_section and display_column_evrs_as_section methods, with a minor (nonbreaking) refactor to create a new _render_for_jupyter method.
* Allow selection of site in UpdateDataDocsAction with new arg target_site_names in great_expectations.yml
* Fix issue with regular expression support in BigQuery (#1244)

0.9.8
-----------------
* Allow basic operations in evaluation parameters, with or without evaluation parameters.
* When unexpected exceptions occur (e.g., during data docs rendering), the user will see detailed error messages, providing information about the specific issue as well as the stack trace.
* Remove the "project new" option from the command line (since it is not implemented; users can only run "init" to create a new project).
* Update type detection for bigquery based on driver changes in pybigquery driver 0.4.14. Added a warning for users who are running an older pybigquery driver
* added execution tests to the NotebookRenderer to mitigate codegen risks
* Add option "persist", true by default, for SparkDFDataset to persist the DataFrame it is passed. This addresses #1133 in a deeper way (thanks @tejsvirai for the robust debugging support and reproduction on spark).

  * Disabling this option should *only* be done if the user has *already* externally persisted the DataFrame, or if the dataset is too large to persist but *computations are guaranteed to be stable across jobs*.

* Enable passing dataset kwargs through datasource via dataset_options batch_kwarg.
* Fix AttributeError when validating expectations from a JSON file
* Data Docs: fix bug that was causing erratic scrolling behavior when table of contents contains many columns
* Data Docs: add ability to hide how-to buttons and related content in Data Docs

0.9.7
-----------------
* Update marshmallow dependency to >3. NOTE: as of this release, you MUST use marshamllow >3.0, which REQUIRES python 3. (`#1187 <https://github.com/great-expectations/great_expectations/issues/1187>`_) @jcampbell

  * Schema checking is now stricter for expectation suites, and data_asset_name must not be present as a top-level key in expectation suite json. It is safe to remove.
  * Similarly, datasource configuration must now adhere strictly to the required schema, including having any required credentials stored in the "credentials" dictionary.

* New beta CLI command: `tap new` that generates an executable python file to expedite deployments. (`#1193 <https://github.com/great-expectations/great_expectations/issues/1193>`_) @Aylr
* bugfix in TableBatchKwargsGenerator docs
* Added feature maturity in README (`#1203 <https://github.com/great-expectations/great_expectations/issues/1203>`_) @kyleaton
* Fix failing test that should skip if postgresql not running (`#1199 <https://github.com/great-expectations/great_expectations/issues/1199>`_) @cicdw


0.9.6
-----------------
* validate result dict when instantiating an ExpectationValidationResult (`#1133 <https://github.com/great-expectations/great_expectations/issues/1133>`_)
* DataDocs: Expectation Suite name on Validation Result pages now link to Expectation Suite page
* `great_expectations init`: cli now asks user if csv has header when adding a Spark Datasource with csv file
* Improve support for using GCP Storage Bucket as a Data Docs Site backend (thanks @hammadzz)
* fix notebook renderer handling for expectations with no column kwarg and table not in their name (`#1194 <https://github.com/great-expectations/great_expectations/issues/1194>`_)


0.9.5
-----------------
* Fixed unexpected behavior with suite edit, data docs and jupyter
* pytest pinned to 5.3.5


0.9.4
-----------------
* Update CLI `init` flow to support snowflake transient tables
* Use filename for default expectation suite name in CLI `init`
* Tables created by SqlAlchemyDataset use a shorter name with 8 hex characters of randomness instead of a full uuid
* Better error message when config substitution variable is missing
* removed an unused directory in the GE folder
* removed obsolete config error handling
* Docs typo fixes
* Jupyter notebook improvements
* `great_expectations init` improvements
* Simpler messaging in validation notebooks
* replaced hacky loop with suite list call in notebooks
* CLI suite new now supports `--empty` flag that generates an empty suite and opens a notebook
* add error handling to `init` flow for cases where user tries using a broken file


0.9.3
-----------------
* Add support for transient table creation in snowflake (#1012)
* Improve path support in TupleStoreBackend for better cross-platform compatibility
* New features on `ExpectationSuite`

  - ``add_citation()``
  - ``get_citations()``

* `SampleExpectationsDatasetProfiler` now leaves a citation containing the original batch kwargs
* `great_expectations suite edit` now uses batch_kwargs from citations if they exist
* Bugfix :: suite edit notebooks no longer blow away the existing suite while loading a batch of data
* More robust and tested logic in `suite edit`
* DataDocs: bugfixes and improvements for smaller viewports
* Bugfix :: fix for bug that crashes SampleExpectationsDatasetProfiler if unexpected_percent is of type decimal.Decimal (`#1109 <https://github.com/great-expectations/great_expectations/issues/1109>`_)


0.9.2
-----------------
* Fixes #1095
* Added a `list_expectation_suites` function to `data_context`, and a corresponding CLI function - `suite list`.
* CI no longer enforces legacy python tests.

0.9.1
------
* Bugfix for dynamic "How to Edit This Expectation Suite" command in DataDocs

0.9.0
-----------------

Version 0.9.0 is a major update to Great Expectations! The DataContext has continued to evolve into a powerful tool
for ensuring that Expectation Suites can properly represent the way users think about their data, and upgrading will
make it much easier to store and share expectation suites, and to build data docs that support your whole team.
You’ll get awesome new features including improvements to data docs look and the ability to choose and store metrics
for building flexible data quality dashboards.

The changes for version 0.9.0 fall into several broad areas:

1. Onboarding

Release 0.9.0 of Great Expectations makes it much easier to get started with the project. The `init` flow has grown
to support a much wider array of use cases and to use more natural language rather than introducing
GreatExpectations concepts earlier. You can more easily configure different backends and datasources, take advantage
of guided walkthroughs to find and profile data, and share project configurations with colleagues.

If you have already completed the `init` flow using a previous version of Great Expectations, you do not need to
rerun the command. However, **there are some small changes to your configuration that will be required**. See
:ref:`migrating_versions` for details.

2. CLI Command Improvements

With this release we have introduced a consistent naming pattern for accessing subcommands based on the noun (a
Great Expectations object like `suite` or `docs`) and verb (an action like `edit` or `new`). The new user experience
will allow us to more naturally organize access to CLI tools as new functionality is added.

3. Expectation Suite Naming and Namespace Changes

Defining shared expectation suites and validating data from different sources is much easier in this release. The
DataContext, which manages storage and configuration of expectations, validations, profiling, and data docs, no
longer requires that expectation suites live in a datasource-specific “namespace.” Instead, you should name suites
with the logical name corresponding to your data, making it easy to share them or validate against different data
sources. For example, the expectation suite "npi" for National Provider Identifier data can now be shared across
teams who access the same logical data in local systems using Pandas, on a distributed Spark cluster, or via a
relational database.

Batch Kwargs, or instructions for a datasource to build a batch of data, are similarly freed from a required
namespace, and you can more easily integrate Great Expectations into workflows where you do not need to use a
BatchKwargsGenerator (usually because you have a batch of data ready to validate, such as in a table or a known
directory).

The most noticeable impact of this API change is in the complete removal of the DataAssetIdentifier class. For
example, the `create_expectation_suite` and `get_batch` methods now no longer require a data_asset_name parameter,
relying only on the expectation_suite_name and batch_kwargs to do their job. Similarly, there is no more asset name
normalization required. See the upgrade guide for more information.

4. Metrics and Evaluation Parameter Stores

Metrics have received much more love in this release of Great Expectations! We've improved the system for declaring
evaluation parameters that support dependencies between different expectation suites, so you can easily identify a
particular field in the result of one expectation to use as the input into another. And the MetricsStore is now much
more flexible, supporting a new ValidationAction that makes it possible to select metrics from a validation result
to be saved in a database where they can power a dashboard.

5. Internal Type Changes and Improvements

Finally, in this release, we have done a lot of work under the hood to make things more robust, including updating
all of the internal objects to be more strongly typed. That change, while largely invisible to end users, paves the
way for some really exciting opportunities for extending Great Expectations as we build a bigger community around
the project.


We are really excited about this release, and encourage you to upgrade right away to take advantage of the more
flexible naming and simpler API for creating, accessing, and sharing your expectations. As always feel free to join
us on Slack for questions you don't see addressed!


0.8.9__develop
-----------------


0.8.8
-----------------
* Add support for allow_relative_error to expect_column_quantile_values_to_be_between, allowing Redshift users access
  to this expectation
* Add support for checking backend type information for datetime columns using expect_column_min_to_be_between and
  expect_column_max_to_be_between

0.8.7
-----------------
* Add support for expect_column_values_to_be_of_type for BigQuery backend (#940)
* Add image CDN for community usage stats
* Documentation improvements and fixes

0.8.6
-----------------
* Raise informative error if config variables are declared but unavailable
* Update ExpectationsStore defaults to be consistent across all FixedLengthTupleStoreBackend objects
* Add support for setting spark_options via SparkDFDatasource
* Include tail_weights by default when using build_continuous_partition_object
* Fix Redshift quantiles computation and type detection
* Allow boto3 options to be configured (#887)

0.8.5
-----------------
* BREAKING CHANGE: move all reader options from the top-level batch_kwargs object to a sub-dictionary called
  "reader_options" for SparkDFDatasource and PandasDatasource. This means it is no longer possible to specify
  supplemental reader-specific options at the top-level of `get_batch`,  `yield_batch_kwargs` or `build_batch_kwargs`
  calls, and instead, you must explicitly specify that they are reader_options, e.g. by a call such as:
  `context.yield_batch_kwargs(data_asset_name, reader_options={'encoding': 'utf-8'})`.
* BREAKING CHANGE: move all query_params from the top-level batch_kwargs object to a sub-dictionary called
  "query_params" for SqlAlchemyDatasource. This means it is no longer possible to specify supplemental query_params at
  the top-level of `get_batch`,  `yield_batch_kwargs` or `build_batch_kwargs`
  calls, and instead, you must explicitly specify that they are query_params, e.g. by a call such as:
  `context.yield_batch_kwargs(data_asset_name, query_params={'schema': 'foo'})`.
* Add support for filtering validation result suites and validation result pages to show only failed expectations in
  generated documentation
* Add support for limit parameter to batch_kwargs for all datasources: Pandas, SqlAlchemy, and SparkDF; add support
  to generators to support building batch_kwargs with limits specified.
* Include raw_query and query_params in query_generator batch_kwargs
* Rename generator keyword arguments from data_asset_name to generator_asset to avoid ambiguity with normalized names
* Consistently migrate timestamp from batch_kwargs to batch_id
* Include batch_id in validation results
* Fix issue where batch_id was not included in some generated datasets
* Fix rendering issue with expect_table_columns_to_match_ordered_list expectation
* Add support for GCP, including BigQuery and GCS
* Add support to S3 generator for retrieving directories by specifying the `directory_assets` configuration
* Fix warning regarding implicit class_name during init flow
* Expose build_generator API publicly on datasources
* Allow configuration of known extensions and return more informative message when SubdirReaderBatchKwargsGenerator cannot find
  relevant files.
* Add support for allow_relative_error on internal dataset quantile functions, and add support for
  build_continuous_partition_object in Redshift
* Fix truncated scroll bars in value_counts graphs


0.8.4.post0
----------------
* Correct a packaging issue resulting in missing notebooks in tarball release; update docs to reflect new notebook
  locations.


0.8.4
-----------------
* Improved the tutorials that walk new users through the process of creating expectations and validating data
* Changed the flow of the init command - now it creates the scaffolding of the project and adds a datasource. After
  that users can choose their path.
* Added a component with links to useful tutorials to the index page of the Data Docs website
* Improved the UX of adding a SQL datasource in the CLI - now the CLI asks for specific credentials for Postgres,
  MySQL, Redshift and Snowflake, allows continuing debugging in the config file and has better error messages
* Added batch_kwargs information to DataDocs validation results
* Fix an issue affecting file stores on Windows


0.8.3
-----------------
* Fix a bug in data-docs' rendering of mostly parameter
* Correct wording for expect_column_proportion_of_unique_values_to_be_between
* Set charset and meta tags to avoid unicode decode error in some browser/backend configurations
* Improve formatting of empirical histograms in validation result data docs
* Add support for using environment variables in `config_variables_file_path`
* Documentation improvements and corrections


0.8.2.post0
------------
* Correct a packaging issue resulting in missing css files in tarball release


0.8.2
-----------------
* Add easier support for customizing data-docs css
* Use higher precision for rendering 'mostly' parameter in data-docs; add more consistent locale-based
  formatting in data-docs
* Fix an issue causing visual overlap of large numbers of validation results in build-docs index
* Documentation fixes (thanks @DanielOliver!) and improvements
* Minor CLI wording fixes
* Improved handling of MySql temporary tables
* Improved detection of older config versions


0.8.1
-----------------
* Fix an issue where version was reported as '0+unknown'


0.8.0
-----------------

Version 0.8.0 is a significant update to Great Expectations, with many improvements focused on configurability
and usability.  See the :ref:`migrating_versions` guide for more details on specific changes, which include
several breaking changes to configs and APIs.

Highlights include:

1. Validation Operators and Actions. Validation operators make it easy to integrate GE into a variety of pipeline runners. They
   offer one-line integration that emphasizes configurability. See the :ref:`validation_operators_and_actions`
   feature guide for more information.

   - The DataContext `get_batch` method no longer treats `expectation_suite_name` or `batch_kwargs` as optional; they
     must be explicitly specified.
   - The top-level GE validate method allows more options for specifying the specific data_asset class to use.

2. First-class support for plugins in a DataContext, with several features that make it easier to configure and
   maintain DataContexts across common deployment patterns.

   - **Environments**: A DataContext can now manage :ref:`environment_and_secrets` more easily thanks to more dynamic and
     flexible variable substitution.
   - **Stores**: A new internal abstraction for DataContexts, :ref:`Stores <reference__core_concepts__data_context__stores>`, make extending GE easier by
     consolidating logic for reading and writing resources from a database, local, or cloud storage.
   - **Types**: Utilities configured in a DataContext are now referenced using `class_name` and `module_name` throughout
     the DataContext configuration, making it easier to extend or supplement pre-built resources. For now, the "type"
     parameter is still supported but expect it to be removed in a future release.

3. Partitioners: Batch Kwargs are clarified and enhanced to help easily reference well-known chunks of data using a
   partition_id. Batch ID and Batch Fingerprint help round out support for enhanced metadata around data
   assets that GE validates. See :ref:`Batch Identifiers <reference__core_concepts__batch_parameters>` for more information. The `GlobReaderBatchKwargsGenerator`,
   `QueryBatchKwargsGenerator`, `S3GlobReaderBatchKwargsGenerator`, `SubdirReaderBatchKwargsGenerator`, and `TableBatchKwargsGenerator` all support partition_id for
   easily accessing data assets.

4. Other Improvements:

   - We're beginning a long process of some under-the-covers refactors designed to make GE more maintainable as we
     begin adding additional features.
   - Restructured documentation: our docs have a new structure and have been reorganized to provide space for more
     easily adding and accessing reference material. Stay tuned for additional detail.
   - The command build-documentation has been renamed build-docs and now by
     default opens the Data Docs in the users' browser.

v0.7.11
-----------------
* Fix an issue where head() lost the column name for SqlAlchemyDataset objects with a single column
* Fix logic for the 'auto' bin selection of `build_continuous_partition_object`
* Add missing jinja2 dependency
* Fix an issue with inconsistent availability of strict_min and strict_max options on expect_column_values_to_be_between
* Fix an issue where expectation suite evaluation_parameters could be overriden by values during validate operation


v0.7.10
-----------------
* Fix an issue in generated documentation where the Home button failed to return to the index
* Add S3 Generator to module docs and improve module docs formatting
* Add support for views to QueryBatchKwargsGenerator
* Add success/failure icons to index page
* Return to uniform histogram creation during profiling to avoid large partitions for internal performance reasons


v0.7.9
-----------------
* Add an S3 generator, which will introspect a configured bucket and generate batch_kwargs from identified objects
* Add support to PandasDatasource and SparkDFDatasource for reading directly from S3
* Enhance the Site Index page in documentation so that validation results are sorted and display the newest items first
  when using the default run-id scheme
* Add a new utility method, `build_continuous_partition_object` which will build partition objects using the dataset
  API and so supports any GE backend.
* Fix an issue where columns with spaces in their names caused failures in some SqlAlchemyDataset and SparkDFDataset
  expectations
* Fix an issue where generated queries including null checks failed on MSSQL (#695)
* Fix an issue where evaluation parameters passed in as a set instead of a list could cause JSON serialization problems
  for the result object (#699)


v0.7.8
-----------------
* BREAKING: slack webhook URL now must be in the profiles.yml file (treat as a secret)
* Profiler improvements:

  - Display candidate profiling data assets in alphabetical order
  - Add columns to the expectation_suite meta during profiling to support human-readable description information

* Improve handling of optional dependencies during CLI init
* Improve documentation for create_expectations notebook
* Fix several anachronistic documentation and docstring phrases (#659, #660, #668, #681; #thanks @StevenMMortimer)
* Fix data docs rendering issues:

  - documentation rendering failure from unrecognized profiled column type (#679; thanks @dinedal))
  - PY2 failure on encountering unicode (#676)


0.7.7
-----------------
* Standardize the way that plugin module loading works. DataContext will begin to use the new-style class and plugin
  identification moving forward; yml configs should specify class_name and module_name (with module_name optional for
  GE types). For now, it is possible to use the "type" parameter in configuration (as before).
* Add support for custom data_asset_type to all datasources
* Add support for strict_min and strict_max to inequality-based expectations to allow strict inequality checks
  (thanks @RoyalTS!)
* Add support for reader_method = "delta" to SparkDFDatasource
* Fix databricks generator (thanks @sspitz3!)
* Improve performance of DataContext loading by moving optional import
* Fix several memory and performance issues in SparkDFDataset.

  - Use only distinct value count instead of bringing values to driver
  - Migrate away from UDF for set membership, nullity, and regex expectations

* Fix several UI issues in the data_documentation

  - Move prescriptive dataset expectations to Overview section
  - Fix broken link on Home breadcrumb
  - Scroll follows navigation properly
  - Improved flow for long items in value_set
  - Improved testing for ValidationRenderer
  - Clarify dependencies introduced in documentation sites
  - Improve testing and documentation for site_builder, including run_id filter
  - Fix missing header in Index page and cut-off tooltip
  - Add run_id to path for validation files


0.7.6
-----------------
* New Validation Renderer! Supports turning validation results into HTML and displays differences between the expected
  and the observed attributes of a dataset.
* Data Documentation sites are now fully configurable; a data context can be configured to generate multiple
  sites built with different GE objects to support a variety of data documentation use cases. See data documentation
  guide for more detail.
* CLI now has a new top-level command, `build-documentation` that can support rendering documentation for specified
  sites and even named data assets in a specific site.
* Introduced DotDict and LooselyTypedDotDict classes that allow to enforce typing of dictionaries.
* Bug fixes: improved internal logic of rendering data documentation, slack notification, and CLI profile command when
  datasource argument was not provided.

0.7.5
-----------------
* Fix missing requirement for pypandoc brought in from markdown support for notes rendering.

0.7.4
-----------------
* Fix numerous rendering bugs and formatting issues for rendering documentation.
* Add support for pandas extension dtypes in pandas backend of expect_column_values_to_be_of_type and
  expect_column_values_to_be_in_type_list and fix bug affecting some dtype-based checks.
* Add datetime and boolean column-type detection in BasicDatasetProfiler.
* Improve BasicDatasetProfiler performance by disabling interactive evaluation when output of expectation is not
  immediately used for determining next expectations in profile.
* Add support for rendering expectation_suite and expectation_level notes from meta in docs.
* Fix minor formatting issue in readthedocs documentation.

0.7.3
-----------------
* BREAKING: Harmonize expect_column_values_to_be_of_type and expect_column_values_to_be_in_type_list semantics in
  Pandas with other backends, including support for None type and type_list parameters to support profiling.
  *These type expectations now rely exclusively on native python or numpy type names.*
* Add configurable support for Custom DataAsset modules to DataContext
* Improve support for setting and inheriting custom data_asset_type names
* Add tooltips with expectations backing data elements to rendered documentation
* Allow better selective disabling of tests (thanks @RoyalITS)
* Fix documentation build errors causing missing code blocks on readthedocs
* Update the parameter naming system in DataContext to reflect data_asset_name *and* expectation_suite_name
* Change scary warning about discarding expectations to be clearer, less scary, and only in log
* Improve profiler support for boolean types, value_counts, and type detection
* Allow user to specify data_assets to profile via CLI
* Support CLI rendering of expectation_suite and EVR-based documentation

0.7.2
-----------------
* Improved error detection and handling in CLI "add datasource" feature
* Fixes in rendering of profiling results (descriptive renderer of validation results)
* Query Generator of SQLAlchemy datasource adds tables in non-default schemas to the data asset namespace
* Added convenience methods to display HTML renderers of sections in Jupyter notebooks
* Implemented prescriptive rendering of expectations for most expectation types

0.7.1
------------

* Added documentation/tutorials/videos for onboarding and new profiling and documentation features
* Added prescriptive documentation built from expectation suites
* Improved index, layout, and navigation of data context HTML documentation site
* Bug fix: non-Python files were not included in the package
* Improved the rendering logic to gracefully deal with failed expectations
* Improved the basic dataset profiler to be more resilient
* Implement expect_column_values_to_be_of_type, expect_column_values_to_be_in_type_list for SparkDFDataset
* Updated CLI with a new documentation command and improved profile and render commands
* Expectation suites and validation results within a data context are saved in a more readable form (with indentation)
* Improved compatibility between SparkDatasource and InMemoryGenerator
* Optimization for Pandas column type checking
* Optimization for Spark duplicate value expectation (thanks @orenovadia!)
* Default run_id format no longer includes ":" and specifies UTC time
* Other internal improvements and bug fixes


0.7.0
------------

Version 0.7 of Great Expectations is HUGE. It introduces several major new features
and a large number of improvements, including breaking API changes.

The core vocabulary of expectations remains consistent. Upgrading to
the new version of GE will primarily require changes to code that
uses data contexts; existing expectation suites will require only changes
to top-level names.

 * Major update of Data Contexts. Data Contexts now offer significantly \
   more support for building and maintaining expectation suites and \
   interacting with existing pipeline systems, including providing a namespace for objects.\
   They can handle integrating, registering, and storing validation results, and
   provide a namespace for data assets, making **batches** first-class citizens in GE.
   Read more: :ref:`data_context` or :py:mod:`great_expectations.data_context`

 * Major refactor of autoinspect. Autoinspect is now built around a module
   called "profile" which provides a class-based structure for building
   expectation suites. There is no longer a default  "autoinspect_func" --
   calling autoinspect requires explicitly passing the desired profiler. See :ref:`profiling`

 * New "Compile to Docs" feature produces beautiful documentation from expectations and expectation
   validation reports, helping keep teams on the same page.

 * Name clarifications: we've stopped using the overloaded terms "expectations
   config" and "config" and instead use "expectation suite" to refer to a
   collection (or suite!) of expectations that can be used for validating a
   data asset.

   - Expectation Suites include several top level keys that are useful \
     for organizing content in a data context: data_asset_name, \
     expectation_suite_name, and data_asset_type. When a data_asset is \
     validated, those keys will be placed in the `meta` key of the \
     validation result.

 * Major enhancement to the CLI tool including `init`, `render` and more flexibility with `validate`

 * Added helper notebooks to make it easy to get started. Each notebook acts as a combination of \
   tutorial and code scaffolding, to help you quickly learn best practices by applying them to \
   your own data.

 * Relaxed constraints on expectation parameter values, making it possible to declare many column
   aggregate expectations in a way that is always "vacuously" true, such as
   ``expect_column_values_to_be_between`` ``None`` and ``None``. This makes it possible to progressively
   tighten expectations while using them as the basis for profiling results and documentation.

  * Enabled caching on dataset objects by default.

 * Bugfixes and improvements:

   * New expectations:

     * expect_column_quantile_values_to_be_between
     * expect_column_distinct_values_to_be_in_set

   * Added support for ``head`` method on all current backends, returning a PandasDataset
   * More implemented expectations for SparkDF Dataset with optimizations

     * expect_column_values_to_be_between
     * expect_column_median_to_be_between
     * expect_column_value_lengths_to_be_between

   * Optimized histogram fetching for SqlalchemyDataset and SparkDFDataset
   * Added cross-platform internal partition method, paving path for improved profiling
   * Fixed bug with outputstrftime not being honored in PandasDataset
   * Fixed series naming for column value counts
   * Standardized naming for expect_column_values_to_be_of_type
   * Standardized and made explicit use of sample normalization in stdev calculation
   * Added from_dataset helper
   * Internal testing improvements
   * Documentation reorganization and improvements
   * Introduce custom exceptions for more detailed error logs

0.6.1
------------
* Re-add testing (and support) for py2
* NOTE: Support for SqlAlchemyDataset and SparkDFDataset is enabled via optional install \
  (e.g. ``pip install great_expectations[sqlalchemy]`` or ``pip install great_expectations[spark]``)

0.6.0
------------
* Add support for SparkDFDataset and caching (HUGE work from @cselig)
* Migrate distributional expectations to new testing framework
* Add support for two new expectations: expect_column_distinct_values_to_contain_set
  and expect_column_distinct_values_to_equal_set (thanks @RoyalTS)
* FUTURE BREAKING CHANGE: The new cache mechanism for Datasets, \
  when enabled, causes GE to assume that dataset does not change between evaluation of individual expectations. \
  We anticipate this will become the future default behavior.
* BREAKING CHANGE: Drop official support pandas < 0.22

0.5.1
---------------
* **Fix** issue where no result_format available for expect_column_values_to_be_null caused error
* Use vectorized computation in pandas (#443, #445; thanks @RoyalTS)


0.5.0
----------------
* Restructured class hierarchy to have a more generic DataAsset parent that maintains expectation logic separate \
  from the tabular organization of Dataset expectations
* Added new FileDataAsset and associated expectations (#416 thanks @anhollis)
* Added support for date/datetime type columns in some SQLAlchemy expectations (#413)
* Added support for a multicolumn expectation, expect multicolumn values to be unique (#408)
* **Optimization**: You can now disable `partial_unexpected_counts` by setting the `partial_unexpected_count` value to \
  0 in the result_format argument, and we do not compute it when it would not be returned. (#431, thanks @eugmandel)
* **Fix**: Correct error in unexpected_percent computations for sqlalchemy when unexpected values exceed limit (#424)
* **Fix**: Pass meta object to expectation result (#415, thanks @jseeman)
* Add support for multicolumn expectations, with `expect_multicolumn_values_to_be_unique` as an example (#406)
* Add dataset class to from_pandas to simplify using custom datasets (#404, thanks @jtilly)
* Add schema support for sqlalchemy data context (#410, thanks @rahulj51)
* Minor documentation, warning, and testing improvements (thanks @zdog).


0.4.5
----------------
* Add a new autoinspect API and remove default expectations.
* Improve details for expect_table_columns_to_match_ordered_list (#379, thanks @rlshuhart)
* Linting fixes (thanks @elsander)
* Add support for dataset_class in from_pandas (thanks @jtilly)
* Improve redshift compatibility by correcting faulty isnull operator (thanks @avanderm)
* Adjust partitions to use tail_weight to improve JSON compatibility and
  support special cases of KL Divergence (thanks @anhollis)
* Enable custom_sql datasets for databases with multiple schemas, by
  adding a fallback for column reflection (#387, thanks @elsander)
* Remove `IF NOT EXISTS` check for custom sql temporary tables, for
  Redshift compatibility (#372, thanks @elsander)
* Allow users to pass args/kwargs for engine creation in
  SqlAlchemyDataContext (#369, thanks @elsander)
* Add support for custom schema in SqlAlchemyDataset (#370, thanks @elsander)
* Use getfullargspec to avoid deprecation warnings.
* Add expect_column_values_to_be_unique to SqlAlchemyDataset
* **Fix** map expectations for categorical columns (thanks @eugmandel)
* Improve internal testing suite (thanks @anhollis and @ccnobbli)
* Consistently use value_set instead of mixing value_set and values_set (thanks @njsmith8)

0.4.4
----------------
* Improve CLI help and set CLI return value to the number of unmet expectations
* Add error handling for empty columns to SqlAlchemyDataset, and associated tests
* **Fix** broken support for older pandas versions (#346)
* **Fix** pandas deepcopy issue (#342)

0.4.3
-------
* Improve type lists in expect_column_type_to_be[_in_list] (thanks @smontanaro and @ccnobbli)
* Update cli to use entry_points for conda compatibility, and add version option to cli
* Remove extraneous development dependency to airflow
* Address SQlAlchemy warnings in median computation
* Improve glossary in documentation
* Add 'statistics' section to validation report with overall validation results (thanks @sotte)
* Add support for parameterized expectations
* Improve support for custom expectations with better error messages (thanks @syk0saje)
* Implement expect_column_value_lenghts_to_[be_between|equal] for SQAlchemy (thanks @ccnobbli)
* **Fix** PandasDataset subclasses to inherit child class

0.4.2
-------
* **Fix** bugs in expect_column_values_to_[not]_be_null: computing unexpected value percentages and handling all-null (thanks @ccnobbli)
* Support mysql use of Decimal type (thanks @bouke-nederstigt)
* Add new expectation expect_column_values_to_not_match_regex_list.

  * Change behavior of expect_column_values_to_match_regex_list to use python re.findall in PandasDataset, relaxing \
    matching of individuals expressions to allow matches anywhere in the string.

* **Fix** documentation errors and other small errors (thanks @roblim, @ccnobbli)

0.4.1
-------
* Correct inclusion of new data_context module in source distribution

0.4.0
-------
* Initial implementation of data context API and SqlAlchemyDataset including implementations of the following \
  expectations:

  * expect_column_to_exist
  * expect_table_row_count_to_be
  * expect_table_row_count_to_be_between
  * expect_column_values_to_not_be_null
  * expect_column_values_to_be_null
  * expect_column_values_to_be_in_set
  * expect_column_values_to_be_between
  * expect_column_mean_to_be
  * expect_column_min_to_be
  * expect_column_max_to_be
  * expect_column_sum_to_be
  * expect_column_unique_value_count_to_be_between
  * expect_column_proportion_of_unique_values_to_be_between

* Major refactor of output_format to new result_format parameter. See docs for full details:

  * exception_list and related uses of the term exception have been renamed to unexpected
  * Output formats are explicitly hierarchical now, with BOOLEAN_ONLY < BASIC < SUMMARY < COMPLETE. \
    All *column_aggregate_expectation* expectations now return element count and related information included at the \
    BASIC level or higher.

* New expectation available for parameterized distributions--\
  expect_column_parameterized_distribution_ks_test_p_value_to_be_greater_than (what a name! :) -- (thanks @ccnobbli)
* ge.from_pandas() utility (thanks @schrockn)
* Pandas operations on a PandasDataset now return another PandasDataset (thanks @dlwhite5)
* expect_column_to_exist now takes a column_index parameter to specify column order (thanks @louispotok)
* Top-level validate option (ge.validate())
* ge.read_json() helper (thanks @rjurney)
* Behind-the-scenes improvements to testing framework to ensure parity across data contexts.
* Documentation improvements, bug-fixes, and internal api improvements

0.3.2
-------
* Include requirements file in source dist to support conda

0.3.1
--------
* **Fix** infinite recursion error when building custom expectations
* Catch dateutil parsing overflow errors

0.2
-----
* Distributional expectations and associated helpers are improved and renamed to be more clear regarding the tests they apply
* Expectation decorators have been refactored significantly to streamline implementing expectations and support custom expectations
* API and examples for custom expectations are available
* New output formats are available for all expectations
* Significant improvements to test suite and compatibility<|MERGE_RESOLUTION|>--- conflicted
+++ resolved
@@ -6,11 +6,8 @@
 
 Develop
 -----------------
-<<<<<<< HEAD
 * [ENHANCEMENT] Data docs can now be built skipping the index page using the python API
-=======
 * [BUGFIX] Mask passwords in DataContext.list_datasources(). Issue #2184
->>>>>>> 74f5fb14
 
 0.13.4
 -----------------
