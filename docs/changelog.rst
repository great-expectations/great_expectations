.. _changelog:

#########
Changelog
#########

develop
-----------------
<<<<<<< HEAD
* Updated the installation/configuration documentation for Snowflake users
=======
[ENHANCEMENT] Enable Redshift Quantile Profiling.


0.10.10
-----------------
>>>>>>> dae32fcf
* Removed out-of-date Airflow integration examples. This repo provides a comprehensive example of Airflow integration: `#GE Airflow Example <https://github.com/superconductive/ge_tutorials>`_
* Bugfix suite scaffold notebook now has correct suite name in first markdown cell.
* Bugfix: fixed an example in the custom expectations documentation article - "result" key was missing in the returned dictionary
* Data Docs Bugfix: template string substitution is now done using .safe_substitute(), to handle cases where string templates
  or substitution params have extraneous $ signs. Also added logic to handle templates where intended output has groupings of 2 or more $ signs
* Docs fix: fix in yml for example action_list_operator for metrics
* GE is now auto-linted using Black

-----------------

* DataContext.get_docs_sites_urls now raises error if non-existent site_name is specified
* Bugfix for the CLI command `docs build` ignoring the --site_name argument (#1378)
* Bugfix and refactor for `datasource delete` CLI command (#1386) @mzjp2
* Instantiate datasources and validate config only when datasource is used (#1374) @mzjp2
* suite delete changed from an optional argument to a required one
* bugfix for uploading objects to GCP #1393
* added a new usage stats event for the case when a data context is created through CLI
* tuplefilestore backend, expectationstore backend remove_key bugs fixed
* no url is returned on empty data_docs site
* return url for resource only if key exists
* Test added for the period special char case
* updated checkpoint module to not require sqlalchemy
* added BigQuery as an option in the list of databases in the CLI
* added special cases for handling BigQuery - table names are already qualified with schema name, so we must make sure that we do not prepend the schema name twice
* changed the prompt for the name of the temp table in BigQuery in the CLI to hint that a fully qualified name (project.dataset.table) should be provided
* Bugfix for: expect_column_quantile_values_to_be_between expectation throws an "unexpected keyword WITHIN" on BigQuery (#1391)


0.10.8
-----------------
* added support for overriding the default jupyter command via a GE_JUPYTER_COMMAND environment variable (#1347) @nehiljain
* Bugfix for checkpoint missing template (#1379)

0.10.7
-----------------
*crud delete suite bug fix

0.10.6
-----------------

* Checkpoints: a new feature to ease deployment of suites into your pipelines
  - DataContext.list_checkpoints() returns a list of checkpoint names found in the project
  - DataContext.get_checkpoint() returns a validated dictionary loaded from yml
  - new cli commands
    - `checkpoint new`
    - `checkpoint list`
    - `checkpoint run`
    - `checkpoint script`
* marked cli `tap` commands as deprecating on next release
* marked cli `validation-operator run` command as deprecating
* internal improvements in the cli code
* Improve UpdateDataDocsAction docs

0.10.5
-----------------

* improvements to ge.read_json tests
* tidy up the changelog

  - Fix bullet list spacing issues
  - Fix 0.10. formatting
  - Drop roadmap_and_changelog.rst and move changelog.rst to the top level of the table of contents
* DataContext.run_validation_operator() now raises a DataContextError if:
  - no batches are passed
  - batches are of the the wrong type
  - no matching validation operator is found in the project
* Clarified scaffolding language in scaffold notebook
* DataContext.create() adds an additional directory: `checkpoints`
* Marked tap command for deprecation in next major release

0.10.4
-----------------
* consolidated error handling in CLI DataContext loading
* new cli command `suite scaffold` to speed up creation of suites
* new cli command `suite demo` that creates an example suite
* Update bigquery.rst `#1330 <https://github.com/great-expectations/great_expectations/issues/1330>`_
* Fix datetime reference in create_expectations.rst `#1321 <https://github.com/great-expectations/great_expectations/issues/1321>`_ Thanks @jschendel !
* Update issue templates
* CLI command experimental decorator
* Update style_guide.rst
* Add pull request template
* Use pickle to generate hash for dataframes with unhashable objects. `#1315 <https://github.com/great-expectations/great_expectations/issues/1315>`_ Thanks @shahinism !
* Unpin pytest

0.10.3
-----------------
* Use pickle to generate hash for dataframes with unhashable objects.

0.10.2
-----------------
* renamed NotebookRenderer to SuiteEditNotebookRenderer
* SuiteEditNotebookRenderer now lints using black
* New SuiteScaffoldNotebookRenderer renderer to expedite suite creation
* removed autopep8 dependency
* bugfix: extra backslash in S3 urls if store was configured without a prefix `#1314 <https://github.com/great-expectations/great_expectations/issues/1314>`_

0.10.1
-----------------
* removing bootstrap scrollspy on table of contents `#1282 <https://github.com/great-expectations/great_expectations/issues/1282>`_
* Silently tolerate connection timeout during usage stats reporting

0.10.0
-----------------
* (BREAKING) Clarified API language: renamed all ``generator`` parameters and methods to the more correct ``batch_kwargs_generator`` language. Existing projects may require simple migration steps. See :ref:`Upgrading to 0.10.x` for instructions.
* Adds anonymized usage statistics to Great Expectations. See this article for details: :ref:`Usage Statistics`.
* CLI: improve look/consistency of ``docs list``, ``suite list``, and ``datasource list`` output; add ``store list`` and ``validation-operator list`` commands.
* New SuiteBuilderProfiler that facilitates faster suite generation by allowing columns to be profiled
* Added two convenience methods to ExpectationSuite: get_table_expectations & get_column_expectations
* Added optional profiler_configuration to DataContext.profile() and DataAsset.profile()
* Added list_available_expectation_types() to DataAsset

0.9.11
-----------------
* Add evaluation parameters support in WarningAndFailureExpectationSuitesValidationOperator `#1284 <https://github.com/great-expectations/great_expectations/issues/1284>`_ thanks `@balexander <https://github.com/balexander>`_
* Fix compatibility with MS SQL Server. `#1269 <https://github.com/great-expectations/great_expectations/issues/1269>`_ thanks `@kepiej <https://github.com/kepiej>`_
* Bug fixes for query_generator `#1292 <https://github.com/great-expectations/great_expectations/issues/1292>`_ thanks `@ian-whitestone <https://github.com/ian-whitestone>`_

0.9.10
-----------------
* Data Docs: improve configurability of site_section_builders
* TupleFilesystemStoreBackend now ignore `.ipynb_checkpoints` directories `#1203 <https://github.com/great-expectations/great_expectations/issues/1203>`_
* bugfix for Data Docs links encoding on S3 `#1235 <https://github.com/great-expectations/great_expectations/issues/1235>`_

0.9.9
-----------------
* Allow evaluation parameters support in run_validation_operator
* Add log_level parameter to jupyter_ux.setup_notebook_logging.
* Add experimental display_profiled_column_evrs_as_section and display_column_evrs_as_section methods, with a minor (nonbreaking) refactor to create a new _render_for_jupyter method.
* Allow selection of site in UpdateDataDocsAction with new arg target_site_names in great_expectations.yml
* Fix issue with regular expression support in BigQuery (#1244)

0.9.8
-----------------
* Allow basic operations in evaluation parameters, with or without evaluation parameters.
* When unexpected exceptions occur (e.g., during data docs rendering), the user will see detailed error messages, providing information about the specific issue as well as the stack trace.
* Remove the "project new" option from the command line (since it is not implemented; users can only run "init" to create a new project).
* Update type detection for bigquery based on driver changes in pybigquery driver 0.4.14. Added a warning for users who are running an older pybigquery driver
* added execution tests to the NotebookRenderer to mitigate codegen risks
* Add option "persist", true by default, for SparkDFDataset to persist the DataFrame it is passed. This addresses #1133 in a deeper way (thanks @tejsvirai for the robust debugging support and reproduction on spark).

  * Disabling this option should *only* be done if the user has *already* externally persisted the DataFrame, or if the dataset is too large to persist but *computations are guaranteed to be stable across jobs*.

* Enable passing dataset kwargs through datasource via dataset_options batch_kwarg.
* Fix AttributeError when validating expectations from a JSON file
* Data Docs: fix bug that was causing erratic scrolling behavior when table of contents contains many columns
* Data Docs: add ability to hide how-to buttons and related content in Data Docs

0.9.7
-----------------
* Update marshmallow dependency to >3. NOTE: as of this release, you MUST use marshamllow >3.0, which REQUIRES python 3. (`#1187 <https://github.com/great-expectations/great_expectations/issues/1187>`_) @jcampbell

  * Schema checking is now stricter for expectation suites, and data_asset_name must not be present as a top-level key in expectation suite json. It is safe to remove.
  * Similarly, datasource configuration must now adhere strictly to the required schema, including having any required credentials stored in the "credentials" dictionary.

* New beta CLI command: `tap new` that generates an executable python file to expedite deployments. (`#1193 <https://github.com/great-expectations/great_expectations/issues/1193>`_) @Aylr
* bugfix in TableBatchKwargsGenerator docs
* Added feature maturity in README (`#1203 <https://github.com/great-expectations/great_expectations/issues/1203>`_) @kyleaton
* Fix failing test that should skip if postgresql not running (`#1199 <https://github.com/great-expectations/great_expectations/issues/1199>`_) @cicdw


0.9.6
-----------------
* validate result dict when instantiating an ExpectationValidationResult (`#1133 <https://github.com/great-expectations/great_expectations/issues/1133>`_)
* DataDocs: Expectation Suite name on Validation Result pages now link to Expectation Suite page
* `great_expectations init`: cli now asks user if csv has header when adding a Spark Datasource with csv file
* Improve support for using GCP Storage Bucket as a Data Docs Site backend (thanks @hammadzz)
* fix notebook renderer handling for expectations with no column kwarg and table not in their name (`#1194 <https://github.com/great-expectations/great_expectations/issues/1194>`_)


0.9.5
-----------------
* Fixed unexpected behavior with suite edit, data docs and jupyter
* pytest pinned to 5.3.5


0.9.4
-----------------
* Update CLI `init` flow to support snowflake transient tables
* Use filename for default expectation suite name in CLI `init`
* Tables created by SqlAlchemyDataset use a shorter name with 8 hex characters of randomness instead of a full uuid
* Better error message when config substitution variable is missing
* removed an unused directory in the GE folder
* removed obsolete config error handling
* Docs typo fixes
* Jupyter notebook improvements
* `great_expectations init` improvements
* Simpler messaging in validation notebooks
* replaced hacky loop with suite list call in notebooks
* CLI suite new now supports `--empty` flag that generates an empty suite and opens a notebook
* add error handling to `init` flow for cases where user tries using a broken file


0.9.3
-----------------
* Add support for transient table creation in snowflake (#1012)
* Improve path support in TupleStoreBackend for better cross-platform compatibility
* New features on `ExpectationSuite`

  - ``add_citation()``
  - ``get_citations()``

* `SampleExpectationsDatasetProfiler` now leaves a citation containing the original batch kwargs
* `great_expectations suite edit` now uses batch_kwargs from citations if they exist
* Bugfix :: suite edit notebooks no longer blow away the existing suite while loading a batch of data
* More robust and tested logic in `suite edit`
* DataDocs: bugfixes and improvements for smaller viewports
* Bugfix :: fix for bug that crashes SampleExpectationsDatasetProfiler if unexpected_percent is of type decimal.Decimal (`#1109 <https://github.com/great-expectations/great_expectations/issues/1109>`_)


0.9.2
-----------------
* Fixes #1095
* Added a `list_expectation_suites` function to `data_context`, and a corresponding CLI function - `suite list`.
* CI no longer enforces legacy python tests.

0.9.1
------
* Bugfix for dynamic "How to Edit This Expectation Suite" command in DataDocs

0.9.0
-----------------

Version 0.9.0 is a major update to Great Expectations! The DataContext has continued to evolve into a powerful tool
for ensuring that Expectation Suites can properly represent the way users think about their data, and upgrading will
make it much easier to store and share expectation suites, and to build data docs that support your whole team.
You’ll get awesome new features including improvements to data docs look and the ability to choose and store metrics
for building flexible data quality dashboards.

The changes for version 0.9.0 fall into several broad areas:

1. Onboarding

Release 0.9.0 of Great Expectations makes it much easier to get started with the project. The `init` flow has grown
to support a much wider array of use cases and to use more natural language rather than introducing
GreatExpectations concepts earlier. You can more easily configure different backends and datasources, take advantage
of guided walkthroughs to find and profile data, and share project configurations with colleagues.

If you have already completed the `init` flow using a previous version of Great Expectations, you do not need to
rerun the command. However, **there are some small changes to your configuration that will be required**. See
:ref:`migrating_versions` for details.

2. CLI Command Improvements

With this release we have introduced a consistent naming pattern for accessing subcommands based on the noun (a
Great Expectations object like `suite` or `docs`) and verb (an action like `edit` or `new`). The new user experience
will allow us to more naturally organize access to CLI tools as new functionality is added.

3. Expectation Suite Naming and Namespace Changes

Defining shared expectation suites and validating data from different sources is much easier in this release. The
DataContext, which manages storage and configuration of expectations, validations, profiling, and data docs, no
longer requires that expectation suites live in a datasource-specific “namespace.” Instead, you should name suites
with the logical name corresponding to your data, making it easy to share them or validate against different data
sources. For example, the expectation suite "npi" for National Provider Identifier data can now be shared across
teams who access the same logical data in local systems using Pandas, on a distributed Spark cluster, or via a
relational database.

Batch Kwargs, or instructions for a datasource to build a batch of data, are similarly freed from a required
namespace, and you can more easily integrate Great Expectations into workflows where you do not need to use a
BatchKwargsGenerator (usually because you have a batch of data ready to validate, such as in a table or a known
directory).

The most noticeable impact of this API change is in the complete removal of the DataAssetIdentifier class. For
example, the `create_expectation_suite` and `get_batch` methods now no longer require a data_asset_name parameter,
relying only on the expectation_suite_name and batch_kwargs to do their job. Similarly, there is no more asset name
normalization required. See the upgrade guide for more information.

4. Metrics and Evaluation Parameter Stores

Metrics have received much more love in this release of Great Expectations! We've improved the system for declaring
evaluation parameters that support dependencies between different expectation suites, so you can easily identify a
particular field in the result of one expectation to use as the input into another. And the MetricsStore is now much
more flexible, supporting a new ValidationAction that makes it possible to select metrics from a validation result
to be saved in a database where they can power a dashboard.

5. Internal Type Changes and Improvements

Finally, in this release, we have done a lot of work under the hood to make things more robust, including updating
all of the internal objects to be more strongly typed. That change, while largely invisible to end users, paves the
way for some really exciting opportunities for extending Great Expectations as we build a bigger community around
the project.


We are really excited about this release, and encourage you to upgrade right away to take advantage of the more
flexible naming and simpler API for creating, accessing, and sharing your expectations. As always feel free to join
us on Slack for questions you don't see addressed!


0.8.9__develop
-----------------


0.8.8
-----------------
* Add support for allow_relative_error to expect_column_quantile_values_to_be_between, allowing Redshift users access
  to this expectation
* Add support for checking backend type information for datetime columns using expect_column_min_to_be_between and
  expect_column_max_to_be_between

0.8.7
-----------------
* Add support for expect_column_values_to_be_of_type for BigQuery backend (#940)
* Add image CDN for community usage stats
* Documentation improvements and fixes

0.8.6
-----------------
* Raise informative error if config variables are declared but unavailable
* Update ExpectationsStore defaults to be consistent across all FixedLengthTupleStoreBackend objects
* Add support for setting spark_options via SparkDFDatasource
* Include tail_weights by default when using build_continuous_partition_object
* Fix Redshift quantiles computation and type detection
* Allow boto3 options to be configured (#887)

0.8.5
-----------------
* BREAKING CHANGE: move all reader options from the top-level batch_kwargs object to a sub-dictionary called
  "reader_options" for SparkDFDatasource and PandasDatasource. This means it is no longer possible to specify
  supplemental reader-specific options at the top-level of `get_batch`,  `yield_batch_kwargs` or `build_batch_kwargs`
  calls, and instead, you must explicitly specify that they are reader_options, e.g. by a call such as:
  `context.yield_batch_kwargs(data_asset_name, reader_options={'encoding': 'utf-8'})`.
* BREAKING CHANGE: move all query_params from the top-level batch_kwargs object to a sub-dictionary called
  "query_params" for SqlAlchemyDatasource. This means it is no longer possible to specify supplemental query_params at
  the top-level of `get_batch`,  `yield_batch_kwargs` or `build_batch_kwargs`
  calls, and instead, you must explicitly specify that they are query_params, e.g. by a call such as:
  `context.yield_batch_kwargs(data_asset_name, query_params={'schema': 'foo'})`.
* Add support for filtering validation result suites and validation result pages to show only failed expectations in
  generated documentation
* Add support for limit parameter to batch_kwargs for all datasources: Pandas, SqlAlchemy, and SparkDF; add support
  to generators to support building batch_kwargs with limits specified.
* Include raw_query and query_params in query_generator batch_kwargs
* Rename generator keyword arguments from data_asset_name to generator_asset to avoid ambiguity with normalized names
* Consistently migrate timestamp from batch_kwargs to batch_id
* Include batch_id in validation results
* Fix issue where batch_id was not included in some generated datasets
* Fix rendering issue with expect_table_columns_to_match_ordered_list expectation
* Add support for GCP, including BigQuery and GCS
* Add support to S3 generator for retrieving directories by specifying the `directory_assets` configuration
* Fix warning regarding implicit class_name during init flow
* Expose build_generator API publicly on datasources
* Allow configuration of known extensions and return more informative message when SubdirReaderBatchKwargsGenerator cannot find
  relevant files.
* Add support for allow_relative_error on internal dataset quantile functions, and add support for
  build_continuous_partition_object in Redshift
* Fix truncated scroll bars in value_counts graphs


0.8.4.post0
----------------
* Correct a packaging issue resulting in missing notebooks in tarball release; update docs to reflect new notebook
  locations.


0.8.4
-----------------
* Improved the tutorials that walk new users through the process of creating expectations and validating data
* Changed the flow of the init command - now it creates the scaffolding of the project and adds a datasource. After
  that users can choose their path.
* Added a component with links to useful tutorials to the index page of the Data Docs website
* Improved the UX of adding a SQL datasource in the CLI - now the CLI asks for specific credentials for Postgres,
  MySQL, Redshift and Snowflake, allows continuing debugging in the config file and has better error messages
* Added batch_kwargs information to DataDocs validation results
* Fix an issue affecting file stores on Windows


0.8.3
-----------------
* Fix a bug in data-docs' rendering of mostly parameter
* Correct wording for expect_column_proportion_of_unique_values_to_be_between
* Set charset and meta tags to avoid unicode decode error in some browser/backend configurations
* Improve formatting of empirical histograms in validation result data docs
* Add support for using environment variables in `config_variables_file_path`
* Documentation improvements and corrections


0.8.2.post0
------------
* Correct a packaging issue resulting in missing css files in tarball release


0.8.2
-----------------
* Add easier support for customizing data-docs css
* Use higher precision for rendering 'mostly' parameter in data-docs; add more consistent locale-based
  formatting in data-docs
* Fix an issue causing visual overlap of large numbers of validation results in build-docs index
* Documentation fixes (thanks @DanielOliver!) and improvements
* Minor CLI wording fixes
* Improved handling of MySql temporary tables
* Improved detection of older config versions


0.8.1
-----------------
* Fix an issue where version was reported as '0+unknown'


0.8.0
-----------------

Version 0.8.0 is a significant update to Great Expectations, with many improvements focused on configurability
and usability.  See the :ref:`migrating_versions` guide for more details on specific changes, which include
several breaking changes to configs and APIs.

Highlights include:

1. Validation Operators and Actions. Validation operators make it easy to integrate GE into a variety of pipeline runners. They
   offer one-line integration that emphasizes configurability. See the :ref:`validation_operators_and_actions`
   feature guide for more information.

   - The DataContext `get_batch` method no longer treats `expectation_suite_name` or `batch_kwargs` as optional; they
     must be explicitly specified.
   - The top-level GE validate method allows more options for specifying the specific data_asset class to use.

2. First-class support for plugins in a DataContext, with several features that make it easier to configure and
   maintain DataContexts across common deployment patterns.

   - **Environments**: A DataContext can now manage :ref:`environment_and_secrets` more easily thanks to more dynamic and
     flexible variable substitution.
   - **Stores**: A new internal abstraction for DataContexts, :ref:`stores_reference`, make extending GE easier by
     consolidating logic for reading and writing resources from a database, local, or cloud storage.
   - **Types**: Utilities configured in a DataContext are now referenced using `class_name` and `module_name` throughout
     the DataContext configuration, making it easier to extend or supplement pre-built resources. For now, the "type"
     parameter is still supported but expect it to be removed in a future release.

3. Partitioners: Batch Kwargs are clarified and enhanced to help easily reference well-known chunks of data using a
   partition_id. Batch ID and Batch Fingerprint help round out support for enhanced metadata around data
   assets that GE validates. See :ref:`batch_identifiers` for more information. The `GlobReaderBatchKwargsGenerator`,
   `QueryBatchKwargsGenerator`, `S3GlobReaderBatchKwargsGenerator`, `SubdirReaderBatchKwargsGenerator`, and `TableBatchKwargsGenerator` all support partition_id for
   easily accessing data assets.

4. Other Improvements:

   - We're beginning a long process of some under-the-covers refactors designed to make GE more maintainable as we
     begin adding additional features.
   - Restructured documentation: our docs have a new structure and have been reorganized to provide space for more
     easily adding and accessing reference material. Stay tuned for additional detail.
   - The command build-documentation has been renamed build-docs and now by
     default opens the Data Docs in the users' browser.

v0.7.11
-----------------
* Fix an issue where head() lost the column name for SqlAlchemyDataset objects with a single column
* Fix logic for the 'auto' bin selection of `build_continuous_partition_object`
* Add missing jinja2 dependency
* Fix an issue with inconsistent availability of strict_min and strict_max options on expect_column_values_to_be_between
* Fix an issue where expectation suite evaluation_parameters could be overriden by values during validate operation


v0.7.10
-----------------
* Fix an issue in generated documentation where the Home button failed to return to the index
* Add S3 Generator to module docs and improve module docs formatting
* Add support for views to QueryBatchKwargsGenerator
* Add success/failure icons to index page
* Return to uniform histogram creation during profiling to avoid large partitions for internal performance reasons


v0.7.9
-----------------
* Add an S3 generator, which will introspect a configured bucket and generate batch_kwargs from identified objects
* Add support to PandasDatasource and SparkDFDatasource for reading directly from S3
* Enhance the Site Index page in documentation so that validation results are sorted and display the newest items first
  when using the default run-id scheme
* Add a new utility method, `build_continuous_partition_object` which will build partition objects using the dataset
  API and so supports any GE backend.
* Fix an issue where columns with spaces in their names caused failures in some SqlAlchemyDataset and SparkDFDataset
  expectations
* Fix an issue where generated queries including null checks failed on MSSQL (#695)
* Fix an issue where evaluation parameters passed in as a set instead of a list could cause JSON serialization problems
  for the result object (#699)


v0.7.8
-----------------
* BREAKING: slack webhook URL now must be in the profiles.yml file (treat as a secret)
* Profiler improvements:

  - Display candidate profiling data assets in alphabetical order
  - Add columns to the expectation_suite meta during profiling to support human-readable description information

* Improve handling of optional dependencies during CLI init
* Improve documentation for create_expectations notebook
* Fix several anachronistic documentation and docstring phrases (#659, #660, #668, #681; #thanks @StevenMMortimer)
* Fix data docs rendering issues:

  - documentation rendering failure from unrecognized profiled column type (#679; thanks @dinedal))
  - PY2 failure on encountering unicode (#676)


0.7.7
-----------------
* Standardize the way that plugin module loading works. DataContext will begin to use the new-style class and plugin
  identification moving forward; yml configs should specify class_name and module_name (with module_name optional for
  GE types). For now, it is possible to use the "type" parameter in configuration (as before).
* Add support for custom data_asset_type to all datasources
* Add support for strict_min and strict_max to inequality-based expectations to allow strict inequality checks
  (thanks @RoyalTS!)
* Add support for reader_method = "delta" to SparkDFDatasource
* Fix databricks generator (thanks @sspitz3!)
* Improve performance of DataContext loading by moving optional import
* Fix several memory and performance issues in SparkDFDataset.

  - Use only distinct value count instead of bringing values to driver
  - Migrate away from UDF for set membership, nullity, and regex expectations

* Fix several UI issues in the data_documentation

  - Move prescriptive dataset expectations to Overview section
  - Fix broken link on Home breadcrumb
  - Scroll follows navigation properly
  - Improved flow for long items in value_set
  - Improved testing for ValidationRenderer
  - Clarify dependencies introduced in documentation sites
  - Improve testing and documentation for site_builder, including run_id filter
  - Fix missing header in Index page and cut-off tooltip
  - Add run_id to path for validation files


0.7.6
-----------------
* New Validation Renderer! Supports turning validation results into HTML and displays differences between the expected
  and the observed attributes of a dataset.
* Data Documentation sites are now fully configurable; a data context can be configured to generate multiple
  sites built with different GE objects to support a variety of data documentation use cases. See data documentation
  guide for more detail.
* CLI now has a new top-level command, `build-documentation` that can support rendering documentation for specified
  sites and even named data assets in a specific site.
* Introduced DotDict and LooselyTypedDotDict classes that allow to enforce typing of dictionaries.
* Bug fixes: improved internal logic of rendering data documentation, slack notification, and CLI profile command when
  datasource argument was not provided.

0.7.5
-----------------
* Fix missing requirement for pypandoc brought in from markdown support for notes rendering.

0.7.4
-----------------
* Fix numerous rendering bugs and formatting issues for rendering documentation.
* Add support for pandas extension dtypes in pandas backend of expect_column_values_to_be_of_type and
  expect_column_values_to_be_in_type_list and fix bug affecting some dtype-based checks.
* Add datetime and boolean column-type detection in BasicDatasetProfiler.
* Improve BasicDatasetProfiler performance by disabling interactive evaluation when output of expectation is not
  immediately used for determining next expectations in profile.
* Add support for rendering expectation_suite and expectation_level notes from meta in docs.
* Fix minor formatting issue in readthedocs documentation.

0.7.3
-----------------
* BREAKING: Harmonize expect_column_values_to_be_of_type and expect_column_values_to_be_in_type_list semantics in
  Pandas with other backends, including support for None type and type_list parameters to support profiling.
  *These type expectations now rely exclusively on native python or numpy type names.*
* Add configurable support for Custom DataAsset modules to DataContext
* Improve support for setting and inheriting custom data_asset_type names
* Add tooltips with expectations backing data elements to rendered documentation
* Allow better selective disabling of tests (thanks @RoyalITS)
* Fix documentation build errors causing missing code blocks on readthedocs
* Update the parameter naming system in DataContext to reflect data_asset_name *and* expectation_suite_name
* Change scary warning about discarding expectations to be clearer, less scary, and only in log
* Improve profiler support for boolean types, value_counts, and type detection
* Allow user to specify data_assets to profile via CLI
* Support CLI rendering of expectation_suite and EVR-based documentation

0.7.2
-----------------
* Improved error detection and handling in CLI "add datasource" feature
* Fixes in rendering of profiling results (descriptive renderer of validation results)
* Query Generator of SQLAlchemy datasource adds tables in non-default schemas to the data asset namespace
* Added convenience methods to display HTML renderers of sections in Jupyter notebooks
* Implemented prescriptive rendering of expectations for most expectation types

0.7.1
------------

* Added documentation/tutorials/videos for onboarding and new profiling and documentation features
* Added prescriptive documentation built from expectation suites
* Improved index, layout, and navigation of data context HTML documentation site
* Bug fix: non-Python files were not included in the package
* Improved the rendering logic to gracefully deal with failed expectations
* Improved the basic dataset profiler to be more resilient
* Implement expect_column_values_to_be_of_type, expect_column_values_to_be_in_type_list for SparkDFDataset
* Updated CLI with a new documentation command and improved profile and render commands
* Expectation suites and validation results within a data context are saved in a more readable form (with indentation)
* Improved compatibility between SparkDatasource and InMemoryGenerator
* Optimization for Pandas column type checking
* Optimization for Spark duplicate value expectation (thanks @orenovadia!)
* Default run_id format no longer includes ":" and specifies UTC time
* Other internal improvements and bug fixes


0.7.0
------------

Version 0.7 of Great Expectations is HUGE. It introduces several major new features
and a large number of improvements, including breaking API changes.

The core vocabulary of expectations remains consistent. Upgrading to
the new version of GE will primarily require changes to code that
uses data contexts; existing expectation suites will require only changes
to top-level names.

 * Major update of Data Contexts. Data Contexts now offer significantly \
   more support for building and maintaining expectation suites and \
   interacting with existing pipeline systems, including providing a namespace for objects.\
   They can handle integrating, registering, and storing validation results, and
   provide a namespace for data assets, making **batches** first-class citizens in GE.
   Read more: :ref:`data_context` or :py:mod:`great_expectations.data_context`

 * Major refactor of autoinspect. Autoinspect is now built around a module
   called "profile" which provides a class-based structure for building
   expectation suites. There is no longer a default  "autoinspect_func" --
   calling autoinspect requires explicitly passing the desired profiler. See :ref:`profiling`

 * New "Compile to Docs" feature produces beautiful documentation from expectations and expectation
   validation reports, helping keep teams on the same page.

 * Name clarifications: we've stopped using the overloaded terms "expectations
   config" and "config" and instead use "expectation suite" to refer to a
   collection (or suite!) of expectations that can be used for validating a
   data asset.

   - Expectation Suites include several top level keys that are useful \
     for organizing content in a data context: data_asset_name, \
     expectation_suite_name, and data_asset_type. When a data_asset is \
     validated, those keys will be placed in the `meta` key of the \
     validation result.

 * Major enhancement to the CLI tool including `init`, `render` and more flexibility with `validate`

 * Added helper notebooks to make it easy to get started. Each notebook acts as a combination of \
   tutorial and code scaffolding, to help you quickly learn best practices by applying them to \
   your own data.

 * Relaxed constraints on expectation parameter values, making it possible to declare many column
   aggregate expectations in a way that is always "vacuously" true, such as
   ``expect_column_values_to_be_between`` ``None`` and ``None``. This makes it possible to progressively
   tighten expectations while using them as the basis for profiling results and documentation.

  * Enabled caching on dataset objects by default.

 * Bugfixes and improvements:

   * New expectations:

     * expect_column_quantile_values_to_be_between
     * expect_column_distinct_values_to_be_in_set

   * Added support for ``head`` method on all current backends, returning a PandasDataset
   * More implemented expectations for SparkDF Dataset with optimizations

     * expect_column_values_to_be_between
     * expect_column_median_to_be_between
     * expect_column_value_lengths_to_be_between

   * Optimized histogram fetching for SqlalchemyDataset and SparkDFDataset
   * Added cross-platform internal partition method, paving path for improved profiling
   * Fixed bug with outputstrftime not being honored in PandasDataset
   * Fixed series naming for column value counts
   * Standardized naming for expect_column_values_to_be_of_type
   * Standardized and made explicit use of sample normalization in stdev calculation
   * Added from_dataset helper
   * Internal testing improvements
   * Documentation reorganization and improvements
   * Introduce custom exceptions for more detailed error logs

0.6.1
------------
* Re-add testing (and support) for py2
* NOTE: Support for SqlAlchemyDataset and SparkDFDataset is enabled via optional install \
  (e.g. ``pip install great_expectations[sqlalchemy]`` or ``pip install great_expectations[spark]``)

0.6.0
------------
* Add support for SparkDFDataset and caching (HUGE work from @cselig)
* Migrate distributional expectations to new testing framework
* Add support for two new expectations: expect_column_distinct_values_to_contain_set
  and expect_column_distinct_values_to_equal_set (thanks @RoyalTS)
* FUTURE BREAKING CHANGE: The new cache mechanism for Datasets, \
  when enabled, causes GE to assume that dataset does not change between evaluation of individual expectations. \
  We anticipate this will become the future default behavior.
* BREAKING CHANGE: Drop official support pandas < 0.22

0.5.1
---------------
* **Fix** issue where no result_format available for expect_column_values_to_be_null caused error
* Use vectorized computation in pandas (#443, #445; thanks @RoyalTS)


0.5.0
----------------
* Restructured class hierarchy to have a more generic DataAsset parent that maintains expectation logic separate \
  from the tabular organization of Dataset expectations
* Added new FileDataAsset and associated expectations (#416 thanks @anhollis)
* Added support for date/datetime type columns in some SQLAlchemy expectations (#413)
* Added support for a multicolumn expectation, expect multicolumn values to be unique (#408)
* **Optimization**: You can now disable `partial_unexpected_counts` by setting the `partial_unexpected_count` value to \
  0 in the result_format argument, and we do not compute it when it would not be returned. (#431, thanks @eugmandel)
* **Fix**: Correct error in unexpected_percent computations for sqlalchemy when unexpected values exceed limit (#424)
* **Fix**: Pass meta object to expectation result (#415, thanks @jseeman)
* Add support for multicolumn expectations, with `expect_multicolumn_values_to_be_unique` as an example (#406)
* Add dataset class to from_pandas to simplify using custom datasets (#404, thanks @jtilly)
* Add schema support for sqlalchemy data context (#410, thanks @rahulj51)
* Minor documentation, warning, and testing improvements (thanks @zdog).


0.4.5
----------------
* Add a new autoinspect API and remove default expectations.
* Improve details for expect_table_columns_to_match_ordered_list (#379, thanks @rlshuhart)
* Linting fixes (thanks @elsander)
* Add support for dataset_class in from_pandas (thanks @jtilly)
* Improve redshift compatibility by correcting faulty isnull operator (thanks @avanderm)
* Adjust partitions to use tail_weight to improve JSON compatibility and
  support special cases of KL Divergence (thanks @anhollis)
* Enable custom_sql datasets for databases with multiple schemas, by
  adding a fallback for column reflection (#387, thanks @elsander)
* Remove `IF NOT EXISTS` check for custom sql temporary tables, for
  Redshift compatibility (#372, thanks @elsander)
* Allow users to pass args/kwargs for engine creation in
  SqlAlchemyDataContext (#369, thanks @elsander)
* Add support for custom schema in SqlAlchemyDataset (#370, thanks @elsander)
* Use getfullargspec to avoid deprecation warnings.
* Add expect_column_values_to_be_unique to SqlAlchemyDataset
* **Fix** map expectations for categorical columns (thanks @eugmandel)
* Improve internal testing suite (thanks @anhollis and @ccnobbli)
* Consistently use value_set instead of mixing value_set and values_set (thanks @njsmith8)

0.4.4
----------------
* Improve CLI help and set CLI return value to the number of unmet expectations
* Add error handling for empty columns to SqlAlchemyDataset, and associated tests
* **Fix** broken support for older pandas versions (#346)
* **Fix** pandas deepcopy issue (#342)

0.4.3
-------
* Improve type lists in expect_column_type_to_be[_in_list] (thanks @smontanaro and @ccnobbli)
* Update cli to use entry_points for conda compatibility, and add version option to cli
* Remove extraneous development dependency to airflow
* Address SQlAlchemy warnings in median computation
* Improve glossary in documentation
* Add 'statistics' section to validation report with overall validation results (thanks @sotte)
* Add support for parameterized expectations
* Improve support for custom expectations with better error messages (thanks @syk0saje)
* Implement expect_column_value_lenghts_to_[be_between|equal] for SQAlchemy (thanks @ccnobbli)
* **Fix** PandasDataset subclasses to inherit child class

0.4.2
-------
* **Fix** bugs in expect_column_values_to_[not]_be_null: computing unexpected value percentages and handling all-null (thanks @ccnobbli)
* Support mysql use of Decimal type (thanks @bouke-nederstigt)
* Add new expectation expect_column_values_to_not_match_regex_list.

  * Change behavior of expect_column_values_to_match_regex_list to use python re.findall in PandasDataset, relaxing \
    matching of individuals expressions to allow matches anywhere in the string.

* **Fix** documentation errors and other small errors (thanks @roblim, @ccnobbli)

0.4.1
-------
* Correct inclusion of new data_context module in source distribution

0.4.0
-------
* Initial implementation of data context API and SqlAlchemyDataset including implementations of the following \
  expectations:

  * expect_column_to_exist
  * expect_table_row_count_to_be
  * expect_table_row_count_to_be_between
  * expect_column_values_to_not_be_null
  * expect_column_values_to_be_null
  * expect_column_values_to_be_in_set
  * expect_column_values_to_be_between
  * expect_column_mean_to_be
  * expect_column_min_to_be
  * expect_column_max_to_be
  * expect_column_sum_to_be
  * expect_column_unique_value_count_to_be_between
  * expect_column_proportion_of_unique_values_to_be_between

* Major refactor of output_format to new result_format parameter. See docs for full details:

  * exception_list and related uses of the term exception have been renamed to unexpected
  * Output formats are explicitly hierarchical now, with BOOLEAN_ONLY < BASIC < SUMMARY < COMPLETE. \
    All *column_aggregate_expectation* expectations now return element count and related information included at the \
    BASIC level or higher.

* New expectation available for parameterized distributions--\
  expect_column_parameterized_distribution_ks_test_p_value_to_be_greater_than (what a name! :) -- (thanks @ccnobbli)
* ge.from_pandas() utility (thanks @schrockn)
* Pandas operations on a PandasDataset now return another PandasDataset (thanks @dlwhite5)
* expect_column_to_exist now takes a column_index parameter to specify column order (thanks @louispotok)
* Top-level validate option (ge.validate())
* ge.read_json() helper (thanks @rjurney)
* Behind-the-scenes improvements to testing framework to ensure parity across data contexts.
* Documentation improvements, bug-fixes, and internal api improvements

0.3.2
-------
* Include requirements file in source dist to support conda

0.3.1
--------
* **Fix** infinite recursion error when building custom expectations
* Catch dateutil parsing overflow errors

0.2
-----
* Distributional expectations and associated helpers are improved and renamed to be more clear regarding the tests they apply
* Expectation decorators have been refactored significantly to streamline implementing expectations and support custom expectations
* API and examples for custom expectations are available
* New output formats are available for all expectations
* Significant improvements to test suite and compatibility<|MERGE_RESOLUTION|>--- conflicted
+++ resolved
@@ -6,15 +6,12 @@
 
 develop
 -----------------
-<<<<<<< HEAD
 * Updated the installation/configuration documentation for Snowflake users
-=======
-[ENHANCEMENT] Enable Redshift Quantile Profiling.
+* [ENHANCEMENT] Enable Redshift Quantile Profiling.
 
 
 0.10.10
 -----------------
->>>>>>> dae32fcf
 * Removed out-of-date Airflow integration examples. This repo provides a comprehensive example of Airflow integration: `#GE Airflow Example <https://github.com/superconductive/ge_tutorials>`_
 * Bugfix suite scaffold notebook now has correct suite name in first markdown cell.
 * Bugfix: fixed an example in the custom expectations documentation article - "result" key was missing in the returned dictionary
