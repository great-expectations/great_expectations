.. _changelog:

#########
Changelog
#########

develop
-----------------

0.13.14
-----------------
* [FEATURE] Allow custom data_asset_name for in-memory dataframes #2494
* [ENHANCEMENT] Restore cli functionality for legacy checkpoints #2511
* [BUGFIX] Can not create Azure Backend with TupleAzureBlobStoreBackend #2513 (thanks @benoitLebreton-perso)
* [BUGFIX] force azure to set content_type='text/html' if the file is HTML #2539 (thanks @benoitLebreton-perso)
* [BUGFIX] Temporarily pin SqlAlchemy to < 1.4.0 in requirements-dev-sqlalchemy.txt #2547
* [DOCS] Fix documentation links generated within template #2542 (thanks @thejasraju)
* [MAINTENANCE] Remove deprecated automerge config #2492

0.13.13
-----------------
* [ENHANCEMENT] Improve support for median calculation in Athena (Thanks @kuhnen!) #2521
* [ENHANCEMENT] Update `suite scaffold` to work with the UserConfigurableProfiler #2519
* [MAINTENANCE] Add support for spark 3 based spark_config #2481

0.13.12
-----------------

* [FEATURE] Added EmailAction as a new Validation Action (Thanks @Cedric-Magnan!) #2479
<<<<<<< HEAD
* [FEATURE] Added support for references to secrets stores for AWS Secrets Manager, GCP Secret Manager and Azure Key Vault in `great_expectations.yml` project config file (Thanks @Cedric-Magnan!)
=======
* [ENHANCEMENT] CLI global options and checkpoint functionality for v3 api #2497
>>>>>>> 23bec945
* [DOCS] Renamed the "old" and the "new" APIs to "V2 (Batch Kwargs) API" and "V3 (Batch Request) API" and added an article with recommendations for choosing between them

0.13.11
-----------------
* [FEATURE] Add "table.head" metric
* [FEATURE] Add support for BatchData as a core GE concept for all Execution Engines. #2395
 * NOTE: As part of our improvements to the underlying Batch API, we have refactored BatchSpec to be part of the "core" package in Great Expectations, consistent with its role coordinating communication about Batches between the Datasource and Execution Engine abstractions.
* [ENHANCEMENT] Explicit support for schema_name in the SqlAlchemyBatchData #2465. Issue #2340
* [ENHANCEMENT] Data docs can now be built skipping the index page using the python API #2224
* [ENHANCEMENT] Evaluation parameter runtime values rendering in data docs if arithmetic is present #2447. Issue #2215
* [ENHANCEMENT] When connecting to new Datasource, CLI prompt is consistent with rest of GE #2434
* [ENHANCEMENT] Adds basic test for bad s3 paths generated from regex #2427 (Thanks @lukedyer-peak!)
* [ENHANCEMENT] Updated UserConfigurableProfiler date parsing error handling #2459
* [ENHANCEMENT] Clarification of self_check error messages #2304
* [ENHANCEMENT] Allows gzipped files and other encodings to be read from S3 #2440 (Thanks @luke321321!)
* [BUGFIX] `expect_column_unique_value_count_to_be_between` renderer bug (duplicate "Distinct (%)") #2455. Issue #2423
* [BUGFIX] Fix S3 Test issue by pinning `moto` version < 2.0.0 #2470
* [BUGFIX] Check for datetime-parseable strings in validate_metric_value_between_configuration #2419. Issue #2340 (Thanks @victorwyee!)
* [BUGFIX] `expect_compound_columns_to_be_unique` ExpectationConfig added #2471 Issue #2464
* [BUGFIX] In basic profiler, handle date parsing and overflow exceptions separately #2431 (Thanks @peterdhansen!)
* [BUGFIX] Fix sqlalchemy column comparisons when comparison was done between different datatypes #2443 (Thanks @peterdhansen!)
* [BUGFIX] Fix divide by zero error in expect_compound_columns_to_be_unique #2454 (Thanks @jdimatteo!)
* [DOCS] added how-to guide for user configurable profiler #2452
* [DOCS] Linked videos and minor documentation addition #2388
* [DOCS] Modifying getting started tutorial content to work with 0.13.8+ #2418
* [DOCS] add case studies to header in docs #2430
* [MAINTENANCE] Updates to Azure pipeline configurations #2462
* [MAINTENANCE] Allowing the tests to run with Docker-in-Windows #2402 (Thanks @Patechoc!)
* [MAINTENANCE] Add support for automatically building expectations gallery metadata #2386


0.13.10
-----------------
* [ENHANCEMENT] Optimize tests #2421
* [ENHANCEMENT] Add docstring for _invert_regex_to_data_reference_template #2428
* [ENHANCEMENT] Added expectation to check if data is in alphabetical ordering #2407 (Thanks @sethdmay!)
* [BUGFIX] Fixed a broken docs link #2433
* [BUGFIX] Missing `markown_text.j2` jinja template #2422
* [BUGFIX] parse_strings_as_datetimes error with user_configurable_profiler #2429
* [BUGFIX] Update `suite edit` and `suite scaffold` notebook renderers to output functional validation cells #2432
* [DOCS] Update how_to_create_custom_expectations_for_pandas.rst #2426 (Thanks @henriquejsfj!)
* [DOCS] Correct regex escape for data connectors #2425 (Thanks @lukedyer-peak!)
* [CONTRIB] Expectation: Matches benfords law with 80 percent confidence interval test #2406 (Thanks @vinodkri1!)


0.13.9
-----------------
* [FEATURE] Add TupleAzureBlobStoreBackend (thanks @syahdeini) #1975
* [FEATURE] Add get_metrics interface to Modular Expectations Validator API
* [ENHANCEMENT] Add possibility to pass boto3 configuration to TupleS3StoreBackend (Thanks for #1691 to @mgorsk1!) #2371
* [ENHANCEMENT] Removed the logic that prints the "This configuration object was built using version..." warning when current version of Great Expectations is not the same as the one used to build the suite, since it was not actionable #2366
* [ENHANCEMENT] Update Validator with more informative error message
* [BUGFIX] Ensure that batch_spec_passthrough is handled correctly by properly refactoring build_batch_spec and _generate_batch_spec_parameters_from_batch_definition for all DataConnector classes
* [BUGFIX] Display correct unexpected_percent in DataDocs - corrects the result object from map expectations to return the same "unexpected_percent" as is used to evaluate success (excluding null values from the denominator). The old value is now returned in a key called "unexpected_percent_total" (thanks @mlondschien) #1875
* [BUGFIX] Add python=3.7 argument to conda env creation (thanks @scouvreur!) #2391
* [BUGFIX] Fix issue with temporary table creation in MySQL #2389
* [BUGFIX] Remove duplicate code in data_context.store.tuple_store_backend (Thanks @vanderGoes)
* [BUGFIX] Fix issue where WarningAndFailureExpectationSuitesValidationOperator failing when warning suite fails
* [DOCS] Update How to instantiate a Data Context on Databricks Spark cluster for 0.13+ #2379
* [DOCS] How to load a Pandas DataFrame as a Batch #2327
* [DOCS] Added annotations for Expectations not yet ported to the new Modular Expectations API.
* [DOCS] How to load a Spark DataFrame as a Batch #2385
* [MAINTENANCE] Add checkpoint store to store backend defaults #2378


0.13.8
-----------------
* [FEATURE] New implementation of Checkpoints that uses dedicated CheckpointStore (based on the new ConfigurationStore mechanism) #2311, #2338
* [BUGFIX] Fix issue causing incorrect identification of partially-implemented expectations as not abstract #2334
* [BUGFIX] DataContext with multiple DataSources no longer scans all configurations #2250


0.13.7
-----------------
* [BUGFIX] Fix Local variable 'temp_table_schema_name' might be referenced before assignment bug in sqlalchemy_dataset.py #2302
* [MAINTENANCE] Ensure compatibility with new pip resolver v20.3+ #2256
* [ENHANCEMENT] Improvements in the how-to guide, run_diagnostics method in Expectation base class and Expectation templates to support the new rapid "dev loop" of community-contributed Expectations. #2296
* [ENHANCEMENT] Improvements in the output of Expectations tests to make it more legible. #2296
* [DOCS] Clarification of the instructions for using conda in the "Setting Up Your Dev Environment" doc. #2306


0.13.6
-----------------
* [ENHANCEMENT] Skip checks when great_expectations package did not change #2287
* [ENHANCEMENT] A how-to guide, run_diagnostics method in Expectation base class and Expectation templates to support the new rapid "dev loop" of community-contributed Expectations. #2222
* [BUGFIX] Fix Local variable 'query_schema' might be referenced before assignment bug in sqlalchemy_dataset.py #2286 (Thanks @alessandrolacorte!)
* [BUGFIX] Use correct schema to fetch table and column metadata #2284 (Thanks @armaandhull!)
* [BUGFIX] Updated sqlalchemy_dataset to convert numeric metrics to json_serializable up front, avoiding an issue where expectations on data immediately fail due to the conversion to/from json. #2207


0.13.5
-----------------
* [FEATURE] Add MicrosoftTeamsNotificationAction (Thanks @Antoninj!)
* [FEATURE] New ``contrib`` package #2264
* [ENHANCEMENT] Data docs can now be built skipping the index page using the python API #2224
* [ENHANCEMENT] Speed up new suite creation flow when connecting to Databases. Issue #1670 (Thanks @armaandhull!)
* [ENHANCEMENT] Serialize PySpark DataFrame by converting to dictionary #2237
* [BUGFIX] Mask passwords in DataContext.list_datasources(). Issue #2184
* [BUGFIX] Skip escaping substitution variables in escape_all_config_variables #2243. Issue #2196 (Thanks @
varundunga!)
* [BUGFIX] Pandas extension guessing #2239 (Thanks @sbrugman!)
* [BUGFIX] Replace runtime batch_data DataFrame with string #2240
* [BUGFIX] Update Notebook Render Tests to Reflect Updated Python Packages #2262
* [DOCS] Updated the code of conduct to mention events #2278
* [DOCS] Update the diagram for batch metadata #2161
* [DOCS] Update metrics.rst #2257
* [MAINTENANCE] Different versions of Pandas react differently to corrupt XLS files. #2230
* [MAINTENANCE] remove the obsolete TODO comments #2229 (Thanks @beyondacm!)
* [MAINTENANCE] Update run_id to airflow_run_id for clarity. #2233


0.13.4
-----------------
* [FEATURE] Implement expect_column_values_to_not_match_regex_list in Spark (Thanks @mikaylaedwards!)
* [ENHANCEMENT] Improve support for quantile calculations in Snowflake
* [ENHANCEMENT] DataDocs show values of Evaluation Parameters #2165. Issue #2010
* [ENHANCEMENT] Work on requirements.txt #2052 (Thanks @shapiroj18!)
* [ENHANCEMENT] expect_table_row_count_to_equal_other_table #2133
* [ENHANCEMENT] Improved support for quantile calculations in Snowflake #2176
* [ENHANCEMENT] DataDocs show values of Evaluation Parameters #2165
* [BUGFIX] Add pagination to TupleS3StoreBackend.list_keys() #2169. Issue #2164
* [BUGFIX] Fixed black conflict, upgraded black, made import optional #2183
* [BUGFIX] Made improvements for the treatment of decimals for database backends for lossy conversion #2207
* [BUGFIX] Pass manually_initialize_store_backend_id to database store backends to mirror functionality of other backends. Issue #2181
* [BUGFIX] Make glob_directive more permissive in ConfiguredAssetFilesystemDataConnector #2197. Issue #2193
* [DOCS] Added link to Youtube video on in-code contexts #2177
* [DOCS] Docstrings for DataConnector and associated classes #2172
* [DOCS] Custom expectations improvement #2179
* [DOCS] Add a conda example to creating virtualenvs #2189
* [DOCS] Fix Airflow logo URL #2198 (Thanks @floscha!)
* [DOCS] Update explore_expectations_in_a_notebook.rst #2174
* [DOCS] Change to DOCS that describe Evaluation Parameters #2209
* [MAINTENANCE] Removed mentions of show_cta_footer and added deprecation notes in usage stats #2190. Issue #2120

0.13.3
-----------------
* [ENHANCEMENT] Updated the BigQuery Integration to create a view instead of a table (thanks @alessandrolacorte!) #2082.
* [ENHANCEMENT] Allow  database store backend to support specification of schema in credentials file
* [ENHANCEMENT] Add support for connection_string and url in configuring DatabaseStoreBackend, bringing parity to other SQL-based objects. In the rare case of user code that instantiates a DatabaseStoreBackend without using the Great Expectations config architecture, users should ensure they are providing kwargs to init, because the init signature order has changed.
* [ENHANCEMENT] Improved exception handling in the Slack notifications rendering logic
* [ENHANCEMENT] Uniform configuration support for both 0.13 and 0.12 versions of the Datasource class
* [ENHANCEMENT] A single `DataContext.get_batch()` method supports both 0.13 and 0.12 style call arguments
* [ENHANCEMENT] Initializing DataContext in-code is now available in both 0.13 and 0.12 versions
* [BUGFIX] Fixed a bug in the error printing logic in several exception handling blocks in the Data Docs rendering. This will make it easier for users to submit error messages in case of an error in rendering.
* [DOCS] Miscellaneous doc improvements
* [DOCS] Update cloud composer workflow to use GCSStoreBackendDefaults

0.13.2
-----------------
* [ENHANCEMENT] Support avro format in Spark datasource (thanks @ryanaustincarlson!) #2122
* [ENHANCEMENT] Made improvements to the backend for expect_column_quantile_values_to_be_between #2127
* [ENHANCEMENT] Robust Representation in Configuration of Both Legacy and New Datasource
* [ENHANCEMENT] Continuing 0.13 clean-up and improvements
* [BUGFIX] Fix spark configuration not getting passed to the SparkSession builder (thanks @EricSteg!) #2124
* [BUGFIX] Misc bugfixes and improvements to code & documentation for new in-code data context API #2118
* [BUGFIX] When Introspecting a database, sql_data_connector will ignore view_names that are also system_tables
* [BUGFIX] Made improvements for code & documentation for in-code data context
* [BUGFIX] Fixed bug where TSQL mean on `int` columns returned incorrect result
* [DOCS] Updated explanation for ConfiguredAssetDataConnector and InferredAssetDataConnector
* [DOCS] General 0.13 docs improvements

0.13.1
-----------------
* [ENHANCEMENT] Improved data docs performance by ~30x for large projects and ~4x for smaller projects by changing instantiation of Jinja environment #2100
* [ENHANCEMENT] Allow  database store backend to support specification of schema in credentials file #2058 (thanks @GTLangseth!)
* [ENHANCEMENT] More detailed information in Datasource.self_check() diagnostic (concerning ExecutionEngine objects)
* [ENHANCEMENT] Improve UI for in-code data contexts #2068
* [ENHANCEMENT] Add a store_backend_id property to StoreBackend #2030, #2075
* [ENHANCEMENT] Use an existing expectation_store.store_backend_id to initialize an in-code DataContext #2046, #2075
* [BUGFIX] Corrected handling of boto3_options by PandasExecutionEngine
* [BUGFIX] New Expectation via CLI / SQL Query no longer throws TypeError
* [BUGFIX] Implement validator.default_expectations_arguments
* [DOCS] Fix doc create and editing expectations #2105 (thanks @Lee-W!)
* [DOCS] Updated documentation on 0.13 classes
* [DOCS] Fixed a typo in the HOWTO guide for adding a self-managed Spark datasource
* [DOCS] Updated documentation for new UI for in-code data contexts

0.13.0
-----------------
* INTRODUCING THE NEW MODULAR EXPECTATIONS API (Experimental): this release introduces a new way to create expectation logic in its own class, making it much easier to author and share expectations. ``Expectation`` and ``MetricProvider`` classes now work together to validate data and consolidate logic for all backends by function. See the how-to guides in our documentation for more information on how to use the new API.
* INTRODUCING THE NEW DATASOURCE API (Experimental): this release introduces a new way to connect to datasources providing much richer guarantees for discovering ("inferring") data assets and partitions. The new API replaces "BatchKwargs" and "BatchKwargsGenerators" with BatchDefinition and BatchSpec objects built from DataConnector classes. You can read about the new API in our docs.
* The Core Concepts section of our documentation has been updated with descriptions of the classes and concepts used in the new API; we will continue to update that section and welcome questions and improvements.
* BREAKING: Data Docs rendering is now handled in the new Modular Expectations, which means that any custom expectation rendering needs to be migrated to the new API to function in version 0.13.0.
* BREAKING: **Renamed** Datasource to LegacyDatasource and introduced the new Datasource class. Because most installations rely on one PandasDatasource, SqlAlchemyDatasource, or SparkDFDatasource, most users will not be affected. However, if you have implemented highly customized Datasource class inheriting from the base class, you may need to update your inheritance.
* BREAKING: The new Modular Expectations API will begin removing the ``parse_strings_as_datetimes`` and ``allow_cross_type_comparisons`` flags in expectations. Expectation Suites that use the flags will need to be updated to use the new Modular Expectations. In general, simply removing the flag will produce correct behavior; if you still want the exact same semantics, you should ensure your raw data already has typed datetime objects.
* **NOTE:** Both the new Datasource API and the new Modular Expectations API are *experimental* and will change somewhat during the next several point releases. We are extremely excited for your feedback while we iterate rapidly, and continue to welcome new community contributions.

0.12.10
-----------------
* [BUGFIX] Update requirements.txt for ruamel.yaml to >=0.16 - #2048 (thanks @mmetzger!)
* [BUGFIX] Added option to return scalar instead of list from query store #2060
* [BUGFIX] Add missing markdown_content_block_container #2063
* [BUGFIX] Fixed a divided by zero error for checkpoints on empty expectation suites #2064
* [BUGFIX] Updated sort to correctly return partial unexpected results when expect_column_values_to_be_of_type has more than one unexpected type #2074
* [BUGFIX] Resolve Data Docs resource identifier issues to speed up UpdateDataDocs action #2078
* [DOCS] Updated contribution changelog location #2051 (thanks @shapiroj18!)
* [DOCS] Adding Airflow operator and Astrononomer deploy guides #2070
* [DOCS] Missing image link to bigquery logo #2071 (thanks @nelsonauner!)

0.12.9
-----------------
* [BUGFIX] Fixed the import of s3fs to use the optional import pattern - issue #2053
* [DOCS] Updated the title styling and added a Discuss comment article for the OpsgenieAlertAction how-to guide

0.12.8
-----------------
* [FEATURE] Add OpsgenieAlertAction #2012 (thanks @miike!)
* [FEATURE] Add S3SubdirReaderBatchKwargsGenerator #2001 (thanks @noklam)
* [ENHANCEMENT] Snowflake uses temp tables by default while still allowing transient tables
* [ENHANCEMENT] Enabled use of lowercase table and column names in GE with the `use_quoted_name` key in batch_kwargs #2023
* [BUGFIX] Basic suite builder profiler (suite scaffold) now skips excluded expectations #2037
* [BUGFIX] Off-by-one error in linking to static images #2036 (thanks @NimaVaziri!)
* [BUGFIX] Improve handling of pandas NA type issue #2029 PR #2039 (thanks @isichei!)
* [DOCS] Update Virtual Environment Example #2027 (thanks @shapiroj18!)
* [DOCS] Update implemented_expectations.rst (thanks @jdimatteo!)
* [DOCS] Update how_to_configure_a_pandas_s3_datasource.rst #2042 (thanks @CarstenFrommhold!)

0.12.7
-----------------
* [ENHANCEMENT] CLI supports s3a:// or gs:// paths for Pandas Datasources (issue #2006)
* [ENHANCEMENT] Escape $ characters in configuration, support multiple substitutions (#2005 & #2015)
* [ENHANCEMENT] Implement Skip prompt flag on datasource profile cli (#1881 Thanks @thcidale0808!)
* [BUGFIX] Fixed bug where slack messages cause stacktrace when data docs pages have issue
* [DOCS] How to use docker images (#1797)
* [DOCS] Remove incorrect doc line from PagerdutyAlertAction (Thanks @niallrees!)
* [MAINTENANCE] Update broken link (Thanks @noklam!)
* [MAINTENANCE] Fix path for how-to guide (Thanks @gauthamzz!)

0.12.6
-----------------
* [BUGFIX] replace black in requirements.txt

0.12.5
-----------------
* [ENHANCEMENT] Implement expect_column_values_to_be_json_parseable in spark (Thanks @mikaylaedwards!)
* [ENHANCEMENT] Fix boto3 options passing into datasource correctly (Thanks @noklam!)
* [ENHANCEMENT] Add .pkl to list of recognized extensions (Thanks @KPLauritzen!)
* [BUGFIX] Query batch kwargs support for Athena backend (issue 1964)
* [BUGFIX] Skip config substitution if key is "password" (issue 1927)
* [BUGFIX] fix site_names functionality and add site_names param to get_docs_sites_urls (issue 1991)
* [BUGFIX] Always render expectation suites in data docs unless passing a specific ExpectationSuiteIdentifier in resource_identifiers (issue 1944)
* [BUGFIX] remove black from requirements.txt
* [BUGFIX] docs build cli: fix --yes argument (Thanks @varunbpatil!)
* [DOCS] Update docstring for SubdirReaderBatchKwargsGenerator (Thanks @KPLauritzen!)
* [DOCS] Fix broken link in README.md (Thanks @eyaltrabelsi!)
* [DOCS] Clarifications on several docs (Thanks all!!)

0.12.4
-----------------
* [FEATURE] Add PagerdutyAlertAction (Thanks @NiallRees!)
* [FEATURE] enable using Minio for S3 backend (Thanks @noklam!)
* [ENHANCEMENT] Add SqlAlchemy support for expect_compound_columns_to_be_unique (Thanks @jhweaver!)
* [ENHANCEMENT] Add Spark support for expect_compound_columns_to_be_unique (Thanks @tscottcoombes1!)
* [ENHANCEMENT] Save expectation suites with datetimes in evaluation parameters (Thanks @mbakunze!)
* [ENHANCEMENT] Show data asset name in Slack message (Thanks @haydarai!)
* [ENHANCEMENT] Enhance data doc to show data asset name in overview block (Thanks @noklam!)
* [ENHANCEMENT] Clean up checkpoint output
* [BUGFIX] Change default prefix for TupleStoreBackend (issue 1907)
* [BUGFIX] Duplicate s3 approach for GCS for building object keys
* [BUGFIX] import NotebookConfig (Thanks @cclauss!)
* [BUGFIX] Improve links (Thanks @sbrugman!)
* [MAINTENANCE] Unpin black in requirements (Thanks @jtilly!)
* [MAINTENANCE] remove test case name special characters

0.12.3
-----------------
* [ENHANCEMENT] Add expect_compound_columns_to_be_unique and clarify multicolumn uniqueness
* [ENHANCEMENT] Add expectation expect_table_columns_to_match_set
* [ENHANCEMENT] Checkpoint run command now prints out details on each validation #1437
* [ENHANCEMENT] Slack notifications can now display links to GCS-hosted DataDocs sites
* [ENHANCEMENT] Public base URL can be configured for Data Docs sites
* [ENHANCEMENT] SuiteEditNotebookRenderer.add_header class now allows usage of env variables in jinja templates (thanks @mbakunze)!
* [ENHANCEMENT] Display table for Cramer's Phi expectation in Data Docs (thanks @mlondschien)!
* [BUGFIX] Explicitly convert keys to tuples when removing from TupleS3StoreBackend (thanks @balexander)!
* [BUGFIX] Use more-specific s3.meta.client.exceptions with dealing with boto resource api (thanks @lcorneliussen)!
* [BUGFIX] Links to Amazon S3 are compatible with virtual host-style access and path-style access
* [DOCS] How to Instantiate a Data Context on a Databricks Spark Cluster
* [DOCS] Update to Deploying Great Expectations with Google Cloud Composer
* [MAINTENANCE] Update moto dependency to include cryptography (see #spulec/moto/3290)

0.12.2
-----------------
* [ENHANCEMENT] Update schema for anonymized expectation types to avoid large key domain
* [ENHANCEMENT] BaseProfiler type mapping expanded to include more pandas and numpy dtypes
* [BUGFIX] Allow for pandas reader option inference with parquet and Excel (thanks @dlachasse)!
* [BUGFIX] Fix bug where running checkpoint fails if GCS data docs site has a prefix (thanks @sergii-tsymbal-exa)!
* [BUGFIX] Fix bug in deleting datasource config from config file (thanks @rxmeez)!
* [BUGFIX] clarify inclusiveness of min/max values in string rendering
* [BUGFIX] Building data docs no longer crashes when a data asset name is an integer #1913
* [DOCS] Add notes on transient table creation to Snowflake guide (thanks @verhey)!
* [DOCS] Fixed several broken links and glossary organization (thanks @JavierMonton and @sbrugman)!
* [DOCS] Deploying Great Expectations with Google Cloud Composer (Hosted Airflow)

0.12.1
-----------------
* [FEATURE] Add ``expect_column_pair_cramers_phi_value_to_be_less_than`` expectation to ``PandasDatasource`` to check for the independence of two columns by computing their Cramers Phi (thanks @mlondschien)!
* [FEATURE] add support for ``expect_column_pair_values_to_be_in_set`` to ``Spark`` (thanks @mikaylaedwards)!
* [FEATURE] Add new expectation:`` expect_multicolumn_sum_to_equal`` for ``pandas` and ``Spark`` (thanks @chipmyersjr)!
* [ENHANCEMENT] Update isort, pre-commit & pre-commit hooks, start more linting (thanks @dandandan)!
* [ENHANCEMENT] Bundle shaded marshmallow==3.7.1 to avoid dependency conflicts on GCP Composer
* [ENHANCEMENT] Improve row_condition support in aggregate expectations
* [BUGFIX] SuiteEditNotebookRenderer no longer break GCS and S3 data paths
* [BUGFIX] Fix bug preventing the use of get_available_partition_ids in s3 generator
* [BUGFIX] SuiteEditNotebookRenderer no longer break GCS and S3 data paths
* [BUGFIX] TupleGCSStoreBackend: remove duplicate prefix for urls (thanks @azban)!
* [BUGFIX] Fix `TypeError: unhashable type` error in Data Docs rendering

0.12.0
-----------------
* [BREAKING] This release includes a breaking change that *only* affects users who directly call `add_expectation`, `remove_expectation`, or `find_expectations`. (Most users do not use these APIs but add Expectations by stating them directly on Datasets). Those methods have been updated to take an ExpectationConfiguration object and `match_type` object. The change provides more flexibility in determining which expectations should be modified and allows us provide substantially improved support for two major features that we have frequently heard requested: conditional Expectations and more flexible multi-column custom expectations. See :ref:`expectation_suite_operations` and :ref:`migrating_versions` for more information.
* [FEATURE] Add support for conditional expectations using pandas execution engine (#1217 HUGE thanks @arsenii!)
* [FEATURE] ValidationActions can now consume and return "payload", which can be used to share information across ValidationActions
* [FEATURE] Add support for nested columns in the PySpark expectations (thanks @bramelfrink)!
* [FEATURE] add support for `expect_column_values_to_be_increasing` to `Spark` (thanks @mikaylaedwards)!
* [FEATURE] add support for `expect_column_values_to_be_decreasing` to `Spark` (thanks @mikaylaedwards)!
* [FEATURE] Slack Messages sent as ValidationActions now have link to DataDocs, if available.
* [FEATURE] Expectations now define “domain,” “success,” and “runtime” kwargs to allow them to determine expectation equivalence for updating expectations. Fixes column pair expectation update logic.
* [ENHANCEMENT] Add a `skip_and_clean_missing` flag to `DefaultSiteIndexBuilder.build` (default True). If True, when an index page is being built and an existing HTML page does not have corresponding source data (i.e. an expectation suite or validation result was removed from source store), the HTML page is automatically deleted and will not appear in the index. This ensures that the expectations store and validations store are the source of truth for Data Docs.
* [ENHANCEMENT] Include datetime and bool column types in descriptive documentation results
* [ENHANCEMENT] Improve data docs page breadcrumbs to have clearer run information
* [ENHANCEMENT] Data Docs Validation Results only shows unexpected value counts if all unexpected values are available
* [ENHANCEMENT] Convert GE version key from great_expectations.__version__ to great_expectations_version (thanks, @cwerner!) (#1606)
* [ENHANCEMENT] Add support in JSON Schema profiler for combining schema with anyOf key and creating nullability expectations
* [BUGFIX] Add guard for checking Redshift Dialect in match_like_pattern expectation
* [BUGFIX] Fix content_block build failure for dictionary content - (thanks @jliew!) #1722
* [BUGFIX] Fix bug that was preventing env var substitution in `config_variables.yml` when not at the top level
* [BUGFIX] Fix issue where expect_column_values_to_be_in_type_list did not work with positional type_list argument in SqlAlchemyDataset or SparkDFDataset
* [BUGFIX] Fixes a bug that was causing exceptions to occur if user had a Data Docs config excluding a particular site section
* [DOCS] Add how-to guides for configuring MySQL and MSSQL Datasources
* [DOCS] Add information about issue tags to contributing docs
* [DEPRECATION] Deprecate demo suite behavior in `suite new`

0.11.9
-----------------
* [FEATURE] New Dataset Support: Microsoft SQL Server
* [FEATURE] Render expectation validation results to markdown
* [FEATURE] Add --assume-yes/--yes/-y option to cli docs build command (thanks @feluelle)
* [FEATURE] Add SSO and SSH key pair authentication for Snowflake (thanks @dmateusp)
* [FEATURE] Add pattern-matching expectations that use the Standard SQL "LIKE" operator: "expect_column_values_to_match_like_pattern", "expect_column_values_to_not_match_like_pattern", "expect_column_values_to_match_like_pattern_list", and "expect_column_values_to_not_match_like_pattern_list"
* [ENHANCEMENT] Make Data Docs rendering of profiling results more flexible by deprecating the reliance on validation results having the specific run_name of "profiling"
* [ENHANCEMENT] Use green checkmark in Slack msgs instead of tada
* [ENHANCEMENT] log class instantiation errors for better debugging
* [BUGFIX] usage_statistics decorator now handles 'dry_run' flag
* [BUGFIX] Add spark_context to DatasourceConfigSchema (#1713) (thanks @Dandandan)
* [BUGFIX] Handle case when unexpected_count list element is str
* [DOCS] Deploying Data Docs
* [DOCS] New how-to guide: How to instantiate a Data Context on an EMR Spark cluster
* [DOCS] Managed Spark DF Documentation #1729 (thanks @mgorsk1)
* [DOCS] Typos and clarifications (thanks @dechoma @sbrugman @rexboyce)

0.11.8
-----------------
* [FEATURE] Customizable "Suite Edit" generated notebooks
* [ENHANCEMENT] Add support and docs for loading evaluation parameter from SQL database
* [ENHANCEMENT] Fixed some typos/grammar and a broken link in the suite_scaffold_notebook_renderer
* [ENHANCEMENT] allow updates to DatabaseStoreBackend keys by default, requiring `allow_update=False` to disallow
* [ENHANCEMENT] Improve support for prefixes declared in TupleS3StoreBackend that include reserved characters
* [BUGFIX] Fix issue where allow_updates was set for StoreBackend that did not support it
* [BUGFIX] Fix issue where GlobReaderBatchKwargsGenerator failed with relative base_directory
* [BUGFIX] Adding explicit requirement for "importlib-metadata" (needed for Python versions prior to Python 3.8).
* [MAINTENANCE] Install GitHub Dependabot
* [BUGFIX] Fix missing importlib for python 3.8 #1651

0.11.7
-----------------
* [ENHANCEMENT] Improve CLI error handling.
* [ENHANCEMENT] Do not register signal handlers if not running in main thread
* [ENHANCEMENT] store_backend (S3 and GCS) now throws InvalidKeyError if file does not exist at expected location
* [BUGFIX] ProfilerTypeMapping uses lists instead of sets to prevent serialization errors when saving suites created by JsonSchemaProfiler
* [DOCS] Update suite scaffold how-to
* [DOCS] Docs/how to define expectations that span multiple tables
* [DOCS] how to metadata stores validation on s3

0.11.6
-----------------
* [FEATURE] Auto-install Python DB packages.  If the required packages for a DB library are not installed, GE will offer the user to install them, without exiting CLI
* [FEATURE] Add new expectation expect_table_row_count_to_equal_other_table for SqlAlchemyDataset
* [FEATURE] A profiler that builds suites from JSONSchema files
* [ENHANCEMENT] Add ``.feather`` file support to PandasDatasource
* [ENHANCEMENT] Use ``colorama init`` to support terminal color on Windows
* [ENHANCEMENT] Update how_to_trigger_slack_notifications_as_a_validation_action.rst
* [ENHANCEMENT] Added note for config_version in great_expectations.yml
* [ENHANCEMENT] Implement "column_quantiles" for MySQL (via a compound SQLAlchemy query, since MySQL does not support "percentile_disc")
* [BUGFIX] "data_asset.validate" events with "data_asset_name" key in the batch kwargs were failing schema validation
* [BUGFIX] database_store_backend does not support storing Expectations in DB
* [BUGFIX] instantiation of ExpectationSuite always adds GE version metadata to prevent datadocs from crashing
* [BUGFIX] Fix all tests having to do with missing data source libraries
* [DOCS] will/docs/how_to/Store Expectations on Google Cloud Store

0.11.5
-----------------
* [FEATURE] Add support for expect_column_values_to_match_regex_list exception for Spark backend
* [ENHANCEMENT] Added 3 new usage stats events: "cli.new_ds_choice", "data_context.add_datasource", and "datasource.sqlalchemy.connect"
* [ENHANCEMENT] Support platform_specific_separator flag for TupleS3StoreBackend prefix
* [ENHANCEMENT] Allow environment substitution in config_variables.yml
* [BUGFIX] fixed issue where calling head() on a SqlAlchemyDataset would fail if the underlying table is empty
* [BUGFIX] fixed bug in rounding of mostly argument to nullity expectations produced by the BasicSuiteBuilderProfiler
* [DOCS] New How-to guide: How to add a Validation Operator (+ updated in Validation Operator doc strings)

0.11.4
-----------------
* [BUGIFX] Fixed an error that crashed the CLI when called in an environment with neither SQLAlchemy nor google.auth installed

0.11.3
-----------------
* [ENHANCEMENT] Removed the misleading scary "Site doesn't exist or is inaccessible" message that the CLI displayed before building Data Docs for the first time.
* [ENHANCEMENT] Catch sqlalchemy.exc.ArgumentError and google.auth.exceptions.GoogleAuthError in SqlAlchemyDatasource __init__ and re-raise them as DatasourceInitializationError - this allows the CLI to execute its retry logic when users provide a malformed SQLAlchemy URL or attempt to connect to a BigQuery project without having proper authentication.
* [BUGFIX] Fixed issue where the URL of the Glossary of Expectations article in the auto-generated suite edit notebook was wrong (out of date) (#1557).
* [BUGFIX] Use renderer_type to set paths in jinja templates instead of utm_medium since utm_medium is optional
* [ENHANCEMENT] Bring in custom_views_directory in DefaultJinjaView to enable custom jinja templates stored in plugins dir
* [BUGFIX] fixed glossary links in walkthrough modal, README, CTA button, scaffold notebook
* [BUGFIX] Improved TupleGCSStoreBackend configurability (#1398 #1399)
* [BUGFIX] Data Docs: switch bootstrap-table-filter-control.min.js to CDN
* [ENHANCEMENT] BasicSuiteBuilderProfiler now rounds mostly values for readability
* [DOCS] Add AutoAPI as the primary source for API Reference docs.

0.11.2
-----------------
* [FEATURE] Add support for expect_volumn_values_to_match_json_schema exception for Spark backend (thanks @chipmyersjr!)
* [ENHANCEMENT] Add formatted __repr__ for ValidationOperatorResult
* [ENHANCEMENT] add option to suppress logging when getting expectation suite
* [BUGFIX] Fix object name construction when calling SqlAlchemyDataset.head (thanks @mascah!)
* [BUGFIX] Fixed bug where evaluation parameters used in arithmetic expressions would not be identified as upstream dependencies.
* [BUGFIX] Fix issue where DatabaseStoreBackend threw IntegrityError when storing same metric twice
* [FEATURE] Added new cli upgrade helper to help facilitate upgrading projects to be compatible with GE 0.11.
  See :ref:`upgrading_to_0.11` for more info.
* [BUGFIX] Fixed bug preventing GCS Data Docs sites to cleaned
* [BUGFIX] Correct doc link in checkpoint yml
* [BUGFIX] Fixed issue where CLI checkpoint list truncated names (#1518)
* [BUGFIX] Fix S3 Batch Kwargs Generator incorrect migration to new build_batch_kwargs API
* [BUGFIX] Fix missing images in data docs walkthrough modal
* [BUGFIX] Fix bug in checkpoints that was causing incorrect run_time to be set
* [BUGFIX] Fix issue where data docs could remove trailing zeros from values when low precision was requested

0.11.1
-----------------
* [BUGFIX] Fixed bug that was caused by comparison between timezone aware and non-aware datetimes
* [DOCS] Updated docs with info on typed run ids and validation operator results
* [BUGFIX] Update call-to-action buttons on index page with correct URLs

0.11.0
-----------------
* [BREAKING] ``run_id`` is now typed using the new ``RunIdentifier`` class, which consists of a ``run_time`` and
  ``run_name``. Existing projects that have Expectation Suite Validation Results must be migrated.
  See :ref:`upgrading_to_0.11` for instructions.
* [BREAKING] ``ValidationMetric`` and ``ValidationMetricIdentifier`` objects now have a ``data_asset_name`` attribute.
  Existing projects with evaluation parameter stores that have database backends must be migrated.
  See :ref:`upgrading_to_0.11` for instructions.
* [BREAKING] ``ValidationOperator.run`` now returns an instance of new type, ``ValidationOperatorResult`` (instead of a
  dictionary). If your code uses output from Validation Operators, it must be updated.
* Major update to the styling and organization of documentation! Watch for more content and reorganization as we continue to improve the documentation experience with Great Expectations.
* [FEATURE] Data Docs: redesigned index page with paginated/sortable/searchable/filterable tables
* [FEATURE] Data Docs: searchable tables on Expectation Suite Validation Result pages
* ``data_asset_name`` is now added to batch_kwargs by batch_kwargs_generators (if available) and surfaced in Data Docs
* Renamed all ``generator_asset`` parameters to ``data_asset_name``
* Updated the dateutil dependency
* Added experimental QueryStore
* Removed deprecated cli tap command
* Added of 0.11 upgrade helper
* Corrected Scaffold maturity language in notebook to Experimental
* Updated the installation/configuration documentation for Snowflake users
* [ENHANCEMENT] Improved error messages for misconfigured checkpoints.
* [BUGFIX] Fixed bug that could cause some substituted variables in DataContext config to be saved to `great_expectations.yml`

0.10.12
-----------------
* [DOCS] Improved help for CLI `checkpoint` command
* [BUGFIX] BasicSuiteBuilderProfiler could include extra expectations when only some expectations were selected (#1422)
* [FEATURE] add support for `expect_multicolumn_values_to_be_unique` and `expect_column_pair_values_A_to_be_greater_than_B`
  to `Spark`. Thanks @WilliamWsyHK!
* [ENHANCEMENT] Allow a dictionary of variables can be passed to the DataContext constructor to allow override
  config variables at runtime. Thanks @balexander!
* [FEATURE] add support for `expect_column_pair_values_A_to_be_greater_than_B` to `Spark`.
* [BUGFIX] Remove SQLAlchemy typehints to avoid requiring library (thanks @mzjp2)!
* [BUGFIX] Fix issue where quantile boundaries could not be set to zero. Thanks @kokes!

0.10.11
-----------------
* Bugfix: build_data_docs list_keys for GCS returns keys and when empty a more user friendly message
* ENHANCEMENT: Enable Redshift Quantile Profiling


0.10.10
-----------------
* Removed out-of-date Airflow integration examples. This repo provides a comprehensive example of Airflow integration: `#GE Airflow Example <https://github.com/superconductive/ge_tutorials>`_
* Bugfix suite scaffold notebook now has correct suite name in first markdown cell.
* Bugfix: fixed an example in the custom expectations documentation article - "result" key was missing in the returned dictionary
* Data Docs Bugfix: template string substitution is now done using .safe_substitute(), to handle cases where string templates
  or substitution params have extraneous $ signs. Also added logic to handle templates where intended output has groupings of 2 or more $ signs
* Docs fix: fix in yml for example action_list_operator for metrics
* GE is now auto-linted using Black

-----------------

* DataContext.get_docs_sites_urls now raises error if non-existent site_name is specified
* Bugfix for the CLI command `docs build` ignoring the --site_name argument (#1378)
* Bugfix and refactor for `datasource delete` CLI command (#1386) @mzjp2
* Instantiate datasources and validate config only when datasource is used (#1374) @mzjp2
* suite delete changed from an optional argument to a required one
* bugfix for uploading objects to GCP #1393
* added a new usage stats event for the case when a data context is created through CLI
* tuplefilestore backend, expectationstore backend remove_key bugs fixed
* no url is returned on empty data_docs site
* return url for resource only if key exists
* Test added for the period special char case
* updated checkpoint module to not require sqlalchemy
* added BigQuery as an option in the list of databases in the CLI
* added special cases for handling BigQuery - table names are already qualified with schema name, so we must make sure that we do not prepend the schema name twice
* changed the prompt for the name of the temp table in BigQuery in the CLI to hint that a fully qualified name (project.dataset.table) should be provided
* Bugfix for: expect_column_quantile_values_to_be_between expectation throws an "unexpected keyword WITHIN" on BigQuery (#1391)

0.10.8
-----------------
* added support for overriding the default jupyter command via a GE_JUPYTER_COMMAND environment variable (#1347) @nehiljain
* Bugfix for checkpoint missing template (#1379)

0.10.7
-----------------
* crud delete suite bug fix

0.10.6
-----------------

* Checkpoints: a new feature to ease deployment of suites into your pipelines
  - DataContext.list_checkpoints() returns a list of checkpoint names found in the project
  - DataContext.get_checkpoint() returns a validated dictionary loaded from yml
  - new cli commands

    - `checkpoint new`
    - `checkpoint list`
    - `checkpoint run`
    - `checkpoint script`

* marked cli `tap` commands as deprecating on next release
* marked cli `validation-operator run` command as deprecating
* internal improvements in the cli code
* Improve UpdateDataDocsAction docs

0.10.5
-----------------

* improvements to ge.read_json tests
* tidy up the changelog

  - Fix bullet list spacing issues
  - Fix 0.10. formatting
  - Drop roadmap_and_changelog.rst and move changelog.rst to the top level of the table of contents
* DataContext.run_validation_operator() now raises a DataContextError if:
  - no batches are passed
  - batches are of the the wrong type
  - no matching validation operator is found in the project
* Clarified scaffolding language in scaffold notebook
* DataContext.create() adds an additional directory: `checkpoints`
* Marked tap command for deprecation in next major release

0.10.4
-----------------
* consolidated error handling in CLI DataContext loading
* new cli command `suite scaffold` to speed up creation of suites
* new cli command `suite demo` that creates an example suite
* Update bigquery.rst `#1330 <https://github.com/great-expectations/great_expectations/issues/1330>`_
* Fix datetime reference in create_expectations.rst `#1321 <https://github.com/great-expectations/great_expectations/issues/1321>`_ Thanks @jschendel !
* Update issue templates
* CLI command experimental decorator
* Update style_guide.rst
* Add pull request template
* Use pickle to generate hash for dataframes with unhashable objects. `#1315 <https://github.com/great-expectations/great_expectations/issues/1315>`_ Thanks @shahinism !
* Unpin pytest

0.10.3
-----------------
* Use pickle to generate hash for dataframes with unhashable objects.

0.10.2
-----------------
* renamed NotebookRenderer to SuiteEditNotebookRenderer
* SuiteEditNotebookRenderer now lints using black
* New SuiteScaffoldNotebookRenderer renderer to expedite suite creation
* removed autopep8 dependency
* bugfix: extra backslash in S3 urls if store was configured without a prefix `#1314 <https://github.com/great-expectations/great_expectations/issues/1314>`_

0.10.1
-----------------
* removing bootstrap scrollspy on table of contents `#1282 <https://github.com/great-expectations/great_expectations/issues/1282>`_
* Silently tolerate connection timeout during usage stats reporting

0.10.0
-----------------
* (BREAKING) Clarified API language: renamed all ``generator`` parameters and methods to the more correct ``batch_kwargs_generator`` language. Existing projects may require simple migration steps. See :ref:`Upgrading to 0.10.x <upgrading_to_0.10.x>` for instructions.
* Adds anonymized usage statistics to Great Expectations. See this article for details: :ref:`Usage Statistics`.
* CLI: improve look/consistency of ``docs list``, ``suite list``, and ``datasource list`` output; add ``store list`` and ``validation-operator list`` commands.
* New SuiteBuilderProfiler that facilitates faster suite generation by allowing columns to be profiled
* Added two convenience methods to ExpectationSuite: get_table_expectations & get_column_expectations
* Added optional profiler_configuration to DataContext.profile() and DataAsset.profile()
* Added list_available_expectation_types() to DataAsset

0.9.11
-----------------
* Add evaluation parameters support in WarningAndFailureExpectationSuitesValidationOperator `#1284 <https://github.com/great-expectations/great_expectations/issues/1284>`_ thanks `@balexander <https://github.com/balexander>`_
* Fix compatibility with MS SQL Server. `#1269 <https://github.com/great-expectations/great_expectations/issues/1269>`_ thanks `@kepiej <https://github.com/kepiej>`_
* Bug fixes for query_generator `#1292 <https://github.com/great-expectations/great_expectations/issues/1292>`_ thanks `@ian-whitestone <https://github.com/ian-whitestone>`_

0.9.10
-----------------
* Data Docs: improve configurability of site_section_builders
* TupleFilesystemStoreBackend now ignore `.ipynb_checkpoints` directories `#1203 <https://github.com/great-expectations/great_expectations/issues/1203>`_
* bugfix for Data Docs links encoding on S3 `#1235 <https://github.com/great-expectations/great_expectations/issues/1235>`_

0.9.9
-----------------
* Allow evaluation parameters support in run_validation_operator
* Add log_level parameter to jupyter_ux.setup_notebook_logging.
* Add experimental display_profiled_column_evrs_as_section and display_column_evrs_as_section methods, with a minor (nonbreaking) refactor to create a new _render_for_jupyter method.
* Allow selection of site in UpdateDataDocsAction with new arg target_site_names in great_expectations.yml
* Fix issue with regular expression support in BigQuery (#1244)

0.9.8
-----------------
* Allow basic operations in evaluation parameters, with or without evaluation parameters.
* When unexpected exceptions occur (e.g., during data docs rendering), the user will see detailed error messages, providing information about the specific issue as well as the stack trace.
* Remove the "project new" option from the command line (since it is not implemented; users can only run "init" to create a new project).
* Update type detection for bigquery based on driver changes in pybigquery driver 0.4.14. Added a warning for users who are running an older pybigquery driver
* added execution tests to the NotebookRenderer to mitigate codegen risks
* Add option "persist", true by default, for SparkDFDataset to persist the DataFrame it is passed. This addresses #1133 in a deeper way (thanks @tejsvirai for the robust debugging support and reproduction on spark).

  * Disabling this option should *only* be done if the user has *already* externally persisted the DataFrame, or if the dataset is too large to persist but *computations are guaranteed to be stable across jobs*.

* Enable passing dataset kwargs through datasource via dataset_options batch_kwarg.
* Fix AttributeError when validating expectations from a JSON file
* Data Docs: fix bug that was causing erratic scrolling behavior when table of contents contains many columns
* Data Docs: add ability to hide how-to buttons and related content in Data Docs

0.9.7
-----------------
* Update marshmallow dependency to >3. NOTE: as of this release, you MUST use marshamllow >3.0, which REQUIRES python 3. (`#1187 <https://github.com/great-expectations/great_expectations/issues/1187>`_) @jcampbell

  * Schema checking is now stricter for expectation suites, and data_asset_name must not be present as a top-level key in expectation suite json. It is safe to remove.
  * Similarly, datasource configuration must now adhere strictly to the required schema, including having any required credentials stored in the "credentials" dictionary.

* New beta CLI command: `tap new` that generates an executable python file to expedite deployments. (`#1193 <https://github.com/great-expectations/great_expectations/issues/1193>`_) @Aylr
* bugfix in TableBatchKwargsGenerator docs
* Added feature maturity in README (`#1203 <https://github.com/great-expectations/great_expectations/issues/1203>`_) @kyleaton
* Fix failing test that should skip if postgresql not running (`#1199 <https://github.com/great-expectations/great_expectations/issues/1199>`_) @cicdw


0.9.6
-----------------
* validate result dict when instantiating an ExpectationValidationResult (`#1133 <https://github.com/great-expectations/great_expectations/issues/1133>`_)
* DataDocs: Expectation Suite name on Validation Result pages now link to Expectation Suite page
* `great_expectations init`: cli now asks user if csv has header when adding a Spark Datasource with csv file
* Improve support for using GCP Storage Bucket as a Data Docs Site backend (thanks @hammadzz)
* fix notebook renderer handling for expectations with no column kwarg and table not in their name (`#1194 <https://github.com/great-expectations/great_expectations/issues/1194>`_)


0.9.5
-----------------
* Fixed unexpected behavior with suite edit, data docs and jupyter
* pytest pinned to 5.3.5


0.9.4
-----------------
* Update CLI `init` flow to support snowflake transient tables
* Use filename for default expectation suite name in CLI `init`
* Tables created by SqlAlchemyDataset use a shorter name with 8 hex characters of randomness instead of a full uuid
* Better error message when config substitution variable is missing
* removed an unused directory in the GE folder
* removed obsolete config error handling
* Docs typo fixes
* Jupyter notebook improvements
* `great_expectations init` improvements
* Simpler messaging in validation notebooks
* replaced hacky loop with suite list call in notebooks
* CLI suite new now supports `--empty` flag that generates an empty suite and opens a notebook
* add error handling to `init` flow for cases where user tries using a broken file


0.9.3
-----------------
* Add support for transient table creation in snowflake (#1012)
* Improve path support in TupleStoreBackend for better cross-platform compatibility
* New features on `ExpectationSuite`

  - ``add_citation()``
  - ``get_citations()``

* `SampleExpectationsDatasetProfiler` now leaves a citation containing the original batch kwargs
* `great_expectations suite edit` now uses batch_kwargs from citations if they exist
* Bugfix :: suite edit notebooks no longer blow away the existing suite while loading a batch of data
* More robust and tested logic in `suite edit`
* DataDocs: bugfixes and improvements for smaller viewports
* Bugfix :: fix for bug that crashes SampleExpectationsDatasetProfiler if unexpected_percent is of type decimal.Decimal (`#1109 <https://github.com/great-expectations/great_expectations/issues/1109>`_)


0.9.2
-----------------
* Fixes #1095
* Added a `list_expectation_suites` function to `data_context`, and a corresponding CLI function - `suite list`.
* CI no longer enforces legacy python tests.

0.9.1
------
* Bugfix for dynamic "How to Edit This Expectation Suite" command in DataDocs

0.9.0
-----------------

Version 0.9.0 is a major update to Great Expectations! The DataContext has continued to evolve into a powerful tool
for ensuring that Expectation Suites can properly represent the way users think about their data, and upgrading will
make it much easier to store and share expectation suites, and to build data docs that support your whole team.
You’ll get awesome new features including improvements to data docs look and the ability to choose and store metrics
for building flexible data quality dashboards.

The changes for version 0.9.0 fall into several broad areas:

1. Onboarding

Release 0.9.0 of Great Expectations makes it much easier to get started with the project. The `init` flow has grown
to support a much wider array of use cases and to use more natural language rather than introducing
GreatExpectations concepts earlier. You can more easily configure different backends and datasources, take advantage
of guided walkthroughs to find and profile data, and share project configurations with colleagues.

If you have already completed the `init` flow using a previous version of Great Expectations, you do not need to
rerun the command. However, **there are some small changes to your configuration that will be required**. See
:ref:`migrating_versions` for details.

2. CLI Command Improvements

With this release we have introduced a consistent naming pattern for accessing subcommands based on the noun (a
Great Expectations object like `suite` or `docs`) and verb (an action like `edit` or `new`). The new user experience
will allow us to more naturally organize access to CLI tools as new functionality is added.

3. Expectation Suite Naming and Namespace Changes

Defining shared expectation suites and validating data from different sources is much easier in this release. The
DataContext, which manages storage and configuration of expectations, validations, profiling, and data docs, no
longer requires that expectation suites live in a datasource-specific “namespace.” Instead, you should name suites
with the logical name corresponding to your data, making it easy to share them or validate against different data
sources. For example, the expectation suite "npi" for National Provider Identifier data can now be shared across
teams who access the same logical data in local systems using Pandas, on a distributed Spark cluster, or via a
relational database.

Batch Kwargs, or instructions for a datasource to build a batch of data, are similarly freed from a required
namespace, and you can more easily integrate Great Expectations into workflows where you do not need to use a
BatchKwargsGenerator (usually because you have a batch of data ready to validate, such as in a table or a known
directory).

The most noticeable impact of this API change is in the complete removal of the DataAssetIdentifier class. For
example, the `create_expectation_suite` and `get_batch` methods now no longer require a data_asset_name parameter,
relying only on the expectation_suite_name and batch_kwargs to do their job. Similarly, there is no more asset name
normalization required. See the upgrade guide for more information.

4. Metrics and Evaluation Parameter Stores

Metrics have received much more love in this release of Great Expectations! We've improved the system for declaring
evaluation parameters that support dependencies between different expectation suites, so you can easily identify a
particular field in the result of one expectation to use as the input into another. And the MetricsStore is now much
more flexible, supporting a new ValidationAction that makes it possible to select metrics from a validation result
to be saved in a database where they can power a dashboard.

5. Internal Type Changes and Improvements

Finally, in this release, we have done a lot of work under the hood to make things more robust, including updating
all of the internal objects to be more strongly typed. That change, while largely invisible to end users, paves the
way for some really exciting opportunities for extending Great Expectations as we build a bigger community around
the project.


We are really excited about this release, and encourage you to upgrade right away to take advantage of the more
flexible naming and simpler API for creating, accessing, and sharing your expectations. As always feel free to join
us on Slack for questions you don't see addressed!


0.8.9__develop
-----------------


0.8.8
-----------------
* Add support for allow_relative_error to expect_column_quantile_values_to_be_between, allowing Redshift users access
  to this expectation
* Add support for checking backend type information for datetime columns using expect_column_min_to_be_between and
  expect_column_max_to_be_between

0.8.7
-----------------
* Add support for expect_column_values_to_be_of_type for BigQuery backend (#940)
* Add image CDN for community usage stats
* Documentation improvements and fixes

0.8.6
-----------------
* Raise informative error if config variables are declared but unavailable
* Update ExpectationsStore defaults to be consistent across all FixedLengthTupleStoreBackend objects
* Add support for setting spark_options via SparkDFDatasource
* Include tail_weights by default when using build_continuous_partition_object
* Fix Redshift quantiles computation and type detection
* Allow boto3 options to be configured (#887)

0.8.5
-----------------
* BREAKING CHANGE: move all reader options from the top-level batch_kwargs object to a sub-dictionary called
  "reader_options" for SparkDFDatasource and PandasDatasource. This means it is no longer possible to specify
  supplemental reader-specific options at the top-level of `get_batch`,  `yield_batch_kwargs` or `build_batch_kwargs`
  calls, and instead, you must explicitly specify that they are reader_options, e.g. by a call such as:
  `context.yield_batch_kwargs(data_asset_name, reader_options={'encoding': 'utf-8'})`.
* BREAKING CHANGE: move all query_params from the top-level batch_kwargs object to a sub-dictionary called
  "query_params" for SqlAlchemyDatasource. This means it is no longer possible to specify supplemental query_params at
  the top-level of `get_batch`,  `yield_batch_kwargs` or `build_batch_kwargs`
  calls, and instead, you must explicitly specify that they are query_params, e.g. by a call such as:
  `context.yield_batch_kwargs(data_asset_name, query_params={'schema': 'foo'})`.
* Add support for filtering validation result suites and validation result pages to show only failed expectations in
  generated documentation
* Add support for limit parameter to batch_kwargs for all datasources: Pandas, SqlAlchemy, and SparkDF; add support
  to generators to support building batch_kwargs with limits specified.
* Include raw_query and query_params in query_generator batch_kwargs
* Rename generator keyword arguments from data_asset_name to generator_asset to avoid ambiguity with normalized names
* Consistently migrate timestamp from batch_kwargs to batch_id
* Include batch_id in validation results
* Fix issue where batch_id was not included in some generated datasets
* Fix rendering issue with expect_table_columns_to_match_ordered_list expectation
* Add support for GCP, including BigQuery and GCS
* Add support to S3 generator for retrieving directories by specifying the `directory_assets` configuration
* Fix warning regarding implicit class_name during init flow
* Expose build_generator API publicly on datasources
* Allow configuration of known extensions and return more informative message when SubdirReaderBatchKwargsGenerator cannot find
  relevant files.
* Add support for allow_relative_error on internal dataset quantile functions, and add support for
  build_continuous_partition_object in Redshift
* Fix truncated scroll bars in value_counts graphs


0.8.4.post0
----------------
* Correct a packaging issue resulting in missing notebooks in tarball release; update docs to reflect new notebook
  locations.


0.8.4
-----------------
* Improved the tutorials that walk new users through the process of creating expectations and validating data
* Changed the flow of the init command - now it creates the scaffolding of the project and adds a datasource. After
  that users can choose their path.
* Added a component with links to useful tutorials to the index page of the Data Docs website
* Improved the UX of adding a SQL datasource in the CLI - now the CLI asks for specific credentials for Postgres,
  MySQL, Redshift and Snowflake, allows continuing debugging in the config file and has better error messages
* Added batch_kwargs information to DataDocs validation results
* Fix an issue affecting file stores on Windows


0.8.3
-----------------
* Fix a bug in data-docs' rendering of mostly parameter
* Correct wording for expect_column_proportion_of_unique_values_to_be_between
* Set charset and meta tags to avoid unicode decode error in some browser/backend configurations
* Improve formatting of empirical histograms in validation result data docs
* Add support for using environment variables in `config_variables_file_path`
* Documentation improvements and corrections


0.8.2.post0
------------
* Correct a packaging issue resulting in missing css files in tarball release


0.8.2
-----------------
* Add easier support for customizing data-docs css
* Use higher precision for rendering 'mostly' parameter in data-docs; add more consistent locale-based
  formatting in data-docs
* Fix an issue causing visual overlap of large numbers of validation results in build-docs index
* Documentation fixes (thanks @DanielOliver!) and improvements
* Minor CLI wording fixes
* Improved handling of MySql temporary tables
* Improved detection of older config versions


0.8.1
-----------------
* Fix an issue where version was reported as '0+unknown'


0.8.0
-----------------

Version 0.8.0 is a significant update to Great Expectations, with many improvements focused on configurability
and usability.  See the :ref:`migrating_versions` guide for more details on specific changes, which include
several breaking changes to configs and APIs.

Highlights include:

1. Validation Operators and Actions. Validation operators make it easy to integrate GE into a variety of pipeline runners. They
   offer one-line integration that emphasizes configurability. See the :ref:`validation_operators_and_actions`
   feature guide for more information.

   - The DataContext `get_batch` method no longer treats `expectation_suite_name` or `batch_kwargs` as optional; they
     must be explicitly specified.
   - The top-level GE validate method allows more options for specifying the specific data_asset class to use.

2. First-class support for plugins in a DataContext, with several features that make it easier to configure and
   maintain DataContexts across common deployment patterns.

   - **Environments**: A DataContext can now manage :ref:`environment_and_secrets` more easily thanks to more dynamic and
     flexible variable substitution.
   - **Stores**: A new internal abstraction for DataContexts, :ref:`Stores <reference__core_concepts__data_context__stores>`, make extending GE easier by
     consolidating logic for reading and writing resources from a database, local, or cloud storage.
   - **Types**: Utilities configured in a DataContext are now referenced using `class_name` and `module_name` throughout
     the DataContext configuration, making it easier to extend or supplement pre-built resources. For now, the "type"
     parameter is still supported but expect it to be removed in a future release.

3. Partitioners: Batch Kwargs are clarified and enhanced to help easily reference well-known chunks of data using a
   partition_id. Batch ID and Batch Fingerprint help round out support for enhanced metadata around data
   assets that GE validates. See :ref:`Batch Identifiers <reference__core_concepts__batch_parameters>` for more information. The `GlobReaderBatchKwargsGenerator`,
   `QueryBatchKwargsGenerator`, `S3GlobReaderBatchKwargsGenerator`, `SubdirReaderBatchKwargsGenerator`, and `TableBatchKwargsGenerator` all support partition_id for
   easily accessing data assets.

4. Other Improvements:

   - We're beginning a long process of some under-the-covers refactors designed to make GE more maintainable as we
     begin adding additional features.
   - Restructured documentation: our docs have a new structure and have been reorganized to provide space for more
     easily adding and accessing reference material. Stay tuned for additional detail.
   - The command build-documentation has been renamed build-docs and now by
     default opens the Data Docs in the users' browser.

v0.7.11
-----------------
* Fix an issue where head() lost the column name for SqlAlchemyDataset objects with a single column
* Fix logic for the 'auto' bin selection of `build_continuous_partition_object`
* Add missing jinja2 dependency
* Fix an issue with inconsistent availability of strict_min and strict_max options on expect_column_values_to_be_between
* Fix an issue where expectation suite evaluation_parameters could be overriden by values during validate operation


v0.7.10
-----------------
* Fix an issue in generated documentation where the Home button failed to return to the index
* Add S3 Generator to module docs and improve module docs formatting
* Add support for views to QueryBatchKwargsGenerator
* Add success/failure icons to index page
* Return to uniform histogram creation during profiling to avoid large partitions for internal performance reasons


v0.7.9
-----------------
* Add an S3 generator, which will introspect a configured bucket and generate batch_kwargs from identified objects
* Add support to PandasDatasource and SparkDFDatasource for reading directly from S3
* Enhance the Site Index page in documentation so that validation results are sorted and display the newest items first
  when using the default run-id scheme
* Add a new utility method, `build_continuous_partition_object` which will build partition objects using the dataset
  API and so supports any GE backend.
* Fix an issue where columns with spaces in their names caused failures in some SqlAlchemyDataset and SparkDFDataset
  expectations
* Fix an issue where generated queries including null checks failed on MSSQL (#695)
* Fix an issue where evaluation parameters passed in as a set instead of a list could cause JSON serialization problems
  for the result object (#699)


v0.7.8
-----------------
* BREAKING: slack webhook URL now must be in the profiles.yml file (treat as a secret)
* Profiler improvements:

  - Display candidate profiling data assets in alphabetical order
  - Add columns to the expectation_suite meta during profiling to support human-readable description information

* Improve handling of optional dependencies during CLI init
* Improve documentation for create_expectations notebook
* Fix several anachronistic documentation and docstring phrases (#659, #660, #668, #681; #thanks @StevenMMortimer)
* Fix data docs rendering issues:

  - documentation rendering failure from unrecognized profiled column type (#679; thanks @dinedal))
  - PY2 failure on encountering unicode (#676)


0.7.7
-----------------
* Standardize the way that plugin module loading works. DataContext will begin to use the new-style class and plugin
  identification moving forward; yml configs should specify class_name and module_name (with module_name optional for
  GE types). For now, it is possible to use the "type" parameter in configuration (as before).
* Add support for custom data_asset_type to all datasources
* Add support for strict_min and strict_max to inequality-based expectations to allow strict inequality checks
  (thanks @RoyalTS!)
* Add support for reader_method = "delta" to SparkDFDatasource
* Fix databricks generator (thanks @sspitz3!)
* Improve performance of DataContext loading by moving optional import
* Fix several memory and performance issues in SparkDFDataset.

  - Use only distinct value count instead of bringing values to driver
  - Migrate away from UDF for set membership, nullity, and regex expectations

* Fix several UI issues in the data_documentation

  - Move prescriptive dataset expectations to Overview section
  - Fix broken link on Home breadcrumb
  - Scroll follows navigation properly
  - Improved flow for long items in value_set
  - Improved testing for ValidationRenderer
  - Clarify dependencies introduced in documentation sites
  - Improve testing and documentation for site_builder, including run_id filter
  - Fix missing header in Index page and cut-off tooltip
  - Add run_id to path for validation files


0.7.6
-----------------
* New Validation Renderer! Supports turning validation results into HTML and displays differences between the expected
  and the observed attributes of a dataset.
* Data Documentation sites are now fully configurable; a data context can be configured to generate multiple
  sites built with different GE objects to support a variety of data documentation use cases. See data documentation
  guide for more detail.
* CLI now has a new top-level command, `build-documentation` that can support rendering documentation for specified
  sites and even named data assets in a specific site.
* Introduced DotDict and LooselyTypedDotDict classes that allow to enforce typing of dictionaries.
* Bug fixes: improved internal logic of rendering data documentation, slack notification, and CLI profile command when
  datasource argument was not provided.

0.7.5
-----------------
* Fix missing requirement for pypandoc brought in from markdown support for notes rendering.

0.7.4
-----------------
* Fix numerous rendering bugs and formatting issues for rendering documentation.
* Add support for pandas extension dtypes in pandas backend of expect_column_values_to_be_of_type and
  expect_column_values_to_be_in_type_list and fix bug affecting some dtype-based checks.
* Add datetime and boolean column-type detection in BasicDatasetProfiler.
* Improve BasicDatasetProfiler performance by disabling interactive evaluation when output of expectation is not
  immediately used for determining next expectations in profile.
* Add support for rendering expectation_suite and expectation_level notes from meta in docs.
* Fix minor formatting issue in readthedocs documentation.

0.7.3
-----------------
* BREAKING: Harmonize expect_column_values_to_be_of_type and expect_column_values_to_be_in_type_list semantics in
  Pandas with other backends, including support for None type and type_list parameters to support profiling.
  *These type expectations now rely exclusively on native python or numpy type names.*
* Add configurable support for Custom DataAsset modules to DataContext
* Improve support for setting and inheriting custom data_asset_type names
* Add tooltips with expectations backing data elements to rendered documentation
* Allow better selective disabling of tests (thanks @RoyalITS)
* Fix documentation build errors causing missing code blocks on readthedocs
* Update the parameter naming system in DataContext to reflect data_asset_name *and* expectation_suite_name
* Change scary warning about discarding expectations to be clearer, less scary, and only in log
* Improve profiler support for boolean types, value_counts, and type detection
* Allow user to specify data_assets to profile via CLI
* Support CLI rendering of expectation_suite and EVR-based documentation

0.7.2
-----------------
* Improved error detection and handling in CLI "add datasource" feature
* Fixes in rendering of profiling results (descriptive renderer of validation results)
* Query Generator of SQLAlchemy datasource adds tables in non-default schemas to the data asset namespace
* Added convenience methods to display HTML renderers of sections in Jupyter notebooks
* Implemented prescriptive rendering of expectations for most expectation types

0.7.1
------------

* Added documentation/tutorials/videos for onboarding and new profiling and documentation features
* Added prescriptive documentation built from expectation suites
* Improved index, layout, and navigation of data context HTML documentation site
* Bug fix: non-Python files were not included in the package
* Improved the rendering logic to gracefully deal with failed expectations
* Improved the basic dataset profiler to be more resilient
* Implement expect_column_values_to_be_of_type, expect_column_values_to_be_in_type_list for SparkDFDataset
* Updated CLI with a new documentation command and improved profile and render commands
* Expectation suites and validation results within a data context are saved in a more readable form (with indentation)
* Improved compatibility between SparkDatasource and InMemoryGenerator
* Optimization for Pandas column type checking
* Optimization for Spark duplicate value expectation (thanks @orenovadia!)
* Default run_id format no longer includes ":" and specifies UTC time
* Other internal improvements and bug fixes


0.7.0
------------

Version 0.7 of Great Expectations is HUGE. It introduces several major new features
and a large number of improvements, including breaking API changes.

The core vocabulary of expectations remains consistent. Upgrading to
the new version of GE will primarily require changes to code that
uses data contexts; existing expectation suites will require only changes
to top-level names.

 * Major update of Data Contexts. Data Contexts now offer significantly \
   more support for building and maintaining expectation suites and \
   interacting with existing pipeline systems, including providing a namespace for objects.\
   They can handle integrating, registering, and storing validation results, and
   provide a namespace for data assets, making **batches** first-class citizens in GE.
   Read more: :ref:`data_context` or :py:mod:`great_expectations.data_context`

 * Major refactor of autoinspect. Autoinspect is now built around a module
   called "profile" which provides a class-based structure for building
   expectation suites. There is no longer a default  "autoinspect_func" --
   calling autoinspect requires explicitly passing the desired profiler. See :ref:`profiling`

 * New "Compile to Docs" feature produces beautiful documentation from expectations and expectation
   validation reports, helping keep teams on the same page.

 * Name clarifications: we've stopped using the overloaded terms "expectations
   config" and "config" and instead use "expectation suite" to refer to a
   collection (or suite!) of expectations that can be used for validating a
   data asset.

   - Expectation Suites include several top level keys that are useful \
     for organizing content in a data context: data_asset_name, \
     expectation_suite_name, and data_asset_type. When a data_asset is \
     validated, those keys will be placed in the `meta` key of the \
     validation result.

 * Major enhancement to the CLI tool including `init`, `render` and more flexibility with `validate`

 * Added helper notebooks to make it easy to get started. Each notebook acts as a combination of \
   tutorial and code scaffolding, to help you quickly learn best practices by applying them to \
   your own data.

 * Relaxed constraints on expectation parameter values, making it possible to declare many column
   aggregate expectations in a way that is always "vacuously" true, such as
   ``expect_column_values_to_be_between`` ``None`` and ``None``. This makes it possible to progressively
   tighten expectations while using them as the basis for profiling results and documentation.

  * Enabled caching on dataset objects by default.

 * Bugfixes and improvements:

   * New expectations:

     * expect_column_quantile_values_to_be_between
     * expect_column_distinct_values_to_be_in_set

   * Added support for ``head`` method on all current backends, returning a PandasDataset
   * More implemented expectations for SparkDF Dataset with optimizations

     * expect_column_values_to_be_between
     * expect_column_median_to_be_between
     * expect_column_value_lengths_to_be_between

   * Optimized histogram fetching for SqlalchemyDataset and SparkDFDataset
   * Added cross-platform internal partition method, paving path for improved profiling
   * Fixed bug with outputstrftime not being honored in PandasDataset
   * Fixed series naming for column value counts
   * Standardized naming for expect_column_values_to_be_of_type
   * Standardized and made explicit use of sample normalization in stdev calculation
   * Added from_dataset helper
   * Internal testing improvements
   * Documentation reorganization and improvements
   * Introduce custom exceptions for more detailed error logs

0.6.1
------------
* Re-add testing (and support) for py2
* NOTE: Support for SqlAlchemyDataset and SparkDFDataset is enabled via optional install \
  (e.g. ``pip install great_expectations[sqlalchemy]`` or ``pip install great_expectations[spark]``)

0.6.0
------------
* Add support for SparkDFDataset and caching (HUGE work from @cselig)
* Migrate distributional expectations to new testing framework
* Add support for two new expectations: expect_column_distinct_values_to_contain_set
  and expect_column_distinct_values_to_equal_set (thanks @RoyalTS)
* FUTURE BREAKING CHANGE: The new cache mechanism for Datasets, \
  when enabled, causes GE to assume that dataset does not change between evaluation of individual expectations. \
  We anticipate this will become the future default behavior.
* BREAKING CHANGE: Drop official support pandas < 0.22

0.5.1
---------------
* **Fix** issue where no result_format available for expect_column_values_to_be_null caused error
* Use vectorized computation in pandas (#443, #445; thanks @RoyalTS)


0.5.0
----------------
* Restructured class hierarchy to have a more generic DataAsset parent that maintains expectation logic separate \
  from the tabular organization of Dataset expectations
* Added new FileDataAsset and associated expectations (#416 thanks @anhollis)
* Added support for date/datetime type columns in some SQLAlchemy expectations (#413)
* Added support for a multicolumn expectation, expect multicolumn values to be unique (#408)
* **Optimization**: You can now disable `partial_unexpected_counts` by setting the `partial_unexpected_count` value to \
  0 in the result_format argument, and we do not compute it when it would not be returned. (#431, thanks @eugmandel)
* **Fix**: Correct error in unexpected_percent computations for sqlalchemy when unexpected values exceed limit (#424)
* **Fix**: Pass meta object to expectation result (#415, thanks @jseeman)
* Add support for multicolumn expectations, with `expect_multicolumn_values_to_be_unique` as an example (#406)
* Add dataset class to from_pandas to simplify using custom datasets (#404, thanks @jtilly)
* Add schema support for sqlalchemy data context (#410, thanks @rahulj51)
* Minor documentation, warning, and testing improvements (thanks @zdog).


0.4.5
----------------
* Add a new autoinspect API and remove default expectations.
* Improve details for expect_table_columns_to_match_ordered_list (#379, thanks @rlshuhart)
* Linting fixes (thanks @elsander)
* Add support for dataset_class in from_pandas (thanks @jtilly)
* Improve redshift compatibility by correcting faulty isnull operator (thanks @avanderm)
* Adjust partitions to use tail_weight to improve JSON compatibility and
  support special cases of KL Divergence (thanks @anhollis)
* Enable custom_sql datasets for databases with multiple schemas, by
  adding a fallback for column reflection (#387, thanks @elsander)
* Remove `IF NOT EXISTS` check for custom sql temporary tables, for
  Redshift compatibility (#372, thanks @elsander)
* Allow users to pass args/kwargs for engine creation in
  SqlAlchemyDataContext (#369, thanks @elsander)
* Add support for custom schema in SqlAlchemyDataset (#370, thanks @elsander)
* Use getfullargspec to avoid deprecation warnings.
* Add expect_column_values_to_be_unique to SqlAlchemyDataset
* **Fix** map expectations for categorical columns (thanks @eugmandel)
* Improve internal testing suite (thanks @anhollis and @ccnobbli)
* Consistently use value_set instead of mixing value_set and values_set (thanks @njsmith8)

0.4.4
----------------
* Improve CLI help and set CLI return value to the number of unmet expectations
* Add error handling for empty columns to SqlAlchemyDataset, and associated tests
* **Fix** broken support for older pandas versions (#346)
* **Fix** pandas deepcopy issue (#342)

0.4.3
-------
* Improve type lists in expect_column_type_to_be[_in_list] (thanks @smontanaro and @ccnobbli)
* Update cli to use entry_points for conda compatibility, and add version option to cli
* Remove extraneous development dependency to airflow
* Address SQlAlchemy warnings in median computation
* Improve glossary in documentation
* Add 'statistics' section to validation report with overall validation results (thanks @sotte)
* Add support for parameterized expectations
* Improve support for custom expectations with better error messages (thanks @syk0saje)
* Implement expect_column_value_lenghts_to_[be_between|equal] for SQAlchemy (thanks @ccnobbli)
* **Fix** PandasDataset subclasses to inherit child class

0.4.2
-------
* **Fix** bugs in expect_column_values_to_[not]_be_null: computing unexpected value percentages and handling all-null (thanks @ccnobbli)
* Support mysql use of Decimal type (thanks @bouke-nederstigt)
* Add new expectation expect_column_values_to_not_match_regex_list.

  * Change behavior of expect_column_values_to_match_regex_list to use python re.findall in PandasDataset, relaxing \
    matching of individuals expressions to allow matches anywhere in the string.

* **Fix** documentation errors and other small errors (thanks @roblim, @ccnobbli)

0.4.1
-------
* Correct inclusion of new data_context module in source distribution

0.4.0
-------
* Initial implementation of data context API and SqlAlchemyDataset including implementations of the following \
  expectations:

  * expect_column_to_exist
  * expect_table_row_count_to_be
  * expect_table_row_count_to_be_between
  * expect_column_values_to_not_be_null
  * expect_column_values_to_be_null
  * expect_column_values_to_be_in_set
  * expect_column_values_to_be_between
  * expect_column_mean_to_be
  * expect_column_min_to_be
  * expect_column_max_to_be
  * expect_column_sum_to_be
  * expect_column_unique_value_count_to_be_between
  * expect_column_proportion_of_unique_values_to_be_between

* Major refactor of output_format to new result_format parameter. See docs for full details:

  * exception_list and related uses of the term exception have been renamed to unexpected
  * Output formats are explicitly hierarchical now, with BOOLEAN_ONLY < BASIC < SUMMARY < COMPLETE. \
    All *column_aggregate_expectation* expectations now return element count and related information included at the \
    BASIC level or higher.

* New expectation available for parameterized distributions--\
  expect_column_parameterized_distribution_ks_test_p_value_to_be_greater_than (what a name! :) -- (thanks @ccnobbli)
* ge.from_pandas() utility (thanks @schrockn)
* Pandas operations on a PandasDataset now return another PandasDataset (thanks @dlwhite5)
* expect_column_to_exist now takes a column_index parameter to specify column order (thanks @louispotok)
* Top-level validate option (ge.validate())
* ge.read_json() helper (thanks @rjurney)
* Behind-the-scenes improvements to testing framework to ensure parity across data contexts.
* Documentation improvements, bug-fixes, and internal api improvements

0.3.2
-------
* Include requirements file in source dist to support conda

0.3.1
--------
* **Fix** infinite recursion error when building custom expectations
* Catch dateutil parsing overflow errors

0.2
-----
* Distributional expectations and associated helpers are improved and renamed to be more clear regarding the tests they apply
* Expectation decorators have been refactored significantly to streamline implementing expectations and support custom expectations
* API and examples for custom expectations are available
* New output formats are available for all expectations
* Significant improvements to test suite and compatibility<|MERGE_RESOLUTION|>--- conflicted
+++ resolved
@@ -6,6 +6,8 @@
 
 develop
 -----------------
+* [FEATURE] Added support for references to secrets stores for AWS Secrets Manager, GCP Secret Manager and Azure Key Vault in `great_expectations.yml` project config file (Thanks @Cedric-Magnan!)
+
 
 0.13.14
 -----------------
@@ -27,11 +29,7 @@
 -----------------
 
 * [FEATURE] Added EmailAction as a new Validation Action (Thanks @Cedric-Magnan!) #2479
-<<<<<<< HEAD
-* [FEATURE] Added support for references to secrets stores for AWS Secrets Manager, GCP Secret Manager and Azure Key Vault in `great_expectations.yml` project config file (Thanks @Cedric-Magnan!)
-=======
 * [ENHANCEMENT] CLI global options and checkpoint functionality for v3 api #2497
->>>>>>> 23bec945
 * [DOCS] Renamed the "old" and the "new" APIs to "V2 (Batch Kwargs) API" and "V3 (Batch Request) API" and added an article with recommendations for choosing between them
 
 0.13.11
