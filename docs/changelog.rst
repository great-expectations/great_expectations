--- conflicted
+++ resolved
@@ -6,18 +6,8 @@
 
 develop
 -----------------
-
-<<<<<<< HEAD
-* updated checkpoint module to not require sqlalchemy
-* updated the installation/configuration documentation for Snowlfake users
-* added BigQuery as an option in the list of databases in the CLI
-* added special cases for handling BigQuery - table names are already qualified with schema name, so we must make sure that we do not prepend the schema name twice
-* changed the prompt for the name of the temp table in BigQuery in the CLI to hint that a fully qualified name (project.dataset.table) should be provided
-* Bugfix for: expect_column_quantile_values_to_be_between expectation throws an "unexpected keyword WITHIN" on BigQuery (#1391)
-
-=======
->>>>>>> a1b20699
-0.10.9
+* updated the installation/configuration documentation for Snowflake users
+
 -----------------
 
 * DataContext.get_docs_sites_urls now raises error if non-existent site_name is specified
