--- conflicted
+++ resolved
@@ -8,11 +8,8 @@
 -----------------
 * [BUGFIX] Query batch kwargs support for Athena backend (issue 1964)
 * [BUGFIX] Skip config substitution if key is "password"
-<<<<<<< HEAD
+* [BUGFIX] fix site_names functionality and add site_names param to get_docs_sites_urls
 * [BUGFIX] Always render expectation suites in data docs unless passing a specific ExpectationSuiteIdentifier in resource_identifiers #1990
-=======
-* [BUGFIX] fix site_names functionality and add site_names param to get_docs_sites_urls
->>>>>>> fecc113d
 
 0.12.4
 -----------------
