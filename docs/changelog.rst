--- conflicted
+++ resolved
@@ -18,16 +18,12 @@
 * [BUGFIX] Remove parentheses call at os.curdir in data_context.py #2566 (thanks @henriquejsfj)
 * [BUGFIX] Sorter Configuration Added to DataConnectorConfig and DataConnectorConfigSchema #2572
 * [BUGFIX] Remove autosave of Checkpoints in test_yaml_config and store SimpleCheckpoint as Checkpoint #2549
-<<<<<<< HEAD
-* [BUGFIX] Populate (data) asset name in data docs for SimpleSqlalchemy datasource
 * [ENHANCE] Update UserConfigurableProfiler to increase tolerance for mostly parameter of nullity expectations
-* [MAINTENANCE] Oracle listed twice in list of sqlalchemy dialects
-* [FEATURE] Oracle support added to sqlalchemy datasource and dataset
-=======
 * [BUGFIX] Populate (data) asset name in data docs for SimpleSqlalchemy datasource (Thanks @xaniasd)
 * [BUGFIX] pandas partial read_ functions not being unwrapped (Thanks @luke321321)
 * [BUGFIX] Don't stop SparkContext when running in Databricks (#2587) (Thanks @jarandaf)
->>>>>>> 5f6c86f6
+* [MAINTENANCE] Oracle listed twice in list of sqlalchemy dialects #2609
+* [FEATURE] Oracle support added to sqlalchemy datasource and dataset #2609
 
 0.13.14
 -----------------
